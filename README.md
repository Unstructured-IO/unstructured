<h3 align="center">
  <img
    src="https://raw.githubusercontent.com/Unstructured-IO/unstructured/main/img/unstructured_logo.png"
    height="200"
  >
</h3>

<div align="center">

  <a href="https://github.com/Unstructured-IO/unstructured/blob/main/LICENSE.md">![https://pypi.python.org/pypi/unstructured/](https://img.shields.io/pypi/l/unstructured.svg)</a>
  <a href="https://pypi.python.org/pypi/unstructured/">![https://pypi.python.org/pypi/unstructured/](https://img.shields.io/pypi/pyversions/unstructured.svg)</a>
  <a href="https://GitHub.com/unstructured-io/unstructured/graphs/contributors">![https://GitHub.com/unstructured-io/unstructured.js/graphs/contributors](https://img.shields.io/github/contributors/unstructured-io/unstructured)</a>
  <a href="https://github.com/Unstructured-IO/unstructured/blob/main/CODE_OF_CONDUCT.md">![code_of_conduct.md](https://img.shields.io/badge/Contributor%20Covenant-2.1-4baaaa.svg) </a>
  <a href="https://GitHub.com/unstructured-io/unstructured/releases">![https://GitHub.com/unstructured-io/unstructured.js/releases](https://img.shields.io/github/release/unstructured-io/unstructured)</a>
  <a href="https://pypi.python.org/pypi/unstructured/">![https://github.com/Naereen/badges/](https://badgen.net/badge/Open%20Source%20%3F/Yes%21/blue?icon=github)</a>
  [![Downloads](https://static.pepy.tech/badge/unstructured)](https://pepy.tech/project/unstructured)
  [![Downloads](https://static.pepy.tech/badge/unstructured/month)](https://pepy.tech/project/unstructured)

</div>

<div>
  <p align="center">
  <a
  href="https://join.slack.com/t/unstructuredw-kbe4326/shared_invite/zt-1nlh1ot5d-dfY7zCRlhFboZrIWLA4Qgw">
    <img src="https://img.shields.io/badge/JOIN US ON SLACK-4A154B?style=for-the-badge&logo=slack&logoColor=white" />
  </a>
  <a href="https://www.linkedin.com/company/unstructuredio/">
    <img src="https://img.shields.io/badge/LinkedIn-0077B5?style=for-the-badge&logo=linkedin&logoColor=white" />
  </a>
</div>
<h2 align="center">
  <p>Announcement!!!</p>
</h2>
<div align="center">
  <p>We're excited to announce the public release of the unstructured.io hosted API! Now you can leverage Unstructured with a simple API call to render clean text in JSON format out of your images, documents, powerpoints, and more.</p>

<p>Checkout the <a href="https://github.com/Unstructured-IO/unstructured-api#--">readme</a> here to get started making API calls. You’ll also find instructions there about how to host your own version of the API. Unstructured data just got easier!
We'd love to hear your feedback, let us know how it goes in our <a
  href="https://join.slack.com/t/unstructuredw-kbe4326/shared_invite/zt-1nlh1ot5d-dfY7zCRlhFboZrIWLA4Qgw">
   community slack</a>. And stay tuned for improvements to both quality and performance over the coming months!
<p><img src="easy.gif"></p></p>
</div>

<h3 align="center">
  <p>Open-Source Pre-Processing Tools for Unstructured Data</p>
</h3>

The `unstructured` library provides open-source components for pre-processing text documents
such as **PDFs**, **HTML** and **Word** Documents. These components are packaged as *bricks* 🧱, which provide
users the building blocks they need to build pipelines targeted at the documents they care
about. Bricks in the library fall into three categories:

- :jigsaw: ***Partitioning bricks*** that break raw documents down into standard, structured
  elements.
- :broom: ***Cleaning bricks*** that remove unwanted text from documents, such as boilerplate and
  sentence
  fragments.
- :performing_arts: ***Staging bricks*** that format data for downstream tasks, such as ML inference
  and data labeling.

<br></br>

## :eight_pointed_black_star: Quick Start

Use the following instructions to get up and running with `unstructured` and test your
installation. NOTE: We do not currently support python 3.11, please use an older version.

- Install the Python SDK with `pip install "unstructured[local-inference]"`
		- If you do not need to process PDFs or images, you can run `pip install unstructured`
- Install the following system dependencies if they are not already available on your system.
  Depending on what document types you're parsing, you may not need all of these.
    - `libmagic-dev` (filetype detection)
    - `poppler-utils` (images and PDFs)
    - `tesseract-ocr` (images and PDFs)
    - `libreoffice` (MS Office docs)
- If you are parsing PDFs, run the following to install the `detectron2` model, which
  `unstructured` uses for layout detection:
    - `pip install tensorboard>=2.12.2`
    - `pip install "detectron2@git+https://github.com/facebookresearch/detectron2.git@e2ce8dc#egg=detectron2"`

At this point, you should be able to run the following code:

```python
from unstructured.partition.auto import partition

elements = partition(filename="example-docs/fake-email.eml")
print("\n\n".join([str(el) for el in elements]))
```

And if you installed with `local-inference`, you should be able to run this as well:

```python
from unstructured.partition.auto import partition

elements = partition("example-docs/layout-parser-paper.pdf")
print("\n\n".join([str(el) for el in elements]))
```

## :dizzy: Instructions for using the docker image

The following instructions are intended to help you get up and running using Docker to interact with `unstructured`.
See [here](https://docs.docker.com/get-docker/) if you don't already have docker installed on your machine.

NOTE: we build multi-platform images to support both x86_64 and Apple silicon hardware. `docker pull` should download the corresponding image for your architecture, but you can specify with `--platform` (e.g. `--platform linux/amd64`) if needed.

We build Docker images for all pushes to `main`. We tag each image with the corresponding short commit hash (e.g. `fbc7a69`) and the application version (e.g. `0.5.5-dev1`). We also tag the most recent image with `latest`. To leverage this, `docker pull` from our image repository.

```bash
docker pull quay.io/unstructured-io/unstructured:latest
```

Once pulled, you can create a container from this image and shell to it.

```bash
# create the container
docker run -dt --name unstructured quay.io/unstructured-io/unstructured:latest

# this will drop you into a bash shell where the Docker image is running
docker exec -it unstructured bash
```

You can also build your own Docker image.

If you only plan on parsing one type of data you can speed up building the image by commenting out some
of the packages/requirements necessary for other data types. See Dockerfile to know which lines are necessary
for your use case.

```bash
make docker-build

# this will drop you into a bash shell where the Docker image is running
make docker-start-bash
```

Once in the running container, you can try things out directly in Python interpreter's interactive mode.
```bash
# this will drop you into a python console so you can run the below partition functions
python3

>>> from unstructured.partition.pdf import partition_pdf
>>> elements = partition_pdf(filename="example-docs/layout-parser-paper-fast.pdf")

>>> from unstructured.partition.text import partition_text
>>> elements = partition_text(filename="example-docs/fake-text.txt")
```


## :coffee: Installation Instructions for Local Development

The following instructions are intended to help you get up and running with `unstructured`
locally if you are planning to contribute to the project.

* Using `pyenv` to manage virtualenv's is recommended but not necessary
	* Mac install instructions. See [here](https://github.com/Unstructured-IO/community#mac--homebrew) for more detailed instructions.
		* `brew install pyenv-virtualenv`
	  * `pyenv install 3.8.15`
  * Linux instructions are available [here](https://github.com/Unstructured-IO/community#linux).

* Create a virtualenv to work in and activate it, e.g. for one named `unstructured`:

	`pyenv  virtualenv 3.8.15 unstructured` <br />
	`pyenv activate unstructured`

* Run `make install`

* Optional:
  * To install models and dependencies for processing images and PDFs locally, run `make install-local-inference`.
  * For processing image files, `tesseract` is required. See [here](https://tesseract-ocr.github.io/tessdoc/Installation.html) for installation instructions.
  * For processing PDF files, `tesseract` and `poppler` are required. The [pdf2image docs](https://pdf2image.readthedocs.io/en/latest/installation.html) have instructions on installing `poppler` across various platforms.

Additionally, if you're planning to contribute to `unstructured`, we provide you an optional `pre-commit` configuration
file to ensure your code matches the formatting and linting standards used in `unstructured`.
If you'd prefer not having code changes auto-tidied before every commit, you can use  `make check` to see
whether any linting or formatting changes should be applied, and `make tidy` to apply them.

If using the optional `pre-commit`, you'll just need to install the hooks with `pre-commit install` since the
`pre-commit` package is installed as part of `make install` mentioned above. Finally, if you decided to use `pre-commit`
you can also uninstall the hooks with `pre-commit uninstall`.

## :clap: Quick Tour

You can run this [Colab notebook](https://colab.research.google.com/drive/1U8VCjY2-x8c6y5TYMbSFtQGlQVFHCVIW) to run the examples below.

The following examples show how to get started with the `unstructured` library.
<<<<<<< HEAD
You can parse **TXT**, **HTML**, **XML**, **PDF**, **EML**, **MSG**, **RTF**, **EPUB**, **DOC**, **DOCX**,
**ODT**, **PPT**, **PPTX**, **JPG**,
=======
You can parse **TXT**, **HTML**, **PDF**, **EML**, **MSG**, **RTF**, **EPUB**, **DOC**, **DOCX**,
**XLSX**, **ODT**, **PPT**, **PPTX**, **JPG**,
>>>>>>> b8037118
and **PNG** documents with one line of code!
<br></br>
See our [documentation page](https://unstructured-io.github.io/unstructured) for a full description
of the features in the library.

### Document Parsing

The easiest way to parse a document in unstructured is to use the `partition` brick. If you
use `partition` brick, `unstructured` will detect the file type and route it to the appropriate
file-specific partitioning brick.
If you are using the `partition` brick, you may need to install additional parameters via `pip install unstructured[local-inference]`. Ensure you first install `libmagic` using the
instructions outlined [here](https://unstructured-io.github.io/unstructured/installing.html#filetype-detection)
`partition` will always apply the default arguments. If you need
advanced features, use a document-specific brick. The `partition` brick currently works for
`.txt`, `.doc`, `.docx`, `.ppt`, `.pptx`, `.xlsx`, `.jpg`, `.png`, `.eml`, `.msg`, `.html`, and `.pdf` documents.

```python
from unstructured.partition.auto import partition

elements = partition("example-docs/layout-parser-paper.pdf")
```

Run `print("\n\n".join([str(el) for el in elements]))` to get a string representation of the
output, which looks like:

```

LayoutParser : A Uniﬁed Toolkit for Deep Learning Based Document Image Analysis

Zejiang Shen 1 ( (cid:0) ), Ruochen Zhang 2 , Melissa Dell 3 , Benjamin Charles Germain Lee 4 , Jacob Carlson 3 , and
Weining Li 5

Abstract. Recent advances in document image analysis (DIA) have been primarily driven by the application of neural
networks. Ideally, research outcomes could be easily deployed in production and extended for further investigation.
However, various factors like loosely organized codebases and sophisticated model conﬁgurations complicate the easy
reuse of im- portant innovations by a wide audience. Though there have been on-going eﬀorts to improve reusability and
simplify deep learning (DL) model development in disciplines like natural language processing and computer vision, none
of them are optimized for challenges in the domain of DIA. This represents a major gap in the existing toolkit, as DIA
is central to academic research across a wide range of disciplines in the social sciences and humanities. This paper
introduces LayoutParser , an open-source library for streamlining the usage of DL in DIA research and applica- tions.
The core LayoutParser library comes with a set of simple and intuitive interfaces for applying and customizing DL models
for layout de- tection, character recognition, and many other document processing tasks. To promote extensibility,
LayoutParser also incorporates a community platform for sharing both pre-trained models and full document digiti- zation
pipelines. We demonstrate that LayoutParser is helpful for both lightweight and large-scale digitization pipelines in
real-word use cases. The library is publicly available at https://layout-parser.github.io

Keywords: Document Image Analysis · Deep Learning · Layout Analysis · Character Recognition · Open Source library ·
Toolkit.

Introduction

Deep Learning(DL)-based approaches are the state-of-the-art for a wide range of document image analysis (DIA) tasks
including document image classiﬁcation [11,
```

### HTML Parsing

You can parse an HTML document using the following workflow:

```python
from unstructured.partition.html import partition_html

elements = partition_html("example-docs/example-10k.html")
print("\n\n".join([str(el) for el in elements[:5]]))
```

The print statement will show the following text:
```
UNITED STATES

SECURITIES AND EXCHANGE COMMISSION

Washington, D.C. 20549

FORM 10-K

ANNUAL REPORT PURSUANT TO SECTION 13 OR 15(d) OF THE SECURITIES EXCHANGE ACT OF 1934
```

And `elements` will be a list of elements in the HTML document, similar to the following:

```python
[<unstructured.documents.elements.Title at 0x169cbe820>,
 <unstructured.documents.elements.NarrativeText at 0x169cbe8e0>,
 <unstructured.documents.elements.NarrativeText at 0x169cbe3a0>]
```

### PDF Parsing

You can use the following workflow to parse PDF documents.

```python
from unstructured.partition.pdf import partition_pdf

elements = partition_pdf("example-docs/layout-parser-paper.pdf")
```

The output will look the same as the example from the document parsing section above.


### E-mail Parsing

The `partition_email` function within `unstructured` is helpful for parsing `.eml` files. Common
e-mail clients such as Microsoft Outlook and Gmail support exporting e-mails as `.eml` files.
`partition_email` accepts filenames, file-like object, and raw text as input. The following
three snippets for parsing `.eml` files are equivalent:

```python
from unstructured.partition.email import partition_email

elements = partition_email(filename="example-docs/fake-email.eml")

with open("example-docs/fake-email.eml", "r") as f:
  elements = partition_email(file=f)

with open("example-docs/fake-email.eml", "r") as f:
  text = f.read()
elements = partition_email(text=text)
```

The `elements` output will look like the following:

```python
[<unstructured.documents.html.HTMLNarrativeText at 0x13ab14370>,
<unstructured.documents.html.HTMLTitle at 0x106877970>,
<unstructured.documents.html.HTMLListItem at 0x1068776a0>,
<unstructured.documents.html.HTMLListItem at 0x13fe4b0a0>]
```

Run `print("\n\n".join([str(el) for el in elements]))` to get a string representation of the
output, which looks like:

```python
This is a test email to use for unit tests.

Important points:

Roses are red

Violets are blue
```

### Text Document Parsing

The `partition_text` function within `unstructured` can be used to parse simple
text files into elements.

`partition_text` accepts filenames, file-like object, and raw text as input. The following three snippets are for parsing text files:

```python
from unstructured.partition.text import partition_text

elements = partition_text(filename="example-docs/fake-text.txt")

with open("example-docs/fake-text.txt", "r") as f:
  elements = partition_text(file=f)

with open("example-docs/fake-text.txt", "r") as f:
  text = f.read()
elements = partition_text(text=text)
```

The `elements` output will look like the following:

```python
[<unstructured.documents.html.HTMLNarrativeText at 0x13ab14370>,
<unstructured.documents.html.HTMLTitle at 0x106877970>,
<unstructured.documents.html.HTMLListItem at 0x1068776a0>,
<unstructured.documents.html.HTMLListItem at 0x13fe4b0a0>]
```

Run `print("\n\n".join([str(el) for el in elements]))` to get a string representation of the
output, which looks like:

```python
This is a test document to use for unit tests.

Important points:

Hamburgers are delicious

Dogs are the best

I love fuzzy blankets
```


## :guardsman: Security Policy

See our [security policy](https://github.com/Unstructured-IO/unstructured/security/policy) for
information on how to report security vulnerabilities.

## :books: Learn more

| Section | Description |
|-|-|
| [Company Website](https://unstructured.io) | Unstructured.io product and company info |
| [Documentation](https://unstructured-io.github.io/unstructured) | Full API documentation |
| [Batch Processing](Ingest.md) | Ingesting batches of documents through Unstructured |<|MERGE_RESOLUTION|>--- conflicted
+++ resolved
@@ -182,13 +182,9 @@
 You can run this [Colab notebook](https://colab.research.google.com/drive/1U8VCjY2-x8c6y5TYMbSFtQGlQVFHCVIW) to run the examples below.
 
 The following examples show how to get started with the `unstructured` library.
-<<<<<<< HEAD
+
 You can parse **TXT**, **HTML**, **XML**, **PDF**, **EML**, **MSG**, **RTF**, **EPUB**, **DOC**, **DOCX**,
-**ODT**, **PPT**, **PPTX**, **JPG**,
-=======
-You can parse **TXT**, **HTML**, **PDF**, **EML**, **MSG**, **RTF**, **EPUB**, **DOC**, **DOCX**,
 **XLSX**, **ODT**, **PPT**, **PPTX**, **JPG**,
->>>>>>> b8037118
 and **PNG** documents with one line of code!
 <br></br>
 See our [documentation page](https://unstructured-io.github.io/unstructured) for a full description
