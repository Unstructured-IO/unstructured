--- conflicted
+++ resolved
@@ -4,12 +4,9 @@
 #
 #    pip-compile ./extra-markdown.in
 #
-<<<<<<< HEAD
-=======
 importlib-metadata==8.6.1
     # via
     #   -c ././deps/constraints.txt
     #   markdown
->>>>>>> 8d0b68ae
 markdown==3.7
     # via -r ./extra-markdown.in