####################################################################################################
# This file can house global constraints that aren't *direct* requirements of the package or any
# extras. Putting a dependency here will only affect dependency sets that contain them -- in other
# words, if something does not require a constraint, it will not be installed.
####################################################################################################
# NOTE(alan): Pinning to avoid conflicts with downstream ingest-s3
urllib3<1.27, >=1.25.4
# consistency with local-inference-pin
protobuf<4.24
# NOTE(robinson) - Required pins for security scans
jupyter-core>=4.11.2
wheel>=0.38.1
# NOTE(robinson) - The following pins are to address
# vulnerabilities in dependency scans
certifi>=2023.7.22
# From pycocotools in local-inference
pyparsing<3.1.0
# NOTE(robinson) - Numpy dropped Python 3.8 support in 1.25.0
numpy<1.25.0
scipy<1.11.0
IPython<8.13
# NOTE(alan) Pinned to avoid error that occurs with 2.4.3:
# AttributeError: 'ResourcePath' object has no attribute 'collection'
Office365-REST-Python-Client<2.4.3
# NOTE(trevor) `unstructured-inference` is set in extra-pdf-image.in to allow
# unstructured-inference to be upgraded when unstructured library is upgraded
# https://github.com/Unstructured-IO/unstructured/issues/1458
# unstructured-inference
# NOTE(klaijan) - Moved pin from test.in
# pinning to avoid error in argilla library
pydantic<2
# unable to build wheel for arm on 0.3.3+
safetensors<=0.3.2
# use the known compatible version of weaviate and unstructured.pytesseract
unstructured.pytesseract>=0.3.12
weaviate-client==3.23.2
# Note(yuming) - pining to avoid conflict with paddle install
matplotlib==3.7.2
# NOTE(crag) - pin to available pandas for python 3.8 (at least in CI)
<<<<<<< HEAD
pandas<2.1.1
fsspec==2023.9.1
=======
pandas<2.0.4
>>>>>>> bd49cfba
<|MERGE_RESOLUTION|>--- conflicted
+++ resolved
@@ -37,9 +37,5 @@
 # Note(yuming) - pining to avoid conflict with paddle install
 matplotlib==3.7.2
 # NOTE(crag) - pin to available pandas for python 3.8 (at least in CI)
-<<<<<<< HEAD
-pandas<2.1.1
 fsspec==2023.9.1
-=======
-pandas<2.0.4
->>>>>>> bd49cfba
+pandas<2.0.4