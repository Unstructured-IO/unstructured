####################################################################################################
# This file can house global constraints that aren't *direct* requirements of the package or any
# extras. Putting a dependency here will only affect dependency sets that contain them -- in other
# words, if something does not require a constraint, it will not be installed.
####################################################################################################
# NOTE(alan): Pinning to avoid conflicts with downstream ingest-s3
urllib3<1.27, >=1.25.4
# consistency with local-inference-pin
protobuf<4.24
# NOTE(robinson) - Required pins for security scans
jupyter-core>=4.11.2
wheel>=0.38.1
# NOTE(robinson) - The following pins are to address
# vulnerabilities in dependency scans
certifi>=2023.7.22
# From pycocotools in local-inference
pyparsing<3.1.0
# NOTE(robinson) - Numpy dropped Python 3.8 support in 1.25.0
numpy<1.25.0
scipy<1.11.0
IPython<8.13
# NOTE(robinson) - See this issue here
# https://github.com/facebookresearch/detectron2/issues/5010
Pillow<10.0.0
# NOTE(alan) Pinned to avoid error that occurs with 2.4.3:
# AttributeError: 'ResourcePath' object has no attribute 'collection'
Office365-REST-Python-Client<2.4.3
# NOTE(christine) Pinned to set the `unstructured-inference` version
<<<<<<< HEAD
unstructured-inference==0.5.14
# NOTE(klaijan) - Moved pin from test.in
# pinning to avoid error in argilla library
pydantic<2
=======
unstructured-inference==0.5.16
>>>>>>> df4bd459
<|MERGE_RESOLUTION|>--- conflicted
+++ resolved
@@ -26,11 +26,7 @@
 # AttributeError: 'ResourcePath' object has no attribute 'collection'
 Office365-REST-Python-Client<2.4.3
 # NOTE(christine) Pinned to set the `unstructured-inference` version
-<<<<<<< HEAD
 unstructured-inference==0.5.14
 # NOTE(klaijan) - Moved pin from test.in
 # pinning to avoid error in argilla library
 pydantic<2
-=======
-unstructured-inference==0.5.16
->>>>>>> df4bd459
