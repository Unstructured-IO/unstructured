#
# This file is autogenerated by pip-compile with Python 3.12
# by the following command:
#
#    pip-compile ./dev.in
#
build==1.2.2.post1
    # via pip-tools
cfgv==3.4.0
    # via pre-commit
click==8.1.8
    # via
    #   -c ./base.txt
    #   -c ./test.txt
    #   pip-tools
distlib==0.3.9
    # via virtualenv
filelock==3.17.0
    # via virtualenv
identify==2.6.6
    # via pre-commit
<<<<<<< HEAD
=======
importlib-metadata==8.6.1
    # via
    #   -c ././deps/constraints.txt
    #   build
>>>>>>> 8d0b68ae
nodeenv==1.9.1
    # via pre-commit
packaging==24.2
    # via
    #   -c ./base.txt
    #   -c ./test.txt
    #   build
pip-tools==7.4.1
    # via -r ./dev.in
platformdirs==4.3.6
    # via
    #   -c ./test.txt
    #   virtualenv
pre-commit==4.1.0
    # via -r ./dev.in
pyproject-hooks==1.2.0
    # via
    #   build
    #   pip-tools
pyyaml==6.0.2
    # via
    #   -c ./test.txt
    #   pre-commit
<<<<<<< HEAD
=======
tomli==2.2.1
    # via
    #   -c ./test.txt
    #   build
    #   pip-tools
>>>>>>> 8d0b68ae
virtualenv==20.29.1
    # via pre-commit
wheel==0.45.1
    # via pip-tools

# The following packages are considered to be unsafe in a requirements file:
# pip
# setuptools<|MERGE_RESOLUTION|>--- conflicted
+++ resolved
@@ -19,13 +19,11 @@
     # via virtualenv
 identify==2.6.6
     # via pre-commit
-<<<<<<< HEAD
-=======
+
 importlib-metadata==8.6.1
     # via
     #   -c ././deps/constraints.txt
     #   build
->>>>>>> 8d0b68ae
 nodeenv==1.9.1
     # via pre-commit
 packaging==24.2
@@ -49,14 +47,11 @@
     # via
     #   -c ./test.txt
     #   pre-commit
-<<<<<<< HEAD
-=======
 tomli==2.2.1
     # via
     #   -c ./test.txt
     #   build
     #   pip-tools
->>>>>>> 8d0b68ae
 virtualenv==20.29.1
     # via pre-commit
 wheel==0.45.1
