--- conflicted
+++ resolved
@@ -83,22 +83,6 @@
     #   anyio
     #   jsonschema
     #   requests
-<<<<<<< HEAD
-=======
-importlib-metadata==6.8.0
-    # via
-    #   jupyter-client
-    #   jupyter-lsp
-    #   jupyterlab
-    #   jupyterlab-server
-    #   nbconvert
-importlib-resources==6.0.1
-    # via
-    #   jsonschema
-    #   jsonschema-specifications
-    #   jupyterlab
-    #   notebook
->>>>>>> b31c62fa
 ipykernel==6.25.1
     # via
     #   jupyter
