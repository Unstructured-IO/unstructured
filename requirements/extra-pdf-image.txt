#
# This file is autogenerated by pip-compile with Python 3.12
# by the following command:
#
#    pip-compile ./extra-pdf-image.in
#
antlr4-python3-runtime==4.9.3
    # via omegaconf
cachetools==5.5.1
    # via google-auth
certifi==2024.12.14
    # via
    #   -c ./base.txt
    #   requests
cffi==1.17.1
    # via
    #   -c ./base.txt
    #   cryptography
charset-normalizer==3.4.1
    # via
    #   -c ./base.txt
    #   pdfminer-six
    #   requests
coloredlogs==15.0.1
    # via onnxruntime
contourpy==1.3.1
    # via matplotlib
cryptography==44.0.0
    # via
    #   -c ./base.txt
    #   pdfminer-six
cycler==0.12.1
    # via matplotlib
deprecated==1.2.15
    # via pikepdf
effdet==0.4.1
    # via -r ./extra-pdf-image.in
filelock==3.17.0
    # via
    #   huggingface-hub
    #   torch
    #   transformers
flatbuffers==25.1.21
    # via onnxruntime
fonttools==4.55.4
    # via matplotlib
fsspec==2024.12.0
    # via
    #   huggingface-hub
    #   torch
google-api-core[grpc]==2.24.0
    # via google-cloud-vision
google-auth==2.37.0
    # via
    #   google-api-core
    #   google-cloud-vision
google-cloud-vision==3.9.0
    # via -r ./extra-pdf-image.in
googleapis-common-protos==1.66.0
    # via
    #   google-api-core
    #   grpcio-status
grpcio==1.69.0
    # via
    #   -c ././deps/constraints.txt
    #   google-api-core
    #   grpcio-status
grpcio-status==1.69.0
    # via google-api-core
huggingface-hub==0.27.1
    # via
    #   timm
    #   tokenizers
    #   transformers
    #   unstructured-inference
humanfriendly==10.0
    # via coloredlogs
idna==3.10
    # via
    #   -c ./base.txt
    #   requests
<<<<<<< HEAD
iopath==0.1.10
    # via layoutparser
=======
importlib-resources==6.5.2
    # via matplotlib
>>>>>>> 8d0b68ae
jinja2==3.1.5
    # via torch
kiwisolver==1.4.8
    # via matplotlib
lxml==5.3.0
    # via
    #   -c ./base.txt
    #   pikepdf
markupsafe==3.0.2
    # via jinja2
matplotlib==3.10.0
    # via
    #   pycocotools
    #   unstructured-inference
mpmath==1.3.0
    # via sympy
networkx==3.4.2
    # via torch
numpy==1.26.4
    # via
    #   -c ./base.txt
    #   contourpy
    #   matplotlib
    #   onnx
    #   onnxruntime
    #   opencv-python
    #   pandas
    #   pycocotools
    #   scipy
    #   torchvision
    #   transformers
    #   unstructured-inference
omegaconf==2.3.0
    # via effdet
onnx==1.17.0
    # via
    #   -r ./extra-pdf-image.in
    #   unstructured-inference
onnxruntime==1.20.1
    # via unstructured-inference
opencv-python==4.11.0.86
<<<<<<< HEAD
    # via
    #   layoutparser
    #   unstructured-inference
=======
    # via unstructured-inference
>>>>>>> 8d0b68ae
packaging==24.2
    # via
    #   -c ./base.txt
    #   huggingface-hub
    #   matplotlib
    #   onnxruntime
    #   pikepdf
    #   transformers
    #   unstructured-pytesseract
pandas==2.2.3
    # via unstructured-inference
pdf2image==1.17.0
    # via -r ./extra-pdf-image.in
pdfminer-six==20240706
    # via
    #   -r ./extra-pdf-image.in
    #   unstructured-inference
pi-heif==0.21.0
    # via -r ./extra-pdf-image.in
pikepdf==9.5.1
    # via -r ./extra-pdf-image.in
pillow==11.1.0
    # via
    #   matplotlib
    #   pdf2image
    #   pi-heif
    #   pikepdf
    #   torchvision
    #   unstructured-pytesseract
proto-plus==1.25.0
    # via
    #   google-api-core
    #   google-cloud-vision
protobuf==5.29.3
    # via
    #   google-api-core
    #   google-cloud-vision
    #   googleapis-common-protos
    #   grpcio-status
    #   onnx
    #   onnxruntime
    #   proto-plus
pyasn1==0.6.1
    # via
    #   pyasn1-modules
    #   rsa
pyasn1-modules==0.4.1
    # via google-auth
pycocotools==2.0.8
    # via effdet
pycparser==2.22
    # via
    #   -c ./base.txt
    #   cffi
pyparsing==3.2.1
    # via matplotlib
pypdf==5.1.0
    # via
    #   -c ./base.txt
    #   -r ./extra-pdf-image.in
pypdfium2==4.30.1
    # via unstructured-inference
python-dateutil==2.9.0.post0
    # via
    #   -c ./base.txt
    #   matplotlib
    #   pandas
python-multipart==0.0.20
    # via unstructured-inference
pytz==2024.2
    # via pandas
pyyaml==6.0.2
    # via
    #   huggingface-hub
    #   omegaconf
    #   timm
    #   transformers
rapidfuzz==3.11.0
    # via
    #   -c ./base.txt
    #   unstructured-inference
regex==2024.11.6
    # via
    #   -c ./base.txt
    #   transformers
requests==2.32.3
    # via
    #   -c ./base.txt
    #   google-api-core
    #   huggingface-hub
    #   transformers
rsa==4.9
    # via google-auth
safetensors==0.5.2
    # via
    #   timm
    #   transformers
<<<<<<< HEAD
scipy==1.15.1
    # via layoutparser
=======
scipy==1.13.1
    # via unstructured-inference
>>>>>>> 8d0b68ae
six==1.17.0
    # via
    #   -c ./base.txt
    #   python-dateutil
sympy==1.13.1
    # via
    #   onnxruntime
    #   torch
timm==1.0.14
    # via
    #   effdet
    #   unstructured-inference
tokenizers==0.19.1
    # via
    #   -c ././deps/constraints.txt
    #   transformers
torch==2.5.1
    # via
    #   effdet
    #   timm
    #   torchvision
    #   unstructured-inference
torchvision==0.20.1
    # via
    #   effdet
    #   timm
tqdm==4.67.1
    # via
    #   -c ./base.txt
    #   huggingface-hub
    #   transformers
transformers==4.44.2
    # via unstructured-inference
typing-extensions==4.12.2
    # via
    #   -c ./base.txt
    #   huggingface-hub
<<<<<<< HEAD
    #   iopath
=======
    #   pypdf
>>>>>>> 8d0b68ae
    #   torch
tzdata==2025.1
    # via pandas
unstructured-inference==0.8.6
    # via -r ./extra-pdf-image.in
unstructured-pytesseract==0.3.13
    # via -r ./extra-pdf-image.in
urllib3==1.26.20
    # via
    #   -c ././deps/constraints.txt
    #   -c ./base.txt
    #   requests
wrapt==1.17.2
    # via
    #   -c ./base.txt
    #   deprecated

# The following packages are considered to be unsafe in a requirements file:
# setuptools<|MERGE_RESOLUTION|>--- conflicted
+++ resolved
@@ -79,13 +79,8 @@
     # via
     #   -c ./base.txt
     #   requests
-<<<<<<< HEAD
-iopath==0.1.10
-    # via layoutparser
-=======
 importlib-resources==6.5.2
     # via matplotlib
->>>>>>> 8d0b68ae
 jinja2==3.1.5
     # via torch
 kiwisolver==1.4.8
@@ -127,13 +122,7 @@
 onnxruntime==1.20.1
     # via unstructured-inference
 opencv-python==4.11.0.86
-<<<<<<< HEAD
-    # via
-    #   layoutparser
-    #   unstructured-inference
-=======
-    # via unstructured-inference
->>>>>>> 8d0b68ae
+    # via unstructured-inference
 packaging==24.2
     # via
     #   -c ./base.txt
@@ -231,13 +220,8 @@
     # via
     #   timm
     #   transformers
-<<<<<<< HEAD
-scipy==1.15.1
-    # via layoutparser
-=======
 scipy==1.13.1
     # via unstructured-inference
->>>>>>> 8d0b68ae
 six==1.17.0
     # via
     #   -c ./base.txt
@@ -275,11 +259,7 @@
     # via
     #   -c ./base.txt
     #   huggingface-hub
-<<<<<<< HEAD
-    #   iopath
-=======
     #   pypdf
->>>>>>> 8d0b68ae
     #   torch
 tzdata==2025.1
     # via pandas
