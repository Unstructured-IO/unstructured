#
# This file is autogenerated by pip-compile with Python 3.9
# by the following command:
#
#    pip-compile ./huggingface.in
#
certifi==2024.8.30
    # via
    #   -c ./base.txt
    #   requests
charset-normalizer==3.4.0
    # via
    #   -c ./base.txt
    #   requests
click==8.1.7
    # via
    #   -c ./base.txt
    #   sacremoses
filelock==3.16.1
    # via
    #   huggingface-hub
    #   torch
    #   transformers
fsspec==2024.9.0
    # via
    #   huggingface-hub
    #   torch
<<<<<<< HEAD
huggingface-hub==0.25.2
=======
huggingface-hub==0.25.1
>>>>>>> 1eceac26
    # via
    #   tokenizers
    #   transformers
idna==3.10
    # via
    #   -c ./base.txt
    #   requests
jinja2==3.1.4
    # via torch
joblib==1.4.2
    # via
    #   -c ./base.txt
    #   sacremoses
langdetect==1.0.9
    # via
    #   -c ./base.txt
    #   -r ./huggingface.in
markupsafe==3.0.1
    # via jinja2
mpmath==1.3.0
    # via sympy
networkx==3.2.1
    # via torch
numpy==1.26.4
    # via
    #   -c ./base.txt
    #   transformers
packaging==24.1
    # via
    #   -c ./base.txt
    #   huggingface-hub
    #   transformers
pyyaml==6.0.2
    # via
    #   huggingface-hub
    #   transformers
regex==2024.9.11
    # via
    #   -c ./base.txt
    #   sacremoses
    #   transformers
requests==2.32.3
    # via
    #   -c ./base.txt
    #   huggingface-hub
    #   transformers
sacremoses==0.1.1
    # via -r ./huggingface.in
safetensors==0.4.5
    # via transformers
sentencepiece==0.2.0
    # via -r ./huggingface.in
six==1.16.0
    # via
    #   -c ./base.txt
    #   langdetect
sympy==1.13.3
    # via torch
tokenizers==0.19.1
    # via
    #   -c ././deps/constraints.txt
    #   transformers
torch==2.4.1
    # via -r ./huggingface.in
tqdm==4.66.5
    # via
    #   -c ./base.txt
    #   huggingface-hub
    #   sacremoses
    #   transformers
transformers==4.44.2
    # via -r ./huggingface.in
typing-extensions==4.12.2
    # via
    #   -c ./base.txt
    #   huggingface-hub
    #   torch
urllib3==1.26.20
    # via
    #   -c ././deps/constraints.txt
    #   -c ./base.txt
    #   requests<|MERGE_RESOLUTION|>--- conflicted
+++ resolved
@@ -8,7 +8,7 @@
     # via
     #   -c ./base.txt
     #   requests
-charset-normalizer==3.4.0
+charset-normalizer==3.3.2
     # via
     #   -c ./base.txt
     #   requests
@@ -25,11 +25,7 @@
     # via
     #   huggingface-hub
     #   torch
-<<<<<<< HEAD
-huggingface-hub==0.25.2
-=======
 huggingface-hub==0.25.1
->>>>>>> 1eceac26
     # via
     #   tokenizers
     #   transformers
@@ -47,7 +43,7 @@
     # via
     #   -c ./base.txt
     #   -r ./huggingface.in
-markupsafe==3.0.1
+markupsafe==2.1.5
     # via jinja2
 mpmath==1.3.0
     # via sympy
