import functools
import importlib
import json
import os
import platform
from datetime import datetime
from functools import wraps
from typing import (
    Any,
    Callable,
    Dict,
    Generic,
    Iterable,
    Iterator,
    List,
    Optional,
    Tuple,
    TypeVar,
    Union,
    cast,
)

import requests
from typing_extensions import ParamSpec

from unstructured.__version__ import __version__

DATE_FORMATS = ("%Y-%m-%d", "%Y-%m-%dT%H:%M:%S", "%Y-%m-%d+%H:%M:%S", "%Y-%m-%dT%H:%M:%S%z")


_T = TypeVar("_T")
_P = ParamSpec("_P")


class lazyproperty(Generic[_T]):
    """Decorator like @property, but evaluated only on first access.

    Like @property, this can only be used to decorate methods having only a `self` parameter, and
    is accessed like an attribute on an instance, i.e. trailing parentheses are not used. Unlike
    @property, the decorated method is only evaluated on first access; the resulting value is
    cached and that same value returned on second and later access without re-evaluation of the
    method.

    Like @property, this class produces a *data descriptor* object, which is stored in the __dict__
    of the *class* under the name of the decorated method ('fget' nominally). The cached value is
    stored in the __dict__ of the *instance* under that same name.

    Because it is a data descriptor (as opposed to a *non-data descriptor*), its `__get__()` method
    is executed on each access of the decorated attribute; the __dict__ item of the same name is
    "shadowed" by the descriptor.

    While this may represent a performance improvement over a property, its greater benefit may be
    its other characteristics. One common use is to construct collaborator objects, removing that
    "real work" from the constructor, while still only executing once. It also de-couples client
    code from any sequencing considerations; if it's accessed from more than one location, it's
    assured it will be ready whenever needed.

    Loosely based on: https://stackoverflow.com/a/6849299/1902513.

    A lazyproperty is read-only. There is no counterpart to the optional "setter" (or deleter)
    behavior of an @property. This is critically important to maintaining its immutability and
    idempotence guarantees. Attempting to assign to a lazyproperty raises AttributeError
    unconditionally.

    The parameter names in the methods below correspond to this usage example::

        class Obj(object)

            @lazyproperty
            def fget(self):
                return 'some result'

        obj = Obj()

    Not suitable for wrapping a function (as opposed to a method) because it is not callable.
    """

    def __init__(self, fget: Callable[..., _T]) -> None:
        """*fget* is the decorated method (a "getter" function).

        A lazyproperty is read-only, so there is only an *fget* function (a regular
        @property can also have an fset and fdel function). This name was chosen for
        consistency with Python's `property` class which uses this name for the
        corresponding parameter.
        """
        # --- maintain a reference to the wrapped getter method
        self._fget = fget
        # --- and store the name of that decorated method
        self._name = fget.__name__
        # --- adopt fget's __name__, __doc__, and other attributes
        functools.update_wrapper(self, fget)  # pyright: ignore

    def __get__(self, obj: Any, type: Any = None) -> _T:
        """Called on each access of 'fget' attribute on class or instance.

        *self* is this instance of a lazyproperty descriptor "wrapping" the property
        method it decorates (`fget`, nominally).

        *obj* is the "host" object instance when the attribute is accessed from an
        object instance, e.g. `obj = Obj(); obj.fget`. *obj* is None when accessed on
        the class, e.g. `Obj.fget`.

        *type* is the class hosting the decorated getter method (`fget`) on both class
        and instance attribute access.
        """
        # --- when accessed on class, e.g. Obj.fget, just return this descriptor
        # --- instance (patched above to look like fget).
        if obj is None:
            return self  # type: ignore

        # --- when accessed on instance, start by checking instance __dict__ for
        # --- item with key matching the wrapped function's name
        value = obj.__dict__.get(self._name)
        if value is None:
            # --- on first access, the __dict__ item will be absent. Evaluate fget()
            # --- and store that value in the (otherwise unused) host-object
            # --- __dict__ value of same name ('fget' nominally)
            value = self._fget(obj)
            obj.__dict__[self._name] = value
        return cast(_T, value)

    def __set__(self, obj: Any, value: Any) -> None:
        """Raises unconditionally, to preserve read-only behavior.

        This decorator is intended to implement immutable (and idempotent) object
        attributes. For that reason, assignment to this property must be explicitly
        prevented.

        If this __set__ method was not present, this descriptor would become a
        *non-data descriptor*. That would be nice because the cached value would be
        accessed directly once set (__dict__ attrs have precedence over non-data
        descriptors on instance attribute lookup). The problem is, there would be
        nothing to stop assignment to the cached value, which would overwrite the result
        of `fget()` and break both the immutability and idempotence guarantees of this
        decorator.

        The performance with this __set__() method in place was roughly 0.4 usec per
        access when measured on a 2.8GHz development machine; so quite snappy and
        probably not a rich target for optimization efforts.
        """
        raise AttributeError("can't set attribute")


def save_as_jsonl(data: List[Dict], filename: str) -> None:
    with open(filename, "w+") as output_file:
        output_file.writelines(json.dumps(datum) + "\n" for datum in data)


def read_from_jsonl(filename: str) -> List[Dict]:
    with open(filename) as input_file:
        return [json.loads(line) for line in input_file]


def requires_dependencies(
    dependencies: Union[str, List[str]],
    extras: Optional[str] = None,
) -> Callable[[Callable[_P, _T]], Callable[_P, _T]]:
    if isinstance(dependencies, str):
        dependencies = [dependencies]

    def decorator(func: Callable[_P, _T]) -> Callable[_P, _T]:
        @wraps(func)
        def wrapper(*args: _P.args, **kwargs: _P.kwargs):
            missing_deps: List[str] = []
            for dep in dependencies:
                if not dependency_exists(dep):
                    missing_deps.append(dep)
            if len(missing_deps) > 0:
                raise ImportError(
                    f"Following dependencies are missing: {', '.join(missing_deps)}. "
                    + (
                        f"""Please install them using `pip install "unstructured[{extras}]"`."""
                        if extras
                        else f"Please install them using `pip install {' '.join(missing_deps)}`."
                    ),
                )
            return func(*args, **kwargs)

        return wrapper

    return decorator


def dependency_exists(dependency: str):
    try:
        importlib.import_module(dependency)
    except ImportError as e:
        # Check to make sure this isn't some unrelated import error.
        if dependency in repr(e):
            return False
    return True


# Copied from unstructured/ingest/connector/biomed.py
def validate_date_args(date: Optional[str] = None):
    if not date:
        raise ValueError("The argument date is None.")

    for format in DATE_FORMATS:
        try:
            datetime.strptime(date, format)
            return True
        except ValueError:
            pass

    raise ValueError(
        f"The argument {date} does not satisfy the format: "
        "YYYY-MM-DD or YYYY-MM-DDTHH:MM:SS or YYYY-MM-DD+HH:MM:SS or YYYY-MM-DDTHH:MM:SStz",
    )


<<<<<<< HEAD
def _first_and_remaining_iterator(it: Iterable) -> Tuple[Any, Iterator]:
    iterator = iter(it)
    try:
        out = next(iterator)
    except StopIteration:
        raise ValueError(
            "Expected at least 1 element in iterable from which to retrieve first, got empty "
            "iterable.",
        )
    return out, iterator


def first(it: Iterable) -> Any:
    """Returns the first item from an iterable. Raises an error if the iterable is empty."""
    out, _ = _first_and_remaining_iterator(it)
    return out


def only(it: Iterable) -> Any:
    """Returns the only element from a singleton iterable. Raises an error if the iterable is not a
    singleton."""
    out, iterator = _first_and_remaining_iterator(it)
    if any(True for _ in iterator):
        raise ValueError(
            "Expected only 1 element in passed argument, instead there are at least 2 elements.",
        )
    return out
=======
def scarf_analytics():
    try:
        if os.getenv("SCARF_NO_ANALYTICS") != "true" and os.getenv("DO_NOT_TRACK") != "true":
            requests.get(
                "https://packages.unstructured.io/python-telemetry?version="
                + __version__
                + "&platform="
                + platform.system()
            )
    except Exception:
        pass
>>>>>>> 8ab40c20
<|MERGE_RESOLUTION|>--- conflicted
+++ resolved
@@ -209,7 +209,6 @@
     )
 
 
-<<<<<<< HEAD
 def _first_and_remaining_iterator(it: Iterable) -> Tuple[Any, Iterator]:
     iterator = iter(it)
     try:
@@ -237,7 +236,8 @@
             "Expected only 1 element in passed argument, instead there are at least 2 elements.",
         )
     return out
-=======
+
+
 def scarf_analytics():
     try:
         if os.getenv("SCARF_NO_ANALYTICS") != "true" and os.getenv("DO_NOT_TRACK") != "true":
@@ -248,5 +248,4 @@
                 + platform.system()
             )
     except Exception:
-        pass
->>>>>>> 8ab40c20
+        pass