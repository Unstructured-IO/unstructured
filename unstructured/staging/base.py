--- conflicted
+++ resolved
@@ -72,9 +72,7 @@
         return json.dumps(element_dict, indent=indent)
 
 
-def isd_to_elements(
-    isd: List[Dict[str, Any]],
-) -> List[Element]:
+def isd_to_elements(isd: List[Dict[str, Any]]) -> List[Element]:
     """Converts an Initial Structured Data (ISD) dictionary to a list of elements."""
     elements: List[Element] = []
 
@@ -83,11 +81,7 @@
         metadata = ElementMetadata()
         _metadata_dict = item.get("metadata")
         if _metadata_dict is not None:
-            metadata = ElementMetadata.from_dict(
-                {
-                    **_metadata_dict,
-                },
-            )
+            metadata = ElementMetadata.from_dict(_metadata_dict)
 
         if item.get("type") in TYPE_TO_TEXT_ELEMENT_MAP:
             _text_class = TYPE_TO_TEXT_ELEMENT_MAP[item["type"]]
@@ -110,9 +104,7 @@
     return elements
 
 
-def dict_to_elements(
-    element_dict: List[Dict[str, Any]],
-) -> List[Element]:
+def dict_to_elements(element_dict: List[Dict[str, Any]]) -> List[Element]:
     """Converts a dictionary representation of an element list into List[Element]."""
     return isd_to_elements(element_dict)
 
@@ -186,15 +178,8 @@
     return convert_to_isd_csv(elements)
 
 
-<<<<<<< HEAD
-def convert_to_dataframe(
-    elements: List[Element],
-    drop_empty_cols: bool = True,
-) -> pd.DataFrame:
-=======
 @requires_dependencies(["pandas"])
 def convert_to_dataframe(elements: List[Element], drop_empty_cols: bool = True) -> "pd.DataFrame":
->>>>>>> cb923b96
     """Converts document elements to a pandas DataFrame. The dataframe contains the
     following columns:
         text: the element text
