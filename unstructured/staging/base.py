import csv
import io
import json
from copy import deepcopy
from datetime import datetime
from typing import Any, Dict, List, Optional, Tuple

from unstructured.documents.coordinates import PixelSpace
from unstructured.documents.elements import (
    TYPE_TO_TEXT_ELEMENT_MAP,
    CheckBox,
    Element,
    ElementMetadata,
    NoID,
)
from unstructured.partition.common import exactly_one
from unstructured.utils import dependency_exists, requires_dependencies

if dependency_exists("pandas"):
    import pandas as pd


def _get_metadata_table_fieldnames():
    metadata_fields = list(ElementMetadata.__annotations__.keys())
    metadata_fields.remove("coordinates")
    metadata_fields.extend(
        [
            "sender",
            "coordinates_points",
            "coordinates_system",
            "coordinates_layout_width",
            "coordinates_layout_height",
        ],
    )
    return metadata_fields


TABLE_FIELDNAMES: List[str] = [
    "type",
    "text",
    "element_id",
] + _get_metadata_table_fieldnames()


def convert_to_text(elements: List[Element]) -> str:
    """Converts a list of elements into clean, concatenated text."""
    return "\n".join([e.text for e in elements if hasattr(e, "text") and e.text])


def elements_to_text(
    elements: List[Element],
    filename: Optional[str] = None,
    encoding: str = "utf-8",
) -> Optional[str]:
    """
    Convert the text from the list of elements into clean, concatenated text.
    Saves to a txt file if filename is specified.
    Otherwise, return the text of the elements as a string.
    """
    element_cct = convert_to_text(elements)
    if filename is not None:
        with open(filename, "w", encoding=encoding) as f:
            f.write(element_cct)
            return None
    else:
        return element_cct


def convert_to_isd(elements: List[Element]) -> List[Dict[str, Any]]:
    """Represents the document elements as an Initial Structured Document (ISD)."""
    isd: List[Dict[str, Any]] = []
    for element in elements:
        section = element.to_dict()
        isd.append(section)
    return isd


def convert_to_dict(elements: List[Element]) -> List[Dict[str, Any]]:
    """Converts a list of elements into a dictionary."""
    return convert_to_isd(elements)


def _fix_metadata_field_precision(elements: List[Element]) -> List[Element]:
    out_elements = []
    for element in elements:
        el = deepcopy(element)
        if el.metadata.coordinates:
            precision = 1 if isinstance(el.metadata.coordinates.system, PixelSpace) else 2
            points = el.metadata.coordinates.points
            rounded_points = []
            for point in points:
                x, y = point
                rounded_point = (round(x, precision), round(y, precision))
                rounded_points.append(rounded_point)
            el.metadata.coordinates.points = tuple(rounded_points)

        if el.metadata.detection_class_prob:
            el.metadata.detection_class_prob = round(el.metadata.detection_class_prob, 5)

        out_elements.append(el)
    return out_elements


def elements_to_json(
    elements: List[Element],
    filename: Optional[str] = None,
    indent: int = 4,
    encoding: str = "utf-8",
) -> Optional[str]:
    """
    Saves a list of elements to a JSON file if filename is specified.
    Otherwise, return the list of elements as a string.
    """

    pre_processed_elements = _fix_metadata_field_precision(elements)
    element_dict = convert_to_dict(pre_processed_elements)
    if filename is not None:
        with open(filename, "w", encoding=encoding) as f:
            json.dump(element_dict, f, indent=indent, sort_keys=True)
            return None
    else:
        return json.dumps(element_dict, indent=indent, sort_keys=True)


def isd_to_elements(isd: List[Dict[str, Any]]) -> List[Element]:
    """Converts an Initial Structured Data (ISD) dictionary to a list of elements."""
    elements: List[Element] = []

    for item in isd:
        element_id: str = item.get("element_id", NoID())
        metadata = ElementMetadata()
        _metadata_dict = item.get("metadata")
        if _metadata_dict is not None:
            metadata = ElementMetadata.from_dict(_metadata_dict)

        if item.get("type") in TYPE_TO_TEXT_ELEMENT_MAP:
            _text_class = TYPE_TO_TEXT_ELEMENT_MAP[item["type"]]
            elements.append(
                _text_class(
                    text=item["text"],
                    element_id=element_id,
                    metadata=metadata,
                ),
            )
        elif item.get("type") == "CheckBox":
            elements.append(
                CheckBox(
                    checked=item["checked"],
                    element_id=element_id,
                    metadata=metadata,
                ),
            )

    return elements


def dict_to_elements(element_dict: List[Dict[str, Any]]) -> List[Element]:
    """Converts a dictionary representation of an element list into List[Element]."""
    return isd_to_elements(element_dict)


def elements_from_json(
    filename: str = "",
    text: str = "",
    encoding: str = "utf-8",
) -> List[Element]:
    """Loads a list of elements from a JSON file or a string."""
    exactly_one(filename=filename, text=text)

    if filename:
        with open(filename, encoding=encoding) as f:
            element_dict = json.load(f)
        return dict_to_elements(element_dict)
    else:
        element_dict = json.loads(text)
        return dict_to_elements(element_dict)


<<<<<<< HEAD
def flatten_dict(dictionary, parent_key="", separator="_", flatten_lists=False, keys_to_omit: List[str] = None):
=======
def flatten_dict(
    dictionary, parent_key="", separator="_", flatten_lists=False, keys_to_omit: List[str] = None
):
>>>>>>> ed08773d
    keys_to_omit = keys_to_omit if keys_to_omit else []
    flattened_dict = {}
    for key, value in dictionary.items():
        new_key = f"{parent_key}{separator}{key}" if parent_key else key
        if new_key in keys_to_omit:
            flattened_dict[new_key] = value
        elif isinstance(value, dict):
            flattened_dict.update(
                flatten_dict(value, new_key, separator, flatten_lists, keys_to_omit=keys_to_omit),
            )
        elif isinstance(value, list) and flatten_lists:
            for index, item in enumerate(value):
<<<<<<< HEAD
                flattened_dict.update(flatten_dict({f"{new_key}{separator}{index}": item}, "", separator, flatten_lists,keys_to_omit=keys_to_omit))
=======
                flattened_dict.update(
                    flatten_dict(
                        {f"{new_key}{separator}{index}": item},
                        "",
                        separator,
                        flatten_lists,
                        keys_to_omit=keys_to_omit,
                    )
                )
>>>>>>> ed08773d
        else:
            flattened_dict[new_key] = value
    return flattened_dict


def _get_table_fieldnames(rows):
    table_fieldnames = list(TABLE_FIELDNAMES)
    for row in rows:
        metadata = row["metadata"]
        for key in flatten_dict(metadata):
            if key.startswith("regex_metadata") and key not in table_fieldnames:
                table_fieldnames.append(key)
    return table_fieldnames


def convert_to_isd_csv(elements: List[Element]) -> str:
    """
    Returns the representation of document elements as an Initial Structured Document (ISD)
    in CSV Format.
    """
    rows: List[Dict[str, Any]] = convert_to_isd(elements)
    table_fieldnames = _get_table_fieldnames(rows)
    # NOTE(robinson) - flatten metadata and add it to the table
    for row in rows:
        metadata = row.pop("metadata")
        for key, value in flatten_dict(metadata).items():
            if key in table_fieldnames:
                row[key] = value

        if row.get("sent_from"):
            row["sender"] = row.get("sent_from")
            if isinstance(row["sender"], list):
                row["sender"] = row["sender"][0]

    with io.StringIO() as buffer:
        csv_writer = csv.DictWriter(buffer, fieldnames=table_fieldnames)
        csv_writer.writeheader()
        csv_writer.writerows(rows)
        return buffer.getvalue()


def convert_to_csv(elements: List[Element]) -> str:
    """Converts a list of elements to a CSV."""
    return convert_to_isd_csv(elements)


@requires_dependencies(["pandas"])
def get_default_pandas_dtypes() -> dict:
    return {
        "text": pd.StringDtype(),
        "type": pd.StringDtype(),
        "element_id": pd.StringDtype(),
        "filename": pd.StringDtype(),  # Optional[str]
        "filetype": pd.StringDtype(),  # Optional[str]
        "file_directory": pd.StringDtype(),  # Optional[str]
        "last_modified": pd.StringDtype(),  # Optional[str]
        "attached_to_filename": pd.StringDtype(),  # Optional[str]
        "parent_id": pd.StringDtype(),  # Optional[str],
        "category_depth": "Int64",  # Optional[int]
        "image_path": pd.StringDtype(),  # Optional[str]
        "languages": object,  # Optional[List[str]]
        "page_number": "Int64",  # Optional[int]
        "page_name": pd.StringDtype(),  # Optional[str]
        "url": pd.StringDtype(),  # Optional[str]
        "link_urls": pd.StringDtype(),  # Optional[str]
        "link_texts": object,  # Optional[List[str]]
        "links": object,
        "sent_from": object,  # Optional[List[str]],
        "sent_to": object,  # Optional[List[str]]
        "subject": pd.StringDtype(),  # Optional[str]
        "section": pd.StringDtype(),  # Optional[str]
        "header_footer_type": pd.StringDtype(),  # Optional[str]
        "emphasized_text_contents": object,  # Optional[List[str]]
        "emphasized_text_tags": object,  # Optional[List[str]]
        "text_as_html": pd.StringDtype(),  # Optional[str]
        "regex_metadata": object,
        "max_characters": "Int64",  # Optional[int]
        "is_continuation": "boolean",  # Optional[bool]
        "detection_class_prob": float,  # Optional[float],
        "sender": pd.StringDtype(),
        "coordinates_points": object,
        "coordinates_system": pd.StringDtype(),
        "coordinates_layout_width": float,
        "coordinates_layout_height": float,
        "data_source_url": pd.StringDtype(),  # Optional[str]
        "data_source_version": pd.StringDtype(),  # Optional[str]
        "data_source_record_locator": object,
        "data_source_date_created": pd.StringDtype(),  # Optional[str]
        "data_source_date_modified": pd.StringDtype(),  # Optional[str]
        "data_source_date_processed": pd.StringDtype(),  # Optional[str]
        "data_source_permissions_data": object,
        "embeddings": object,
        "regex_metadata_key": object,
    }


@requires_dependencies(["pandas"])
def convert_to_dataframe(
    elements: List[Element],
    drop_empty_cols: bool = True,
    set_dtypes=False,
) -> "pd.DataFrame":
    """Converts document elements to a pandas DataFrame. The dataframe contains the
    following columns:
        text: the element text
        type: the text type (NarrativeText, Title, etc)

    Output is pd.DataFrame
    """
    elements_as_dict = convert_to_dict(elements)
    for d in elements_as_dict:
        if metadata := d.pop("metadata", None):
            d.update(flatten_dict(metadata, keys_to_omit=["data_source_record_locator"]))
    df = pd.DataFrame.from_dict(
        elements_as_dict,
    )
    if set_dtypes:
        dt = {k: v for k, v in get_default_pandas_dtypes().items() if k in df.columns}
        df = df.astype(dt)
    if drop_empty_cols:
        df.dropna(axis=1, how="all", inplace=True)
    return df


def filter_element_types(
    elements: List[Element],
    include_element_types: Optional[List[Element]] = None,
    exclude_element_types: Optional[List[Element]] = None,
) -> List[Element]:
    """Filters document elements by element type"""
    exactly_one(
        include_element_types=include_element_types,
        exclude_element_types=exclude_element_types,
    )

    filtered_elements: List[Element] = []
    if include_element_types:
        for element in elements:
            if type(element) in include_element_types:
                filtered_elements.append(element)

        return filtered_elements

    elif exclude_element_types:
        for element in elements:
            if type(element) not in exclude_element_types:
                filtered_elements.append(element)

        return filtered_elements

    return elements


def convert_to_coco(
    elements: List[Element],
    dataset_description: Optional[str] = None,
    dataset_version: str = "1.0",
    contributors: Tuple[str] = ("Unstructured Developers",),
) -> List[Dict[str, Any]]:
    coco_dataset = {}
    # Handle Info
    coco_dataset["info"] = {
        "description": (
            dataset_description
            if dataset_description
            else f"Unstructured COCO Dataset {datetime.now().strftime('%Y-%m-%d')}"
        ),
        "version": dataset_version,
        "year": datetime.now().year,
        "contributors": ",".join(contributors),
        "date_created": datetime.now().date().isoformat(),
    }
    elements_dict = convert_to_dict(elements)
    # Handle Images
    images = [
        {
            "width": (
                el["metadata"]["coordinates"]["layout_width"]
                if el["metadata"].get("coordinates")
                else None
            ),
            "height": (
                el["metadata"]["coordinates"]["layout_height"]
                if el["metadata"].get("coordinates")
                else None
            ),
            "file_directory": el["metadata"].get("file_directory", ""),
            "file_name": el["metadata"].get("filename", ""),
            "page_number": el["metadata"].get("page_number", ""),
        }
        for el in elements_dict
    ]
    images = list({tuple(sorted(d.items())): d for d in images}.values())
    for index, d in enumerate(images):
        d["id"] = index + 1
    coco_dataset["images"] = images
    # Handle Categories
    categories = sorted(set(TYPE_TO_TEXT_ELEMENT_MAP.keys()))
    categories = [{"id": i + 1, "name": cat} for i, cat in enumerate(categories)]
    coco_dataset["categories"] = categories
    # Handle Annotations
    annotations = [
        {
            "id": el["element_id"],
            "category_id": [x["id"] for x in categories if x["name"] == el["type"]][0],
            "bbox": [
                float(el["metadata"].get("coordinates")["points"][0][0]),
                float(el["metadata"].get("coordinates")["points"][0][1]),
                float(
                    abs(
                        el["metadata"].get("coordinates")["points"][0][0]
                        - el["metadata"].get("coordinates")["points"][2][0]
                    )
                ),
                float(
                    abs(
                        el["metadata"].get("coordinates")["points"][0][1]
                        - el["metadata"].get("coordinates")["points"][1][1]
                    )
                ),
            ]
            if el["metadata"].get("coordinates")
            else [],
            "area": (
                float(
                    abs(
                        el["metadata"].get("coordinates")["points"][0][0]
                        - el["metadata"].get("coordinates")["points"][2][0]
                    )
                )
                * float(
                    abs(
                        el["metadata"].get("coordinates")["points"][0][1]
                        - el["metadata"].get("coordinates")["points"][1][1]
                    )
                )
            )
            if el["metadata"].get("coordinates")
            else None,
        }
        for el in elements_dict
    ]
    coco_dataset["annotations"] = annotations
    return coco_dataset<|MERGE_RESOLUTION|>--- conflicted
+++ resolved
@@ -176,13 +176,9 @@
         return dict_to_elements(element_dict)
 
 
-<<<<<<< HEAD
-def flatten_dict(dictionary, parent_key="", separator="_", flatten_lists=False, keys_to_omit: List[str] = None):
-=======
 def flatten_dict(
     dictionary, parent_key="", separator="_", flatten_lists=False, keys_to_omit: List[str] = None
 ):
->>>>>>> ed08773d
     keys_to_omit = keys_to_omit if keys_to_omit else []
     flattened_dict = {}
     for key, value in dictionary.items():
@@ -195,9 +191,6 @@
             )
         elif isinstance(value, list) and flatten_lists:
             for index, item in enumerate(value):
-<<<<<<< HEAD
-                flattened_dict.update(flatten_dict({f"{new_key}{separator}{index}": item}, "", separator, flatten_lists,keys_to_omit=keys_to_omit))
-=======
                 flattened_dict.update(
                     flatten_dict(
                         {f"{new_key}{separator}{index}": item},
@@ -207,7 +200,6 @@
                         keys_to_omit=keys_to_omit,
                     )
                 )
->>>>>>> ed08773d
         else:
             flattened_dict[new_key] = value
     return flattened_dict
