--- conflicted
+++ resolved
@@ -126,12 +126,12 @@
     _write_to_file(export_dir, "all-docs-cct.tsv", df)
     _write_to_file(export_dir, "aggregate-scores-cct.tsv", agg_df)
 
-    if filter_list:
-        filtered_df = df[df["filename"].isin(filter_list)]
-        _write_to_file(export_dir, "all-filtered-docs-cct.tsv", filtered_df)
+    # if filter_list:
+    #     filtered_df = df[df["filename"].isin(filter_list)]
+    #     _write_to_file(export_dir, "all-filtered-docs-cct.tsv", filtered_df)
 
     if grouping:
-        get_mean_grouping(grouping, df, export_dir, "text_extraction", filter_list)
+        get_mean_grouping(grouping, df, export_dir, "text_extraction")
 
     _display(agg_df)
 
@@ -143,7 +143,6 @@
     source_list: Optional[List[str]] = None,
     export_dir: str = "metrics",
     grouping: Optional[str] = None,
-    filter_list: Optional[Union[List[str], str]] = None,
     visualize: bool = False,
 ):
     """
@@ -187,31 +186,18 @@
     _write_to_file(export_dir, "all-docs-element-type-frequency.tsv", df)
     _write_to_file(export_dir, "aggregate-scores-element-type.tsv", agg_df)
 
-    if filter_list:
-        filtered_df = df[df["filename"].isin(filter_list)]
-        _write_to_file(export_dir, "all-filtered-docs-cct.tsv", filtered_df)
-
-    if isinstance(filter_list, str):
-        if "multicolumn" in filter_list:
-            group_export_name = "agg-filtered-multicolumn-docs-cct.tsv"
-        if "pdf" in filter_list:
-            group_export_name = "agg-filtered-pdf-images-docs-cct.tsv"
-
-<<<<<<< HEAD
-    if grouping:
-        get_mean_grouping(
-            grouping, df, export_dir, "text_extraction", filter_list, export_name=group_export_name
-=======
+    # if filter_list:
+    #     filtered_df = df[df["filename"].isin(filter_list)]
+    #     _write_to_file(export_dir, "all-filtered-docs-cct.tsv", filtered_df)
+
+    # if isinstance(filter_list, str):
+    #     if "multicolumn" in filter_list:
+    #         group_export_name = "agg-filtered-multicolumn-docs-cct.tsv"
+    #     if "pdf" in filter_list:
+    #         group_export_name = "agg-filtered-pdf-images-docs-cct.tsv"
+
     if grouping:            
-        get_mean_grouping(
-            grouping, 
-            df, 
-            export_dir, 
-            "text_extraction", 
-            filter_list, 
-            export_name=group_export_name
->>>>>>> df18462b
-        )
+        get_mean_grouping(grouping, df, export_dir, "element_type")
 
     _display(agg_df)
 
@@ -230,7 +216,7 @@
     If `filename` then `group_list` must also be provided and export_name is recommended.
 
     Args:
-        group_by (str): Grouping category ('doctype' or 'connector' or 'filename').
+        group_by (str): Grouping category ('doctype' or 'connector' or 'filename' or 'all').
         data_input (Union[pd.DataFrame, str]): DataFrame or path to a CSV/TSV file.
         export_dir (str): Directory for the exported TSV file.
         eval_name (str): Evaluated metric ('text_extraction' or 'element_type').
