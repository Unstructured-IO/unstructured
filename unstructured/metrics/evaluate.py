--- conflicted
+++ resolved
@@ -360,89 +360,6 @@
         return df, agg_df
 
 
-def generate_text_extraction_metrics_for_doc(
-    doc: str,
-    source_dir: Path,
-    source_list: list[str],
-    output_dir: Path,
-    output_type: str,
-    weights: tuple[int, int, int],
-) -> Optional[list]:
-    ext_index = -(len(output_type) + 1)
-    filename = os.path.basename(doc)[:ext_index]
-    logger.info(f"Processing {filename}")
-    doctype = filename.rsplit(".", 1)[-1]
-    fn_txt = filename + ".txt"
-    connector = doc.split("/")[0] if len(doc.split("/")) > 1 else None
-
-    if fn_txt not in source_list:
-        fn = filename.rsplit(".", 1)[0]
-        fn_txt = fn + ".txt"
-
-    if fn_txt in source_list:
-        try:
-            output_cct = _prepare_output_cct(output_dir / doc, output_type)
-            source_cct = _read_text_file(source_dir / fn_txt)
-        except Exception:
-            return None
-        accuracy = round(calculate_accuracy(output_cct, source_cct, weights), 3)
-        percent_missing = round(calculate_percent_missing_text(output_cct, source_cct), 3)
-        return [filename, doctype, connector, accuracy, percent_missing]
-    return None
-
-
-def generate_element_type_metrics_for_doc(
-    doc: str, source_list: list[str], source_dir: Path, output_dir: Path
-) -> Optional[list]:
-    filename = (doc.split("/")[-1]).split(".json")[0]
-    doctype = filename.rsplit(".", 1)[-1]
-    fn_json = filename + ".json"
-    connector = doc.split("/")[0] if len(doc.split("/")) > 1 else None
-
-    if fn_json not in source_list:  # type: ignore
-        return None
-
-    output = get_element_type_frequency(_read_text_file(output_dir / doc))
-    source = get_element_type_frequency(_read_text_file(source_dir / fn_json))
-    accuracy = round(calculate_element_type_percent_match(output, source), 3)
-    return [filename, doctype, connector, accuracy]
-
-
-def generate_table_eval_metrics_for_doc(
-    doc: str, source_list: list[str], source_dir: Path, output_dir: Path, cutoff: Optional[float]
-) -> Optional[list]:
-    doc_path = Path(doc)
-    out_filename = doc_path.stem
-    doctype = Path(out_filename).suffix[1:]
-    src_gt_filename = out_filename + ".json"
-    connector = doc_path.parts[-2] if len(doc_path.parts) > 1 else None
-
-    if src_gt_filename not in source_list:  # type: ignore
-        return None
-
-    prediction_file = output_dir / doc
-    if not prediction_file.exists():
-        logger.warning(f"Prediction file {prediction_file} does not exist, skipping")
-        return None
-
-    ground_truth_file = source_dir / src_gt_filename
-    if not ground_truth_file.exists():
-        logger.warning(f"Ground truth file {ground_truth_file} does not exist, skipping")
-        return None
-
-    processor = TableEvalProcessor.from_json_files(
-        prediction_file=prediction_file,
-        ground_truth_file=ground_truth_file,
-        cutoff=cutoff,
-    )
-    report = processor.process_file()
-    return [
-        out_filename,
-        doctype,
-        connector,
-    ] + [getattr(report, metric) for metric in table_eval_metrics]
-
-
 def measure_text_extraction_accuracy(
     output_dir: str,
     source_dir: str,
@@ -619,123 +536,6 @@
         _write_to_file(export_dir, f"all-{group_by}-agg-{agg_name}.tsv", grouped_df)
 
 
-<<<<<<< HEAD
-=======
-def measure_table_structure_accuracy(
-    output_dir: str,
-    source_dir: str,
-    output_list: Optional[List[str]] = None,
-    source_list: Optional[List[str]] = None,
-    export_dir: str = "metrics",
-    visualize: bool = False,
-    cutoff: Optional[float] = None,
-):
-    """
-    Loops through the list of structured output from all of `output_dir` or selected files from
-    `output_list`, and compare with gold-standard of the same file name under `source_dir` or
-    selected files from `source_list`. Supports also a json file with filenames as keys and
-    structured gold-standard output as values.
-
-    Calculates:
-        - table found accuracy
-        - table level accuracy
-        - element in column index accuracy
-        - element in row index accuracy
-        - element's column content accuracy
-        - element's row content accuracy
-
-    After looped through the whole list, write to tsv. Also calculates the aggregated accuracy.
-    """
-    if not output_list:
-        output_list = _listdir_recursive(output_dir)
-    if not source_list:
-        source_list = _listdir_recursive(source_dir)
-
-    rows = []
-    for doc in tqdm(output_list, leave=False, disable=not visualize):  # type: ignore
-        doc_path = Path(doc)
-        out_filename = doc_path.stem
-        doctype = Path(out_filename).suffix[1:]
-        src_gt_filename = out_filename + ".json"
-        connector = doc_path.parts[-2] if len(doc_path.parts) > 1 else None
-
-        if src_gt_filename in source_list:  # type: ignore
-            prediction_file = Path(output_dir) / doc
-            if not prediction_file.exists():
-                logger.warning(f"Prediction file {prediction_file} does not exist, skipping")
-                continue
-
-            ground_truth_file = Path(source_dir) / src_gt_filename
-            if not ground_truth_file.exists():
-                logger.warning(f"Ground truth file {ground_truth_file} does not exist, skipping")
-                continue
-
-            processor_from_text_as_html = TableEvalProcessor.from_json_files(
-                prediction_file=prediction_file,
-                ground_truth_file=ground_truth_file,
-                cutoff=cutoff,
-                source_type="html",
-            )
-            report_from_html = processor_from_text_as_html.process_file()
-
-            processor_from_table_as_cells = TableEvalProcessor.from_json_files(
-                prediction_file=prediction_file,
-                ground_truth_file=ground_truth_file,
-                cutoff=cutoff,
-                source_type="cells",
-            )
-            report_from_cells = processor_from_table_as_cells.process_file()
-
-            rows.append(
-                [
-                    out_filename,
-                    doctype,
-                    connector,
-                ]
-                + [getattr(report_from_html, metric) for metric in table_eval_metrics]
-                + [getattr(report_from_cells, metric) for metric in table_eval_metrics]
-            )
-
-    suffixed_table_eval_metrics = [f"{metric}_with_spans" for metric in table_eval_metrics]
-    combined_table_metrics = table_eval_metrics + suffixed_table_eval_metrics
-
-    headers = [
-        "filename",
-        "doctype",
-        "connector",
-    ] + combined_table_metrics
-
-    df = pd.DataFrame(rows, columns=headers)
-    has_tables_df = df[df["total_tables"] > 0]
-
-    if has_tables_df.empty:
-        agg_df = pd.DataFrame(
-            [[metric, None, None, None, 0] for metric in table_eval_metrics]
-        ).reset_index()
-    else:
-        element_metrics_results = {}
-        for metric in combined_table_metrics:
-            metric_df = has_tables_df[has_tables_df[metric].notnull()]
-            agg_metric = metric_df[metric].agg([_mean, _stdev, _pstdev, _count]).transpose()
-            if agg_metric.empty:
-                element_metrics_results[metric] = pd.Series(
-                    data=[None, None, None, 0], index=["_mean", "_stdev", "_pstdev", "_count"]
-                )
-            else:
-                element_metrics_results[metric] = agg_metric
-        agg_df = pd.DataFrame(element_metrics_results).transpose().reset_index()
-
-    agg_df.columns = agg_headers
-    _write_to_file(
-        export_dir, "all-docs-table-structure-accuracy.tsv", _rename_aggregated_columns(df)
-    )
-    _write_to_file(
-        export_dir, "aggregate-table-structure-accuracy.tsv", _rename_aggregated_columns(agg_df)
-    )
-    _display(agg_df)
-
-
->>>>>>> ef47d530
 def filter_metrics(
     data_input: Union[str, pd.DataFrame],
     filter_list: Union[str, List[str]],
