--- conflicted
+++ resolved
@@ -140,15 +140,9 @@
     rows = []
 
     for doc in output_list:  # type: ignore
-<<<<<<< HEAD
         filename = (doc.split("/")[-1]).split(".json")[0]
         doctype = filename.rsplit(".", 1)[-1]
         fn_json = filename + ".json"
-=======
-        fn = (doc.split("/")[-1]).split(".json")[0]
-        doctype = fn.rsplit(".", 1)[-1]
-        fn_json = fn + ".json"
->>>>>>> e6637592
         connector = doc.split("/")[0]
         if fn_json in source_list:  # type: ignore
             output = get_element_type_frequency(_read_text(os.path.join(output_dir, doc)))
