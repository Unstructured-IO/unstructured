--- conflicted
+++ resolved
@@ -184,11 +184,7 @@
             return None
 
     @abstractmethod
-<<<<<<< HEAD
-    def _process_document(self, path: Path) -> list:
-=======
-    def _process_document(self, doc: Path) -> Optional[list]:
->>>>>>> 3e1a30d3
+    def _process_document(self, path: Path) -> Optional[list]:
         """Should return all metadata and metrics for a single document."""
 
 
@@ -232,20 +228,7 @@
     def default_agg_tsv_name(self):
         return "aggregate-table-structure-accuracy.tsv"
 
-<<<<<<< HEAD
-    def _process_document(self, path: Path) -> list:
-        filename = path.stem
-        src_gt_filename = filename + ".json"
-        connector = path.parts[-2] if len(path.parts) > 1 else None
-=======
-    def _process_document(self, doc: Path) -> Optional[list]:
-        doc_path = Path(doc)
-        out_filename = doc_path.stem
-        doctype = Path(out_filename).suffix[1:]
-        src_gt_filename = out_filename + ".json"
-        connector = doc_path.parts[-2] if len(doc_path.parts) > 1 else None
->>>>>>> 3e1a30d3
-
+    def _process_document(self, path: Path) -> Optional[list]:
         if src_gt_filename in self._rel_ground_truth_paths:  # type: ignore
             return None
 
@@ -266,27 +249,11 @@
             source_type="html",
         )
         report_from_html = processor_from_text_as_html.process_file()
-<<<<<<< HEAD
-
-        processor_from_table_as_cells = TableEvalProcessor.from_json_files(
-            prediction_file=prediction_file,
-            ground_truth_file=ground_truth_file,
-            cutoff=self.cutoff,
-            source_type="cells",
-        )
-        report_from_cells = processor_from_table_as_cells.process_file()
+
         return (
             [filename, get_document_type(filename), connector]
             + [getattr(report_from_html, metric) for metric in self.supported_metric_names]
-            + [getattr(report_from_cells, metric) for metric in self.supported_metric_names]
-        )
-=======
-        return [
-            out_filename,
-            doctype,
-            connector,
-        ] + [getattr(report_from_html, metric) for metric in self.supported_metric_names]
->>>>>>> 3e1a30d3
+	)
 
     def _generate_dataframes(self, rows):
         headers = [
@@ -375,16 +342,9 @@
                 "Please note that some files will be skipped."
             )
 
-<<<<<<< HEAD
-    def _process_document(self, path: Path) -> list:
+    def _process_document(self, path: Path) -> Optional[list]:
         filename = path.stem
         connector = path.parts[0] if len(path.parts) > 1 else None
-=======
-    def _process_document(self, doc: Path) -> Optional[list]:
-        filename = doc.stem
-        doctype = doc.suffixes[0]
-        connector = doc.parts[0] if len(doc.parts) > 1 else None
->>>>>>> 3e1a30d3
 
         output_cct, source_cct = self._get_ccts(path)
         # NOTE(amadeusz): Levenshtein distance calculation takes too long
@@ -456,16 +416,9 @@
     def default_agg_tsv_name(self) -> str:
         return "aggregate-scores-element-type.tsv"
 
-<<<<<<< HEAD
-    def _process_document(self, path: Path) -> list:
+    def _process_document(self, path: Path) -> Optional[list]:
         filename = path.stem
         connector = path.parts[0] if len(path.parts) > 1 else None
-=======
-    def _process_document(self, doc: Path) -> Optional[list]:
-        filename = doc.stem
-        doctype = doc.suffixes[0]
-        connector = doc.parts[0] if len(doc.parts) > 1 else None
->>>>>>> 3e1a30d3
 
         output = get_element_type_frequency(_read_text_file(self.documents_dir / path))
         source = get_element_type_frequency(
