#! /usr/bin/env python3

from __future__ import annotations

import concurrent.futures
import logging
import os
import sys
from abc import ABC, abstractmethod
from dataclasses import dataclass
from pathlib import Path
from typing import List, Optional, Union

import numpy as np
import pandas as pd
from tqdm import tqdm

from unstructured.metrics.element_type import (
    calculate_element_type_percent_match,
    get_element_type_frequency,
)
from unstructured.metrics.table.table_eval import TableEvalProcessor
from unstructured.metrics.text_extraction import calculate_accuracy, calculate_percent_missing_text
from unstructured.metrics.utils import (
    _count,
    _display,
    _format_grouping_output,
    _mean,
    _prepare_output_cct,
    _pstdev,
    _read_text_file,
    _rename_aggregated_columns,
    _stdev,
    _write_to_file,
)

logger = logging.getLogger("unstructured.eval")
handler = logging.StreamHandler()
handler.name = "eval_log_handler"
formatter = logging.Formatter("%(asctime)s %(processName)-10s %(levelname)-8s %(message)s")
handler.setFormatter(formatter)

# Only want to add the handler once
if "eval_log_handler" not in [h.name for h in logger.handlers]:
    logger.addHandler(handler)

logger.setLevel(logging.DEBUG)

AGG_HEADERS = ["metric", "average", "sample_sd", "population_sd", "count"]
AGG_HEADERS_MAPPING = {
    "index": "metric",
    "_mean": "average",
    "_stdev": "sample_sd",
    "_pstdev": "population_sd",
    "_count": "count",
}
OUTPUT_TYPE_OPTIONS = ["json", "txt"]


@dataclass
class BaseMetricsCalculator(ABC):
    """Foundation class for specialized metrics calculators.

    It provides a common interface for calculating metrics based on outputs and ground truths.
    Those can be provided as either directories or lists of files.
    """

    documents_dir: str | Path
    ground_truths_dir: str | Path

    def __post_init__(self):
        """Discover all files in the provided directories."""
        self.documents_dir = Path(self.documents_dir).resolve()
        self.ground_truths_dir = Path(self.ground_truths_dir).resolve()

        # -- auto-discover all files in the directories --
        self._document_paths = [
            path.relative_to(self.documents_dir) for path in self.documents_dir.rglob("*")
        ]
        self._ground_truth_paths = [
            path.relative_to(self.ground_truths_dir) for path in self.ground_truths_dir.rglob("*")
        ]

    def on_files(
        self,
        document_paths: Optional[list[str | Path]] = None,
        ground_truth_paths: Optional[list[str | Path]] = None,
    ) -> BaseMetricsCalculator:
        """Overrides the default list of files to process."""
        if document_paths:
            self._document_paths = [Path(p) for p in document_paths]

        if ground_truth_paths:
            self._ground_truth_paths = [Path(p) for p in ground_truth_paths]

        return self

    def calculate(
        self,
        executor: Optional[concurrent.futures.Executor] = None,
        export_dir: Optional[str | Path] = None,
        visualize_progress: bool = True,
        display_agg_df: bool = True,
    ) -> pd.DataFrame:
        """Calculates metrics for each document using the provided executor.

        * Optionally, the results can be exported and displayed.
        * It loops through the list of structured output from all of `documents_dir` or
        selected files from `document_paths`, and compares them with gold-standard
        of the same file name under `ground_truths_dir` or selected files from `ground_truth_paths`.

        Args:
            executor: concurrent.futures.Executor instance
            export_dir: directory to export the results
            visualize_progress: whether to display progress bar
            display_agg_df: whether to display the aggregated results

        Returns:
            Metrics for each document as a pandas DataFrame
        """
        if executor is None:
            executor = self._default_executor()
        rows = self._process_all_documents(executor, visualize_progress)
        df, agg_df = self._generate_dataframes(rows)

        if export_dir is not None:
            _write_to_file(export_dir, self.default_tsv_name, df)
            _write_to_file(export_dir, self.default_agg_tsv_name, agg_df)

        if display_agg_df is True:
            _display(agg_df)
        return df

    @classmethod
    def _default_executor(cls):
        max_processors = int(os.environ.get("MAX_PROCESSES", os.cpu_count()))
        logger.info(f"Configuring a pool of {max_processors} processors for parallel processing.")
        return concurrent.futures.ProcessPoolExecutor(max_workers=max_processors)

    def _process_all_documents(
        self, executor: concurrent.futures.Executor, visualize_progress: bool
    ) -> list:
        """Triggers processing of all documents using the provided executor.

        Failures are omitted from the returned result.
        """
        with executor:
            return [
                row
                for row in tqdm(
                    executor.map(self._try_process_document, self._document_paths),
                    total=len(self._document_paths),
                    leave=False,
                    disable=not visualize_progress,
                )
                if row is not None
            ]

    def _try_process_document(self, doc: Path) -> Optional[list]:
        """Safe wrapper around the document processing method."""
        logger.info(f"Processing {doc}")
        try:
            return self._process_document(doc)
        except Exception as e:
            logger.error(f"Failed to process document {doc}: {e}")
            return None

    @abstractmethod
    def _process_document(self, doc: Path) -> list:
        """Should return all metadata and metrics for a single document."""


@dataclass
class TableStructureMetricsCalculator(BaseMetricsCalculator):
    """Calculates the following metrics for tables:
        - tables found accuracy
        - table-level accuracy
        - element in column index accuracy
        - element in row index accuracy
        - element's column content accuracy
        - element's row content accuracy
    It also calculates the aggregated accuracy.
    """

    cutoff: Optional[float] = None

    def __post_init__(self):
        super().__post_init__()

    @property
    def supported_metric_names(self):
        return [
            "total_tables",
            "table_level_acc",
            "table_detection_recall",
            "table_detection_precision",
            "table_detection_f1",
            "composite_structure_acc",
            "element_col_level_index_acc",
            "element_row_level_index_acc",
            "element_col_level_content_acc",
            "element_row_level_content_acc",
        ]

    @property
    def default_tsv_name(self):
        return "all-docs-table-structure-accuracy.tsv"

    @property
    def default_agg_tsv_name(self):
        return "aggregate-table-structure-accuracy.tsv"

    def _process_document(self, doc: Path) -> list:
        doc_path = Path(doc)
        out_filename = doc_path.stem
        doctype = Path(out_filename).suffix[1:]
        src_gt_filename = out_filename + ".json"
        connector = doc_path.parts[-2] if len(doc_path.parts) > 1 else None

        if src_gt_filename in self._ground_truth_paths:  # type: ignore
            return None

        prediction_file = self.documents_dir / doc
        if not prediction_file.exists():
            logger.warning(f"Prediction file {prediction_file} does not exist, skipping")
            return None

        ground_truth_file = self.ground_truths_dir / src_gt_filename
        if not ground_truth_file.exists():
            logger.warning(f"Ground truth file {ground_truth_file} does not exist, skipping")
            return None

        processor_from_text_as_html = TableEvalProcessor.from_json_files(
            prediction_file=prediction_file,
            ground_truth_file=ground_truth_file,
            cutoff=self.cutoff,
            source_type="html",
        )
        report_from_html = processor_from_text_as_html.process_file()
<<<<<<< HEAD

        processor_from_table_as_cells = TableEvalProcessor.from_json_files(
            prediction_file=prediction_file,
            ground_truth_file=ground_truth_file,
            cutoff=self.cutoff,
            source_type="cells",
        )
        report_from_cells = processor_from_table_as_cells.process_file()
        return (
            [
                out_filename,
                doctype,
                connector,
                report_from_cells.total_predicted_tables,
            ]
            + [getattr(report_from_html, metric) for metric in self.supported_metric_names]
            + [getattr(report_from_cells, metric) for metric in self.supported_metric_names]
        )
=======
        return [
            out_filename,
            doctype,
            connector,
        ] + [getattr(report_from_html, metric) for metric in self.supported_metric_names]
>>>>>>> 609a08a9

    def _generate_dataframes(self, rows):
        headers = [
            "filename",
            "doctype",
            "connector",
<<<<<<< HEAD
            "total_predicted_tables",
        ] + combined_table_metrics
=======
        ] + self.supported_metric_names
>>>>>>> 609a08a9

        df = pd.DataFrame(rows, columns=headers)
        df["_table_weights"] = df["total_tables"]
        # we give false positive tables a 1 table worth of weight in computing table level acc
        df["_table_weights"][(df["total_tables"] == 0) & (df["total_predicted_tables"] > 0)] = 1
        # filter down to only those with actual and/or predicted tables
        has_tables_df = df[df["_table_weights"] > 0]

        if has_tables_df.empty:
            agg_df = pd.DataFrame(
                [[metric, None, None, None, 0] for metric in self.supported_metric_names]
            ).reset_index()
        else:
            element_metrics_results = {}
            for metric in self.supported_metric_names:
                metric_df = has_tables_df[has_tables_df[metric].notnull()]
                agg_metric = metric_df[metric].agg([_stdev, _pstdev, _count]).transpose()
                if metric.startswith("total_tables"):
                    agg_metric["_mean"] = metric_df[metric].mean()
                elif metric.startswith("table_level_acc"):
                    agg_metric["_mean"] = np.round(
                        np.average(metric_df[metric], weights=metric_df["_table_weights"]),
                        3,
                    )
                else:
                    # false positive tables do not contribute to table structure and content
                    # extraction metrics
                    agg_metric["_mean"] = np.round(
                        np.average(metric_df[metric], weights=metric_df["total_tables"]),
                        3,
                    )
                if agg_metric.empty:
                    element_metrics_results[metric] = pd.Series(
                        data=[None, None, None, 0], index=["_mean", "_stdev", "_pstdev", "_count"]
                    )
                else:
                    element_metrics_results[metric] = agg_metric
            agg_df = pd.DataFrame(element_metrics_results).transpose().reset_index()
        agg_df = agg_df.rename(columns=AGG_HEADERS_MAPPING)
        return df, agg_df


@dataclass
class TextExtractionMetricsCalculator(BaseMetricsCalculator):
    """Calculates text accuracy and percent missing between document and ground truth texts.

    It also calculates the aggregated accuracy and percent missing.
    """

    group_by: Optional[str] = None
    weights: tuple[int, int, int] = (1, 1, 1)
    document_type: str = "json"

    def __post_init__(self):
        super().__post_init__()
        self._validate_inputs()

    @property
    def default_tsv_name(self) -> str:
        return "all-docs-cct.tsv"

    @property
    def default_agg_tsv_name(self) -> str:
        return "aggregate-scores-cct.tsv"

    def calculate(
        self,
        executor: Optional[concurrent.futures.Executor] = None,
        export_dir: Optional[str | Path] = None,
        visualize_progress: bool = True,
        display_agg_df: bool = True,
    ) -> pd.DataFrame:
        """See the parent class for the method's docstring."""
        df = super().calculate(
            executor=executor,
            export_dir=export_dir,
            visualize_progress=visualize_progress,
            display_agg_df=display_agg_df,
        )

        if export_dir is not None and self.group_by:
            get_mean_grouping(self.group_by, df, export_dir, "text_extraction")
        return df

    def _validate_inputs(self):
        if not self._document_paths:
            logger.info("No output files to calculate to edit distances for, exiting")
            sys.exit(0)
        if self.document_type not in OUTPUT_TYPE_OPTIONS:
            raise ValueError(
                "Specified file type under `documents_dir` or `output_list` should be one of "
                f"`json` or `txt`. The given file type is {self.document_type}, exiting."
            )
        if not all(path.suffixes[-1] == f".{self.document_type}" for path in self._document_paths):
            logger.warning(
                "The directory contains file type inconsistent with the given input. "
                "Please note that some files will be skipped."
            )

    def _process_document(self, doc: Path) -> list:
        filename = doc.stem
        doctype = doc.suffixes[0]
        connector = doc.parts[0] if len(doc.parts) > 1 else None

        output_cct, source_cct = self._get_ccts(doc)
        # NOTE(amadeusz): Levenshtein distance calculation takes too long
        # skip it if file sizes differ wildly
        if 0.5 < len(output_cct.encode()) / len(source_cct.encode()) < 2.0:
            accuracy = round(calculate_accuracy(output_cct, source_cct, self.weights), 3)
        else:
            # 0.01 to distinguish it was set manually
            accuracy = 0.01
        percent_missing = round(calculate_percent_missing_text(output_cct, source_cct), 3)
        return [filename, doctype, connector, accuracy, percent_missing]

    def _get_ccts(self, doc: Path) -> tuple[str, str]:
        output_cct = _prepare_output_cct(
            docpath=self.documents_dir / doc, output_type=self.document_type
        )
        source_cct = _read_text_file(self.ground_truths_dir / doc.with_suffix(".txt"))

        return output_cct, source_cct

    def _generate_dataframes(self, rows):
        headers = ["filename", "doctype", "connector", "cct-accuracy", "cct-%missing"]
        df = pd.DataFrame(rows, columns=headers)

        acc = df[["cct-accuracy"]].agg([_mean, _stdev, _pstdev, _count]).transpose()
        miss = df[["cct-%missing"]].agg([_mean, _stdev, _pstdev, _count]).transpose()
        if acc.shape[1] == 0 and miss.shape[1] == 0:
            agg_df = pd.DataFrame(columns=AGG_HEADERS)
        else:
            agg_df = pd.concat((acc, miss)).reset_index()
            agg_df.columns = AGG_HEADERS

        return df, agg_df


@dataclass
class ElementTypeMetricsCalculator(BaseMetricsCalculator):
    """
    Calculates element type frequency accuracy, percent missing and
    aggregated accuracy between document and ground truth.
    """

    group_by: Optional[str] = None

    def calculate(
        self,
        executor: Optional[concurrent.futures.Executor] = None,
        export_dir: Optional[str | Path] = None,
        visualize_progress: bool = True,
        display_agg_df: bool = False,
    ) -> pd.DataFrame:
        """See the parent class for the method's docstring."""
        df = super().calculate(
            executor=executor,
            export_dir=export_dir,
            visualize_progress=visualize_progress,
            display_agg_df=display_agg_df,
        )

        if export_dir is not None and self.group_by:
            get_mean_grouping(self.group_by, df, export_dir, "element_type")
        return df

    @property
    def default_tsv_name(self) -> str:
        return "all-docs-element-type-frequency.tsv"

    @property
    def default_agg_tsv_name(self) -> str:
        return "aggregate-scores-element-type.tsv"

    def _process_document(self, doc: Path) -> list:
        filename = doc.stem
        doctype = doc.suffixes[0]
        connector = doc.parts[0] if len(doc.parts) > 1 else None

        output = get_element_type_frequency(_read_text_file(self.documents_dir / doc))
        source = get_element_type_frequency(
            _read_text_file(self.ground_truths_dir / doc.with_suffix(".json"))
        )
        accuracy = round(calculate_element_type_percent_match(output, source), 3)
        return [filename, doctype, connector, accuracy]

    def _generate_dataframes(self, rows):
        headers = ["filename", "doctype", "connector", "element-type-accuracy"]
        df = pd.DataFrame(rows, columns=headers)
        if df.empty:
            agg_df = pd.DataFrame(["element-type-accuracy", None, None, None, 0]).transpose()
        else:
            agg_df = df.agg({"element-type-accuracy": [_mean, _stdev, _pstdev, _count]}).transpose()
            agg_df = agg_df.reset_index()

        agg_df.columns = AGG_HEADERS

        return df, agg_df


def get_mean_grouping(
    group_by: str,
    data_input: Union[pd.DataFrame, str],
    export_dir: str,
    eval_name: str,
    agg_name: Optional[str] = None,
    export_filename: Optional[str] = None,
) -> None:
    """Aggregates accuracy and missing metrics by column name 'doctype' or 'connector',
    or 'all' for all rows. Export to TSV.
    If `all`, passing export_name is recommended.

    Args:
        group_by (str): Grouping category ('doctype' or 'connector' or 'all').
        data_input (Union[pd.DataFrame, str]): DataFrame or path to a CSV/TSV file.
        export_dir (str): Directory for the exported TSV file.
        eval_name (str): Evaluated metric ('text_extraction' or 'element_type').
        agg_name (str, optional): String to use with export filename. Default is `cct` for
            group_by `text_extraction` and `element-type` for `element_type`
        export_name (str, optional): Export filename.
    """
    if group_by not in ("doctype", "connector") and group_by != "all":
        raise ValueError("Invalid grouping category. Returning a non-group evaluation.")

    if eval_name == "text_extraction":
        agg_fields = ["cct-accuracy", "cct-%missing"]
        agg_name = "cct"
    elif eval_name == "element_type":
        agg_fields = ["element-type-accuracy"]
        agg_name = "element-type"
    else:
        raise ValueError(
            "Unknown metric. Expected `text_extraction` or `element_type` or `table_extraction`."
        )

    if isinstance(data_input, str):
        if not os.path.exists(data_input):
            raise FileNotFoundError(f"File {data_input} not found.")
        if data_input.endswith(".csv"):
            df = pd.read_csv(data_input, header=None)
        elif data_input.endswith(".tsv"):
            df = pd.read_csv(data_input, sep="\t")
        elif data_input.endswith(".txt"):
            df = pd.read_csv(data_input, sep="\t", header=None)
        else:
            raise ValueError("Please provide a .csv or .tsv file.")
    else:
        df = data_input

    if df.empty:
        raise SystemExit("Data is empty. Exiting.")
    elif group_by != "all" and (group_by not in df.columns or df[group_by].isnull().all()):
        raise SystemExit(
            f"Data cannot be aggregated by `{group_by}`."
            f" Check if it's empty or the column is missing/empty."
        )

    grouped_df = []
    if group_by and group_by != "all":
        for field in agg_fields:
            grouped_df.append(
                _rename_aggregated_columns(
                    df.groupby(group_by).agg({field: [_mean, _stdev, _pstdev, _count]})
                )
            )
    if group_by == "all":
        df["grouping_key"] = 0
        for field in agg_fields:
            grouped_df.append(
                _rename_aggregated_columns(
                    df.groupby("grouping_key").agg({field: [_mean, _stdev, _pstdev, _count]})
                )
            )
    grouped_df = _format_grouping_output(*grouped_df)
    if "grouping_key" in grouped_df.columns.get_level_values(0):
        grouped_df = grouped_df.drop("grouping_key", axis=1, level=0)

    if export_filename:
        if not export_filename.endswith(".tsv"):
            export_filename = export_filename + ".tsv"
        _write_to_file(export_dir, export_filename, grouped_df)
    else:
        _write_to_file(export_dir, f"all-{group_by}-agg-{agg_name}.tsv", grouped_df)


def filter_metrics(
    data_input: Union[str, pd.DataFrame],
    filter_list: Union[str, List[str]],
    filter_by: str = "filename",
    export_filename: Optional[str] = None,
    export_dir: str = "metrics",
    return_type: str = "file",
) -> Optional[pd.DataFrame]:
    """Reads the data_input file and filter only selected row available in filter_list.

    Args:
        data_input (str, dataframe): the source data, path to file or dataframe
        filter_list (str, list): the filter, path to file or list of string
        filter_by (str): data_input's column to filter the filter_list to
        export_filename (str, optional): export filename. required when return_type is "file"
        export_dir (str, optional): export directory. default to <current directory>/metrics
        return_type (str): "file" or "dataframe"
    """
    if isinstance(data_input, str):
        if not os.path.exists(data_input):
            raise FileNotFoundError(f"File {data_input} not found.")
        if data_input.endswith(".csv"):
            df = pd.read_csv(data_input, header=None)
        elif data_input.endswith(".tsv"):
            df = pd.read_csv(data_input, sep="\t")
        elif data_input.endswith(".txt"):
            df = pd.read_csv(data_input, sep="\t", header=None)
        else:
            raise ValueError("Please provide a .csv or .tsv file.")
    else:
        df = data_input

    if isinstance(filter_list, str):
        if not os.path.exists(filter_list):
            raise FileNotFoundError(f"File {filter_list} not found.")
        if filter_list.endswith(".csv"):
            filter_df = pd.read_csv(filter_list, header=None)
        elif filter_list.endswith(".tsv"):
            filter_df = pd.read_csv(filter_list, sep="\t")
        elif filter_list.endswith(".txt"):
            filter_df = pd.read_csv(filter_list, sep="\t", header=None)
        else:
            raise ValueError("Please provide a .csv or .tsv file.")
        filter_list = filter_df.iloc[:, 0].astype(str).values.tolist()
    elif not isinstance(filter_list, list):
        raise ValueError("Please provide a List of strings or path to file.")

    if filter_by not in df.columns:
        raise ValueError("`filter_by` key does not exists in the data provided.")

    res = df[df[filter_by].isin(filter_list)]

    if res.empty:
        raise SystemExit("No common file names between data_input and filter_list. Exiting.")

    if return_type == "dataframe":
        return res
    elif return_type == "file" and export_filename:
        _write_to_file(export_dir, export_filename, res)
    elif return_type == "file" and not export_filename:
        raise ValueError("Please provide `export_filename`.")
    else:
        raise ValueError("Return type must be either `dataframe` or `file`.")<|MERGE_RESOLUTION|>--- conflicted
+++ resolved
@@ -237,44 +237,20 @@
             source_type="html",
         )
         report_from_html = processor_from_text_as_html.process_file()
-<<<<<<< HEAD
-
-        processor_from_table_as_cells = TableEvalProcessor.from_json_files(
-            prediction_file=prediction_file,
-            ground_truth_file=ground_truth_file,
-            cutoff=self.cutoff,
-            source_type="cells",
-        )
-        report_from_cells = processor_from_table_as_cells.process_file()
-        return (
-            [
-                out_filename,
-                doctype,
-                connector,
-                report_from_cells.total_predicted_tables,
-            ]
-            + [getattr(report_from_html, metric) for metric in self.supported_metric_names]
-            + [getattr(report_from_cells, metric) for metric in self.supported_metric_names]
-        )
-=======
         return [
             out_filename,
             doctype,
             connector,
+            report_from_html.total_predicted_tables,
         ] + [getattr(report_from_html, metric) for metric in self.supported_metric_names]
->>>>>>> 609a08a9
 
     def _generate_dataframes(self, rows):
         headers = [
             "filename",
             "doctype",
             "connector",
-<<<<<<< HEAD
             "total_predicted_tables",
-        ] + combined_table_metrics
-=======
         ] + self.supported_metric_names
->>>>>>> 609a08a9
 
         df = pd.DataFrame(rows, columns=headers)
         df["_table_weights"] = df["total_tables"]
