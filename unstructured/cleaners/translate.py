--- conflicted
+++ resolved
@@ -59,11 +59,7 @@
     except OSError:
         raise ValueError(
             f"Transformers could not find the translation model {model_name}. "
-<<<<<<< HEAD
-            "The requested source/target language combo is not suppored.",
-=======
-            "The requested source/target language combo is not supported."
->>>>>>> a79b365a
+            "The requested source/target language combo is not supported.",
         )
 
     chunks: List[str] = chunk_by_attention_window(text, tokenizer, split_function=sent_tokenize)
