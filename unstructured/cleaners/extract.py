--- conflicted
+++ resolved
@@ -57,7 +57,6 @@
     return before_text.lstrip() if strip else before_text
 
 
-<<<<<<< HEAD
 def extract_email_address(text: str) -> List[str]:
     return re.findall(EMAIL_ADDRESS_PATTERN, text.lower())
 
@@ -77,7 +76,6 @@
 def extract_datetimetz(text: str) -> List[datetime.datetime]:
     date_string = re.findall(EMAIL_DATETIMETZ_PATTERN, text)
     return datetime.strptime(date_string[0], "%d/%b/%Y:%H:%M:%S %z")
-=======
 def extract_us_phone_number(text: str):
     """Extracts a US phone number from a section of text that includes a phone number. If there
     is no phone number present, the result will be an empty string.
@@ -92,5 +90,4 @@
 
     start, end = regex_match.span()
     phone_number = text[start:end]
-    return phone_number.strip()
->>>>>>> 44553374
+    return phone_number.strip()