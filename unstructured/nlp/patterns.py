from typing import List
import sys

if sys.version_info < (3, 8):
    from typing_extensions import Final
else:
    from typing import Final

import re

# NOTE(robinson) - Modified from answers found on this stackoverflow post
# ref: https://stackoverflow.com/questions/16699007/
# regular-expression-to-match-standard-10-digit-phone-number
US_PHONE_NUMBERS_PATTERN = (
    r"(?:\+?(\d{1,3}))?[-. (]*(\d{3})?[-. )]*(\d{3})[-. ]*(\d{4})(?: *x(\d+))?\s*$"
)
US_PHONE_NUMBERS_RE = re.compile(US_PHONE_NUMBERS_PATTERN)

UNICODE_BULLETS: Final[List[str]] = [
    "\u0095",
    "\u2022",
    "\u2023",
    "\u2043",
    "\u3164",
    "\u204C",
    "\u204D",
    "\u2219",
    "\u25CB",
    "\u25CF",
    "\u25D8",
    "\u25E6",
    "\u2619",
    "\u2765",
    "\u2767",
    "\u29BE",
    "\u29BF",
    "\u002D",
    "",
    "\*",  # noqa: W605 NOTE(robinson) - skipping qa because we need the escape for the regex
    "\x95",
    "·",
]
UNICODE_BULLETS_RE = re.compile(f"({'|'.join(UNICODE_BULLETS)})")

<<<<<<< HEAD

EMAIL_HEAD_PATTERN = (
    r"(MIME-Version: 1.0(.*)?\n)?Date:.*\nMessage-ID:.*\nSubject:.*\nFrom:.*\nTo:.*"
)
EMAIL_HEAD_RE = re.compile(EMAIL_HEAD_PATTERN)
=======
# Helps split text by paragraphs
PARAGRAPH_PATTERN = "\n\n\n|\n\n|\r\n|\r|\n"  # noqa: W605 NOTE(harrell)

# IP Address examples: ba23::58b5:2236:45g2:88h2 or 10.0.2.01
IP_ADDRESS_PATTERN = (
    "[0-9]{1,2}\.[0-9]{1,2}\.[0-9]{1,2}\.[0-9]{1,2}",  # noqa: W605 NOTE(harrell)
    # - skipping qa because we need the escape for the regex
    "[a-z0-9]{4}::[a-z0-9]{4}:[a-z0-9]{4}:[a-z0-9]{4}:[a-z0-9]{4}%?[0-9]*",
)
IP_ADDRESS_PATTERN_RE = re.compile(f"({'|'.join(IP_ADDRESS_PATTERN)})")

IP_ADDRESS_NAME_PATTERN = "[a-zA-Z0-9-]*\.[a-zA-Z]*\.[a-zA-Z]*"  # noqa: W605 NOTE(harrell)
# - skipping qa because we need the escape for the regex

# Mapi ID example: 32.88.5467.123
MAPI_ID_PATTERN = "[0-9]*\.[0-9]*\.[0-9]*\.[0-9]*;"  # noqa: W605 NOTE(harrell)
# - skipping qa because we need the escape for the regex

# Date, time, timezone example: Fri, 26 Mar 2021 11:04:09 +1200
EMAIL_DATETIMETZ_PATTERN = "[a-zA-z]{3},\s[0-9]{2}\s[a-zA-Z]{3}\s[0-9]{4}\s[0-9]{2}:[0-9]{2}:[0-9]{2}\s[+0-9]{5}"  # noqa: W605,E501
# NOTE(harrell) - skipping qa because we need the escape for the regex

EMAIL_ADDRESS_PATTERN = "[a-z0-9\.\-+_]+@[a-z0-9\.\-+_]+\.[a-z]+"  # noqa: W605 NOTE(harrell)
# - skipping qa because we need the escape for the regex
>>>>>>> d7a00046
<|MERGE_RESOLUTION|>--- conflicted
+++ resolved
@@ -42,13 +42,11 @@
 ]
 UNICODE_BULLETS_RE = re.compile(f"({'|'.join(UNICODE_BULLETS)})")
 
-<<<<<<< HEAD
-
 EMAIL_HEAD_PATTERN = (
     r"(MIME-Version: 1.0(.*)?\n)?Date:.*\nMessage-ID:.*\nSubject:.*\nFrom:.*\nTo:.*"
 )
 EMAIL_HEAD_RE = re.compile(EMAIL_HEAD_PATTERN)
-=======
+
 # Helps split text by paragraphs
 PARAGRAPH_PATTERN = "\n\n\n|\n\n|\r\n|\r|\n"  # noqa: W605 NOTE(harrell)
 
@@ -72,5 +70,4 @@
 # NOTE(harrell) - skipping qa because we need the escape for the regex
 
 EMAIL_ADDRESS_PATTERN = "[a-z0-9\.\-+_]+@[a-z0-9\.\-+_]+\.[a-z]+"  # noqa: W605 NOTE(harrell)
-# - skipping qa because we need the escape for the regex
->>>>>>> d7a00046
+# - skipping qa because we need the escape for the regex