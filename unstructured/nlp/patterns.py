import sys
from typing import List

if sys.version_info < (3, 8):
    from typing_extensions import Final
else:
    from typing import Final

import re

# NOTE(robinson) - Modified from answers found on this stackoverflow post
# ref: https://stackoverflow.com/questions/16699007/
# regular-expression-to-match-standard-10-digit-phone-number
US_PHONE_NUMBERS_PATTERN = (
    r"(?:\+?(\d{1,3}))?[-. (]*(\d{3})?[-. )]*(\d{3})[-. ]*(\d{4})(?: *x(\d+))?\s*$"
)
US_PHONE_NUMBERS_RE = re.compile(US_PHONE_NUMBERS_PATTERN)

# NOTE(robinson) - Based on this regex from regex101. Regex was updated to run fast
# and avoid catastrophic backtracking
# ref: https://regex101.com/library/oR3jU1?page=673
US_CITY_STATE_ZIP_PATTERN = (
    r"(?i)\b(?:[A-Z][a-z.-]{1,15}[ ]?){1,5},\s?"
    r"(?:{Alabama|Alaska|Arizona|Arkansas|California|Colorado|Connecticut|Delaware|Florida"
    r"|Georgia|Hawaii|Idaho|Illinois|Indiana|Iowa|Kansas|Kentucky|Louisiana|Maine|Maryland"
    r"|Massachusetts|Michigan|Minnesota|Mississippi|Missouri|Montana|Nebraska|Nevada|"
    r"New[ ]Hampshire|New[ ]Jersey|New[ ]Mexico|New[ ]York|North[ ]Carolina|North[ ]Dakota"
    r"|Ohio|Oklahoma|Oregon|Pennsylvania|Rhode[ ]Island|South[ ]Carolina|South[ ]Dakota"
    r"|Tennessee|Texas|Utah|Vermont|Virginia|Washington|West[ ]Virginia|Wisconsin|Wyoming}"
    r"|{AL|AK|AS|AZ|AR|CA|CO|CT|DE|DC|FM|FL|GA|GU|HI|ID|IL|IN|IA|KS|KY|LA|ME|MH|MD|MA|MI|MN"
    r"|MS|MO|MT|NE|NV|NH|NJ|NM|NY|NC|ND|MP|OH|OK|OR|PW|PA|PR|RI|SC|SD|TN|TX|UT|VT|VI|VA|"
    r"WA|WV|WI|WY})(, |\s)?(?:\b\d{5}(?:-\d{4})?\b)"
)
US_CITY_STATE_ZIP_RE = re.compile(US_CITY_STATE_ZIP_PATTERN)

UNICODE_BULLETS: Final[List[str]] = [
    "\u0095",
    "\u2022",
    "\u2023",
    "\u2043",
    "\u3164",
    "\u204C",
    "\u204D",
    "\u2219",
    "\u25CB",
    "\u25CF",
    "\u25D8",
    "\u25E6",
    "\u2619",
    "\u2765",
    "\u2767",
    "\u29BE",
    "\u29BF",
    "\u002D",
    "",
    "\*",  # noqa: W605 NOTE(robinson) - skipping qa because we need the escape for the regex
    "\x95",
    "·",
]
BULLETS_PATTERN = "|".join(UNICODE_BULLETS)
UNICODE_BULLETS_RE = re.compile(f"(?:{BULLETS_PATTERN})(?!{BULLETS_PATTERN})")

# NOTE(klaijan) - Captures reference of format [1] or [i] or [a] at any point in the line.
REFERENCE_PATTERN = r"\[(?:[\d]+|[a-z]|[ivxlcdm])\]"
REFERENCE_PATTERN_RE = re.compile(REFERENCE_PATTERN)

ENUMERATED_BULLETS_RE = re.compile(r"(?:(?:\d{1,3}|[a-z][A-Z])\.?){1,3}")

EMAIL_HEAD_PATTERN = (
    r"(MIME-Version: 1.0(.*)?\n)?Date:.*\nMessage-ID:.*\nSubject:.*\nFrom:.*\nTo:.*"
)
EMAIL_HEAD_RE = re.compile(EMAIL_HEAD_PATTERN)

# Helps split text by paragraphs. There must be one newline, with potential whitespace
# (incluing \r and \n chars) on either side
PARAGRAPH_PATTERN = r"\s*\n\s*"  # noqa: W605 NOTE(harrell)

PARAGRAPH_PATTERN_RE = re.compile(
    f"((?:{BULLETS_PATTERN})|{PARAGRAPH_PATTERN})(?!{BULLETS_PATTERN}|$)",
)
DOUBLE_PARAGRAPH_PATTERN_RE = re.compile("(" + PARAGRAPH_PATTERN + "){2}")

# Captures all new line \n and keeps the \n as its own element,
# considers \n\n as two separate elements
<<<<<<< HEAD
LINE_BREAK = r"(?:(?<=\n)|(?=\n))"
=======
LINE_BREAK = r"(?<=\n)"
>>>>>>> 64a1930c
LINE_BREAK_RE = re.compile(LINE_BREAK)

# NOTE(klaijan) - captures a line that does not ends with period (.)
ONE_LINE_BREAK_PARAGRAPH_PATTERN = r"^(?:(?!\.\s*$).)*$"
ONE_LINE_BREAK_PARAGRAPH_PATTERN_RE = re.compile(ONE_LINE_BREAK_PARAGRAPH_PATTERN)

# IP Address examples: ba23::58b5:2236:45g2:88h2 or 10.0.2.01
IP_ADDRESS_PATTERN = (
    "[0-9]{1,2}\.[0-9]{1,2}\.[0-9]{1,2}\.[0-9]{1,2}",  # noqa: W605 NOTE(harrell)
    # - skipping qa because we need the escape for the regex
    "[a-z0-9]{4}::[a-z0-9]{4}:[a-z0-9]{4}:[a-z0-9]{4}:[a-z0-9]{4}%?[0-9]*",
)
IP_ADDRESS_PATTERN_RE = re.compile(f"({'|'.join(IP_ADDRESS_PATTERN)})")

IP_ADDRESS_NAME_PATTERN = "[a-zA-Z0-9-]*\.[a-zA-Z]*\.[a-zA-Z]*"  # noqa: W605 NOTE(harrell)
# - skipping qa because we need the escape for the regex

# Mapi ID example: 32.88.5467.123
MAPI_ID_PATTERN = "[0-9]*\.[0-9]*\.[0-9]*\.[0-9]*;"  # noqa: W605 NOTE(harrell)
# - skipping qa because we need the escape for the regex

# Date, time, timezone example: Fri, 26 Mar 2021 11:04:09 +1200
# NOTE(harrell) - skipping qa because we need the escape for the regex
EMAIL_DATETIMETZ_PATTERN = (
    r"[A-Za-z]{3},\s\d{1,2}\s[A-Za-z]{3}\s\d{4}\s\d{2}:\d{2}:\d{2}\s[+-]\d{4}"  # noqa: W605,E501
)
EMAIL_DATETIMETZ_PATTERN_RE = re.compile(EMAIL_DATETIMETZ_PATTERN)

EMAIL_ADDRESS_PATTERN = "[a-z0-9\.\-+_]+@[a-z0-9\.\-+_]+\.[a-z]+"  # noqa: W605 NOTE(harrell)
# - skipping qa because we need the escape for the regex
EMAIL_ADDRESS_PATTERN_RE = re.compile(EMAIL_ADDRESS_PATTERN)

ENDS_IN_PUNCT_PATTERN = r"[^\w\s]\Z"
ENDS_IN_PUNCT_RE = re.compile(ENDS_IN_PUNCT_PATTERN)

# NOTE(robinson) - Used to detect if text is in the expected "list of dicts"
# format for document elements
LIST_OF_DICTS_PATTERN = r"\A\s*\[\s*{?"

# (?s) dot all (including newline characters)
# \{(?=.*:) opening brace and at least one colon
# .*? any characters (non-greedy)
# (?:\}|$) non-capturing group that matches either the closing brace } or the end of
# the string to handle cases where the JSON is cut off
# | or
# \[(?s:.*?)\] matches the opening bracket [ in a JSON array and any characters inside the array
# (?:$|,|\]) non-capturing group that matches either the end of the string, a comma,
# or the closing bracket to handle cases where the JSON array is cut off
JSON_PATTERN = r"(?s)\{(?=.*:).*?(?:\}|$)|\[(?s:.*?)\](?:$|,|\])"

# taken from https://stackoverflow.com/a/3845829/12406158
VALID_JSON_CHARACTERS = r"[,:{}\[\]0-9.\-+Eaeflnr-u \n\r\t]"<|MERGE_RESOLUTION|>--- conflicted
+++ resolved
@@ -82,11 +82,7 @@
 
 # Captures all new line \n and keeps the \n as its own element,
 # considers \n\n as two separate elements
-<<<<<<< HEAD
-LINE_BREAK = r"(?:(?<=\n)|(?=\n))"
-=======
 LINE_BREAK = r"(?<=\n)"
->>>>>>> 64a1930c
 LINE_BREAK_RE = re.compile(LINE_BREAK)
 
 # NOTE(klaijan) - captures a line that does not ends with period (.)
