import inspect
from functools import wraps
from typing import Callable, List

from unstructured.documents.elements import (
    CompositeElement,
    Element,
    ElementMetadata,
    Table,
    Text,
    Title,
)


def chunk_by_title(
    elements: List[Element],
    multipage_sections: bool = True,
    combine_under_n_chars: int = 500,
    new_after_n_chars: int = 1500,
) -> List[Element]:
    """Uses title elements to identify sections within the document for chunking. Splits
    off into a new section when a title is detected or if metadata changes, which happens
    when page numbers or sections change. Cuts off sections once they have exceeded
    a character length of new_after_n_chars.

    Parameters
    ----------
    elements
        A list of unstructured elements. Usually the ouput of a partition functions.
    multipage_sections
        If True, sections can span multiple pages. Defaults to True.
    combine_under_n_chars
        Combines elements (for example a series of titles) until a section reaches
        a length of n characters.
    new_after_n_chars
        Cuts off new sections once they reach a length of n characters
    """
    if (
        combine_under_n_chars is not None
        and new_after_n_chars is not None
        and (
            combine_under_n_chars > new_after_n_chars
            or combine_under_n_chars < 0
            or new_after_n_chars < 0
        )
    ):
        raise ValueError(
            "Invalid values for combine_under_n_chars and/or new_after_n_chars.",
        )

    chunked_elements: List[Element] = []
    sections = _split_elements_by_title_and_table(
        elements,
        multipage_sections=multipage_sections,
        combine_under_n_chars=combine_under_n_chars,
        new_after_n_chars=new_after_n_chars,
    )

    for section in sections:
        if not section:
            continue
        if not isinstance(section[0], Text) or isinstance(section[0], Table):
            chunked_elements.extend(section)

        elif isinstance(section[0], Text):
            text = ""
            metadata = section[0].metadata

            for i, element in enumerate(section):
                if isinstance(element, Text):
                    if text:
                        text += "\n\n"
                    start_char = len(text)
                    text += element.text

                for attr, value in vars(element.metadata).items():
                    if isinstance(value, list):
                        _value = getattr(metadata, attr, [])
                        if _value is None:
                            _value = []

                        if attr == "regex_metadata":
                            for item in value:
                                item["start"] += start_char
                                item["end"] += start_char

                        if i > 0:
                            _value.extend(value)
                            setattr(metadata, attr, _value)

            chunked_elements.append(CompositeElement(text=text, metadata=metadata))

    return chunked_elements


def _split_elements_by_title_and_table(
    elements: List[Element],
    multipage_sections: bool = True,
    combine_under_n_chars: int = 500,
    new_after_n_chars: int = 1500,
) -> List[List[Element]]:
    sections: List[List[Element]] = []
    section: List[Element] = []

    for i, element in enumerate(elements):
        metadata_matches = True
        if i > 0:
            last_element = elements[i - 1]
            metadata_matches = _metadata_matches(
                element.metadata,
                last_element.metadata,
                include_pages=not multipage_sections,
            )

        section_length = sum([len(str(element)) for element in section])
        new_section = (isinstance(element, Title) and section_length > combine_under_n_chars) or (
            not metadata_matches or section_length > new_after_n_chars
        )

        if isinstance(element, Table) or not isinstance(element, Text):
            sections.append(section)
            sections.append([element])
            section = []
        elif new_section:
            if len(section) > 0:
                sections.append(section)
            section = [element]
        else:
            section.append(element)

    if len(section) > 0:
        sections.append(section)

    return sections


def _metadata_matches(
    metadata1: ElementMetadata,
    metadata2: ElementMetadata,
    include_pages: bool = True,
) -> bool:
    metadata_dict1 = metadata1.to_dict()
    metadata_dict1 = _drop_extra_metadata(metadata_dict1, include_pages=include_pages)

    metadata_dict2 = metadata2.to_dict()
    metadata_dict2 = _drop_extra_metadata(metadata_dict2, include_pages=include_pages)

    return metadata_dict1 == metadata_dict2


def _drop_extra_metadata(
    metadata_dict: dict,
    include_pages: bool = True,
) -> dict:
<<<<<<< HEAD
    keys_to_drop = ["element_id", "type", "parent_id", "category_depth"]
=======
    keys_to_drop = ["element_id", "type", "coordinates", "parent_id", "category_depth"]
>>>>>>> e88f7d9e
    if not include_pages and "page_number" in metadata_dict:
        keys_to_drop.append("page_number")

    for key, value in metadata_dict.items():
        if isinstance(value, list):
            keys_to_drop.append(key)

    for key in keys_to_drop:
        if key in metadata_dict:
            del metadata_dict[key]

    return metadata_dict


def add_chunking_strategy():
    """Decorator for chuncking text. Uses title elements to identify sections within the document
    for chunking. Splits off a new section when a title is detected or if metadata changes,
    which happens when page numbers or sections change. Cuts off sections once they have exceeded
    a character length of new_after_n_chars."""

    def decorator(func: Callable):
        if func.__doc__ and (
            "chunking_strategy" in func.__code__.co_varnames
            and "chunking_strategy" not in func.__doc__
        ):
            func.__doc__ += (
                "\nchunking_strategy"
                + "\n\tStrategy used for chunking text into larger or smaller elements."
                + "\n\tDefaluts to `None` withoptional arg of 'by_title'."
                + "\n\tAdditional Parameters:"
                + "\n\t\tmultipage_sections"
                + "\n\t\t\tIf True, sections can span multiple pages. Defaults to True."
                + "\n\t\tcombine_under_n_chars"
                + "\n\t\t\tCombines elements (for example a series of titles) until a section"
                + "\n\t\t\treaches a length of n characters."
                + "\n\t\tnew_after_n_chars"
                + "\n\t\t\tCuts off new sections once they reach a length of n characters"
            )

        @wraps(func)
        def wrapper(*args, **kwargs):
            elements = func(*args, **kwargs)
            sig = inspect.signature(func)
            params = dict(**dict(zip(sig.parameters, args)), **kwargs)
            for param in sig.parameters.values():
                if param.name not in params and param.default is not param.empty:
                    params[param.name] = param.default
            if params.get("chunking_strategy") == "by_title":
                elements = chunk_by_title(
                    elements,
                    multipage_sections=params.get("multipage_sections", True),
                    combine_under_n_chars=params.get("combine_under_n_chars", 500),
                    new_after_n_chars=params.get("new_after_n_chars", 1500),
                )
            return elements

        return wrapper

    return decorator<|MERGE_RESOLUTION|>--- conflicted
+++ resolved
@@ -152,11 +152,7 @@
     metadata_dict: dict,
     include_pages: bool = True,
 ) -> dict:
-<<<<<<< HEAD
-    keys_to_drop = ["element_id", "type", "parent_id", "category_depth"]
-=======
     keys_to_drop = ["element_id", "type", "coordinates", "parent_id", "category_depth"]
->>>>>>> e88f7d9e
     if not include_pages and "page_number" in metadata_dict:
         keys_to_drop.append("page_number")
 
