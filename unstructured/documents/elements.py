from __future__ import annotations

import datetime
import hashlib
import inspect
import os
import pathlib
import re
from abc import ABC
from copy import deepcopy
from dataclasses import dataclass
from functools import wraps
from typing import Any, Callable, Dict, List, Optional, Tuple, TypedDict, Union, cast

from unstructured.documents.coordinates import CoordinateSystem


class NoID(ABC):
    """Class to indicate that an element do not have an ID."""

    pass


@dataclass
class DataSourceMetadata:
    """Metadata fields that pertain to the data source of the document."""

    url: Optional[str] = None
    version: Optional[str] = None
    record_locator: Optional[Dict[str, Any]] = None  # Values must be JSON-serializable
    date_created: Optional[str] = None
    date_modified: Optional[str] = None
    date_processed: Optional[str] = None

    def to_dict(self):
        return {key: value for key, value in self.__dict__.items() if value is not None}


@dataclass
class CoordinatesMetadata:
    """Metadata fields that pertain to the coordinates of the element."""

    points: Optional[Tuple[Tuple[float, float], ...]] = None
    system: Optional[CoordinateSystem] = None

    def __eq__(self, other):
        return all(
            [
                (self.points == other.points),
                (self.system == other.system),
            ],
        )

    def merge(self, other: CoordinatesMetadata):
        for k in self.__dict__:
            if getattr(self, k) is None:
                setattr(self, k, getattr(other, k))
        return self

    def to_dict(self):
        return {
            "points": self.points,
            "system": None if self.system is None else str(self.system.__class__.__name__),
            "layout_width": None if self.system is None else self.system.width,
            "layout_height": None if self.system is None else self.system.height,
        }

    @classmethod
    def from_dict(cls, input_dict):
        points = input_dict.get("points", None)
        width = input_dict.get("layout_width", None)
        height = input_dict.get("layout_height", None)
        system = (
            CoordinateSystem(width, height) if width is not None and height is not None else None
        )
        constructor_args = {"points": points, "system": system}
        return cls(**constructor_args)


class RegexMetadata(TypedDict):
    """Metadata that is extracted from a document element via regex."""

    text: str
    start: int
    end: int


@dataclass
class ElementMetadata:
    coordinates: Optional[CoordinatesMetadata] = None
    data_source: Optional[DataSourceMetadata] = None
    filename: Optional[str] = None
    file_directory: Optional[str] = None
    date: Optional[str] = None
    filetype: Optional[str] = None

    # Page numbers currenlty supported for PDF, HTML and PPT documents
    page_number: Optional[int] = None

    # Page name. The sheet name in XLXS documents.
    page_name: Optional[str] = None

    # Webpage specific metadata fields
    url: Optional[str] = None

    # E-mail specific metadata fields
    sent_from: Optional[List[str]] = None
    sent_to: Optional[List[str]] = None
    subject: Optional[str] = None

    # MSFT Word specific metadata fields
    header_footer_type: Optional[str] = None

    # Text format metadata fields
    text_as_html: Optional[str] = None

    # Metadata extracted via regex
    regex_metadata: Optional[Dict[str, List[RegexMetadata]]] = None

    def __post_init__(self):
        if isinstance(self.filename, pathlib.Path):
            self.filename = str(self.filename)

        if self.filename is not None:
            file_directory, filename = os.path.split(self.filename)
            self.file_directory = file_directory or None
            self.filename = filename

    def to_dict(self):
        _dict = {key: value for key, value in self.__dict__.items() if value is not None}
        if "regex_metadata" in _dict and not _dict["regex_metadata"]:
            _dict.pop("regex_metadata")
        if self.data_source:
            _dict["data_source"] = cast(DataSourceMetadata, self.data_source).to_dict()
        if self.coordinates:
            _dict["coordinates"] = cast(CoordinatesMetadata, self.coordinates).to_dict()
        return _dict

    @classmethod
    def from_dict(cls, input_dict):
        constructor_args = deepcopy(input_dict)
        if "coordinates" in constructor_args:
            constructor_args["coordinates"] = CoordinatesMetadata.from_dict(
                constructor_args["coordinates"],
            )
        return cls(**constructor_args)

    def merge(self, other: ElementMetadata):
        for k in self.__dict__:
            if getattr(self, k) is None:
                setattr(self, k, getattr(other, k))
        return self

    def get_date(self) -> Optional[datetime.datetime]:
        """Converts the date field to a datetime object."""
        dt = None
        if self.date is not None:
            dt = datetime.datetime.fromisoformat(self.date)
        return dt


def process_metadata():
    """Decorator for processing metadata for document elements."""

    def decorator(func: Callable):
        @wraps(func)
        def wrapper(*args, **kwargs):
            elements = func(*args, **kwargs)
            sig = inspect.signature(func)
            params = dict(**dict(zip(sig.parameters, args)), **kwargs)
            for param in sig.parameters.values():
                if param.name not in params and param.default is not param.empty:
                    params[param.name] = param.default

            regex_metadata: Dict["str", "str"] = params.get("regex_metadata", {})
            elements = _add_regex_metadata(elements, regex_metadata)

            return elements

        return wrapper

    return decorator


def _add_regex_metadata(
    elements: List[Element],
    regex_metadata: Dict[str, str] = {},
) -> List[Element]:
    """Adds metadata based on a user provided regular expression.
    The additional metadata will be added to the regex_metadata
    attrbuted in the element metadata."""
    for element in elements:
        if isinstance(element, Text):
            _regex_metadata: Dict["str", List[RegexMetadata]] = {}
            for field_name, pattern in regex_metadata.items():
                results: List[RegexMetadata] = []
                for result in re.finditer(pattern, element.text):
                    start, end = result.span()
                    results.append(
                        {
                            "text": element.text[start:end],
                            "start": start,
                            "end": end,
                        },
                    )
                if len(results) > 0:
                    _regex_metadata[field_name] = results

            element.metadata.regex_metadata = _regex_metadata

    return elements


class Element(ABC):
    """An element is a section of a page in the document."""

    def __init__(
        self,
        element_id: Union[str, NoID] = NoID(),
        coordinates: Optional[Tuple[Tuple[float, float], ...]] = None,
        coordinate_system: Optional[CoordinateSystem] = None,
        metadata: Optional[ElementMetadata] = None,
    ):
<<<<<<< HEAD
        if metadata is None:
            metadata = ElementMetadata()
=======
        metadata = metadata if metadata else ElementMetadata()
>>>>>>> 8ea5f693
        self.id: Union[str, NoID] = element_id
        coordinates_metadata = CoordinatesMetadata(
            points=coordinates,
            system=coordinate_system,
        )
        self.metadata = metadata.merge(ElementMetadata(coordinates=coordinates_metadata))

    def to_dict(self) -> dict:
        return {
            "type": None,
            "element_id": self.id,
            "metadata": self.metadata.to_dict(),
        }

    def convert_coordinates_to_new_system(
        self,
        new_system: CoordinateSystem,
        in_place=True,
    ) -> Optional[Tuple[Tuple[Union[int, float], Union[int, float]], ...]]:
        """Converts the element location coordinates to a new coordinate system. If inplace is true,
        changes the coordinates in place and updates the coordinate system."""
        if (
            not self.metadata.coordinates
            or self.metadata.coordinates.points is None
            or self.metadata.coordinates.system is None
        ):
            return None
        new_coordinates = tuple(
            self.metadata.coordinates.system.convert_coordinates_to_new_system(
                new_system=new_system,
                x=x,
                y=y,
            )
            for x, y in self.metadata.coordinates.points
        )
        if in_place:
            self.metadata.coordinates.points = new_coordinates
            self.metadata.coordinates.system = new_system
        return new_coordinates

    @property
    def coordinate_system(self) -> Optional[Dict[str, Optional[Union[str, int, float]]]]:
        if not self.metadata.coordinates or self.metadata.coordinates.system is None:
            return None
        return {
            "name": self.metadata.coordinates.system.__class__.__name__,
            "description": self.metadata.coordinates.system.__doc__,
            "layout_width": self.metadata.coordinates.system.width,
            "layout_height": self.metadata.coordinates.system.height,
        }


class CheckBox(Element):
    """A checkbox with an attribute indicating whether its checked or not. Primarily used
    in documents that are forms"""

    def __init__(
        self,
        element_id: Union[str, NoID] = NoID(),
        coordinates: Optional[Tuple[Tuple[float, float], ...]] = None,
        coordinate_system: Optional[CoordinateSystem] = None,
        checked: bool = False,
        metadata: Optional[ElementMetadata] = None,
    ):
        metadata = metadata if metadata else ElementMetadata()
        super().__init__(
            element_id=element_id,
            coordinates=coordinates,
            coordinate_system=coordinate_system,
            metadata=metadata,
        )
        self.checked: bool = checked

    def __eq__(self, other):
        return (self.checked == other.checked) and (
            self.metadata.coordinates == other.metadata.coordinates
        )

    def to_dict(self) -> dict:
        out = super().to_dict()
        out["type"] = "CheckBox"
        out["checked"] = self.checked
        out["element_id"] = self.id
        return out


class Text(Element):
    """Base element for capturing free text from within document."""

    category = "UncategorizedText"

    def __init__(
        self,
        text: str,
        element_id: Union[str, NoID] = NoID(),
        coordinates: Optional[Tuple[Tuple[float, float], ...]] = None,
        coordinate_system: Optional[CoordinateSystem] = None,
        metadata: Optional[ElementMetadata] = None,
    ):
        metadata = metadata if metadata else ElementMetadata()
        self.text: str = text

        if isinstance(element_id, NoID):
            # NOTE(robinson) - Cut the SHA256 hex in half to get the first 128 bits
            element_id = hashlib.sha256(text.encode()).hexdigest()[:32]

        super().__init__(
            element_id=element_id,
            metadata=metadata,
            coordinates=coordinates,
            coordinate_system=coordinate_system,
        )

    def __str__(self):
        return self.text

    def __eq__(self, other):
        return all(
            [
                (self.text == other.text),
                (self.metadata.coordinates == other.metadata.coordinates),
                (self.category == other.category),
            ],
        )

    def to_dict(self) -> dict:
        out = super().to_dict()
        out["element_id"] = self.id
        out["type"] = self.category
        out["text"] = self.text
        return out

    def apply(self, *cleaners: Callable):
        """Applies a cleaning brick to the text element. The function that's passed in
        should take a string as input and produce a string as output."""
        cleaned_text = self.text
        for cleaner in cleaners:
            cleaned_text = cleaner(cleaned_text)

        if not isinstance(cleaned_text, str):
            raise ValueError("Cleaner produced a non-string output.")

        self.text = cleaned_text


class FigureCaption(Text):
    """An element for capturing text associated with figure captions."""

    category = "FigureCaption"

    pass


class NarrativeText(Text):
    """NarrativeText is an element consisting of multiple, well-formulated sentences. This
    excludes elements such titles, headers, footers, and captions."""

    category = "NarrativeText"

    pass


class ListItem(Text):
    """ListItem is a NarrativeText element that is part of a list."""

    category = "ListItem"

    pass


class Title(Text):
    """A text element for capturing titles."""

    category = "Title"

    pass


class Address(Text):
    """A text element for capturing addresses."""

    category = "Address"

    pass


class Image(Text):
    """A text element for capturing image metadata."""

    category = "Image"

    pass


class PageBreak(Text):
    """An element for capturing page breaks."""

    category = "PageBreak"


class Table(Text):
    """An element for capturing tables."""

    category = "Table"

    pass


class Header(Text):
    """An element for capturing document headers."""

    category = "Header"

    pass


class Footer(Text):
    """An element for capturing document footers."""

    category = "Footer"

    pass


TYPE_TO_TEXT_ELEMENT_MAP: Dict[str, Any] = {
    "UncategorizedText": Text,
    "FigureCaption": FigureCaption,
    "Figure": FigureCaption,
    "Text": NarrativeText,
    "NarrativeText": NarrativeText,
    "ListItem": ListItem,
    "BulletedText": ListItem,
    "Title": Title,
    "Address": Address,
    "Image": Image,
    "PageBreak": PageBreak,
    "Table": Table,
    "Header": Header,
    "Footer": Footer,
}<|MERGE_RESOLUTION|>--- conflicted
+++ resolved
@@ -221,12 +221,8 @@
         coordinate_system: Optional[CoordinateSystem] = None,
         metadata: Optional[ElementMetadata] = None,
     ):
-<<<<<<< HEAD
         if metadata is None:
             metadata = ElementMetadata()
-=======
-        metadata = metadata if metadata else ElementMetadata()
->>>>>>> 8ea5f693
         self.id: Union[str, NoID] = element_id
         coordinates_metadata = CoordinatesMetadata(
             points=coordinates,
