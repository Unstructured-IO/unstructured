--- conflicted
+++ resolved
@@ -505,11 +505,7 @@
 _P = ParamSpec("_P")
 
 
-<<<<<<< HEAD
-def assign_hash_ids(elements: List[Element]) -> List[Element]:
-=======
 def assign_and_map_hash_ids(elements: List[Element]) -> List[Element]:
->>>>>>> 178bf57a
     """Converts `id` and `parent_id` of elements from UUIDs to hashes.
 
     This function ensures deterministic IDs by:
@@ -526,15 +522,9 @@
     old_to_new_id_mapping = {}
     already_updated_parent_ids = set()
 
-<<<<<<< HEAD
     for idx_in_seq, element in enumerate(elements):
         old_id = element.id
         new_id = element.id_to_hash(idx_in_seq)
-=======
-    for element in elements:
-        old_id = element.id
-        new_id = element.id_to_hash()
->>>>>>> 178bf57a
         old_to_new_id_mapping[old_id] = new_id
 
     for element in elements:
@@ -595,11 +585,7 @@
 
             unique_element_ids: bool = params.get("unique_element_ids", False)
             if unique_element_ids is False:
-<<<<<<< HEAD
-                elements = assign_hash_ids(elements)
-=======
                 elements = assign_and_map_hash_ids(elements)
->>>>>>> 178bf57a
 
             return elements
 
@@ -704,11 +690,7 @@
     1. It will always have an ID, which by default is a random UUID.
     2. Asking for an ID should always return a string, it can never be None.
     3. When deterministic behavior is needed, the ID can be converted.
-<<<<<<< HEAD
         to a hash based on its text and position via `element.id_to_hash(position)`
-=======
-        to a hash based on its text `element.id_to_hash()`
->>>>>>> 178bf57a
     4. Even if text attribute is not defined in a subclass, it will default to a blank string.
     5. Assigning a string ID manually is possible, but is meant to be used
         only for deserialization purposes.
@@ -773,7 +755,6 @@
 
         return new_coordinates
 
-<<<<<<< HEAD
     def id_to_hash(self, index_in_sequence: int) -> str:
         """Calculates and assigns a deterministic hash as an ID.
 
@@ -781,22 +762,12 @@
 
         Args:
             index_in_sequence: The index of the element in the sequence of elements.
-=======
-    def id_to_hash(self) -> str:
-        """Calculates and assigns a deterministic hash as an ID.
-
-        The hash ID is based on element's text.
->>>>>>> 178bf57a
 
         Returns:
             The first 32 characters of the SHA256 hash of the concatenated input parameters.
         """
-<<<<<<< HEAD
         data = f"{self.text}{index_in_sequence}"
         self.id = hashlib.sha256(data.encode()).hexdigest()[:32]
-=======
-        self.id = hashlib.sha256(self.text.encode()).hexdigest()[:32]
->>>>>>> 178bf57a
         return self.id
 
     def to_dict(self) -> dict[str, Any]:
