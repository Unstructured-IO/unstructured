from __future__ import annotations

import datetime
import hashlib
import inspect
import os
import pathlib
import re
import uuid
from abc import ABC
from copy import deepcopy
from dataclasses import dataclass
from functools import wraps
from typing import Any, Callable, Dict, List, Optional, Tuple, TypedDict, Union, cast

from unstructured.documents.coordinates import (
    TYPE_TO_COORDINATE_SYSTEM_MAP,
    CoordinateSystem,
    RelativeCoordinateSystem,
)


class NoID(ABC):
    """Class to indicate that an element do not have an ID."""

    pass


class UUID(ABC):
    """Class to indicate that an element should have a UUID."""

    pass


@dataclass
class DataSourceMetadata:
    """Metadata fields that pertain to the data source of the document."""

    url: Optional[str] = None
    version: Optional[str] = None
    record_locator: Optional[Dict[str, Any]] = None  # Values must be JSON-serializable
    date_created: Optional[str] = None
    date_modified: Optional[str] = None
    date_processed: Optional[str] = None

    def to_dict(self):
        return {key: value for key, value in self.__dict__.items() if value is not None}


@dataclass
class CoordinatesMetadata:
    """Metadata fields that pertain to the coordinates of the element."""

    points: Tuple[Tuple[float, float], ...]
    system: CoordinateSystem

    def __init__(self, points, system):
        # Both `points` and `system` must be present; one is not meaningful without the other.
        if (points is None and system is not None) or (points is not None and system is None):
            raise ValueError(
                "Coordinates points should not exist without coordinates system and vice versa.",
            )
        self.points = points
        self.system = system

    def __eq__(self, other):
        if other is None:
            return False
        return all(
            [
                (self.points == other.points),
                (self.system == other.system),
            ],
        )

    def to_dict(self):
        return {
            "points": self.points,
            "system": None if self.system is None else str(self.system.__class__.__name__),
            "layout_width": None if self.system is None else self.system.width,
            "layout_height": None if self.system is None else self.system.height,
        }

    @classmethod
    def from_dict(cls, input_dict):
        # `input_dict` may contain a tuple of tuples or a list of lists
        def convert_to_tuple_of_tuples(sequence_of_sequences):
            subsequences = []
            for seq in sequence_of_sequences:
                if isinstance(seq, list):
                    subsequences.append(tuple(seq))
                elif isinstance(seq, tuple):
                    subsequences.append(seq)
            return tuple(subsequences)

        input_points = input_dict.get("points", None)
        points = convert_to_tuple_of_tuples(input_points) if input_points is not None else None
        width = input_dict.get("layout_width", None)
        height = input_dict.get("layout_height", None)
        system = None
        if input_dict.get("system", None) == "RelativeCoordinateSystem":
            system = RelativeCoordinateSystem()
        elif (
            width is not None
            and height is not None
            and input_dict.get("system", None) in TYPE_TO_COORDINATE_SYSTEM_MAP
        ):
            system = TYPE_TO_COORDINATE_SYSTEM_MAP[input_dict["system"]](width, height)
        constructor_args = {"points": points, "system": system}
        return cls(**constructor_args)


class RegexMetadata(TypedDict):
    """Metadata that is extracted from a document element via regex."""

    text: str
    start: int
    end: int


class Link(TypedDict):
    """Metadata related to extracted links"""

    text: Optional[str]
    url: str


@dataclass
class ElementMetadata:
    coordinates: Optional[CoordinatesMetadata] = None
    data_source: Optional[DataSourceMetadata] = None
    filename: Optional[str] = None
    file_directory: Optional[str] = None
    last_modified: Optional[str] = None
    filetype: Optional[str] = None
    attached_to_filename: Optional[str] = None

    # Page numbers currenlty supported for PDF, HTML and PPT documents
    page_number: Optional[int] = None

    # Page name. The sheet name in XLXS documents.
    page_name: Optional[str] = None

    # Webpage specific metadata fields
    url: Optional[str] = None
    link_urls: Optional[List[str]] = None
    link_texts: Optional[List[str]] = None

    # E-mail specific metadata fields
    sent_from: Optional[List[str]] = None
    sent_to: Optional[List[str]] = None
    subject: Optional[str] = None

    # Document section fields
    section: Optional[str] = None

    # MSFT Word specific metadata fields
    header_footer_type: Optional[str] = None

    # Formatting metadata fields
    emphasized_text_contents: Optional[List[str]] = None
    emphasized_text_tags: Optional[List[str]] = None

    # Text format metadata fields
    text_as_html: Optional[str] = None

    # Metadata extracted via regex
    regex_metadata: Optional[Dict[str, List[RegexMetadata]]] = None

<<<<<<< HEAD
    # Depth relative to the element's category
    category_depth: Optional[int] = 0
=======
    # Detection Model Class Probabilities from Unstructured-Inference Hi-Res
    detection_class_prob: Optional[float] = None
>>>>>>> 87bfe7a1

    def __post_init__(self):
        if isinstance(self.filename, pathlib.Path):
            self.filename = str(self.filename)

        if self.filename is not None:
            file_directory, filename = os.path.split(self.filename)
            self.file_directory = file_directory or None
            self.filename = filename

    def to_dict(self):
        _dict = {key: value for key, value in self.__dict__.items() if value is not None}
        if "regex_metadata" in _dict and not _dict["regex_metadata"]:
            _dict.pop("regex_metadata")
        if self.data_source:
            _dict["data_source"] = cast(DataSourceMetadata, self.data_source).to_dict()
        if self.coordinates:
            _dict["coordinates"] = cast(CoordinatesMetadata, self.coordinates).to_dict()
        return _dict

    @classmethod
    def from_dict(cls, input_dict):
        constructor_args = deepcopy(input_dict)
        if constructor_args.get("coordinates", None) is not None:
            constructor_args["coordinates"] = CoordinatesMetadata.from_dict(
                constructor_args["coordinates"],
            )
        return cls(**constructor_args)

    def merge(self, other: ElementMetadata):
        for k in self.__dict__:
            if getattr(self, k) is None:
                setattr(self, k, getattr(other, k))
        return self

    def get_last_modified(self) -> Optional[datetime.datetime]:
        """Converts the date field to a datetime object."""
        dt = None
        if self.last_modified is not None:
            dt = datetime.datetime.fromisoformat(self.last_modified)
        return dt


def process_metadata():
    """Decorator for processing metadata for document elements."""

    def decorator(func: Callable):
        if func.__doc__:
            if (
                "metadata_filename" in func.__code__.co_varnames
                and "metadata_filename" not in func.__doc__
            ):
                func.__doc__ += (
                    "\nMetadata Parameters:\n\tmetadata_filename:"
                    + "\n\t\tThe filename to use in element metadata."
                )
            if (
                "include_metadata" in func.__code__.co_varnames
                and "include_metadata" not in func.__doc__
            ):
                func.__doc__ += (
                    "\n\tinclude_metadata:"
                    + """\n\t\tDetermines whether or not metadata is included in the metadata
                    attribute on the elements in the output."""
                )

        @wraps(func)
        def wrapper(*args, **kwargs):
            elements = func(*args, **kwargs)
            sig = inspect.signature(func)
            params = dict(**dict(zip(sig.parameters, args)), **kwargs)
            for param in sig.parameters.values():
                if param.name not in params and param.default is not param.empty:
                    params[param.name] = param.default

            regex_metadata: Dict["str", "str"] = params.get("regex_metadata", {})
            elements = _add_regex_metadata(elements, regex_metadata)

            unique_element_ids: bool = params.get("unique_element_ids", False)
            if unique_element_ids:
                for element in elements:
                    element.id_to_uuid()

            return elements

        return wrapper

    return decorator


def _elements_ids_to_uuid():
    pass


def _add_regex_metadata(
    elements: List[Element],
    regex_metadata: Dict[str, str] = {},
) -> List[Element]:
    """Adds metadata based on a user provided regular expression.
    The additional metadata will be added to the regex_metadata
    attrbuted in the element metadata."""
    for element in elements:
        if isinstance(element, Text):
            _regex_metadata: Dict["str", List[RegexMetadata]] = {}
            for field_name, pattern in regex_metadata.items():
                results: List[RegexMetadata] = []
                for result in re.finditer(pattern, element.text):
                    start, end = result.span()
                    results.append(
                        {
                            "text": element.text[start:end],
                            "start": start,
                            "end": end,
                        },
                    )
                if len(results) > 0:
                    _regex_metadata[field_name] = results

            element.metadata.regex_metadata = _regex_metadata

    return elements


class Element(ABC):
    """An element is a section of a page in the document."""

    def __init__(
        self,
        element_id: Union[str, uuid.UUID, NoID, UUID] = NoID(),
        coordinates: Optional[Tuple[Tuple[float, float], ...]] = None,
        coordinate_system: Optional[CoordinateSystem] = None,
        metadata: Optional[ElementMetadata] = None,
    ):
        if metadata is None:
            metadata = ElementMetadata()
        self.id: Union[str, uuid.UUID, NoID, UUID] = element_id
        coordinates_metadata = (
            None
            if coordinates is None and coordinate_system is None
            else (
                CoordinatesMetadata(
                    points=coordinates,
                    system=coordinate_system,
                )
            )
        )
        self.metadata = metadata.merge(ElementMetadata(coordinates=coordinates_metadata))

    def id_to_uuid(self):
        self.id = str(uuid.uuid4())

    def to_dict(self) -> dict:
        return {
            "type": None,
            "element_id": self.id,
            "metadata": self.metadata.to_dict(),
        }

    def convert_coordinates_to_new_system(
        self,
        new_system: CoordinateSystem,
        in_place=True,
    ) -> Optional[Tuple[Tuple[Union[int, float], Union[int, float]], ...]]:
        """Converts the element location coordinates to a new coordinate system. If inplace is true,
        changes the coordinates in place and updates the coordinate system."""
        if self.metadata.coordinates is None:
            return None
        new_coordinates = tuple(
            self.metadata.coordinates.system.convert_coordinates_to_new_system(
                new_system=new_system,
                x=x,
                y=y,
            )
            for x, y in self.metadata.coordinates.points
        )
        if in_place:
            self.metadata.coordinates.points = new_coordinates
            self.metadata.coordinates.system = new_system
        return new_coordinates


class CheckBox(Element):
    """A checkbox with an attribute indicating whether its checked or not. Primarily used
    in documents that are forms"""

    def __init__(
        self,
        element_id: Union[str, uuid.UUID, NoID, UUID] = NoID(),
        coordinates: Optional[Tuple[Tuple[float, float], ...]] = None,
        coordinate_system: Optional[CoordinateSystem] = None,
        checked: bool = False,
        metadata: Optional[ElementMetadata] = None,
    ):
        metadata = metadata if metadata else ElementMetadata()
        super().__init__(
            element_id=element_id,
            coordinates=coordinates,
            coordinate_system=coordinate_system,
            metadata=metadata,
        )
        self.checked: bool = checked

    def __eq__(self, other):
        return (self.checked == other.checked) and (
            self.metadata.coordinates == other.metadata.coordinates
        )

    def to_dict(self) -> dict:
        out = super().to_dict()
        out["type"] = "CheckBox"
        out["checked"] = self.checked
        out["element_id"] = self.id
        return out


class Formula(Element):
    "An element containing formulas in a document"

    category = "Formula"

    pass


class Text(Element):
    """Base element for capturing free text from within document."""

    category = "UncategorizedText"

    def __init__(
        self,
        text: str,
        element_id: Union[str, uuid.UUID, NoID, UUID] = NoID(),
        coordinates: Optional[Tuple[Tuple[float, float], ...]] = None,
        coordinate_system: Optional[CoordinateSystem] = None,
        metadata: Optional[ElementMetadata] = None,
    ):
        metadata = metadata if metadata else ElementMetadata()
        self.text: str = text

        if isinstance(element_id, NoID):
            # NOTE(robinson) - Cut the SHA256 hex in half to get the first 128 bits
            element_id = hashlib.sha256(text.encode()).hexdigest()[:32]

        elif isinstance(element_id, UUID):
            element_id = str(uuid.uuid4())

        super().__init__(
            element_id=element_id,
            metadata=metadata,
            coordinates=coordinates,
            coordinate_system=coordinate_system,
        )

    def __str__(self):
        return self.text

    def __eq__(self, other):
        return all(
            [
                (self.text == other.text),
                (self.metadata.coordinates == other.metadata.coordinates),
                (self.category == other.category),
            ],
        )

    def to_dict(self) -> dict:
        out = super().to_dict()
        out["element_id"] = self.id
        out["type"] = self.category
        out["text"] = self.text
        return out

    def apply(self, *cleaners: Callable):
        """Applies a cleaning brick to the text element. The function that's passed in
        should take a string as input and produce a string as output."""
        cleaned_text = self.text
        for cleaner in cleaners:
            cleaned_text = cleaner(cleaned_text)

        if not isinstance(cleaned_text, str):
            raise ValueError("Cleaner produced a non-string output.")

        self.text = cleaned_text


class CompositeElement(Text):
    """A section of text consisting of a combination of elements."""

    category = "CompositeElement"

    pass


class FigureCaption(Text):
    """An element for capturing text associated with figure captions."""

    category = "FigureCaption"

    pass


class NarrativeText(Text):
    """NarrativeText is an element consisting of multiple, well-formulated sentences. This
    excludes elements such titles, headers, footers, and captions."""

    category = "NarrativeText"

    pass


class ListItem(Text):
    """ListItem is a NarrativeText element that is part of a list."""

    category = "ListItem"

    pass


class Title(Text):
    """A text element for capturing titles."""

    category = "Title"

    pass


class Address(Text):
    """A text element for capturing addresses."""

    category = "Address"

    pass


class EmailAddress(Text):
    """A text element for capturing addresses"""

    category = "EmailAddress"
    pass


class Image(Text):
    """A text element for capturing image metadata."""

    category = "Image"

    pass


class PageBreak(Text):
    """An element for capturing page breaks."""

    category = "PageBreak"


class Table(Text):
    """An element for capturing tables."""

    category = "Table"

    pass


class Header(Text):
    """An element for capturing document headers."""

    category = "Header"

    pass


class Footer(Text):
    """An element for capturing document footers."""

    category = "Footer"

    pass


TYPE_TO_TEXT_ELEMENT_MAP: Dict[str, Any] = {
    "UncategorizedText": Text,
    "FigureCaption": FigureCaption,
    "Figure": FigureCaption,
    "Text": NarrativeText,
    "NarrativeText": NarrativeText,
    "ListItem": ListItem,
    "BulletedText": ListItem,
    "Title": Title,
    "Address": Address,
    "EmailAddress": EmailAddress,
    "Image": Image,
    "PageBreak": PageBreak,
    "Table": Table,
    "Header": Header,
    "Footer": Footer,
    "Caption": FigureCaption,
    "Footnote": Footer,
    "Formula": Formula,
    "List-item": ListItem,
    "Page-footer": Footer,
    "Page-header": Header,  # Title?
    "Picture": Image,
    "Section-header": Header,
    "Headline": Title,
    "Subheadline": Title,
    "Abstract": NarrativeText,
}<|MERGE_RESOLUTION|>--- conflicted
+++ resolved
@@ -167,13 +167,11 @@
     # Metadata extracted via regex
     regex_metadata: Optional[Dict[str, List[RegexMetadata]]] = None
 
-<<<<<<< HEAD
     # Depth relative to the element's category
     category_depth: Optional[int] = 0
-=======
+
     # Detection Model Class Probabilities from Unstructured-Inference Hi-Res
     detection_class_prob: Optional[float] = None
->>>>>>> 87bfe7a1
 
     def __post_init__(self):
         if isinstance(self.filename, pathlib.Path):
