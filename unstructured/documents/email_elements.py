--- conflicted
+++ resolved
@@ -28,10 +28,6 @@
         element_id: str | NoID = NoID(),
     ):
         self.name: str = name
-<<<<<<< HEAD
-        self.text: str = text
-=======
->>>>>>> 178bf57a
 
         super().__init__(text=text, element_id=element_id)
 
