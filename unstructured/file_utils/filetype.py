from __future__ import annotations

import inspect
import json
import os
import re
import zipfile
from enum import Enum
from functools import wraps
from typing import IO, TYPE_CHECKING, Callable, List, Optional

from unstructured.documents.coordinates import PixelSpace
from unstructured.documents.elements import Element, PageBreak
from unstructured.file_utils.encoding import detect_file_encoding, format_encoding_str
from unstructured.nlp.patterns import LIST_OF_DICTS_PATTERN
from unstructured.partition.common import (
    _add_element_metadata,
    _remove_element_metadata,
    exactly_one,
    normalize_layout_element,
)

if TYPE_CHECKING:
    from unstructured_inference.inference.layout import DocumentLayout, PageLayout

try:
    import magic

    LIBMAGIC_AVAILABLE = True
except ImportError:  # pragma: nocover
    LIBMAGIC_AVAILABLE = False  # pragma: nocover

from unstructured.logger import logger
from unstructured.nlp.patterns import EMAIL_HEAD_RE

TXT_MIME_TYPES = [
    "text/plain",
    "message/rfc822",  # ref: https://www.rfc-editor.org/rfc/rfc822
]

# NOTE(robinson) - .docx.xlsx files are actually zip file with a .docx/.xslx extension.
# If the MIME type is application/octet-stream, we check if it's a .docx/.xlsx file by
# looking for expected filenames within the zip file.
EXPECTED_DOCX_FILES = [
    "docProps/core.xml",
    "word/document.xml",
]

EXPECTED_XLSX_FILES = [
    "xl/workbook.xml",
]

EXPECTED_PPTX_FILES = [
    "docProps/core.xml",
    "ppt/presentation.xml",
]


class FileType(Enum):
    UNK = 0
    EMPTY = 1

    # MS Office Types
    DOC = 10
    DOCX = 11
    XLS = 12
    XLSX = 13
    PPT = 14
    PPTX = 15
    MSG = 16

    # Adobe Types
    PDF = 20

    # Image Types
    JPG = 30
    PNG = 31

    # Plain Text Types
    EML = 40
    RTF = 41
    TXT = 42
    JSON = 43
    CSV = 44
    TSV = 45

    # Markup Types
    HTML = 50
    XML = 51
    MD = 52
    EPUB = 53
    RST = 54
    ORG = 55

    # Compressed Types
    ZIP = 60

    # Open Office Types
    ODT = 70

    # NOTE(robinson) - This is to support sorting for pandas groupby functions
    def __lt__(self, other):
        return self.name < other.name


STR_TO_FILETYPE = {
    "application/pdf": FileType.PDF,
    "application/msword": FileType.DOC,
    "application/vnd.openxmlformats-officedocument.wordprocessingml.document": FileType.DOCX,
    "image/jpeg": FileType.JPG,
    "image/png": FileType.PNG,
    "text/plain": FileType.TXT,
    "text/x-csv": FileType.CSV,
    "application/csv": FileType.CSV,
    "application/x-csv": FileType.CSV,
    "text/comma-separated-values": FileType.CSV,
    "text/x-comma-separated-values": FileType.CSV,
    "text/csv": FileType.CSV,
    "text/tsv": FileType.TSV,
    "text/markdown": FileType.MD,
    "text/x-markdown": FileType.MD,
    "text/org": FileType.ORG,
    "text/x-rst": FileType.RST,
    "application/epub": FileType.EPUB,
    "application/epub+zip": FileType.EPUB,
    "application/json": FileType.JSON,
    "application/rtf": FileType.RTF,
    "text/rtf": FileType.RTF,
    "text/html": FileType.HTML,
    "application/vnd.openxmlformats-officedocument.spreadsheetml.sheet": FileType.XLSX,
    "application/vnd.ms-excel": FileType.XLS,
    "application/vnd.openxmlformats-officedocument.presentationml.presentation": FileType.PPTX,
    "application/vnd.ms-powerpoint": FileType.PPT,
    "application/xml": FileType.XML,
    "application/vnd.oasis.opendocument.text": FileType.ODT,
    "message/rfc822": FileType.EML,
    "application/x-ole-storage": FileType.MSG,
    "application/vnd.ms-outlook": FileType.MSG,
    "inode/x-empty": FileType.EMPTY,
}

MIMETYPES_TO_EXCLUDE = [
    "text/x-markdown",
    "application/epub+zip",
    "text/x-csv",
    "application/csv",
    "application/x-csv",
    "text/comma-separated-values",
    "text/x-comma-separated-values",
]

FILETYPE_TO_MIMETYPE = {v: k for k, v in STR_TO_FILETYPE.items() if k not in MIMETYPES_TO_EXCLUDE}

EXT_TO_FILETYPE = {
    ".pdf": FileType.PDF,
    ".docx": FileType.DOCX,
    ".jpg": FileType.JPG,
    ".jpeg": FileType.JPG,
    ".txt": FileType.TXT,
    ".text": FileType.TXT,
    ".log": FileType.TXT,
    ".eml": FileType.EML,
    ".xml": FileType.XML,
    ".htm": FileType.HTML,
    ".html": FileType.HTML,
    ".md": FileType.MD,
    ".org": FileType.ORG,
    ".rst": FileType.RST,
    ".xlsx": FileType.XLSX,
    ".pptx": FileType.PPTX,
    ".png": FileType.PNG,
    ".doc": FileType.DOC,
    ".zip": FileType.ZIP,
    ".xls": FileType.XLS,
    ".ppt": FileType.PPT,
    ".rtf": FileType.RTF,
    ".json": FileType.JSON,
    ".epub": FileType.EPUB,
    ".msg": FileType.MSG,
    ".odt": FileType.ODT,
    ".csv": FileType.CSV,
    ".tsv": FileType.TSV,
    ".tab": FileType.TSV,
    # NOTE(robinson) - for now we are treating code files as plain text
    ".js": FileType.TXT,
    ".py": FileType.TXT,
    ".java": FileType.TXT,
    ".cpp": FileType.TXT,
    ".cc": FileType.TXT,
    ".cxx": FileType.TXT,
    ".c": FileType.TXT,
    ".cs": FileType.TXT,
    ".php": FileType.TXT,
    ".rb": FileType.TXT,
    ".swift": FileType.TXT,
    ".ts": FileType.TXT,
    ".go": FileType.TXT,
    None: FileType.UNK,
}

PLAIN_TEXT_EXTENSIONS = [
    ".txt",
    ".text",
    ".eml",
    ".md",
    ".rtf",
    ".html",
    ".rst",
    ".org",
    ".csv",
    ".tsv",
    ".tab",
    ".json",
]


def _resolve_symlink(file_path):
    # Resolve the symlink to get the actual file path
    if os.path.islink(file_path):
        file_path = os.path.realpath(file_path)
    return file_path


def detect_filetype(
    filename: Optional[str] = None,
    content_type: Optional[str] = None,
    file: Optional[IO[bytes]] = None,
    file_filename: Optional[str] = None,
    encoding: Optional[str] = "utf-8",
) -> Optional[FileType]:
    """Use libmagic to determine a file's type. Helps determine which partition brick
    to use for a given file. A return value of None indicates a non-supported file type.
    """
    mime_type = None
    exactly_one(filename=filename, file=file)

    # first check (content_type)
    if content_type:
        filetype = STR_TO_FILETYPE.get(content_type)
        if filetype:
            return filetype

    # second check (filename/file_name/file)
    # continue if successfully define mime_type
    if filename or file_filename:
        _filename = filename or file_filename or ""
        _, extension = os.path.splitext(_filename)
        extension = extension.lower()
        if os.path.isfile(_filename) and LIBMAGIC_AVAILABLE:
            mime_type = magic.from_file(
                _resolve_symlink(filename or file_filename),
                mime=True,
            )  # type: ignore
        elif os.path.isfile(_filename):
            import filetype as ft

            mime_type = ft.guess_mime(filename)
        if mime_type is None:
            return EXT_TO_FILETYPE.get(extension, FileType.UNK)

    elif file is not None:
        if hasattr(file, "name"):
            _, extension = os.path.splitext(file.name)
        else:
            extension = ""
        extension = extension.lower()
        # NOTE(robinson) - the python-magic docs recommend reading at least the first 2048 bytes
        # Increased to 4096 because otherwise .xlsx files get detected as a zip file
        # ref: https://github.com/ahupp/python-magic#usage
        if LIBMAGIC_AVAILABLE:
            mime_type = magic.from_buffer(file.read(4096), mime=True)
        else:
            import filetype as ft

            mime_type = ft.guess_mime(file.read(4096))
        if mime_type is None:
            logger.warning(
                "libmagic is unavailable but assists in filetype detection on file-like objects. "
                "Please consider installing libmagic for better results.",
            )
            return EXT_TO_FILETYPE.get(extension, FileType.UNK)

    else:
        raise ValueError("No filename, file, nor file_filename were specified.")

    """Mime type special cases."""
    # third check (mime_type)

    # NOTE(Crag): older magic lib does not differentiate between xls and doc
    if mime_type == "application/msword" and extension == ".xls":
        return FileType.XLS

    elif mime_type.endswith("xml"):
        if extension == ".html" or extension == ".htm":
            return FileType.HTML
        else:
            return FileType.XML

    elif mime_type in TXT_MIME_TYPES or mime_type.startswith("text"):
        if not encoding:
            encoding = "utf-8"
        formatted_encoding = format_encoding_str(encoding)

<<<<<<< HEAD
        if extension in [
            ".eml",
            ".md",
            ".rtf",
            ".html",
            ".rst",
            ".org",
            ".csv",
            ".tsv",
            ".json",
        ]:
            return EXT_TO_FILETYPE.get(extension)

=======
>>>>>>> b39e0d73
        # NOTE(crag): for older versions of the OS libmagic package, such as is currently
        # installed on the Unstructured docker image, .json files resolve to "text/plain"
        # rather than "application/json". this corrects for that case.
        if _is_text_file_a_json(
            file=file,
            filename=filename,
            encoding=formatted_encoding,
        ):
            return FileType.JSON

        if _is_text_file_a_csv(
            file=file,
            filename=filename,
            encoding=formatted_encoding,
        ):
            return FileType.CSV

        if file and _check_eml_from_buffer(file=file) is True:
            return FileType.EML

        if extension in PLAIN_TEXT_EXTENSIONS:
            return EXT_TO_FILETYPE.get(extension)

        # Safety catch
        if mime_type in STR_TO_FILETYPE:
            return STR_TO_FILETYPE[mime_type]

        return FileType.TXT

    elif mime_type == "application/octet-stream":
        if extension == ".docx":
            return FileType.DOCX
        elif file:
            return _detect_filetype_from_octet_stream(file=file)
        else:
            return EXT_TO_FILETYPE.get(extension, FileType.UNK)

    elif mime_type == "application/zip":
        filetype = FileType.UNK
        if file:
            filetype = _detect_filetype_from_octet_stream(file=file)
        elif filename is not None:
            with open(filename, "rb") as f:
                filetype = _detect_filetype_from_octet_stream(file=f)

        extension = extension if extension else ""
        if filetype == FileType.UNK:
            return FileType.ZIP
        else:
            return EXT_TO_FILETYPE.get(extension, filetype)

    elif _is_code_mime_type(mime_type):
        # NOTE(robinson) - we'll treat all code files as plain text for now.
        # we can update this logic and add filetypes for specific languages
        # later if needed.
        return FileType.TXT

    elif mime_type.endswith("empty"):
        return FileType.EMPTY

    # For everything else
    elif mime_type in STR_TO_FILETYPE:
        return STR_TO_FILETYPE[mime_type]

    logger.warning(
        f"The MIME type{f' of {filename!r}' if filename else ''} is {mime_type!r}. "
        "This file type is not currently supported in unstructured.",
    )
    return EXT_TO_FILETYPE.get(extension, FileType.UNK)


def _detect_filetype_from_octet_stream(file: IO) -> FileType:
    """Detects the filetype, given a file with an application/octet-stream MIME type."""
    file.seek(0)
    if zipfile.is_zipfile(file):
        file.seek(0)
        archive = zipfile.ZipFile(file)

        archive_filenames = [f.filename for f in archive.filelist]
        if all(f in archive_filenames for f in EXPECTED_DOCX_FILES):
            return FileType.DOCX
        elif all(f in archive_filenames for f in EXPECTED_XLSX_FILES):
            return FileType.XLSX
        elif all(f in archive_filenames for f in EXPECTED_PPTX_FILES):
            return FileType.PPTX

    logger.warning(
        "Could not detect the filetype from application/octet-stream MIME type.",
    )
    return FileType.UNK


def _read_file_start_for_type_check(
    filename: Optional[str] = None,
    file: Optional[IO[bytes]] = None,
    encoding: Optional[str] = "utf-8",
) -> str:
    """Reads the start of the file and returns the text content."""
    exactly_one(filename=filename, file=file)
    if file is not None:
        file.seek(0)
        file_content = file.read(4096)
        if isinstance(file_content, str):
            file_text = file_content
        else:
            file_text = file_content.decode(errors="ignore")
        file.seek(0)
    if filename is not None:
        try:
            with open(filename, encoding=encoding) as f:
                file_text = f.read(4096)
        except UnicodeDecodeError:
            formatted_encoding, _ = detect_file_encoding(filename=filename)
            with open(filename, encoding=formatted_encoding) as f:
                file_text = f.read(4096)
    return file_text


def _is_text_file_a_json(
    filename: Optional[str] = None,
    file: Optional[IO[bytes]] = None,
    encoding: Optional[str] = "utf-8",
):
    """Detects if a file that has a text/plain MIME type is a JSON file."""
<<<<<<< HEAD
    file_text = _read_file_start_for_type_check(
        file=file,
        filename=filename,
        encoding=encoding,
    )
=======
    file_text = _read_file_start_for_type_check(file=file, filename=filename, encoding=encoding)
    try:
        json.loads(file_text)
        return True
    except json.JSONDecodeError:
        return False


def is_json_processable(
    filename: Optional[str] = None,
    file: Optional[IO[bytes]] = None,
    file_text: Optional[str] = None,
    encoding: Optional[str] = "utf-8",
) -> bool:
    exactly_one(filename=filename, file=file, file_text=file_text)
    if file_text is None:
        file_text = _read_file_start_for_type_check(file=file, filename=filename, encoding=encoding)
>>>>>>> b39e0d73
    return re.match(LIST_OF_DICTS_PATTERN, file_text) is not None


def _count_commas(text: str):
    """Counts the number of commas in a line, excluding commas in quotes."""
    pattern = r"(?=(?:[^\"]*\"[^\"]*\")*[^\"]*$),"
    matches = re.findall(pattern, text)
    return len(matches)


def _is_text_file_a_csv(
    filename: Optional[str] = None,
    file: Optional[IO[bytes]] = None,
    encoding: Optional[str] = "utf-8",
):
    """Detects if a file that has a text/plain MIME type is a CSV file."""
    file_text = _read_file_start_for_type_check(
        file=file,
        filename=filename,
        encoding=encoding,
    )
    lines = file_text.strip().splitlines()
    if len(lines) < 2:
        return False
    lines = lines[: len(lines)] if len(lines) < 10 else lines[:10]
    header_count = _count_commas(lines[0])
    if any("," not in line for line in lines):
        return False
    return all(_count_commas(line) == header_count for line in lines[:1])


def _check_eml_from_buffer(file: IO) -> bool:
    """Checks if a text/plain file is actually a .eml file. Uses a regex pattern to see if the
    start of the file matches the typical pattern for a .eml file."""
    file.seek(0)
    file_content = file.read(4096)
    if isinstance(file_content, bytes):
        file_head = file_content.decode("utf-8", errors="ignore")
    else:
        file_head = file_content
    return EMAIL_HEAD_RE.match(file_head) is not None


def document_to_element_list(
    document: "DocumentLayout",
    include_page_breaks: bool = False,
    sort: bool = False,
    last_modification_date: Optional[str] = None,
) -> List[Element]:
    """Converts a DocumentLayout object to a list of unstructured elements."""
    elements: List[Element] = []
    num_pages = len(document.pages)
    for i, page in enumerate(document.pages):
        page_elements: List[Element] = []

        page_image_metadata = _get_page_image_metadata(page)
        image_format = page_image_metadata.get("format")
        image_width = page_image_metadata.get("width")
        image_height = page_image_metadata.get("height")

        for layout_element in page.elements:
            if image_width and image_height and hasattr(layout_element, "coordinates"):
                coordinate_system = PixelSpace(width=image_width, height=image_height)
            else:
                coordinate_system = None

            element = normalize_layout_element(layout_element, coordinate_system=coordinate_system)

            if isinstance(element, List):
                for el in element:
                    if last_modification_date:
                        el.metadata.date = last_modification_date
                    el.metadata.page_number = i + 1
                page_elements.extend(element)
                continue
            else:
                if last_modification_date:
                    element.metadata.date = last_modification_date
                element.metadata.text_as_html = (
                    layout_element.text_as_html if hasattr(layout_element, "text_as_html") else None
                )
                page_elements.append(element)
            coordinates = (
                element.metadata.coordinates.points if element.metadata.coordinates else None
            )
            _add_element_metadata(
                element,
                page_number=i + 1,
                filetype=image_format,
                coordinates=coordinates,
                coordinate_system=coordinate_system,
            )
        if sort:
            page_elements = sorted(
                page_elements,
                key=lambda el: (
                    el.metadata.coordinates.points[0][1]
                    if el.metadata.coordinates
                    else float("inf"),
                    el.metadata.coordinates.points[0][0]
                    if el.metadata.coordinates
                    else float("inf"),
                    el.id,
                ),
            )
        if include_page_breaks and i < num_pages - 1:
            page_elements.append(PageBreak(text=""))
        print("page_element", page_elements)
        elements.extend(page_elements)

    return elements


def _get_page_image_metadata(
    page: PageLayout,
) -> dict:
    """Retrieve image metadata and coordinate system from a page."""

    image = getattr(page, "image", None)
    image_metadata = getattr(page, "image_metadata", None)

    if image:
        image_format = image.format
        image_width = image.width
        image_height = image.height
    elif image_metadata:
        image_format = image_metadata.get("format")
        image_width = image_metadata.get("width")
        image_height = image_metadata.get("height")
    else:
        image_format = None
        image_width = None
        image_height = None

    return {
        "format": image_format,
        "width": image_width,
        "height": image_height,
    }


PROGRAMMING_LANGUAGES = [
    "javascript",
    "python",
    "java",
    "c++",
    "cpp",
    "csharp",
    "c#",
    "php",
    "ruby",
    "swift",
    "typescript",
]


def _is_code_mime_type(mime_type: str) -> bool:
    """Checks to see if the MIME type is a MIME type that would be used for a code
    file."""
    mime_type = mime_type.lower()
    # NOTE(robinson) - check this one explicitly to avoid conflicts with other
    # MIME types that contain "go"
    if mime_type == "text/x-go":
        return True
    return any(language in mime_type for language in PROGRAMMING_LANGUAGES)


def add_metadata_with_filetype(filetype: FileType):
    def decorator(func: Callable):
        @wraps(func)
        def wrapper(*args, **kwargs):
            elements = func(*args, **kwargs)
            sig = inspect.signature(func)
            params = dict(**dict(zip(sig.parameters, args)), **kwargs)
            for param in sig.parameters.values():
                if param.name not in params and param.default is not param.empty:
                    params[param.name] = param.default
            include_metadata = params.get("include_metadata", True)
            if include_metadata:
                if params.get("metadata_filename"):
                    params["filename"] = params.get("metadata_filename")

                metadata_kwargs = {
                    kwarg: params.get(kwarg) for kwarg in ("filename", "url", "text_as_html")
                }

                for element in elements:
                    # NOTE(robinson) - Attached files have already run through this logic
                    # in their own partitioning function
                    if element.metadata.attached_to_filename is None:
                        _add_element_metadata(
                            element,
                            filetype=FILETYPE_TO_MIMETYPE[filetype],
                            **metadata_kwargs,  # type: ignore
                        )

                return elements
            else:
                return _remove_element_metadata(
                    elements,
                )

        return wrapper

    return decorator<|MERGE_RESOLUTION|>--- conflicted
+++ resolved
@@ -301,7 +301,6 @@
             encoding = "utf-8"
         formatted_encoding = format_encoding_str(encoding)
 
-<<<<<<< HEAD
         if extension in [
             ".eml",
             ".md",
@@ -315,8 +314,6 @@
         ]:
             return EXT_TO_FILETYPE.get(extension)
 
-=======
->>>>>>> b39e0d73
         # NOTE(crag): for older versions of the OS libmagic package, such as is currently
         # installed on the Unstructured docker image, .json files resolve to "text/plain"
         # rather than "application/json". this corrects for that case.
@@ -441,13 +438,6 @@
     encoding: Optional[str] = "utf-8",
 ):
     """Detects if a file that has a text/plain MIME type is a JSON file."""
-<<<<<<< HEAD
-    file_text = _read_file_start_for_type_check(
-        file=file,
-        filename=filename,
-        encoding=encoding,
-    )
-=======
     file_text = _read_file_start_for_type_check(file=file, filename=filename, encoding=encoding)
     try:
         json.loads(file_text)
@@ -465,7 +455,6 @@
     exactly_one(filename=filename, file=file, file_text=file_text)
     if file_text is None:
         file_text = _read_file_start_for_type_check(file=file, filename=filename, encoding=encoding)
->>>>>>> b39e0d73
     return re.match(LIST_OF_DICTS_PATTERN, file_text) is not None
 
 
