from __future__ import annotations

import inspect
import os
import re
import zipfile
from enum import Enum
from functools import wraps
from typing import IO, TYPE_CHECKING, Callable, List, Optional

from unstructured.documents.coordinates import PixelSpace
from unstructured.documents.elements import Element, PageBreak
from unstructured.file_utils.encoding import detect_file_encoding, format_encoding_str
from unstructured.nlp.patterns import LIST_OF_DICTS_PATTERN
from unstructured.partition.common import (
    _add_element_metadata,
    _remove_element_metadata,
    exactly_one,
    normalize_layout_element,
)

if TYPE_CHECKING:
    from unstructured_inference.inference.layout import DocumentLayout

try:
    import magic

    LIBMAGIC_AVAILABLE = True
except ImportError:  # pragma: nocover
    LIBMAGIC_AVAILABLE = False  # pragma: nocover

from unstructured.logger import logger
from unstructured.nlp.patterns import EMAIL_HEAD_RE

TXT_MIME_TYPES = [
    "text/plain",
    "message/rfc822",  # ref: https://www.rfc-editor.org/rfc/rfc822
]

# NOTE(robinson) - .docx.xlsx files are actually zip file with a .docx/.xslx extension.
# If the MIME type is application/octet-stream, we check if it's a .docx/.xlsx file by
# looking for expected filenames within the zip file.
EXPECTED_DOCX_FILES = [
    "docProps/core.xml",
    "word/document.xml",
]

EXPECTED_XLSX_FILES = [
    "xl/workbook.xml",
]

EXPECTED_PPTX_FILES = [
    "docProps/core.xml",
    "ppt/presentation.xml",
]


class FileType(Enum):
    UNK = 0
    EMPTY = 1

    # MS Office Types
    DOC = 10
    DOCX = 11
    XLS = 12
    XLSX = 13
    PPT = 14
    PPTX = 15
    MSG = 16

    # Adobe Types
    PDF = 20

    # Image Types
    JPG = 30
    PNG = 31

    # Plain Text Types
    EML = 40
    RTF = 41
    TXT = 42
    JSON = 43
    CSV = 44
    TSV = 45

    # Markup Types
    HTML = 50
    XML = 51
    MD = 52
    EPUB = 53
    RST = 54
    ORG = 55

    # Compressed Types
    ZIP = 60

    # Open Office Types
    ODT = 70

    # NOTE(robinson) - This is to support sorting for pandas groupby functions
    def __lt__(self, other):
        return self.name < other.name


STR_TO_FILETYPE = {
    "application/pdf": FileType.PDF,
    "application/msword": FileType.DOC,
    "application/vnd.openxmlformats-officedocument.wordprocessingml.document": FileType.DOCX,
    "image/jpeg": FileType.JPG,
    "image/png": FileType.PNG,
    "text/plain": FileType.TXT,
    "text/x-csv": FileType.CSV,
    "application/csv": FileType.CSV,
    "application/x-csv": FileType.CSV,
    "text/comma-separated-values": FileType.CSV,
    "text/x-comma-separated-values": FileType.CSV,
    "text/csv": FileType.CSV,
    "text/tsv": FileType.TSV,
    "text/markdown": FileType.MD,
    "text/x-markdown": FileType.MD,
    "text/org": FileType.ORG,
    "text/x-rst": FileType.RST,
    "application/epub": FileType.EPUB,
    "application/epub+zip": FileType.EPUB,
    "application/json": FileType.JSON,
    "application/rtf": FileType.RTF,
    "text/rtf": FileType.RTF,
    "text/html": FileType.HTML,
    "application/vnd.openxmlformats-officedocument.spreadsheetml.sheet": FileType.XLSX,
    "application/vnd.ms-excel": FileType.XLS,
    "application/vnd.openxmlformats-officedocument.presentationml.presentation": FileType.PPTX,
    "application/vnd.ms-powerpoint": FileType.PPT,
    "application/xml": FileType.XML,
    "application/vnd.oasis.opendocument.text": FileType.ODT,
    "message/rfc822": FileType.EML,
    "application/x-ole-storage": FileType.MSG,
    "application/vnd.ms-outlook": FileType.MSG,
    "inode/x-empty": FileType.EMPTY,
}

MIMETYPES_TO_EXCLUDE = [
    "text/x-markdown",
    "application/epub+zip",
    "text/x-csv",
    "application/csv",
    "application/x-csv",
    "text/comma-separated-values",
    "text/x-comma-separated-values",
]

FILETYPE_TO_MIMETYPE = {v: k for k, v in STR_TO_FILETYPE.items() if k not in MIMETYPES_TO_EXCLUDE}

EXT_TO_FILETYPE = {
    ".pdf": FileType.PDF,
    ".docx": FileType.DOCX,
    ".jpg": FileType.JPG,
    ".jpeg": FileType.JPG,
    ".txt": FileType.TXT,
    ".text": FileType.TXT,
    ".log": FileType.TXT,
    ".eml": FileType.EML,
    ".xml": FileType.XML,
    ".htm": FileType.HTML,
    ".html": FileType.HTML,
    ".md": FileType.MD,
    ".org": FileType.ORG,
    ".rst": FileType.RST,
    ".xlsx": FileType.XLSX,
    ".pptx": FileType.PPTX,
    ".png": FileType.PNG,
    ".doc": FileType.DOC,
    ".zip": FileType.ZIP,
    ".xls": FileType.XLS,
    ".ppt": FileType.PPT,
    ".rtf": FileType.RTF,
    ".json": FileType.JSON,
    ".epub": FileType.EPUB,
    ".msg": FileType.MSG,
    ".odt": FileType.ODT,
    ".csv": FileType.CSV,
    ".tsv": FileType.TSV,
    # NOTE(robinson) - for now we are treating code files as plain text
    ".js": FileType.TXT,
    ".py": FileType.TXT,
    ".java": FileType.TXT,
    ".cpp": FileType.TXT,
    ".cc": FileType.TXT,
    ".cxx": FileType.TXT,
    ".c": FileType.TXT,
    ".cs": FileType.TXT,
    ".php": FileType.TXT,
    ".rb": FileType.TXT,
    ".swift": FileType.TXT,
    ".ts": FileType.TXT,
    ".go": FileType.TXT,
    None: FileType.UNK,
}


def _resolve_symlink(file_path):
    # Resolve the symlink to get the actual file path
    if os.path.islink(file_path):
        file_path = os.path.realpath(file_path)
    return file_path


def detect_filetype(
    filename: Optional[str] = None,
    content_type: Optional[str] = None,
    file: Optional[IO] = None,
    file_filename: Optional[str] = None,
    encoding: Optional[str] = "utf-8",
) -> Optional[FileType]:
    """Use libmagic to determine a file's type. Helps determine which partition brick
    to use for a given file. A return value of None indicates a non-supported file type.
    """
    mime_type = None
    exactly_one(filename=filename, file=file)

    # first check (content_type)
    if content_type:
        filetype = STR_TO_FILETYPE.get(content_type)
        if filetype:
            return filetype

    # second check (filename/file_name/file)
    # continue if successfully define mime_type
    if filename or file_filename:
        _filename = filename or file_filename or ""
        _, extension = os.path.splitext(_filename)
        extension = extension.lower()
        if os.path.isfile(_filename) and LIBMAGIC_AVAILABLE:
            mime_type = magic.from_file(
                _resolve_symlink(filename or file_filename),
                mime=True,
            )  # type: ignore
        elif os.path.isfile(_filename):
            import filetype as ft

            mime_type = ft.guess_mime(filename)
        if mime_type is None:
            return EXT_TO_FILETYPE.get(extension, FileType.UNK)

    elif file is not None:
        if hasattr(file, "name"):
            _, extension = os.path.splitext(file.name)
        else:
            extension = ""
        extension = extension.lower()
        # NOTE(robinson) - the python-magic docs recommend reading at least the first 2048 bytes
        # Increased to 4096 because otherwise .xlsx files get detected as a zip file
        # ref: https://github.com/ahupp/python-magic#usage
        if LIBMAGIC_AVAILABLE:
            mime_type = magic.from_buffer(file.read(4096), mime=True)
        else:
            import filetype as ft

            mime_type = ft.guess_mime(file.read(4096))
        if mime_type is None:
            logger.warning(
                "libmagic is unavailable but assists in filetype detection on file-like objects."
                "Please consider installing libmagic for better results.",
            )
            return EXT_TO_FILETYPE.get(extension, FileType.UNK)

    else:
        raise ValueError("No filename, file, nor file_filename were specified.")

    """Mime type special cases."""
    # third check (mime_type)

    # NOTE(Crag): older magic lib does not differentiate between xls and doc
    if mime_type == "application/msword" and extension == ".xls":
        return FileType.XLS

    elif mime_type.endswith("xml"):
        if extension == ".html" or extension == ".htm":
            return FileType.HTML
        else:
            return FileType.XML

    elif mime_type in TXT_MIME_TYPES or mime_type.startswith("text"):
        if not encoding:
            encoding = "utf-8"
        formatted_encoding = format_encoding_str(encoding)

        if extension in [".eml", ".md", ".rtf", ".html", ".rst", ".org", ".csv", ".tsv", ".json"]:
            return EXT_TO_FILETYPE.get(extension)

        # NOTE(crag): for older versions of the OS libmagic package, such as is currently
        # installed on the Unstructured docker image, .json files resolve to "text/plain"
        # rather than "application/json". this corrects for that case.
        if _is_text_file_a_json(file=file, filename=filename, encoding=formatted_encoding):
            return FileType.JSON

        if _is_text_file_a_csv(file=file, filename=filename, encoding=formatted_encoding):
            return FileType.CSV

        if file and _check_eml_from_buffer(file=file) is True:
            return FileType.EML

        # Safety catch
        if mime_type in STR_TO_FILETYPE:
            return STR_TO_FILETYPE[mime_type]

        return FileType.TXT

    elif mime_type == "application/octet-stream":
        if extension == ".docx":
            return FileType.DOCX
        elif file:
            return _detect_filetype_from_octet_stream(file=file)
        else:
            return EXT_TO_FILETYPE.get(extension, FileType.UNK)

    elif mime_type == "application/zip":
        filetype = FileType.UNK
        if file:
            filetype = _detect_filetype_from_octet_stream(file=file)
        elif filename is not None:
            with open(filename, "rb") as f:
                filetype = _detect_filetype_from_octet_stream(file=f)

        extension = extension if extension else ""
        if filetype == FileType.UNK:
            return FileType.ZIP
        else:
            return EXT_TO_FILETYPE.get(extension, filetype)

    elif _is_code_mime_type(mime_type):
        # NOTE(robinson) - we'll treat all code files as plain text for now.
        # we can update this logic and add filetypes for specific languages
        # later if needed.
        return FileType.TXT

    elif mime_type.endswith("empty"):
        return FileType.EMPTY

    # For everything else
    elif mime_type in STR_TO_FILETYPE:
        return STR_TO_FILETYPE[mime_type]

    logger.warning(
        f"The MIME type{f' of {filename!r}' if filename else ''} is {mime_type!r}. "
        "This file type is not currently supported in unstructured.",
    )
    return EXT_TO_FILETYPE.get(extension, FileType.UNK)


def _detect_filetype_from_octet_stream(file: IO) -> FileType:
    """Detects the filetype, given a file with an application/octet-stream MIME type."""
    file.seek(0)
    if zipfile.is_zipfile(file):
        file.seek(0)
        archive = zipfile.ZipFile(file)

        archive_filenames = [f.filename for f in archive.filelist]
        if all(f in archive_filenames for f in EXPECTED_DOCX_FILES):
            return FileType.DOCX
        elif all(f in archive_filenames for f in EXPECTED_XLSX_FILES):
            return FileType.XLSX
        elif all(f in archive_filenames for f in EXPECTED_PPTX_FILES):
            return FileType.PPTX

    logger.warning(
        "Could not detect the filetype from application/octet-stream MIME type.",
    )
    return FileType.UNK


def _read_file_start_for_type_check(
    filename: Optional[str] = None,
    file: Optional[IO] = None,
    encoding: Optional[str] = "utf-8",
) -> str:
    """Reads the start of the file and returns the text content."""
    exactly_one(filename=filename, file=file)
    if file is not None:
        file.seek(0)
        file_content = file.read(4096)
        if isinstance(file_content, str):
            file_text = file_content
        else:
            file_text = file_content.decode(errors="ignore")
        file.seek(0)
    if filename is not None:
        try:
            with open(filename, encoding=encoding) as f:
                file_text = f.read(4096)
        except UnicodeDecodeError:
            formatted_encoding, _ = detect_file_encoding(filename=filename)
            with open(filename, encoding=formatted_encoding) as f:
                file_text = f.read(4096)
    return file_text


def _is_text_file_a_json(
    filename: Optional[str] = None,
    file: Optional[IO] = None,
    encoding: Optional[str] = "utf-8",
):
    """Detects if a file that has a text/plain MIME type is a JSON file."""
    file_text = _read_file_start_for_type_check(file=file, filename=filename, encoding=encoding)
    return re.match(LIST_OF_DICTS_PATTERN, file_text) is not None


def _count_commas(text: str):
    """Counts the number of commas in a line, excluding commas in quotes."""
    pattern = r"(?=(?:[^\"]*\"[^\"]*\")*[^\"]*$),"
    matches = re.findall(pattern, text)
    return len(matches)


def _is_text_file_a_csv(
    filename: Optional[str] = None,
    file: Optional[IO] = None,
    encoding: Optional[str] = "utf-8",
):
    """Detects if a file that has a text/plain MIME type is a CSV file."""
    file_text = _read_file_start_for_type_check(file=file, filename=filename, encoding=encoding)
    lines = file_text.strip().splitlines()
    if len(lines) < 2:
        return False
    lines = lines[: len(lines)] if len(lines) < 10 else lines[:10]
    header_count = _count_commas(lines[0])
    if any("," not in line for line in lines):
        return False
    return all(_count_commas(line) == header_count for line in lines[:1])


def _check_eml_from_buffer(file: IO) -> bool:
    """Checks if a text/plain file is actually a .eml file. Uses a regex pattern to see if the
    start of the file matches the typical pattern for a .eml file."""
    file.seek(0)
    file_content = file.read(4096)
    if isinstance(file_content, bytes):
        file_head = file_content.decode("utf-8", errors="ignore")
    else:
        file_head = file_content
    return EMAIL_HEAD_RE.match(file_head) is not None


def document_to_element_list(
    document: "DocumentLayout",
    include_page_breaks: bool = False,
    sort: bool = False,
) -> List[Element]:
    """Converts a DocumentLayout object to a list of unstructured elements."""
    elements: List[Element] = []
    num_pages = len(document.pages)
    for i, page in enumerate(document.pages):
        page_elements: List[Element] = []
        for layout_element in page.elements:
            element = normalize_layout_element(layout_element)
            if isinstance(element, List):
                for el in element:
                    el.metadata.page_number = i + 1
                page_elements.extend(element)
                continue
            else:
                element.metadata.text_as_html = (
                    layout_element.text_as_html if hasattr(layout_element, "text_as_html") else None
                )
                page_elements.append(element)
            if hasattr(page, "image"):
                image_format = page.image.format
                coordinate_system = PixelSpace(width=page.image.width, height=page.image.height)
            else:
                image_format = None
                coordinate_system = None
<<<<<<< HEAD
            coordinates = (
                element.metadata.coordinates.points if element.metadata.coordinates else None
            )
            _add_element_metadata(
                element,
                page_number=i + 1,
                filetype=image_format,
                coordinates=coordinates,
                coordinate_system=coordinate_system,
=======
            element._coordinate_system = coordinate_system
            _add_element_metadata(element, page_number=i + 1, filetype=image_format)
        if sort:
            page_elements = sorted(
                page_elements,
                key=lambda el: (
                    el.coordinates[0][1] if el.coordinates else float("inf"),
                    el.coordinates[0][0] if el.coordinates else float("inf"),
                    el.id,
                ),
>>>>>>> e9fdbb09
            )
        if include_page_breaks and i < num_pages - 1:
            page_elements.append(PageBreak(text=""))
        elements.extend(page_elements)

    return elements


PROGRAMMING_LANGUAGES = [
    "javascript",
    "python",
    "java",
    "c++",
    "cpp",
    "csharp",
    "c#",
    "php",
    "ruby",
    "swift",
    "typescript",
]


def _is_code_mime_type(mime_type: str) -> bool:
    """Checks to see if the MIME type is a MIME type that would be used for a code
    file."""
    mime_type = mime_type.lower()
    # NOTE(robinson) - check this one explicitly to avoid conflicts with other
    # MIME types that contain "go"
    if mime_type == "text/x-go":
        return True
    return any(language in mime_type for language in PROGRAMMING_LANGUAGES)


def add_metadata_with_filetype(filetype: FileType):
    def decorator(func: Callable):
        @wraps(func)
        def wrapper(*args, **kwargs):
            elements = func(*args, **kwargs)
            sig = inspect.signature(func)
            params = dict(**dict(zip(sig.parameters, args)), **kwargs)
            for param in sig.parameters.values():
                if param.name not in params and param.default is not param.empty:
                    params[param.name] = param.default
            include_metadata = params.get("include_metadata", True)
            if include_metadata:
                metadata_kwargs = {
                    kwarg: params.get(kwarg) for kwarg in ("filename", "url", "text_as_html")
                }
                for element in elements:
                    # NOTE(robinson) - Attached files have already run through this logic
                    # in their own partitioning function
                    if element.metadata.attached_to_filename is None:
                        _add_element_metadata(
                            element,
                            filetype=FILETYPE_TO_MIMETYPE[filetype],
                            **metadata_kwargs,  # type: ignore
                        )

                return elements
            else:
                return _remove_element_metadata(
                    elements,
                )

        return wrapper

    return decorator<|MERGE_RESOLUTION|>--- conflicted
+++ resolved
@@ -468,7 +468,6 @@
             else:
                 image_format = None
                 coordinate_system = None
-<<<<<<< HEAD
             coordinates = (
                 element.metadata.coordinates.points if element.metadata.coordinates else None
             )
@@ -478,9 +477,7 @@
                 filetype=image_format,
                 coordinates=coordinates,
                 coordinate_system=coordinate_system,
-=======
-            element._coordinate_system = coordinate_system
-            _add_element_metadata(element, page_number=i + 1, filetype=image_format)
+            )
         if sort:
             page_elements = sorted(
                 page_elements,
@@ -489,7 +486,6 @@
                     el.coordinates[0][0] if el.coordinates else float("inf"),
                     el.id,
                 ),
->>>>>>> e9fdbb09
             )
         if include_page_breaks and i < num_pages - 1:
             page_elements.append(PageBreak(text=""))
