--- conflicted
+++ resolved
@@ -425,14 +425,6 @@
     encoding: Optional[str] = "utf-8",
 ):
     """Detects if a file that has a text/plain MIME type is a JSON file."""
-<<<<<<< HEAD
-    file_text = _read_file_start_for_type_check(
-        file=file,
-        filename=filename,
-        encoding=encoding,
-    )
-    return re.match(LIST_OF_DICTS_PATTERN, file_text) is not None
-=======
     file_text = _read_file_start_for_type_check(file=file, filename=filename, encoding=encoding)
     text_without_strings = re.sub(r'"(?:\\.|[^"\\])*"', "", file_text)
 
@@ -443,8 +435,7 @@
         return False
 
     return True
->>>>>>> f282a107
-
+  
 
 def _count_commas(text: str):
     """Counts the number of commas in a line, excluding commas in quotes."""
