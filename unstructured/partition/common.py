from __future__ import annotations

import numbers
import os
import subprocess
from datetime import datetime
from io import BufferedReader, BytesIO, TextIOWrapper
from tempfile import SpooledTemporaryFile
from typing import (
    IO,
    TYPE_CHECKING,
    Any,
    BinaryIO,
    Dict,
    List,
    Optional,
    Tuple,
    Union,
)

import emoji
from tabulate import tabulate

from unstructured.documents.coordinates import CoordinateSystem, PixelSpace
from unstructured.documents.elements import (
    TYPE_TO_TEXT_ELEMENT_MAP,
    CheckBox,
    CoordinatesMetadata,
    Element,
    ElementMetadata,
    ListItem,
    PageBreak,
    Text,
)
from unstructured.logger import logger
from unstructured.nlp.patterns import ENUMERATED_BULLETS_RE, UNICODE_BULLETS_RE
from unstructured.partition.utils.constants import SORT_MODE_XY_CUT
from unstructured.utils import dependency_exists

if dependency_exists("docx") and dependency_exists("docx.table"):
    from docx.table import Table as docxtable

if dependency_exists("numpy") and dependency_exists("cv2"):
    from unstructured.partition.utils.sorting import sort_page_elements

if TYPE_CHECKING:
    from unstructured_inference.inference.layout import DocumentLayout, PageLayout
    from unstructured_inference.inference.layoutelement import (
        LayoutElement,
        LocationlessLayoutElement,
    )

HIERARCHY_RULE_SET = {
    "Title": [
        "Text",
        "UncategorizedText",
        "NarrativeText",
        "ListItem",
        "BulletedText",
        "Table",
        "FigureCaption",
        "CheckBox",
        "Table",
    ],
    "Header": [
        "Title",
        "Text",
        "UncategorizedText",
        "NarrativeText",
        "ListItem",
        "BulletedText",
        "Table",
        "FigureCaption",
        "CheckBox",
        "Table",
    ],
}


def get_last_modified_date(filename: str) -> Union[str, None]:
    modify_date = datetime.fromtimestamp(os.path.getmtime(filename))
    return modify_date.strftime("%Y-%m-%dT%H:%M:%S%z")


def get_last_modified_date_from_file(
    file: Union[IO[bytes], SpooledTemporaryFile[bytes], BinaryIO, bytes],
) -> Union[str, None]:
    filename = None
    if hasattr(file, "name"):
        filename = file.name

    if not filename:
        return None

    modify_date = get_last_modified_date(filename)
    return modify_date


def normalize_layout_element(
    layout_element: Union[
        "LayoutElement",
        "LocationlessLayoutElement",
        Element,
        Dict[str, Any],
    ],
    coordinate_system: Optional[CoordinateSystem] = None,
    infer_list_items: bool = True,
    source_format: Optional[str] = "html",
) -> Union[Element, List[Element]]:
    """Converts an unstructured_inference LayoutElement object to an unstructured Element."""

    if isinstance(layout_element, Element) and source_format == "html":
        return layout_element

    # NOTE(alan): Won't the lines above ensure this never runs (PageBreak is a subclass of Element)?
    if isinstance(layout_element, PageBreak):
        return PageBreak(text="")

    if not isinstance(layout_element, dict):
        layout_dict = layout_element.to_dict()
    else:
        layout_dict = layout_element

    text = layout_dict.get("text")
    # Both `coordinates` and `coordinate_system` must be present
    # in order to add coordinates metadata to the element.
    coordinates = layout_dict.get("coordinates")
    element_type = layout_dict.get("type")
<<<<<<< HEAD
    if layout_dict.get("prob"):
        class_prob_metadata = ElementMetadata(
            detection_class_prob=float(layout_dict.get("prob")),
        )
=======
    prob = layout_dict.get("prob")
    if prob and isinstance(prob, (int, str, float, numbers.Number)):
        class_prob_metadata = ElementMetadata(detection_class_prob=float(prob))  # type: ignore
>>>>>>> e88f7d9e
    else:
        class_prob_metadata = ElementMetadata()
    if element_type == "List":
        if infer_list_items:
            return layout_list_to_list_items(
                text,
                coordinates=coordinates,
                coordinate_system=coordinate_system,
                metadata=class_prob_metadata,
            )
        else:
            return ListItem(
                text=text if text else "",
                coordinates=coordinates,
                coordinate_system=coordinate_system,
                metadata=class_prob_metadata,
            )

    elif element_type in TYPE_TO_TEXT_ELEMENT_MAP:
        _element_class = TYPE_TO_TEXT_ELEMENT_MAP[element_type]
        _element_class = _element_class(
            text=text,
            coordinates=coordinates,
            coordinate_system=coordinate_system,
            metadata=class_prob_metadata,
        )
        if element_type == "Headline":
            _element_class.metadata.category_depth = 1
        elif element_type == "Subheadline":
            _element_class.metadata.category_depth = 2
        return _element_class
    elif element_type == "Checked":
        return CheckBox(
            checked=True,
            coordinates=coordinates,
            coordinate_system=coordinate_system,
            metadata=class_prob_metadata,
        )
    elif element_type == "Unchecked":
        return CheckBox(
            checked=False,
            coordinates=coordinates,
            coordinate_system=coordinate_system,
            metadata=class_prob_metadata,
        )
    else:
        return Text(
            text=text if text else "",
            coordinates=coordinates,
            coordinate_system=coordinate_system,
            metadata=class_prob_metadata,
        )


def layout_list_to_list_items(
    text: Optional[str],
    coordinates: Optional[Tuple[Tuple[float, float], ...]],
    coordinate_system: Optional[CoordinateSystem],
    metadata=Optional[ElementMetadata],
) -> List[Element]:
    """Converts a list LayoutElement to a list of ListItem elements."""
    split_items = ENUMERATED_BULLETS_RE.split(text) if text else []
    # NOTE(robinson) - this means there wasn't a match for the enumerated bullets
    if len(split_items) == 1:
        split_items = UNICODE_BULLETS_RE.split(text) if text else []

    list_items: List[Element] = []
    for text_segment in split_items:
        if len(text_segment.strip()) > 0:
            # Both `coordinates` and `coordinate_system` must be present
            # in order to add coordinates metadata to the element.
            list_items.append(
                ListItem(
                    text=text_segment.strip(),
                    coordinates=coordinates,
                    coordinate_system=coordinate_system,
                    metadata=metadata,
                ),
            )

    return list_items


def set_element_hierarchy(
    elements: List[Element],
    ruleset: Dict[str, List[str]] = HIERARCHY_RULE_SET,
) -> List[Element]:
    """Sets the parent_id for each element in the list of elements
    based on the element's category, depth and a ruleset

    """
    stack: List[Element] = []
    for element in elements:
        parent_id = None
        element_category = getattr(element, "category", None)
        element_category_depth = getattr(element.metadata, "category_depth", 0) or 0

        if not element_category:
            continue

        while stack:
            top_element: Element = stack[-1]
            top_element_category = getattr(top_element, "category")
            top_element_category_depth = (
                getattr(
                    top_element.metadata,
                    "category_depth",
                    0,
                )
                or 0
            )

            if (
                top_element_category == element_category
                and top_element_category_depth < element_category_depth
            ) or (
                top_element_category != element_category
                and element_category in ruleset.get(top_element_category, [])
            ):
                parent_id = top_element.id
                break

            stack.pop()

        element.metadata.parent_id = parent_id
        stack.append(element)

    return elements


def _add_element_metadata(
    element: Element,
    filename: Optional[str] = None,
    filetype: Optional[str] = None,
    page_number: Optional[int] = None,
    url: Optional[str] = None,
    text_as_html: Optional[str] = None,
    coordinates: Optional[Tuple[Tuple[float, float], ...]] = None,
    coordinate_system: Optional[CoordinateSystem] = None,
    section: Optional[str] = None,
    **kwargs,
) -> Element:
    """Adds document metadata to the document element. Document metadata includes information
    like the filename, source url, and page number."""
    coordinates_metadata = (
        CoordinatesMetadata(
            points=coordinates,
            system=coordinate_system,
        )
        if coordinates is not None and coordinate_system is not None
        else None
    )
    links = element.links if hasattr(element, "links") and len(element.links) > 0 else None
    link_urls = [link.get("url") for link in links] if links else None
    link_texts = [link.get("text") for link in links] if links else None
    emphasized_texts = (
        element.emphasized_texts
        if hasattr(element, "emphasized_texts") and len(element.emphasized_texts) > 0
        else None
    )
    emphasized_text_contents = (
        [emphasized_text.get("text") for emphasized_text in emphasized_texts]
        if emphasized_texts
        else None
    )
    emphasized_text_tags = (
        [emphasized_text.get("tag") for emphasized_text in emphasized_texts]
        if emphasized_texts
        else None
    )
    depth = element.metadata.category_depth if element.metadata.category_depth else None

    metadata = ElementMetadata(
        coordinates=coordinates_metadata,
        filename=filename,
        filetype=filetype,
        page_number=page_number,
        url=url,
        text_as_html=text_as_html,
        link_urls=link_urls,
        link_texts=link_texts,
        emphasized_text_contents=emphasized_text_contents,
        emphasized_text_tags=emphasized_text_tags,
        section=section,
        category_depth=depth,
    )
    # NOTE(newel) - Element metadata is being merged into
    # newly constructed metadata, not the other way around
    # TODO? Make this more expected behavior?
    element.metadata = metadata.merge(element.metadata)
    return element


def _remove_element_metadata(
    layout_elements,
) -> List[Element]:
    """Removes document metadata from the document element. Document metadata includes information
    like the filename, source url, and page number."""
    # Init an empty list of elements to write to
    elements: List[Element] = []
    metadata = ElementMetadata()
    for layout_element in layout_elements:
        element = normalize_layout_element(layout_element)
        if isinstance(element, list):
            for _element in element:
                _element.metadata = metadata
            elements.extend(element)
        else:
            element.metadata = metadata
            elements.append(element)
    return elements


def convert_office_doc(
    input_filename: str,
    output_directory: str,
    target_format: str = "docx",
    target_filter: Optional[str] = None,
):
    """Converts a .doc file to a .docx file using the libreoffice CLI.

    Parameters
    ----------
    input_filename: str
        The name of the .doc file to convert to .docx
    output_directory: str
        The output directory for the convert .docx file
    target_format: str
        The desired output format
    target_filter: str
        The output filter name to use when converting. See references below
        for details.

    References
    ----------
    https://stackoverflow.com/questions/52277264/convert-doc-to-docx-using-soffice-not-working
    https://git.libreoffice.org/core/+/refs/heads/master/filter/source/config/fragments/filters

    """
    if target_filter is not None:
        target_format = f"{target_format}:{target_filter}"
    # NOTE(robinson) - In the future can also include win32com client as a fallback for windows
    # users who do not have LibreOffice installed
    # ref: https://stackoverflow.com/questions/38468442/
    #       multiple-doc-to-docx-file-conversion-using-python
    command = [
        "soffice",
        "--headless",
        "--convert-to",
        target_format,
        "--outdir",
        output_directory,
        input_filename,
    ]
    try:
        process = subprocess.Popen(
            command,
            stdout=subprocess.PIPE,
            stderr=subprocess.PIPE,
        )
        output, error = process.communicate()
    except FileNotFoundError:
        raise FileNotFoundError(
            """soffice command was not found. Please install libreoffice
on your system and try again.

- Install instructions: https://www.libreoffice.org/get-help/install-howto/
- Mac: https://formulae.brew.sh/cask/libreoffice
- Debian: https://wiki.debian.org/LibreOffice""",
        )

    logger.info(output.decode().strip())
    if error:
        logger.error(error.decode().strip())


def exactly_one(**kwargs: Any) -> None:
    """
    Verify arguments; exactly one of all keyword arguments must not be None.

    Example:
        >>> exactly_one(filename=filename, file=file, text=text, url=url)
    """
    if sum([(arg is not None and arg != "") for arg in kwargs.values()]) != 1:
        names = list(kwargs.keys())
        if len(names) > 1:
            message = f"Exactly one of {', '.join(names[:-1])} and {names[-1]} must be specified."
        else:
            message = f"{names[0]} must be specified."
        raise ValueError(message)


def spooled_to_bytes_io_if_needed(
    file_obj: Optional[Union[bytes, BinaryIO, SpooledTemporaryFile[bytes]]],
) -> Optional[Union[bytes, BinaryIO]]:
    if isinstance(file_obj, SpooledTemporaryFile):
        file_obj.seek(0)
        contents = file_obj.read()
        return BytesIO(contents)
    else:
        # Return the original file object if it's not a SpooledTemporaryFile
        return file_obj


def convert_to_bytes(
    file: Optional[Union[bytes, SpooledTemporaryFile, IO[bytes]]] = None,
) -> bytes:
    if isinstance(file, bytes):
        f_bytes = file
    elif isinstance(file, SpooledTemporaryFile):
        file.seek(0)
        f_bytes = file.read()
        file.seek(0)
    elif isinstance(file, BytesIO):
        f_bytes = file.getvalue()
    elif isinstance(file, (TextIOWrapper, BufferedReader)):
        with open(file.name, "rb") as f:
            f_bytes = f.read()
    else:
        raise ValueError("Invalid file-like object type")

    return f_bytes


<<<<<<< HEAD
def convert_ms_office_table_to_text(
    table: "docxtable.Table",
    as_html: bool = True,
) -> str:
=======
def convert_ms_office_table_to_text(table: "docxtable", as_html: bool = True) -> str:
>>>>>>> e88f7d9e
    """
    Convert a table object from a Word document to an HTML table string using the tabulate library.

    Args:
        table (Table): A docx.table.Table object.
        as_html (bool): Whether to return the table as an HTML string (True) or a
            plain text string (False)

    Returns:
        str: An table string representation of the input table.
    """
    fmt = "html" if as_html else "plain"
    rows = list(table.rows)
    if len(rows) > 0:
        headers = [cell.text for cell in rows[0].cells]
        data = [[cell.text for cell in row.cells] for row in rows[1:]]
        table_text = tabulate(data, headers=headers, tablefmt=fmt)
    else:
        table_text = ""
    return table_text


def contains_emoji(s: str) -> bool:
    """
    Check if the input string contains any emoji characters.

    Parameters:
    - s (str): The input string to check.

    Returns:
    - bool: True if the string contains any emoji, False otherwise.
    """

    return bool(emoji.emoji_count(s))


def _get_page_image_metadata(
    page: PageLayout,
) -> dict:
    """Retrieve image metadata and coordinate system from a page."""

    image = getattr(page, "image", None)
    image_metadata = getattr(page, "image_metadata", None)

    if image:
        image_format = image.format
        image_width = image.width
        image_height = image.height
    elif image_metadata:
        image_format = image_metadata.get("format")
        image_width = image_metadata.get("width")
        image_height = image_metadata.get("height")
    else:
        image_format = None
        image_width = None
        image_height = None

    return {
        "format": image_format,
        "width": image_width,
        "height": image_height,
    }


def document_to_element_list(
    document: "DocumentLayout",
    sortable: bool = False,
    include_page_breaks: bool = False,
    last_modification_date: Optional[str] = None,
    infer_list_items: bool = True,
    source_format: Optional[str] = None,
    **kwargs,
) -> List[Element]:
    """Converts a DocumentLayout object to a list of unstructured elements."""
    elements: List[Element] = []
    sort_mode = kwargs.get("sort_mode", SORT_MODE_XY_CUT)

    num_pages = len(document.pages)
    for i, page in enumerate(document.pages):
        page_elements: List[Element] = []

        page_image_metadata = _get_page_image_metadata(page)
        image_format = page_image_metadata.get("format")
        image_width = page_image_metadata.get("width")
        image_height = page_image_metadata.get("height")

        for layout_element in page.elements:
            if image_width and image_height and hasattr(layout_element, "coordinates"):
                coordinate_system = PixelSpace(width=image_width, height=image_height)
            else:
                coordinate_system = None

            element = normalize_layout_element(
                layout_element,
                coordinate_system=coordinate_system,
                infer_list_items=infer_list_items,
                source_format=source_format if source_format else "html",
            )

            if isinstance(element, List):
                for el in element:
                    if last_modification_date:
                        el.metadata.last_modified = last_modification_date
                    el.metadata.page_number = i + 1
                page_elements.extend(element)
                continue
            else:
                if last_modification_date:
                    element.metadata.last_modified = last_modification_date
                element.metadata.text_as_html = (
                    layout_element.text_as_html if hasattr(layout_element, "text_as_html") else None
                )
                page_elements.append(element)
            coordinates = (
                element.metadata.coordinates.points if element.metadata.coordinates else None
            )
            _add_element_metadata(
                element,
                page_number=i + 1,
                filetype=image_format,
                coordinates=coordinates,
                coordinate_system=coordinate_system,
                category_depth=element.metadata.category_depth,
                **kwargs,
            )

        sorted_page_elements = page_elements
        if sortable and sort_mode == SORT_MODE_XY_CUT:
            sorted_page_elements = sort_page_elements(page_elements, sort_mode)

        if include_page_breaks and i < num_pages - 1:
            sorted_page_elements.append(PageBreak(text=""))
        elements.extend(sorted_page_elements)

    return elements<|MERGE_RESOLUTION|>--- conflicted
+++ resolved
@@ -126,16 +126,9 @@
     # in order to add coordinates metadata to the element.
     coordinates = layout_dict.get("coordinates")
     element_type = layout_dict.get("type")
-<<<<<<< HEAD
-    if layout_dict.get("prob"):
-        class_prob_metadata = ElementMetadata(
-            detection_class_prob=float(layout_dict.get("prob")),
-        )
-=======
     prob = layout_dict.get("prob")
     if prob and isinstance(prob, (int, str, float, numbers.Number)):
         class_prob_metadata = ElementMetadata(detection_class_prob=float(prob))  # type: ignore
->>>>>>> e88f7d9e
     else:
         class_prob_metadata = ElementMetadata()
     if element_type == "List":
@@ -460,14 +453,7 @@
     return f_bytes
 
 
-<<<<<<< HEAD
-def convert_ms_office_table_to_text(
-    table: "docxtable.Table",
-    as_html: bool = True,
-) -> str:
-=======
 def convert_ms_office_table_to_text(table: "docxtable", as_html: bool = True) -> str:
->>>>>>> e88f7d9e
     """
     Convert a table object from a Word document to an HTML table string using the tabulate library.
 
