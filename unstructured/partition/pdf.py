from __future__ import annotations

import contextlib
import copy
import io
import os
import re
import warnings
<<<<<<< HEAD
from typing import IO, TYPE_CHECKING, Any, Optional, cast
=======
from pathlib import Path
from typing import IO, TYPE_CHECKING, Any, Iterator, Optional, cast
>>>>>>> 9cd0e706

import numpy as np
import wrapt
from pdfminer import psparser
from pdfminer.layout import LTChar, LTContainer, LTImage, LTItem, LTTextBox
from pdfminer.pdftypes import PDFObjRef
from pdfminer.utils import open_filename
from PIL import Image as PILImage
from pillow_heif import register_heif_opener

from unstructured.chunking import add_chunking_strategy
from unstructured.cleaners.core import (
    clean_extra_whitespace_with_index_run,
    index_adjustment_after_clean_extra_whitespace,
)
from unstructured.documents.coordinates import PixelSpace, PointSpace
from unstructured.documents.elements import (
    CoordinatesMetadata,
    Element,
    ElementMetadata,
    ElementType,
    Image,
    Link,
    ListItem,
    PageBreak,
    Text,
    process_metadata,
)
from unstructured.file_utils.filetype import FileType, add_metadata_with_filetype
from unstructured.logger import logger, trace_logger
from unstructured.nlp.patterns import PARAGRAPH_PATTERN
from unstructured.partition.common import (
    document_to_element_list,
    exactly_one,
    ocr_data_to_elements,
    spooled_to_bytes_io_if_needed,
)
from unstructured.partition.lang import check_language_args, prepare_languages_for_tesseract
from unstructured.partition.pdf_image.form_extraction import run_form_extraction
from unstructured.partition.pdf_image.pdf_image_utils import (
    annotate_layout_elements,
    check_element_types_to_extract,
    convert_pdf_to_images,
    get_the_last_modification_date_pdf_or_img,
    save_elements,
)
from unstructured.partition.pdf_image.pdfminer_processing import (
    clean_pdfminer_duplicate_image_elements,
    clean_pdfminer_inner_elements,
    merge_inferred_with_extracted_layout,
)
from unstructured.partition.pdf_image.pdfminer_utils import (
    open_pdfminer_pages_generator,
    rect_to_bbox,
)
from unstructured.partition.strategies import determine_pdf_or_image_strategy, validate_strategy
from unstructured.partition.text import element_from_text
from unstructured.partition.utils.config import env_config
from unstructured.partition.utils.constants import (
    SORT_MODE_BASIC,
    SORT_MODE_DONT,
    SORT_MODE_XY_CUT,
    OCRMode,
    PartitionStrategy,
)
from unstructured.partition.utils.sorting import coord_has_valid_points, sort_page_elements
from unstructured.patches.pdfminer import parse_keyword
from unstructured.utils import requires_dependencies

if TYPE_CHECKING:
    pass

# NOTE(alan): Patching this to fix a bug in pdfminer.six. Submitted this PR into pdfminer.six to fix
# the bug: https://github.com/pdfminer/pdfminer.six/pull/885
psparser.PSBaseParser._parse_keyword = parse_keyword  # type: ignore

RE_MULTISPACE_INCLUDING_NEWLINES = re.compile(pattern=r"\s+", flags=re.DOTALL)


@requires_dependencies("unstructured_inference")
def default_hi_res_model() -> str:
    # a light config for the hi res model; this is not defined as a constant so that no setting of
    # the default hi res model name is done on importing of this submodule; this allows (if user
    # prefers) for setting env after importing the sub module and changing the default model name

    from unstructured_inference.models.base import DEFAULT_MODEL

    return os.environ.get("UNSTRUCTURED_HI_RES_MODEL_NAME", DEFAULT_MODEL)


@process_metadata()
@add_metadata_with_filetype(FileType.PDF)
@add_chunking_strategy
def partition_pdf(
    filename: Optional[str] = None,
    file: Optional[IO[bytes]] = None,
    include_page_breaks: bool = False,
    strategy: str = PartitionStrategy.AUTO,
    infer_table_structure: bool = False,
    ocr_languages: Optional[str] = None,  # changing to optional for deprecation
    languages: Optional[list[str]] = None,
    include_metadata: bool = True,  # used by decorator
    metadata_filename: Optional[str] = None,  # used by decorator
    metadata_last_modified: Optional[str] = None,
    chunking_strategy: Optional[str] = None,  # used by decorator
    hi_res_model_name: Optional[str] = None,
    extract_images_in_pdf: bool = False,
    extract_image_block_types: Optional[list[str]] = None,
    extract_image_block_output_dir: Optional[str] = None,
    extract_image_block_to_payload: bool = False,
    date_from_file_object: bool = False,
    starting_page_number: int = 1,
    extract_forms: bool = False,
    form_extraction_skip_tables: bool = True,
    **kwargs: Any,
) -> list[Element]:
    """Parses a pdf document into a list of interpreted elements.
    Parameters
    ----------
    filename
        A string defining the target filename path.
    file
        A file-like object as bytes --> open(filename, "rb").
    strategy
        The strategy to use for partitioning the PDF. Valid strategies are "hi_res",
        "ocr_only", and "fast". When using the "hi_res" strategy, the function uses
        a layout detection model to identify document elements. When using the
        "ocr_only" strategy, partition_pdf simply extracts the text from the
        document using OCR and processes it. If the "fast" strategy is used, the text
        is extracted directly from the PDF. The default strategy `auto` will determine
        when a page can be extracted using `fast` mode, otherwise it will fall back to `hi_res`.
    infer_table_structure
        Only applicable if `strategy=hi_res`.
        If True, any Table elements that are extracted will also have a metadata field
        named "text_as_html" where the table's text content is rendered into an html string.
        I.e., rows and cells are preserved.
        Whether True or False, the "text" field is always present in any Table element
        and is the text content of the table (no structure).
    languages
        The languages present in the document, for use in partitioning and/or OCR. To use a language
        with Tesseract, you'll first need to install the appropriate Tesseract language pack.
    metadata_last_modified
        The last modified date for the document.
    hi_res_model_name
        The layout detection model used when partitioning strategy is set to `hi_res`.
    extract_images_in_pdf
        Only applicable if `strategy=hi_res`.
        If True, any detected images will be saved in the path specified by
        'extract_image_block_output_dir' or stored as base64 encoded data within metadata fields.
        Deprecation Note: This parameter is marked for deprecation. Future versions will use
        'extract_image_block_types' for broader extraction capabilities.
    extract_image_block_types
        Only applicable if `strategy=hi_res`.
        Images of the element type(s) specified in this list (e.g., ["Image", "Table"]) will be
        saved in the path specified by 'extract_image_block_output_dir' or stored as base64
        encoded data within metadata fields.
    extract_image_block_to_payload
        Only applicable if `strategy=hi_res`.
        If True, images of the element type(s) defined in 'extract_image_block_types' will be
        encoded as base64 data and stored in two metadata fields: 'image_base64' and
        'image_mime_type'.
        This parameter facilitates the inclusion of element data directly within the payload,
        especially for web-based applications or APIs.
    extract_image_block_output_dir
        Only applicable if `strategy=hi_res` and `extract_image_block_to_payload=False`.
        The filesystem path for saving images of the element type(s)
        specified in 'extract_image_block_types'.
    date_from_file_object
        Applies only when providing file via `file` parameter. If this option is True, attempt
        infer last_modified metadata from bytes, otherwise set it to None.
    extract_forms
        Whether the form extraction logic should be run
        (results in adding FormKeysValues elements to output).
    form_extraction_skip_tables
        Whether the form extraction logic should ignore regions designated as Tables.
    """

    exactly_one(filename=filename, file=file)

    languages = check_language_args(languages or [], ocr_languages) or ["eng"]

    return partition_pdf_or_image(
        filename=filename,
        file=file,
        include_page_breaks=include_page_breaks,
        strategy=strategy,
        infer_table_structure=infer_table_structure,
        languages=languages,
        metadata_last_modified=metadata_last_modified,
        hi_res_model_name=hi_res_model_name,
        extract_images_in_pdf=extract_images_in_pdf,
        extract_image_block_types=extract_image_block_types,
        extract_image_block_output_dir=extract_image_block_output_dir,
        extract_image_block_to_payload=extract_image_block_to_payload,
        date_from_file_object=date_from_file_object,
        starting_page_number=starting_page_number,
        extract_forms=extract_forms,
        **kwargs,
    )


def partition_pdf_or_image(
    filename: str = "",
    file: Optional[bytes | IO[bytes]] = None,
    is_image: bool = False,
    include_page_breaks: bool = False,
    strategy: str = PartitionStrategy.AUTO,
    infer_table_structure: bool = False,
    ocr_languages: Optional[str] = None,
    languages: Optional[list[str]] = None,
    metadata_last_modified: Optional[str] = None,
    hi_res_model_name: Optional[str] = None,
    extract_images_in_pdf: bool = False,
    extract_image_block_types: Optional[list[str]] = None,
    extract_image_block_output_dir: Optional[str] = None,
    extract_image_block_to_payload: bool = False,
    date_from_file_object: bool = False,
    starting_page_number: int = 1,
    extract_forms: bool = False,
    form_extraction_skip_tables: bool = True,
    **kwargs: Any,
) -> list[Element]:
    """Parses a pdf or image document into a list of interpreted elements."""
    # TODO(alan): Extract information about the filetype to be processed from the template
    # route. Decoding the routing should probably be handled by a single function designed for
    # that task so as routing design changes, those changes are implemented in a single
    # function.

    # init ability to process .heic files
    register_heif_opener()

    validate_strategy(strategy, is_image)

    last_modification_date = get_the_last_modification_date_pdf_or_img(
        file=file,
        filename=filename,
        date_from_file_object=date_from_file_object,
    )

    extracted_elements = []
    pdf_text_extractable = False
    if not is_image:
        try:
            extracted_elements = extractable_elements(
                filename=filename,
                file=spooled_to_bytes_io_if_needed(file),
                languages=languages,
                metadata_last_modified=metadata_last_modified or last_modification_date,
                starting_page_number=starting_page_number,
                **kwargs,
            )
            pdf_text_extractable = any(
                isinstance(el, Text) and el.text.strip()
                for page_elements in extracted_elements
                for el in page_elements
            )
        except Exception as e:
            logger.error(e)
            logger.warning("PDF text extraction failed, skip text extraction...")

    strategy = determine_pdf_or_image_strategy(
        strategy,
        is_image=is_image,
        pdf_text_extractable=pdf_text_extractable,
        infer_table_structure=infer_table_structure,
        extract_images_in_pdf=extract_images_in_pdf,
        extract_image_block_types=extract_image_block_types,
    )

    if file is not None:
        file.seek(0)

    if strategy == PartitionStrategy.HI_RES:
        # NOTE(robinson): Catches a UserWarning that occurs when detection is called
        with warnings.catch_warnings():
            warnings.simplefilter("ignore")
            elements = _partition_pdf_or_image_local(
                filename=filename,
                file=spooled_to_bytes_io_if_needed(file),
                is_image=is_image,
                infer_table_structure=infer_table_structure,
                include_page_breaks=include_page_breaks,
                languages=languages,
                metadata_last_modified=metadata_last_modified or last_modification_date,
                hi_res_model_name=hi_res_model_name,
                pdf_text_extractable=pdf_text_extractable,
                extract_images_in_pdf=extract_images_in_pdf,
                extract_image_block_types=extract_image_block_types,
                extract_image_block_output_dir=extract_image_block_output_dir,
                extract_image_block_to_payload=extract_image_block_to_payload,
                starting_page_number=starting_page_number,
                extract_forms=extract_forms,
                form_extraction_skip_tables=form_extraction_skip_tables,
                **kwargs,
            )
            out_elements = _process_uncategorized_text_elements(elements)

    elif strategy == PartitionStrategy.FAST:
        out_elements = _partition_pdf_with_pdfparser(
            extracted_elements=extracted_elements,
            include_page_breaks=include_page_breaks,
            **kwargs,
        )

        return out_elements

    elif strategy == PartitionStrategy.OCR_ONLY:
        # NOTE(robinson): Catches file conversion warnings when running with PDFs
        with warnings.catch_warnings():
            elements = _partition_pdf_or_image_with_ocr(
                filename=filename,
                file=file,
                include_page_breaks=include_page_breaks,
                languages=languages,
                is_image=is_image,
                metadata_last_modified=metadata_last_modified or last_modification_date,
                starting_page_number=starting_page_number,
                **kwargs,
            )
            out_elements = _process_uncategorized_text_elements(elements)

    return out_elements


def extractable_elements(
    filename: str = "",
    file: Optional[bytes | IO[bytes]] = None,
    languages: Optional[list[str]] = None,
    metadata_last_modified: Optional[str] = None,
    starting_page_number: int = 1,
    **kwargs: Any,
) -> list[list[Element]]:
    if isinstance(file, bytes):
        file = io.BytesIO(file)
    return _partition_pdf_with_pdfminer(
        filename=filename,
        file=file,
        languages=languages,
        metadata_last_modified=metadata_last_modified,
        starting_page_number=starting_page_number,
        **kwargs,
    )


def _partition_pdf_with_pdfminer(
    filename: str,
    file: Optional[IO[bytes]],
    languages: list[str],
    metadata_last_modified: Optional[str],
    starting_page_number: int = 1,
    **kwargs: Any,
) -> list[list[Element]]:
    """Partitions a PDF using PDFMiner instead of using a layoutmodel. Used for faster
    processing or detectron2 is not available.

    Implementation is based on the `extract_text` implemenation in pdfminer.six, but
    modified to support tracking page numbers and working with file-like objects.

    ref: https://github.com/pdfminer/pdfminer.six/blob/master/pdfminer/high_level.py
    """
    if languages is None:
        languages = ["eng"]

    exactly_one(filename=filename, file=file)
    if filename:
        with open_filename(filename, "rb") as fp:
            fp = cast(IO[bytes], fp)
            elements = _process_pdfminer_pages(
                fp=fp,
                filename=filename,
                languages=languages,
                metadata_last_modified=metadata_last_modified,
                starting_page_number=starting_page_number,
                **kwargs,
            )

    elif file:
        elements = _process_pdfminer_pages(
            fp=file,
            filename=filename,
            languages=languages,
            metadata_last_modified=metadata_last_modified,
            starting_page_number=starting_page_number,
            **kwargs,
        )

    return elements


@requires_dependencies("pdfminer")
def _process_pdfminer_pages(
    fp: IO[bytes],
    filename: str,
    languages: list[str],
    metadata_last_modified: Optional[str],
    annotation_threshold: Optional[float] = env_config.PDF_ANNOTATION_THRESHOLD,
    starting_page_number: int = 1,
    **kwargs,
) -> list[list[Element]]:
    """Uses PDFMiner to split a document into pages and process them."""

    elements = []

    for page_number, (page, page_layout) in enumerate(
        open_pdfminer_pages_generator(fp), start=starting_page_number
    ):
        width, height = page_layout.width, page_layout.height

        page_elements: list[Element] = []
        annotation_list = []

        coordinate_system = PixelSpace(
            width=width,
            height=height,
        )
        if page.annots:
            annotation_list = get_uris(page.annots, height, coordinate_system, page_number)

        for obj in page_layout:
            x1, y1, x2, y2 = rect_to_bbox(obj.bbox, height)
            bbox = (x1, y1, x2, y2)

            urls_metadata: list[dict[str, Any]] = []

            if len(annotation_list) > 0 and isinstance(obj, LTTextBox):
                annotations_within_element = check_annotations_within_element(
                    annotation_list,
                    bbox,
                    page_number,
                    annotation_threshold,
                )
                _, words = get_word_bounding_box_from_element(obj, height)
                for annot in annotations_within_element:
                    urls_metadata.append(map_bbox_and_index(words, annot))

            if hasattr(obj, "get_text"):
                _text_snippets: list[str] = [obj.get_text()]
            else:
                _text = _extract_text(obj)
                _text_snippets = re.split(PARAGRAPH_PATTERN, _text)

            for _text in _text_snippets:
                _text, moved_indices = clean_extra_whitespace_with_index_run(_text)
                if _text.strip():
                    points = ((x1, y1), (x1, y2), (x2, y2), (x2, y1))
                    element = element_from_text(
                        _text,
                        coordinates=points,
                        coordinate_system=coordinate_system,
                    )
                    coordinates_metadata = CoordinatesMetadata(
                        points=points,
                        system=coordinate_system,
                    )
                    links = _get_links_from_urls_metadata(urls_metadata, moved_indices)

                    element.metadata = ElementMetadata(
                        filename=filename,
                        page_number=page_number,
                        coordinates=coordinates_metadata,
                        last_modified=metadata_last_modified,
                        links=links,
                        languages=languages,
                    )
                    element.metadata.detection_origin = "pdfminer"
                    page_elements.append(element)

        page_elements = _combine_list_elements(page_elements, coordinate_system)
        elements.append(page_elements)

    return elements


@requires_dependencies("unstructured_inference")
def _partition_pdf_or_image_local(
    filename: str = "",
    file: Optional[bytes | IO[bytes]] = None,
    is_image: bool = False,
    infer_table_structure: bool = False,
    include_page_breaks: bool = False,
    languages: Optional[list[str]] = None,
    ocr_mode: str = OCRMode.FULL_PAGE.value,
    model_name: Optional[str] = None,  # to be deprecated in favor of `hi_res_model_name`
    hi_res_model_name: Optional[str] = None,
    pdf_image_dpi: Optional[int] = None,
    metadata_last_modified: Optional[str] = None,
    pdf_text_extractable: bool = False,
    extract_images_in_pdf: bool = False,
    extract_image_block_types: Optional[list[str]] = None,
    extract_image_block_output_dir: Optional[str] = None,
    extract_image_block_to_payload: bool = False,
    analysis: bool = False,
    analyzed_image_output_dir_path: Optional[str] = None,
    starting_page_number: int = 1,
    extract_forms: bool = False,
    form_extraction_skip_tables: bool = True,
    **kwargs: Any,
) -> list[Element]:
    """Partition using package installed locally"""
    from unstructured_inference.inference.layout import (
        process_data_with_model,
        process_file_with_model,
    )

    from unstructured.partition.pdf_image.ocr import process_data_with_ocr, process_file_with_ocr
    from unstructured.partition.pdf_image.pdfminer_processing import (
        process_data_with_pdfminer,
        process_file_with_pdfminer,
    )

    if languages is None:
        languages = ["eng"]

    ocr_languages = prepare_languages_for_tesseract(languages)

    hi_res_model_name = hi_res_model_name or model_name or default_hi_res_model()
    if pdf_image_dpi is None:
        pdf_image_dpi = 300 if hi_res_model_name.startswith("chipper") else 200
    if (pdf_image_dpi < 300) and (hi_res_model_name.startswith("chipper")):
        logger.warning(
            "The Chipper model performs better when images are rendered with DPI >= 300 "
            f"(currently {pdf_image_dpi}).",
        )

    if file is None:
        inferred_document_layout = process_file_with_model(
            filename,
            is_image=is_image,
            model_name=hi_res_model_name,
            pdf_image_dpi=pdf_image_dpi,
        )

        if hi_res_model_name.startswith("chipper"):
            # NOTE(alan): We shouldn't do OCR with chipper
            # NOTE(antonio): We shouldn't do PDFMiner with chipper
            final_document_layout = inferred_document_layout
        else:
            extracted_layout = (
                process_file_with_pdfminer(filename=filename, dpi=pdf_image_dpi)
                if pdf_text_extractable
                else []
            )

            if analysis:
                if not analyzed_image_output_dir_path:
                    if env_config.GLOBAL_WORKING_DIR_ENABLED:
                        analyzed_image_output_dir_path = str(
                            Path(env_config.GLOBAL_WORKING_PROCESS_DIR) / "annotated"
                        )
                    else:
                        analyzed_image_output_dir_path = str(Path.cwd() / "annotated")
                os.makedirs(analyzed_image_output_dir_path, exist_ok=True)
                annotate_layout_elements(
                    inferred_document_layout=inferred_document_layout,
                    extracted_layout=extracted_layout,
                    filename=filename,
                    output_dir_path=analyzed_image_output_dir_path,
                    pdf_image_dpi=pdf_image_dpi,
                    is_image=is_image,
                )

            # NOTE(christine): merged_document_layout = extracted_layout + inferred_layout
            merged_document_layout = merge_inferred_with_extracted_layout(
                inferred_document_layout=inferred_document_layout,
                extracted_layout=extracted_layout,
            )

            final_document_layout = process_file_with_ocr(
                filename,
                merged_document_layout,
                extracted_layout=extracted_layout,
                is_image=is_image,
                infer_table_structure=infer_table_structure,
                ocr_languages=ocr_languages,
                ocr_mode=ocr_mode,
                pdf_image_dpi=pdf_image_dpi,
            )
    else:
        inferred_document_layout = process_data_with_model(
            file,
            is_image=is_image,
            model_name=hi_res_model_name,
            pdf_image_dpi=pdf_image_dpi,
        )

        if hi_res_model_name.startswith("chipper"):
            # NOTE(alan): We shouldn't do OCR with chipper
            # NOTE(antonio): We shouldn't do PDFMiner with chipper
            final_document_layout = inferred_document_layout
        else:
            if hasattr(file, "seek"):
                file.seek(0)

            extracted_layout = (
                process_data_with_pdfminer(file=file, dpi=pdf_image_dpi)
                if pdf_text_extractable
                else []
            )

            # NOTE(christine): merged_document_layout = extracted_layout + inferred_layout
            merged_document_layout = merge_inferred_with_extracted_layout(
                inferred_document_layout=inferred_document_layout,
                extracted_layout=extracted_layout,
            )

            if hasattr(file, "seek"):
                file.seek(0)
            final_document_layout = process_data_with_ocr(
                file,
                merged_document_layout,
                extracted_layout=extracted_layout,
                is_image=is_image,
                infer_table_structure=infer_table_structure,
                ocr_languages=ocr_languages,
                ocr_mode=ocr_mode,
                pdf_image_dpi=pdf_image_dpi,
            )

    # NOTE(alan): starting with v2, chipper sorts the elements itself.
    if hi_res_model_name.startswith("chipper") and hi_res_model_name != "chipperv1":
        kwargs["sort_mode"] = SORT_MODE_DONT

    final_document_layout = clean_pdfminer_duplicate_image_elements(final_document_layout)
    final_document_layout = clean_pdfminer_inner_elements(final_document_layout)

    for page in final_document_layout.pages:
        for el in page.elements:
            el.text = el.text or ""

    elements = document_to_element_list(
        final_document_layout,
        sortable=True,
        include_page_breaks=include_page_breaks,
        last_modification_date=metadata_last_modified,
        # NOTE(crag): do not attempt to derive ListItem's from a layout-recognized "list"
        # block with NLP rules. Otherwise, the assumptions in
        # unstructured.partition.common::layout_list_to_list_items often result in weird chunking.
        infer_list_items=False,
        languages=languages,
        starting_page_number=starting_page_number,
        **kwargs,
    )

    extract_image_block_types = check_element_types_to_extract(extract_image_block_types)
    #  NOTE(christine): `extract_images_in_pdf` would deprecate
    #  (but continue to support for a while)
    if extract_images_in_pdf:
        save_elements(
            elements=elements,
            element_category_to_save=ElementType.IMAGE,
            filename=filename,
            file=file,
            is_image=is_image,
            pdf_image_dpi=pdf_image_dpi,
            extract_image_block_to_payload=extract_image_block_to_payload,
            output_dir_path=extract_image_block_output_dir,
        )

    for el_type in extract_image_block_types:
        if extract_images_in_pdf and el_type == ElementType.IMAGE:
            continue

        save_elements(
            elements=elements,
            element_category_to_save=el_type,
            filename=filename,
            file=file,
            is_image=is_image,
            pdf_image_dpi=pdf_image_dpi,
            extract_image_block_to_payload=extract_image_block_to_payload,
            output_dir_path=extract_image_block_output_dir,
        )

    out_elements = []
    for el in elements:
        if isinstance(el, PageBreak) and not include_page_breaks:
            continue

        if isinstance(el, Image):
            out_elements.append(cast(Element, el))
        # NOTE(crag): this is probably always a Text object, but check for the sake of typing
        elif isinstance(el, Text):
            el.text = re.sub(
                RE_MULTISPACE_INCLUDING_NEWLINES,
                " ",
                el.text or "",
            ).strip()
            # NOTE(alan): with chipper there are parent elements with no text we don't want to
            # filter those out and leave the children orphaned.
            if el.text or isinstance(el, PageBreak) or hi_res_model_name.startswith("chipper"):
                out_elements.append(cast(Element, el))

    if extract_forms:
        forms = run_form_extraction(
            file=file,
            filename=filename,
            model_name=hi_res_model_name,
            elements=out_elements,
            skip_table_regions=form_extraction_skip_tables,
        )
        out_elements.extend(forms)

    return out_elements


def _partition_pdf_with_pdfparser(
    extracted_elements: list[list[Element]],
    include_page_breaks: bool = False,
    sort_mode: str = SORT_MODE_XY_CUT,
    **kwargs,
):
    """Partitions a PDF using pdfparser."""
    elements = []

    for page_elements in extracted_elements:
        # NOTE(crag, christine): always do the basic sort first for deterministic order across
        # python versions.
        sorted_page_elements = sort_page_elements(page_elements, SORT_MODE_BASIC)
        if sort_mode != SORT_MODE_BASIC:
            sorted_page_elements = sort_page_elements(sorted_page_elements, sort_mode)

        elements += sorted_page_elements

        if include_page_breaks:
            elements.append(PageBreak(text=""))

    return elements


def _partition_pdf_or_image_with_ocr(
    filename: str = "",
    file: Optional[bytes | IO[bytes]] = None,
    include_page_breaks: bool = False,
    languages: Optional[list[str]] = ["eng"],
    is_image: bool = False,
    metadata_last_modified: Optional[str] = None,
    starting_page_number: int = 1,
    **kwargs: Any,
):
    """Partitions an image or PDF using OCR. For PDFs, each page is converted
    to an image prior to processing."""

    elements = []
    if is_image:
        images = []
        image = PILImage.open(file) if file is not None else PILImage.open(filename)
        images.append(image)

        for page_number, image in enumerate(images, start=starting_page_number):
            page_elements = _partition_pdf_or_image_with_ocr_from_image(
                image=image,
                languages=languages,
                page_number=page_number,
                include_page_breaks=include_page_breaks,
                metadata_last_modified=metadata_last_modified,
                **kwargs,
            )
            elements.extend(page_elements)
    else:
        for page_number, image in enumerate(
            convert_pdf_to_images(filename, file), start=starting_page_number
        ):
            page_elements = _partition_pdf_or_image_with_ocr_from_image(
                image=image,
                languages=languages,
                page_number=page_number,
                include_page_breaks=include_page_breaks,
                metadata_last_modified=metadata_last_modified,
                **kwargs,
            )
            elements.extend(page_elements)

    return elements


def _partition_pdf_or_image_with_ocr_from_image(
    image: PILImage.Image,
    languages: Optional[list[str]] = None,
    page_number: int = 1,
    include_page_breaks: bool = False,
    metadata_last_modified: Optional[str] = None,
    sort_mode: str = SORT_MODE_XY_CUT,
    **kwargs: Any,
) -> list[Element]:
    """Extract `unstructured` elements from an image using OCR and perform partitioning."""

    from unstructured.partition.utils.ocr_models.ocr_interface import OCRAgent

    ocr_agent = OCRAgent.get_agent()
    ocr_languages = prepare_languages_for_tesseract(languages)

    # NOTE(christine): `unstructured_pytesseract.image_to_string()` returns sorted text
    if ocr_agent.is_text_sorted():
        sort_mode = SORT_MODE_DONT

    ocr_data = ocr_agent.get_layout_elements_from_image(
        image=image,
        ocr_languages=ocr_languages,
    )

    metadata = ElementMetadata(
        last_modified=metadata_last_modified,
        filetype=image.format,
        page_number=page_number,
        languages=languages,
    )

    page_elements = ocr_data_to_elements(
        ocr_data,
        image_size=image.size,
        common_metadata=metadata,
    )

    sorted_page_elements = page_elements
    if sort_mode != SORT_MODE_DONT:
        sorted_page_elements = sort_page_elements(page_elements, sort_mode)

    if include_page_breaks:
        sorted_page_elements.append(PageBreak(text=""))

    return page_elements


def _process_uncategorized_text_elements(elements: list[Element]):
    """Processes a list of elements, creating a new list where elements with the
    category `UncategorizedText` are replaced with corresponding
    elements created from their text content."""

    out_elements = []
    for el in elements:
        if hasattr(el, "category") and el.category == ElementType.UNCATEGORIZED_TEXT:
            new_el = element_from_text(cast(Text, el).text)
            new_el.metadata = el.metadata
        else:
            new_el = el
        out_elements.append(new_el)

    return out_elements


def _extract_text(item: LTItem) -> str:
    """Recursively extracts text from PDFMiner objects to account
    for scenarios where the text is in a sub-container."""
    if hasattr(item, "get_text"):
        return item.get_text()

    elif isinstance(item, LTContainer):
        text = ""
        for child in item:
            text += _extract_text(child) or ""
        return text

    elif isinstance(item, (LTTextBox, LTImage)):
        # TODO(robinson) - Support pulling text out of images
        # https://github.com/pdfminer/pdfminer.six/blob/master/pdfminer/image.py#L90
        return "\n"
    return "\n"


# Some pages with a ICC color space do not follow the pdf spec
# They throw an error when we call interpreter.process_page
# Since we don't need color info, we can just drop it in the pdfminer code
# See #2059
@wrapt.patch_function_wrapper("pdfminer.pdfinterp", "PDFPageInterpreter.init_resources")
def pdfminer_interpreter_init_resources(wrapped, instance, args, kwargs):
    resources = args[0]
    if "ColorSpace" in resources:
        del resources["ColorSpace"]

    return wrapped(resources)


def _combine_list_elements(
    elements: list[Element], coordinate_system: PixelSpace | PointSpace
) -> list[Element]:
    """Combine elements that should be considered a single ListItem element."""
    tmp_element = None
    updated_elements: list[Element] = []
    for element in elements:
        if isinstance(element, ListItem):
            tmp_element = element
            tmp_text = element.text
            tmp_coords = element.metadata.coordinates
        elif tmp_element and check_coords_within_boundary(
            coordinates=element.metadata.coordinates,
            boundary=tmp_coords,
        ):
            tmp_element.text = f"{tmp_text} {element.text}"
            # replace "element" with the corrected element
            element = _combine_coordinates_into_element1(
                element1=tmp_element,
                element2=element,
                coordinate_system=coordinate_system,
            )
            # remove previously added ListItem element with incomplete text
            updated_elements.pop()
        updated_elements.append(element)
    return updated_elements


def _get_links_from_urls_metadata(
    urls_metadata: list[dict[str, Any]], moved_indices: np.ndarray
) -> list[Link]:
    """Extracts links from a list of URL metadata."""
    links: list[Link] = []
    for url in urls_metadata:
        with contextlib.suppress(IndexError):
            links.append(
                {
                    "text": url["text"],
                    "url": url["uri"],
                    "start_index": index_adjustment_after_clean_extra_whitespace(
                        url["start_index"],
                        moved_indices,
                    ),
                },
            )
    return links


def _combine_coordinates_into_element1(
    element1: Element, element2: Element, coordinate_system: PixelSpace | PointSpace
) -> Element:
    """Combine the coordiantes of two elements and apply the updated coordiantes to `elements1`"""
    x1 = min(
        element1.metadata.coordinates.points[0][0],
        element2.metadata.coordinates.points[0][0],
    )
    x2 = max(
        element1.metadata.coordinates.points[2][0],
        element2.metadata.coordinates.points[2][0],
    )
    y1 = min(
        element1.metadata.coordinates.points[0][1],
        element2.metadata.coordinates.points[0][1],
    )
    y2 = max(
        element1.metadata.coordinates.points[1][1],
        element2.metadata.coordinates.points[1][1],
    )
    points = ((x1, y1), (x1, y2), (x2, y2), (x2, y1))
    element1.metadata.coordinates = CoordinatesMetadata(
        points=points,
        system=coordinate_system,
    )
    return copy.deepcopy(element1)


def check_coords_within_boundary(
    coordinates: CoordinatesMetadata,
    boundary: CoordinatesMetadata,
    horizontal_threshold: float = 0.2,
    vertical_threshold: float = 0.3,
) -> bool:
    """Checks if the coordinates are within boundary thresholds.
    Parameters
    ----------
    coordinates
        a CoordinatesMetadata input
    boundary
        a CoordinatesMetadata to compare against
    vertical_threshold
        a float ranges from [0,1] to scale the vertical (y-axis) boundary
    horizontal_threshold
        a float ranges from [0,1] to scale the horizontal (x-axis) boundary
    """
    if not coord_has_valid_points(coordinates) and not coord_has_valid_points(boundary):
        trace_logger.detail(  # type: ignore
            f"coordinates {coordinates} and boundary {boundary} did not pass validation",
        )
        return False

    boundary_x_min = boundary.points[0][0]
    boundary_x_max = boundary.points[2][0]
    boundary_y_min = boundary.points[0][1]
    boundary_y_max = boundary.points[1][1]

    line_width = boundary_x_max - boundary_x_min
    line_height = boundary_y_max - boundary_y_min

    x_within_boundary = (
        (coordinates.points[0][0] > boundary_x_min - (horizontal_threshold * line_width))
        and (coordinates.points[2][0] < boundary_x_max + (horizontal_threshold * line_width))
        and (coordinates.points[0][0] >= boundary_x_min)
    )
    y_within_boundary = (
        coordinates.points[0][1] < boundary_y_max + (vertical_threshold * line_height)
    ) and (coordinates.points[0][1] > boundary_y_min - (vertical_threshold * line_height))

    return x_within_boundary and y_within_boundary


def get_uris(
    annots: PDFObjRef | list[PDFObjRef],
    height: float,
    coordinate_system: PixelSpace | PointSpace,
    page_number: int,
) -> list[dict[str, Any]]:
    """
    Extracts URI annotations from a single or a list of PDF object references on a specific page.
    The type of annots (list or not) depends on the pdf formatting. The function detectes the type
    of annots and then pass on to get_uris_from_annots function as a list.

    Args:
        annots (PDFObjRef | list[PDFObjRef]): A single or a list of PDF object references
            representing annotations on the page.
        height (float): The height of the page in the specified coordinate system.
        coordinate_system (PixelSpace | PointSpace): The coordinate system used to represent
            the annotations' coordinates.
        page_number (int): The page number from which to extract annotations.

    Returns:
        list[dict]: A list of dictionaries, each containing information about a URI annotation,
        including its coordinates, bounding box, type, URI link, and page number.
    """
    if isinstance(annots, list):
        return get_uris_from_annots(annots, height, coordinate_system, page_number)
    resolved_annots = annots.resolve()
    if resolved_annots is None:
        return []
    return get_uris_from_annots(resolved_annots, height, coordinate_system, page_number)


def get_uris_from_annots(
    annots: list[PDFObjRef],
    height: int | float,
    coordinate_system: PixelSpace | PointSpace,
    page_number: int,
) -> list[dict[str, Any]]:
    """
    Extracts URI annotations from a list of PDF object references.

    Args:
        annots (list[PDFObjRef]): A list of PDF object references representing annotations on
            a page.
        height (int | float): The height of the page in the specified coordinate system.
        coordinate_system (PixelSpace | PointSpace): The coordinate system used to represent
            the annotations' coordinates.
        page_number (int): The page number from which to extract annotations.

    Returns:
        list[dict]: A list of dictionaries, each containing information about a URI annotation,
        including its coordinates, bounding box, type, URI link, and page number.
    """
    annotation_list = []
    for annotation in annots:
        # Check annotation is valid for extraction
        annotation_dict = try_resolve(annotation)
        if not isinstance(annotation_dict, dict):
            continue
        subtype = annotation_dict.get("Subtype", None)
        if not subtype or isinstance(subtype, PDFObjRef) or str(subtype) != "/'Link'":
            continue
        # Extract bounding box and update coordinates
        rect = annotation_dict.get("Rect", None)
        if not rect or isinstance(rect, PDFObjRef) or len(rect) != 4:
            continue
        x1, y1, x2, y2 = rect_to_bbox(rect, height)
        points = ((x1, y1), (x1, y2), (x2, y2), (x2, y1))
        coordinates_metadata = CoordinatesMetadata(
            points=points,
            system=coordinate_system,
        )
        # Extract type
        if "A" not in annotation_dict:
            continue
        uri_dict = try_resolve(annotation_dict["A"])
        if not isinstance(uri_dict, dict):
            continue
        uri_type = None
        if "S" in uri_dict and not isinstance(uri_dict["S"], PDFObjRef):
            uri_type = str(uri_dict["S"])
        # Extract URI link
        uri = None
        try:
            if uri_type == "/'URI'":
                uri = try_resolve(try_resolve(uri_dict["URI"])).decode("utf-8")
            if uri_type == "/'GoTo'":
                uri = try_resolve(try_resolve(uri_dict["D"])).decode("utf-8")
        except Exception:
            pass

        annotation_list.append(
            {
                "coordinates": coordinates_metadata,
                "bbox": (x1, y1, x2, y2),
                "type": uri_type,
                "uri": uri,
                "page_number": page_number,
            },
        )
    return annotation_list


def try_resolve(annot: PDFObjRef):
    """
    Attempt to resolve a PDF object reference. If successful, returns the resolved object;
    otherwise, returns the original reference.
    """
    try:
        return annot.resolve()
    except Exception:
        return annot


def calculate_intersection_area(
    bbox1: tuple[float, float, float, float],
    bbox2: tuple[float, float, float, float],
) -> float:
    """
    Calculate the area of intersection between two bounding boxes.

    Args:
        bbox1 (tuple[float, float, float, float]): The coordinates of the first bounding box
            in the format (x1, y1, x2, y2).
        bbox2 (tuple[float, float, float, float]): The coordinates of the second bounding box
            in the format (x1, y1, x2, y2).

    Returns:
        float: The area of intersection between the two bounding boxes. If there is no
        intersection, the function returns 0.0.
    """
    x1_1, y1_1, x2_1, y2_1 = bbox1
    x1_2, y1_2, x2_2, y2_2 = bbox2

    x_intersection = max(x1_1, x1_2)
    y_intersection = max(y1_1, y1_2)
    x2_intersection = min(x2_1, x2_2)
    y2_intersection = min(y2_1, y2_2)

    if x_intersection < x2_intersection and y_intersection < y2_intersection:
        intersection_area = calculate_bbox_area(
            (x_intersection, y_intersection, x2_intersection, y2_intersection),
        )
        return intersection_area
    else:
        return 0.0


def calculate_bbox_area(bbox: tuple[float, float, float, float]) -> float:
    """
    Calculate the area of a bounding box.

    Args:
        bbox (tuple[float, float, float, float]): The coordinates of the bounding box
            in the format (x1, y1, x2, y2).

    Returns:
        float: The area of the bounding box, computed as the product of its width and height.
    """
    x1, y1, x2, y2 = bbox
    area = (x2 - x1) * (y2 - y1)
    return area


def check_annotations_within_element(
    annotation_list: list[dict[str, Any]],
    element_bbox: tuple[float, float, float, float],
    page_number: int,
    annotation_threshold: float,
) -> list[dict[str, Any]]:
    """
    Filter annotations that are within or highly overlap with a specified element on a page.

    Args:
        annotation_list (list[dict[str,Any]]): A list of dictionaries, each containing information
            about an annotation.
        element_bbox (tuple[float, float, float, float]): The bounding box coordinates of the
            specified element in the bbox format (x1, y1, x2, y2).
        page_number (int): The page number to which the annotations and element belong.
        annotation_threshold (float, optional): The threshold value (between 0.0 and 1.0)
            that determines the minimum overlap required for an annotation to be considered
            within the element. Default is 0.9.

    Returns:
        list[dict[str,Any]]: A list of dictionaries containing information about annotations
        that are within or highly overlap with the specified element on the given page, based on
        the specified threshold.
    """
    annotations_within_element = []
    for annotation in annotation_list:
        if annotation["page_number"] == page_number:
            annotation_bbox_size = calculate_bbox_area(annotation["bbox"])
            if annotation_bbox_size and (
                calculate_intersection_area(element_bbox, annotation["bbox"]) / annotation_bbox_size
                > annotation_threshold
            ):
                annotations_within_element.append(annotation)
    return annotations_within_element


def get_word_bounding_box_from_element(
    obj: LTTextBox,
    height: float,
) -> tuple[list[LTChar], list[dict[str, Any]]]:
    """
    Extracts characters and word bounding boxes from a PDF text element.

    Args:
        obj (LTTextBox): The PDF text element from which to extract characters and words.
        height (float): The height of the page in the specified coordinate system.

    Returns:
        tuple[list[LTChar], list[dict[str,Any]]]: A tuple containing two lists:
            - list[LTChar]: A list of LTChar objects representing individual characters.
            - list[dict[str,Any]]]: A list of dictionaries, each containing information about
                a word, including its text, bounding box, and start index in the element's text.
    """
    characters = []
    words = []
    text_len = 0

    for text_line in obj:
        word = ""
        x1, y1, x2, y2 = None, None, None, None
        start_index = 0
        for index, character in enumerate(text_line):
            if isinstance(character, LTChar):
                characters.append(character)
                char = character.get_text()

                if word and not char.strip():
                    words.append(
                        {"text": word, "bbox": (x1, y1, x2, y2), "start_index": start_index},
                    )
                    word = ""
                    continue

                # TODO(klaijan) - isalnum() only works with A-Z, a-z and 0-9
                # will need to switch to some pattern matching once we support more languages
                if not word:
                    isalnum = char.isalnum()
                if word and char.isalnum() != isalnum:
                    isalnum = char.isalnum()
                    words.append(
                        {"text": word, "bbox": (x1, y1, x2, y2), "start_index": start_index},
                    )
                    word = ""

                if len(word) == 0:
                    start_index = text_len + index
                    x1 = character.x0
                    y2 = height - character.y0
                    x2 = character.x1
                    y1 = height - character.y1
                else:
                    x2 = character.x1
                    y2 = height - character.y0

                word += char
        text_len += len(text_line)
    return characters, words


def map_bbox_and_index(words: list[dict[str, Any]], annot: dict[str, Any]):
    """
    Maps a bounding box annotation to the corresponding text and start index within a list of words.

    Args:
        words (list[dict[str,Any]]): A list of dictionaries, each containing information about
            a word, including its text, bounding box, and start index.
        annot (dict[str,Any]): The annotation dictionary to be mapped, which will be updated with
        "text" and "start_index" fields.

    Returns:
        dict: The updated annotation dictionary with "text" representing the mapped text and
            "start_index" representing the start index of the mapped text in the list of words.
    """
    if len(words) == 0:
        annot["text"] = ""
        annot["start_index"] = -1
        return annot
    distance_from_bbox_start = np.sqrt(
        (annot["bbox"][0] - np.array([word["bbox"][0] for word in words])) ** 2
        + (annot["bbox"][1] - np.array([word["bbox"][1] for word in words])) ** 2,
    )
    distance_from_bbox_end = np.sqrt(
        (annot["bbox"][2] - np.array([word["bbox"][2] for word in words])) ** 2
        + (annot["bbox"][3] - np.array([word["bbox"][3] for word in words])) ** 2,
    )
    closest_start = try_argmin(distance_from_bbox_start)
    closest_end = try_argmin(distance_from_bbox_end)

    # NOTE(klaijan) - get the word from closest start only if the end index comes after start index
    text = ""
    if closest_end >= closest_start:
        for _ in range(closest_start, closest_end + 1):
            text += " "
            text += words[_]["text"]
    else:
        text = words[closest_start]["text"]

    annot["text"] = text.strip()
    annot["start_index"] = words[closest_start]["start_index"]
    return annot


def try_argmin(array: np.ndarray) -> int:
    """
    Attempt to find the index of the minimum value in a NumPy array.

    Args:
        array (np.ndarray): The NumPy array in which to find the minimum value's index.

    Returns:
        int: The index of the minimum value in the array. If the array is empty or an
        IndexError occurs, it returns -1.
    """
    try:
        return int(np.argmin(array))
    except IndexError:
        return -1<|MERGE_RESOLUTION|>--- conflicted
+++ resolved
@@ -6,12 +6,8 @@
 import os
 import re
 import warnings
-<<<<<<< HEAD
+from pathlib import Path
 from typing import IO, TYPE_CHECKING, Any, Optional, cast
-=======
-from pathlib import Path
-from typing import IO, TYPE_CHECKING, Any, Iterator, Optional, cast
->>>>>>> 9cd0e706
 
 import numpy as np
 import wrapt
