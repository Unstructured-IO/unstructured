import contextlib
import io
import os
import re
import warnings
from tempfile import SpooledTemporaryFile
from typing import IO, Any, BinaryIO, Iterator, List, Optional, Sequence, Tuple, Union, cast

import numpy as np
import pdf2image
import PIL
from pdfminer.converter import PDFPageAggregator, PDFResourceManager
from pdfminer.layout import (
    LAParams,
    LTChar,
    LTContainer,
    LTImage,
    LTItem,
    LTTextBox,
)
from pdfminer.pdfinterp import PDFPageInterpreter
from pdfminer.pdfpage import PDFPage
from pdfminer.pdftypes import PDFObjRef
from pdfminer.utils import open_filename

from unstructured.chunking.title import add_chunking_strategy
from unstructured.cleaners.core import (
    clean_extra_whitespace_with_index_run,
    index_adjustment_after_clean_extra_whitespace,
)
from unstructured.documents.coordinates import PixelSpace, PointSpace
from unstructured.documents.elements import (
    CoordinatesMetadata,
    Element,
    ElementMetadata,
    Image,
    Link,
    ListItem,
    PageBreak,
    Text,
    process_metadata,
)
from unstructured.file_utils.filetype import (
    FileType,
    add_metadata_with_filetype,
)
from unstructured.logger import logger, trace_logger
from unstructured.nlp.patterns import PARAGRAPH_PATTERN
from unstructured.partition.common import (
    convert_to_bytes,
    document_to_element_list,
    exactly_one,
    get_last_modified_date,
    get_last_modified_date_from_file,
    spooled_to_bytes_io_if_needed,
)
from unstructured.partition.lang import (
    convert_old_ocr_languages_to_languages,
    prepare_languages_for_tesseract,
)
from unstructured.partition.strategies import determine_pdf_or_image_strategy
from unstructured.partition.text import element_from_text, partition_text
from unstructured.partition.utils.constants import (
    DEFAULT_HI_RES_MODEL_NAME,
    SORT_MODE_BASIC,
    SORT_MODE_XY_CUT,
)
from unstructured.partition.utils.sorting import (
    coord_has_valid_points,
    sort_page_elements,
)
from unstructured.utils import requires_dependencies

RE_MULTISPACE_INCLUDING_NEWLINES = re.compile(pattern=r"\s+", flags=re.DOTALL)


def default_hi_res_model() -> str:
    # a light config for the hi res model; this is not defined as a constant so that no setting of
    # the default hi res model name is done on importing of this submodule; this allows (if user
    # prefers) for setting env after importing the sub module and changing the default model name
    return os.environ.get("UNSTRUCTURED_HI_RES_MODEL_NAME", "yolox_quantized")


@process_metadata()
@add_metadata_with_filetype(FileType.PDF)
@add_chunking_strategy()
def partition_pdf(
    filename: str = "",
    file: Optional[Union[BinaryIO, SpooledTemporaryFile]] = None,
    include_page_breaks: bool = False,
    strategy: str = "auto",
    infer_table_structure: bool = False,
    ocr_languages: Optional[str] = None,  # changing to optional for deprecation
    languages: List[str] = ["eng"],
    max_partition: Optional[int] = 1500,
    min_partition: Optional[int] = 0,
    include_metadata: bool = True,
    metadata_filename: Optional[str] = None,
    metadata_last_modified: Optional[str] = None,
    chunking_strategy: Optional[str] = None,
    links: Sequence[Link] = [],
    **kwargs,
) -> List[Element]:
    """Parses a pdf document into a list of interpreted elements.
    Parameters
    ----------
    filename
        A string defining the target filename path.
    file
        A file-like object as bytes --> open(filename, "rb").
    strategy
        The strategy to use for partitioning the PDF. Valid strategies are "hi_res",
        "ocr_only", and "fast". When using the "hi_res" strategy, the function uses
        a layout detection model to identify document elements. When using the
        "ocr_only" strategy, partition_pdf simply extracts the text from the
        document using OCR and processes it. If the "fast" strategy is used, the text
        is extracted directly from the PDF. The default strategy `auto` will determine
        when a page can be extracted using `fast` mode, otherwise it will fall back to `hi_res`.
    infer_table_structure
        Only applicable if `strategy=hi_res`.
        If True, any Table elements that are extracted will also have a metadata field
        named "text_as_html" where the table's text content is rendered into an html string.
        I.e., rows and cells are preserved.
        Whether True or False, the "text" field is always present in any Table element
        and is the text content of the table (no structure).
    languages
        The languages present in the document, for use in partitioning and/or OCR. To use a language
        with Tesseract, you'll first need to install the appropriate Tesseract language pack.
    max_partition
        The maximum number of characters to include in a partition. If None is passed,
        no maximum is applied. Only applies to the "ocr_only" strategy.
    min_partition
        The minimum number of characters to include in a partition. Only applies if
        processing text/plain content.
    metadata_last_modified
        The last modified date for the document.
    """
    exactly_one(filename=filename, file=file)

    if not isinstance(languages, list):
        raise TypeError("The language parameter must be a list of language codes as strings.")

    if ocr_languages is not None:
        # check if languages was set to anything not the default value
        # languages and ocr_languages were therefore both provided - raise error
        if languages != ["eng"]:
            raise ValueError(
                "Only one of languages and ocr_languages should be specified. "
                "languages is preferred. ocr_languages is marked for deprecation.",
            )

        else:
            languages = convert_old_ocr_languages_to_languages(ocr_languages)
            logger.warning(
                "The ocr_languages kwarg will be deprecated in a future version of unstructured. "
                "Please use languages instead.",
            )

    return partition_pdf_or_image(
        filename=filename,
        file=file,
        include_page_breaks=include_page_breaks,
        strategy=strategy,
        infer_table_structure=infer_table_structure,
        languages=languages,
        max_partition=max_partition,
        min_partition=min_partition,
        metadata_last_modified=metadata_last_modified,
        **kwargs,
    )


def extractable_elements(
    filename: str = "",
    file: Optional[Union[bytes, IO[bytes]]] = None,
    include_page_breaks: bool = False,
    metadata_last_modified: Optional[str] = None,
    **kwargs: Any,
):
    if isinstance(file, bytes):
        file = io.BytesIO(file)
    return _partition_pdf_with_pdfminer(
        filename=filename,
        file=file,
        include_page_breaks=include_page_breaks,
        metadata_last_modified=metadata_last_modified,
        **kwargs,
    )


def get_the_last_modification_date_pdf_or_img(
    file: Optional[Union[bytes, BinaryIO, SpooledTemporaryFile]] = None,
    filename: Optional[str] = "",
) -> Union[str, None]:
    last_modification_date = None
    if not file and filename:
        last_modification_date = get_last_modified_date(filename=filename)
    elif not filename and file:
        last_modification_date = get_last_modified_date_from_file(file=file)
    return last_modification_date


def partition_pdf_or_image(
    filename: str = "",
    file: Optional[Union[bytes, BinaryIO, SpooledTemporaryFile]] = None,
    is_image: bool = False,
    include_page_breaks: bool = False,
    strategy: str = "auto",
    infer_table_structure: bool = False,
    ocr_languages: Optional[str] = None,
    languages: List[str] = ["eng"],
    max_partition: Optional[int] = 1500,
    min_partition: Optional[int] = 0,
    metadata_last_modified: Optional[str] = None,
    **kwargs,
) -> List[Element]:
    """Parses a pdf or image document into a list of interpreted elements."""
    # TODO(alan): Extract information about the filetype to be processed from the template
    # route. Decoding the routing should probably be handled by a single function designed for
    # that task so as routing design changes, those changes are implemented in a single
    # function.

    if not isinstance(languages, list):
        raise TypeError("The language parameter must be a list of language codes as strings.")

    if ocr_languages is not None:
        if languages != ["eng"]:
            raise ValueError(
                "Only one of languages and ocr_languages should be specified. "
                "languages is preferred. ocr_languages is marked for deprecation.",
            )

        else:
            languages = convert_old_ocr_languages_to_languages(ocr_languages)
            logger.warning(
                "The ocr_languages kwarg will be deprecated in a future version of unstructured. "
                "Please use languages instead.",
            )

    last_modification_date = get_the_last_modification_date_pdf_or_img(
        file=file,
        filename=filename,
    )

    if (
        not is_image
        and determine_pdf_or_image_strategy(
            strategy,
            filename=filename,
            file=file,
            is_image=is_image,
            infer_table_structure=infer_table_structure,
        )
        != "ocr_only"
    ):
        extracted_elements = extractable_elements(
            filename=filename,
            file=spooled_to_bytes_io_if_needed(file),
            include_page_breaks=include_page_breaks,
            metadata_last_modified=metadata_last_modified or last_modification_date,
            **kwargs,
        )
        pdf_text_extractable = any(
            isinstance(el, Text) and el.text.strip() for el in extracted_elements
        )
    else:
        pdf_text_extractable = False

    strategy = determine_pdf_or_image_strategy(
        strategy,
        filename=filename,
        file=file,
        is_image=is_image,
        infer_table_structure=infer_table_structure,
        pdf_text_extractable=pdf_text_extractable,
    )

    if strategy == "hi_res":
        # NOTE(robinson): Catches a UserWarning that occurs when detectron is called
        with warnings.catch_warnings():
            warnings.simplefilter("ignore")
            _layout_elements = _partition_pdf_or_image_local(
                filename=filename,
                file=spooled_to_bytes_io_if_needed(file),
                is_image=is_image,
                infer_table_structure=infer_table_structure,
                include_page_breaks=include_page_breaks,
                languages=languages,
                ocr_mode="entire_page",
                metadata_last_modified=metadata_last_modified or last_modification_date,
                **kwargs,
            )
            layout_elements = []
            for el in _layout_elements:
                if hasattr(el, "category") and el.category == "UncategorizedText":
                    new_el = element_from_text(cast(Text, el).text)
                    new_el.metadata = el.metadata
                else:
                    new_el = el
                layout_elements.append(new_el)

    elif strategy == "fast":
        return extracted_elements

    elif strategy == "ocr_only":
        # NOTE(robinson): Catches file conversion warnings when running with PDFs
        with warnings.catch_warnings():
            return _partition_pdf_or_image_with_ocr(
                filename=filename,
                file=file,
                include_page_breaks=include_page_breaks,
                languages=languages,
                is_image=is_image,
                max_partition=max_partition,
                min_partition=min_partition,
                metadata_last_modified=metadata_last_modified or last_modification_date,
            )

    return layout_elements


@requires_dependencies("unstructured_inference")
def _partition_pdf_or_image_local(
    filename: str = "",
    file: Optional[Union[bytes, BinaryIO]] = None,
    is_image: bool = False,
    infer_table_structure: bool = False,
    include_page_breaks: bool = False,
    languages: List[str] = ["eng"],
    ocr_mode: str = "entire_page",
    model_name: Optional[str] = None,
    metadata_last_modified: Optional[str] = None,
    **kwargs,
) -> List[Element]:
    """Partition using package installed locally."""
    from unstructured_inference.inference.layout import (
        process_data_with_model,
        process_file_with_model,
    )

    ocr_languages = prepare_languages_for_tesseract(languages)

<<<<<<< HEAD
    model_name = (
        model_name
        if model_name
        else os.environ.get("UNSTRUCTURED_HI_RES_MODEL_NAME", DEFAULT_HI_RES_MODEL_NAME)
    )
=======
    model_name = model_name or default_hi_res_model()
>>>>>>> e90a979f
    pdf_image_dpi = kwargs.pop("pdf_image_dpi", None)
    extract_images_in_pdf = kwargs.get("extract_images_in_pdf", False)
    image_output_dir_path = kwargs.get("image_output_dir_path", None)

    process_with_model_kwargs = {
        "is_image": is_image,
        "ocr_languages": ocr_languages,
        "ocr_mode": ocr_mode,
        "extract_tables": infer_table_structure,
        "model_name": model_name,
    }

    process_with_model_extra_kwargs = {
        "pdf_image_dpi": pdf_image_dpi,
        "extract_images_in_pdf": extract_images_in_pdf,
        "image_output_dir_path": image_output_dir_path,
    }

    for key, value in process_with_model_extra_kwargs.items():
        if value:
            process_with_model_kwargs[key] = value

    if file is None:
        layout = process_file_with_model(
            filename,
            **process_with_model_kwargs,
        )
    else:
        layout = process_data_with_model(
            file,
            **process_with_model_kwargs,
        )
    elements = document_to_element_list(
        layout,
        sortable=True,
        include_page_breaks=include_page_breaks,
        last_modification_date=metadata_last_modified,
        # NOTE(crag): do not attempt to derive ListItem's from a layout-recognized "List"
        # block with NLP rules. Otherwise, the assumptions in
        # unstructured.partition.common::layout_list_to_list_items often result in weird chunking.
        infer_list_items=False,
        **kwargs,
    )

    out_elements = []
    for el in elements:
        if isinstance(el, PageBreak) and not include_page_breaks:
            continue

        if isinstance(el, Image):
            # NOTE(crag): small chunks of text from Image elements tend to be garbage
            if not el.metadata.image_path and (
                el.text is None or len(el.text) < 24 or el.text.find(" ") == -1
            ):
                continue
            else:
                out_elements.append(cast(Element, el))
        # NOTE(crag): this is probably always a Text object, but check for the sake of typing
        elif isinstance(el, Text):
            el.text = re.sub(
                RE_MULTISPACE_INCLUDING_NEWLINES,
                " ",
                el.text or "",
            ).strip()
            if el.text or isinstance(el, PageBreak):
                out_elements.append(cast(Element, el))

    return out_elements


@requires_dependencies("pdfminer", "local-inference")
def _partition_pdf_with_pdfminer(
    filename: str = "",
    file: Optional[IO[bytes]] = None,
    include_page_breaks: bool = False,
    metadata_last_modified: Optional[str] = None,
    **kwargs: Any,
) -> List[Element]:
    """Partitions a PDF using PDFMiner instead of using a layoutmodel. Used for faster
    processing or detectron2 is not available.

    Implementation is based on the `extract_text` implemenation in pdfminer.six, but
    modified to support tracking page numbers and working with file-like objects.

    ref: https://github.com/pdfminer/pdfminer.six/blob/master/pdfminer/high_level.py
    """
    exactly_one(filename=filename, file=file)
    if filename:
        with open_filename(filename, "rb") as fp:
            fp = cast(BinaryIO, fp)
            elements = _process_pdfminer_pages(
                fp=fp,
                filename=filename,
                include_page_breaks=include_page_breaks,
                metadata_last_modified=metadata_last_modified,
                **kwargs,
            )

    elif file:
        fp = cast(BinaryIO, file)
        elements = _process_pdfminer_pages(
            fp=fp,
            filename=filename,
            include_page_breaks=include_page_breaks,
            metadata_last_modified=metadata_last_modified,
            **kwargs,
        )

    return elements


def _extract_text(item: LTItem) -> str:
    """Recursively extracts text from PDFMiner objects to account
    for scenarios where the text is in a sub-container."""
    if hasattr(item, "get_text"):
        return item.get_text()

    elif isinstance(item, LTContainer):
        text = ""
        for child in item:
            text += _extract_text(child) or ""
        return text

    elif isinstance(item, (LTTextBox, LTImage)):
        # TODO(robinson) - Support pulling text out of images
        # https://github.com/pdfminer/pdfminer.six/blob/master/pdfminer/image.py#L90
        return "\n"
    return "\n"


def _process_pdfminer_pages(
    fp: BinaryIO,
    filename: str = "",
    include_page_breaks: bool = False,
    metadata_last_modified: Optional[str] = None,
    **kwargs,
):
    """Uses PDF miner to split a document into pages and process them."""
    elements: List[Element] = []
    sort_mode = kwargs.get("sort_mode", SORT_MODE_XY_CUT)

    rsrcmgr = PDFResourceManager()
    laparams = LAParams()
    device = PDFPageAggregator(rsrcmgr, laparams=laparams)
    interpreter = PDFPageInterpreter(rsrcmgr, device)

    for i, page in enumerate(PDFPage.get_pages(fp)):  # type: ignore
        interpreter.process_page(page)
        page_layout = device.get_result()

        width, height = page_layout.width, page_layout.height

        page_elements = []
        annotation_list = []

        coordinate_system = PixelSpace(
            width=width,
            height=height,
        )
        if page.annots:
            annotation_list = get_uris(page.annots, height, coordinate_system, i + 1)

        for obj in page_layout:
            x1, y1, x2, y2 = rect_to_bbox(obj.bbox, height)
            bbox = (x1, y1, x2, y2)

            urls_metadata = []

            if len(annotation_list) > 0 and isinstance(obj, LTTextBox):
                annotations_within_element = check_annotations_within_element(
                    annotation_list,
                    bbox,
                    i + 1,
                )
                _, words = get_word_bounding_box_from_element(obj, height)
                for annot in annotations_within_element:
                    urls_metadata.append(map_bbox_and_index(words, annot))

            if hasattr(obj, "get_text"):
                _text_snippets = [obj.get_text()]
            else:
                _text = _extract_text(obj)
                _text_snippets = re.split(PARAGRAPH_PATTERN, _text)

            for _text in _text_snippets:
                _text, moved_indices = clean_extra_whitespace_with_index_run(_text)
                if _text.strip():
                    points = ((x1, y1), (x1, y2), (x2, y2), (x2, y1))
                    element = element_from_text(
                        _text,
                        coordinates=points,
                        coordinate_system=coordinate_system,
                    )
                    coordinates_metadata = CoordinatesMetadata(
                        points=points,
                        system=coordinate_system,
                    )

                    links: List[Link] = []
                    for url in urls_metadata:
                        with contextlib.suppress(IndexError):
                            links.append(
                                {
                                    "text": url["text"],
                                    "url": url["uri"],
                                    "start_index": index_adjustment_after_clean_extra_whitespace(
                                        url["start_index"],
                                        moved_indices,
                                    ),
                                },
                            )

                    element.metadata = ElementMetadata(
                        filename=filename,
                        page_number=i + 1,
                        coordinates=coordinates_metadata,
                        last_modified=metadata_last_modified,
                        links=links,
                    )
                    page_elements.append(element)
        list_item = 0
        updated_page_elements = []  # type: ignore
        coordinate_system = PixelSpace(width=width, height=height)
        for page_element in page_elements:
            if isinstance(page_element, ListItem):
                list_item += 1
                list_page_element = page_element
                list_item_text = page_element.text
                list_item_coords = page_element.metadata.coordinates
            elif list_item > 0 and check_coords_within_boundary(
                page_element.metadata.coordinates,
                list_item_coords,
            ):
                text = page_element.text  # type: ignore
                list_item_text = list_item_text + " " + text
                x1 = min(
                    list_page_element.metadata.coordinates.points[0][0],
                    page_element.metadata.coordinates.points[0][0],
                )
                x2 = max(
                    list_page_element.metadata.coordinates.points[2][0],
                    page_element.metadata.coordinates.points[2][0],
                )
                y1 = min(
                    list_page_element.metadata.coordinates.points[0][1],
                    page_element.metadata.coordinates.points[0][1],
                )
                y2 = max(
                    list_page_element.metadata.coordinates.points[1][1],
                    page_element.metadata.coordinates.points[1][1],
                )
                points = ((x1, y1), (x1, y2), (x2, y2), (x2, y1))
                list_page_element.text = list_item_text
                list_page_element.metadata.coordinates = CoordinatesMetadata(
                    points=points,
                    system=coordinate_system,
                )
                page_element = list_page_element
                updated_page_elements.pop(0)

            updated_page_elements.append(page_element)

        page_elements = updated_page_elements
        del updated_page_elements

        # NOTE(crag, christine): always do the basic sort first for determinsitic order across
        # python versions.
        sorted_page_elements = sort_page_elements(page_elements, SORT_MODE_BASIC)
        if sort_mode != SORT_MODE_BASIC:
            sorted_page_elements = sort_page_elements(sorted_page_elements, sort_mode)

        elements += sorted_page_elements

        if include_page_breaks:
            elements.append(PageBreak(text=""))

    return elements


def convert_pdf_to_images(
    filename: str = "",
    file: Optional[Union[bytes, IO[bytes]]] = None,
    chunk_size: int = 10,
) -> Iterator[PIL.Image.Image]:
    # Convert a PDF in small chunks of pages at a time (e.g. 1-10, 11-20... and so on)
    exactly_one(filename=filename, file=file)
    if file is not None:
        f_bytes = convert_to_bytes(file)
        info = pdf2image.pdfinfo_from_bytes(f_bytes)
    else:
        f_bytes = None
        info = pdf2image.pdfinfo_from_path(filename)

    total_pages = info["Pages"]
    for start_page in range(1, total_pages + 1, chunk_size):
        end_page = min(start_page + chunk_size - 1, total_pages)
        if f_bytes is not None:
            chunk_images = pdf2image.convert_from_bytes(
                f_bytes,
                first_page=start_page,
                last_page=end_page,
            )
        else:
            chunk_images = pdf2image.convert_from_path(
                filename,
                first_page=start_page,
                last_page=end_page,
            )

        for image in chunk_images:
            yield image


def _get_element_box(
    boxes: List[str],
    char_count: int,
) -> Tuple[Tuple[Tuple[float, float], Tuple[float, int], Tuple[int, int], Tuple[int, float]], int]:
    """Helper function to get the bounding box of an element.

    Args:
        boxes (List[str])
        char_count (int)
    """
    min_x = float("inf")
    min_y = float("inf")
    max_x = 0
    max_y = 0
    for box in boxes:
        _, _x1, _y1, _x2, _y2, _ = box.split()

        x1, y1, x2, y2 = map(int, [_x1, _y1, _x2, _y2])
        min_x = min(min_x, x1)
        min_y = min(min_y, y1)
        max_x = max(max_x, x2)
        max_y = max(max_y, y2)

    return ((min_x, min_y), (min_x, max_y), (max_x, max_y), (max_x, min_y)), char_count


def _add_pytesseract_bboxes_to_elements(
    elements: List[Text],
    bboxes_string: str,
    width: int,
    height: int,
) -> List[Text]:
    """
    Get the bounding box of each element and add it to element.metadata.coordinates

    Args:
        elements: elements containing text detected by pytesseract.image_to_string.
        bboxes_string (str): The return value of pytesseract.image_to_boxes.
        width: width of image
        height: height of image
    """
    # (NOTE) jennings: This function was written with pytesseract in mind, but
    # paddle returns similar values via `ocr.ocr(img)`.
    # See more at issue #1176: https://github.com/Unstructured-IO/unstructured/issues/1176
    point_space = PointSpace(
        width=width,
        height=height,
    )
    pixel_space = PixelSpace(
        width=width,
        height=height,
    )

    boxes = bboxes_string.strip().split("\n")
    box_idx = 0
    for element in elements:
        if not element.text:
            box_idx += 1
            continue
        try:
            while boxes[box_idx][0] != element.text[0]:
                box_idx += 1
        except IndexError:
            break
        char_count = len(element.text.replace(" ", ""))
        if box_idx + char_count > len(boxes):
            break
        _points, char_count = _get_element_box(
            boxes=boxes[box_idx : box_idx + char_count],  # noqa
            char_count=char_count,
        )
        box_idx += char_count

        converted_points = point_space.convert_multiple_coordinates_to_new_system(
            pixel_space,
            _points,
        )

        element.metadata.coordinates = CoordinatesMetadata(
            points=converted_points,
            system=pixel_space,
        )
    return elements


@requires_dependencies("unstructured_pytesseract")
def _partition_pdf_or_image_with_ocr(
    filename: str = "",
    file: Optional[Union[bytes, IO[bytes]]] = None,
    include_page_breaks: bool = False,
    languages: List[str] = ["eng"],
    is_image: bool = False,
    max_partition: Optional[int] = 1500,
    min_partition: Optional[int] = 0,
    metadata_last_modified: Optional[str] = None,
):
    """Partitions an image or PDF using Tesseract OCR. For PDFs, each page is converted
    to an image prior to processing."""
    import unstructured_pytesseract

    ocr_languages = prepare_languages_for_tesseract(languages)

    if is_image:
        if file is not None:
            image = PIL.Image.open(file)
            text, _bboxes = unstructured_pytesseract.run_and_get_multiple_output(
                image,
                extensions=["txt", "box"],
                lang=ocr_languages,
            )
        else:
            image = PIL.Image.open(filename)
            text, _bboxes = unstructured_pytesseract.run_and_get_multiple_output(
                image,
                extensions=["txt", "box"],
                lang=ocr_languages,
            )
        elements = partition_text(
            text=text,
            max_partition=max_partition,
            min_partition=min_partition,
            metadata_last_modified=metadata_last_modified,
        )
        width, height = image.size
        _add_pytesseract_bboxes_to_elements(
            elements=cast(List[Text], elements),
            bboxes_string=_bboxes,
            width=width,
            height=height,
        )

    else:
        elements = []
        page_number = 0
        for image in convert_pdf_to_images(filename, file):
            page_number += 1
            metadata = ElementMetadata(
                filename=filename,
                page_number=page_number,
                last_modified=metadata_last_modified,
                languages=languages,
            )
            _text, _bboxes = unstructured_pytesseract.run_and_get_multiple_output(
                image,
                extensions=["txt", "box"],
                lang=ocr_languages,
            )
            width, height = image.size

            _elements = partition_text(
                text=_text,
                max_partition=max_partition,
                min_partition=min_partition,
            )

            for element in _elements:
                element.metadata = metadata

            _add_pytesseract_bboxes_to_elements(
                elements=cast(List[Text], _elements),
                bboxes_string=_bboxes,
                width=width,
                height=height,
            )

            elements.extend(_elements)
            if include_page_breaks:
                elements.append(PageBreak(text=""))
    return elements


def check_coords_within_boundary(
    coordinates: CoordinatesMetadata,
    boundary: CoordinatesMetadata,
    horizontal_threshold: float = 0.2,
    vertical_threshold: float = 0.3,
) -> bool:
    """Checks if the coordinates are within boundary thresholds.
    Parameters
    ----------
    coordinates
        a CoordinatesMetadata input
    boundary
        a CoordinatesMetadata to compare against
    vertical_threshold
        a float ranges from [0,1] to scale the vertical (y-axis) boundary
    horizontal_threshold
        a float ranges from [0,1] to scale the horizontal (x-axis) boundary
    """
    if not coord_has_valid_points(coordinates) and not coord_has_valid_points(boundary):
        trace_logger.detail(  # type: ignore
            f"coordinates {coordinates} and boundary {boundary} did not pass validation",
        )
        return False

    boundary_x_min = boundary.points[0][0]
    boundary_x_max = boundary.points[2][0]
    boundary_y_min = boundary.points[0][1]
    boundary_y_max = boundary.points[1][1]

    line_width = boundary_x_max - boundary_x_min
    line_height = boundary_y_max - boundary_y_min

    x_within_boundary = (
        (coordinates.points[0][0] > boundary_x_min - (horizontal_threshold * line_width))
        and (coordinates.points[2][0] < boundary_x_max + (horizontal_threshold * line_width))
        and (coordinates.points[0][0] >= boundary_x_min)
    )
    y_within_boundary = (
        coordinates.points[0][1] < boundary_y_max + (vertical_threshold * line_height)
    ) and (coordinates.points[0][1] > boundary_y_min - (vertical_threshold * line_height))

    return x_within_boundary and y_within_boundary


def get_uris(
    annots: Union[PDFObjRef, List[PDFObjRef]],
    height: float,
    coordinate_system: Union[PixelSpace, PointSpace],
    page_number: int,
) -> List[dict]:
    """
    Extracts URI annotations from a single or a list of PDF object references on a specific page.
    The type of annots (list or not) depends on the pdf formatting. The function detectes the type
    of annots and then pass on to get_uris_from_annots function as a List.

    Args:
        annots (Union[PDFObjRef, List[PDFObjRef]]): A single or a list of PDF object references
            representing annotations on the page.
        height (float): The height of the page in the specified coordinate system.
        coordinate_system (Union[PixelSpace, PointSpace]): The coordinate system used to represent
            the annotations' coordinates.
        page_number (int): The page number from which to extract annotations.

    Returns:
        List[dict]: A list of dictionaries, each containing information about a URI annotation,
        including its coordinates, bounding box, type, URI link, and page number.
    """
    if isinstance(annots, List):
        return get_uris_from_annots(annots, height, coordinate_system, page_number)
    return get_uris_from_annots(annots.resolve(), height, coordinate_system, page_number)


def get_uris_from_annots(
    annots: List[PDFObjRef],
    height: Union[int, float],
    coordinate_system: Union[PixelSpace, PointSpace],
    page_number: int,
) -> List[dict]:
    """
    Extracts URI annotations from a list of PDF object references.

    Args:
        annots (List[PDFObjRef]): A list of PDF object references representing annotations on
            a page.
        height (Union[int, float]): The height of the page in the specified coordinate system.
        coordinate_system (Union[PixelSpace, PointSpace]): The coordinate system used to represent
            the annotations' coordinates.
        page_number (int): The page number from which to extract annotations.

    Returns:
        List[dict]: A list of dictionaries, each containing information about a URI annotation,
        including its coordinates, bounding box, type, URI link, and page number.
    """
    annotation_list = []
    for annotation in annots:
        annotation_dict = try_resolve(annotation)
        if str(annotation_dict["Subtype"]) != "/'Link'" or "A" not in annotation_dict:
            continue
        x1, y1, x2, y2 = rect_to_bbox(annotation_dict["Rect"], height)
        uri_dict = try_resolve(annotation_dict["A"])
        uri_type = str(uri_dict["S"])

        try:
            if uri_type == "/'URI'":
                uri = try_resolve(try_resolve(uri_dict["URI"])).decode("utf-8")
            if uri_type == "/'GoTo'":
                uri = try_resolve(try_resolve(uri_dict["D"])).decode("utf-8")
        except (KeyError, AttributeError, TypeError, UnicodeDecodeError):
            uri = None

        points = ((x1, y1), (x1, y2), (x2, y2), (x2, y1))

        coordinates_metadata = CoordinatesMetadata(
            points=points,
            system=coordinate_system,
        )

        annotation_list.append(
            {
                "coordinates": coordinates_metadata,
                "bbox": (x1, y1, x2, y2),
                "type": uri_type,
                "uri": uri,
                "page_number": page_number,
            },
        )
    return annotation_list


def try_resolve(annot: PDFObjRef):
    """
    Attempt to resolve a PDF object reference. If successful, returns the resolved object;
    otherwise, returns the original reference.
    """
    try:
        return annot.resolve()
    except Exception:
        return annot


def rect_to_bbox(
    rect: Tuple[float, float, float, float],
    height: float,
) -> Tuple[float, float, float, float]:
    """
    Converts a PDF rectangle coordinates (x1, y1, x2, y2) to a bounding box in the specified
    coordinate system where the vertical axis is measured from the top of the page.

    Args:
        rect (Tuple[float, float, float, float]): A tuple representing a PDF rectangle
            coordinates (x1, y1, x2, y2).
        height (float): The height of the page in the specified coordinate system.

    Returns:
        Tuple[float, float, float, float]: A tuple representing the bounding box coordinates
        (x1, y1, x2, y2) with the y-coordinates adjusted to be measured from the top of the page.
    """
    x1, y2, x2, y1 = rect
    y1 = height - y1
    y2 = height - y2
    return (x1, y1, x2, y2)


def calculate_intersection_area(
    bbox1: Tuple[float, float, float, float],
    bbox2: Tuple[float, float, float, float],
) -> float:
    """
    Calculate the area of intersection between two bounding boxes.

    Args:
        bbox1 (Tuple[float, float, float, float]): The coordinates of the first bounding box
            in the format (x1, y1, x2, y2).
        bbox2 (Tuple[float, float, float, float]): The coordinates of the second bounding box
            in the format (x1, y1, x2, y2).

    Returns:
        float: The area of intersection between the two bounding boxes. If there is no
        intersection, the function returns 0.0.
    """
    x1_1, y1_1, x2_1, y2_1 = bbox1
    x1_2, y1_2, x2_2, y2_2 = bbox2

    x_intersection = max(x1_1, x1_2)
    y_intersection = max(y1_1, y1_2)
    x2_intersection = min(x2_1, x2_2)
    y2_intersection = min(y2_1, y2_2)

    if x_intersection < x2_intersection and y_intersection < y2_intersection:
        intersection_area = calculate_bbox_area(
            (x_intersection, y_intersection, x2_intersection, y2_intersection),
        )
        return intersection_area
    else:
        return 0.0


def calculate_bbox_area(bbox: Tuple[float, float, float, float]) -> float:
    """
    Calculate the area of a bounding box.

    Args:
        bbox (Tuple[float, float, float, float]): The coordinates of the bounding box
            in the format (x1, y1, x2, y2).

    Returns:
        float: The area of the bounding box, computed as the product of its width and height.
    """
    x1, y1, x2, y2 = bbox
    area = (x2 - x1) * (y2 - y1)
    return area


def check_annotations_within_element(
    annotation_list: List[dict],
    element_bbox: Tuple[float, float, float, float],
    page_number: int,
    threshold: float = 0.9,
) -> List[dict]:
    """
    Filter annotations that are within or highly overlap with a specified element on a page.

    Args:
        annotation_list (List[dict]): A list of dictionaries, each containing information
            about an annotation.
        element_bbox (Tuple[float, float, float, float]): The bounding box coordinates of the
            specified element in the bbox format (x1, y1, x2, y2).
        page_number (int): The page number to which the annotations and element belong.
        threshold (float, optional): The threshold value (between 0.0 and 1.0) that determines
            the minimum overlap required for an annotation to be considered within the element.
            Default is 0.9.

    Returns:
        List[dict]: A list of dictionaries containing information about annotations that are
        within or highly overlap with the specified element on the given page, based on the
        specified threshold.
    """
    annotations_within_element = []
    for annotation in annotation_list:
        if annotation["page_number"] == page_number and (
            calculate_intersection_area(element_bbox, annotation["bbox"])
            / calculate_bbox_area(annotation["bbox"])
            > threshold
        ):
            annotations_within_element.append(annotation)
    return annotations_within_element


def get_word_bounding_box_from_element(
    obj: LTTextBox,
    height: float,
) -> Tuple[List[LTChar], List[dict]]:
    """
    Extracts characters and word bounding boxes from a PDF text element.

    Args:
        obj (LTTextBox): The PDF text element from which to extract characters and words.
        height (float): The height of the page in the specified coordinate system.

    Returns:
        Tuple[List[LTChar], List[dict]]: A tuple containing two lists:
            - List[LTChar]: A list of LTChar objects representing individual characters.
            - List[dict]: A list of dictionaries, each containing information about a word,
              including its text, bounding box, and start index in the element's text.
    """
    characters = []
    words = []
    text_len = 0

    for text_line in obj:
        word = ""
        x1, y1, x2, y2 = None, None, None, None
        start_index = 0
        for index, character in enumerate(text_line):
            if isinstance(character, LTChar):
                characters.append(character)
                char = character.get_text()

                if not char.strip():
                    words.append(
                        {"text": word, "bbox": (x1, y1, x2, y2), "start_index": start_index},
                    )
                    word = ""
                    continue

                # TODO(klaijan) - isalnum() only works with A-Z, a-z and 0-9
                # will need to switch to some pattern matching once we support more languages
                if not word:
                    isalnum = char.isalnum()
                if word and char.isalnum() != isalnum:
                    isalnum = char.isalnum()
                    words.append(
                        {"text": word, "bbox": (x1, y1, x2, y2), "start_index": start_index},
                    )
                    word = ""

                if len(word) == 0:
                    start_index = text_len + index
                    x1 = character.x0
                    y2 = height - character.y0
                    x2 = character.x1
                    y1 = height - character.y1
                else:
                    x2 = character.x1
                    y2 = height - character.y0

                word += char
        text_len += len(text_line)
    return characters, words


def map_bbox_and_index(words: List[dict], annot: dict):
    """
    Maps a bounding box annotation to the corresponding text and start index within a list of words.

    Args:
        words (List[dict]): A list of dictionaries, each containing information about a word,
            including its text, bounding box, and start index.
        annot (dict): The annotation dictionary to be mapped, which will be updated with "text" and
            "start_index" fields.

    Returns:
        dict: The updated annotation dictionary with "text" representing the mapped text and
            "start_index" representing the start index of the mapped text in the list of words.
    """
    if len(words) == 0:
        annot["text"] = ""
        annot["start_index"] = -1
        return annot

    distance_from_bbox_start = np.sqrt(
        (annot["bbox"][0] - np.array([word["bbox"][0] for word in words])) ** 2
        + (annot["bbox"][1] - np.array([word["bbox"][1] for word in words])) ** 2,
    )
    distance_from_bbox_end = np.sqrt(
        (annot["bbox"][2] - np.array([word["bbox"][2] for word in words])) ** 2
        + (annot["bbox"][3] - np.array([word["bbox"][3] for word in words])) ** 2,
    )
    closest_start = try_argmin(distance_from_bbox_start)
    closest_end = try_argmin(distance_from_bbox_end)

    # NOTE(klaijan) - get the word from closest start only if the end index comes after start index
    text = ""
    if closest_end >= closest_start:
        for _ in range(closest_start, closest_end + 1):
            text += " "
            text += words[_]["text"]
    else:
        text = words[closest_start]["text"]

    annot["text"] = text.strip()
    annot["start_index"] = words[closest_start]["start_index"]
    return annot


def try_argmin(array: np.ndarray) -> int:
    """
    Attempt to find the index of the minimum value in a NumPy array.

    Args:
        array (np.ndarray): The NumPy array in which to find the minimum value's index.

    Returns:
        int: The index of the minimum value in the array. If the array is empty or an
        IndexError occurs, it returns -1.
    """
    try:
        return int(np.argmin(array))
    except IndexError:
        return -1<|MERGE_RESOLUTION|>--- conflicted
+++ resolved
@@ -60,11 +60,7 @@
 )
 from unstructured.partition.strategies import determine_pdf_or_image_strategy
 from unstructured.partition.text import element_from_text, partition_text
-from unstructured.partition.utils.constants import (
-    DEFAULT_HI_RES_MODEL_NAME,
-    SORT_MODE_BASIC,
-    SORT_MODE_XY_CUT,
-)
+from unstructured.partition.utils.constants import SORT_MODE_BASIC, SORT_MODE_XY_CUT
 from unstructured.partition.utils.sorting import (
     coord_has_valid_points,
     sort_page_elements,
@@ -340,15 +336,7 @@
 
     ocr_languages = prepare_languages_for_tesseract(languages)
 
-<<<<<<< HEAD
-    model_name = (
-        model_name
-        if model_name
-        else os.environ.get("UNSTRUCTURED_HI_RES_MODEL_NAME", DEFAULT_HI_RES_MODEL_NAME)
-    )
-=======
     model_name = model_name or default_hi_res_model()
->>>>>>> e90a979f
     pdf_image_dpi = kwargs.pop("pdf_image_dpi", None)
     extract_images_in_pdf = kwargs.get("extract_images_in_pdf", False)
     image_output_dir_path = kwargs.get("image_output_dir_path", None)
