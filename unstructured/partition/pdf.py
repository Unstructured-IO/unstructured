--- conflicted
+++ resolved
@@ -237,15 +237,9 @@
     extract_image_block_to_payload: bool = False,
     date_from_file_object: bool = False,
     starting_page_number: int = 1,
-<<<<<<< HEAD
     extract_forms: bool = False,
-
-    **kwargs,
-) -> List[Element]:
-=======
     **kwargs: Any,
 ) -> list[Element]:
->>>>>>> 648ec33b
     """Parses a pdf or image document into a list of interpreted elements."""
     # TODO(alan): Extract information about the filetype to be processed from the template
     # route. Decoding the routing should probably be handled by a single function designed for
@@ -402,14 +396,9 @@
     analysis: bool = False,
     analyzed_image_output_dir_path: Optional[str] = None,
     starting_page_number: int = 1,
-<<<<<<< HEAD
     extract_forms: bool = False,
-    **kwargs,
-) -> List[Element]:
-=======
     **kwargs: Any,
 ) -> list[Element]:
->>>>>>> 648ec33b
     """Partition using package installed locally"""
     from unstructured_inference.inference.layout import (
         process_data_with_model,
