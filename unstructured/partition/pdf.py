--- conflicted
+++ resolved
@@ -198,29 +198,13 @@
             "running make install-local-inference from the root directory of the repository.",
         ) from e
 
-<<<<<<< HEAD
-    layout = (
-        process_file_with_model(
-            filename,
-            template,
-            is_image=is_image,
-            extract_tables=extract_tables,
-        )
-        if file is None
-        else process_data_with_model(
-            file,
-            template,
-            is_image=is_image,
-            extract_tables=extract_tables,
-        )
-    )
-=======
     if file is None:
         layout = process_file_with_model(
             filename,
             template,
             is_image=is_image,
             ocr_languages=ocr_languages,
+            extract_tables=extract_tables,
         )
     else:
         layout = process_data_with_model(
@@ -228,8 +212,8 @@
             template,
             is_image=is_image,
             ocr_languages=ocr_languages,
-        )
->>>>>>> 6874df91
+            extract_tables=extract_tables,
+        )
 
     return document_to_element_list(layout, include_page_breaks=include_page_breaks)
 
