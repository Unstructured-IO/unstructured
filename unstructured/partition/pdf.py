--- conflicted
+++ resolved
@@ -677,27 +677,18 @@
     if is_image:
         if file is not None:
             image = PIL.Image.open(file)
-<<<<<<< HEAD
-            text = pytesseract.image_to_string(image, config=f"-l '{ocr_languages}'")
-            _bboxes = pytesseract.image_to_boxes(image, config=f"-l '{ocr_languages}'")
-        else:
-            image = PIL.Image.open(filename)
-            text = pytesseract.image_to_string(filename, config=f"-l '{ocr_languages}'")
-            _bboxes = pytesseract.image_to_boxes(filename, config=f"-l '{ocr_languages}'")
-=======
-            text, bboxes = unstructured_pytesseract.run_and_get_multiple_output(
+            text, _bboxes = unstructured_pytesseract.run_and_get_multiple_output(
                 image,
                 extensions=["txt", "box"],
                 lang=ocr_languages,
             )
         else:
             image = PIL.Image.open(filename)
-            text, bboxes = unstructured_pytesseract.run_and_get_multiple_output(
+            text, _bboxes = unstructured_pytesseract.run_and_get_multiple_output(
                 image,
                 extensions=["txt", "box"],
                 lang=ocr_languages,
             )
->>>>>>> 40b1d0d0
         elements = partition_text(
             text=text,
             max_partition=max_partition,
