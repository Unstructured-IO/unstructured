from __future__ import annotations

import contextlib
import copy
import io
import os
import re
import warnings
from pathlib import Path
from typing import IO, TYPE_CHECKING, Any, Optional, cast

import numpy as np
import wrapt
from pdfminer.layout import LTContainer, LTImage, LTItem, LTTextBox
from pdfminer.utils import open_filename
from pi_heif import register_heif_opener
from PIL import Image as PILImage
from pypdf import PdfReader
from unstructured_inference.inference.layout import DocumentLayout
from unstructured_inference.inference.layoutelement import LayoutElement

from unstructured.chunking import add_chunking_strategy
from unstructured.cleaners.core import (
    clean_extra_whitespace_with_index_run,
    index_adjustment_after_clean_extra_whitespace,
)
from unstructured.documents.coordinates import PixelSpace, PointSpace
from unstructured.documents.elements import (
    CoordinatesMetadata,
    Element,
    ElementMetadata,
    ElementType,
    Image,
    Link,
    ListItem,
    PageBreak,
    Text,
    Title,
)
from unstructured.errors import PageCountExceededError
from unstructured.file_utils.model import FileType
from unstructured.logger import logger, trace_logger
from unstructured.nlp.patterns import PARAGRAPH_PATTERN
from unstructured.partition.common.common import (
    add_element_metadata,
    exactly_one,
    get_page_image_metadata,
    normalize_layout_element,
    ocr_data_to_elements,
    spooled_to_bytes_io_if_needed,
)
from unstructured.partition.common.lang import (
    check_language_args,
    prepare_languages_for_tesseract,
)
from unstructured.partition.common.metadata import apply_metadata, get_last_modified_date
from unstructured.partition.pdf_image.analysis.layout_dump import (
    ExtractedLayoutDumper,
    FinalLayoutDumper,
    ObjectDetectionLayoutDumper,
    OCRLayoutDumper,
)
from unstructured.partition.pdf_image.analysis.tools import save_analysis_artifiacts
from unstructured.partition.pdf_image.form_extraction import run_form_extraction
from unstructured.partition.pdf_image.pdf_image_utils import (
    check_element_types_to_extract,
    convert_pdf_to_images,
    save_elements,
)
from unstructured.partition.pdf_image.pdfminer_processing import (
    check_annotations_within_element,
    clean_pdfminer_inner_elements,
    get_links_in_element,
    get_uris,
    get_words_from_obj,
    map_bbox_and_index,
    merge_inferred_with_extracted_layout,
)
from unstructured.partition.pdf_image.pdfminer_utils import (
    PDFMinerConfig,
    open_pdfminer_pages_generator,
    rect_to_bbox,
)
from unstructured.partition.strategies import determine_pdf_or_image_strategy, validate_strategy
from unstructured.partition.text import element_from_text
from unstructured.partition.utils.config import env_config
from unstructured.partition.utils.constants import (
    OCR_AGENT_TESSERACT,
    SORT_MODE_BASIC,
    SORT_MODE_DONT,
    SORT_MODE_XY_CUT,
    OCRMode,
    PartitionStrategy,
)
from unstructured.partition.utils.sorting import coord_has_valid_points, sort_page_elements
from unstructured.patches.pdfminer import patch_psparser
from unstructured.utils import first, requires_dependencies

if TYPE_CHECKING:
    pass


# Correct a bug that was introduced by a previous patch to
# pdfminer.six, causing needless and unsuccessful repairing of PDFs
# which were not actually broken.
patch_psparser()


RE_MULTISPACE_INCLUDING_NEWLINES = re.compile(pattern=r"\s+", flags=re.DOTALL)


@requires_dependencies("unstructured_inference")
def default_hi_res_model() -> str:
    # a light config for the hi res model; this is not defined as a constant so that no setting of
    # the default hi res model name is done on importing of this submodule; this allows (if user
    # prefers) for setting env after importing the sub module and changing the default model name

    from unstructured_inference.models.base import DEFAULT_MODEL

    return os.environ.get("UNSTRUCTURED_HI_RES_MODEL_NAME", DEFAULT_MODEL)


@apply_metadata(FileType.PDF)
@add_chunking_strategy
def partition_pdf(
    filename: Optional[str] = None,
    file: Optional[IO[bytes]] = None,
    include_page_breaks: bool = False,
    strategy: str = PartitionStrategy.AUTO,
    infer_table_structure: bool = False,
    ocr_languages: Optional[str] = None,  # changing to optional for deprecation
    languages: Optional[list[str]] = None,
    detect_language_per_element: bool = False,
    metadata_last_modified: Optional[str] = None,
    chunking_strategy: Optional[str] = None,  # used by decorator
    hi_res_model_name: Optional[str] = None,
    extract_images_in_pdf: bool = False,
    extract_image_block_types: Optional[list[str]] = None,
    extract_image_block_output_dir: Optional[str] = None,
    extract_image_block_to_payload: bool = False,
    starting_page_number: int = 1,
    extract_forms: bool = False,
    form_extraction_skip_tables: bool = True,
    password: Optional[str] = None,
    pdfminer_line_margin: Optional[float] = None,
    pdfminer_char_margin: Optional[float] = None,
    pdfminer_line_overlap: Optional[float] = None,
    pdfminer_word_margin: Optional[float] = 0.185,
    **kwargs: Any,
) -> list[Element]:
    """Parses a pdf document into a list of interpreted elements.
    Parameters
    ----------
    filename
        A string defining the target filename path.
    file
        A file-like object as bytes --> open(filename, "rb").
    strategy
        The strategy to use for partitioning the PDF. Valid strategies are "hi_res",
        "ocr_only", and "fast". When using the "hi_res" strategy, the function uses
        a layout detection model to identify document elements. When using the
        "ocr_only" strategy, partition_pdf simply extracts the text from the
        document using OCR and processes it. If the "fast" strategy is used, the text
        is extracted directly from the PDF. The default strategy `auto` will determine
        when a page can be extracted using `fast` mode, otherwise it will fall back to `hi_res`.
    infer_table_structure
        Only applicable if `strategy=hi_res`.
        If True, any Table elements that are extracted will also have a metadata field
        named "text_as_html" where the table's text content is rendered into an html string.
        I.e., rows and cells are preserved.
        Whether True or False, the "text" field is always present in any Table element
        and is the text content of the table (no structure).
    languages
        The languages present in the document, for use in partitioning and/or OCR. To use a language
        with Tesseract, you'll first need to install the appropriate Tesseract language pack.
    metadata_last_modified
        The last modified date for the document.
    hi_res_model_name
        The layout detection model used when partitioning strategy is set to `hi_res`.
    extract_images_in_pdf
        Only applicable if `strategy=hi_res`.
        If True, any detected images will be saved in the path specified by
        'extract_image_block_output_dir' or stored as base64 encoded data within metadata fields.
        Deprecation Note: This parameter is marked for deprecation. Future versions will use
        'extract_image_block_types' for broader extraction capabilities.
    extract_image_block_types
        Only applicable if `strategy=hi_res`.
        Images of the element type(s) specified in this list (e.g., ["Image", "Table"]) will be
        saved in the path specified by 'extract_image_block_output_dir' or stored as base64
        encoded data within metadata fields.
    extract_image_block_to_payload
        Only applicable if `strategy=hi_res`.
        If True, images of the element type(s) defined in 'extract_image_block_types' will be
        encoded as base64 data and stored in two metadata fields: 'image_base64' and
        'image_mime_type'.
        This parameter facilitates the inclusion of element data directly within the payload,
        especially for web-based applications or APIs.
    extract_image_block_output_dir
        Only applicable if `strategy=hi_res` and `extract_image_block_to_payload=False`.
        The filesystem path for saving images of the element type(s)
        specified in 'extract_image_block_types'.
    extract_forms
        Whether the form extraction logic should be run
        (results in adding FormKeysValues elements to output).
    form_extraction_skip_tables
        Whether the form extraction logic should ignore regions designated as Tables.
    pdfminer_line_margin
        If two lines are close together they are considered to be part of the same paragraph.
        The margin is specified relative to the height of a line.
    pdfminer_char_margin
        If two characters are closer together than this margin they are considered part of
        the same line. The margin is specified relative to the width of the character.
    pdfminer_line_overlap
        If two characters have more overlap than this they are considered to be on the same line.
        The overlap is specified relative to the minimum height of both characters.
    pdfminer_word_margin
        If two characters on the same line are further apart than this margin then they are
        considered to be two separate words, and an intermediate space will be added for
        readability. The margin is specified relative to the width of the character.
    """

    exactly_one(filename=filename, file=file)

    languages = check_language_args(languages or [], ocr_languages)
    return partition_pdf_or_image(
        filename=filename,
        file=file,
        include_page_breaks=include_page_breaks,
        strategy=strategy,
        infer_table_structure=infer_table_structure,
        languages=languages,
        detect_language_per_element=detect_language_per_element,
        metadata_last_modified=metadata_last_modified,
        hi_res_model_name=hi_res_model_name,
        extract_images_in_pdf=extract_images_in_pdf,
        extract_image_block_types=extract_image_block_types,
        extract_image_block_output_dir=extract_image_block_output_dir,
        extract_image_block_to_payload=extract_image_block_to_payload,
        starting_page_number=starting_page_number,
        extract_forms=extract_forms,
        form_extraction_skip_tables=form_extraction_skip_tables,
        password=password,
        pdfminer_line_margin=pdfminer_line_margin,
        pdfminer_char_margin=pdfminer_char_margin,
        pdfminer_line_overlap=pdfminer_line_overlap,
        pdfminer_word_margin=pdfminer_word_margin,
        **kwargs,
    )


def partition_pdf_or_image(
    filename: str = "",
    file: Optional[bytes | IO[bytes]] = None,
    is_image: bool = False,
    include_page_breaks: bool = False,
    strategy: str = PartitionStrategy.AUTO,
    infer_table_structure: bool = False,
    languages: Optional[list[str]] = None,
    detect_language_per_element: bool = False,
    metadata_last_modified: Optional[str] = None,
    hi_res_model_name: Optional[str] = None,
    extract_images_in_pdf: bool = False,
    extract_image_block_types: Optional[list[str]] = None,
    extract_image_block_output_dir: Optional[str] = None,
    extract_image_block_to_payload: bool = False,
    starting_page_number: int = 1,
    extract_forms: bool = False,
    form_extraction_skip_tables: bool = True,
    password: Optional[str] = None,
    pdfminer_line_margin: Optional[float] = None,
    pdfminer_char_margin: Optional[float] = None,
    pdfminer_line_overlap: Optional[float] = None,
    pdfminer_word_margin: Optional[float] = 0.185,
    ocr_agent: str = OCR_AGENT_TESSERACT,
    table_ocr_agent: str = OCR_AGENT_TESSERACT,
    **kwargs: Any,
) -> list[Element]:
    """Parses a pdf or image document into a list of interpreted elements."""
    # TODO(alan): Extract information about the filetype to be processed from the template
    # route. Decoding the routing should probably be handled by a single function designed for
    # that task so as routing design changes, those changes are implemented in a single
    # function.

    # init ability to process .heic files
    register_heif_opener()

    validate_strategy(strategy, is_image)

    last_modified = get_last_modified_date(filename) if filename else None
    pdfminer_config = PDFMinerConfig(
        line_margin=pdfminer_line_margin,
        char_margin=pdfminer_char_margin,
        line_overlap=pdfminer_line_overlap,
        word_margin=pdfminer_word_margin,
    )
    extracted_elements = []
    pdf_text_extractable = False
    if not is_image:
        try:
            extracted_elements = extractable_elements(
                filename=filename,
                file=spooled_to_bytes_io_if_needed(file),
                languages=languages,
                metadata_last_modified=metadata_last_modified or last_modified,
                starting_page_number=starting_page_number,
                password=password,
                pdfminer_config=pdfminer_config,
                **kwargs,
            )
            pdf_text_extractable = any(
                isinstance(el, Text) and el.text.strip()
                for page_elements in extracted_elements
                for el in page_elements
            )
        except Exception as e:
            logger.debug(e)
            logger.info("PDF text extraction failed, skip text extraction...")

    strategy = determine_pdf_or_image_strategy(
        strategy,
        is_image=is_image,
        pdf_text_extractable=pdf_text_extractable,
        infer_table_structure=infer_table_structure,
        extract_images_in_pdf=extract_images_in_pdf,
        extract_image_block_types=extract_image_block_types,
    )

    if file is not None:
        file.seek(0)

    if languages is None:
        print("Warning: No languages specified, defaulting to English.")
        languages = ["eng"]
    ocr_languages = prepare_languages_for_tesseract(languages)

    if strategy == PartitionStrategy.HI_RES:
        # NOTE(robinson): Catches a UserWarning that occurs when detection is called
        with warnings.catch_warnings():
            warnings.simplefilter("ignore")
            elements = _partition_pdf_or_image_local(
                filename=filename,
                file=spooled_to_bytes_io_if_needed(file),
                is_image=is_image,
                infer_table_structure=infer_table_structure,
                include_page_breaks=include_page_breaks,
                languages=languages,
                ocr_languages=ocr_languages,
                metadata_last_modified=metadata_last_modified or last_modified,
                hi_res_model_name=hi_res_model_name,
                pdf_text_extractable=pdf_text_extractable,
                extract_images_in_pdf=extract_images_in_pdf,
                extract_image_block_types=extract_image_block_types,
                extract_image_block_output_dir=extract_image_block_output_dir,
                extract_image_block_to_payload=extract_image_block_to_payload,
                starting_page_number=starting_page_number,
                extract_forms=extract_forms,
                form_extraction_skip_tables=form_extraction_skip_tables,
                password=password,
                pdfminer_config=pdfminer_config,
                ocr_agent=ocr_agent,
                table_ocr_agent=table_ocr_agent,
                **kwargs,
            )
            # NOTE(crag): do not call _process_uncategorized_text_elements here, because
            # extracted elements (which are text blocks outside of OD-determined blocks)
            # are likely not Titles and should not be identified as such.
            return elements

    elif strategy == PartitionStrategy.FAST:
        out_elements = _partition_pdf_with_pdfparser(
            extracted_elements=extracted_elements,
            include_page_breaks=include_page_breaks,
            **kwargs,
        )

        return out_elements

    elif strategy == PartitionStrategy.OCR_ONLY:
        # NOTE(robinson): Catches file conversion warnings when running with PDFs
        with warnings.catch_warnings():
            elements = _partition_pdf_or_image_with_ocr(
                filename=filename,
                file=file,
                include_page_breaks=include_page_breaks,
                languages=languages,
                ocr_languages=ocr_languages,
                is_image=is_image,
                metadata_last_modified=metadata_last_modified or last_modified,
                starting_page_number=starting_page_number,
                password=password,
                **kwargs,
            )
            out_elements = _process_uncategorized_text_elements(elements)

    return out_elements


def extractable_elements(
    filename: str = "",
    file: Optional[bytes | IO[bytes]] = None,
    languages: Optional[list[str]] = None,
    metadata_last_modified: Optional[str] = None,
    starting_page_number: int = 1,
    password: Optional[str] = None,
    pdfminer_config: Optional[PDFMinerConfig] = None,
    **kwargs: Any,
) -> list[list[Element]]:
    if isinstance(file, bytes):
        file = io.BytesIO(file)
    return _partition_pdf_with_pdfminer(
        filename=filename,
        file=file,
        languages=languages,
        metadata_last_modified=metadata_last_modified,
        starting_page_number=starting_page_number,
        password=password,
        pdfminer_config=pdfminer_config,
        **kwargs,
    )


def _partition_pdf_with_pdfminer(
    filename: str,
    file: Optional[IO[bytes]],
    metadata_last_modified: Optional[str],
    languages: Optional[list[str]] = None,
    starting_page_number: int = 1,
    password: Optional[str] = None,
    pdfminer_config: Optional[PDFMinerConfig] = None,
    **kwargs: Any,
) -> list[list[Element]]:
    """Partitions a PDF using PDFMiner instead of using a layoutmodel. Used for faster
    processing or detectron2 is not available.

    Implementation is based on the `extract_text` implementation in pdfminer.six, but
    modified to support tracking page numbers and working with file-like objects.

    ref: https://github.com/pdfminer/pdfminer.six/blob/master/pdfminer/high_level.py
    """

    exactly_one(filename=filename, file=file)
    if filename:
        with open_filename(filename, "rb") as fp:
            fp = cast(IO[bytes], fp)
            elements = _process_pdfminer_pages(
                fp=fp,
                filename=filename,
                languages=languages,
                metadata_last_modified=metadata_last_modified,
                starting_page_number=starting_page_number,
                password=password,
                pdfminer_config=pdfminer_config,
                **kwargs,
            )

    elif file:
        elements = _process_pdfminer_pages(
            fp=file,
            filename=filename,
            languages=languages,
            metadata_last_modified=metadata_last_modified,
            starting_page_number=starting_page_number,
            password=password,
            pdfminer_config=pdfminer_config,
            **kwargs,
        )

    return elements


@requires_dependencies("pdfminer")
def _process_pdfminer_pages(
    fp: IO[bytes],
    filename: str,
    metadata_last_modified: Optional[str],
    languages: Optional[list[str]] = None,
    annotation_threshold: Optional[float] = env_config.PDF_ANNOTATION_THRESHOLD,
    starting_page_number: int = 1,
    password: Optional[str] = None,
    pdfminer_config: Optional[PDFMinerConfig] = None,
    **kwargs,
) -> list[list[Element]]:
    """Uses PDFMiner to split a document into pages and process them."""

    elements = []

    for page_number, (page, page_layout) in enumerate(
        open_pdfminer_pages_generator(fp, password=password, pdfminer_config=pdfminer_config),
        start=starting_page_number,
    ):
        width, height = page_layout.width, page_layout.height

        page_elements: list[Element] = []
        annotation_list = []

        coordinate_system = PixelSpace(
            width=width,
            height=height,
        )
        if page.annots:
            annotation_list = get_uris(page.annots, height, coordinate_system, page_number)

        for obj in page_layout:
            x1, y1, x2, y2 = rect_to_bbox(obj.bbox, height)
            bbox = (x1, y1, x2, y2)

            urls_metadata: list[dict[str, Any]] = []

            if len(annotation_list) > 0 and isinstance(obj, LTTextBox):
                annotations_within_element = check_annotations_within_element(
                    annotation_list,
                    bbox,
                    page_number,
                    annotation_threshold,
                )
                _, words = get_words_from_obj(obj, height)
                for annot in annotations_within_element:
                    urls_metadata.append(map_bbox_and_index(words, annot))

            if hasattr(obj, "get_text"):
                _text_snippets: list[str] = [obj.get_text()]
            else:
                _text = _extract_text(obj)
                _text_snippets = re.split(PARAGRAPH_PATTERN, _text)

            for _text in _text_snippets:
                _text, moved_indices = clean_extra_whitespace_with_index_run(_text)
                if _text.strip():
                    points = ((x1, y1), (x1, y2), (x2, y2), (x2, y1))
                    element = element_from_text(
                        _text,
                        coordinates=points,
                        coordinate_system=coordinate_system,
                    )
                    coordinates_metadata = CoordinatesMetadata(
                        points=points,
                        system=coordinate_system,
                    )
                    links = _get_links_from_urls_metadata(urls_metadata, moved_indices)

                    element.metadata = ElementMetadata(
                        filename=filename,
                        page_number=page_number,
                        coordinates=coordinates_metadata,
                        last_modified=metadata_last_modified,
                        links=links,
                        languages=languages,
                    )
                    element.metadata.detection_origin = "pdfminer"
                    page_elements.append(element)

        page_elements = _combine_list_elements(page_elements, coordinate_system)
        elements.append(page_elements)

    return elements


def _get_pdf_page_number(
    filename: str = "",
    file: Optional[bytes | IO[bytes]] = None,
) -> int:
    if file:
        number_of_pages = PdfReader(file).get_num_pages()
        file.seek(0)
    elif filename:
        number_of_pages = PdfReader(filename).get_num_pages()
    else:
        raise ValueError("Either 'file' or 'filename' must be provided.")
    return number_of_pages


def check_pdf_hi_res_max_pages_exceeded(
    filename: str = "",
    file: Optional[bytes | IO[bytes]] = None,
    pdf_hi_res_max_pages: int = None,
) -> None:
    """Checks whether PDF exceeds pdf_hi_res_max_pages limit."""
    if pdf_hi_res_max_pages:
        document_pages = _get_pdf_page_number(filename=filename, file=file)
        if document_pages > pdf_hi_res_max_pages:
            raise PageCountExceededError(
                document_pages=document_pages, pdf_hi_res_max_pages=pdf_hi_res_max_pages
            )


@requires_dependencies("unstructured_inference")
def _partition_pdf_or_image_local(
    filename: str = "",
    file: Optional[bytes | IO[bytes]] = None,
    is_image: bool = False,
    infer_table_structure: bool = False,
    include_page_breaks: bool = False,
    languages: Optional[list[str]] = None,
    ocr_languages: Optional[str] = None,
    ocr_mode: str = OCRMode.FULL_PAGE.value,
    model_name: Optional[str] = None,  # to be deprecated in favor of `hi_res_model_name`
    hi_res_model_name: Optional[str] = None,
    pdf_image_dpi: Optional[int] = None,
    metadata_last_modified: Optional[str] = None,
    pdf_text_extractable: bool = False,
    extract_images_in_pdf: bool = False,
    extract_image_block_types: Optional[list[str]] = None,
    extract_image_block_output_dir: Optional[str] = None,
    extract_image_block_to_payload: bool = False,
    analysis: bool = False,
    analyzed_image_output_dir_path: Optional[str] = None,
    starting_page_number: int = 1,
    extract_forms: bool = False,
    form_extraction_skip_tables: bool = True,
    pdf_hi_res_max_pages: Optional[int] = None,
    password: Optional[str] = None,
    pdfminer_config: Optional[PDFMinerConfig] = None,
    ocr_agent: str = OCR_AGENT_TESSERACT,
    table_ocr_agent: str = OCR_AGENT_TESSERACT,
    **kwargs: Any,
) -> list[Element]:
    """Partition using package installed locally"""

    from unstructured_inference.inference.layout import (
        process_data_with_model,
        process_file_with_model,
    )

    from unstructured.partition.pdf_image.ocr import process_data_with_ocr, process_file_with_ocr
    from unstructured.partition.pdf_image.pdfminer_processing import (
        process_data_with_pdfminer,
        process_file_with_pdfminer,
    )

    if not is_image:
        check_pdf_hi_res_max_pages_exceeded(
            filename=filename, file=file, pdf_hi_res_max_pages=pdf_hi_res_max_pages
        )

    hi_res_model_name = hi_res_model_name or model_name or default_hi_res_model()
    if pdf_image_dpi is None:
        pdf_image_dpi = 200

    od_model_layout_dumper: Optional[ObjectDetectionLayoutDumper] = None
    extracted_layout_dumper: Optional[ExtractedLayoutDumper] = None
    ocr_layout_dumper: Optional[OCRLayoutDumper] = None
    final_layout_dumper: Optional[FinalLayoutDumper] = None

    skip_analysis_dump = env_config.ANALYSIS_DUMP_OD_SKIP

    if file is None:
        inferred_document_layout = process_file_with_model(
            filename,
            is_image=is_image,
            model_name=hi_res_model_name,
            pdf_image_dpi=pdf_image_dpi,
            password=password,
        )

        extracted_layout, layouts_links = (
            process_file_with_pdfminer(
                filename=filename,
                dpi=pdf_image_dpi,
                password=password,
                pdfminer_config=pdfminer_config,
            )
            if pdf_text_extractable
            else ([], [])
        )

        if analysis:
            if not analyzed_image_output_dir_path:
                if env_config.GLOBAL_WORKING_DIR_ENABLED:
                    analyzed_image_output_dir_path = str(
                        Path(env_config.GLOBAL_WORKING_PROCESS_DIR) / "annotated"
                    )
                else:
                    analyzed_image_output_dir_path = str(Path.cwd() / "annotated")
            os.makedirs(analyzed_image_output_dir_path, exist_ok=True)
            if not skip_analysis_dump:
                od_model_layout_dumper = ObjectDetectionLayoutDumper(
                    layout=inferred_document_layout,
                    model_name=hi_res_model_name,
                )
                extracted_layout_dumper = ExtractedLayoutDumper(
                    layout=[layout.as_list() for layout in extracted_layout],
                )
                ocr_layout_dumper = OCRLayoutDumper()
        # NOTE(christine): merged_document_layout = extracted_layout + inferred_layout
        merged_document_layout = merge_inferred_with_extracted_layout(
            inferred_document_layout=inferred_document_layout,
            extracted_layout=extracted_layout,
            hi_res_model_name=hi_res_model_name,
        )

<<<<<<< HEAD
        if ocr_mode == OCRMode.NONE.value:
            final_document_layout = merged_document_layout
        else:
            final_document_layout = process_file_with_ocr(
                filename,
                merged_document_layout,
                extracted_layout=extracted_layout,
                is_image=is_image,
                infer_table_structure=infer_table_structure,
                ocr_languages=ocr_languages,
                ocr_mode=ocr_mode,
                pdf_image_dpi=pdf_image_dpi,
                ocr_layout_dumper=ocr_layout_dumper,
            )
=======
        final_document_layout = process_file_with_ocr(
            filename,
            merged_document_layout,
            extracted_layout=extracted_layout,
            is_image=is_image,
            infer_table_structure=infer_table_structure,
            ocr_agent=ocr_agent,
            ocr_languages=ocr_languages,
            ocr_mode=ocr_mode,
            pdf_image_dpi=pdf_image_dpi,
            ocr_layout_dumper=ocr_layout_dumper,
            password=password,
            table_ocr_agent=table_ocr_agent,
        )
>>>>>>> 7f2cb4ce
    else:
        inferred_document_layout = process_data_with_model(
            file,
            is_image=is_image,
            model_name=hi_res_model_name,
            pdf_image_dpi=pdf_image_dpi,
            password=password,
        )

        if hasattr(file, "seek"):
            file.seek(0)

        extracted_layout, layouts_links = (
            process_data_with_pdfminer(
                file=file, dpi=pdf_image_dpi, password=password, pdfminer_config=pdfminer_config
            )
            if pdf_text_extractable
            else ([], [])
        )

        if analysis:
            if not analyzed_image_output_dir_path:
                if env_config.GLOBAL_WORKING_DIR_ENABLED:
                    analyzed_image_output_dir_path = str(
                        Path(env_config.GLOBAL_WORKING_PROCESS_DIR) / "annotated"
                    )
                else:
                    analyzed_image_output_dir_path = str(Path.cwd() / "annotated")
            if not skip_analysis_dump:
                od_model_layout_dumper = ObjectDetectionLayoutDumper(
                    layout=inferred_document_layout,
                    model_name=hi_res_model_name,
                )
                extracted_layout_dumper = ExtractedLayoutDumper(
                    layout=[layout.as_list() for layout in extracted_layout],
                )
                ocr_layout_dumper = OCRLayoutDumper()

        # NOTE(christine): merged_document_layout = extracted_layout + inferred_layout
        merged_document_layout = merge_inferred_with_extracted_layout(
            inferred_document_layout=inferred_document_layout,
            extracted_layout=extracted_layout,
            hi_res_model_name=hi_res_model_name,
        )

        if hasattr(file, "seek"):
            file.seek(0)
<<<<<<< HEAD
        if ocr_mode == OCRMode.NONE.value:
            final_document_layout = merged_document_layout
        else:
            final_document_layout = process_data_with_ocr(
                file,
                merged_document_layout,
                extracted_layout=extracted_layout,
                is_image=is_image,
                infer_table_structure=infer_table_structure,
                ocr_languages=ocr_languages,
                ocr_mode=ocr_mode,
                pdf_image_dpi=pdf_image_dpi,
                ocr_layout_dumper=ocr_layout_dumper,
            )
=======
        final_document_layout = process_data_with_ocr(
            file,
            merged_document_layout,
            extracted_layout=extracted_layout,
            is_image=is_image,
            infer_table_structure=infer_table_structure,
            ocr_agent=ocr_agent,
            ocr_languages=ocr_languages,
            ocr_mode=ocr_mode,
            pdf_image_dpi=pdf_image_dpi,
            ocr_layout_dumper=ocr_layout_dumper,
            password=password,
            table_ocr_agent=table_ocr_agent,
        )
>>>>>>> 7f2cb4ce

    # vectorization of the data structure ends here
    final_document_layout = clean_pdfminer_inner_elements(final_document_layout)

    elements = document_to_element_list(
        final_document_layout,
        sortable=True,
        include_page_breaks=include_page_breaks,
        last_modification_date=metadata_last_modified,
        # NOTE(crag): do not attempt to derive ListItem's from a layout-recognized "list"
        # block with NLP rules. Otherwise, the assumptions in
        # unstructured.partition.common::layout_list_to_list_items often result in weird chunking.
        infer_list_items=False,
        languages=languages,
        starting_page_number=starting_page_number,
        layouts_links=layouts_links,
        **kwargs,
    )

    extract_image_block_types = check_element_types_to_extract(extract_image_block_types)
    #  NOTE(christine): `extract_images_in_pdf` would deprecate
    #  (but continue to support for a while)
    if extract_images_in_pdf:
        save_elements(
            elements=elements,
            starting_page_number=starting_page_number,
            element_category_to_save=ElementType.IMAGE,
            filename=filename,
            file=file,
            is_image=is_image,
            pdf_image_dpi=pdf_image_dpi,
            extract_image_block_to_payload=extract_image_block_to_payload,
            output_dir_path=extract_image_block_output_dir,
        )

    for el_type in extract_image_block_types:
        if extract_images_in_pdf and el_type == ElementType.IMAGE:
            continue

        save_elements(
            elements=elements,
            starting_page_number=starting_page_number,
            element_category_to_save=el_type,
            filename=filename,
            file=file,
            is_image=is_image,
            pdf_image_dpi=pdf_image_dpi,
            extract_image_block_to_payload=extract_image_block_to_payload,
            output_dir_path=extract_image_block_output_dir,
        )

    out_elements = []
    for el in elements:
        if isinstance(el, PageBreak) and not include_page_breaks:
            continue

        if isinstance(el, Image):
            out_elements.append(cast(Element, el))
        # NOTE(crag): this is probably always a Text object, but check for the sake of typing
        elif isinstance(el, Text):
            el.text = re.sub(
                RE_MULTISPACE_INCLUDING_NEWLINES,
                " ",
                el.text or "",
            ).strip()
            if el.text or isinstance(el, PageBreak):
                out_elements.append(cast(Element, el))

    if extract_forms:
        forms = run_form_extraction(
            file=file,
            filename=filename,
            model_name=hi_res_model_name,
            elements=out_elements,
            skip_table_regions=form_extraction_skip_tables,
        )
        out_elements.extend(forms)

    if analysis:
        if not skip_analysis_dump:
            final_layout_dumper = FinalLayoutDumper(
                layout=out_elements,
            )
        layout_dumpers = []
        if od_model_layout_dumper:
            layout_dumpers.append(od_model_layout_dumper)
        if extracted_layout_dumper:
            layout_dumpers.append(extracted_layout_dumper)
        if ocr_layout_dumper:
            layout_dumpers.append(ocr_layout_dumper)
        if final_layout_dumper:
            layout_dumpers.append(final_layout_dumper)
        save_analysis_artifiacts(
            *layout_dumpers,
            filename=filename,
            file=file,
            is_image=is_image,
            analyzed_image_output_dir_path=analyzed_image_output_dir_path,
            skip_bboxes=env_config.ANALYSIS_BBOX_SKIP,
            skip_dump_od=env_config.ANALYSIS_DUMP_OD_SKIP,
            draw_grid=env_config.ANALYSIS_BBOX_DRAW_GRID,
            draw_caption=env_config.ANALYSIS_BBOX_DRAW_CAPTION,
            resize=env_config.ANALYSIS_BBOX_RESIZE,
            format=env_config.ANALYSIS_BBOX_FORMAT,
        )

    return out_elements


def _partition_pdf_with_pdfparser(
    extracted_elements: list[list[Element]],
    include_page_breaks: bool = False,
    sort_mode: str = SORT_MODE_XY_CUT,
    **kwargs,
):
    """Partitions a PDF using pdfparser."""

    elements = []

    for page_elements in extracted_elements:
        # NOTE(crag, christine): always do the basic sort first for deterministic order across
        # python versions.
        sorted_page_elements = sort_page_elements(page_elements, SORT_MODE_BASIC)
        if sort_mode != SORT_MODE_BASIC:
            sorted_page_elements = sort_page_elements(sorted_page_elements, sort_mode)

        elements += sorted_page_elements

        if include_page_breaks:
            elements.append(PageBreak(text=""))

    return elements


def _partition_pdf_or_image_with_ocr(
    filename: str = "",
    file: Optional[bytes | IO[bytes]] = None,
    include_page_breaks: bool = False,
    languages: Optional[list[str]] = None,
    ocr_languages: Optional[str] = None,
    is_image: bool = False,
    metadata_last_modified: Optional[str] = None,
    starting_page_number: int = 1,
    password: Optional[str] = None,
    **kwargs: Any,
):
    """Partitions an image or PDF using OCR. For PDFs, each page is converted
    to an image prior to processing."""

    elements = []
    if is_image:
        images = []
        image = PILImage.open(file) if file is not None else PILImage.open(filename)
        images.append(image)

        for page_number, image in enumerate(images, start=starting_page_number):
            page_elements = _partition_pdf_or_image_with_ocr_from_image(
                image=image,
                languages=languages,
                ocr_languages=ocr_languages,
                page_number=page_number,
                include_page_breaks=include_page_breaks,
                metadata_last_modified=metadata_last_modified,
                **kwargs,
            )
            elements.extend(page_elements)
    else:
        for page_number, image in enumerate(
            convert_pdf_to_images(filename, file, password=password), start=starting_page_number
        ):
            page_elements = _partition_pdf_or_image_with_ocr_from_image(
                image=image,
                languages=languages,
                ocr_languages=ocr_languages,
                page_number=page_number,
                include_page_breaks=include_page_breaks,
                metadata_last_modified=metadata_last_modified,
                **kwargs,
            )
            elements.extend(page_elements)

    return elements


def _partition_pdf_or_image_with_ocr_from_image(
    image: PILImage.Image,
    languages: Optional[list[str]] = None,
    ocr_languages: Optional[str] = None,
    page_number: int = 1,
    include_page_breaks: bool = False,
    metadata_last_modified: Optional[str] = None,
    sort_mode: str = SORT_MODE_XY_CUT,
    **kwargs: Any,
) -> list[Element]:
    """Extract `unstructured` elements from an image using OCR and perform partitioning."""

    from unstructured.partition.utils.ocr_models.ocr_interface import OCRAgent

    ocr_agent = OCRAgent.get_agent(language=ocr_languages)

    # NOTE(christine): `pytesseract.image_to_string()` returns sorted text
    if ocr_agent.is_text_sorted():
        sort_mode = SORT_MODE_DONT

    ocr_data = ocr_agent.get_layout_elements_from_image(image=image)

    metadata = ElementMetadata(
        last_modified=metadata_last_modified,
        filetype=image.format,
        page_number=page_number,
        languages=languages,
    )

    # NOTE (yao): elements for a document is still stored as a list therefore at this step we have
    # to convert the vector data structured ocr_data into a list
    page_elements = ocr_data_to_elements(
        ocr_data.as_list(),
        image_size=image.size,
        common_metadata=metadata,
    )

    sorted_page_elements = page_elements
    if sort_mode != SORT_MODE_DONT:
        sorted_page_elements = sort_page_elements(page_elements, sort_mode)

    if include_page_breaks:
        sorted_page_elements.append(PageBreak(text=""))

    return page_elements


def _process_uncategorized_text_elements(elements: list[Element]):
    """Processes a list of elements, creating a new list where elements with the
    category `UncategorizedText` are replaced with corresponding
    elements created from their text content."""

    out_elements = []
    for el in elements:
        if hasattr(el, "category") and el.category == ElementType.UNCATEGORIZED_TEXT:
            new_el = element_from_text(cast(Text, el).text)
            new_el.metadata = el.metadata
        else:
            new_el = el
        out_elements.append(new_el)

    return out_elements


def _extract_text(item: LTItem) -> str:
    """Recursively extracts text from PDFMiner objects to account
    for scenarios where the text is in a sub-container."""
    if hasattr(item, "get_text"):
        return item.get_text()

    elif isinstance(item, LTContainer):
        text = ""
        for child in item:
            text += _extract_text(child) or ""
        return text

    elif isinstance(item, (LTTextBox, LTImage)):
        # TODO(robinson) - Support pulling text out of images
        # https://github.com/pdfminer/pdfminer.six/blob/master/pdfminer/image.py#L90
        return "\n"
    return "\n"


# Some pages with a ICC color space do not follow the pdf spec
# They throw an error when we call interpreter.process_page
# Since we don't need color info, we can just drop it in the pdfminer code
# See #2059
@wrapt.patch_function_wrapper("pdfminer.pdfinterp", "PDFPageInterpreter.init_resources")
def pdfminer_interpreter_init_resources(wrapped, instance, args, kwargs):
    resources = args[0]
    if "ColorSpace" in resources:
        del resources["ColorSpace"]

    return wrapped(resources)


def _combine_list_elements(
    elements: list[Element], coordinate_system: PixelSpace | PointSpace
) -> list[Element]:
    """Combine elements that should be considered a single ListItem element."""
    tmp_element = None
    updated_elements: list[Element] = []
    for element in elements:
        if isinstance(element, ListItem):
            tmp_element = element
            tmp_text = element.text
            tmp_coords = element.metadata.coordinates
        elif tmp_element and check_coords_within_boundary(
            coordinates=element.metadata.coordinates,
            boundary=tmp_coords,
        ):
            tmp_element.text = f"{tmp_text} {element.text}"
            # replace "element" with the corrected element
            element = _combine_coordinates_into_element1(
                element1=tmp_element,
                element2=element,
                coordinate_system=coordinate_system,
            )
            # remove previously added ListItem element with incomplete text
            updated_elements.pop()
        updated_elements.append(element)
    return updated_elements


def _get_links_from_urls_metadata(
    urls_metadata: list[dict[str, Any]], moved_indices: np.ndarray
) -> list[Link]:
    """Extracts links from a list of URL metadata."""
    links: list[Link] = []
    for url in urls_metadata:
        with contextlib.suppress(IndexError):
            links.append(
                {
                    "text": url["text"],
                    "url": url["uri"],
                    "start_index": index_adjustment_after_clean_extra_whitespace(
                        url["start_index"],
                        moved_indices,
                    ),
                },
            )
    return links


def _combine_coordinates_into_element1(
    element1: Element, element2: Element, coordinate_system: PixelSpace | PointSpace
) -> Element:
    """Combine the coordiantes of two elements and apply the updated coordiantes to `elements1`"""
    x1 = min(
        element1.metadata.coordinates.points[0][0],
        element2.metadata.coordinates.points[0][0],
    )
    x2 = max(
        element1.metadata.coordinates.points[2][0],
        element2.metadata.coordinates.points[2][0],
    )
    y1 = min(
        element1.metadata.coordinates.points[0][1],
        element2.metadata.coordinates.points[0][1],
    )
    y2 = max(
        element1.metadata.coordinates.points[1][1],
        element2.metadata.coordinates.points[1][1],
    )
    points = ((x1, y1), (x1, y2), (x2, y2), (x2, y1))
    element1.metadata.coordinates = CoordinatesMetadata(
        points=points,
        system=coordinate_system,
    )
    return copy.deepcopy(element1)


def check_coords_within_boundary(
    coordinates: CoordinatesMetadata,
    boundary: CoordinatesMetadata,
    horizontal_threshold: float = 0.2,
    vertical_threshold: float = 0.3,
) -> bool:
    """Checks if the coordinates are within boundary thresholds.
    Parameters
    ----------
    coordinates
        a CoordinatesMetadata input
    boundary
        a CoordinatesMetadata to compare against
    vertical_threshold
        a float ranges from [0,1] to scale the vertical (y-axis) boundary
    horizontal_threshold
        a float ranges from [0,1] to scale the horizontal (x-axis) boundary
    """
    if not coord_has_valid_points(coordinates) and not coord_has_valid_points(boundary):
        trace_logger.detail(  # type: ignore
            f"coordinates {coordinates} and boundary {boundary} did not pass validation",
        )
        return False

    boundary_x_min = boundary.points[0][0]
    boundary_x_max = boundary.points[2][0]
    boundary_y_min = boundary.points[0][1]
    boundary_y_max = boundary.points[1][1]

    line_width = boundary_x_max - boundary_x_min
    line_height = boundary_y_max - boundary_y_min

    x_within_boundary = (
        (coordinates.points[0][0] > boundary_x_min - (horizontal_threshold * line_width))
        and (coordinates.points[2][0] < boundary_x_max + (horizontal_threshold * line_width))
        and (coordinates.points[0][0] >= boundary_x_min)
    )
    y_within_boundary = (
        coordinates.points[0][1] < boundary_y_max + (vertical_threshold * line_height)
    ) and (coordinates.points[0][1] > boundary_y_min - (vertical_threshold * line_height))

    return x_within_boundary and y_within_boundary


def document_to_element_list(
    document: DocumentLayout,
    sortable: bool = False,
    include_page_breaks: bool = False,
    last_modification_date: Optional[str] = None,
    infer_list_items: bool = True,
    source_format: Optional[str] = None,
    detection_origin: Optional[str] = None,
    sort_mode: str = SORT_MODE_XY_CUT,
    languages: Optional[list[str]] = None,
    starting_page_number: int = 1,
    layouts_links: Optional[list[list]] = None,
    **kwargs: Any,
) -> list[Element]:
    """Converts a DocumentLayout object to a list of unstructured elements."""
    elements: list[Element] = []

    num_pages = len(document.pages)
    for page_number, page in enumerate(document.pages, start=starting_page_number):
        page_elements: list[Element] = []

        page_image_metadata = get_page_image_metadata(page)
        image_format = page_image_metadata.get("format")
        image_width = page_image_metadata.get("width")
        image_height = page_image_metadata.get("height")

        translation_mapping: list[tuple["LayoutElement", Element]] = []

        links = (
            layouts_links[page_number - starting_page_number]
            if layouts_links and layouts_links[0]
            else None
        )

        head_line_type_class_ids = [
            idx
            for idx, class_type in page.elements_array.element_class_id_map.items()
            if class_type in ("Headline", "Subheadline")
        ]
        if head_line_type_class_ids:
            has_headline = any(
                np.any(page.elements_array.element_class_ids == idx)
                for idx in head_line_type_class_ids
            )
        else:
            has_headline = False

        for layout_element in page.elements_array.iter_elements():
            if (
                image_width
                and image_height
                and not np.isnan(getattr(layout_element.bbox, "x1", np.nan))
            ):
                coordinate_system = PixelSpace(width=image_width, height=image_height)
            else:
                coordinate_system = None

            element = normalize_layout_element(
                layout_element,
                coordinate_system=coordinate_system,
                infer_list_items=infer_list_items,
                source_format=source_format if source_format else "html",
            )
            if isinstance(element, list):
                for el in element:
                    if last_modification_date:
                        el.metadata.last_modified = last_modification_date
                    el.metadata.page_number = page_number
                page_elements.extend(element)
                translation_mapping.extend([(layout_element, el) for el in element])
                continue
            else:
                element.metadata.links = (
                    get_links_in_element(links, layout_element.bbox) if links else []
                )

                if last_modification_date:
                    element.metadata.last_modified = last_modification_date
                element.metadata.text_as_html = getattr(layout_element, "text_as_html", None)
                element.metadata.table_as_cells = getattr(layout_element, "table_as_cells", None)

                if (isinstance(element, Title) and element.metadata.category_depth is None) and (
                    has_headline
                ):
                    element.metadata.category_depth = 0

                page_elements.append(element)
                translation_mapping.append((layout_element, element))
            coordinates = (
                element.metadata.coordinates.points if element.metadata.coordinates else None
            )

            el_image_path = (
                layout_element.image_path if hasattr(layout_element, "image_path") else None
            )

            add_element_metadata(
                element,
                page_number=page_number,
                filetype=image_format,
                coordinates=coordinates,
                coordinate_system=coordinate_system,
                category_depth=element.metadata.category_depth,
                image_path=el_image_path,
                detection_origin=detection_origin,
                languages=languages,
                **kwargs,
            )

        for layout_element, element in translation_mapping:
            if hasattr(layout_element, "parent") and layout_element.parent is not None:
                element_parent = first(
                    (el for l_el, el in translation_mapping if l_el is layout_element.parent),
                )
                element.metadata.parent_id = element_parent.id
        sorted_page_elements = page_elements
        if sortable and sort_mode != SORT_MODE_DONT:
            sorted_page_elements = sort_page_elements(page_elements, sort_mode)

        if include_page_breaks and page_number < num_pages + starting_page_number:
            sorted_page_elements.append(PageBreak(text=""))
        elements.extend(sorted_page_elements)

    return elements<|MERGE_RESOLUTION|>--- conflicted
+++ resolved
@@ -688,7 +688,6 @@
             hi_res_model_name=hi_res_model_name,
         )
 
-<<<<<<< HEAD
         if ocr_mode == OCRMode.NONE.value:
             final_document_layout = merged_document_layout
         else:
@@ -698,27 +697,14 @@
                 extracted_layout=extracted_layout,
                 is_image=is_image,
                 infer_table_structure=infer_table_structure,
+                ocr_agent=ocr_agent,
                 ocr_languages=ocr_languages,
                 ocr_mode=ocr_mode,
                 pdf_image_dpi=pdf_image_dpi,
                 ocr_layout_dumper=ocr_layout_dumper,
-            )
-=======
-        final_document_layout = process_file_with_ocr(
-            filename,
-            merged_document_layout,
-            extracted_layout=extracted_layout,
-            is_image=is_image,
-            infer_table_structure=infer_table_structure,
-            ocr_agent=ocr_agent,
-            ocr_languages=ocr_languages,
-            ocr_mode=ocr_mode,
-            pdf_image_dpi=pdf_image_dpi,
-            ocr_layout_dumper=ocr_layout_dumper,
-            password=password,
-            table_ocr_agent=table_ocr_agent,
-        )
->>>>>>> 7f2cb4ce
+                password=password,
+                table_ocr_agent=table_ocr_agent,
+            )
     else:
         inferred_document_layout = process_data_with_model(
             file,
@@ -766,7 +752,7 @@
 
         if hasattr(file, "seek"):
             file.seek(0)
-<<<<<<< HEAD
+
         if ocr_mode == OCRMode.NONE.value:
             final_document_layout = merged_document_layout
         else:
@@ -776,27 +762,14 @@
                 extracted_layout=extracted_layout,
                 is_image=is_image,
                 infer_table_structure=infer_table_structure,
+                ocr_agent=ocr_agent,
                 ocr_languages=ocr_languages,
                 ocr_mode=ocr_mode,
                 pdf_image_dpi=pdf_image_dpi,
                 ocr_layout_dumper=ocr_layout_dumper,
-            )
-=======
-        final_document_layout = process_data_with_ocr(
-            file,
-            merged_document_layout,
-            extracted_layout=extracted_layout,
-            is_image=is_image,
-            infer_table_structure=infer_table_structure,
-            ocr_agent=ocr_agent,
-            ocr_languages=ocr_languages,
-            ocr_mode=ocr_mode,
-            pdf_image_dpi=pdf_image_dpi,
-            ocr_layout_dumper=ocr_layout_dumper,
-            password=password,
-            table_ocr_agent=table_ocr_agent,
-        )
->>>>>>> 7f2cb4ce
+                password=password,
+                table_ocr_agent=table_ocr_agent,
+            )
 
     # vectorization of the data structure ends here
     final_document_layout = clean_pdfminer_inner_elements(final_document_layout)
