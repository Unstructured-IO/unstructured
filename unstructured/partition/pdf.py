--- conflicted
+++ resolved
@@ -123,32 +123,8 @@
                 ocr_languages=ocr_languages,
             )
 
-<<<<<<< HEAD
-        elif strategy == "ocr_only":
-            # NOTE(robinson): Catches file conversion warnings when running with PDFs
-            with warnings.catch_warnings():
-                return _partition_pdf_or_image_with_ocr(
-                    filename=filename,
-                    file=file,
-                    include_page_breaks=include_page_breaks,
-                    ocr_languages=ocr_languages,
-                    is_image=is_image,
-                    max_partition=max_partition,
-                )
-
-    else:
-        # NOTE(alan): Remove these lines after different models are handled by routing
-        if template == "checkbox":
-            template = "layout/pdf"
-        # NOTE(alan): Remove after different models are handled by routing
-        data = {"model": "checkbox"} if (template == "checkbox") else None
-        url = f"{url.rstrip('/')}/{template.lstrip('/')}"
-        # NOTE(alan): Remove "data=data" after different models are handled by routing
-        layout_elements = _partition_via_api(
-=======
     elif strategy == "fast":
         return _partition_pdf_with_pdfminer(
->>>>>>> 38457777
             filename=filename,
             file=spooled_to_bytes_io_if_needed(file),
             include_page_breaks=include_page_breaks,
@@ -163,6 +139,7 @@
                 include_page_breaks=include_page_breaks,
                 ocr_languages=ocr_languages,
                 is_image=is_image,
+                max_partition=max_partition,
             )
 
     return layout_elements
