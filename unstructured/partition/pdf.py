--- conflicted
+++ resolved
@@ -184,8 +184,6 @@
     # route. Decoding the routing should probably be handled by a single function designed for
     # that task so as routing design changes, those changes are implemented in a single
     # function.
-<<<<<<< HEAD
-=======
 
     if not isinstance(languages, list):
         raise TypeError("The language parameter must be a list of language codes as strings.")
@@ -204,7 +202,6 @@
                 "Please use languages instead.",
             )
 
->>>>>>> c2853e4a
     last_modification_date = get_the_last_modification_date_pdf_or_img(
         file=file,
         filename=filename,
