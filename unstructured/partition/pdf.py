import contextlib
import io
import os
import re
import warnings
from tempfile import SpooledTemporaryFile
from typing import IO, Any, BinaryIO, Iterator, List, Optional, Sequence, Tuple, Union, cast

import numpy as np
import pdf2image
import PIL
from pdfminer.converter import PDFPageAggregator, PDFResourceManager
from pdfminer.layout import (
    LAParams,
    LTChar,
    LTContainer,
    LTImage,
    LTItem,
    LTTextBox,
)
from pdfminer.pdfinterp import PDFPageInterpreter
from pdfminer.pdfpage import PDFPage
from pdfminer.pdftypes import PDFObjRef
from pdfminer.utils import open_filename

from unstructured.chunking.title import add_chunking_strategy
from unstructured.cleaners.core import (
    clean_extra_whitespace_with_index_run,
    index_adjustment_after_clean_extra_whitespace,
)
from unstructured.documents.coordinates import PixelSpace, PointSpace
from unstructured.documents.elements import (
    CoordinatesMetadata,
    Element,
    ElementMetadata,
    Image,
    Link,
    ListItem,
    PageBreak,
    Text,
    process_metadata,
)
from unstructured.file_utils.filetype import (
    FileType,
    add_metadata_with_filetype,
)
from unstructured.logger import logger, trace_logger
from unstructured.nlp.patterns import PARAGRAPH_PATTERN
from unstructured.partition.common import (
    convert_to_bytes,
    document_to_element_list,
    exactly_one,
    get_last_modified_date,
    get_last_modified_date_from_file,
    spooled_to_bytes_io_if_needed,
)
from unstructured.partition.lang import (
    convert_old_ocr_languages_to_languages,
    prepare_languages_for_tesseract,
)
from unstructured.partition.strategies import determine_pdf_or_image_strategy
from unstructured.partition.text import element_from_text, partition_text
<<<<<<< HEAD
from unstructured.partition.utils.constants import SORT_MODE_BASIC, SORT_MODE_DONT, SORT_MODE_XY_CUT
=======
from unstructured.partition.utils.constants import SORT_MODE_BASIC, SORT_MODE_XY_CUT, OCRMode
>>>>>>> f98d5e65
from unstructured.partition.utils.sorting import (
    coord_has_valid_points,
    sort_page_elements,
)
from unstructured.utils import requires_dependencies

RE_MULTISPACE_INCLUDING_NEWLINES = re.compile(pattern=r"\s+", flags=re.DOTALL)


def default_hi_res_model() -> str:
    # a light config for the hi res model; this is not defined as a constant so that no setting of
    # the default hi res model name is done on importing of this submodule; this allows (if user
    # prefers) for setting env after importing the sub module and changing the default model name
    return os.environ.get("UNSTRUCTURED_HI_RES_MODEL_NAME", "yolox_quantized")


@process_metadata()
@add_metadata_with_filetype(FileType.PDF)
@add_chunking_strategy()
def partition_pdf(
    filename: str = "",
    file: Optional[Union[BinaryIO, SpooledTemporaryFile]] = None,
    include_page_breaks: bool = False,
    strategy: str = "auto",
    infer_table_structure: bool = False,
    ocr_languages: Optional[str] = None,  # changing to optional for deprecation
    languages: List[str] = ["eng"],
    max_partition: Optional[int] = 1500,
    min_partition: Optional[int] = 0,
    include_metadata: bool = True,
    metadata_filename: Optional[str] = None,
    metadata_last_modified: Optional[str] = None,
    chunking_strategy: Optional[str] = None,
    links: Sequence[Link] = [],
    **kwargs,
) -> List[Element]:
    """Parses a pdf document into a list of interpreted elements.
    Parameters
    ----------
    filename
        A string defining the target filename path.
    file
        A file-like object as bytes --> open(filename, "rb").
    strategy
        The strategy to use for partitioning the PDF. Valid strategies are "hi_res",
        "ocr_only", and "fast". When using the "hi_res" strategy, the function uses
        a layout detection model to identify document elements. When using the
        "ocr_only" strategy, partition_pdf simply extracts the text from the
        document using OCR and processes it. If the "fast" strategy is used, the text
        is extracted directly from the PDF. The default strategy `auto` will determine
        when a page can be extracted using `fast` mode, otherwise it will fall back to `hi_res`.
    infer_table_structure
        Only applicable if `strategy=hi_res`.
        If True, any Table elements that are extracted will also have a metadata field
        named "text_as_html" where the table's text content is rendered into an html string.
        I.e., rows and cells are preserved.
        Whether True or False, the "text" field is always present in any Table element
        and is the text content of the table (no structure).
    languages
        The languages present in the document, for use in partitioning and/or OCR. To use a language
        with Tesseract, you'll first need to install the appropriate Tesseract language pack.
    max_partition
        The maximum number of characters to include in a partition. If None is passed,
        no maximum is applied. Only applies to the "ocr_only" strategy.
    min_partition
        The minimum number of characters to include in a partition. Only applies if
        processing text/plain content.
    metadata_last_modified
        The last modified date for the document.
    """
    exactly_one(filename=filename, file=file)

    if not isinstance(languages, list):
        raise TypeError("The language parameter must be a list of language codes as strings.")

    if ocr_languages is not None:
        # check if languages was set to anything not the default value
        # languages and ocr_languages were therefore both provided - raise error
        if languages != ["eng"]:
            raise ValueError(
                "Only one of languages and ocr_languages should be specified. "
                "languages is preferred. ocr_languages is marked for deprecation.",
            )

        else:
            languages = convert_old_ocr_languages_to_languages(ocr_languages)
            logger.warning(
                "The ocr_languages kwarg will be deprecated in a future version of unstructured. "
                "Please use languages instead.",
            )

    return partition_pdf_or_image(
        filename=filename,
        file=file,
        include_page_breaks=include_page_breaks,
        strategy=strategy,
        infer_table_structure=infer_table_structure,
        languages=languages,
        max_partition=max_partition,
        min_partition=min_partition,
        metadata_last_modified=metadata_last_modified,
        **kwargs,
    )


def extractable_elements(
    filename: str = "",
    file: Optional[Union[bytes, IO[bytes]]] = None,
    include_page_breaks: bool = False,
    metadata_last_modified: Optional[str] = None,
    **kwargs: Any,
):
    if isinstance(file, bytes):
        file = io.BytesIO(file)
    return _partition_pdf_with_pdfminer(
        filename=filename,
        file=file,
        include_page_breaks=include_page_breaks,
        metadata_last_modified=metadata_last_modified,
        **kwargs,
    )


def get_the_last_modification_date_pdf_or_img(
    file: Optional[Union[bytes, BinaryIO, SpooledTemporaryFile]] = None,
    filename: Optional[str] = "",
) -> Union[str, None]:
    last_modification_date = None
    if not file and filename:
        last_modification_date = get_last_modified_date(filename=filename)
    elif not filename and file:
        last_modification_date = get_last_modified_date_from_file(file=file)
    return last_modification_date


def partition_pdf_or_image(
    filename: str = "",
    file: Optional[Union[bytes, BinaryIO, SpooledTemporaryFile]] = None,
    is_image: bool = False,
    include_page_breaks: bool = False,
    strategy: str = "auto",
    infer_table_structure: bool = False,
    ocr_languages: Optional[str] = None,
    languages: List[str] = ["eng"],
    max_partition: Optional[int] = 1500,
    min_partition: Optional[int] = 0,
    metadata_last_modified: Optional[str] = None,
    **kwargs,
) -> List[Element]:
    """Parses a pdf or image document into a list of interpreted elements."""
    # TODO(alan): Extract information about the filetype to be processed from the template
    # route. Decoding the routing should probably be handled by a single function designed for
    # that task so as routing design changes, those changes are implemented in a single
    # function.

    if not isinstance(languages, list):
        raise TypeError("The language parameter must be a list of language codes as strings.")

    if ocr_languages is not None:
        if languages != ["eng"]:
            raise ValueError(
                "Only one of languages and ocr_languages should be specified. "
                "languages is preferred. ocr_languages is marked for deprecation.",
            )

        else:
            languages = convert_old_ocr_languages_to_languages(ocr_languages)
            logger.warning(
                "The ocr_languages kwarg will be deprecated in a future version of unstructured. "
                "Please use languages instead.",
            )

    last_modification_date = get_the_last_modification_date_pdf_or_img(
        file=file,
        filename=filename,
    )

    if (
        not is_image
        and determine_pdf_or_image_strategy(
            strategy,
            filename=filename,
            file=file,
            is_image=is_image,
            infer_table_structure=infer_table_structure,
        )
        != "ocr_only"
    ):
        extracted_elements = extractable_elements(
            filename=filename,
            file=spooled_to_bytes_io_if_needed(file),
            include_page_breaks=include_page_breaks,
            metadata_last_modified=metadata_last_modified or last_modification_date,
            **kwargs,
        )
        pdf_text_extractable = any(
            isinstance(el, Text) and el.text.strip() for el in extracted_elements
        )
    else:
        pdf_text_extractable = False

    strategy = determine_pdf_or_image_strategy(
        strategy,
        filename=filename,
        file=file,
        is_image=is_image,
        infer_table_structure=infer_table_structure,
        pdf_text_extractable=pdf_text_extractable,
    )

    if strategy == "hi_res":
        # NOTE(robinson): Catches a UserWarning that occurs when detectron is called
        with warnings.catch_warnings():
            warnings.simplefilter("ignore")
            _layout_elements = _partition_pdf_or_image_local(
                filename=filename,
                file=spooled_to_bytes_io_if_needed(file),
                is_image=is_image,
                infer_table_structure=infer_table_structure,
                include_page_breaks=include_page_breaks,
                languages=languages,
                metadata_last_modified=metadata_last_modified or last_modification_date,
                **kwargs,
            )
            layout_elements = []
            for el in _layout_elements:
                if hasattr(el, "category") and el.category == "UncategorizedText":
                    new_el = element_from_text(cast(Text, el).text)
                    new_el.metadata = el.metadata
                else:
                    new_el = el
                layout_elements.append(new_el)

    elif strategy == "fast":
        return extracted_elements

    elif strategy == "ocr_only":
        # NOTE(robinson): Catches file conversion warnings when running with PDFs
        with warnings.catch_warnings():
            return _partition_pdf_or_image_with_ocr(
                filename=filename,
                file=file,
                include_page_breaks=include_page_breaks,
                languages=languages,
                is_image=is_image,
                max_partition=max_partition,
                min_partition=min_partition,
                metadata_last_modified=metadata_last_modified or last_modification_date,
            )

    return layout_elements


@requires_dependencies("unstructured_inference")
def _partition_pdf_or_image_local(
    filename: str = "",
    file: Optional[Union[bytes, BinaryIO]] = None,
    is_image: bool = False,
    infer_table_structure: bool = False,
    include_page_breaks: bool = False,
    languages: List[str] = ["eng"],
    ocr_mode: str = OCRMode.FULL_PAGE.value,
    model_name: Optional[str] = None,
    metadata_last_modified: Optional[str] = None,
    **kwargs,
) -> List[Element]:
    """Partition using package installed locally."""
    from unstructured_inference.inference.layout import (
        process_data_with_model,
        process_file_with_model,
    )

    from unstructured.partition.ocr import (
        process_data_with_ocr,
        process_file_with_ocr,
    )

    ocr_languages = prepare_languages_for_tesseract(languages)

    model_name = model_name or default_hi_res_model()
    pdf_image_dpi = kwargs.pop("pdf_image_dpi", None)
    if pdf_image_dpi is None:
        pdf_image_dpi = 300 if model_name == "chipper" else 200
    if (pdf_image_dpi < 300) and (model_name == "chipper"):
        logger.warning(
            "The Chipper model performs better when images are rendered with DPI >= 300 "
            f"(currently {pdf_image_dpi}).",
        )

    # NOTE(christine): Need to extract images from PDF's
    extract_images_in_pdf = kwargs.get("extract_images_in_pdf", False)
    image_output_dir_path = kwargs.get("image_output_dir_path", None)
    process_with_model_extra_kwargs = {
        "extract_images_in_pdf": extract_images_in_pdf,
        "image_output_dir_path": image_output_dir_path,
    }

    process_with_model_kwargs = {}
    for key, value in process_with_model_extra_kwargs.items():
        if value:
            process_with_model_kwargs[key] = value

    if file is None:
        # NOTE(christine): out_layout = extracted_layout + inferred_layout
        out_layout = process_file_with_model(
            filename,
            is_image=is_image,
            extract_tables=infer_table_structure,
            model_name=model_name,
            pdf_image_dpi=pdf_image_dpi,
            **process_with_model_kwargs,
        )
        final_layout = process_file_with_ocr(
            filename,
            out_layout,
            is_image=is_image,
            ocr_languages=ocr_languages,
            ocr_mode=ocr_mode,
            pdf_image_dpi=pdf_image_dpi,
        )
    else:
        out_layout = process_data_with_model(
            file,
            is_image=is_image,
            extract_tables=infer_table_structure,
            model_name=model_name,
            pdf_image_dpi=pdf_image_dpi,
            **process_with_model_kwargs,
        )
<<<<<<< HEAD
    # NOTE(alan): chipperv2 sorts the elements itself.
    if model_name == "chipperv2":
        kwargs["sort_mode"] = SORT_MODE_DONT
=======
        if hasattr(file, "seek"):
            file.seek(0)
        final_layout = process_data_with_ocr(
            file,
            out_layout,
            is_image=is_image,
            ocr_languages=ocr_languages,
            ocr_mode=ocr_mode,
            pdf_image_dpi=pdf_image_dpi,
        )
>>>>>>> f98d5e65

    elements = document_to_element_list(
        final_layout,
        sortable=True,
        include_page_breaks=include_page_breaks,
        last_modification_date=metadata_last_modified,
        # NOTE(crag): do not attempt to derive ListItem's from a layout-recognized "List"
        # block with NLP rules. Otherwise, the assumptions in
        # unstructured.partition.common::layout_list_to_list_items often result in weird chunking.
        infer_list_items=False,
        detection_origin="image" if is_image else "pdf",
        **kwargs,
    )

    out_elements = []
    for el in elements:
        if isinstance(el, PageBreak) and not include_page_breaks:
            continue

        if isinstance(el, Image):
            # NOTE(crag): small chunks of text from Image elements tend to be garbage
            if not el.metadata.image_path and (
                el.text is None or len(el.text) < 24 or el.text.find(" ") == -1
            ):
                continue
            else:
                out_elements.append(cast(Element, el))
        # NOTE(crag): this is probably always a Text object, but check for the sake of typing
        elif isinstance(el, Text):
            el.text = re.sub(
                RE_MULTISPACE_INCLUDING_NEWLINES,
                " ",
                el.text or "",
            ).strip()
            if el.text or isinstance(el, PageBreak):
                out_elements.append(cast(Element, el))

    return out_elements


@requires_dependencies("pdfminer", "local-inference")
def _partition_pdf_with_pdfminer(
    filename: str = "",
    file: Optional[IO[bytes]] = None,
    include_page_breaks: bool = False,
    metadata_last_modified: Optional[str] = None,
    **kwargs: Any,
) -> List[Element]:
    """Partitions a PDF using PDFMiner instead of using a layoutmodel. Used for faster
    processing or detectron2 is not available.

    Implementation is based on the `extract_text` implemenation in pdfminer.six, but
    modified to support tracking page numbers and working with file-like objects.

    ref: https://github.com/pdfminer/pdfminer.six/blob/master/pdfminer/high_level.py
    """
    exactly_one(filename=filename, file=file)
    if filename:
        with open_filename(filename, "rb") as fp:
            fp = cast(BinaryIO, fp)
            elements = _process_pdfminer_pages(
                fp=fp,
                filename=filename,
                include_page_breaks=include_page_breaks,
                metadata_last_modified=metadata_last_modified,
                **kwargs,
            )

    elif file:
        fp = cast(BinaryIO, file)
        elements = _process_pdfminer_pages(
            fp=fp,
            filename=filename,
            include_page_breaks=include_page_breaks,
            metadata_last_modified=metadata_last_modified,
            **kwargs,
        )

    return elements


def _extract_text(item: LTItem) -> str:
    """Recursively extracts text from PDFMiner objects to account
    for scenarios where the text is in a sub-container."""
    if hasattr(item, "get_text"):
        return item.get_text()

    elif isinstance(item, LTContainer):
        text = ""
        for child in item:
            text += _extract_text(child) or ""
        return text

    elif isinstance(item, (LTTextBox, LTImage)):
        # TODO(robinson) - Support pulling text out of images
        # https://github.com/pdfminer/pdfminer.six/blob/master/pdfminer/image.py#L90
        return "\n"
    return "\n"


def _process_pdfminer_pages(
    fp: BinaryIO,
    filename: str = "",
    include_page_breaks: bool = False,
    metadata_last_modified: Optional[str] = None,
    **kwargs,
):
    """Uses PDF miner to split a document into pages and process them."""
    elements: List[Element] = []
    sort_mode = kwargs.get("sort_mode", SORT_MODE_XY_CUT)

    rsrcmgr = PDFResourceManager()
    laparams = LAParams()
    device = PDFPageAggregator(rsrcmgr, laparams=laparams)
    interpreter = PDFPageInterpreter(rsrcmgr, device)

    for i, page in enumerate(PDFPage.get_pages(fp)):  # type: ignore
        interpreter.process_page(page)
        page_layout = device.get_result()

        width, height = page_layout.width, page_layout.height

        page_elements = []
        annotation_list = []

        coordinate_system = PixelSpace(
            width=width,
            height=height,
        )
        if page.annots:
            annotation_list = get_uris(page.annots, height, coordinate_system, i + 1)

        for obj in page_layout:
            x1, y1, x2, y2 = rect_to_bbox(obj.bbox, height)
            bbox = (x1, y1, x2, y2)

            urls_metadata = []

            if len(annotation_list) > 0 and isinstance(obj, LTTextBox):
                annotations_within_element = check_annotations_within_element(
                    annotation_list,
                    bbox,
                    i + 1,
                )
                _, words = get_word_bounding_box_from_element(obj, height)
                for annot in annotations_within_element:
                    urls_metadata.append(map_bbox_and_index(words, annot))

            if hasattr(obj, "get_text"):
                _text_snippets = [obj.get_text()]
            else:
                _text = _extract_text(obj)
                _text_snippets = re.split(PARAGRAPH_PATTERN, _text)

            for _text in _text_snippets:
                _text, moved_indices = clean_extra_whitespace_with_index_run(_text)
                if _text.strip():
                    points = ((x1, y1), (x1, y2), (x2, y2), (x2, y1))
                    element = element_from_text(
                        _text,
                        coordinates=points,
                        coordinate_system=coordinate_system,
                    )
                    coordinates_metadata = CoordinatesMetadata(
                        points=points,
                        system=coordinate_system,
                    )

                    links: List[Link] = []
                    for url in urls_metadata:
                        with contextlib.suppress(IndexError):
                            links.append(
                                {
                                    "text": url["text"],
                                    "url": url["uri"],
                                    "start_index": index_adjustment_after_clean_extra_whitespace(
                                        url["start_index"],
                                        moved_indices,
                                    ),
                                },
                            )

                    element.metadata = ElementMetadata(
                        filename=filename,
                        page_number=i + 1,
                        coordinates=coordinates_metadata,
                        last_modified=metadata_last_modified,
                        links=links,
                    )
                    element.metadata.detection_origin = "pdfminer"
                    page_elements.append(element)
        list_item = 0
        updated_page_elements = []  # type: ignore
        coordinate_system = PixelSpace(width=width, height=height)
        for page_element in page_elements:
            if isinstance(page_element, ListItem):
                list_item += 1
                list_page_element = page_element
                list_item_text = page_element.text
                list_item_coords = page_element.metadata.coordinates
            elif list_item > 0 and check_coords_within_boundary(
                page_element.metadata.coordinates,
                list_item_coords,
            ):
                text = page_element.text  # type: ignore
                list_item_text = list_item_text + " " + text
                x1 = min(
                    list_page_element.metadata.coordinates.points[0][0],
                    page_element.metadata.coordinates.points[0][0],
                )
                x2 = max(
                    list_page_element.metadata.coordinates.points[2][0],
                    page_element.metadata.coordinates.points[2][0],
                )
                y1 = min(
                    list_page_element.metadata.coordinates.points[0][1],
                    page_element.metadata.coordinates.points[0][1],
                )
                y2 = max(
                    list_page_element.metadata.coordinates.points[1][1],
                    page_element.metadata.coordinates.points[1][1],
                )
                points = ((x1, y1), (x1, y2), (x2, y2), (x2, y1))
                list_page_element.text = list_item_text
                list_page_element.metadata.coordinates = CoordinatesMetadata(
                    points=points,
                    system=coordinate_system,
                )
                page_element = list_page_element
                updated_page_elements.pop(0)

            updated_page_elements.append(page_element)

        page_elements = updated_page_elements
        del updated_page_elements

        # NOTE(crag, christine): always do the basic sort first for determinsitic order across
        # python versions.
        sorted_page_elements = sort_page_elements(page_elements, SORT_MODE_BASIC)
        if sort_mode != SORT_MODE_BASIC:
            sorted_page_elements = sort_page_elements(sorted_page_elements, sort_mode)

        elements += sorted_page_elements

        if include_page_breaks:
            elements.append(PageBreak(text=""))

    return elements


def convert_pdf_to_images(
    filename: str = "",
    file: Optional[Union[bytes, IO[bytes]]] = None,
    chunk_size: int = 10,
) -> Iterator[PIL.Image.Image]:
    # Convert a PDF in small chunks of pages at a time (e.g. 1-10, 11-20... and so on)
    exactly_one(filename=filename, file=file)
    if file is not None:
        f_bytes = convert_to_bytes(file)
        info = pdf2image.pdfinfo_from_bytes(f_bytes)
    else:
        f_bytes = None
        info = pdf2image.pdfinfo_from_path(filename)

    total_pages = info["Pages"]
    for start_page in range(1, total_pages + 1, chunk_size):
        end_page = min(start_page + chunk_size - 1, total_pages)
        if f_bytes is not None:
            chunk_images = pdf2image.convert_from_bytes(
                f_bytes,
                first_page=start_page,
                last_page=end_page,
            )
        else:
            chunk_images = pdf2image.convert_from_path(
                filename,
                first_page=start_page,
                last_page=end_page,
            )

        for image in chunk_images:
            yield image


def _get_element_box(
    boxes: List[str],
    char_count: int,
) -> Tuple[Tuple[Tuple[float, float], Tuple[float, int], Tuple[int, int], Tuple[int, float]], int]:
    """Helper function to get the bounding box of an element.

    Args:
        boxes (List[str])
        char_count (int)
    """
    min_x = float("inf")
    min_y = float("inf")
    max_x = 0
    max_y = 0
    for box in boxes:
        _, _x1, _y1, _x2, _y2, _ = box.split()

        x1, y1, x2, y2 = map(int, [_x1, _y1, _x2, _y2])
        min_x = min(min_x, x1)
        min_y = min(min_y, y1)
        max_x = max(max_x, x2)
        max_y = max(max_y, y2)

    return ((min_x, min_y), (min_x, max_y), (max_x, max_y), (max_x, min_y)), char_count


def _add_pytesseract_bboxes_to_elements(
    elements: List[Text],
    bboxes_string: str,
    width: int,
    height: int,
) -> List[Text]:
    """
    Get the bounding box of each element and add it to element.metadata.coordinates

    Args:
        elements: elements containing text detected by pytesseract.image_to_string.
        bboxes_string (str): The return value of pytesseract.image_to_boxes.
        width: width of image
        height: height of image
    """
    # (NOTE) jennings: This function was written with pytesseract in mind, but
    # paddle returns similar values via `ocr.ocr(img)`.
    # See more at issue #1176: https://github.com/Unstructured-IO/unstructured/issues/1176
    point_space = PointSpace(
        width=width,
        height=height,
    )
    pixel_space = PixelSpace(
        width=width,
        height=height,
    )

    boxes = bboxes_string.strip().split("\n")
    box_idx = 0
    for element in elements:
        if not element.text:
            box_idx += 1
            continue
        try:
            while boxes[box_idx][0] != element.text[0]:
                box_idx += 1
        except IndexError:
            break
        char_count = len(element.text.replace(" ", ""))
        if box_idx + char_count > len(boxes):
            break
        _points, char_count = _get_element_box(
            boxes=boxes[box_idx : box_idx + char_count],  # noqa
            char_count=char_count,
        )
        box_idx += char_count

        converted_points = point_space.convert_multiple_coordinates_to_new_system(
            pixel_space,
            _points,
        )

        element.metadata.coordinates = CoordinatesMetadata(
            points=converted_points,
            system=pixel_space,
        )
    return elements


@requires_dependencies("unstructured_pytesseract")
def _partition_pdf_or_image_with_ocr(
    filename: str = "",
    file: Optional[Union[bytes, IO[bytes]]] = None,
    include_page_breaks: bool = False,
    languages: List[str] = ["eng"],
    is_image: bool = False,
    max_partition: Optional[int] = 1500,
    min_partition: Optional[int] = 0,
    metadata_last_modified: Optional[str] = None,
):
    """Partitions an image or PDF using Tesseract OCR. For PDFs, each page is converted
    to an image prior to processing."""
    import unstructured_pytesseract

    ocr_languages = prepare_languages_for_tesseract(languages)

    if is_image:
        if file is not None:
            image = PIL.Image.open(file)
            text, _bboxes = unstructured_pytesseract.run_and_get_multiple_output(
                np.array(image),
                extensions=["txt", "box"],
                lang=ocr_languages,
            )
        else:
            image = PIL.Image.open(filename)
            text, _bboxes = unstructured_pytesseract.run_and_get_multiple_output(
                np.array(image),
                extensions=["txt", "box"],
                lang=ocr_languages,
            )
        elements = partition_text(
            text=text,
            max_partition=max_partition,
            min_partition=min_partition,
            metadata_last_modified=metadata_last_modified,
            detection_origin="OCR",
        )
        width, height = image.size
        _add_pytesseract_bboxes_to_elements(
            elements=cast(List[Text], elements),
            bboxes_string=_bboxes,
            width=width,
            height=height,
        )

    else:
        elements = []
        page_number = 0
        for image in convert_pdf_to_images(filename, file):
            page_number += 1
            metadata = ElementMetadata(
                filename=filename,
                page_number=page_number,
                last_modified=metadata_last_modified,
                languages=languages,
            )
            metadata.detection_origin = "OCR"
            _text, _bboxes = unstructured_pytesseract.run_and_get_multiple_output(
                image,
                extensions=["txt", "box"],
                lang=ocr_languages,
            )
            width, height = image.size

            _elements = partition_text(
                text=_text,
                max_partition=max_partition,
                min_partition=min_partition,
            )

            for element in _elements:
                element.metadata = metadata

            _add_pytesseract_bboxes_to_elements(
                elements=cast(List[Text], _elements),
                bboxes_string=_bboxes,
                width=width,
                height=height,
            )

            elements.extend(_elements)
            if include_page_breaks:
                elements.append(PageBreak(text=""))
    return elements


def check_coords_within_boundary(
    coordinates: CoordinatesMetadata,
    boundary: CoordinatesMetadata,
    horizontal_threshold: float = 0.2,
    vertical_threshold: float = 0.3,
) -> bool:
    """Checks if the coordinates are within boundary thresholds.
    Parameters
    ----------
    coordinates
        a CoordinatesMetadata input
    boundary
        a CoordinatesMetadata to compare against
    vertical_threshold
        a float ranges from [0,1] to scale the vertical (y-axis) boundary
    horizontal_threshold
        a float ranges from [0,1] to scale the horizontal (x-axis) boundary
    """
    if not coord_has_valid_points(coordinates) and not coord_has_valid_points(boundary):
        trace_logger.detail(  # type: ignore
            f"coordinates {coordinates} and boundary {boundary} did not pass validation",
        )
        return False

    boundary_x_min = boundary.points[0][0]
    boundary_x_max = boundary.points[2][0]
    boundary_y_min = boundary.points[0][1]
    boundary_y_max = boundary.points[1][1]

    line_width = boundary_x_max - boundary_x_min
    line_height = boundary_y_max - boundary_y_min

    x_within_boundary = (
        (coordinates.points[0][0] > boundary_x_min - (horizontal_threshold * line_width))
        and (coordinates.points[2][0] < boundary_x_max + (horizontal_threshold * line_width))
        and (coordinates.points[0][0] >= boundary_x_min)
    )
    y_within_boundary = (
        coordinates.points[0][1] < boundary_y_max + (vertical_threshold * line_height)
    ) and (coordinates.points[0][1] > boundary_y_min - (vertical_threshold * line_height))

    return x_within_boundary and y_within_boundary


def get_uris(
    annots: Union[PDFObjRef, List[PDFObjRef]],
    height: float,
    coordinate_system: Union[PixelSpace, PointSpace],
    page_number: int,
) -> List[dict]:
    """
    Extracts URI annotations from a single or a list of PDF object references on a specific page.
    The type of annots (list or not) depends on the pdf formatting. The function detectes the type
    of annots and then pass on to get_uris_from_annots function as a List.

    Args:
        annots (Union[PDFObjRef, List[PDFObjRef]]): A single or a list of PDF object references
            representing annotations on the page.
        height (float): The height of the page in the specified coordinate system.
        coordinate_system (Union[PixelSpace, PointSpace]): The coordinate system used to represent
            the annotations' coordinates.
        page_number (int): The page number from which to extract annotations.

    Returns:
        List[dict]: A list of dictionaries, each containing information about a URI annotation,
        including its coordinates, bounding box, type, URI link, and page number.
    """
    if isinstance(annots, List):
        return get_uris_from_annots(annots, height, coordinate_system, page_number)
    return get_uris_from_annots(annots.resolve(), height, coordinate_system, page_number)


def get_uris_from_annots(
    annots: List[PDFObjRef],
    height: Union[int, float],
    coordinate_system: Union[PixelSpace, PointSpace],
    page_number: int,
) -> List[dict]:
    """
    Extracts URI annotations from a list of PDF object references.

    Args:
        annots (List[PDFObjRef]): A list of PDF object references representing annotations on
            a page.
        height (Union[int, float]): The height of the page in the specified coordinate system.
        coordinate_system (Union[PixelSpace, PointSpace]): The coordinate system used to represent
            the annotations' coordinates.
        page_number (int): The page number from which to extract annotations.

    Returns:
        List[dict]: A list of dictionaries, each containing information about a URI annotation,
        including its coordinates, bounding box, type, URI link, and page number.
    """
    annotation_list = []
    for annotation in annots:
        annotation_dict = try_resolve(annotation)
        if str(annotation_dict["Subtype"]) != "/'Link'" or "A" not in annotation_dict:
            continue
        x1, y1, x2, y2 = rect_to_bbox(annotation_dict["Rect"], height)
        uri_dict = try_resolve(annotation_dict["A"])
        uri_type = str(uri_dict["S"])

        try:
            if uri_type == "/'URI'":
                uri = try_resolve(try_resolve(uri_dict["URI"])).decode("utf-8")
            if uri_type == "/'GoTo'":
                uri = try_resolve(try_resolve(uri_dict["D"])).decode("utf-8")
        except (KeyError, AttributeError, TypeError, UnicodeDecodeError):
            uri = None

        points = ((x1, y1), (x1, y2), (x2, y2), (x2, y1))

        coordinates_metadata = CoordinatesMetadata(
            points=points,
            system=coordinate_system,
        )

        annotation_list.append(
            {
                "coordinates": coordinates_metadata,
                "bbox": (x1, y1, x2, y2),
                "type": uri_type,
                "uri": uri,
                "page_number": page_number,
            },
        )
    return annotation_list


def try_resolve(annot: PDFObjRef):
    """
    Attempt to resolve a PDF object reference. If successful, returns the resolved object;
    otherwise, returns the original reference.
    """
    try:
        return annot.resolve()
    except Exception:
        return annot


def rect_to_bbox(
    rect: Tuple[float, float, float, float],
    height: float,
) -> Tuple[float, float, float, float]:
    """
    Converts a PDF rectangle coordinates (x1, y1, x2, y2) to a bounding box in the specified
    coordinate system where the vertical axis is measured from the top of the page.

    Args:
        rect (Tuple[float, float, float, float]): A tuple representing a PDF rectangle
            coordinates (x1, y1, x2, y2).
        height (float): The height of the page in the specified coordinate system.

    Returns:
        Tuple[float, float, float, float]: A tuple representing the bounding box coordinates
        (x1, y1, x2, y2) with the y-coordinates adjusted to be measured from the top of the page.
    """
    x1, y2, x2, y1 = rect
    y1 = height - y1
    y2 = height - y2
    return (x1, y1, x2, y2)


def calculate_intersection_area(
    bbox1: Tuple[float, float, float, float],
    bbox2: Tuple[float, float, float, float],
) -> float:
    """
    Calculate the area of intersection between two bounding boxes.

    Args:
        bbox1 (Tuple[float, float, float, float]): The coordinates of the first bounding box
            in the format (x1, y1, x2, y2).
        bbox2 (Tuple[float, float, float, float]): The coordinates of the second bounding box
            in the format (x1, y1, x2, y2).

    Returns:
        float: The area of intersection between the two bounding boxes. If there is no
        intersection, the function returns 0.0.
    """
    x1_1, y1_1, x2_1, y2_1 = bbox1
    x1_2, y1_2, x2_2, y2_2 = bbox2

    x_intersection = max(x1_1, x1_2)
    y_intersection = max(y1_1, y1_2)
    x2_intersection = min(x2_1, x2_2)
    y2_intersection = min(y2_1, y2_2)

    if x_intersection < x2_intersection and y_intersection < y2_intersection:
        intersection_area = calculate_bbox_area(
            (x_intersection, y_intersection, x2_intersection, y2_intersection),
        )
        return intersection_area
    else:
        return 0.0


def calculate_bbox_area(bbox: Tuple[float, float, float, float]) -> float:
    """
    Calculate the area of a bounding box.

    Args:
        bbox (Tuple[float, float, float, float]): The coordinates of the bounding box
            in the format (x1, y1, x2, y2).

    Returns:
        float: The area of the bounding box, computed as the product of its width and height.
    """
    x1, y1, x2, y2 = bbox
    area = (x2 - x1) * (y2 - y1)
    return area


def check_annotations_within_element(
    annotation_list: List[dict],
    element_bbox: Tuple[float, float, float, float],
    page_number: int,
    threshold: float = 0.9,
) -> List[dict]:
    """
    Filter annotations that are within or highly overlap with a specified element on a page.

    Args:
        annotation_list (List[dict]): A list of dictionaries, each containing information
            about an annotation.
        element_bbox (Tuple[float, float, float, float]): The bounding box coordinates of the
            specified element in the bbox format (x1, y1, x2, y2).
        page_number (int): The page number to which the annotations and element belong.
        threshold (float, optional): The threshold value (between 0.0 and 1.0) that determines
            the minimum overlap required for an annotation to be considered within the element.
            Default is 0.9.

    Returns:
        List[dict]: A list of dictionaries containing information about annotations that are
        within or highly overlap with the specified element on the given page, based on the
        specified threshold.
    """
    annotations_within_element = []
    for annotation in annotation_list:
        if annotation["page_number"] == page_number and (
            calculate_intersection_area(element_bbox, annotation["bbox"])
            / calculate_bbox_area(annotation["bbox"])
            > threshold
        ):
            annotations_within_element.append(annotation)
    return annotations_within_element


def get_word_bounding_box_from_element(
    obj: LTTextBox,
    height: float,
) -> Tuple[List[LTChar], List[dict]]:
    """
    Extracts characters and word bounding boxes from a PDF text element.

    Args:
        obj (LTTextBox): The PDF text element from which to extract characters and words.
        height (float): The height of the page in the specified coordinate system.

    Returns:
        Tuple[List[LTChar], List[dict]]: A tuple containing two lists:
            - List[LTChar]: A list of LTChar objects representing individual characters.
            - List[dict]: A list of dictionaries, each containing information about a word,
              including its text, bounding box, and start index in the element's text.
    """
    characters = []
    words = []
    text_len = 0

    for text_line in obj:
        word = ""
        x1, y1, x2, y2 = None, None, None, None
        start_index = 0
        for index, character in enumerate(text_line):
            if isinstance(character, LTChar):
                characters.append(character)
                char = character.get_text()

                if not char.strip():
                    words.append(
                        {"text": word, "bbox": (x1, y1, x2, y2), "start_index": start_index},
                    )
                    word = ""
                    continue

                # TODO(klaijan) - isalnum() only works with A-Z, a-z and 0-9
                # will need to switch to some pattern matching once we support more languages
                if not word:
                    isalnum = char.isalnum()
                if word and char.isalnum() != isalnum:
                    isalnum = char.isalnum()
                    words.append(
                        {"text": word, "bbox": (x1, y1, x2, y2), "start_index": start_index},
                    )
                    word = ""

                if len(word) == 0:
                    start_index = text_len + index
                    x1 = character.x0
                    y2 = height - character.y0
                    x2 = character.x1
                    y1 = height - character.y1
                else:
                    x2 = character.x1
                    y2 = height - character.y0

                word += char
        text_len += len(text_line)
    return characters, words


def map_bbox_and_index(words: List[dict], annot: dict):
    """
    Maps a bounding box annotation to the corresponding text and start index within a list of words.

    Args:
        words (List[dict]): A list of dictionaries, each containing information about a word,
            including its text, bounding box, and start index.
        annot (dict): The annotation dictionary to be mapped, which will be updated with "text" and
            "start_index" fields.

    Returns:
        dict: The updated annotation dictionary with "text" representing the mapped text and
            "start_index" representing the start index of the mapped text in the list of words.
    """
    if len(words) == 0:
        annot["text"] = ""
        annot["start_index"] = -1
        return annot

    distance_from_bbox_start = np.sqrt(
        (annot["bbox"][0] - np.array([word["bbox"][0] for word in words])) ** 2
        + (annot["bbox"][1] - np.array([word["bbox"][1] for word in words])) ** 2,
    )
    distance_from_bbox_end = np.sqrt(
        (annot["bbox"][2] - np.array([word["bbox"][2] for word in words])) ** 2
        + (annot["bbox"][3] - np.array([word["bbox"][3] for word in words])) ** 2,
    )
    closest_start = try_argmin(distance_from_bbox_start)
    closest_end = try_argmin(distance_from_bbox_end)

    # NOTE(klaijan) - get the word from closest start only if the end index comes after start index
    text = ""
    if closest_end >= closest_start:
        for _ in range(closest_start, closest_end + 1):
            text += " "
            text += words[_]["text"]
    else:
        text = words[closest_start]["text"]

    annot["text"] = text.strip()
    annot["start_index"] = words[closest_start]["start_index"]
    return annot


def try_argmin(array: np.ndarray) -> int:
    """
    Attempt to find the index of the minimum value in a NumPy array.

    Args:
        array (np.ndarray): The NumPy array in which to find the minimum value's index.

    Returns:
        int: The index of the minimum value in the array. If the array is empty or an
        IndexError occurs, it returns -1.
    """
    try:
        return int(np.argmin(array))
    except IndexError:
        return -1<|MERGE_RESOLUTION|>--- conflicted
+++ resolved
@@ -60,11 +60,12 @@
 )
 from unstructured.partition.strategies import determine_pdf_or_image_strategy
 from unstructured.partition.text import element_from_text, partition_text
-<<<<<<< HEAD
-from unstructured.partition.utils.constants import SORT_MODE_BASIC, SORT_MODE_DONT, SORT_MODE_XY_CUT
-=======
-from unstructured.partition.utils.constants import SORT_MODE_BASIC, SORT_MODE_XY_CUT, OCRMode
->>>>>>> f98d5e65
+from unstructured.partition.utils.constants import (
+    SORT_MODE_BASIC,
+    SORT_MODE_DONT,
+    SORT_MODE_XY_CUT,
+    OCRMode,
+)
 from unstructured.partition.utils.sorting import (
     coord_has_valid_points,
     sort_page_elements,
@@ -394,11 +395,6 @@
             pdf_image_dpi=pdf_image_dpi,
             **process_with_model_kwargs,
         )
-<<<<<<< HEAD
-    # NOTE(alan): chipperv2 sorts the elements itself.
-    if model_name == "chipperv2":
-        kwargs["sort_mode"] = SORT_MODE_DONT
-=======
         if hasattr(file, "seek"):
             file.seek(0)
         final_layout = process_data_with_ocr(
@@ -409,7 +405,10 @@
             ocr_mode=ocr_mode,
             pdf_image_dpi=pdf_image_dpi,
         )
->>>>>>> f98d5e65
+
+    # NOTE(alan): chipperv2 sorts the elements itself.
+    if model_name == "chipperv2":
+        kwargs["sort_mode"] = SORT_MODE_DONT
 
     elements = document_to_element_list(
         final_layout,
