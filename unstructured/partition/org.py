--- conflicted
+++ resolved
@@ -12,11 +12,8 @@
     include_page_breaks: bool = False,
     include_metadata: bool = True,
     metadata_filename: Optional[str] = None,
-<<<<<<< HEAD
+    metadata_last_modified: Optional[str] = None,
     include_path_in_metadata_filename: bool = False,
-=======
-    metadata_last_modified: Optional[str] = None,
->>>>>>> cb923b96
 ) -> List[Element]:
     """Partitions an org document. The document is first converted to HTML and then
     partitioned using partition_html.
@@ -29,13 +26,10 @@
         A file-like object using "rb" mode --> open(filename, "rb").
     include_page_breaks
         If True, the output will include page breaks if the filetype supports it
-<<<<<<< HEAD
+    metadata_last_modified
+        The last modified date for the document.
     include_path_in_metadata_filename
         Determines whether or not metadata filename will contain full path
-=======
-    metadata_last_modified
-        The last modified date for the document.
->>>>>>> cb923b96
     """
     return convert_and_partition_html(
         source_format="org",
@@ -43,9 +37,6 @@
         file=file,
         include_page_breaks=include_page_breaks,
         metadata_filename=metadata_filename,
-<<<<<<< HEAD
+        metadata_last_modified=metadata_last_modified,
         include_path_in_metadata_filename=include_path_in_metadata_filename,
-=======
-        metadata_last_modified=metadata_last_modified,
->>>>>>> cb923b96
     )