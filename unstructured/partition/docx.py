--- conflicted
+++ resolved
@@ -1,20 +1,12 @@
-<<<<<<< HEAD
-=======
 # pyright: reportPrivateUsage=false
 
 from __future__ import annotations
 
->>>>>>> e88f7d9e
 import io
 import itertools
 import os
 import tempfile
 from tempfile import SpooledTemporaryFile
-<<<<<<< HEAD
-from typing import Any, BinaryIO, Dict, IO, Iterator, List, Optional, Sequence
-from typing import Tuple, Type, Union, cast
-from typing_extensions import TypeAlias
-=======
 from typing import (
     Any,
     BinaryIO,
@@ -28,7 +20,6 @@
     Union,
     cast,
 )
->>>>>>> e88f7d9e
 
 # -- CT_* stands for "complex-type", an XML element type in docx parlance --
 import docx
@@ -40,19 +31,12 @@
 from docx.oxml.text.paragraph import CT_P
 from docx.oxml.text.run import CT_R
 from docx.oxml.xmlchemy import BaseOxmlElement
-<<<<<<< HEAD
-from docx.section import _Footer, _Header, Section  # pyright: ignore [reportPrivateUsage]
-=======
 from docx.section import Section, _Footer, _Header
->>>>>>> e88f7d9e
 from docx.table import Table as DocxTable
 from docx.text.paragraph import Paragraph
 from docx.text.run import Run
 from lxml import etree
-<<<<<<< HEAD
-=======
 from typing_extensions import TypeAlias
->>>>>>> e88f7d9e
 
 from unstructured.chunking.title import add_chunking_strategy
 from unstructured.cleaners.core import clean_bullets
@@ -85,11 +69,7 @@
     is_possible_title,
     is_us_city_state_zip,
 )
-<<<<<<< HEAD
-from unstructured.utils import dependency_exists, lazyproperty
-=======
 from unstructured.utils import dependency_exists, lazyproperty, requires_dependencies
->>>>>>> e88f7d9e
 
 if dependency_exists("pypandoc"):
     import pypandoc
@@ -99,18 +79,11 @@
 BlockItem: TypeAlias = Union[Paragraph, DocxTable]
 
 
-<<<<<<< HEAD
-def convert_and_partition_docx(
-    source_format: str,
-    filename: Optional[str] = None,
-    file: Optional[IO[bytes]] = None,
-=======
 @requires_dependencies("pypandoc")
 def convert_and_partition_docx(
     source_format: str,
     filename: Optional[str] = None,
     file: Optional[BinaryIO] = None,
->>>>>>> e88f7d9e
     include_metadata: bool = True,
     metadata_filename: Optional[str] = None,
     metadata_last_modified: Optional[str] = None,
@@ -131,41 +104,6 @@
         Determines whether or not metadata is included in the metadata attribute on the elements in
         the output.
     """
-<<<<<<< HEAD
-    if "pypandoc" not in globals():
-        raise ImportError("package 'pypandoc' required for this operation but not installed")
-
-    exactly_one(filename=filename, file=file)
-
-    def validate_filename(filename: str) -> str:
-        if not os.path.exists(filename):
-            raise ValueError(f"The file {filename} does not exist.")
-        _, filename_no_path = os.path.split(os.path.abspath(filename))
-        return filename_no_path
-
-    def write_to_tempfile(file: BinaryIO) -> str:
-        with tempfile.NamedTemporaryFile(delete=False) as tmp:
-            tmp.write(file.read())
-            _, filename_no_path = os.path.split(os.path.abspath(tmp.name))
-        return filename_no_path
-
-    filename_no_path = (
-        validate_filename(filename) if filename else write_to_tempfile(cast(BinaryIO, file))
-    )
-
-    base_filename, _ = os.path.splitext(filename_no_path)
-
-    with tempfile.TemporaryDirectory() as tmpdir:
-        docx_filename = os.path.join(tmpdir, f"{base_filename}.docx")
-        pypandoc.convert_file(  # pyright: ignore
-            filename,
-            "docx",
-            format=source_format,
-            outputfile=docx_filename,
-        )
-        elements = partition_docx(
-            filename=docx_filename,
-=======
     exactly_one(filename=filename, file=file)
 
     def validate_filename(filename: str) -> str:
@@ -201,7 +139,6 @@
         )
         elements = partition_docx(
             filename=docx_path,
->>>>>>> e88f7d9e
             metadata_filename=metadata_filename,
             include_metadata=include_metadata,
             metadata_last_modified=metadata_last_modified,
@@ -247,44 +184,18 @@
             metadata_filename,
             include_page_breaks,
             metadata_last_modified,
-<<<<<<< HEAD
-        )
+        ),
     )
 
 
 class _DocxPartitioner:
     """Provides `.partition()` for MS-Word 2007+ (.docx) files."""
 
-    # TODO: Add a test with a real-life multi-page document with hard page-breaks, odd-to-odd and
-    #       even-to-even section breaks and enough text to run to a few pages and make sure we're on
-    #       the right page all the time.
-    # TODO: Get rid of `._element_contains_pagebreak()`. Use XPath to implement a separate
-    #       `._document_contains_pagebreaks()` so there's no caller for the old version anymore. I
-    #       think that should be looking for `w:lastRenderedPageBreak` only btw. It looks like
-    #       `w:lastRenderedPageBreak` is the most reliable page-break indicator and better than I
-    #       thought. It indicates all page-breaks on my most recent test. A problem is that a hard
-    #       page-break produces a `w:lastRenderedPageBreak` in the following paragraph, so if we
-    #       trigger on both then we double-count that page-break. Section-start triggered
-    #       page-breaks also give rise to a `w:lastRenderedPageBreak` element so probably don't need
-    #       to be counted separately.
-=======
-        ),
-    )
-
-
-class _DocxPartitioner:
-    """Provides `.partition()` for MS-Word 2007+ (.docx) files."""
-
->>>>>>> e88f7d9e
     # TODO: I think we can do better on metadata.filename. Should that only be populated when a
     #       `metadata_filename` argument was provided to `partition_docx()`? What about when not but
     #       we do get a `filename` arg or a `file` arg that has a `.name` attribute?
     # TODO: get last-modified date from document-properties (stored in docx package) rather than
     #       relying on last filesystem-write date; maybe fall-back to filesystem-date.
-<<<<<<< HEAD
-    # TODO: Improve ._is_list_item() to detect manually-applied bullets (which do not appear in the
-    #       paragraph text so are missed by `is_bulleted_text()`) using XPath.
-=======
     # TODO: improve `._element_contains_pagebreak()`. It uses substring matching on the rendered
     #       XML text which is error-prone and not performant. Use XPath instead with the specific
     #       locations a page-break can be located. Also, there can be more than one, so return a
@@ -292,7 +203,6 @@
     # TODO: Improve document-contains-pagebreaks algorithm to use XPath and to search for
     #       `w:lastRenderedPageBreak` alone. Make it independent and don't rely on anything like
     #        the "_element_contains_pagebreak()" function.
->>>>>>> e88f7d9e
     # TODO: Improve ._is_list_item() to include list-styles such that telling whether a paragraph is
     #       a list-item is encapsulated in a single place rather than distributed around the code.
     # TODO: Improve ._is_list_item() method of detecting a numbered-list-item to use XPath instead
@@ -303,23 +213,6 @@
     #       library.
     # TODO: Move Paragraph._get_paragraph_runs() monkey-patch upstream to `python-docx`.
 
-<<<<<<< HEAD
-    # DONE: detect mid-document sections. Current code only detects the last (default) section (the
-    #       one at w:body/w:sectPr) and misses all others that are located at w:p/w:pPr/w:sectPr.
-    # DONE: Implement a local `Section.iter_block_items()` to use instead of traversing
-    #       block-items (paragraph, table) using XML. That avoids docx XML internals in
-    #       main loop, can be moved upstream, allows getting rid of table_idx counter,
-    #       etc.
-    # DONE: A section can give rise to one or two page breaks, like an "odd-page" section start
-    #       from an odd current-page produces two. Add page-break detection on section as well.
-    # DONE: Improve Header/Footer behavior to account for "is-linked-to-previous" condition which
-    #       I think means for us to skip that header/footer since it's the same as the one that
-    #       came before it. Also, it needs to query whether different-first-page-header is active,
-    #       just having a first-page header defined doesn't make it appear. Same with
-    #       different-even-odd-page-headers.
-
-=======
->>>>>>> e88f7d9e
     def __init__(
         self,
         filename: Optional[str],
@@ -362,11 +255,7 @@
             for block_item in _SectBlockItemIterator.iter_sect_block_items(section, self._document):
                 # -- a block-item can only be a Paragraph ... --
                 if isinstance(block_item, Paragraph):
-<<<<<<< HEAD
-                    yield from self._iter_maybe_paragraph_element(block_item)
-=======
                     yield from self._iter_paragraph_elements(block_item)
->>>>>>> e88f7d9e
                     # -- a paragraph can contain a page-break --
                     yield from self._iter_maybe_paragraph_page_breaks(block_item)
                 # -- ... or a Table --
@@ -412,17 +301,11 @@
                     return True
         return False
 
-<<<<<<< HEAD
-    def _increment_page_number(self, n: int = 1) -> None:
-        """Increment current page number by `n` to reflect transition to a new page."""
-        self._page_counter += n
-=======
     def _increment_page_number(self) -> Iterator[PageBreak]:
         """Increment page-number by 1 and generate a PageBreak element if enabled."""
         self._page_counter += 1
         if self._include_page_breaks:
             yield PageBreak("")
->>>>>>> e88f7d9e
 
     def _is_list_item(self, paragraph: Paragraph) -> bool:
         """True when `paragraph` can be identified as a list-item."""
@@ -431,19 +314,6 @@
 
         return "<w:numPr>" in paragraph._p.xml
 
-<<<<<<< HEAD
-    def _iter_maybe_paragraph_element(self, paragraph: Paragraph) -> Iterator[Element]:
-        """Generate zero-or-one document element for `p`.
-
-        `CT_P` is the docx XML-element type for a paragraph. Empty paragraphs are typically used for
-        inter-paragraph spacing and do not produce a document element.
-        """
-        text = paragraph.text.strip()
-
-        # -- blank paragraphs are commonly used for spacing between paragraphs and
-        # -- do not contribute to the document-element stream.
-        if not text:
-=======
     def _iter_paragraph_elements(self, paragraph: Paragraph) -> Iterator[Element]:
         """Generate zero-or-one document element for `paragraph`.
 
@@ -456,7 +326,6 @@
         # -- blank paragraphs are commonly used for spacing between paragraphs and
         # -- do not contribute to the document-element stream.
         if not text.strip():
->>>>>>> e88f7d9e
             return
 
         metadata = self._paragraph_metadata(paragraph)
@@ -506,13 +375,7 @@
         if not has_page_break_implementation_we_have_so_far():
             return
 
-<<<<<<< HEAD
-        self._increment_page_number()
-        if self._include_page_breaks:
-            yield PageBreak(text="")
-=======
         yield from self._increment_page_number()
->>>>>>> e88f7d9e
 
     def _iter_paragraph_emphasis(self, paragraph: Paragraph) -> Iterator[Dict[str, str]]:
         """Generate e.g. {"text": "MUST", "tag": "b"} for each emphasis in `paragraph`."""
@@ -549,7 +412,6 @@
                     filename=self._metadata_filename,
                     header_footer_type=header_footer_type,
                 ),
-<<<<<<< HEAD
             )
 
         yield from iter_footer(section.footer, "primary")
@@ -587,53 +449,41 @@
             yield from iter_header(section.even_page_header, "even_page")
 
     def _iter_section_page_breaks(self, section_idx: int, section: Section) -> Iterator[PageBreak]:
-        """Generate zero, one, or two `PageBreak` document elements for `section`.
-
-        A docx section has a "start" type which can be "continuous" (no page-break), "nextPage"
-        (one page-break), or "evenPage or "oddPage" which can be one or two page-breaks depending
-        on the current page-number.
+        """Generate zero-or-one `PageBreak` document elements for `section`.
+
+        A docx section has a "start" type which can be "continuous" (no page-break), "nextPage",
+        "evenPage", or "oddPage". For the next, even, and odd varieties, a `w:renderedPageBreak`
+        element signals one page break. Here we only need to handle the case where we need to add
+        another, for example to go from one odd page to another odd page and we need a total of
+        two page-breaks.
         """
-
-        def iter_maybe_page_break():
-            self._increment_page_number()
-            if self._include_page_breaks:
-                yield PageBreak(text="")
 
         def page_is_odd() -> bool:
             return self._page_counter % 2 == 1
 
         start_type = section.start_type
 
-        if start_type == WD_SECTION_START.NEW_PAGE:
-            # -- the first page of the document is an implicit "new-page", so no page-break --
-            if section_idx == 0:
-                return
-            yield from iter_maybe_page_break()
-
-        elif start_type == WD_SECTION_START.EVEN_PAGE:
-            # -- the first document section could conceivably have an even-page start although I
-            # -- can't think of a use-case offhand. In that case, page-number would be 1 and here
-            # -- we should increment it to 2 and emit a PageBreak element if so configured. This
-            # -- logic handles that edge-case as-is.
-
-            # -- we always issue at least one page-break --
-            yield from iter_maybe_page_break()
-            # -- then a second one only if that lands us on an odd page --
-            if page_is_odd():
-                yield from iter_maybe_page_break()
+        # -- This method is called upon entering a new section, which happens before any paragraphs
+        # -- in that section are partitioned. A rendered page-break due to a section-start occurs
+        # -- in the first paragraph of the section and so occurs _later_ in the proces. Here we
+        # -- predict when two page breaks will be needed and emit one of them. The second will be
+        # -- emitted by the rendered page-break to follow.
+
+        if start_type == WD_SECTION_START.EVEN_PAGE:
+            # -- on an even page we need two total, add one to supplement the rendered page break
+            # -- to follow. There is no "first-document-page" special case because 1 is odd.
+            if not page_is_odd():
+                yield from self._increment_page_number()
 
         elif start_type == WD_SECTION_START.ODD_PAGE:
             # -- the first page of the document is an implicit "new" odd-page, so no page-break --
             if section_idx == 0:
                 return
-            # -- otherwise we always issue at least one page-break --
-            yield from iter_maybe_page_break()
-            # -- then a second only if that lands us on an even page --
-            if not page_is_odd():
-                yield from iter_maybe_page_break()
-
-        # -- otherwise, start-type is one of "continuous" or "new-column", neither of which start a
-        # -- new page.
+            if page_is_odd():
+                yield from self._increment_page_number()
+
+        # -- otherwise, start-type is one of "continuous", "new-column", or "next-page", none of
+        # -- which need our help to get the page-breaks right.
         return
 
     def _iter_table_element(self, table: DocxTable) -> Iterator[Table]:
@@ -672,11 +522,11 @@
         if self._metadata_last_modified:
             return self._metadata_last_modified
 
-        filename, file = self._filename, self._file
+        file_path, file = self._filename, self._file
 
         # -- if the file is on the filesystem, get its date from there --
-        if filename is not None:
-            return None if filename.startswith("/tmp") else get_last_modified_date(filename)
+        if file_path is not None:
+            return None if file_path.startswith("/tmp") else get_last_modified_date(file_path)
 
         # -- otherwise try getting it from the file-like object (unlikely since BytesIO and its
         # -- brethren have no such metadata).
@@ -712,7 +562,6 @@
             last_modified=self._last_modified,
             emphasized_text_contents=emphasized_text_contents or None,
             emphasized_text_tags=emphasized_text_tags or None,
-            category_depth=category_depth,
         )
 
     def _parse_paragraph_text_for_element_type(self, paragraph: Paragraph) -> Optional[Type[Text]]:
@@ -732,175 +581,6 @@
 
         return None
 
-=======
-            )
-
-        yield from iter_footer(section.footer, "primary")
-        if section.different_first_page_header_footer:
-            yield from iter_footer(section.first_page_footer, "first_page")
-        if self._document.settings.odd_and_even_pages_header_footer:
-            yield from iter_footer(section.even_page_footer, "even_page")
-
-    def _iter_section_headers(self, section: Section) -> Iterator[Header]:
-        """Generate `Header` elements for this section if it has them.
-
-        See `._iter_section_footers()` docstring for more on docx headers and footers.
-        """
-
-        def iter_header(header: _Header, header_footer_type: str) -> Iterator[Header]:
-            """Generate zero-or-one Header elements for `header`."""
-            if header.is_linked_to_previous:
-                return
-            text = "\n".join([p.text for p in header.paragraphs])
-            if not text:
-                return
-            yield Header(
-                text=text,
-                metadata=ElementMetadata(
-                    filename=self._metadata_filename,
-                    header_footer_type=header_footer_type,
-                ),
-            )
-
-        yield from iter_header(section.header, "primary")
-        if section.different_first_page_header_footer:
-            yield from iter_header(section.first_page_header, "first_page")
-        if self._document.settings.odd_and_even_pages_header_footer:
-            yield from iter_header(section.even_page_header, "even_page")
-
-    def _iter_section_page_breaks(self, section_idx: int, section: Section) -> Iterator[PageBreak]:
-        """Generate zero-or-one `PageBreak` document elements for `section`.
-
-        A docx section has a "start" type which can be "continuous" (no page-break), "nextPage",
-        "evenPage", or "oddPage". For the next, even, and odd varieties, a `w:renderedPageBreak`
-        element signals one page break. Here we only need to handle the case where we need to add
-        another, for example to go from one odd page to another odd page and we need a total of
-        two page-breaks.
-        """
-
-        def page_is_odd() -> bool:
-            return self._page_counter % 2 == 1
-
-        start_type = section.start_type
-
-        # -- This method is called upon entering a new section, which happens before any paragraphs
-        # -- in that section are partitioned. A rendered page-break due to a section-start occurs
-        # -- in the first paragraph of the section and so occurs _later_ in the proces. Here we
-        # -- predict when two page breaks will be needed and emit one of them. The second will be
-        # -- emitted by the rendered page-break to follow.
-
-        if start_type == WD_SECTION_START.EVEN_PAGE:
-            # -- on an even page we need two total, add one to supplement the rendered page break
-            # -- to follow. There is no "first-document-page" special case because 1 is odd.
-            if not page_is_odd():
-                yield from self._increment_page_number()
-
-        elif start_type == WD_SECTION_START.ODD_PAGE:
-            # -- the first page of the document is an implicit "new" odd-page, so no page-break --
-            if section_idx == 0:
-                return
-            if page_is_odd():
-                yield from self._increment_page_number()
-
-        # -- otherwise, start-type is one of "continuous", "new-column", or "next-page", none of
-        # -- which need our help to get the page-breaks right.
-        return
-
-    def _iter_table_element(self, table: DocxTable) -> Iterator[Table]:
-        """Generate zero-or-one Table element for a DOCX `w:tbl` XML element."""
-        # -- at present, we always generate exactly one Table element, but we might want
-        # -- to skip, for example, an empty table, or accommodate nested tables.
-
-        html_table = convert_ms_office_table_to_text(table, as_html=True)
-        text_table = convert_ms_office_table_to_text(table, as_html=False)
-        emphasized_text_contents, emphasized_text_tags = self._table_emphasis(table)
-
-        yield Table(
-            text_table,
-            metadata=ElementMetadata(
-                text_as_html=html_table,
-                filename=self._metadata_filename,
-                page_number=self._page_number,
-                last_modified=self._last_modified,
-                emphasized_text_contents=emphasized_text_contents or None,
-                emphasized_text_tags=emphasized_text_tags or None,
-            ),
-        )
-
-    def _iter_table_emphasis(self, table: DocxTable) -> Iterator[Dict[str, str]]:
-        """Generate e.g. {"text": "word", "tag": "b"} for each emphasis in `table`."""
-        for row in table.rows:
-            for cell in row.cells:
-                for paragraph in cell.paragraphs:
-                    yield from self._iter_paragraph_emphasis(paragraph)
-
-    @lazyproperty
-    def _last_modified(self) -> Optional[str]:
-        """Last-modified date suitable for use in element metadata."""
-        # -- if this file was converted from another format, any last-modified date for the file
-        # -- will be today, so we get it from the conversion step in `._metadata_last_modified`.
-        if self._metadata_last_modified:
-            return self._metadata_last_modified
-
-        file_path, file = self._filename, self._file
-
-        # -- if the file is on the filesystem, get its date from there --
-        if file_path is not None:
-            return None if file_path.startswith("/tmp") else get_last_modified_date(file_path)
-
-        # -- otherwise try getting it from the file-like object (unlikely since BytesIO and its
-        # -- brethren have no such metadata).
-        assert file is not None
-        return get_last_modified_date_from_file(file)
-
-    @property
-    def _page_number(self) -> Optional[int]:
-        """The current page number, or None if we can't really tell.
-
-        Page numbers are not added to element metadata if we can't find any page-breaks in the
-        document (which may be a common case).
-
-        In the DOCX format, determining page numbers is strictly a best-efforts attempt since actual
-        page-breaks are determined at rendering time (e.g. printing) based on the fontmetrics of the
-        target device. Explicit (hard) page-breaks are always recorded in the docx file but the
-        rendered page-breaks are only added optionally.
-        """
-        return self._page_counter if self._document_contains_pagebreaks else None
-
-    def _paragraph_emphasis(self, paragraph: Paragraph) -> Tuple[List[str], List[str]]:
-        """[contents, tags] pair describing emphasized text in `paragraph`."""
-        iter_p_emph, iter_p_emph_2 = itertools.tee(self._iter_paragraph_emphasis(paragraph))
-        return ([e["text"] for e in iter_p_emph], [e["tag"] for e in iter_p_emph_2])
-
-    def _paragraph_metadata(self, paragraph: Paragraph) -> ElementMetadata:
-        """ElementMetadata object describing `paragraph`."""
-        emphasized_text_contents, emphasized_text_tags = self._paragraph_emphasis(paragraph)
-        return ElementMetadata(
-            filename=self._metadata_filename,
-            page_number=self._page_number,
-            last_modified=self._last_modified,
-            emphasized_text_contents=emphasized_text_contents or None,
-            emphasized_text_tags=emphasized_text_tags or None,
-        )
-
-    def _parse_paragraph_text_for_element_type(self, paragraph: Paragraph) -> Optional[Type[Text]]:
-        """Attempt to differentiate the element-type by inspecting the raw text."""
-        text = paragraph.text.strip()
-
-        if len(text) < 2:
-            return None
-        if is_us_city_state_zip(text):
-            return Address
-        if is_email_address(text):
-            return EmailAddress
-        if is_possible_narrative_text(text):
-            return NarrativeText
-        if is_possible_title(text):
-            return Title
-
-        return None
-
->>>>>>> e88f7d9e
     def _style_based_element_type(self, paragraph: Paragraph) -> Optional[Type[Text]]:
         """Element-type for `paragraph` based on its paragraph-style.
 
@@ -956,7 +636,6 @@
         iter_tbl_emph, iter_tbl_emph_2 = itertools.tee(self._iter_table_emphasis(table))
         return ([e["text"] for e in iter_tbl_emph], [e["tag"] for e in iter_tbl_emph_2])
 
-<<<<<<< HEAD
     def _parse_category_depth_by_style(self, paragraph: Paragraph) -> int:
         """Parse category-depth from the style-name of `paragraph`.
         
@@ -964,26 +643,25 @@
         """
         def _extract_number(suffix: str) -> int:
             return int(suffix.split()[-1]) - 1 if suffix.split()[-1].isdigit() else 0
-        
+
         style_name = (paragraph.style and paragraph.style.name) or "Normal"
 
         # Heading styles
         if style_name.startswith('Heading'):
             return _extract_number(style_name)
-        
+
         if style_name == "Subtitle":
             return 1
-        
+
         # List styles
         list_prefixes = ['List', 'List Bullet', 'List Continue', 'List Number']
         if any(style_name.startswith(prefix) for prefix in list_prefixes):
             return _extract_number(style_name)
-        
+
         # Other styles
         return 0
-=======
-
->>>>>>> e88f7d9e
+
+
 class _SectBlockItemIterator:
     """Generates the block-items in a section.
 
@@ -1101,11 +779,7 @@
     def _sectPrs(self) -> Sequence[CT_SectPr]:
         """All w:sectPr elements in document, in document-order."""
         return self._sectPr.xpath(
-<<<<<<< HEAD
-            "/w:document/w:body/w:p/w:pPr/w:sectPr | /w:document/w:body/w:sectPr"
-=======
             "/w:document/w:body/w:p/w:pPr/w:sectPr | /w:document/w:body/w:sectPr",
->>>>>>> e88f7d9e
         )
 
 
@@ -1140,11 +814,7 @@
 
 
 Paragraph.runs = property(  # pyright: ignore[reportGeneralTypeIssues]
-<<<<<<< HEAD
-    lambda self: _get_paragraph_runs(self)
-=======
     lambda self: _get_paragraph_runs(self),
->>>>>>> e88f7d9e
 )
 
 # ====================================================================================