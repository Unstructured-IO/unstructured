from typing import IO, List, Optional, Union

import markdown
import requests

from unstructured.chunking.title import add_chunking_strategy
from unstructured.documents.elements import Element, process_metadata
from unstructured.documents.xml import VALID_PARSERS
from unstructured.file_utils.filetype import FileType, add_metadata_with_filetype
from unstructured.partition.common import (
    exactly_one,
    get_last_modified_date,
    get_last_modified_date_from_file,
)
from unstructured.partition.html import partition_html


def optional_decode(contents: Union[str, bytes]) -> str:
    if isinstance(contents, bytes):
        return contents.decode("utf-8")
    return contents


DETECTION_ORIGIN: str = "md"


@process_metadata()
@add_metadata_with_filetype(FileType.MD)
@add_chunking_strategy()
def partition_md(
    filename: Optional[str] = None,
    file: Optional[IO[bytes]] = None,
    text: Optional[str] = None,
    url: Optional[str] = None,
    include_page_breaks: bool = False,
    include_metadata: bool = True,
    parser: VALID_PARSERS = None,
    metadata_filename: Optional[str] = None,
    metadata_last_modified: Optional[str] = None,
    chunking_strategy: Optional[str] = None,
    languages: List[str] = ["auto"],
    detect_language_per_element: bool = False,
    **kwargs,
) -> List[Element]:
    """Partitions a markdown file into its constituent elements

    Parameters
    ----------
    filename
        A string defining the target filename path.
    file
        A file-like object using "rb" mode --> open(filename, "rb").
    text
        The string representation of the markdown document.
    url
        The URL of a webpage to parse. Only for URLs that return a markdown document.
    include_page_breaks
        If True, the output will include page breaks if the filetype supports it.
    include_metadata
        Determines whether or not metadata is included in the output.
    parser
        The parser to use for parsing the markdown document. If None, default parser will be used.
    metadata_last_modified
        The last modified date for the document.
    languages
        User defined value for `metadata.languages` if provided. Otherwise language is detected
        using naive Bayesian filter via `langdetect`. Multiple languages indicates text could be
        in either language.
        Additional Parameters:
            detect_language_per_element
                Detect language per element instead of at the document level.
    """
    # Verify that only one of the arguments was provided
    if text is None:
        text = ""

    exactly_one(filename=filename, file=file, text=text, url=url)

    last_modification_date = None
    if filename is not None:
        last_modification_date = get_last_modified_date(filename)
        with open(filename, encoding="utf8") as f:
            text = optional_decode(f.read())

    elif file is not None:
        last_modification_date = get_last_modified_date_from_file(file)
        text = optional_decode(file.read())

    elif url is not None:
        response = requests.get(url)
        if not response.ok:
            raise ValueError(f"URL return an error: {response.status_code}")

        content_type = response.headers.get("Content-Type", "")
        if not content_type.startswith("text/markdown"):
            raise ValueError(
                f"Expected content type text/markdown. Got {content_type}.",
            )

        text = response.text

    html = markdown.markdown(text)

    return partition_html(
        text=html,
        include_page_breaks=include_page_breaks,
        include_metadata=include_metadata,
        parser=parser,
        source_format="md",
        metadata_filename=metadata_filename,
        metadata_last_modified=metadata_last_modified or last_modification_date,
<<<<<<< HEAD
        languages=languages,
        detect_language_per_element=detect_language_per_element,
=======
        detection_origin=DETECTION_ORIGIN,
>>>>>>> 1e32da63
    )<|MERGE_RESOLUTION|>--- conflicted
+++ resolved
@@ -109,10 +109,7 @@
         source_format="md",
         metadata_filename=metadata_filename,
         metadata_last_modified=metadata_last_modified or last_modification_date,
-<<<<<<< HEAD
         languages=languages,
         detect_language_per_element=detect_language_per_element,
-=======
         detection_origin=DETECTION_ORIGIN,
->>>>>>> 1e32da63
     )