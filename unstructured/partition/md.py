from typing import IO, List, Optional, Union

import markdown
import requests

from unstructured.documents.elements import Element, process_metadata
from unstructured.documents.xml import VALID_PARSERS
from unstructured.file_utils.filetype import FileType, add_metadata_with_filetype
from unstructured.partition.common import (
    exactly_one,
    get_last_modified_date,
    get_last_modified_date_from_file,
)
from unstructured.partition.html import partition_html


def optional_decode(contents: Union[str, bytes]) -> str:
    if isinstance(contents, bytes):
        return contents.decode("utf-8")
    return contents


@process_metadata()
@add_metadata_with_filetype(FileType.MD)
def partition_md(
    filename: Optional[str] = None,
    file: Optional[IO[bytes]] = None,
    text: Optional[str] = None,
    url: Optional[str] = None,
    include_page_breaks: bool = False,
    include_metadata: bool = True,
    parser: VALID_PARSERS = None,
    metadata_filename: Optional[str] = None,
<<<<<<< HEAD
    include_path_in_metadata_filename: bool = False,
=======
    metadata_last_modified: Optional[str] = None,
>>>>>>> cb923b96
    **kwargs,
) -> List[Element]:
    """Partitions a markdown file into its constituent elements

    Parameters
    ----------
    filename
        A string defining the target filename path.
    file
        A file-like object using "rb" mode --> open(filename, "rb").
    text
        The string representation of the markdown document.
    url
        The URL of a webpage to parse. Only for URLs that return a markdown document.
    include_page_breaks
        If True, the output will include page breaks if the filetype supports it.
    include_metadata
        Determines whether or not metadata is included in the output.
    parser
        The parser to use for parsing the markdown document. If None, default parser will be used.
<<<<<<< HEAD
    include_path_in_metadata_filename
        Determines whether or not metadata filename will contain full path
=======
    metadata_last_modified
        The last modified date for the document.
>>>>>>> cb923b96
    """
    # Verify that only one of the arguments was provided
    if text is None:
        text = ""
    exactly_one(filename=filename, file=file, text=text, url=url)

    last_modification_date = None
    if filename is not None:
        last_modification_date = get_last_modified_date(filename)
        with open(filename, encoding="utf8") as f:
            text = optional_decode(f.read())

    elif file is not None:
        last_modification_date = get_last_modified_date_from_file(file)
        text = optional_decode(file.read())

    elif url is not None:
        response = requests.get(url)
        if not response.ok:
            raise ValueError(f"URL return an error: {response.status_code}")

        content_type = response.headers.get("Content-Type", "")
        if not content_type.startswith("text/markdown"):
            raise ValueError(
                f"Expected content type text/markdown. Got {content_type}.",
            )

        text = response.text

    html = markdown.markdown(text)

    return partition_html(
        text=html,
        include_page_breaks=include_page_breaks,
        include_metadata=include_metadata,
        parser=parser,
        metadata_filename=metadata_filename,
<<<<<<< HEAD
        include_path_in_metadata_filename=include_path_in_metadata_filename,
=======
        metadata_last_modified=metadata_last_modified or last_modification_date,
>>>>>>> cb923b96
    )<|MERGE_RESOLUTION|>--- conflicted
+++ resolved
@@ -31,11 +31,8 @@
     include_metadata: bool = True,
     parser: VALID_PARSERS = None,
     metadata_filename: Optional[str] = None,
-<<<<<<< HEAD
+    metadata_last_modified: Optional[str] = None,
     include_path_in_metadata_filename: bool = False,
-=======
-    metadata_last_modified: Optional[str] = None,
->>>>>>> cb923b96
     **kwargs,
 ) -> List[Element]:
     """Partitions a markdown file into its constituent elements
@@ -56,13 +53,10 @@
         Determines whether or not metadata is included in the output.
     parser
         The parser to use for parsing the markdown document. If None, default parser will be used.
-<<<<<<< HEAD
+    metadata_last_modified
+        The last modified date for the document.
     include_path_in_metadata_filename
         Determines whether or not metadata filename will contain full path
-=======
-    metadata_last_modified
-        The last modified date for the document.
->>>>>>> cb923b96
     """
     # Verify that only one of the arguments was provided
     if text is None:
@@ -100,9 +94,6 @@
         include_metadata=include_metadata,
         parser=parser,
         metadata_filename=metadata_filename,
-<<<<<<< HEAD
+        metadata_last_modified=metadata_last_modified or last_modification_date,
         include_path_in_metadata_filename=include_path_in_metadata_filename,
-=======
-        metadata_last_modified=metadata_last_modified or last_modification_date,
->>>>>>> cb923b96
     )