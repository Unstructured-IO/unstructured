--- conflicted
+++ resolved
@@ -34,11 +34,8 @@
     paragraph_grouper: Optional[Callable[[str], str]] = None,
     headers: Dict[str, str] = {},
     ssl_verify: bool = True,
-<<<<<<< HEAD
+    ocr_languages: str = "eng",
     pdf_extract_tables: bool = False,
-=======
-    ocr_languages: str = "eng",
->>>>>>> 6874df91
 ):
     """Partitions a document into its constituent elements. Will use libmagic to determine
     the file's type and route it to the appropriate partitioning function. Applies the default
@@ -71,15 +68,12 @@
     ssl_verify
         If the URL parameter is set, determines whether or not partition uses SSL verification
         in the HTTP request.
-<<<<<<< HEAD
+    ocr_languages
+        The languages to use for the Tesseract agent. To use a language, you'll first need
+        to isntall the appropriate Tesseract language pack.
     pdf_extract_tables
         If True, in the case that the file to be processed is detected to be a PDF, any tables that
         are detected will be extracted.
-=======
-    ocr_languages
-        The languages to use for the Tesseract agent. To use a language, you'll first need
-        to isntall the appropriate Tesseract language pack.
->>>>>>> 6874df91
     """
     exactly_one(file=file, filename=filename, url=url)
 
