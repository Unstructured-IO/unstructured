"""Provides partitioning with automatic file-type detection."""

from __future__ import annotations

import io
from typing import IO, Any, Callable, Literal, Optional

import requests

from unstructured.documents.elements import DataSourceMetadata, Element
from unstructured.file_utils.filetype import (
    FILETYPE_TO_MIMETYPE,
    STR_TO_FILETYPE,
    FileType,
    detect_filetype,
    is_json_processable,
)
from unstructured.logger import logger
from unstructured.partition.common import exactly_one
from unstructured.partition.email import partition_email
from unstructured.partition.html import partition_html
from unstructured.partition.json import partition_json
from unstructured.partition.lang import check_language_args
from unstructured.partition.text import partition_text
from unstructured.partition.utils.constants import PartitionStrategy
from unstructured.partition.xml import partition_xml
from unstructured.utils import dependency_exists

PARTITION_WITH_EXTRAS_MAP: dict[str, Callable[..., list[Element]]] = {}

if dependency_exists("pandas"):
    from unstructured.partition.csv import partition_csv
    from unstructured.partition.tsv import partition_tsv

    PARTITION_WITH_EXTRAS_MAP["csv"] = partition_csv
    PARTITION_WITH_EXTRAS_MAP["tsv"] = partition_tsv


if dependency_exists("docx"):
    from unstructured.partition.doc import partition_doc
    from unstructured.partition.docx import partition_docx

    PARTITION_WITH_EXTRAS_MAP["doc"] = partition_doc
    PARTITION_WITH_EXTRAS_MAP["docx"] = partition_docx


if dependency_exists("docx") and dependency_exists("pypandoc"):
    from unstructured.partition.odt import partition_odt

    PARTITION_WITH_EXTRAS_MAP["odt"] = partition_odt


if dependency_exists("pypandoc"):
    from unstructured.partition.epub import partition_epub

    PARTITION_WITH_EXTRAS_MAP["epub"] = partition_epub


if dependency_exists("pypandoc"):
    from unstructured.partition.org import partition_org
    from unstructured.partition.rst import partition_rst
    from unstructured.partition.rtf import partition_rtf

    PARTITION_WITH_EXTRAS_MAP["org"] = partition_org
    PARTITION_WITH_EXTRAS_MAP["rst"] = partition_rst
    PARTITION_WITH_EXTRAS_MAP["rtf"] = partition_rtf


if dependency_exists("markdown"):
    from unstructured.partition.md import partition_md

    PARTITION_WITH_EXTRAS_MAP["md"] = partition_md


if dependency_exists("oxmsg"):
    from unstructured.partition.msg import partition_msg

    PARTITION_WITH_EXTRAS_MAP["msg"] = partition_msg


pdf_imports = ["pdf2image", "pdfminer", "PIL"]
if all(dependency_exists(dep) for dep in pdf_imports):
    from unstructured.partition.pdf import partition_pdf

    PARTITION_WITH_EXTRAS_MAP["pdf"] = partition_pdf


if dependency_exists("unstructured_inference"):
    from unstructured.partition.image import partition_image

    PARTITION_WITH_EXTRAS_MAP["image"] = partition_image


if dependency_exists("pptx"):
    from unstructured.partition.ppt import partition_ppt
    from unstructured.partition.pptx import partition_pptx

    PARTITION_WITH_EXTRAS_MAP["ppt"] = partition_ppt
    PARTITION_WITH_EXTRAS_MAP["pptx"] = partition_pptx


if dependency_exists("pandas") and dependency_exists("openpyxl"):
    from unstructured.partition.xlsx import partition_xlsx

    PARTITION_WITH_EXTRAS_MAP["xlsx"] = partition_xlsx


IMAGE_FILETYPES = [
    FileType.HEIC,
    FileType.PNG,
    FileType.JPG,
    FileType.TIFF,
    FileType.BMP,
]


def _get_partition_with_extras(
    doc_type: str,
    partition_with_extras_map: Optional[dict[str, Callable[..., list[Element]]]] = None,
):
    if partition_with_extras_map is None:
        partition_with_extras_map = PARTITION_WITH_EXTRAS_MAP
    _partition_func = partition_with_extras_map.get(doc_type)
    if _partition_func is None:
        raise ImportError(
            f"partition_{doc_type} is not available. "
            f"Install the {doc_type} dependencies with "
            f'pip install "unstructured[{doc_type}]"',
        )
    return _partition_func


def partition(
    filename: Optional[str] = None,
    content_type: Optional[str] = None,
    file: Optional[IO[bytes]] = None,
    file_filename: Optional[str] = None,
    url: Optional[str] = None,
    include_page_breaks: bool = False,
    strategy: str = PartitionStrategy.AUTO,
    encoding: Optional[str] = None,
    paragraph_grouper: Optional[Callable[[str], str]] | Literal[False] = None,
    headers: dict[str, str] = {},
    skip_infer_table_types: list[str] = ["pdf", "jpg", "png", "heic"],
    ssl_verify: bool = True,
    ocr_languages: Optional[str] = None,  # changing to optional for deprecation
    languages: Optional[list[str]] = None,
    detect_language_per_element: bool = False,
    pdf_infer_table_structure: bool = False,
    extract_images_in_pdf: bool = False,
    extract_image_block_types: Optional[list[str]] = None,
    extract_image_block_output_dir: Optional[str] = None,
    extract_image_block_to_payload: bool = False,
    xml_keep_tags: bool = False,
    data_source_metadata: Optional[DataSourceMetadata] = None,
    metadata_filename: Optional[str] = None,
    request_timeout: Optional[int] = None,
    hi_res_model_name: Optional[str] = None,
    model_name: Optional[str] = None,  # to be deprecated
    date_from_file_object: bool = False,
    starting_page_number: int = 1,
    **kwargs: Any,
):
    """Partitions a document into its constituent elements. Will use libmagic to determine
    the file's type and route it to the appropriate partitioning function. Applies the default
    parameters for each partitioning function. Use the document-type specific partitioning
    functions if you need access to additional kwarg options.

    Parameters
    ----------
    filename
        A string defining the target filename path.
    content_type
        A string defining the file content in MIME type
    file
        A file-like object using "rb" mode --> open(filename, "rb").
    metadata_filename
        When file is not None, the filename (string) to store in element metadata. E.g. "foo.txt"
    url
        The url for a remote document. Pass in content_type if you want partition to treat
        the document as a specific content_type.
    include_page_breaks
        If True, the output will include page breaks if the filetype supports it
    strategy
        The strategy to use for partitioning PDF/image. Uses a layout detection model if set
        to 'hi_res', otherwise partition simply extracts the text from the document
        and processes it.
    encoding
        The encoding method used to decode the text input. If None, utf-8 will be used.
    headers
        The headers to be used in conjunction with the HTTP request if URL is set.
    skip_infer_table_types
        The document types that you want to skip table extraction with.
    ssl_verify
        If the URL parameter is set, determines whether or not partition uses SSL verification
        in the HTTP request.
    languages
        The languages present in the document, for use in partitioning and/or OCR. For partitioning
        image or pdf documents with Tesseract, you'll first need to install the appropriate
        Tesseract language pack. For other partitions, language is detected using naive Bayesian
        filter via `langdetect`. Multiple languages indicates text could be in either language.
        Additional Parameters:
            detect_language_per_element
                Detect language per element instead of at the document level.
    pdf_infer_table_structure
        Deprecated! Use `skip_infer_table_types` to opt out of table extraction for any document
        type.
        If True and strategy=hi_res, any Table Elements extracted from a PDF will include an
        additional metadata field, "text_as_html," where the value (string) is a just a
        transformation of the data into an HTML <table>.
        The "text" field for a partitioned Table Element is always present, whether True or False.
    extract_images_in_pdf
        Only applicable if `strategy=hi_res`.
        If True, any detected images will be saved in the path specified by
        'extract_image_block_output_dir' or stored as base64 encoded data within metadata fields.
        Deprecation Note: This parameter is marked for deprecation. Future versions will use
        'extract_image_block_types' for broader extraction capabilities.
    extract_image_block_types
        Only applicable if `strategy=hi_res`.
        Images of the element type(s) specified in this list (e.g., ["Image", "Table"]) will be
        saved in the path specified by 'extract_image_block_output_dir' or stored as base64
        encoded data within metadata fields.
    extract_image_block_to_payload
        Only applicable if `strategy=hi_res`.
        If True, images of the element type(s) defined in 'extract_image_block_types' will be
        encoded as base64 data and stored in two metadata fields: 'image_base64' and
        'image_mime_type'.
        This parameter facilitates the inclusion of element data directly within the payload,
        especially for web-based applications or APIs.
    extract_image_block_output_dir
        Only applicable if `strategy=hi_res` and `extract_image_block_to_payload=False`.
        The filesystem path for saving images of the element type(s)
        specified in 'extract_image_block_types'.
    xml_keep_tags
        If True, will retain the XML tags in the output. Otherwise it will simply extract
        the text from within the tags. Only applies to partition_xml.
    request_timeout
        The timeout for the HTTP request if URL is set. Defaults to None meaning no timeout and
        requests will block indefinitely.
    hi_res_model_name
        The layout detection model used when partitioning strategy is set to `hi_res`.
    model_name
        The layout detection model used when partitioning strategy is set to `hi_res`. To be
        deprecated in favor of `hi_res_model_name`.
    date_from_file_object
        Applies only when providing file via `file` parameter. If this option is True and inference
        from message header failed, attempt to infer last_modified metadata from bytes,
        otherwise set it to None.
    starting_page_number
        Indicates what page number should be assigned to the first page in the document.
        This information will be reflected in elements' metadata and can be be especially
        useful when partitioning a document that is part of a larger document.
    """
    exactly_one(file=file, filename=filename, url=url)

    if metadata_filename and file_filename:
        raise ValueError(
            "Only one of metadata_filename and file_filename is specified. "
            "metadata_filename is preferred. file_filename is marked for deprecation.",
        )

    if file_filename is not None:
        metadata_filename = file_filename
        logger.warn(
            "The file_filename kwarg will be deprecated in a future version of unstructured. "
            "Please use metadata_filename instead.",
        )
    kwargs.setdefault("metadata_filename", metadata_filename)
    kwargs.setdefault("date_from_file_object", date_from_file_object)

    if pdf_infer_table_structure:
        logger.warning(
            "The pdf_infer_table_structure kwarg is deprecated. Please use skip_infer_table_types "
            "instead."
        )

    languages = check_language_args(languages or [], ocr_languages)

    if url is not None:
        file, filetype = file_and_type_from_url(
            url=url,
            content_type=content_type,
            headers=headers,
            ssl_verify=ssl_verify,
            request_timeout=request_timeout,
        )
    else:
        if headers != {}:
            logger.warning(
                "The headers kwarg is set but the url kwarg is not. "
                "The headers kwarg will be ignored.",
            )
        filetype = detect_filetype(
            filename=filename,
            file=file,
            file_filename=metadata_filename,
            content_type=content_type,
            encoding=encoding,
        )

    if file is not None:
        file.seek(0)

    infer_table_structure = decide_table_extraction(
        filetype,
        skip_infer_table_types,
        pdf_infer_table_structure,
    )

    if filetype == FileType.CSV:
        _partition_csv = _get_partition_with_extras("csv")
        elements = _partition_csv(
            filename=filename,
            file=file,
            infer_table_structure=infer_table_structure,
            languages=languages,
            detect_language_per_element=detect_language_per_element,
            **kwargs,
        )
    elif filetype == FileType.DOC:
        _partition_doc = _get_partition_with_extras("doc")
        elements = _partition_doc(
            filename=filename,
            file=file,
            infer_table_structure=infer_table_structure,
            languages=languages,
            detect_language_per_element=detect_language_per_element,
            starting_page_number=starting_page_number,
            strategy=strategy,
            **kwargs,
        )
    elif filetype == FileType.DOCX:
        _partition_docx = _get_partition_with_extras("docx")
        elements = _partition_docx(
            filename=filename,
            file=file,
            infer_table_structure=infer_table_structure,
            languages=languages,
            detect_language_per_element=detect_language_per_element,
            starting_page_number=starting_page_number,
            strategy=strategy,
            **kwargs,
        )
    elif filetype == FileType.EML:
        elements = partition_email(
            filename=filename,
            file=file,
            encoding=encoding,
            languages=languages,
            detect_language_per_element=detect_language_per_element,
            **kwargs,
        )
    elif filetype == FileType.EPUB:
        _partition_epub = _get_partition_with_extras("epub")
        elements = _partition_epub(
            filename=filename,
            file=file,
            include_page_breaks=include_page_breaks,
            infer_table_structure=infer_table_structure,
            languages=languages,
            detect_language_per_element=detect_language_per_element,
            **kwargs,
        )
    elif filetype == FileType.HTML:
        elements = partition_html(
            filename=filename,
            file=file,
            include_page_breaks=include_page_breaks,
            encoding=encoding,
            languages=languages,
            detect_language_per_element=detect_language_per_element,
            **kwargs,
        )
    elif filetype in IMAGE_FILETYPES:
        _partition_image = _get_partition_with_extras("image")
        elements = _partition_image(
            filename=filename,
            file=file,
            url=None,
            include_page_breaks=include_page_breaks,
            infer_table_structure=infer_table_structure,
            strategy=strategy,
            languages=languages,
            hi_res_model_name=hi_res_model_name or model_name,
            extract_images_in_pdf=extract_images_in_pdf,
            extract_image_block_types=extract_image_block_types,
            extract_image_block_output_dir=extract_image_block_output_dir,
            extract_image_block_to_payload=extract_image_block_to_payload,
            starting_page_number=starting_page_number,
            **kwargs,
        )
    elif filetype == FileType.JSON:
        if not is_json_processable(filename=filename, file=file):
            raise ValueError(
                "Detected a JSON file that does not conform to the Unstructured schema. "
                "partition_json currently only processes serialized Unstructured output.",
            )
        elements = partition_json(filename=filename, file=file, **kwargs)
    elif filetype == FileType.MD:
        _partition_md = _get_partition_with_extras("md")
        elements = _partition_md(
            filename=filename,
            file=file,
            include_page_breaks=include_page_breaks,
            infer_table_structure=infer_table_structure,
            languages=languages,
            detect_language_per_element=detect_language_per_element,
            **kwargs,
        )
    elif filetype == FileType.MSG:
        _partition_msg = _get_partition_with_extras("msg")
        elements = _partition_msg(
            filename=filename,
            file=file,
            languages=languages,
            detect_language_per_element=detect_language_per_element,
            **kwargs,
        )
    elif filetype == FileType.ODT:
        _partition_odt = _get_partition_with_extras("odt")
        elements = _partition_odt(
            filename=filename,
            file=file,
            infer_table_structure=infer_table_structure,
            languages=languages,
            detect_language_per_element=detect_language_per_element,
            starting_page_number=starting_page_number,
            strategy=strategy,
            **kwargs,
        )
    elif filetype == FileType.ORG:
        _partition_org = _get_partition_with_extras("org")
        elements = _partition_org(
            filename=filename,
            file=file,
            include_page_breaks=include_page_breaks,
            languages=languages,
            detect_language_per_element=detect_language_per_element,
            **kwargs,
        )
    elif filetype == FileType.PDF:
        _partition_pdf = _get_partition_with_extras("pdf")
        elements = _partition_pdf(
            filename=filename,
            file=file,
            url=None,
            include_page_breaks=include_page_breaks,
            infer_table_structure=infer_table_structure,
            strategy=strategy,
            languages=languages,
            hi_res_model_name=hi_res_model_name or model_name,
            extract_images_in_pdf=extract_images_in_pdf,
            extract_image_block_types=extract_image_block_types,
            extract_image_block_output_dir=extract_image_block_output_dir,
            extract_image_block_to_payload=extract_image_block_to_payload,
            starting_page_number=starting_page_number,
            **kwargs,
        )
    elif filetype == FileType.PPT:
        _partition_ppt = _get_partition_with_extras("ppt")
        elements = _partition_ppt(
            filename=filename,
            file=file,
            include_page_breaks=include_page_breaks,
            infer_table_structure=infer_table_structure,
            languages=languages,
            detect_language_per_element=detect_language_per_element,
            strategy=strategy,
            **kwargs,
        )
    elif filetype == FileType.PPTX:
        _partition_pptx = _get_partition_with_extras("pptx")
        elements = _partition_pptx(
            filename=filename,
            file=file,
            include_page_breaks=include_page_breaks,
            infer_table_structure=infer_table_structure,
            languages=languages,
            detect_language_per_element=detect_language_per_element,
            starting_page_number=starting_page_number,
            strategy=strategy,
            **kwargs,
        )
    elif filetype == FileType.RST:
        _partition_rst = _get_partition_with_extras("rst")
        elements = _partition_rst(
            filename=filename,
            file=file,
            include_page_breaks=include_page_breaks,
            infer_table_structure=infer_table_structure,
            languages=languages,
            detect_language_per_element=detect_language_per_element,
            **kwargs,
        )
    elif filetype == FileType.RTF:
        _partition_rtf = _get_partition_with_extras("rtf")
        elements = _partition_rtf(
            filename=filename,
            file=file,
            include_page_breaks=include_page_breaks,
            infer_table_structure=infer_table_structure,
            languages=languages,
            detect_language_per_element=detect_language_per_element,
            **kwargs,
        )
    elif filetype == FileType.TSV:
        _partition_tsv = _get_partition_with_extras("tsv")
        elements = _partition_tsv(
            filename=filename,
            file=file,
            languages=languages,
            detect_language_per_element=detect_language_per_element,
            **kwargs,
        )
    elif filetype == FileType.TXT:
        elements = partition_text(
            filename=filename,
            file=file,
            encoding=encoding,
            paragraph_grouper=paragraph_grouper,
            languages=languages,
            detect_language_per_element=detect_language_per_element,
            **kwargs,
        )
    elif filetype in (FileType.XLS, FileType.XLSX):
        _partition_xlsx = _get_partition_with_extras("xlsx")
        elements = _partition_xlsx(
            filename=filename,
            file=file,
            infer_table_structure=infer_table_structure,
            languages=languages,
            detect_language_per_element=detect_language_per_element,
<<<<<<< HEAD
            starting_page_number=starting_page_number,
=======
            encoding=encoding,
>>>>>>> e5d28890
            **kwargs,
        )
    elif filetype == FileType.XML:
        elements = partition_xml(
            filename=filename,
            file=file,
            encoding=encoding,
            xml_keep_tags=xml_keep_tags,
            languages=languages,
            detect_language_per_element=detect_language_per_element,
            encoding=encoding,
            **kwargs,
        )
    elif filetype == FileType.EMPTY:
        elements = []
    else:
        msg = "Invalid file" if not filename else f"Invalid file {filename}"
        raise ValueError(f"{msg}. The {filetype} file type is not supported in partition.")

    for element in elements:
        element.metadata.url = url
        element.metadata.data_source = data_source_metadata
        if content_type is not None:
            out_filetype = STR_TO_FILETYPE.get(content_type)
            element.metadata.filetype = (
                FILETYPE_TO_MIMETYPE[out_filetype] if out_filetype is not None else None
            )
        else:
            element.metadata.filetype = FILETYPE_TO_MIMETYPE[filetype]

    return elements


def file_and_type_from_url(
    url: str,
    content_type: Optional[str] = None,
    headers: dict[str, str] = {},
    ssl_verify: bool = True,
    request_timeout: Optional[int] = None,
) -> tuple[io.BytesIO, Optional[FileType]]:
    response = requests.get(url, headers=headers, verify=ssl_verify, timeout=request_timeout)
    file = io.BytesIO(response.content)

    content_type = (
        content_type or response.headers.get("Content-Type", "").split(";")[0].strip().lower()
    )
    encoding = response.headers.get("Content-Encoding", "utf-8")

    filetype = detect_filetype(file=file, content_type=content_type, encoding=encoding)
    return file, filetype


def decide_table_extraction(
    filetype: Optional[FileType],
    skip_infer_table_types: list[str],
    pdf_infer_table_structure: bool,
) -> bool:
    doc_type = filetype.name.lower() if filetype else None

    if doc_type == "pdf":
        # For backwards compatibility. Ultimately we want to remove pdf_infer_table_structure
        # completely and rely exclusively on `skip_infer_table_types` for all file types.
        # Until then for pdf files we first check pdf_infer_table_structure and then update
        # based on skip_infer_tables.
        return pdf_infer_table_structure or doc_type not in skip_infer_table_types

    return doc_type not in skip_infer_table_types<|MERGE_RESOLUTION|>--- conflicted
+++ resolved
@@ -501,6 +501,7 @@
             infer_table_structure=infer_table_structure,
             languages=languages,
             detect_language_per_element=detect_language_per_element,
+            encoding=encoding,
             **kwargs,
         )
     elif filetype == FileType.TSV:
@@ -510,6 +511,7 @@
             file=file,
             languages=languages,
             detect_language_per_element=detect_language_per_element,
+            encoding=encoding,
             **kwargs,
         )
     elif filetype == FileType.TXT:
@@ -530,11 +532,7 @@
             infer_table_structure=infer_table_structure,
             languages=languages,
             detect_language_per_element=detect_language_per_element,
-<<<<<<< HEAD
             starting_page_number=starting_page_number,
-=======
-            encoding=encoding,
->>>>>>> e5d28890
             **kwargs,
         )
     elif filetype == FileType.XML:
@@ -545,7 +543,6 @@
             xml_keep_tags=xml_keep_tags,
             languages=languages,
             detect_language_per_element=detect_language_per_element,
-            encoding=encoding,
             **kwargs,
         )
     elif filetype == FileType.EMPTY:
