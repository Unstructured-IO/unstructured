import io
from typing import IO, Callable, Dict, List, Optional, Tuple

import requests

from unstructured.documents.elements import DataSourceMetadata
from unstructured.file_utils.filetype import (
    FILETYPE_TO_MIMETYPE,
    STR_TO_FILETYPE,
    FileType,
    detect_filetype,
    is_json_processable,
)
from unstructured.logger import logger
from unstructured.partition.common import exactly_one
from unstructured.partition.email import partition_email
from unstructured.partition.html import partition_html
from unstructured.partition.json import partition_json
from unstructured.partition.lang import (
    convert_old_ocr_languages_to_languages,
)
from unstructured.partition.text import partition_text
from unstructured.partition.utils.constants import PartitionStrategy
from unstructured.partition.xml import partition_xml
from unstructured.utils import dependency_exists

PARTITION_WITH_EXTRAS_MAP: Dict[str, Callable] = {}

if dependency_exists("pandas"):
    from unstructured.partition.csv import partition_csv
    from unstructured.partition.tsv import partition_tsv

    PARTITION_WITH_EXTRAS_MAP["csv"] = partition_csv
    PARTITION_WITH_EXTRAS_MAP["tsv"] = partition_tsv


if dependency_exists("docx"):
    from unstructured.partition.doc import partition_doc
    from unstructured.partition.docx import partition_docx

    PARTITION_WITH_EXTRAS_MAP["doc"] = partition_doc
    PARTITION_WITH_EXTRAS_MAP["docx"] = partition_docx


if dependency_exists("docx") and dependency_exists("pypandoc"):
    from unstructured.partition.odt import partition_odt

    PARTITION_WITH_EXTRAS_MAP["odt"] = partition_odt


if dependency_exists("pypandoc"):
    from unstructured.partition.epub import partition_epub

    PARTITION_WITH_EXTRAS_MAP["epub"] = partition_epub


if dependency_exists("pypandoc"):
    from unstructured.partition.org import partition_org
    from unstructured.partition.rst import partition_rst
    from unstructured.partition.rtf import partition_rtf

    PARTITION_WITH_EXTRAS_MAP["org"] = partition_org
    PARTITION_WITH_EXTRAS_MAP["rst"] = partition_rst
    PARTITION_WITH_EXTRAS_MAP["rtf"] = partition_rtf


if dependency_exists("markdown"):
    from unstructured.partition.md import partition_md

    PARTITION_WITH_EXTRAS_MAP["md"] = partition_md


if dependency_exists("msg_parser"):
    from unstructured.partition.msg import partition_msg

    PARTITION_WITH_EXTRAS_MAP["msg"] = partition_msg


pdf_imports = ["pdf2image", "pdfminer", "PIL"]
if all(dependency_exists(dep) for dep in pdf_imports):
    from unstructured.partition.pdf import partition_pdf

    PARTITION_WITH_EXTRAS_MAP["pdf"] = partition_pdf


if dependency_exists("unstructured_inference"):
    from unstructured.partition.image import partition_image

    PARTITION_WITH_EXTRAS_MAP["image"] = partition_image


if dependency_exists("pptx"):
    from unstructured.partition.ppt import partition_ppt
    from unstructured.partition.pptx import partition_pptx

    PARTITION_WITH_EXTRAS_MAP["ppt"] = partition_ppt
    PARTITION_WITH_EXTRAS_MAP["pptx"] = partition_pptx


if dependency_exists("pandas") and dependency_exists("openpyxl"):
    from unstructured.partition.xlsx import partition_xlsx

    PARTITION_WITH_EXTRAS_MAP["xlsx"] = partition_xlsx


def _get_partition_with_extras(
    doc_type: str,
    partition_with_extras_map: Optional[Dict[str, Callable]] = None,
):
    if partition_with_extras_map is None:
        partition_with_extras_map = PARTITION_WITH_EXTRAS_MAP
    _partition_func = partition_with_extras_map.get(doc_type)
    if _partition_func is None:
        raise ImportError(
            f"partition_{doc_type} is not available. "
            f"Install the {doc_type} dependencies with "
            f'pip install "unstructured[{doc_type}]"',
        )
    return _partition_func


def partition(
    filename: Optional[str] = None,
    content_type: Optional[str] = None,
    file: Optional[IO[bytes]] = None,
    file_filename: Optional[str] = None,
    url: Optional[str] = None,
    include_page_breaks: bool = False,
    strategy: str = PartitionStrategy.AUTO,
    encoding: Optional[str] = None,
    paragraph_grouper: Optional[Callable[[str], str]] = None,
    headers: Dict[str, str] = {},
    skip_infer_table_types: List[str] = ["pdf", "jpg", "png", "xls", "xlsx"],
    ssl_verify: bool = True,
    ocr_languages: Optional[str] = None,  # changing to optional for deprecation
    languages: Optional[List[str]] = None,
    detect_language_per_element: bool = False,
    pdf_infer_table_structure: bool = False,
    pdf_extract_images: bool = False,
    pdf_extract_element_types: Optional[List[str]] = None,
    pdf_image_output_dir_path: Optional[str] = None,
    pdf_extract_to_payload: bool = False,
    xml_keep_tags: bool = False,
    data_source_metadata: Optional[DataSourceMetadata] = None,
    metadata_filename: Optional[str] = None,
    request_timeout: Optional[int] = None,
    hi_res_model_name: Optional[str] = None,
    model_name: Optional[str] = None,  # to be deprecated
    **kwargs,
):
    """Partitions a document into its constituent elements. Will use libmagic to determine
    the file's type and route it to the appropriate partitioning function. Applies the default
    parameters for each partitioning function. Use the document-type specific partitioning
    functions if you need access to additional kwarg options.

    Parameters
    ----------
    filename
        A string defining the target filename path.
    content_type
        A string defining the file content in MIME type
    file
        A file-like object using "rb" mode --> open(filename, "rb").
    metadata_filename
        When file is not None, the filename (string) to store in element metadata. E.g. "foo.txt"
    url
        The url for a remote document. Pass in content_type if you want partition to treat
        the document as a specific content_type.
    include_page_breaks
        If True, the output will include page breaks if the filetype supports it
    strategy
        The strategy to use for partitioning PDF/image. Uses a layout detection model if set
        to 'hi_res', otherwise partition simply extracts the text from the document
        and processes it.
    encoding
        The encoding method used to decode the text input. If None, utf-8 will be used.
    headers
        The headers to be used in conjunction with the HTTP request if URL is set.
    skip_infer_table_types
        The document types that you want to skip table extraction with.
    ssl_verify
        If the URL parameter is set, determines whether or not partition uses SSL verification
        in the HTTP request.
    languages
        The languages present in the document, for use in partitioning and/or OCR. For partitioning
        image or pdf documents with Tesseract, you'll first need to install the appropriate
        Tesseract language pack. For other partitions, language is detected using naive Bayesian
        filter via `langdetect`. Multiple languages indicates text could be in either language.
        Additional Parameters:
            detect_language_per_element
                Detect language per element instead of at the document level.
    pdf_infer_table_structure
        If True and strategy=hi_res, any Table Elements extracted from a PDF will include an
        additional metadata field, "text_as_html," where the value (string) is a just a
        transformation of the data into an HTML <table>.
        The "text" field for a partitioned Table Element is always present, whether True or False.
    pdf_extract_images
        Only applicable if `strategy=hi_res`.
        If True, any detected images will be saved in the path specified by 'image_output_dir_path'
        or stored as base64 encoded data within metadata fields.
        Deprecation Note: This parameter is marked for deprecation. Future versions will use
        'extract_element_types' for broader extraction capabilities.
    pdf_extract_element_types
        Only applicable if `strategy=hi_res`.
        Images of the element type(s) specified in this list (e.g., ["Image", "Table"]) will be
        saved in the path specified by 'image_output_dir_path' or stored as base64 encoded data
        within metadata fields.
    pdf_extract_to_payload
        Only applicable if `strategy=hi_res`.
        If True, images of the element type(s) defined in 'extract_element_types' will be encoded
        as base64 data and stored in two metadat fields: 'image_base64' and 'image_mime_type'.
        This parameter facilitates the inclusion of element data directly within the payload,
        especially for web-based applications or APIs.
    pdf_image_output_dir_path
        Only applicable if `strategy=hi_res` and `pdf_extract_to_payload=False`.
        The filesystem path for saving images of the element type(s)
        specified in 'extract_element_types'.
    xml_keep_tags
        If True, will retain the XML tags in the output. Otherwise it will simply extract
        the text from within the tags. Only applies to partition_xml.
    request_timeout
        The timeout for the HTTP request if URL is set. Defaults to None meaning no timeout and
        requests will block indefinitely.
    hi_res_model_name
        The layout detection model used when partitioning strategy is set to `hi_res`.
    model_name
        The layout detection model used when partitioning strategy is set to `hi_res`. To be
        deprecated in favor of `hi_res_model_name`.
    """
    exactly_one(file=file, filename=filename, url=url)

    if metadata_filename and file_filename:
        raise ValueError(
            "Only one of metadata_filename and file_filename is specified. "
            "metadata_filename is preferred. file_filename is marked for deprecation.",
        )

    if file_filename is not None:
        metadata_filename = file_filename
        logger.warn(
            "The file_filename kwarg will be deprecated in a future version of unstructured. "
            "Please use metadata_filename instead.",
        )
    kwargs.setdefault("metadata_filename", metadata_filename)

    if ocr_languages == "":
        ocr_languages = None

    if ocr_languages is not None:
        # check if languages was set to anything not the default value
        # languages and ocr_languages were therefore both provided - raise error
        if languages is not None:
            raise ValueError(
                "Only one of languages and ocr_languages should be specified. "
                "languages is preferred. ocr_languages is marked for deprecation.",
            )
        else:
            languages = convert_old_ocr_languages_to_languages(ocr_languages)
            logger.warning(
                "The ocr_languages kwarg will be deprecated in a future version of unstructured. "
                "Please use languages instead.",
            )

    if url is not None:
        file, filetype = file_and_type_from_url(
            url=url,
            content_type=content_type,
            headers=headers,
            ssl_verify=ssl_verify,
            request_timeout=request_timeout,
        )
    else:
        if headers != {}:
            logger.warning(
                "The headers kwarg is set but the url kwarg is not. "
                "The headers kwarg will be ignored.",
            )
        filetype = detect_filetype(
            filename=filename,
            file=file,
            file_filename=metadata_filename,
            content_type=content_type,
            encoding=encoding,
        )

    if file is not None:
        file.seek(0)

    infer_table_structure = decide_table_extraction(
        filetype,
        skip_infer_table_types,
        pdf_infer_table_structure,
    )

    if filetype == FileType.DOC:
        _partition_doc = _get_partition_with_extras("doc")
        elements = _partition_doc(
            filename=filename,
            file=file,
            infer_table_structure=infer_table_structure,
            languages=languages,
            detect_language_per_element=detect_language_per_element,
            **kwargs,
        )
    elif filetype == FileType.DOCX:
        _partition_docx = _get_partition_with_extras("docx")
        elements = _partition_docx(
            filename=filename,
            file=file,
            infer_table_structure=infer_table_structure,
            languages=languages,
            detect_language_per_element=detect_language_per_element,
            **kwargs,
        )
    elif filetype == FileType.ODT:
        _partition_odt = _get_partition_with_extras("odt")
        elements = _partition_odt(
            filename=filename,
            file=file,
            infer_table_structure=infer_table_structure,
            languages=languages,
            detect_language_per_element=detect_language_per_element,
            **kwargs,
        )
    elif filetype == FileType.EML:
        elements = partition_email(
            filename=filename,
            file=file,
            encoding=encoding,
            languages=languages,
            detect_language_per_element=detect_language_per_element,
            **kwargs,
        )
    elif filetype == FileType.MSG:
        _partition_msg = _get_partition_with_extras("msg")
        elements = _partition_msg(
            filename=filename,
            file=file,
            languages=languages,
            detect_language_per_element=detect_language_per_element,
            **kwargs,
        )
    elif filetype == FileType.HTML:
        elements = partition_html(
            filename=filename,
            file=file,
            include_page_breaks=include_page_breaks,
            encoding=encoding,
            languages=languages,
            detect_language_per_element=detect_language_per_element,
            **kwargs,
        )
    elif filetype == FileType.XML:
        elements = partition_xml(
            filename=filename,
            file=file,
            encoding=encoding,
            xml_keep_tags=xml_keep_tags,
            languages=languages,
            detect_language_per_element=detect_language_per_element,
            **kwargs,
        )
    elif filetype == FileType.EPUB:
        _partition_epub = _get_partition_with_extras("epub")
        elements = _partition_epub(
            filename=filename,
            file=file,
            include_page_breaks=include_page_breaks,
            infer_table_structure=infer_table_structure,
            languages=languages,
            detect_language_per_element=detect_language_per_element,
            **kwargs,
        )
    elif filetype == FileType.ORG:
        _partition_org = _get_partition_with_extras("org")
        elements = _partition_org(
            filename=filename,
            file=file,
            include_page_breaks=include_page_breaks,
            languages=languages,
            detect_language_per_element=detect_language_per_element,
            **kwargs,
        )
    elif filetype == FileType.RST:
        _partition_rst = _get_partition_with_extras("rst")
        elements = _partition_rst(
            filename=filename,
            file=file,
            include_page_breaks=include_page_breaks,
            infer_table_structure=infer_table_structure,
            languages=languages,
            detect_language_per_element=detect_language_per_element,
            **kwargs,
        )
    elif filetype == FileType.MD:
        _partition_md = _get_partition_with_extras("md")
        elements = _partition_md(
            filename=filename,
            file=file,
            include_page_breaks=include_page_breaks,
            infer_table_structure=infer_table_structure,
            languages=languages,
            detect_language_per_element=detect_language_per_element,
            **kwargs,
        )
    elif filetype == FileType.PDF:
        _partition_pdf = _get_partition_with_extras("pdf")
        elements = _partition_pdf(
            filename=filename,  # type: ignore
            file=file,  # type: ignore
            url=None,
            include_page_breaks=include_page_breaks,
            infer_table_structure=infer_table_structure,
            strategy=strategy,
            languages=languages,
            extract_images_in_pdf=pdf_extract_images,
            extract_element_types=pdf_extract_element_types,
            image_output_dir_path=pdf_image_output_dir_path,
<<<<<<< HEAD
            extract_to_payload=pdf_extract_to_payload,
=======
            hi_res_model_name=hi_res_model_name or model_name,
>>>>>>> 5c0043aa
            **kwargs,
        )
    elif (filetype == FileType.PNG) or (filetype == FileType.JPG) or (filetype == FileType.TIFF):
        elements = partition_image(
            filename=filename,  # type: ignore
            file=file,  # type: ignore
            url=None,
            include_page_breaks=include_page_breaks,
            infer_table_structure=infer_table_structure,
            strategy=strategy,
            languages=languages,
            hi_res_model_name=hi_res_model_name or model_name,
            **kwargs,
        )
    elif filetype == FileType.TXT:
        elements = partition_text(
            filename=filename,
            file=file,
            encoding=encoding,
            paragraph_grouper=paragraph_grouper,
            languages=languages,
            detect_language_per_element=detect_language_per_element,
            **kwargs,
        )
    elif filetype == FileType.RTF:
        _partition_rtf = _get_partition_with_extras("rtf")
        elements = _partition_rtf(
            filename=filename,
            file=file,
            include_page_breaks=include_page_breaks,
            infer_table_structure=infer_table_structure,
            languages=languages,
            detect_language_per_element=detect_language_per_element,
            **kwargs,
        )
    elif filetype == FileType.PPT:
        _partition_ppt = _get_partition_with_extras("ppt")
        elements = _partition_ppt(
            filename=filename,
            file=file,
            include_page_breaks=include_page_breaks,
            infer_table_structure=infer_table_structure,
            languages=languages,
            detect_language_per_element=detect_language_per_element,
            **kwargs,
        )
    elif filetype == FileType.PPTX:
        _partition_pptx = _get_partition_with_extras("pptx")
        elements = _partition_pptx(
            filename=filename,
            file=file,
            include_page_breaks=include_page_breaks,
            infer_table_structure=infer_table_structure,
            languages=languages,
            detect_language_per_element=detect_language_per_element,
            **kwargs,
        )
    elif filetype == FileType.JSON:
        if not is_json_processable(filename=filename, file=file):
            raise ValueError(
                "Detected a JSON file that does not conform to the Unstructured schema. "
                "partition_json currently only processes serialized Unstructured output.",
            )
        elements = partition_json(filename=filename, file=file, **kwargs)
    elif (filetype == FileType.XLSX) or (filetype == FileType.XLS):
        _partition_xlsx = _get_partition_with_extras("xlsx")
        elements = _partition_xlsx(
            filename=filename,
            file=file,
            infer_table_structure=infer_table_structure,
            languages=languages,
            detect_language_per_element=detect_language_per_element,
            **kwargs,
        )
    elif filetype == FileType.CSV:
        _partition_csv = _get_partition_with_extras("csv")
        elements = _partition_csv(
            filename=filename,
            file=file,
            infer_table_structure=infer_table_structure,
            languages=languages,
            detect_language_per_element=detect_language_per_element,
            **kwargs,
        )
    elif filetype == FileType.TSV:
        _partition_tsv = _get_partition_with_extras("tsv")
        elements = _partition_tsv(
            filename=filename,
            file=file,
            languages=languages,
            detect_language_per_element=detect_language_per_element,
            **kwargs,
        )
    elif filetype == FileType.EMPTY:
        elements = []
    else:
        msg = "Invalid file" if not filename else f"Invalid file {filename}"
        raise ValueError(f"{msg}. The {filetype} file type is not supported in partition.")

    for element in elements:
        element.metadata.url = url
        element.metadata.data_source = data_source_metadata
        if content_type is not None:
            out_filetype = STR_TO_FILETYPE.get(content_type)
            element.metadata.filetype = (
                FILETYPE_TO_MIMETYPE[out_filetype] if out_filetype is not None else None
            )
        else:
            element.metadata.filetype = FILETYPE_TO_MIMETYPE[filetype]

    return elements


def file_and_type_from_url(
    url: str,
    content_type: Optional[str] = None,
    headers: Dict[str, str] = {},
    ssl_verify: bool = True,
    request_timeout: Optional[int] = None,
) -> Tuple[io.BytesIO, Optional[FileType]]:
    response = requests.get(url, headers=headers, verify=ssl_verify, timeout=request_timeout)
    file = io.BytesIO(response.content)

    content_type = content_type or response.headers.get("Content-Type")
    encoding = response.headers.get("Content-Encoding", "utf-8")

    filetype = detect_filetype(file=file, content_type=content_type, encoding=encoding)
    return file, filetype


def decide_table_extraction(
    filetype: Optional[FileType],
    skip_infer_table_types: List[str],
    pdf_infer_table_structure: bool,
) -> bool:
    doc_type = filetype.name.lower() if filetype else None

    if doc_type == "pdf":
        if doc_type in skip_infer_table_types and pdf_infer_table_structure:
            logger.warning(
                f"Conflict between variables skip_infer_table_types: {skip_infer_table_types} "
                f"and pdf_infer_table_structure: {pdf_infer_table_structure}, "
                "please reset skip_infer_table_types to turn on table extraction for PDFs.",
            )
        return doc_type not in skip_infer_table_types or pdf_infer_table_structure

    return doc_type not in skip_infer_table_types<|MERGE_RESOLUTION|>--- conflicted
+++ resolved
@@ -416,11 +416,8 @@
             extract_images_in_pdf=pdf_extract_images,
             extract_element_types=pdf_extract_element_types,
             image_output_dir_path=pdf_image_output_dir_path,
-<<<<<<< HEAD
             extract_to_payload=pdf_extract_to_payload,
-=======
             hi_res_model_name=hi_res_model_name or model_name,
->>>>>>> 5c0043aa
             **kwargs,
         )
     elif (filetype == FileType.PNG) or (filetype == FileType.JPG) or (filetype == FileType.TIFF):
