from typing import IO, Optional

from unstructured.file_utils.filetype import detect_filetype, FileType
from unstructured.partition.docx import partition_docx
from unstructured.partition.email import partition_email
from unstructured.partition.html import partition_html
from unstructured.partition.pdf import partition_pdf
<<<<<<< HEAD
from unstructured.partition.image import partition_image
=======
from unstructured.partition.text import partition_text
>>>>>>> 419c0867


def partition(filename: Optional[str] = None, file: Optional[IO] = None):
    """Partitions a document into its constituent elements. Will use libmagic to determine
    the file's type and route it to the appropriate partitioning function. Applies the default
    parameters for each partitioning function. Use the document-type specific partitioning
    functions if you need access to additional kwarg options.

    Parameters
    ----------
     filename
        A string defining the target filename path.
    file
        A file-like object using "rb" mode --> open(filename, "rb").
    """
    filetype = detect_filetype(filename=filename, file=file)

    if file is not None:
        file.seek(0)

    if filetype == FileType.DOCX:
        return partition_docx(filename=filename, file=file)
    elif filetype == FileType.EML:
        return partition_email(filename=filename, file=file)
    elif filetype == FileType.HTML:
        return partition_html(filename=filename, file=file)
    elif filetype == FileType.PDF:
        return partition_pdf(filename=filename, file=file, url=None)  # type: ignore
<<<<<<< HEAD
    elif (filetype == FileType.PNG) or (filetype == FileType.JPG):
        return partition_image(filename=filename, file=file, url=None)  # type: ignore
=======
    elif filetype == FileType.TXT:
        return partition_text(filename=filename, file=file)
>>>>>>> 419c0867
    else:
        msg = "Invalid file" if not filename else f"Invalid file {filename}"
        raise ValueError(f"{msg}. File type not support in partition.")<|MERGE_RESOLUTION|>--- conflicted
+++ resolved
@@ -5,11 +5,8 @@
 from unstructured.partition.email import partition_email
 from unstructured.partition.html import partition_html
 from unstructured.partition.pdf import partition_pdf
-<<<<<<< HEAD
 from unstructured.partition.image import partition_image
-=======
 from unstructured.partition.text import partition_text
->>>>>>> 419c0867
 
 
 def partition(filename: Optional[str] = None, file: Optional[IO] = None):
@@ -38,13 +35,10 @@
         return partition_html(filename=filename, file=file)
     elif filetype == FileType.PDF:
         return partition_pdf(filename=filename, file=file, url=None)  # type: ignore
-<<<<<<< HEAD
     elif (filetype == FileType.PNG) or (filetype == FileType.JPG):
         return partition_image(filename=filename, file=file, url=None)  # type: ignore
-=======
     elif filetype == FileType.TXT:
         return partition_text(filename=filename, file=file)
->>>>>>> 419c0867
     else:
         msg = "Invalid file" if not filename else f"Invalid file {filename}"
         raise ValueError(f"{msg}. File type not support in partition.")