import tempfile
from typing import IO, List, Optional

from ebooklib import epub

from unstructured.documents.elements import Element, process_metadata
from unstructured.file_utils.filetype import FileType, add_metadata_with_filetype
from unstructured.partition.common import (
    exactly_one,
    get_last_modified_date,
    get_last_modified_date_from_file,
)
from unstructured.partition.html import partition_html


@process_metadata()
@add_metadata_with_filetype(FileType.EPUB)
def partition_epub(
    filename: Optional[str] = None,
    file: Optional[IO[bytes]] = None,
    include_page_breaks: bool = False,
    include_metadata: bool = True,
    metadata_filename: Optional[str] = None,
<<<<<<< HEAD
    include_path_in_metadata_filename: Optional[bool] = False,
=======
    metadata_last_modified: Optional[str] = None,
    encoding: Optional[str] = None,
>>>>>>> cb923b96
    **kwargs,
) -> List[Element]:
    """Partitions an EPUB document. The document is first converted to HTML and then
    partitioned using partition_html. Book `section` info is included in metadata, but
    does not perfectly align with sections in document because of ebooklib constraints.

    Parameters
    ----------
    filename
        A string defining the target filename path.
    file
        A file-like object using "rb" mode --> open(filename, "rb").
    include_page_breaks
<<<<<<< HEAD
        If True, the output will include page breaks if the filetype supports it.
    include_path_in_metadata_filename
        Determines whether or not metadata filename will contain full path
    """
    return convert_and_partition_html(
        source_format="epub",
        filename=filename,
        file=file,
        include_page_breaks=include_page_breaks,
        metadata_filename=metadata_filename,
        include_path_in_metadata_filename=include_path_in_metadata_filename,
    )
=======
        If True, the output will include page breaks if the filetype supports it
    metadata_last_modified
        The last modified date for the document.
    encoding
        The encoding method used to decode the text input. If None, utf-8 will be used.
    """
    exactly_one(filename=filename, file=file)

    if filename is not None:
        last_modification_date = get_last_modified_date(filename)
    elif file is not None:
        with tempfile.NamedTemporaryFile(delete=False) as tmp:
            tmp.write(file.read())
            filename = tmp.name
        last_modification_date = get_last_modified_date_from_file(file)

    book = epub.read_epub(filename, options={"ignore_ncx": False})
    # book.items also includes EpubLink, EpubImage, EpubNcx (page navigation info)
    # and EpubItem (fomatting/css)
    html_items = [item for item in book.items if isinstance(item, epub.EpubHtml)]
    toc_href_and_title = []
    elements = []

    # open issue that might resolve the chapter mapping of text
    # https://github.com/aerkalov/ebooklib/issues/289
    for item in book.toc:
        # Some toc items may be tuple of multiple items, but all have the same href
        if isinstance(item, tuple):
            toc_href_and_title.append((item[0].href.split("#")[0], item[0].title))
        else:
            toc_href_and_title.append((item.href.split("#")[0], item.title))

    item_title = None

    for item in html_items:
        if encoding:
            item_content = item.get_content().decode(encoding)
        elif filename is not None:
            item_content = item.get_content().decode()

        item_href = item.file_name

        for href, title in toc_href_and_title:
            if item_href == href:
                item_title = title

        section_elements = partition_html(
            text=item_content,
            section=item_title,
            metadata_last_modified=metadata_last_modified or last_modification_date,
            **kwargs,
        )

        elements.extend(section_elements)

    return elements
>>>>>>> cb923b96
<|MERGE_RESOLUTION|>--- conflicted
+++ resolved
@@ -21,12 +21,9 @@
     include_page_breaks: bool = False,
     include_metadata: bool = True,
     metadata_filename: Optional[str] = None,
-<<<<<<< HEAD
-    include_path_in_metadata_filename: Optional[bool] = False,
-=======
     metadata_last_modified: Optional[str] = None,
     encoding: Optional[str] = None,
->>>>>>> cb923b96
+    include_path_in_metadata_filename: Optional[bool] = False,
     **kwargs,
 ) -> List[Element]:
     """Partitions an EPUB document. The document is first converted to HTML and then
@@ -40,25 +37,14 @@
     file
         A file-like object using "rb" mode --> open(filename, "rb").
     include_page_breaks
-<<<<<<< HEAD
-        If True, the output will include page breaks if the filetype supports it.
-    include_path_in_metadata_filename
-        Determines whether or not metadata filename will contain full path
-    """
-    return convert_and_partition_html(
-        source_format="epub",
-        filename=filename,
-        file=file,
-        include_page_breaks=include_page_breaks,
-        metadata_filename=metadata_filename,
-        include_path_in_metadata_filename=include_path_in_metadata_filename,
-    )
-=======
         If True, the output will include page breaks if the filetype supports it
     metadata_last_modified
         The last modified date for the document.
     encoding
         The encoding method used to decode the text input. If None, utf-8 will be used.
+        If True, the output will include page breaks if the filetype supports it.
+    include_path_in_metadata_filename
+        Determines whether or not metadata filename will contain full path
     """
     exactly_one(filename=filename, file=file)
 
@@ -104,10 +90,10 @@
             text=item_content,
             section=item_title,
             metadata_last_modified=metadata_last_modified or last_modification_date,
+            include_path_in_metadata_filename=include_path_in_metadata_filename,
             **kwargs,
         )
 
         elements.extend(section_elements)
 
-    return elements
->>>>>>> cb923b96
+    return elements