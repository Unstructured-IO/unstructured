--- conflicted
+++ resolved
@@ -112,11 +112,7 @@
                 table: pptx.table.Table = shape.table
                 html_table = convert_ms_office_table_to_text(table, as_html=True)
                 text_table = convert_ms_office_table_to_text(table, as_html=False).strip()
-<<<<<<< HEAD
-                if (text_table := text_table.strip()) != "":
-=======
                 if text_table:
->>>>>>> e88f7d9e
                     metadata = ElementMetadata(
                         filename=metadata_filename or filename,
                         text_as_html=html_table,
