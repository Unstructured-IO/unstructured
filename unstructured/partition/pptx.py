--- conflicted
+++ resolved
@@ -222,11 +222,7 @@
         if not notes_text:
             return
 
-<<<<<<< HEAD
-        yield NarrativeText(text=notes_text, metadata=self._text_metadata, detection_origin="pptx")
-=======
-        yield NarrativeText(text=notes_text, metadata=self._text_metadata())
->>>>>>> e34396b2
+        yield NarrativeText(text=notes_text, metadata=self._text_metadata(), detection_origin="pptx")
 
     def _is_invalid_shape(self, shape: Shape) -> bool:
         # NOTE(robinson) - avoid processing shapes that are not on the actual slide
@@ -271,33 +267,19 @@
             metadata = self._text_metadata(category_depth=level)
 
             if self._is_bulleted_paragraph(paragraph):
-<<<<<<< HEAD
-                yield ListItem(text=text, metadata=self._text_metadata, detection_origin="pptx")
-=======
-                yield ListItem(text=text, metadata=metadata)
->>>>>>> e34396b2
+                yield ListItem(text=text, metadata=metadata, detection_origin="pptx")
             elif is_email_address(text):
                 yield EmailAddress(text=text, detection_origin="pptx")
             elif is_possible_narrative_text(text):
-<<<<<<< HEAD
                 yield NarrativeText(
                     text=text,
-                    metadata=self._text_metadata,
+                    metadata=metadata,
                     detection_origin="pptx",
                 )
             elif is_possible_title(text):
-                yield Title(text=text, metadata=self._text_metadata, detection_origin="pptx")
+                yield Title(text=text, metadata=metadata, detection_origin="pptx")
             else:
-                yield Text(text=text, metadata=self._text_metadata, detection_origin="pptx")
-=======
-                yield NarrativeText(text=text, metadata=metadata)
-            elif is_possible_title(text):
-                # If text is a title but not the title shape increment the category depth)
-                metadata = self._text_metadata(category_depth=level + 1)
-                yield Title(text=text, metadata=metadata)
-            else:
-                yield Text(text=text, metadata=metadata)
->>>>>>> e34396b2
+                yield Text(text=text, metadata=metadata, detection_origin="pptx")
 
     def _iter_table_element(self, graphfrm: GraphicFrame) -> Iterator[Table]:
         """Generate zero-or-one Table element for the table in `shape`.
@@ -377,11 +359,7 @@
             filename=self._filename,
             last_modified=self._last_modified,
             page_number=self._page_number,
-<<<<<<< HEAD
+            category_depth=category_depth,
         )
         element_metadata.detection_origin = "pptx"
-        return element_metadata
-=======
-            category_depth=category_depth,
-        )
->>>>>>> e34396b2
+        return element_metadata