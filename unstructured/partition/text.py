import re
import textwrap
from typing import IO, Callable, List, Optional, Tuple

from unstructured.chunking.title import add_chunking_strategy
from unstructured.cleaners.core import (
    auto_paragraph_grouper,
    clean_bullets,
)
from unstructured.documents.coordinates import CoordinateSystem
from unstructured.documents.elements import (
    Address,
    Element,
    ElementMetadata,
    EmailAddress,
    ListItem,
    NarrativeText,
    Text,
    Title,
    process_metadata,
)
from unstructured.file_utils.encoding import read_txt_file
from unstructured.file_utils.filetype import FileType, add_metadata_with_filetype
from unstructured.nlp.patterns import PARAGRAPH_PATTERN
from unstructured.nlp.tokenize import sent_tokenize
from unstructured.partition.common import (
    exactly_one,
    get_last_modified_date,
    get_last_modified_date_from_file,
)
from unstructured.partition.lang import detect_languages
from unstructured.partition.text_type import (
    is_bulleted_text,
    is_email_address,
    is_possible_narrative_text,
    is_possible_numbered_list,
    is_possible_title,
    is_us_city_state_zip,
)


def split_by_paragraph(
    file_text: str,
    min_partition: Optional[int] = 0,
    max_partition: Optional[int] = 1500,
) -> List[str]:
    paragraphs = re.split(PARAGRAPH_PATTERN, file_text.strip())

    split_paragraphs = []
    for paragraph in paragraphs:
        split_paragraphs.extend(
            split_content_to_fit_max(
                content=paragraph,
                max_partition=max_partition,
            ),
        )

    combined_paragraphs = combine_paragraphs_less_than_min(
        split_paragraphs=split_paragraphs,
        max_partition=max_partition,
        min_partition=min_partition,
    )

    return combined_paragraphs


def _split_in_half_at_breakpoint(
    content: str,
    breakpoint: str = " ",
) -> List[str]:
    """Splits a segment of content at the breakpoint closest to the middle"""
    mid = len(content) // 2
    for i in range(len(content) // 2):
        if content[mid + i] == breakpoint:
            mid += i
            break
        elif content[mid - i] == breakpoint:
            mid += -i
            break

    return [content[:mid].rstrip(), content[mid:].lstrip()]


def _split_content_size_n(content: str, n: int) -> List[str]:
    """Splits a section of content into chunks that are at most
    size n without breaking apart words."""
    segments = []
    if len(content) < n * 2:
        segments = list(_split_in_half_at_breakpoint(content))
    else:
        segments = textwrap.wrap(content, width=n)
    return segments


def split_content_to_fit_max(
    content: str,
    max_partition: Optional[int] = 1500,
) -> List[str]:
    """Splits a paragraph or section of content so that all of the elements fit into the
    max partition window."""
    sentences = sent_tokenize(content)
    chunks = []
    tmp_chunk = ""
    for sentence in sentences:
        if max_partition is not None and len(sentence) > max_partition:
            if tmp_chunk:
                chunks.append(tmp_chunk)
                tmp_chunk = ""
            segments = _split_content_size_n(sentence, n=max_partition)
            chunks.extend(segments[:-1])
            tmp_chunk = segments[-1]
        else:
            if max_partition is not None and len(tmp_chunk + " " + sentence) > max_partition:
                chunks.append(tmp_chunk)
                tmp_chunk = sentence
            else:
                if not tmp_chunk:
                    tmp_chunk = sentence
                else:
                    tmp_chunk += " " + sentence
                    tmp_chunk = tmp_chunk.strip()
    if tmp_chunk:
        chunks.append(tmp_chunk)

    return chunks


def combine_paragraphs_less_than_min(
    split_paragraphs: List[str],
    max_partition: Optional[int] = 1500,
    min_partition: Optional[int] = 0,
) -> List[str]:
    """Combine paragraphs less than `min_partition` while not exceeding `max_partition`."""
    min_partition = min_partition or 0
    max_possible_partition = len(" ".join(split_paragraphs))
    max_partition = max_partition or max_possible_partition

    combined_paras = []
    combined_idxs = []
    for i, para in enumerate(split_paragraphs):
        if i in combined_idxs:
            continue

        if len(para) >= min_partition:
            combined_paras.append(para)
        else:
            combined_para = para
            for j, next_para in enumerate(split_paragraphs[i + 1 :]):  # noqa
                if len(combined_para) + len(next_para) + 1 <= max_partition:
                    combined_idxs.append(i + j + 1)
                    combined_para += " " + next_para
                else:
                    break
            combined_paras.append(combined_para)

    return combined_paras


@process_metadata()
@add_metadata_with_filetype(FileType.TXT)
@add_chunking_strategy()
def partition_text(
    filename: Optional[str] = None,
    file: Optional[IO[bytes]] = None,
    text: Optional[str] = None,
    encoding: Optional[str] = None,
    paragraph_grouper: Optional[Callable[[str], str]] = None,
    metadata_filename: Optional[str] = None,
    include_metadata: bool = True,
    languages: List[str] = ["auto"],
    max_partition: Optional[int] = 1500,
    min_partition: Optional[int] = 0,
    metadata_last_modified: Optional[str] = None,
    chunking_strategy: Optional[str] = None,
    **kwargs,
) -> List[Element]:
    """Partitions an .txt documents into its constituent paragraph elements.
    If paragraphs are below "min_partition" or above "max_partition" boundaries,
    they are combined or split.
    Parameters
    ----------
    filename
        A string defining the target filename path.
    file
        A file-like object using "r" mode --> open(filename, "r").
    text
        The string representation of the .txt document.
    encoding
        The encoding method used to decode the text input. If None, utf-8 will be used.
    paragrapher_grouper
        A str -> str function for fixing paragraphs that are interrupted by line breaks
        for formatting purposes.
    include_metadata
        Determines whether or not metadata is included in the output.
    languages
        The list of languages present in the document.
    max_partition
        The maximum number of characters to include in a partition. If None is passed,
        no maximum is applied.
    min_partition
        The minimum number of characters to include in a partition.
    metadata_last_modified
        The day of the last modification
    """
    if text is not None and text.strip() == "" and not file and not filename:
        return []

    if not isinstance(languages, list):
<<<<<<< HEAD
        raise TypeError("The language parameter must be a list of language codes as strings.")
=======
        raise TypeError(
            'The language parameter must be a list of language codes as strings, ex. ["eng"]'
        )
>>>>>>> dc2a8c75

    if (
        min_partition is not None
        and max_partition is not None
        and (min_partition > max_partition or min_partition < 0 or max_partition < 0)
    ):
        raise ValueError("Invalid values for min_partition and/or max_partition.")

    # Verify that only one of the arguments was provided
    exactly_one(filename=filename, file=file, text=text)

    last_modification_date = None
    if filename is not None:
        encoding, file_text = read_txt_file(filename=filename, encoding=encoding)
        last_modification_date = get_last_modified_date(filename)

    elif file is not None:
        encoding, file_text = read_txt_file(file=file, encoding=encoding)
        last_modification_date = get_last_modified_date_from_file(file)

    elif text is not None:
        file_text = str(text)

    languages = detect_languages(file_text, languages)
<<<<<<< HEAD
=======
    # TODO(shreya): add to metadata
>>>>>>> dc2a8c75

    if paragraph_grouper is False:
        pass
    elif paragraph_grouper is not None:
        file_text = paragraph_grouper(file_text)
    else:
        file_text = auto_paragraph_grouper(file_text)

    if min_partition is not None and len(file_text) < min_partition:
        raise ValueError("`min_partition` cannot be larger than the length of file contents.")

    file_content = split_by_paragraph(
        file_text,
        min_partition=min_partition,
        max_partition=max_partition,
    )

    elements: List[Element] = []
    metadata = (
        ElementMetadata(
            filename=metadata_filename or filename,
            last_modified=metadata_last_modified or last_modification_date,
            languages=languages,
        )
        if include_metadata
        else ElementMetadata()
    )
    for ctext in file_content:
        ctext = ctext.strip()

        if ctext:
            element = element_from_text(ctext)
            element.metadata = metadata
            elements.append(element)

    return elements


def element_from_text(
    text: str,
    coordinates: Optional[Tuple[Tuple[float, float], ...]] = None,
    coordinate_system: Optional[CoordinateSystem] = None,
) -> Element:
    if is_bulleted_text(text):
        return ListItem(
            text=clean_bullets(text),
            coordinates=coordinates,
            coordinate_system=coordinate_system,
        )
    elif is_email_address(text):
        return EmailAddress(text=text)
    elif is_us_city_state_zip(text):
        return Address(
            text=text,
            coordinates=coordinates,
            coordinate_system=coordinate_system,
        )
    elif is_possible_numbered_list(text):
        return ListItem(
            text=text,
            coordinates=coordinates,
            coordinate_system=coordinate_system,
        )
    elif is_possible_narrative_text(text):
        return NarrativeText(
            text=text,
            coordinates=coordinates,
            coordinate_system=coordinate_system,
        )
    elif is_possible_title(text):
        return Title(
            text=text,
            coordinates=coordinates,
            coordinate_system=coordinate_system,
        )
    else:
        return Text(
            text=text,
            coordinates=coordinates,
            coordinate_system=coordinate_system,
        )<|MERGE_RESOLUTION|>--- conflicted
+++ resolved
@@ -206,13 +206,9 @@
         return []
 
     if not isinstance(languages, list):
-<<<<<<< HEAD
-        raise TypeError("The language parameter must be a list of language codes as strings.")
-=======
         raise TypeError(
             'The language parameter must be a list of language codes as strings, ex. ["eng"]'
         )
->>>>>>> dc2a8c75
 
     if (
         min_partition is not None
@@ -237,10 +233,6 @@
         file_text = str(text)
 
     languages = detect_languages(file_text, languages)
-<<<<<<< HEAD
-=======
-    # TODO(shreya): add to metadata
->>>>>>> dc2a8c75
 
     if paragraph_grouper is False:
         pass
