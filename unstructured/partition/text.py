import copy
import re
import textwrap
from typing import IO, Any, Callable, List, Optional, Tuple

from unstructured.chunking.title import add_chunking_strategy
from unstructured.cleaners.core import (
    auto_paragraph_grouper,
    clean_bullets,
)
from unstructured.documents.coordinates import CoordinateSystem
from unstructured.documents.elements import (
    Address,
    Element,
    ElementMetadata,
    EmailAddress,
    ListItem,
    NarrativeText,
    Text,
    Title,
    process_metadata,
)
from unstructured.file_utils.encoding import read_txt_file
from unstructured.file_utils.filetype import FileType, add_metadata_with_filetype
from unstructured.nlp.patterns import PARAGRAPH_PATTERN, UNICODE_BULLETS_RE
from unstructured.nlp.tokenize import sent_tokenize
from unstructured.partition.common import (
    exactly_one,
    get_last_modified_date,
    get_last_modified_date_from_file,
)
from unstructured.partition.lang import apply_lang_metadata
from unstructured.partition.text_type import (
    is_bulleted_text,
    is_email_address,
    is_possible_narrative_text,
    is_possible_numbered_list,
    is_possible_title,
    is_us_city_state_zip,
)


<<<<<<< HEAD
def split_by_paragraph(
    file_text: str,
    min_partition: Optional[int] = 0,
    max_partition: Optional[int] = 1500,
) -> List[str]:
    paragraphs = re.split(PARAGRAPH_PATTERN, file_text.strip())

    split_paragraphs = []
    for paragraph in paragraphs:
        split_paragraphs.extend(
            split_content_to_fit_max(
                content=paragraph,
                max_partition=max_partition,
            ),
        )

    combined_paragraphs = combine_paragraphs_less_than_min(
        split_paragraphs=split_paragraphs,
        max_partition=max_partition,
        min_partition=min_partition,
    )

    return combined_paragraphs


def _split_in_half_at_breakpoint(
    content: str,
    breakpoint: str = " ",
) -> List[str]:
    """Splits a segment of content at the breakpoint closest to the middle"""
    mid = len(content) // 2
    for i in range(len(content) // 2):
        if content[mid + i] == breakpoint:
            mid += i
            break
        elif content[mid - i] == breakpoint:
            mid += -i
            break

    return [content[:mid].rstrip(), content[mid:].lstrip()]


def _split_content_size_n(content: str, n: int) -> List[str]:
    """Splits a section of content into chunks that are at most
    size n without breaking apart words."""
    segments = []
    if len(content) < n * 2:
        segments = list(_split_in_half_at_breakpoint(content))
    else:
        segments = textwrap.wrap(content, width=n)
    return segments


def split_content_to_fit_max(
    content: str,
    max_partition: Optional[int] = 1500,
) -> List[str]:
    """Splits a paragraph or section of content so that all of the elements fit into the
    max partition window."""
    sentences = sent_tokenize(content)
    chunks = []
    tmp_chunk = ""
    for sentence in sentences:
        if max_partition is not None and len(sentence) > max_partition:
            if tmp_chunk:
                chunks.append(tmp_chunk)
                tmp_chunk = ""
            segments = _split_content_size_n(sentence, n=max_partition)
            chunks.extend(segments[:-1])
            tmp_chunk = segments[-1]
        else:
            if max_partition is not None and len(tmp_chunk + " " + sentence) > max_partition:
                chunks.append(tmp_chunk)
                tmp_chunk = sentence
            else:
                if not tmp_chunk:
                    tmp_chunk = sentence
                else:
                    tmp_chunk += " " + sentence
                    tmp_chunk = tmp_chunk.strip()
    if tmp_chunk:
        chunks.append(tmp_chunk)

    return chunks


def combine_paragraphs_less_than_min(
    split_paragraphs: List[str],
    max_partition: Optional[int] = 1500,
    min_partition: Optional[int] = 0,
) -> List[str]:
    """Combine paragraphs less than `min_partition` while not exceeding `max_partition`."""
    min_partition = min_partition or 0
    max_possible_partition = len(" ".join(split_paragraphs))
    max_partition = max_partition or max_possible_partition

    combined_paras = []
    combined_idxs = []
    for i, para in enumerate(split_paragraphs):
        if i in combined_idxs:
            continue

        if len(para) >= min_partition:
            combined_paras.append(para)
        else:
            combined_para = para
            for j, next_para in enumerate(split_paragraphs[i + 1 :]):  # noqa
                if len(combined_para) + len(next_para) + 1 <= max_partition:
                    combined_idxs.append(i + j + 1)
                    combined_para += " " + next_para
                else:
                    break
            combined_paras.append(combined_para)

    return combined_paras


def is_empty_bullet(text: str) -> bool:
    """Checks if input text is an empty bullet."""
    return UNICODE_BULLETS_RE.match(text) and len(text) == 1


@process_metadata()
@add_metadata_with_filetype(FileType.TXT)
@add_chunking_strategy()
=======
>>>>>>> d9c035ed
def partition_text(
    filename: Optional[str] = None,
    file: Optional[IO[bytes]] = None,
    text: Optional[str] = None,
    encoding: Optional[str] = None,
    paragraph_grouper: Optional[Callable[[str], str]] = None,
    metadata_filename: Optional[str] = None,
    include_metadata: bool = True,
    languages: Optional[List[str]] = ["auto"],
    max_partition: Optional[int] = 1500,
    min_partition: Optional[int] = 0,
    metadata_last_modified: Optional[str] = None,
    chunking_strategy: Optional[str] = None,
    detect_language_per_element: bool = False,
    detection_origin: Optional[str] = "text",
    **kwargs: Any,
) -> List[Element]:
    """Partitions an .txt documents into its constituent paragraph elements.
    If paragraphs are below "min_partition" or above "max_partition" boundaries,
    they are combined or split.
    Parameters
    ----------
    filename
        A string defining the target filename path.
    file
        A file-like object using "rb" mode --> open(filename, "rb").
    text
        The string representation of the .txt document.
    encoding
        The encoding method used to decode the text input. If None, utf-8 will be used.
    paragrapher_grouper
        A str -> str function for fixing paragraphs that are interrupted by line breaks
        for formatting purposes.
    include_metadata
        Determines whether or not metadata is included in the output.
    languages
        User defined value for `metadata.languages` if provided. Otherwise language is detected
        using naive Bayesian filter via `langdetect`. Multiple languages indicates text could be
        in either language.
        Additional Parameters:
            detect_language_per_element
                Detect language per element instead of at the document level.
    max_partition
        The maximum number of characters to include in a partition. If None is passed,
        no maximum is applied.
    min_partition
        The minimum number of characters to include in a partition.
    metadata_last_modified
        The day of the last modification
    """
    return _partition_text(
        filename=filename,
        file=file,
        text=text,
        encoding=encoding,
        paragraph_grouper=paragraph_grouper,
        metadata_filename=metadata_filename,
        include_metadata=include_metadata,
        languages=languages,
        max_partition=max_partition,
        min_partition=min_partition,
        metadata_last_modified=metadata_last_modified,
        chunking_strategy=chunking_strategy,
        detect_language_per_element=detect_language_per_element,
        detection_origin=detection_origin,
        **kwargs,
    )


@process_metadata()
@add_metadata_with_filetype(FileType.TXT)
@add_chunking_strategy()
def _partition_text(
    filename: Optional[str] = None,
    file: Optional[IO[bytes]] = None,
    text: Optional[str] = None,
    encoding: Optional[str] = None,
    paragraph_grouper: Optional[Callable[[str], str]] = None,
    metadata_filename: Optional[str] = None,
    include_metadata: bool = True,
    languages: Optional[List[str]] = ["auto"],
    max_partition: Optional[int] = 1500,
    min_partition: Optional[int] = 0,
    metadata_last_modified: Optional[str] = None,
    chunking_strategy: Optional[str] = None,
    detect_language_per_element: bool = False,
    detection_origin: Optional[str] = "text",
    **kwargs: Any,
) -> List[Element]:
    """internal API for `partition_text`"""
    if text is not None and text.strip() == "" and not file and not filename:
        return []

    if (
        min_partition is not None
        and max_partition is not None
        and (min_partition > max_partition or min_partition < 0 or max_partition < 0)
    ):
        raise ValueError("Invalid values for min_partition and/or max_partition.")

    # Verify that only one of the arguments was provided
    exactly_one(filename=filename, file=file, text=text)
    file_text = ""

    last_modification_date = None
    if filename is not None:
        encoding, file_text = read_txt_file(filename=filename, encoding=encoding)
        last_modification_date = get_last_modified_date(filename)

    elif file is not None:
        encoding, file_text = read_txt_file(file=file, encoding=encoding)
        last_modification_date = get_last_modified_date_from_file(file)

    elif text is not None:
        file_text = str(text)

    if paragraph_grouper is False:
        pass
    elif paragraph_grouper is not None:
        file_text = paragraph_grouper(file_text)
    else:
        file_text = auto_paragraph_grouper(file_text)

    if min_partition is not None and len(file_text) < min_partition:
        raise ValueError("`min_partition` cannot be larger than the length of file contents.")

    file_content = _split_by_paragraph(
        file_text,
        min_partition=min_partition,
        max_partition=max_partition,
    )

    elements: List[Element] = []
    if include_metadata:
        metadata = ElementMetadata(
            filename=metadata_filename or filename,
            last_modified=metadata_last_modified or last_modification_date,
            languages=languages,
        )
        metadata.detection_origin = detection_origin
    else:
        metadata = ElementMetadata()

    for ctext in file_content:
        ctext = ctext.strip()

        if ctext and not is_empty_bullet(ctext):
            element = element_from_text(ctext)
            element.metadata = copy.deepcopy(metadata)
            elements.append(element)

    elements = list(
        apply_lang_metadata(
            elements=elements,
            languages=languages,
            detect_language_per_element=detect_language_per_element,
        ),
    )
    return elements


def element_from_text(
    text: str,
    coordinates: Optional[Tuple[Tuple[float, float], ...]] = None,
    coordinate_system: Optional[CoordinateSystem] = None,
) -> Element:
    if is_bulleted_text(text):
        clean_text = clean_bullets(text)
        return ListItem(
            text=clean_text,
            coordinates=coordinates,
            coordinate_system=coordinate_system,
        )
    elif is_email_address(text):
        return EmailAddress(text=text)
    elif is_us_city_state_zip(text):
        return Address(
            text=text,
            coordinates=coordinates,
            coordinate_system=coordinate_system,
        )
    elif is_possible_numbered_list(text):
        return ListItem(
            text=text,
            coordinates=coordinates,
            coordinate_system=coordinate_system,
        )
    elif is_possible_narrative_text(text):
        return NarrativeText(
            text=text,
            coordinates=coordinates,
            coordinate_system=coordinate_system,
        )
    elif is_possible_title(text):
        return Title(
            text=text,
            coordinates=coordinates,
            coordinate_system=coordinate_system,
        )
    else:
        return Text(
            text=text,
            coordinates=coordinates,
            coordinate_system=coordinate_system,
        )


def _combine_paragraphs_less_than_min(
    split_paragraphs: List[str],
    max_partition: Optional[int] = 1500,
    min_partition: Optional[int] = 0,
) -> List[str]:
    """Combine paragraphs less than `min_partition` while not exceeding `max_partition`."""
    min_partition = min_partition or 0
    max_possible_partition = len(" ".join(split_paragraphs))
    max_partition = max_partition or max_possible_partition

    combined_paras: List[str] = []
    combined_idxs: List[int] = []
    for i, para in enumerate(split_paragraphs):
        if i in combined_idxs:
            continue
        # Paragraphs have already been split to fit `max_partition`, so they can be safely added
        # to the final list of chunks if they are also greater than `min_partition`
        if len(para) >= min_partition:
            combined_paras.append(para)
        else:
            combined_para = para
            for j, next_para in enumerate(split_paragraphs[i + 1 :]):  # noqa
                # Combine the current paragraph(s), e.g. `combined_para` with the next paragraph(s)
                # as long as they don't exceed `max_partition`, and keep track of the indices
                # that have been combined.
                if len(combined_para) + len(next_para) + 1 <= max_partition:
                    combined_idxs.append(i + j + 1)
                    combined_para += " " + next_para
                else:
                    break
            combined_paras.append(combined_para)

    return combined_paras


def _split_by_paragraph(
    file_text: str,
    min_partition: Optional[int] = 0,
    max_partition: Optional[int] = 1500,
) -> List[str]:
    """Split text into paragraphs that fit within the `min_` and `max_partition` window."""
    paragraphs = re.split(PARAGRAPH_PATTERN, file_text.strip())

    split_paragraphs: List[str] = []
    for paragraph in paragraphs:
        split_paragraphs.extend(
            _split_content_to_fit_max(
                content=paragraph,
                max_partition=max_partition,
            ),
        )

    combined_paragraphs = _combine_paragraphs_less_than_min(
        split_paragraphs=split_paragraphs,
        max_partition=max_partition,
        min_partition=min_partition,
    )

    return combined_paragraphs


def _split_content_size_n(content: str, n: int) -> List[str]:
    """Splits a section of content into chunks that are at most
    size n without breaking apart words."""
    segments = []
    if len(content) < n * 2:
        segments = list(_split_in_half_at_breakpoint(content))
    else:
        segments = textwrap.wrap(content, width=n)
    return segments


def _split_content_to_fit_max(
    content: str,
    max_partition: Optional[int] = 1500,
) -> List[str]:
    """Splits a paragraph or section of content so that all of the elements fit into the
    max partition window."""
    sentences = sent_tokenize(content)
    chunks: List[str] = []
    tmp_chunk = ""
    # Initialize an empty string to collect sentence segments (`tmp_chunk`).
    for sentence in sentences:
        # If a single sentence is larger than `max_partition`, the sentence will be split by
        # `_split_content_size_n` and the last segment of the original sentence will be used
        # as the beginning of the next chunk.
        if max_partition is not None and len(sentence) > max_partition:
            if tmp_chunk:
                chunks.append(tmp_chunk)
                tmp_chunk = ""
            segments = _split_content_size_n(sentence, n=max_partition)
            chunks.extend(segments[:-1])
            tmp_chunk = segments[-1]
        else:
            # If the current sentence is smaller than `max_partition`, but adding it to the
            # current `tmp_chunk` would exceed `max_partition`, add the `tmp_chunk` to the
            # final list of `chunks` and begin the next chunk with the current sentence.
            if max_partition is not None and len(tmp_chunk + " " + sentence) > max_partition:
                chunks.append(tmp_chunk)
                tmp_chunk = sentence
            else:
                # Otherwise, the sentence can be added to `tmp_chunk`
                if not tmp_chunk:
                    tmp_chunk = sentence
                else:
                    tmp_chunk += " " + sentence
                    tmp_chunk = tmp_chunk.strip()
    if tmp_chunk:
        chunks.append(tmp_chunk)

    return chunks


def _split_in_half_at_breakpoint(
    content: str,
    breakpoint: str = " ",
) -> List[str]:
    """Splits a segment of content at the breakpoint closest to the middle"""
    mid = len(content) // 2
    for i in range(len(content) // 2):
        if content[mid + i] == breakpoint:
            mid += i
            break
        elif content[mid - i] == breakpoint:
            mid += -i
            break

    return [content[:mid].rstrip(), content[mid:].lstrip()]<|MERGE_RESOLUTION|>--- conflicted
+++ resolved
@@ -40,134 +40,6 @@
 )
 
 
-<<<<<<< HEAD
-def split_by_paragraph(
-    file_text: str,
-    min_partition: Optional[int] = 0,
-    max_partition: Optional[int] = 1500,
-) -> List[str]:
-    paragraphs = re.split(PARAGRAPH_PATTERN, file_text.strip())
-
-    split_paragraphs = []
-    for paragraph in paragraphs:
-        split_paragraphs.extend(
-            split_content_to_fit_max(
-                content=paragraph,
-                max_partition=max_partition,
-            ),
-        )
-
-    combined_paragraphs = combine_paragraphs_less_than_min(
-        split_paragraphs=split_paragraphs,
-        max_partition=max_partition,
-        min_partition=min_partition,
-    )
-
-    return combined_paragraphs
-
-
-def _split_in_half_at_breakpoint(
-    content: str,
-    breakpoint: str = " ",
-) -> List[str]:
-    """Splits a segment of content at the breakpoint closest to the middle"""
-    mid = len(content) // 2
-    for i in range(len(content) // 2):
-        if content[mid + i] == breakpoint:
-            mid += i
-            break
-        elif content[mid - i] == breakpoint:
-            mid += -i
-            break
-
-    return [content[:mid].rstrip(), content[mid:].lstrip()]
-
-
-def _split_content_size_n(content: str, n: int) -> List[str]:
-    """Splits a section of content into chunks that are at most
-    size n without breaking apart words."""
-    segments = []
-    if len(content) < n * 2:
-        segments = list(_split_in_half_at_breakpoint(content))
-    else:
-        segments = textwrap.wrap(content, width=n)
-    return segments
-
-
-def split_content_to_fit_max(
-    content: str,
-    max_partition: Optional[int] = 1500,
-) -> List[str]:
-    """Splits a paragraph or section of content so that all of the elements fit into the
-    max partition window."""
-    sentences = sent_tokenize(content)
-    chunks = []
-    tmp_chunk = ""
-    for sentence in sentences:
-        if max_partition is not None and len(sentence) > max_partition:
-            if tmp_chunk:
-                chunks.append(tmp_chunk)
-                tmp_chunk = ""
-            segments = _split_content_size_n(sentence, n=max_partition)
-            chunks.extend(segments[:-1])
-            tmp_chunk = segments[-1]
-        else:
-            if max_partition is not None and len(tmp_chunk + " " + sentence) > max_partition:
-                chunks.append(tmp_chunk)
-                tmp_chunk = sentence
-            else:
-                if not tmp_chunk:
-                    tmp_chunk = sentence
-                else:
-                    tmp_chunk += " " + sentence
-                    tmp_chunk = tmp_chunk.strip()
-    if tmp_chunk:
-        chunks.append(tmp_chunk)
-
-    return chunks
-
-
-def combine_paragraphs_less_than_min(
-    split_paragraphs: List[str],
-    max_partition: Optional[int] = 1500,
-    min_partition: Optional[int] = 0,
-) -> List[str]:
-    """Combine paragraphs less than `min_partition` while not exceeding `max_partition`."""
-    min_partition = min_partition or 0
-    max_possible_partition = len(" ".join(split_paragraphs))
-    max_partition = max_partition or max_possible_partition
-
-    combined_paras = []
-    combined_idxs = []
-    for i, para in enumerate(split_paragraphs):
-        if i in combined_idxs:
-            continue
-
-        if len(para) >= min_partition:
-            combined_paras.append(para)
-        else:
-            combined_para = para
-            for j, next_para in enumerate(split_paragraphs[i + 1 :]):  # noqa
-                if len(combined_para) + len(next_para) + 1 <= max_partition:
-                    combined_idxs.append(i + j + 1)
-                    combined_para += " " + next_para
-                else:
-                    break
-            combined_paras.append(combined_para)
-
-    return combined_paras
-
-
-def is_empty_bullet(text: str) -> bool:
-    """Checks if input text is an empty bullet."""
-    return UNICODE_BULLETS_RE.match(text) and len(text) == 1
-
-
-@process_metadata()
-@add_metadata_with_filetype(FileType.TXT)
-@add_chunking_strategy()
-=======
->>>>>>> d9c035ed
 def partition_text(
     filename: Optional[str] = None,
     file: Optional[IO[bytes]] = None,
@@ -329,6 +201,11 @@
     return elements
 
 
+def is_empty_bullet(text: str) -> bool:
+    """Checks if input text is an empty bullet."""
+    return UNICODE_BULLETS_RE.match(text) and len(text) == 1
+
+
 def element_from_text(
     text: str,
     coordinates: Optional[Tuple[Tuple[float, float], ...]] = None,
