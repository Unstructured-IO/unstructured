--- conflicted
+++ resolved
@@ -44,13 +44,9 @@
     include_metadata: bool = True,
     languages: List[str] = ["auto"],
     metadata_last_modified: Optional[str] = None,
-<<<<<<< HEAD
-    include_header: bool = True,
-    languages: List[str] = ["auto"],
-=======
     include_header: bool = False,
     find_subtable: bool = True,
->>>>>>> 0a65fc21
+    languages: List[str] = ["auto"],
     **kwargs,
 ) -> List[Element]:
     """Partitions Microsoft Excel Documents in .xlsx format into its document elements.
@@ -75,18 +71,12 @@
         in either language.
     """
     exactly_one(filename=filename, file=file)
-<<<<<<< HEAD
-
-=======
->>>>>>> 0a65fc21
+
     if not isinstance(languages, list):
         raise TypeError(
             'The language parameter must be a list of language codes as strings, ex. ["eng"]',
         )
-<<<<<<< HEAD
-
-=======
->>>>>>> 0a65fc21
+
     last_modification_date = None
     header = 0 if include_header else None
 
@@ -186,7 +176,12 @@
                         element.metadata.languages = languages
                         elements.append(element)
 
-    return elements
+    return list(
+        apply_lang_metadata(
+            elements=elements,
+            languages=languages,
+        ),
+    )
 
 
 def _get_connected_components(
@@ -298,14 +293,6 @@
     return merged_components
 
 
-<<<<<<< HEAD
-    return list(
-        apply_lang_metadata(
-            elements=elements,
-            languages=languages,
-        ),
-    )
-=======
 def _find_min_max_coord(
     connected_component: List[Dict[Any, Any]],
 ) -> Tuple[Union[int, float], Union[int, float], Union[int, float], Union[int, float]]:
@@ -419,5 +406,4 @@
         )
     else:
         metadata = ElementMetadata()
-    return metadata
->>>>>>> 0a65fc21
+    return metadata