--- conflicted
+++ resolved
@@ -27,11 +27,8 @@
     metadata_filename: Optional[str] = None,
     include_metadata: bool = True,
     metadata_last_modified: Optional[str] = None,
-<<<<<<< HEAD
+    include_header: bool = True,
     include_path_in_metadata_filename: bool = False,
-=======
-    include_header: bool = True,
->>>>>>> e4aa7373
     **kwargs,
 ) -> List[Element]:
     """Partitions Microsoft Excel Documents in .xlsx format into its document elements.
@@ -46,13 +43,10 @@
         Determines whether or not metadata is included in the output.
     metadata_last_modified
         The day of the last modification
-<<<<<<< HEAD
+    include_header
+        Determines whether or not header info info is included in text and medatada.text_as_html
     include_path_in_metadata_filename
         Determines whether or not metadata filename will contain full path
-=======
-    include_header
-        Determines whether or not header info info is included in text and medatada.text_as_html
->>>>>>> e4aa7373
     """
     exactly_one(filename=filename, file=file)
     last_modification_date = None
