--- conflicted
+++ resolved
@@ -25,17 +25,12 @@
     Title,
     process_metadata,
 )
-<<<<<<< HEAD
-from unstructured.file_utils.filetype import FileType, add_metadata_with_filetype
+from unstructured.file_utils.filetype import add_metadata_with_filetype
+from unstructured.file_utils.model import FileType
 from unstructured.partition.common import (
     get_last_modified_date,
     get_last_modified_date_from_file,
 )
-=======
-from unstructured.file_utils.filetype import add_metadata_with_filetype
-from unstructured.file_utils.model import FileType
-from unstructured.partition.common import get_last_modified_date, get_last_modified_date_from_file
->>>>>>> 8fd216cc
 from unstructured.partition.lang import apply_lang_metadata
 from unstructured.partition.text_type import (
     is_bulleted_text,
@@ -212,11 +207,7 @@
                     subtable_parser.iter_trailing_single_cell_rows_texts(),
                 ):
                     element = _create_element(str(content))
-                    r = (
-                        subtable_parser.top_left_coordinate[0]
-                        + row_index
-                        + include_header
-                    )
+                    r = subtable_parser.top_left_coordinate[0] + row_index + include_header
                     c: int = subtable_parser._subtable.iloc[row_index].notna().idxmax()
                     element.metadata = _get_metadata(
                         sheet_name,
