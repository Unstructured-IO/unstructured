--- conflicted
+++ resolved
@@ -1,12 +1,8 @@
 from __future__ import annotations
 
 import os
-<<<<<<< HEAD
+import re
 from typing import TYPE_CHECKING
-=======
-import re
-from typing import TYPE_CHECKING, List
->>>>>>> efd9f648
 
 import cv2
 import numpy as np
