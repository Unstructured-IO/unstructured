import os
import tempfile
from typing import Any, IO, List, Optional

from unstructured.chunking.title import add_chunking_strategy
from unstructured.documents.elements import Element, process_metadata
from unstructured.file_utils.filetype import FileType, add_metadata_with_filetype
from unstructured.partition.common import (
    convert_office_doc,
    exactly_one,
    get_last_modified_date,
    get_last_modified_date_from_file,
)
from unstructured.partition.docx import partition_docx


@process_metadata()
@add_metadata_with_filetype(FileType.DOC)
@add_chunking_strategy()
def partition_doc(
    filename: Optional[str] = None,
    file: Optional[IO[bytes]] = None,
    include_page_breaks: bool = True,
    include_metadata: bool = True,
    metadata_filename: Optional[str] = None,
    metadata_last_modified: Optional[str] = None,
    libre_office_filter: Optional[str] = "MS Word 2007 XML",
<<<<<<< HEAD
    chunking_strategy: Optional[str] = None,
    **kwargs,
=======
    **kwargs: Any,
>>>>>>> 3d5d93b1
) -> List[Element]:
    """Partitions Microsoft Word Documents in .doc format into its document elements.

    Parameters
    ----------
    filename
        A string defining the target filename path.
    file
        A file-like object using "rb" mode --> open(filename, "rb").
    metadata_last_modified
        The last modified date for the document.
    libre_office_filter
        The filter to use when coverting to .doc. The default is the
        filter that is required when using LibreOffice7. Pass in None
        if you do not want to apply any filter.
    """
    # Verify that only one of the arguments was provided
    if filename is None:
        filename = ""
    exactly_one(filename=filename, file=file)

    if len(filename) > 0:
        _, filename_no_path = os.path.split(os.path.abspath(filename))
        base_filename, _ = os.path.splitext(filename_no_path)
        if not os.path.exists(filename):
            raise ValueError(f"The file {filename} does not exist.")

        last_modification_date = get_last_modified_date(filename)

    elif file is not None:
        tmp = tempfile.NamedTemporaryFile(delete=False)
        tmp.write(file.read())
        tmp.close()
        filename = tmp.name
        _, filename_no_path = os.path.split(os.path.abspath(tmp.name))
        base_filename, _ = os.path.splitext(filename_no_path)

        last_modification_date = get_last_modified_date_from_file(file)

    with tempfile.TemporaryDirectory() as tmpdir:
        convert_office_doc(
            filename,
            tmpdir,
            target_format="docx",
            target_filter=libre_office_filter,
        )
        docx_filename = os.path.join(tmpdir, f"{base_filename}.docx")
        elements = partition_docx(
            filename=docx_filename,
            metadata_filename=metadata_filename,
            include_page_breaks=include_page_breaks,
            include_metadata=include_metadata,
            metadata_last_modified=metadata_last_modified or last_modification_date,
        )
        # remove tmp.name from filename if parsing file
        if file:
            for element in elements:
                element.metadata.filename = metadata_filename

    return elements<|MERGE_RESOLUTION|>--- conflicted
+++ resolved
@@ -25,12 +25,8 @@
     metadata_filename: Optional[str] = None,
     metadata_last_modified: Optional[str] = None,
     libre_office_filter: Optional[str] = "MS Word 2007 XML",
-<<<<<<< HEAD
     chunking_strategy: Optional[str] = None,
-    **kwargs,
-=======
     **kwargs: Any,
->>>>>>> 3d5d93b1
 ) -> List[Element]:
     """Partitions Microsoft Word Documents in .doc format into its document elements.
 
