import os
import tempfile
from typing import IO, List, Optional

from unstructured.documents.elements import Element, process_metadata
from unstructured.file_utils.filetype import FileType, add_metadata_with_filetype
from unstructured.partition.common import (
    convert_office_doc,
    exactly_one,
    get_last_modified_date,
    get_last_modified_date_from_file,
)
from unstructured.partition.docx import partition_docx


@process_metadata()
@add_metadata_with_filetype(FileType.DOC)
def partition_doc(
    filename: Optional[str] = None,
    file: Optional[IO[bytes]] = None,
    include_page_breaks: bool = True,
    include_metadata: bool = True,
    metadata_filename: Optional[str] = None,
    metadata_last_modified: Optional[str] = None,
    libre_office_filter: Optional[str] = "MS Word 2007 XML",
    include_path_in_metadata_filename: Optional[bool] = False,
    **kwargs,
) -> List[Element]:
    """Partitions Microsoft Word Documents in .doc format into its document elements.

    Parameters
    ----------
    filename
        A string defining the target filename path.
    file
        A file-like object using "rb" mode --> open(filename, "rb").
    metadata_last_modified
        The last modified date for the document.
    libre_office_filter
        The filter to use when coverting to .doc. The default is the
        filter that is required when using LibreOffice7. Pass in None
        if you do not want to apply any filter.
    include_path_in_metadata_filename
        Determines whether or not metadata filename will contain full path
    """
    # Verify that only one of the arguments was provided
    if filename is None:
        filename = ""
    exactly_one(filename=filename, file=file)

    if len(filename) > 0:
        _, filename_no_path = os.path.split(os.path.abspath(filename))
        base_filename, _ = os.path.splitext(filename_no_path)
        if not os.path.exists(filename):
            raise ValueError(f"The file {filename} does not exist.")

        last_modification_date = get_last_modified_date(filename)

    elif file is not None:
        tmp = tempfile.NamedTemporaryFile(delete=False)
        tmp.write(file.read())
        tmp.close()
        filename = tmp.name
        _, filename_no_path = os.path.split(os.path.abspath(tmp.name))
        base_filename, _ = os.path.splitext(filename_no_path)

        last_modification_date = get_last_modified_date_from_file(file)

    with tempfile.TemporaryDirectory() as tmpdir:
        convert_office_doc(
            filename,
            tmpdir,
            target_format="docx",
            target_filter=libre_office_filter,
        )
        docx_filename = os.path.join(tmpdir, f"{base_filename}.docx")
        elements = partition_docx(
            filename=docx_filename,
            metadata_filename=metadata_filename,
            include_page_breaks=include_page_breaks,
            include_metadata=include_metadata,
<<<<<<< HEAD
            include_path_in_metadata_filename=include_path_in_metadata_filename,
=======
            metadata_last_modified=metadata_last_modified or last_modification_date,
>>>>>>> cb923b96
        )
        # remove tmp.name from filename if parsing file
        if file:
            for element in elements:
                element.metadata.filename = metadata_filename

    return elements<|MERGE_RESOLUTION|>--- conflicted
+++ resolved
@@ -79,11 +79,8 @@
             metadata_filename=metadata_filename,
             include_page_breaks=include_page_breaks,
             include_metadata=include_metadata,
-<<<<<<< HEAD
+            metadata_last_modified=metadata_last_modified or last_modification_date,
             include_path_in_metadata_filename=include_path_in_metadata_filename,
-=======
-            metadata_last_modified=metadata_last_modified or last_modification_date,
->>>>>>> cb923b96
         )
         # remove tmp.name from filename if parsing file
         if file:
