"""Helpers used across multiple partitioners to compute metadata."""

from __future__ import annotations

import datetime as dt
import functools
import os
from typing import Any, Callable, Sequence

from typing_extensions import ParamSpec

from unstructured.documents.elements import Element, ElementMetadata, assign_and_map_hash_ids
from unstructured.file_utils.model import FileType
from unstructured.partition.common.lang import apply_lang_metadata
from unstructured.utils import get_call_args_applying_defaults

_P = ParamSpec("_P")


def get_last_modified_date(filename: str) -> str | None:
    """Modification time of file at path `filename`, if it exists.

    Returns `None` when `filename` is not a path to a file on the local filesystem.

    Otherwise returns date and time in ISO 8601 string format (YYYY-MM-DDTHH:MM:SS) like
    "2024-03-05T17:02:53".
    """
    if not os.path.isfile(filename):
        return None

    modify_date = dt.datetime.fromtimestamp(os.path.getmtime(filename))
    return modify_date.strftime("%Y-%m-%dT%H:%M:%S%z")


HIERARCHY_RULE_SET = {
    "Title": [
        "Text",
        "UncategorizedText",
        "NarrativeText",
        "ListItem",
        "BulletedText",
        "Table",
        "FigureCaption",
        "CheckBox",
        "Table",
    ],
    "Header": [
        "Title",
        "Text",
        "UncategorizedText",
        "NarrativeText",
        "ListItem",
        "BulletedText",
        "Table",
        "FigureCaption",
        "CheckBox",
        "Table",
    ],
}


def set_element_hierarchy(
    elements: Sequence[Element], ruleset: dict[str, list[str]] = HIERARCHY_RULE_SET
) -> list[Element]:
    """Sets `.metadata.parent_id` for each element it applies to.

    `parent_id` assignment is based on the element's category, depth and a ruleset.
    """
    stack: list[Element] = []
    for element in elements:
        if element.metadata.parent_id is not None:
            continue
        parent_id = None
        element_category = getattr(element, "category", None)
        element_category_depth = getattr(element.metadata, "category_depth", 0) or 0

        if not element_category:
            continue

        while stack:
            top_element: Element = stack[-1]
            top_element_category = getattr(top_element, "category")
            top_element_category_depth = (
                getattr(
                    top_element.metadata,
                    "category_depth",
                    0,
                )
                or 0
            )

            if (
                top_element_category == element_category
                and top_element_category_depth < element_category_depth
            ) or (
                top_element_category != element_category
                and element_category in ruleset.get(top_element_category, [])
            ):
                parent_id = top_element.id
                break

            stack.pop()

        element.metadata.parent_id = parent_id
        stack.append(element)

    return list(elements)


# ================================================================================================
# METADATA POST-PARTITIONING PROCESSING DECORATOR
# ================================================================================================


def apply_metadata(
    file_type: FileType | None = None,
) -> Callable[[Callable[_P, list[Element]]], Callable[_P, list[Element]]]:
    """Post-process element-metadata for this document.

    This decorator adds a post-processing step to a partitioner, primarily to apply metadata that
    is common to all partitioners. It assumes the following responsibilities:

      - Hash element-ids. Computes and applies SHA1 hash element.id when `unique_element_ids`
        argument is False.

      - Element Hierarchy. Computes and applies `parent_id` metadata based on `category_depth`
        etc. added by partitioner.

      - Language metadata. Computes and applies `language` metadata based on a language detection
        model.

      - Apply `filetype` (MIME-type) metadata. There are three cases; first one in this order that
        applies is used:

          - `metadata_file_type` argument is present in call, use that.
          - `file_type` decorator argument is populated, use that.
          - `file_type` decorator argument is omitted or None, don't apply `.metadata.filetype`
            (assume the partitioner will do that for itself, like `partition_image()`.

      - Replace `filename` with `metadata_filename` when present.

      - Replace `last_modified` with `metadata_last_modified` when present.

      - Apply `url` metadata when present.
    """

    def decorator(func: Callable[_P, list[Element]]) -> Callable[_P, list[Element]]:
        """The decorator function itself.

        This function is returned by the `apply_metadata()` function and is the actual decorator.
        Think of `apply_metadata()` as a factory function that configures this decorator, in
        particular by setting its `file_type` value.
        """

        @functools.wraps(func)
        def wrapper(*args: _P.args, **kwargs: _P.kwargs) -> list[Element]:
            elements = func(*args, **kwargs)
            call_args = get_call_args_applying_defaults(func, *args, **kwargs)

            # -- Compute and apply hash-ids if the user does not want UUIDs. Note this changes the
            # -- elements themselves, not the metadata.
            unique_element_ids: bool = call_args.get("unique_element_ids", False)
            if unique_element_ids is False:
                elements = assign_and_map_hash_ids(elements)

            # -- `parent_id` - process category-level etc. to assign parent-id --
            elements = set_element_hierarchy(elements)

            # -- `language` - auto-detect language (e.g. eng, spa) --
            languages = call_args.get("languages")
            detect_language_per_element = call_args.get("detect_language_per_element", False)
            elements = list(
                apply_lang_metadata(
                    elements=elements,
                    languages=languages,
                    detect_language_per_element=detect_language_per_element,
                )
            )

            # == apply filetype, filename, last_modified, and url metadata ===================
            metadata_kwargs: dict[str, Any] = {}

            # -- `filetype` (MIME-type) metadata --
            metadata_file_type = call_args.get("metadata_file_type") or file_type
            if metadata_file_type is not None:
                metadata_kwargs["filetype"] = metadata_file_type.mime_type

            # -- `filename` metadata - override with metadata_filename when it's present --
            filename = call_args.get("metadata_filename") or call_args.get("filename")
            if filename:
                metadata_kwargs["filename"] = filename

            # -- `last_modified` metadata - override with metadata_last_modified when present --
<<<<<<< HEAD
            last_modified = call_args.get("metadata_last_modified")
            if last_modified:
                metadata_kwargs["last_modified"] = last_modified
=======
            metadata_last_modified = call_args.get("metadata_last_modified")
            if metadata_last_modified:
                metadata_kwargs["last_modified"] = metadata_last_modified
>>>>>>> ba326cb0

            # -- `url` metadata - record url when present --
            url = call_args.get("url")
            if url:
                metadata_kwargs["url"] = url

            # -- update element.metadata in single pass --
            for element in elements:
                # NOTE(robinson) - Attached files have already run through this logic in their own
                # partitioning function
                if element.metadata.attached_to_filename:
                    continue
                element.metadata.update(ElementMetadata(**metadata_kwargs))

            return elements

        return wrapper

    return decorator<|MERGE_RESOLUTION|>--- conflicted
+++ resolved
@@ -191,15 +191,9 @@
                 metadata_kwargs["filename"] = filename
 
             # -- `last_modified` metadata - override with metadata_last_modified when present --
-<<<<<<< HEAD
-            last_modified = call_args.get("metadata_last_modified")
-            if last_modified:
-                metadata_kwargs["last_modified"] = last_modified
-=======
             metadata_last_modified = call_args.get("metadata_last_modified")
             if metadata_last_modified:
                 metadata_kwargs["last_modified"] = metadata_last_modified
->>>>>>> ba326cb0
 
             # -- `url` metadata - record url when present --
             url = call_args.get("url")
