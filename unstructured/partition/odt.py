--- conflicted
+++ resolved
@@ -16,11 +16,8 @@
     file: Optional[IO[bytes]] = None,
     include_metadata: bool = True,
     metadata_filename: Optional[str] = None,
-<<<<<<< HEAD
+    metadata_last_modified: Optional[str] = None,
     include_path_in_metadata_filename: bool = False,
-=======
-    metadata_last_modified: Optional[str] = None,
->>>>>>> cb923b96
     **kwargs,
 ) -> List[Element]:
     """Partitions Open Office Documents in .odt format into its document elements.
@@ -31,13 +28,10 @@
         A string defining the target filename path.
     file
         A file-like object using "rb" mode --> open(filename, "rb").
-<<<<<<< HEAD
+    metadata_last_modified
+        The last modified date for the document.
     include_path_in_metadata_filename
         Determines whether or not metadata filename will contain full path
-=======
-    metadata_last_modified
-        The last modified date for the document.
->>>>>>> cb923b96
     """
 
     last_modification_date = None
@@ -51,9 +45,6 @@
         filename=filename,
         file=file,
         metadata_filename=metadata_filename,
-<<<<<<< HEAD
+        metadata_last_modified=metadata_last_modified or last_modification_date,
         include_path_in_metadata_filename=include_path_in_metadata_filename,
-=======
-        metadata_last_modified=metadata_last_modified or last_modification_date,
->>>>>>> cb923b96
     )