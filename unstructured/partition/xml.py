--- conflicted
+++ resolved
@@ -60,11 +60,8 @@
     encoding: Optional[str] = None,
     max_partition: Optional[int] = 1500,
     min_partition: Optional[int] = 0,
-<<<<<<< HEAD
+    metadata_last_modified: Optional[str] = None,
     include_path_in_metadata_filename: bool = False,
-=======
-    metadata_last_modified: Optional[str] = None,
->>>>>>> cb923b96
     **kwargs,
 ) -> List[Element]:
     """Partitions an XML document into its document elements.
@@ -90,13 +87,10 @@
         no maximum is applied.
     min_partition
         The minimum number of characters to include in a partition.
-<<<<<<< HEAD
+    metadata_last_modified
+        The day of the last modification
     include_path_in_metadata_filename
         Determines whether or not metadata filename will contain full path
-=======
-    metadata_last_modified
-        The day of the last modification
->>>>>>> cb923b96
     """
     exactly_one(filename=filename, file=file)
 
