--- conflicted
+++ resolved
@@ -34,11 +34,8 @@
 
     if filename is not None and not file and not text and not url:
         document = HTMLDocument.from_file(filename)
-<<<<<<< HEAD
-        
         elements = document.elements
-=======
->>>>>>> d0c6d509
+
 
     elif file is not None and not filename and not text and not url:
         file_content = file.read()
@@ -52,9 +49,9 @@
     elif text is not None and not filename and not file and not url:
         _text: str = str(text)
         document = HTMLDocument.from_string(_text)
-<<<<<<< HEAD
+
         elements = document.elements
-=======
+
 
     elif url is not None and not filename and not file and not text:
         response = requests.get(url)
@@ -67,7 +64,7 @@
 
         document = HTMLDocument.from_string(response.text)
 
->>>>>>> d0c6d509
+
     else:
         raise ValueError("Only one of filename, file, or text can be specified.")
 
