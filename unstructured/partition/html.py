--- conflicted
+++ resolved
@@ -11,12 +11,9 @@
     filename: Optional[str] = None,
     file: Optional[IO] = None,
     text: Optional[str] = None,
-<<<<<<< HEAD
     encoding: Optional[str] = None,
-=======
     url: Optional[str] = None,
     include_page_breaks: bool = False,
->>>>>>> 6d1d50d2
 ) -> List[Element]:
     """Partitions an HTML document into its constituent elements.
 
@@ -37,7 +34,8 @@
         raise ValueError("One of filename, file, or text must be specified.")
 
     if filename is not None and not file and not text and not url:
-        document = HTMLDocument.from_file(filename)
+        with open(filename, "r", encoding=encoding) as f:
+            document = HTMLDocument.from_file(f)
 
     elif file is not None and not filename and not text and not url:
         file_content = file.read()
