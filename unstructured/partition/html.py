--- conflicted
+++ resolved
@@ -44,12 +44,9 @@
     metadata_last_modified: Optional[str] = None,
     skip_headers_and_footers: bool = False,
     chunking_strategy: Optional[str] = None,
-<<<<<<< HEAD
     languages: List[str] = ["auto"],
     detect_language_per_element: bool = False,
-=======
     detection_origin: Optional[str] = None,
->>>>>>> 1e32da63
     **kwargs,
 ) -> List[Element]:
     """Partitions an HTML document into its constituent elements.
@@ -138,7 +135,6 @@
 
     if skip_headers_and_footers:
         document = filter_footer_and_header(document)
-<<<<<<< HEAD
 
     return list(
         apply_lang_metadata(
@@ -148,21 +144,12 @@
                 include_page_breaks=include_page_breaks,
                 last_modification_date=metadata_last_modified or last_modification_date,
                 source_format=source_format if source_format else None,
+                detection_origin=detection_origin,
                 **kwargs,
             ),
             languages=languages,
             detect_language_per_element=detect_language_per_element,
         ),
-=======
-    return document_to_element_list(
-        document,
-        sortable=False,
-        include_page_breaks=include_page_breaks,
-        last_modification_date=metadata_last_modified or last_modification_date,
-        source_format=source_format if source_format else None,
-        detection_origin=detection_origin,
-        **kwargs,
->>>>>>> 1e32da63
     )
 
 
@@ -173,12 +160,9 @@
     include_page_breaks: bool = False,
     metadata_filename: Optional[str] = None,
     metadata_last_modified: Optional[str] = None,
-<<<<<<< HEAD
     languages: List[str] = ["auto"],
     detect_language_per_element: bool = False,
-=======
     detection_origin: Optional[str] = None,
->>>>>>> 1e32da63
 ) -> List[Element]:
     """Converts a document to HTML and then partitions it using partition_html. Works with
     any file format support by pandoc.
@@ -225,12 +209,9 @@
         encoding="unicode",
         metadata_filename=metadata_filename,
         metadata_last_modified=metadata_last_modified or last_modification_date,
-<<<<<<< HEAD
         languages=languages,
         detect_language_per_element=detect_language_per_element,
-=======
         detection_origin=detection_origin,
->>>>>>> 1e32da63
     )
 
 
