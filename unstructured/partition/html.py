from typing import IO, List, Optional

import requests

from unstructured.documents.elements import Element
from unstructured.documents.html import HTMLDocument
from unstructured.documents.xml import VALID_PARSERS
from unstructured.partition.common import (
    add_element_metadata,
    document_to_element_list,
    exactly_one,
)


def partition_html(
    filename: Optional[str] = None,
    file: Optional[IO] = None,
    text: Optional[str] = None,
    url: Optional[str] = None,
    encoding: Optional[str] = None,
    include_page_breaks: bool = False,
    include_metadata: bool = True,
    parser: VALID_PARSERS = None,
) -> List[Element]:
    """Partitions an HTML document into its constituent elements.

    Parameters
    ----------
     filename
        A string defining the target filename path.
    file
        A file-like object using "r" mode --> open(filename, "r").
    text
        The string representation of the HTML document.
    url
        The URL of a webpage to parse. Only for URLs that return an HTML document.
    encoding
        The encoding method used to decode the text input. If None, utf-8 will be used.
    include_page_breaks
        If True, includes page breaks at the end of each page in the document.
    include_metadata
        Optionally allows for excluding metadata from the output. Primarily intended
        for when partition_html is called in other partition bricks (like partition_email)
    parser
        The parser to use for parsing the HTML document. If None, default parser will be used.
    """
    # Verify that only one of the arguments was provided
    exactly_one(filename=filename, file=file, text=text, url=url)

<<<<<<< HEAD
    if filename is not None:
        document = HTMLDocument.from_file(filename, parser=parser)
=======
    if not encoding:
        encoding = "utf-8"

    if filename is not None and not file and not text and not url:
        document = HTMLDocument.from_file(filename, parser=parser, encoding=encoding)
>>>>>>> 78f43018

    elif file is not None:
        file_content = file.read()
        if isinstance(file_content, bytes):
            file_text = file_content.decode(encoding)
        else:
            file_text = file_content

        document = HTMLDocument.from_string(file_text, parser=parser)

    elif text is not None:
        _text: str = str(text)
        document = HTMLDocument.from_string(_text, parser=parser)

    elif url is not None:
        response = requests.get(url)
        if not response.ok:
            raise ValueError(f"URL return an error: {response.status_code}")

        content_type = response.headers.get("Content-Type", "")
        if not content_type.startswith("text/html"):
            raise ValueError(f"Expected content type text/html. Got {content_type}.")

        document = HTMLDocument.from_string(response.text, parser=parser)

    layout_elements = document_to_element_list(document, include_page_breaks=include_page_breaks)
    if include_metadata:
        return add_element_metadata(
            layout_elements,
            include_page_breaks=include_page_breaks,
            filename=filename,
            url=url,
        )
    else:
        return layout_elements<|MERGE_RESOLUTION|>--- conflicted
+++ resolved
@@ -47,16 +47,11 @@
     # Verify that only one of the arguments was provided
     exactly_one(filename=filename, file=file, text=text, url=url)
 
-<<<<<<< HEAD
-    if filename is not None:
-        document = HTMLDocument.from_file(filename, parser=parser)
-=======
     if not encoding:
         encoding = "utf-8"
 
-    if filename is not None and not file and not text and not url:
+    if filename is not None:
         document = HTMLDocument.from_file(filename, parser=parser, encoding=encoding)
->>>>>>> 78f43018
 
     elif file is not None:
         file_content = file.read()
