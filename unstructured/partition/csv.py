--- conflicted
+++ resolved
@@ -79,14 +79,10 @@
         )
     else:
         metadata = ElementMetadata()
-<<<<<<< HEAD
 
     elements = apply_lang_metadata(
-        [Table(text=text, metadata=metadata)],
+        [Table(text=text, metadata=metadata, detection_origin=DETECTION_ORIGIN))],
         languages=languages,
     )
 
-    return list(elements)
-=======
-    return [Table(text=text, metadata=metadata, detection_origin=DETECTION_ORIGIN)]
->>>>>>> 1e32da63
+    return list(elements)