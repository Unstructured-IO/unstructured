from tempfile import SpooledTemporaryFile
from typing import IO, BinaryIO, List, Optional, Union, cast

import pandas as pd
from lxml.html.soupparser import fromstring as soupparser_fromstring

from unstructured.documents.elements import (
    Element,
    ElementMetadata,
    Table,
    process_metadata,
)
from unstructured.file_utils.filetype import FileType, add_metadata_with_filetype
from unstructured.partition.common import (
    exactly_one,
    get_last_modified_date,
    get_last_modified_date_from_file,
    spooled_to_bytes_io_if_needed,
)


@process_metadata()
@add_metadata_with_filetype(FileType.TSV)
def partition_tsv(
    filename: Optional[str] = None,
    file: Optional[Union[IO[bytes], SpooledTemporaryFile]] = None,
    metadata_filename: Optional[str] = None,
    metadata_last_modified: Optional[str] = None,
    include_metadata: bool = True,
    include_path_in_metadata_filename: bool = False,
    **kwargs,
) -> List[Element]:
    """Partitions TSV files into document elements.

    Parameters
    ----------
    filename
        A string defining the target filename path.
    file
        A file-like object using "rb" mode --> open(filename, "rb").
    include_metadata
        Determines whether or not metadata is included in the output.
<<<<<<< HEAD
    include_path_in_metadata_filename
        Determines whether or not metadata filename will contain full path
=======
    metadata_last_modified
        The day of the last modification
>>>>>>> cb923b96
    """
    exactly_one(filename=filename, file=file)
    last_modification_date = None
    if filename:
        table = pd.read_csv(filename, sep="\t")
        last_modification_date = get_last_modified_date(filename)
    elif file:
        f = spooled_to_bytes_io_if_needed(
            cast(Union[BinaryIO, SpooledTemporaryFile], file),
        )
        table = pd.read_csv(f, sep="\t")
        last_modification_date = get_last_modified_date_from_file(file)

    html_text = table.to_html(index=False, header=False, na_rep="")
    text = soupparser_fromstring(html_text).text_content()

    if include_metadata:
        metadata = ElementMetadata(
            text_as_html=html_text,
            filename=metadata_filename or filename,
            last_modified=metadata_last_modified or last_modification_date,
        )
    else:
        metadata = ElementMetadata()

    return [Table(text=text, metadata=metadata)]<|MERGE_RESOLUTION|>--- conflicted
+++ resolved
@@ -40,13 +40,10 @@
         A file-like object using "rb" mode --> open(filename, "rb").
     include_metadata
         Determines whether or not metadata is included in the output.
-<<<<<<< HEAD
+    metadata_last_modified
+        The day of the last modification
     include_path_in_metadata_filename
         Determines whether or not metadata filename will contain full path
-=======
-    metadata_last_modified
-        The day of the last modification
->>>>>>> cb923b96
     """
     exactly_one(filename=filename, file=file)
     last_modification_date = None
