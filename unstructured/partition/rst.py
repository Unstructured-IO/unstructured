--- conflicted
+++ resolved
@@ -52,10 +52,7 @@
         include_page_breaks=include_page_breaks,
         metadata_filename=metadata_filename,
         metadata_last_modified=metadata_last_modified,
-<<<<<<< HEAD
         languages=languages,
         detect_language_per_element=detect_language_per_element,
-=======
         detection_origin=DETECTION_ORIGIN,
->>>>>>> 1e32da63
     )