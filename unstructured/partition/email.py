from __future__ import annotations

import copy
import datetime
import email
import os
import re
from email import policy
from email.headerregistry import AddressHeader
from email.message import EmailMessage
from functools import partial
from tempfile import TemporaryDirectory
from typing import IO, Any, Callable, Final, Type, cast

from unstructured.chunking import add_chunking_strategy
from unstructured.cleaners.core import clean_extra_whitespace, replace_mime_encodings
from unstructured.cleaners.extract import (
    extract_datetimetz,
    extract_ip_address,
    extract_ip_address_name,
    extract_mapi_id,
)
from unstructured.documents.elements import (
    Element,
    ElementMetadata,
    Image,
    NarrativeText,
    Text,
    Title,
    process_metadata,
)
from unstructured.documents.email_elements import (
    MetaData,
    ReceivedInfo,
    Recipient,
    Sender,
    Subject,
)
from unstructured.file_utils.encoding import (
    COMMON_ENCODINGS,
    format_encoding_str,
    read_txt_file,
    validate_encoding,
)
from unstructured.file_utils.filetype import add_metadata_with_filetype
from unstructured.file_utils.model import FileType
from unstructured.logger import logger
from unstructured.nlp.patterns import EMAIL_DATETIMETZ_PATTERN_RE
from unstructured.partition.common.common import convert_to_bytes, exactly_one
from unstructured.partition.common.lang import apply_lang_metadata
from unstructured.partition.common.metadata import get_last_modified_date
from unstructured.partition.html import partition_html
from unstructured.partition.text import partition_text

VALID_CONTENT_SOURCES: Final[list[str]] = ["text/html", "text/plain"]
DETECTION_ORIGIN: str = "email"


<<<<<<< HEAD
=======
def _parse_received_data(data: str) -> list[Element]:
    ip_address_names = extract_ip_address_name(data)
    ip_addresses = extract_ip_address(data)
    mapi_id = extract_mapi_id(data)
    datetimetz = extract_datetimetz(data)

    elements: list[Element] = []
    if ip_address_names and ip_addresses:
        for name, ip in zip(ip_address_names, ip_addresses):
            elements.append(ReceivedInfo(name=name, text=ip))
    if mapi_id:
        elements.append(ReceivedInfo(name="mapi_id", text=mapi_id[0]))
    if datetimetz:
        elements.append(
            ReceivedInfo(
                name="received_datetimetz",
                text=str(datetimetz),
                datestamp=datetimetz,
            ),
        )
    return elements


def _strip_angle_brackets(data: str) -> str:
    """Remove angle brackets from the beginning and end of the string if they exist.

    Returns:
    str: The string with surrounding angle brackets removed.

    Example:
    >>> _strip_angle_brackets("<example>")
    'example'
    >>> _strip_angle_brackets("<another>test>")
    'another>test'
    >>> _strip_angle_brackets("<<edge>>")
    '<edge>'
    """
    return re.sub(r"^<|>$", "", data)


def partition_email_header(msg: EmailMessage) -> list[Element]:

    def append_address_header_elements(header: AddressHeader, element_type: Type[Element]):
        for addr in header.addresses:
            elements.append(
                element_type(
                    name=addr.display_name or addr.username, text=addr.addr_spec  # type: ignore
                )
            )

    elements: list[Element] = []

    for msg_field, msg_value in msg.items():
        if msg_field in {"To", "Bcc", "Cc"}:
            append_address_header_elements(msg_value, Recipient)
        elif msg_field == "From":
            append_address_header_elements(msg_value, Sender)
        elif msg_field == "Subject":
            elements.append(Subject(text=msg_value))
        elif msg_field == "Received":
            elements += _parse_received_data(msg_value)
        elif msg_field == "Message-ID":
            elements.append(MetaData(name=msg_field, text=_strip_angle_brackets(str(msg_value))))
        else:
            elements.append(MetaData(name=msg_field, text=msg_value))

    return elements


def find_signature(msg: EmailMessage) -> Optional[str]:
    """Extracts the signature from an email message, if it's available."""
    payload: Any = msg.get_payload()
    if not isinstance(payload, list):
        return None

    payload = cast(list[EmailMessage], payload)
    for item in payload:
        if item.get_content_type().endswith("signature"):
            return item.get_payload()

    return None


def build_email_metadata(
    msg: EmailMessage,
    filename: Optional[str],
    metadata_last_modified: Optional[str] = None,
    last_modification_date: Optional[str] = None,
) -> ElementMetadata:
    """Creates an ElementMetadata object from the header information in the email."""
    signature = find_signature(msg)

    header_dict = dict(msg.raw_items())
    email_date = header_dict.get("Date")

    def parse_recipients(header_value: Optional[str]) -> Optional[list[str]]:
        if header_value is not None:
            return [recipient.strip() for recipient in header_value.split(",")]
        return None

    if email_date is not None:
        email_date = convert_to_iso_8601(email_date)

    email_message_id = header_dict.get("Message-ID")
    if email_message_id:
        email_message_id = _strip_angle_brackets(email_message_id)

    element_metadata = ElementMetadata(
        bcc_recipient=parse_recipients(header_dict.get("Bcc")),
        cc_recipient=parse_recipients(header_dict.get("Cc")),
        email_message_id=email_message_id,
        sent_to=parse_recipients(header_dict.get("To")),
        sent_from=parse_recipients(header_dict.get("From")),
        subject=msg.get("Subject"),
        signature=signature,
        last_modified=metadata_last_modified or email_date or last_modification_date,
        filename=filename,
    )
    element_metadata.detection_origin = DETECTION_ORIGIN
    return element_metadata


def convert_to_iso_8601(time: str) -> Optional[str]:
    """Converts the datetime from the email output to ISO-8601 format."""
    cleaned_time = clean_extra_whitespace(time)
    regex_match = EMAIL_DATETIMETZ_PATTERN_RE.search(cleaned_time)
    if regex_match is None:
        logger.warning(
            f"{time} did not match RFC-2822 format. Unable to extract the time.",
        )
        return None

    start, end = regex_match.span()
    dt_string = cleaned_time[start:end]
    datetime_object = datetime.datetime.strptime(dt_string, "%a, %d %b %Y %H:%M:%S %z")
    return datetime_object.isoformat()


def extract_attachment_info(
    message: EmailMessage,
    output_dir: Optional[str] = None,
) -> list[dict[str, str]]:
    list_attachments: list[Any] = []

    for part in message.walk():
        if part.is_multipart():
            continue
        if "content-disposition" in part:
            cdisp = part["content-disposition"].split(";")
            cdisp = [clean_extra_whitespace(item) for item in cdisp]

            attachment_info: dict[str, Any] = {}
            for item in cdisp:
                if item.lower() in ("attachment", "inline"):
                    continue
                key, value = item.split("=", 1)
                key = clean_extra_whitespace(key.replace('"', ""))
                value = clean_extra_whitespace(value.replace('"', ""))
                attachment_info[clean_extra_whitespace(key)] = clean_extra_whitespace(
                    value,
                )
            attachment_info["payload"] = part.get_payload(decode=True)
            list_attachments.append(attachment_info)

            if output_dir:
                for idx, attachment in enumerate(list_attachments):
                    if "filename" in attachment:
                        filename = output_dir + "/" + attachment["filename"]
                        with open(filename, "wb") as f:
                            # Note(harrell) mypy wants to just us `w` when opening the file but this
                            # causes an error since the payloads are bytes not str
                            f.write(attachment["payload"])
                    else:
                        filename = os.path.join(output_dir, f"attachment_{idx}")
                        with open(filename, "wb") as f:
                            list_attachments[idx]["filename"] = os.path.basename(filename)
                            f.write(attachment["payload"])

    return list_attachments


def has_embedded_image(element: Element):
    PATTERN = re.compile(r"\[image: .+\]")
    return PATTERN.search(element.text)


def find_embedded_image(
    element: NarrativeText | Title, indices: re.Match[str]
) -> tuple[Element, Element]:
    start, end = indices.start(), indices.end()

    image_raw_info = element.text[start:end]
    image_info = clean_extra_whitespace(image_raw_info.split(":")[1])
    element.text = element.text.replace("[image: " + image_info[:-1] + "]", "")
    return Image(text=image_info[:-1], detection_origin="email"), element


def parse_email(
    filename: Optional[str] = None, file: Optional[IO[bytes]] = None
) -> tuple[Optional[str], EmailMessage]:
    if filename is not None:
        with open(filename, "rb") as f:
            msg = email.message_from_binary_file(f, policy=policy.default)
    elif file is not None:
        f_bytes = convert_to_bytes(file)
        msg = email.message_from_bytes(f_bytes, policy=policy.default)
    else:
        raise ValueError("Either 'filename' or 'file' must be provided.")

    encoding = None
    charsets = msg.get_charsets() or []
    for charset in charsets:
        if charset and charset.strip() and validate_encoding(charset):
            encoding = charset
            break

    formatted_encoding = format_encoding_str(encoding) if encoding else None
    msg = cast(EmailMessage, msg)
    return formatted_encoding, msg


>>>>>>> 33b81af0
@process_metadata()
@add_metadata_with_filetype(FileType.EML)
@add_chunking_strategy
def partition_email(
    filename: str | None = None,
    file: IO[bytes] | None = None,
    text: str | None = None,
    content_source: str = "text/html",
    encoding: str | None = None,
    include_headers: bool = False,
    metadata_filename: str | None = None,
    metadata_last_modified: str | None = None,
    process_attachments: bool = False,
    attachment_partitioner: Callable[..., list[Element]] | None = None,
    languages: list[str] | None = ["auto"],
    detect_language_per_element: bool = False,
    **kwargs: Any,
) -> list[Element]:
    """Partitions an .eml documents into its constituent elements.
    Parameters
    ----------
    filename
        A string defining the target filename path.
    file
        A file-like object using "r" mode --> open(filename, "r").
    text
        The string representation of the .eml document.
    content_source
        default: "text/html"
        other: "text/plain"
    encoding
        The encoding method used to decode the text input. If None, utf-8 will be used.
    metadata_filename
        The filename to use for the metadata.
    metadata_last_modified
        The last modified date for the document.
    process_attachments
        If True, partition_email will process email attachments in addition to
        processing the content of the email itself.
    attachment_partitioner
        The partitioning function to use to process attachments.
    languages
        User defined value for `metadata.languages` if provided. Otherwise language is detected
        using naive Bayesian filter via `langdetect`. Multiple languages indicates text could be
        in either language.
        Additional Parameters:
            detect_language_per_element
                Detect language per element instead of at the document level.
    """
    if content_source not in VALID_CONTENT_SOURCES:
        raise ValueError(
            f"{content_source} is not a valid value for content_source. "
            f"Valid content sources are: {VALID_CONTENT_SOURCES}",
        )

    if text is not None and text.strip() == "" and not file and not filename:
        return []

    # Verify that only one of the arguments was provided
    exactly_one(filename=filename, file=file, text=text)
    detected_encoding = "utf-8"
    if filename is not None:
        extracted_encoding, msg = _parse_email(filename=filename)
        if extracted_encoding:
            detected_encoding = extracted_encoding
        else:
            detected_encoding, file_text = read_txt_file(
                filename=filename,
                encoding=encoding,
            )
            msg = email.message_from_string(file_text, policy=policy.default)
    elif file is not None:
        extracted_encoding, msg = _parse_email(file=file)
        if extracted_encoding:
            detected_encoding = extracted_encoding
        else:
            detected_encoding, file_text = read_txt_file(file=file, encoding=encoding)
            msg = email.message_from_string(file_text, policy=policy.default)
    elif text is not None:
        _text: str = str(text)
        msg = email.message_from_string(_text, policy=policy.default)
    else:
        return []
    if not encoding:
        encoding = detected_encoding
    msg = cast(EmailMessage, msg)

    is_encrypted = False
    content_map: dict[str, str] = {}
    for part in msg.walk():
        # NOTE(robinson) - content dispostiion is None for the content of the email itself.
        # Other dispositions include "attachment" for attachments
        if part.get_content_disposition() is not None:
            continue
        content_type = part.get_content_type()

        # NOTE(robinson) - Per RFC 2015, the content type for emails with PGP encrypted
        # content is multipart/encrypted
        # ref: https://www.ietf.org/rfc/rfc2015.txt
        if content_type.endswith("encrypted"):
            is_encrypted = True

        # NOTE(andymli) - we can determine if text is base64 encoded via the
        # content-transfer-encoding property of a part
        # https://www.w3.org/Protocols/rfc1341/5_Content-Transfer-Encoding.html
        if (
            part.get_content_maintype() == "text"
            and part.get("content-transfer-encoding", None) == "base64"
        ):
            try:
                content_map[content_type] = part.get_payload(decode=True).decode(  # type: ignore
                    encoding
                )
            except (UnicodeDecodeError, UnicodeError):
                content_map[content_type] = part.get_payload()  # type: ignore
        else:
            content_map[content_type] = part.get_payload()  # type: ignore

    content = None
    if content_source in content_map:
        content = content_map.get(content_source)
    # NOTE(robinson) - If the chosen content source is not available and there is
    # another valid content source, fall back to the other valid source
    else:
        for _content_source in VALID_CONTENT_SOURCES:
            content = content_map.get(_content_source, "")
            if content:
                logger.warning(
                    f"{content_source} was not found. Falling back to {_content_source}."
                )
                break

    elements: list[Element] = []

    if is_encrypted:
        logger.warning(
            "Encrypted email detected. Partition function will return an empty list.",
        )

    elif not content:
        pass

    elif content_source == "text/html":
        # NOTE(robinson) - In the .eml files, the HTML content gets stored in a format that
        # looks like the following, resulting in extraneous "=" characters in the output if
        # you don't clean it up
        # <ul> =
        #    <li>Item 1</li>=
        #    <li>Item 2<li>=
        # </ul>

        content = content.replace("=\n", "").replace("=\r\n", "")
        elements = partition_html(
            text=content,
            metadata_filename=metadata_filename,
            languages=[""],
            detection_origin="email",
        )
        for element in elements:
            if isinstance(element, Text):
                _replace_mime_encodings = partial(
                    replace_mime_encodings,
                    encoding=encoding,
                )
                try:
                    element.apply(_replace_mime_encodings)
                except (UnicodeDecodeError, UnicodeError):
                    # If decoding fails, try decoding through common encodings
                    common_encodings: list[str] = []
                    for x in COMMON_ENCODINGS:
                        _x = format_encoding_str(x)
                        if _x != encoding:
                            common_encodings.append(_x)

                    for enc in common_encodings:
                        try:
                            _replace_mime_encodings = partial(
                                replace_mime_encodings,
                                encoding=enc,
                            )
                            element.apply(_replace_mime_encodings)
                            break
                        except (UnicodeDecodeError, UnicodeError):
                            continue
    elif content_source == "text/plain":
        elements = partition_text(
            text=content,
            encoding=encoding,
            languages=[""],
            detection_origin="email",
        )
    else:
        raise ValueError(
            f"Invalid content source: {content_source}. "
            f"Valid content sources are: {VALID_CONTENT_SOURCES}",
        )

    for idx, element in enumerate(elements):
        indices = _has_embedded_image(element)
        if (isinstance(element, (NarrativeText, Title))) and indices:
            image_info, clean_element = _find_embedded_image(element, indices)
            elements[idx] = clean_element
            elements.insert(idx + 1, image_info)

    header: list[Element] = []
    if include_headers:
        header = _partition_email_header(msg)
    all_elements = header + elements

    last_modified = get_last_modified_date(filename) if filename else None

    metadata = _build_email_metadata(
        msg,
        filename=metadata_filename or filename,
        metadata_last_modified=metadata_last_modified,
        last_modification_date=last_modified,
    )
    for element in all_elements:
        element.metadata = copy.deepcopy(metadata)

    if process_attachments:
        with TemporaryDirectory() as tmpdir:
            _extract_attachment_info(msg, tmpdir)
            attached_files = os.listdir(tmpdir)
            for attached_file in attached_files:
                attached_filename = os.path.join(tmpdir, attached_file)
                if attachment_partitioner is None:
                    raise ValueError(
                        "Specify the attachment_partitioner kwarg to process attachments.",
                    )
                attached_elements = attachment_partitioner(
                    filename=attached_filename, metadata_last_modified=metadata_last_modified
                )
                for element in attached_elements:
                    element.metadata.filename = attached_file
                    element.metadata.file_directory = None
                    element.metadata.attached_to_filename = metadata_filename or filename
                    all_elements.append(element)

    elements = list(
        apply_lang_metadata(
            elements=all_elements,
            languages=languages,
            detect_language_per_element=detect_language_per_element,
        ),
    )

    return elements


# ================================================================================================
# HELPER FUNCTIONS
# ================================================================================================


def _build_email_metadata(
    msg: EmailMessage,
    filename: str | None,
    metadata_last_modified: str | None = None,
    last_modification_date: str | None = None,
) -> ElementMetadata:
    """Creates an ElementMetadata object from the header information in the email."""
    signature = _find_signature(msg)

    header_dict = dict(msg.raw_items())
    email_date = header_dict.get("Date")

    def parse_recipients(header_value: str | None) -> list[str] | None:
        if header_value is not None:
            return [recipient.strip() for recipient in header_value.split(",")]
        return None

    if email_date is not None:
        email_date = _convert_to_iso_8601(email_date)

    email_message_id = header_dict.get("Message-ID")
    if email_message_id:
        email_message_id = _strip_angle_brackets(email_message_id)

    element_metadata = ElementMetadata(
        bcc_recipient=parse_recipients(header_dict.get("Bcc")),
        cc_recipient=parse_recipients(header_dict.get("Cc")),
        email_message_id=email_message_id,
        sent_to=parse_recipients(header_dict.get("To")),
        sent_from=parse_recipients(header_dict.get("From")),
        subject=msg.get("Subject"),
        signature=signature,
        last_modified=metadata_last_modified or email_date or last_modification_date,
        filename=filename,
    )
    element_metadata.detection_origin = DETECTION_ORIGIN
    return element_metadata


def _convert_to_iso_8601(time: str) -> str | None:
    """Converts the datetime from the email output to ISO-8601 format."""
    cleaned_time = clean_extra_whitespace(time)
    regex_match = EMAIL_DATETIMETZ_PATTERN_RE.search(cleaned_time)
    if regex_match is None:
        logger.warning(
            f"{time} did not match RFC-2822 format. Unable to extract the time.",
        )
        return None

    start, end = regex_match.span()
    dt_string = cleaned_time[start:end]
    datetime_object = datetime.datetime.strptime(dt_string, "%a, %d %b %Y %H:%M:%S %z")
    return datetime_object.isoformat()


def _extract_attachment_info(
    message: EmailMessage,
    output_dir: str | None = None,
) -> list[dict[str, str]]:
    list_attachments: list[Any] = []

    for part in message.walk():
        if "content-disposition" in part:
            cdisp = part["content-disposition"].split(";")
            cdisp = [clean_extra_whitespace(item) for item in cdisp]

            attachment_info: dict[str, Any] = {}
            for item in cdisp:
                if item.lower() in ("attachment", "inline"):
                    continue
                key, value = item.split("=", 1)
                key = clean_extra_whitespace(key.replace('"', ""))
                value = clean_extra_whitespace(value.replace('"', ""))
                attachment_info[clean_extra_whitespace(key)] = clean_extra_whitespace(
                    value,
                )
            attachment_info["payload"] = part.get_payload(decode=True)
            list_attachments.append(attachment_info)

            if output_dir:
                for idx, attachment in enumerate(list_attachments):
                    if "filename" in attachment:
                        filename = output_dir + "/" + attachment["filename"]
                        with open(filename, "wb") as f:
                            # Note(harrell) mypy wants to just us `w` when opening the file but this
                            # causes an error since the payloads are bytes not str
                            f.write(attachment["payload"])
                    else:
                        filename = os.path.join(output_dir, f"attachment_{idx}")
                        with open(filename, "wb") as f:
                            list_attachments[idx]["filename"] = os.path.basename(filename)
                            f.write(attachment["payload"])

    return list_attachments


def _find_embedded_image(
    element: NarrativeText | Title, indices: re.Match[str]
) -> tuple[Element, Element]:
    start, end = indices.start(), indices.end()

    image_raw_info = element.text[start:end]
    image_info = clean_extra_whitespace(image_raw_info.split(":")[1])
    element.text = element.text.replace("[image: " + image_info[:-1] + "]", "")
    return Image(text=image_info[:-1], detection_origin="email"), element


def _find_signature(msg: EmailMessage) -> str | None:
    """Extracts the signature from an email message, if it's available."""
    payload: Any = msg.get_payload()
    if not isinstance(payload, list):
        return None

    payload = cast(list[EmailMessage], payload)
    for item in payload:
        if item.get_content_type().endswith("signature"):
            return item.get_payload()

    return None


def _has_embedded_image(element: Element):
    PATTERN = re.compile(r"\[image: .+\]")
    return PATTERN.search(element.text)


def _parse_email(
    filename: str | None = None, file: IO[bytes] | None = None
) -> tuple[str | None, EmailMessage]:
    if filename is not None:
        with open(filename, "rb") as f:
            msg = email.message_from_binary_file(f, policy=policy.default)
    elif file is not None:
        f_bytes = convert_to_bytes(file)
        msg = email.message_from_bytes(f_bytes, policy=policy.default)
    else:
        raise ValueError("Either 'filename' or 'file' must be provided.")

    encoding = None
    charsets = msg.get_charsets() or []
    for charset in charsets:
        if charset and charset.strip() and validate_encoding(charset):
            encoding = charset
            break

    formatted_encoding = format_encoding_str(encoding) if encoding else None
    msg = cast(EmailMessage, msg)
    return formatted_encoding, msg


def _parse_received_data(data: str) -> list[Element]:
    ip_address_names = extract_ip_address_name(data)
    ip_addresses = extract_ip_address(data)
    mapi_id = extract_mapi_id(data)
    datetimetz = extract_datetimetz(data)

    elements: list[Element] = []
    if ip_address_names and ip_addresses:
        for name, ip in zip(ip_address_names, ip_addresses):
            elements.append(ReceivedInfo(name=name, text=ip))
    if mapi_id:
        elements.append(ReceivedInfo(name="mapi_id", text=mapi_id[0]))
    if datetimetz:
        elements.append(
            ReceivedInfo(
                name="received_datetimetz",
                text=str(datetimetz),
                datestamp=datetimetz,
            ),
        )
    return elements


def _partition_email_header(msg: EmailMessage) -> list[Element]:
    def append_address_header_elements(header: AddressHeader, element_type: Type[Element]):
        for addr in header.addresses:
            elements.append(
                element_type(
                    name=addr.display_name or addr.username,  # type: ignore
                    text=addr.addr_spec,  # type: ignore
                )
            )

    elements: list[Element] = []

    for msg_field, msg_value in msg.items():
        if msg_field in {"To", "Bcc", "Cc"}:
            append_address_header_elements(msg_value, Recipient)
        elif msg_field == "From":
            append_address_header_elements(msg_value, Sender)
        elif msg_field == "Subject":
            elements.append(Subject(text=msg_value))
        elif msg_field == "Received":
            elements += _parse_received_data(msg_value)
        elif msg_field == "Message-ID":
            elements.append(MetaData(name=msg_field, text=_strip_angle_brackets(str(msg_value))))
        else:
            elements.append(MetaData(name=msg_field, text=msg_value))

    return elements


def _strip_angle_brackets(data: str) -> str:
    """Remove angle brackets from the beginning and end of the string if they exist.

    Returns:
    str: The string with surrounding angle brackets removed.

    Example:
    >>> _strip_angle_brackets("<example>")
    'example'
    >>> _strip_angle_brackets("<another>test>")
    'another>test'
    >>> _strip_angle_brackets("<<edge>>")
    '<edge>'
    """
    return re.sub(r"^<|>$", "", data)<|MERGE_RESOLUTION|>--- conflicted
+++ resolved
@@ -56,230 +56,6 @@
 DETECTION_ORIGIN: str = "email"
 
 
-<<<<<<< HEAD
-=======
-def _parse_received_data(data: str) -> list[Element]:
-    ip_address_names = extract_ip_address_name(data)
-    ip_addresses = extract_ip_address(data)
-    mapi_id = extract_mapi_id(data)
-    datetimetz = extract_datetimetz(data)
-
-    elements: list[Element] = []
-    if ip_address_names and ip_addresses:
-        for name, ip in zip(ip_address_names, ip_addresses):
-            elements.append(ReceivedInfo(name=name, text=ip))
-    if mapi_id:
-        elements.append(ReceivedInfo(name="mapi_id", text=mapi_id[0]))
-    if datetimetz:
-        elements.append(
-            ReceivedInfo(
-                name="received_datetimetz",
-                text=str(datetimetz),
-                datestamp=datetimetz,
-            ),
-        )
-    return elements
-
-
-def _strip_angle_brackets(data: str) -> str:
-    """Remove angle brackets from the beginning and end of the string if they exist.
-
-    Returns:
-    str: The string with surrounding angle brackets removed.
-
-    Example:
-    >>> _strip_angle_brackets("<example>")
-    'example'
-    >>> _strip_angle_brackets("<another>test>")
-    'another>test'
-    >>> _strip_angle_brackets("<<edge>>")
-    '<edge>'
-    """
-    return re.sub(r"^<|>$", "", data)
-
-
-def partition_email_header(msg: EmailMessage) -> list[Element]:
-
-    def append_address_header_elements(header: AddressHeader, element_type: Type[Element]):
-        for addr in header.addresses:
-            elements.append(
-                element_type(
-                    name=addr.display_name or addr.username, text=addr.addr_spec  # type: ignore
-                )
-            )
-
-    elements: list[Element] = []
-
-    for msg_field, msg_value in msg.items():
-        if msg_field in {"To", "Bcc", "Cc"}:
-            append_address_header_elements(msg_value, Recipient)
-        elif msg_field == "From":
-            append_address_header_elements(msg_value, Sender)
-        elif msg_field == "Subject":
-            elements.append(Subject(text=msg_value))
-        elif msg_field == "Received":
-            elements += _parse_received_data(msg_value)
-        elif msg_field == "Message-ID":
-            elements.append(MetaData(name=msg_field, text=_strip_angle_brackets(str(msg_value))))
-        else:
-            elements.append(MetaData(name=msg_field, text=msg_value))
-
-    return elements
-
-
-def find_signature(msg: EmailMessage) -> Optional[str]:
-    """Extracts the signature from an email message, if it's available."""
-    payload: Any = msg.get_payload()
-    if not isinstance(payload, list):
-        return None
-
-    payload = cast(list[EmailMessage], payload)
-    for item in payload:
-        if item.get_content_type().endswith("signature"):
-            return item.get_payload()
-
-    return None
-
-
-def build_email_metadata(
-    msg: EmailMessage,
-    filename: Optional[str],
-    metadata_last_modified: Optional[str] = None,
-    last_modification_date: Optional[str] = None,
-) -> ElementMetadata:
-    """Creates an ElementMetadata object from the header information in the email."""
-    signature = find_signature(msg)
-
-    header_dict = dict(msg.raw_items())
-    email_date = header_dict.get("Date")
-
-    def parse_recipients(header_value: Optional[str]) -> Optional[list[str]]:
-        if header_value is not None:
-            return [recipient.strip() for recipient in header_value.split(",")]
-        return None
-
-    if email_date is not None:
-        email_date = convert_to_iso_8601(email_date)
-
-    email_message_id = header_dict.get("Message-ID")
-    if email_message_id:
-        email_message_id = _strip_angle_brackets(email_message_id)
-
-    element_metadata = ElementMetadata(
-        bcc_recipient=parse_recipients(header_dict.get("Bcc")),
-        cc_recipient=parse_recipients(header_dict.get("Cc")),
-        email_message_id=email_message_id,
-        sent_to=parse_recipients(header_dict.get("To")),
-        sent_from=parse_recipients(header_dict.get("From")),
-        subject=msg.get("Subject"),
-        signature=signature,
-        last_modified=metadata_last_modified or email_date or last_modification_date,
-        filename=filename,
-    )
-    element_metadata.detection_origin = DETECTION_ORIGIN
-    return element_metadata
-
-
-def convert_to_iso_8601(time: str) -> Optional[str]:
-    """Converts the datetime from the email output to ISO-8601 format."""
-    cleaned_time = clean_extra_whitespace(time)
-    regex_match = EMAIL_DATETIMETZ_PATTERN_RE.search(cleaned_time)
-    if regex_match is None:
-        logger.warning(
-            f"{time} did not match RFC-2822 format. Unable to extract the time.",
-        )
-        return None
-
-    start, end = regex_match.span()
-    dt_string = cleaned_time[start:end]
-    datetime_object = datetime.datetime.strptime(dt_string, "%a, %d %b %Y %H:%M:%S %z")
-    return datetime_object.isoformat()
-
-
-def extract_attachment_info(
-    message: EmailMessage,
-    output_dir: Optional[str] = None,
-) -> list[dict[str, str]]:
-    list_attachments: list[Any] = []
-
-    for part in message.walk():
-        if part.is_multipart():
-            continue
-        if "content-disposition" in part:
-            cdisp = part["content-disposition"].split(";")
-            cdisp = [clean_extra_whitespace(item) for item in cdisp]
-
-            attachment_info: dict[str, Any] = {}
-            for item in cdisp:
-                if item.lower() in ("attachment", "inline"):
-                    continue
-                key, value = item.split("=", 1)
-                key = clean_extra_whitespace(key.replace('"', ""))
-                value = clean_extra_whitespace(value.replace('"', ""))
-                attachment_info[clean_extra_whitespace(key)] = clean_extra_whitespace(
-                    value,
-                )
-            attachment_info["payload"] = part.get_payload(decode=True)
-            list_attachments.append(attachment_info)
-
-            if output_dir:
-                for idx, attachment in enumerate(list_attachments):
-                    if "filename" in attachment:
-                        filename = output_dir + "/" + attachment["filename"]
-                        with open(filename, "wb") as f:
-                            # Note(harrell) mypy wants to just us `w` when opening the file but this
-                            # causes an error since the payloads are bytes not str
-                            f.write(attachment["payload"])
-                    else:
-                        filename = os.path.join(output_dir, f"attachment_{idx}")
-                        with open(filename, "wb") as f:
-                            list_attachments[idx]["filename"] = os.path.basename(filename)
-                            f.write(attachment["payload"])
-
-    return list_attachments
-
-
-def has_embedded_image(element: Element):
-    PATTERN = re.compile(r"\[image: .+\]")
-    return PATTERN.search(element.text)
-
-
-def find_embedded_image(
-    element: NarrativeText | Title, indices: re.Match[str]
-) -> tuple[Element, Element]:
-    start, end = indices.start(), indices.end()
-
-    image_raw_info = element.text[start:end]
-    image_info = clean_extra_whitespace(image_raw_info.split(":")[1])
-    element.text = element.text.replace("[image: " + image_info[:-1] + "]", "")
-    return Image(text=image_info[:-1], detection_origin="email"), element
-
-
-def parse_email(
-    filename: Optional[str] = None, file: Optional[IO[bytes]] = None
-) -> tuple[Optional[str], EmailMessage]:
-    if filename is not None:
-        with open(filename, "rb") as f:
-            msg = email.message_from_binary_file(f, policy=policy.default)
-    elif file is not None:
-        f_bytes = convert_to_bytes(file)
-        msg = email.message_from_bytes(f_bytes, policy=policy.default)
-    else:
-        raise ValueError("Either 'filename' or 'file' must be provided.")
-
-    encoding = None
-    charsets = msg.get_charsets() or []
-    for charset in charsets:
-        if charset and charset.strip() and validate_encoding(charset):
-            encoding = charset
-            break
-
-    formatted_encoding = format_encoding_str(encoding) if encoding else None
-    msg = cast(EmailMessage, msg)
-    return formatted_encoding, msg
-
-
->>>>>>> 33b81af0
 @process_metadata()
 @add_metadata_with_filetype(FileType.EML)
 @add_chunking_strategy
@@ -597,6 +373,8 @@
     list_attachments: list[Any] = []
 
     for part in message.walk():
+        if part.is_multipart():
+            continue
         if "content-disposition" in part:
             cdisp = part["content-disposition"].split(";")
             cdisp = [clean_extra_whitespace(item) for item in cdisp]
