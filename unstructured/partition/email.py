--- conflicted
+++ resolved
@@ -227,13 +227,10 @@
     encoding: Optional[str] = None,
     include_headers: bool = False,
     max_partition: Optional[int] = 1500,
-<<<<<<< HEAD
     include_metadata: bool = True,
-=======
     metadata_filename: Optional[str] = None,
     process_attachments: bool = False,
     attachment_partitioner: Optional[Callable] = None,
->>>>>>> 350bb1da
     **kwargs,
 ) -> List[Element]:
     """Partitions an .eml documents into its constituent elements.
