import datetime
import email
import re
import sys
from email.message import Message
from functools import partial
from typing import IO, Dict, List, Optional, Tuple, Union

from unstructured.file_utils.encoding import (
    COMMON_ENCODINGS,
    format_encoding_str,
    read_txt_file,
)
from unstructured.partition.common import exactly_one

if sys.version_info < (3, 8):
    from typing_extensions import Final
else:
    from typing import Final

from unstructured.cleaners.core import clean_extra_whitespace, replace_mime_encodings
from unstructured.cleaners.extract import (
    extract_datetimetz,
    extract_email_address,
    extract_ip_address,
    extract_ip_address_name,
    extract_mapi_id,
)
from unstructured.documents.elements import (
    Element,
    ElementMetadata,
    Image,
    NarrativeText,
    Text,
    Title,
    process_metadata,
)
from unstructured.documents.email_elements import (
    MetaData,
    ReceivedInfo,
    Recipient,
    Sender,
    Subject,
)
from unstructured.file_utils.filetype import FileType, add_metadata_with_filetype
from unstructured.logger import logger
from unstructured.nlp.patterns import EMAIL_DATETIMETZ_PATTERN_RE
from unstructured.partition.html import partition_html
from unstructured.partition.text import partition_text, split_by_paragraph

VALID_CONTENT_SOURCES: Final[List[str]] = ["text/html", "text/plain"]


def _parse_received_data(data: str) -> List[Element]:
    ip_address_names = extract_ip_address_name(data)
    ip_addresses = extract_ip_address(data)
    mapi_id = extract_mapi_id(data)
    datetimetz = extract_datetimetz(data)

    elements: List[Element] = []
    if ip_address_names and ip_addresses:
        for name, ip in zip(ip_address_names, ip_addresses):
            elements.append(ReceivedInfo(name=name, text=ip))
    if mapi_id:
        elements.append(ReceivedInfo(name="mapi_id", text=mapi_id[0]))
    if datetimetz:
        elements.append(
            ReceivedInfo(name="received_datetimetz", text=str(datetimetz), datestamp=datetimetz),
        )
    return elements


def _parse_email_address(data: str) -> Tuple[str, str]:
    email_address = extract_email_address(data)

    PATTERN = "<[a-z0-9\.\-+_]+@[a-z0-9\.\-+_]+\.[a-z]+>"  # noqa: W605 Note(harrell)
    name = re.split(PATTERN, data.lower())[0].title().strip()

    return name, email_address[0]


def partition_email_header(msg: Message) -> List[Element]:
    elements: List[Element] = []
    for item in msg.raw_items():
        if item[0] == "To":
            text = _parse_email_address(item[1])
            elements.append(Recipient(name=text[0], text=text[1]))
        elif item[0] == "From":
            text = _parse_email_address(item[1])
            elements.append(Sender(name=text[0], text=text[1]))
        elif item[0] == "Subject":
            elements.append(Subject(text=item[1]))
        elif item[0] == "Received":
            elements += _parse_received_data(item[1])
        else:
            elements.append(MetaData(name=item[0], text=item[1]))

    return elements


def build_email_metadata(msg: Message, filename: Optional[str]) -> ElementMetadata:
    """Creates an ElementMetadata object from the header information in the email."""
    header_dict = dict(msg.raw_items())
    email_date = header_dict.get("Date")
    if email_date is not None:
        email_date = convert_to_iso_8601(email_date)

    sent_from = header_dict.get("To")
    if sent_from is not None:
        sent_from = [sender.strip() for sender in sent_from.split(",")]

    sent_to = header_dict.get("To")
    if sent_to is not None:
        sent_to = [recipient.strip() for recipient in sent_to.split(",")]

    return ElementMetadata(
        sent_to=sent_to,
        sent_from=sent_from,
        subject=header_dict.get("Subject"),
        date=email_date,
        filename=filename,
    )


def convert_to_iso_8601(time: str) -> Optional[str]:
    """Converts the datetime from the email output to ISO-8601 format."""
    cleaned_time = clean_extra_whitespace(time)
    regex_match = EMAIL_DATETIMETZ_PATTERN_RE.search(cleaned_time)
    if regex_match is None:
        logger.warning(f"{time} did not match RFC-2822 format. Unable to extract the time.")
        return None

    start, end = regex_match.span()
    dt_string = cleaned_time[start:end]
    datetime_object = datetime.datetime.strptime(dt_string, "%a, %d %b %Y %H:%M:%S %z")
    return datetime_object.isoformat()


def extract_attachment_info(
    message: Message,
    output_dir: Optional[str] = None,
) -> List[Dict[str, str]]:
    list_attachments = []

    for part in message.walk():
        if "content-disposition" in part:
            cdisp = part["content-disposition"].split(";")
            cdisp = [clean_extra_whitespace(item) for item in cdisp]

            for item in cdisp:
                attachment_info = {}

                if item.lower() == "attachment":
                    continue
                key, value = item.split("=")
                key = clean_extra_whitespace(key.replace('"', ""))
                value = clean_extra_whitespace(value.replace('"', ""))
                attachment_info[clean_extra_whitespace(key)] = clean_extra_whitespace(value)
            attachment_info["payload"] = part.get_payload(decode=True)
            list_attachments.append(attachment_info)

            for attachment in list_attachments:
                if output_dir:
                    filename = output_dir + "/" + attachment["filename"]
                    with open(filename, "wb") as f:
                        # Note(harrell) mypy wants to just us `w` when opening the file but this
                        # causes an error since the payloads are bytes not str
                        f.write(attachment["payload"])  # type: ignore
    return list_attachments


def has_embedded_image(element):
    PATTERN = re.compile("\[image: .+\]")  # noqa: W605 NOTE(harrell)
    return PATTERN.search(element.text)


def find_embedded_image(
    element: Union[NarrativeText, Title],
    indices: re.Match,
) -> Tuple[Element, Element]:
    start, end = indices.start(), indices.end()

    image_raw_info = element.text[start:end]
    image_info = clean_extra_whitespace(image_raw_info.split(":")[1])
    element.text = element.text.replace("[image: " + image_info[:-1] + "]", "")

    return Image(text=image_info[:-1]), element


<<<<<<< HEAD
def parse_email(
    filename: Optional[str] = None,
    file: Optional[IO] = None,
) -> Tuple[Optional[str], Message]:
    if filename is not None:
        with open(filename, "rb") as f:
            msg = email.message_from_binary_file(f)
    elif file is not None:
        with open(file.name, "rb") as f:
            msg = email.message_from_binary_file(f)
    else:
        raise ValueError("Either 'filename' or 'file' must be provided.")

    encoding = None
    charsets = msg.get_charsets() or []
    for charset in charsets:
        if charset and charset.strip():
            encoding = charset
            break

    formatted_encoding = format_encoding_str(encoding) if encoding else None

    return formatted_encoding, msg


=======
@process_metadata()
>>>>>>> 68f04159
@add_metadata_with_filetype(FileType.EML)
def partition_email(
    filename: Optional[str] = None,
    file: Optional[IO] = None,
    text: Optional[str] = None,
    content_source: str = "text/html",
    encoding: Optional[str] = None,
    include_headers: bool = False,
    **kwargs,
) -> List[Element]:
    """Partitions an .eml documents into its constituent elements.
    Parameters
    ----------
     filename
        A string defining the target filename path.
    file
        A file-like object using "r" mode --> open(filename, "r").
    text
        The string representation of the .eml document.
    content_source
        default: "text/html"
        other: "text/plain"
    encoding
        The encoding method used to decode the text input. If None, utf-8 will be used.
    """
    if content_source not in VALID_CONTENT_SOURCES:
        raise ValueError(
            f"{content_source} is not a valid value for content_source. "
            f"Valid content sources are: {VALID_CONTENT_SOURCES}",
        )

    if text is not None and text.strip() == "" and not file and not filename:
        return []

    # Verify that only one of the arguments was provided
    exactly_one(filename=filename, file=file, text=text)

    detected_encoding = "utf-8"
    if filename is not None:
        extracted_encoding, msg = parse_email(filename=filename)
        if extracted_encoding:
            detected_encoding = extracted_encoding
        else:
            detected_encoding, file_text = read_txt_file(filename=filename, encoding=encoding)
            msg = email.message_from_string(file_text)
    elif file is not None:
        extracted_encoding, msg = parse_email(file=file)
        if extracted_encoding:
            detected_encoding = extracted_encoding
        else:
            detected_encoding, file_text = read_txt_file(file=file, encoding=encoding)
            msg = email.message_from_string(file_text)
    elif text is not None:
        _text: str = str(text)
        msg = email.message_from_string(_text)

    if not encoding:
        encoding = detected_encoding

    content_map: Dict[str, str] = {}
    for part in msg.walk():
        # NOTE(robinson) - content dispostiion is None for the content of the email itself.
        # Other dispositions include "attachment" for attachments
        if part.get_content_disposition() is not None:
            continue
        content_type = part.get_content_type()
        content_map[content_type] = part.get_payload()

    content = content_map.get(content_source, "")
    if not content:
        raise ValueError(f"{content_source} content not found in email")

    if content_source == "text/html":
        # NOTE(robinson) - In the .eml files, the HTML content gets stored in a format that
        # looks like the following, resulting in extraneous "=" characters in the output if
        # you don't clean it up
        # <ul> =
        #    <li>Item 1</li>=
        #    <li>Item 2<li>=
        # </ul>
        list_content = content.split("=\n")
        content = "".join(list_content)
        elements = partition_html(text=content, include_metadata=False)
        for element in elements:
            if isinstance(element, Text):
                _replace_mime_encodings = partial(replace_mime_encodings, encoding=encoding)
                try:
                    element.apply(_replace_mime_encodings)
                except (UnicodeDecodeError, UnicodeError):
                    # If decoding fails, try decoding through common encodings
                    common_encodings = []
                    for x in COMMON_ENCODINGS:
                        _x = format_encoding_str(x)
                        if _x != encoding:
                            common_encodings.append(_x)

                    for enc in common_encodings:
                        try:
                            _replace_mime_encodings = partial(replace_mime_encodings, encoding=enc)
                            element.apply(_replace_mime_encodings)
                            break
                        except (UnicodeDecodeError, UnicodeError):
                            continue
    elif content_source == "text/plain":
        list_content = split_by_paragraph(content)
        elements = partition_text(text=content, encoding=encoding)

    for idx, element in enumerate(elements):
        indices = has_embedded_image(element)
        if (isinstance(element, (NarrativeText, Title))) and indices:
            image_info, clean_element = find_embedded_image(element, indices)
            elements[idx] = clean_element
            elements.insert(idx + 1, image_info)

    header: List[Element] = []
    if include_headers:
        header = partition_email_header(msg)
    all_elements = header + elements

    metadata = build_email_metadata(msg, filename=filename)
    for element in all_elements:
        element.metadata = metadata
    return all_elements<|MERGE_RESOLUTION|>--- conflicted
+++ resolved
@@ -187,7 +187,6 @@
     return Image(text=image_info[:-1]), element
 
 
-<<<<<<< HEAD
 def parse_email(
     filename: Optional[str] = None,
     file: Optional[IO] = None,
@@ -213,9 +212,7 @@
     return formatted_encoding, msg
 
 
-=======
 @process_metadata()
->>>>>>> 68f04159
 @add_metadata_with_filetype(FileType.EML)
 def partition_email(
     filename: Optional[str] = None,
