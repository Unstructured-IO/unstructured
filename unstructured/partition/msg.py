--- conflicted
+++ resolved
@@ -88,26 +88,20 @@
     elif text is None:
         pass
     elif "<html>" in text or "</div>" in text:
-<<<<<<< HEAD
         elements = partition_html(
             text=text,
             languages=[""],
             include_metadata=False,  # metadata is overwritten later, so no need to compute it here
+            detection_origin="msg"
         )
-=======
-        elements = partition_html(text=text, detection_origin="msg")
->>>>>>> 1e32da63
     else:
         elements = partition_text(
             text=text,
             max_partition=max_partition,
             min_partition=min_partition,
-<<<<<<< HEAD
             languages=[""],
             include_metadata=False,  # metadata is overwritten later, so no need to compute it here
-=======
             detection_origin="msg",
->>>>>>> 1e32da63
         )
 
     metadata = build_msg_metadata(
