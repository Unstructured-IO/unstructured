--- conflicted
+++ resolved
@@ -82,14 +82,9 @@
 
 
 @requires_dependencies(["pikepdf", "pypdf"])
-<<<<<<< HEAD
-def open_pdfminer_pages_generator(fp: BinaryIO, pdfminer_config: Optional[PDFMinerConfig] = None):
-=======
 def open_pdfminer_pages_generator(
-    fp: BinaryIO,
-    password: Optional[str] = None,
+    fp: BinaryIO, password: Optional[str] = None, pdfminer_config: Optional[PDFMinerConfig] = None
 ):
->>>>>>> b521bce9
     """Open PDF pages using PDFMiner, handling and repairing invalid dictionary constructs."""
 
     import pikepdf
