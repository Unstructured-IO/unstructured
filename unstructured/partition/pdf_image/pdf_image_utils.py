--- conflicted
+++ resolved
@@ -6,13 +6,8 @@
 import tempfile
 from copy import deepcopy
 from io import BytesIO
-<<<<<<< HEAD
-from pathlib import PurePath
+from pathlib import Path, PurePath
 from typing import IO, TYPE_CHECKING, BinaryIO, Iterator, List, Optional, Tuple, Union, cast
-=======
-from pathlib import Path, PurePath
-from typing import TYPE_CHECKING, BinaryIO, List, Optional, Tuple, Union, cast
->>>>>>> 9cd0e706
 
 import cv2
 import numpy as np
