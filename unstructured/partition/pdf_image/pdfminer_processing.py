from __future__ import annotations

from typing import TYPE_CHECKING, Any, BinaryIO, Iterable, List, Optional, Union, cast

import numpy as np
from pdfminer.layout import LTChar, LTTextBox
from pdfminer.pdftypes import PDFObjRef
from pdfminer.utils import open_filename
from unstructured_inference.config import inference_config
from unstructured_inference.constants import FULL_PAGE_REGION_THRESHOLD
from unstructured_inference.inference.elements import Rectangle

from unstructured.documents.coordinates import PixelSpace, PointSpace
from unstructured.documents.elements import CoordinatesMetadata, ElementType
from unstructured.partition.pdf_image.pdf_image_utils import remove_control_characters
from unstructured.partition.pdf_image.pdfminer_utils import (
    PDFMinerConfig,
    extract_image_objects,
    extract_text_objects,
    open_pdfminer_pages_generator,
    rect_to_bbox,
)
from unstructured.partition.utils.config import env_config
from unstructured.partition.utils.constants import SORT_MODE_BASIC, Source
from unstructured.partition.utils.sorting import sort_text_regions
from unstructured.utils import requires_dependencies

if TYPE_CHECKING:
    from unstructured_inference.inference.elements import TextRegion, TextRegions
    from unstructured_inference.inference.layout import DocumentLayout
    from unstructured_inference.inference.layoutelement import LayoutElements


EPSILON_AREA = 0.01
# rounding floating point to nearest machine precision
DEFAULT_ROUND = 15


def process_file_with_pdfminer(
<<<<<<< HEAD
    filename: str = "", dpi: int = 200, pdfminer_config: Optional[PDFMinerConfig] = None
=======
    filename: str = "",
    dpi: int = 200,
    password: Optional[str] = None,
>>>>>>> b521bce9
) -> tuple[List[List["TextRegion"]], List[List]]:
    with open_filename(filename, "rb") as fp:
        fp = cast(BinaryIO, fp)
        extracted_layout, layouts_links = process_data_with_pdfminer(
<<<<<<< HEAD
            file=fp, dpi=dpi, pdfminer_config=pdfminer_config
=======
            file=fp,
            dpi=dpi,
            password=password,
>>>>>>> b521bce9
        )
        return extracted_layout, layouts_links


def _validate_bbox(bbox: list[int | float]) -> bool:
    return all(x is not None for x in bbox) and (bbox[2] - bbox[0] > 0) and (bbox[3] - bbox[1] > 0)


def _minimum_containing_coords(*regions: TextRegions) -> np.ndarray:
    # TODO: refactor to just use np array as input
    return np.vstack(
        (
            np.min([region.x1 for region in regions], axis=0),
            np.min([region.y1 for region in regions], axis=0),
            np.max([region.x2 for region in regions], axis=0),
            np.max([region.y2 for region in regions], axis=0),
        )
    ).T


def _inferred_is_elementtype(
    inferred_layout: LayoutElements, etypes: Iterable[ElementType]
) -> np.ndarry:
    inferred_text_idx = [
        idx
        for idx, class_name in inferred_layout.element_class_id_map.items()
        if class_name in etypes
    ]
    inferred_is_etypes = np.zeros((len(inferred_layout),)).astype(bool)
    for idx in inferred_text_idx:
        inferred_is_etypes = np.logical_or(
            inferred_is_etypes, inferred_layout.element_class_ids == idx
        )
    return inferred_is_etypes


def _inferred_is_text(inferred_layout: LayoutElements) -> np.ndarry:
    """return a boolean array masking for each element if it is non-image type (True) or image like
    type (False); image types are ElementType.FIGURE/IMAGE/PAGE_BREAK/TABLE"""
    return ~_inferred_is_elementtype(
        inferred_layout,
        etypes=(
            ElementType.FIGURE,
            ElementType.IMAGE,
            # NOTE (yao): PICTURE is not in the loop version of the logic in inference library
            # ElementType.PICTURE,
            ElementType.PAGE_BREAK,
            ElementType.TABLE,
        ),
    )


def _merge_extracted_into_inferred_when_almost_the_same(
    extracted_layout: LayoutElements,
    inferred_layout: LayoutElements,
    same_region_threshold: float,
) -> tuple[np.ndarray]:
    """merge exstracted elements that have almost the same bounding box as an inferrred element into
    that inferred element: a) the inferred element bounding box is updated, if needed, to be able to
    bound the merged extracted element; b) the inferred element uses the extracted element's text as
    its text attribute. Return a boolean mask array indicating where (when True) an extracted
    element is merged therefore should be excluded from later analysis"""

    if len(inferred_layout) == 0:
        return np.array([False] * len(extracted_layout))
    if len(extracted_layout) == 0:
        return np.array([])

    boxes_almost_same = boxes_iou(
        extracted_layout.element_coords,
        inferred_layout.element_coords,
        threshold=same_region_threshold,
    )
    extracted_almost_the_same_as_inferred = boxes_almost_same.sum(axis=1).astype(bool)
    # NOTE: if a row is full of False the argmax returns first index; we use the mask above to
    # distinguish those (they would be False in the mask)
    first_match = np.argmax(boxes_almost_same, axis=1)
    inferred_indices_to_update = first_match[extracted_almost_the_same_as_inferred]
    extracted_to_remove = extracted_layout.slice(extracted_almost_the_same_as_inferred)
    # copy here in case we change the extracted layout later
    inferred_layout.texts[inferred_indices_to_update] = extracted_to_remove.texts.copy()
    # use coords that can bound BOTH the inferred and extracted region as final bounding box coords
    inferred_layout.element_coords[inferred_indices_to_update] = _minimum_containing_coords(
        inferred_layout.slice(inferred_indices_to_update),
        extracted_to_remove,
    )
    return extracted_almost_the_same_as_inferred


def _merge_extracted_that_are_subregion_of_inferred_text(
    extracted_layout: LayoutElements,
    inferred_layout: LayoutElements,
    extracted_is_subregion_of_inferred: np.ndarray,
    extracted_to_proc: np.ndarray,
    inferred_to_proc: np.ndarray,
) -> LayoutElements:
    """merged extracted elements that are subregions of inferrred elements into those inferred
    elements: the inferred elements' bounding boxes expands, if needed, to include those subregion
    elements. Returns the modified inferred layout where some of its elements' bounding boxes may
    have expanded due to merging.
    """
    # in theory one extracted __should__ only match at most one inferred region, given inferred
    # region can not overlap; so first match here __should__ also be the only match
    inferred_to_iter = inferred_to_proc[inferred_to_proc]
    extracted_to_iter = extracted_to_proc[extracted_to_proc]
    for inferred_index, inferred_row in enumerate(extracted_is_subregion_of_inferred.T):
        matches = np.where(inferred_row)[0]
        if not matches.size:
            continue
        # Technically those two lines below can be vectorized but this loop would still run anyway;
        # it is not clear which one is overall faster so might worth profiling in the future
        extracted_to_iter[matches] = False
        inferred_to_iter[inferred_index] = False
        # then expand inferred box by all the extracted boxes
        # FIXME (yao): this part is broken at the moment
        inferred_layout.element_coords[[inferred_index]] = _minimum_containing_coords(
            inferred_layout.slice([inferred_index]),
            *[extracted_layout.slice([match]) for match in matches],
        )
    inferred_to_proc[inferred_to_proc] = inferred_to_iter
    extracted_to_proc[extracted_to_proc] = extracted_to_iter
    return inferred_layout


def _mark_non_table_inferred_for_removal_if_has_subregion_relationship(
    extracted_layout: LayoutElements,
    inferred_layout: LayoutElements,
    inferred_to_keep: np.ndarray,
    subregion_threshold: float,
) -> np.ndaray:
    """
    Marking elements in inferred layout to remove after merging when:
    - if the inferred element is subregion of an extracted element
    - and/or an extracted element is subregion of this inferred element
    Return updated mask on which inferred indices to keep (when True)
    """
    inferred_is_subregion_of_extracted = bboxes1_is_almost_subregion_of_bboxes2(
        inferred_layout.element_coords,
        extracted_layout.element_coords,
        threshold=subregion_threshold,
    )
    extracted_is_subregion_of_inferred = bboxes1_is_almost_subregion_of_bboxes2(
        extracted_layout.element_coords,
        inferred_layout.element_coords,
        threshold=subregion_threshold,
    )
    inferred_to_remove_mask = (
        np.logical_or(
            inferred_is_subregion_of_extracted,
            extracted_is_subregion_of_inferred.T,
        )
        .sum(axis=1)
        .astype(bool)
    )
    # NOTE (yao): maybe we should expand those matching extracted region to contain the inferred
    # regions it has subregion relationship with? like we did for inferred regions
    inferred_to_keep[inferred_to_remove_mask] = False
    return inferred_to_keep


@requires_dependencies("unstructured_inference")
def array_merge_inferred_layout_with_extracted_layout(
    inferred_layout: LayoutElements,
    extracted_layout: LayoutElements,
    page_image_size: tuple,
    same_region_threshold: float = inference_config.LAYOUT_SAME_REGION_THRESHOLD,
    subregion_threshold: float = inference_config.LAYOUT_SUBREGION_THRESHOLD,
    max_rounds: int = 5,
) -> LayoutElements:
    """merge elements using array data structures; it also returns LayoutElements instead of
    collection of LayoutElement"""
    from unstructured_inference.inference.layoutelement import LayoutElements

    if len(extracted_layout) == 0:
        return inferred_layout
    if len(inferred_layout) == 0:
        return extracted_layout

    w, h = page_image_size
    full_page_region = Rectangle(0, 0, w, h)
    # ==== RULE 0: Full page extracted images are ignored
    # non full page extracted image regions are kept, except when they match a non-text inferred
    # region then we use the common bounding boxes and keep just one of the two sets (see rules
    # below)
    image_indices_to_keep = np.where(extracted_layout.element_class_ids == 1)[0]
    if len(image_indices_to_keep):
        full_page_image_mask = (
            boxes_iou(
                extracted_layout.slice(image_indices_to_keep).element_coords,
                [full_page_region],
                threshold=FULL_PAGE_REGION_THRESHOLD,
            )
            .sum(axis=1)
            .astype(bool)
        )
        image_indices_to_keep = image_indices_to_keep[~full_page_image_mask]

    # ==== RULE 1: any inferred box that is almost the same as an extracted image box, inferred is
    # removed
    # NOTE (yao): what if od model detects table but pdfminer says image -> we would lose the table
    boxes_almost_same = (
        boxes_iou(
            inferred_layout.element_coords,
            extracted_layout.slice(image_indices_to_keep).element_coords,
            threshold=same_region_threshold,
        )
        .sum(axis=1)
        .astype(bool)
    )

    # drop off those matching inferred from processing
    inferred_layout_to_proc = inferred_layout.slice(~boxes_almost_same)
    inferred_to_keep = np.array([True] * len(inferred_layout_to_proc))

    # TODO (yao): experiment with all regions, not just text region, being potential targets to be
    # merged into inferred elements
    text_element_indices = np.where(extracted_layout.element_class_ids == 0)[0]

    if len(text_element_indices) == 0:
        return LayoutElements.concatenate(
            (
                inferred_layout_to_proc,
                extracted_layout.slice(image_indices_to_keep),
            )
        )

    if len(inferred_layout_to_proc) == 0:
        return extracted_layout.slice(np.concatenate((image_indices_to_keep, text_element_indices)))

    extracted_text_layouts = extracted_layout.slice(text_element_indices)
    # ==== RULE 2. if there is a inferred region almost the same as the extracted text-region ->
    # keep inferred and removed extracted region; here we put more trust in OD model more than
    # pdfminer for bounding box
    extracted_to_remove = _merge_extracted_into_inferred_when_almost_the_same(
        extracted_text_layouts,
        inferred_layout_to_proc,
        same_region_threshold,
    )

    # ==== RULE 3. if extracted is subregion of an inferrred text region:
    # remove extracted and keep inferred;
    # expand inferred bounding box if needed to encompass all subregion extracted boxes
    # NOTE (yao):
    # currently this rule can fail to capture almost overlaps of two text regions when the pdfminer
    # has larger bounding boxes (in area). It might be worth it to use simpler IOU thresholding or
    # use the minimum of the two areas when computing sub regions
    inferred_to_proc = _inferred_is_text(inferred_layout_to_proc)
    extracted_to_proc = ~extracted_to_remove
    rounds = 0

    # because inferred layout sizes can be increased after one pass we may need to run through
    # multiple passes; the original looped version increases layout size when it is processed so
    # order would matter in that version. Here we loop over multiple times to avoid order being a
    # factor -> this is one big difference between the current refactor and the version in inference
    # lib that uses loops
    while rounds < max_rounds and any(inferred_to_proc) and any(extracted_to_proc):
        rounds += 1
        inferred_to_proc_at_start = inferred_to_proc.copy()
        extracted_to_proc_start = extracted_to_proc.copy()

        extracted_is_subregion_of_inferred = bboxes1_is_almost_subregion_of_bboxes2(
            extracted_text_layouts.element_coords,
            inferred_layout_to_proc.element_coords,
            threshold=subregion_threshold,
        )

        updated_inferred = _merge_extracted_that_are_subregion_of_inferred_text(
            extracted_text_layouts.slice(extracted_to_proc),
            inferred_layout_to_proc.slice(inferred_to_proc),
            extracted_is_subregion_of_inferred[extracted_to_proc][:, inferred_to_proc],
            # both those following two are modified in place in the function
            extracted_to_proc,
            inferred_to_proc,
        )
        # unfortunately slice uses "fancy" indexing and it generates a copy instead of a view, which
        # was intentional by design to avoid unintended modification of the original data
        inferred_layout_to_proc.element_coords[inferred_to_proc_at_start] = (
            updated_inferred.element_coords
        )

        if np.array_equal(extracted_to_proc_start, extracted_to_proc) and np.array_equal(
            inferred_to_proc_at_start, inferred_to_proc
        ):
            break

    # ==== RULE 4. if extracted is subregion of an inferred or inferred is subregion of extracted,
    # except for inferrred tables, remove inferred and chose extracted
    extracted_to_keep = np.concatenate(
        (image_indices_to_keep, text_element_indices[extracted_to_proc])
    )
    if any(extracted_to_keep):
        inferred_to_proc = np.logical_or(
            inferred_to_proc,
            _inferred_is_elementtype(
                inferred_layout_to_proc,
                [
                    ElementType.FIGURE,
                    ElementType.IMAGE,
                    ElementType.PICTURE,
                ],
            ),
        )
        inferred_to_keep[inferred_to_proc] = (
            _mark_non_table_inferred_for_removal_if_has_subregion_relationship(
                extracted_layout.slice(extracted_to_keep),
                inferred_layout_to_proc.slice(inferred_to_proc),
                inferred_to_keep[inferred_to_proc],
                subregion_threshold,
            )
        )

    # ==== RULE 5. all else -> keep extracted region; note we also keep extracted image regions
    # that is a subregion of an inferred text region
    extracted_to_keep.sort()

    final_layout = LayoutElements.concatenate(
        (
            extracted_layout.slice(extracted_to_keep),
            inferred_layout_to_proc.slice(inferred_to_keep),
        )
    )
    return final_layout


@requires_dependencies("unstructured_inference")
def process_page_layout_from_pdfminer(
    annotation_list: list,
    page_layout,
    page_height: int | float,
    page_number: int,
    coord_coef: float,
) -> tuple[LayoutElements, list]:
    from unstructured_inference.inference.layoutelement import LayoutElements

    urls_metadata: list[dict[str, Any]] = []
    element_coords, texts, element_class = [], [], []
    annotation_threshold = env_config.PDF_ANNOTATION_THRESHOLD

    for obj in page_layout:
        x1, y1, x2, y2 = rect_to_bbox(obj.bbox, page_height)
        bbox = (x1, y1, x2, y2)

        if len(annotation_list) > 0 and isinstance(obj, LTTextBox):
            annotations_within_element = check_annotations_within_element(
                annotation_list,
                bbox,
                page_number,
                annotation_threshold,
            )
            _, words = get_words_from_obj(obj, page_height)
            for annot in annotations_within_element:
                urls_metadata.append(map_bbox_and_index(words, annot))

        if hasattr(obj, "get_text"):
            inner_text_objects = extract_text_objects(obj)
            for inner_obj in inner_text_objects:
                inner_bbox = rect_to_bbox(inner_obj.bbox, page_height)
                if not _validate_bbox(inner_bbox):
                    continue
                texts.append(inner_obj.get_text())
                element_coords.append(inner_bbox)
                element_class.append(0)
        else:
            inner_image_objects = extract_image_objects(obj)
            for img_obj in inner_image_objects:
                inner_bbox = rect_to_bbox(img_obj.bbox, page_height)
                if not _validate_bbox(inner_bbox):
                    continue
                texts.append(None)
                element_coords.append(inner_bbox)
                element_class.append(1)

    return (
        LayoutElements(
            element_coords=coord_coef * np.array(element_coords),
            texts=np.array(texts).astype(object),
            element_class_ids=np.array(element_class),
            element_class_id_map={0: ElementType.UNCATEGORIZED_TEXT, 1: ElementType.IMAGE},
            sources=np.array([Source.PDFMINER] * len(element_class)),
        ),
        urls_metadata,
    )


@requires_dependencies("unstructured_inference")
def process_data_with_pdfminer(
    file: Optional[Union[bytes, BinaryIO]] = None,
    dpi: int = 200,
<<<<<<< HEAD
    pdfminer_config: Optional[PDFMinerConfig] = None,
=======
    password: Optional[str] = None,
>>>>>>> b521bce9
) -> tuple[List[LayoutElements], List[List]]:
    """Loads the image and word objects from a pdf using pdfplumber and the image renderings of the
    pdf pages using pdf2image"""

    from unstructured_inference.inference.layoutelement import LayoutElements

    layouts = []
    layouts_links = []
    # Coefficient to rescale bounding box to be compatible with images
    coef = dpi / 72
    for page_number, (page, page_layout) in enumerate(
<<<<<<< HEAD
        open_pdfminer_pages_generator(file, pdfminer_config=pdfminer_config)
=======
        open_pdfminer_pages_generator(file, password=password)
>>>>>>> b521bce9
    ):
        width, height = page_layout.width, page_layout.height

        annotation_list = []
        coordinate_system = PixelSpace(
            width=width,
            height=height,
        )
        if page.annots:
            annotation_list = get_uris(page.annots, height, coordinate_system, page_number)

        layout, urls_metadata = process_page_layout_from_pdfminer(
            annotation_list, page_layout, height, page_number, coef
        )

        links = [
            {
                "bbox": [x * coef for x in metadata["bbox"]],
                "text": metadata["text"],
                "url": metadata["uri"],
                "start_index": metadata["start_index"],
            }
            for metadata in urls_metadata
        ]

        clean_layouts = []
        for threshold, element_class in zip(
            (
                env_config.EMBEDDED_TEXT_SAME_REGION_THRESHOLD,
                env_config.EMBEDDED_IMAGE_SAME_REGION_THRESHOLD,
            ),
            (0, 1),
        ):
            elements_to_sort = layout.slice(layout.element_class_ids == element_class)
            clean_layouts.append(
                remove_duplicate_elements(elements_to_sort, threshold)
                if len(elements_to_sort)
                else elements_to_sort
            )

        layout = LayoutElements.concatenate(clean_layouts)
        # NOTE(christine): always do the basic sort first for deterministic order across
        # python versions.
        layout = sort_text_regions(layout, SORT_MODE_BASIC)

        # apply the current default sorting to the layout elements extracted by pdfminer
        layout = sort_text_regions(layout)

        layouts.append(layout)
        layouts_links.append(links)
    return layouts, layouts_links


def _create_text_region(x1, y1, x2, y2, coef, text, source, region_class):
    """Creates a text region of the specified class with scaled coordinates."""
    return region_class.from_coords(
        x1 * coef,
        y1 * coef,
        x2 * coef,
        y2 * coef,
        text=text,
        source=source,
    )


def get_coords_from_bboxes(bboxes, round_to: int = DEFAULT_ROUND) -> np.ndarray:
    """convert a list of boxes's coords into np array"""
    if isinstance(bboxes, np.ndarray):
        return bboxes.round(round_to)

    # preallocate memory
    coords = np.zeros((len(bboxes), 4), dtype=np.float32)

    for i, bbox in enumerate(bboxes):
        coords[i, :] = [bbox.x1, bbox.y1, bbox.x2, bbox.y2]

    return coords.round(round_to)


def areas_of_boxes_and_intersection_area(
    coords1: np.ndarray, coords2: np.ndarray, round_to: int = DEFAULT_ROUND
):
    """compute intersection area and own areas for two groups of bounding boxes"""
    x11, y11, x12, y12 = np.split(coords1, 4, axis=1)
    x21, y21, x22, y22 = np.split(coords2, 4, axis=1)

    inter_area = np.maximum(
        (np.minimum(x12, np.transpose(x22)) - np.maximum(x11, np.transpose(x21)) + 1), 0
    ) * np.maximum((np.minimum(y12, np.transpose(y22)) - np.maximum(y11, np.transpose(y21)) + 1), 0)
    boxa_area = (x12 - x11 + 1) * (y12 - y11 + 1)
    boxb_area = (x22 - x21 + 1) * (y22 - y21 + 1)

    return inter_area.round(round_to), boxa_area.round(round_to), boxb_area.round(round_to)


def bboxes1_is_almost_subregion_of_bboxes2(
    bboxes1, bboxes2, threshold: float = 0.5, round_to: int = DEFAULT_ROUND
) -> np.ndarray:
    """compute if each element from bboxes1 is almost a subregion of one or more elements in
    bboxes2"""
    coords1 = get_coords_from_bboxes(bboxes1, round_to=round_to)
    coords2 = get_coords_from_bboxes(bboxes2, round_to=round_to)

    inter_area, boxa_area, boxb_area = areas_of_boxes_and_intersection_area(
        coords1, coords2, round_to=round_to
    )

    return (inter_area / np.maximum(boxa_area, EPSILON_AREA) > threshold) & (
        boxa_area <= boxb_area.T
    )


def boxes_self_iou(bboxes, threshold: float = 0.5, round_to: int = DEFAULT_ROUND) -> np.ndarray:
    """compute iou for a group of elements"""
    # only store one copy of coords in memory instead of calling get coords twice
    coords = get_coords_from_bboxes(bboxes, round_to=round_to)

    return boxes_iou(coords, coords, threshold, round_to)


# TODO (yao): move those vector math utils into a separated sub module to void import issues
def boxes_iou(
    bboxes1, bboxes2, threshold: float = 0.75, round_to: int = DEFAULT_ROUND
) -> np.ndarray:
    """compute iou between two groups of elements"""
    coords1 = get_coords_from_bboxes(bboxes1, round_to=round_to)
    coords2 = get_coords_from_bboxes(bboxes2, round_to=round_to)

    inter_area, boxa_area, boxb_area = areas_of_boxes_and_intersection_area(
        coords1, coords2, round_to=round_to
    )
    return (inter_area / np.maximum(EPSILON_AREA, boxa_area + boxb_area.T - inter_area)) > threshold


@requires_dependencies("unstructured_inference")
def pdfminer_elements_to_text_regions(layout_elements: LayoutElements) -> list[TextRegions]:
    """a temporary solution to convert layout elements to a list of either EmbeddedTextRegion or
    ImageTextRegion; this should be made obsolete after we refactor the merging logic in inference
    library"""
    from unstructured_inference.inference.elements import (
        EmbeddedTextRegion,
        ImageTextRegion,
    )

    regions = []
    for i, element_class in enumerate(layout_elements.element_class_ids):
        region_class = EmbeddedTextRegion if element_class == 0 else ImageTextRegion
        regions.append(
            region_class.from_coords(
                *layout_elements.element_coords[i],
                text=layout_elements.texts[i],
                source=Source.PDFMINER,
            )
        )
    return regions


@requires_dependencies("unstructured_inference")
def merge_inferred_with_extracted_layout(
    inferred_document_layout: "DocumentLayout",
    extracted_layout: List[TextRegions],
    hi_res_model_name: str,
) -> "DocumentLayout":
    """Merge an inferred layout with an extracted layout"""

    from unstructured_inference.models.detectron2onnx import UnstructuredDetectronONNXModel

    inferred_pages = inferred_document_layout.pages
    for i, (inferred_page, extracted_page_layout) in enumerate(
        zip(inferred_pages, extracted_layout)
    ):
        image_metadata = inferred_page.image_metadata
        w = image_metadata.get("width")
        h = image_metadata.get("height")
        image_size = (w, h)

        threshold_kwargs = {}
        # NOTE(Benjamin): With this the thresholds are only changed for detextron2_mask_rcnn
        # In other case the default values for the functions are used
        if (
            isinstance(inferred_page.detection_model, UnstructuredDetectronONNXModel)
            and "R_50" not in inferred_page.detection_model.model_path
        ):
            threshold_kwargs = {"same_region_threshold": 0.5, "subregion_threshold": 0.5}

        # NOTE (yao): after refactoring the algorithm to be vectorized we can then pass in the
        # vectorized data structure into the merge function

        merged_layout = array_merge_inferred_layout_with_extracted_layout(
            inferred_page.elements_array,
            extracted_page_layout,
            page_image_size=image_size,
            **threshold_kwargs,
        )

        merged_layout = sort_text_regions(merged_layout, SORT_MODE_BASIC)
        # so that we can modify the text without worrying about hitting length limit
        merged_layout.texts = merged_layout.texts.astype(object)

        for i, text in enumerate(merged_layout.texts):
            if text is None:
                text = aggregate_embedded_text_by_block(
                    target_region=merged_layout.slice([i]),
                    source_regions=extracted_page_layout,
                )
            merged_layout.texts[i] = remove_control_characters(text)

        inferred_page.elements_array = merged_layout
        # NOTE: once we drop reference to elements we can remove this step below
        inferred_page.elements[:] = merged_layout.as_list()

    return inferred_document_layout


def clean_pdfminer_inner_elements(document: "DocumentLayout") -> "DocumentLayout":
    """Clean pdfminer elements from inside tables.

    This function removes elements sourced from PDFMiner that are subregions within table elements.
    """

    for page in document.pages:
        non_pdfminer_element_boxes = [e.bbox for e in page.elements if e.source != Source.PDFMINER]
        element_boxes = []
        element_to_subregion_map = {}
        subregion_indice = 0
        for i, element in enumerate(page.elements):
            if element.source != Source.PDFMINER:
                continue
            element_boxes.append(element.bbox)
            element_to_subregion_map[i] = subregion_indice
            subregion_indice += 1

        is_element_subregion_of_other_elements = (
            bboxes1_is_almost_subregion_of_bboxes2(
                element_boxes,
                non_pdfminer_element_boxes,
                env_config.EMBEDDED_TEXT_AGGREGATION_SUBREGION_THRESHOLD,
            ).sum(axis=1)
            == 1
        )

        page.elements = [
            e
            for i, e in enumerate(page.elements)
            if (
                (i not in element_to_subregion_map)
                or not is_element_subregion_of_other_elements[element_to_subregion_map[i]]
            )
        ]

    return document


@requires_dependencies("unstructured_inference")
def remove_duplicate_elements(
    elements: TextRegions,
    threshold: float = 0.5,
) -> TextRegions:
    """Removes duplicate text elements extracted by PDFMiner from a document layout."""

    iou = boxes_self_iou(elements.element_coords, threshold)
    # this is equivalent of finding those rows where `not iou[i, i + 1 :].any()`, i.e., any element
    # that has no overlap above the threshold with any other elements
    return elements.slice(~np.triu(iou, k=1).any(axis=1))


def aggregate_embedded_text_by_block(
    target_region: TextRegions,
    source_regions: TextRegions,
    threshold: float = env_config.EMBEDDED_TEXT_AGGREGATION_SUBREGION_THRESHOLD,
) -> str:
    """Extracts the text aggregated from the elements of the given layout that lie within the given
    block."""

    if len(source_regions) == 0 or len(target_region) == 0:
        return ""

    mask = (
        bboxes1_is_almost_subregion_of_bboxes2(
            source_regions.element_coords,
            target_region.element_coords,
            threshold,
        )
        .sum(axis=1)
        .astype(bool)
    )

    text = " ".join([text for text in source_regions.slice(mask).texts if text])
    return text


def get_links_in_element(page_links: list, region: Rectangle) -> list:

    links_bboxes = [Rectangle(*link.get("bbox")) for link in page_links]
    results = bboxes1_is_almost_subregion_of_bboxes2(links_bboxes, [region])
    links = [
        {
            "text": page_links[idx].get("text"),
            "url": page_links[idx].get("url"),
            "start_index": page_links[idx].get("start_index"),
        }
        for idx, result in enumerate(results)
        if any(result)
    ]

    return links


def get_uris(
    annots: PDFObjRef | list[PDFObjRef],
    height: float,
    coordinate_system: PixelSpace | PointSpace,
    page_number: int,
) -> list[dict[str, Any]]:
    """
    Extracts URI annotations from a single or a list of PDF object references on a specific page.
    The type of annots (list or not) depends on the pdf formatting. The function detectes the type
    of annots and then pass on to get_uris_from_annots function as a list.

    Args:
        annots (PDFObjRef | list[PDFObjRef]): A single or a list of PDF object references
            representing annotations on the page.
        height (float): The height of the page in the specified coordinate system.
        coordinate_system (PixelSpace | PointSpace): The coordinate system used to represent
            the annotations' coordinates.
        page_number (int): The page number from which to extract annotations.

    Returns:
        list[dict]: A list of dictionaries, each containing information about a URI annotation,
        including its coordinates, bounding box, type, URI link, and page number.
    """
    if isinstance(annots, list):
        return get_uris_from_annots(annots, height, coordinate_system, page_number)
    resolved_annots = annots.resolve()
    if resolved_annots is None:
        return []
    return get_uris_from_annots(resolved_annots, height, coordinate_system, page_number)


def get_uris_from_annots(
    annots: list[PDFObjRef],
    height: int | float,
    coordinate_system: PixelSpace | PointSpace,
    page_number: int,
) -> list[dict[str, Any]]:
    """
    Extracts URI annotations from a list of PDF object references.

    Args:
        annots (list[PDFObjRef]): A list of PDF object references representing annotations on
            a page.
        height (int | float): The height of the page in the specified coordinate system.
        coordinate_system (PixelSpace | PointSpace): The coordinate system used to represent
            the annotations' coordinates.
        page_number (int): The page number from which to extract annotations.

    Returns:
        list[dict]: A list of dictionaries, each containing information about a URI annotation,
        including its coordinates, bounding box, type, URI link, and page number.
    """
    annotation_list = []
    for annotation in annots:
        # Check annotation is valid for extraction
        annotation_dict = try_resolve(annotation)
        if not isinstance(annotation_dict, dict):
            continue
        subtype = annotation_dict.get("Subtype", None)
        if not subtype or isinstance(subtype, PDFObjRef) or str(subtype) != "/'Link'":
            continue
        # Extract bounding box and update coordinates
        rect = annotation_dict.get("Rect", None)
        if not rect or isinstance(rect, PDFObjRef) or len(rect) != 4:
            continue
        x1, y1, x2, y2 = rect_to_bbox(rect, height)
        points = ((x1, y1), (x1, y2), (x2, y2), (x2, y1))
        coordinates_metadata = CoordinatesMetadata(
            points=points,
            system=coordinate_system,
        )
        # Extract type
        if "A" not in annotation_dict:
            continue
        uri_dict = try_resolve(annotation_dict["A"])
        if not isinstance(uri_dict, dict):
            continue
        uri_type = None
        if "S" in uri_dict and not isinstance(uri_dict["S"], PDFObjRef):
            uri_type = str(uri_dict["S"])
        # Extract URI link
        uri = None
        try:
            if uri_type == "/'URI'":
                uri = try_resolve(try_resolve(uri_dict["URI"])).decode("utf-8")
            if uri_type == "/'GoTo'":
                uri = try_resolve(try_resolve(uri_dict["D"])).decode("utf-8")
        except Exception:
            pass

        annotation_list.append(
            {
                "coordinates": coordinates_metadata,
                "bbox": (x1, y1, x2, y2),
                "type": uri_type,
                "uri": uri,
                "page_number": page_number,
            },
        )
    return annotation_list


def try_resolve(annot: PDFObjRef):
    """
    Attempt to resolve a PDF object reference. If successful, returns the resolved object;
    otherwise, returns the original reference.
    """
    try:
        return annot.resolve()
    except Exception:
        return annot


def check_annotations_within_element(
    annotation_list: list[dict[str, Any]],
    element_bbox: tuple[float, float, float, float],
    page_number: int,
    annotation_threshold: float,
) -> list[dict[str, Any]]:
    """
    Filter annotations that are within or highly overlap with a specified element on a page.

    Args:
        annotation_list (list[dict[str,Any]]): A list of dictionaries, each containing information
            about an annotation.
        element_bbox (tuple[float, float, float, float]): The bounding box coordinates of the
            specified element in the bbox format (x1, y1, x2, y2).
        page_number (int): The page number to which the annotations and element belong.
        annotation_threshold (float, optional): The threshold value (between 0.0 and 1.0)
            that determines the minimum overlap required for an annotation to be considered
            within the element. Default is 0.9.

    Returns:
        list[dict[str,Any]]: A list of dictionaries containing information about annotations
        that are within or highly overlap with the specified element on the given page, based on
        the specified threshold.
    """
    annotations_within_element = []
    for annotation in annotation_list:
        if annotation["page_number"] == page_number:
            annotation_bbox_size = calculate_bbox_area(annotation["bbox"])
            if annotation_bbox_size and (
                calculate_intersection_area(element_bbox, annotation["bbox"]) / annotation_bbox_size
                > annotation_threshold
            ):
                annotations_within_element.append(annotation)
    return annotations_within_element


def get_words_from_obj(
    obj: LTTextBox,
    height: float,
) -> tuple[list[LTChar], list[dict[str, Any]]]:
    """
    Extracts characters and word bounding boxes from a PDF text element.

    Args:
        obj (LTTextBox): The PDF text element from which to extract characters and words.
        height (float): The height of the page in the specified coordinate system.

    Returns:
        tuple[list[LTChar], list[dict[str,Any]]]: A tuple containing two lists:
            - list[LTChar]: A list of LTChar objects representing individual characters.
            - list[dict[str,Any]]]: A list of dictionaries, each containing information about
                a word, including its text, bounding box, and start index in the element's text.
    """
    characters = []
    words = []
    text_len = 0

    for text_line in obj:
        word = ""
        x1, y1, x2, y2 = None, None, None, None
        start_index = 0
        for index, character in enumerate(text_line):
            if isinstance(character, LTChar):
                characters.append(character)
                char = character.get_text()

                if word and not char.strip():
                    words.append(
                        {"text": word, "bbox": (x1, y1, x2, y2), "start_index": start_index},
                    )
                    word = ""
                    continue

                # TODO(klaijan) - isalnum() only works with A-Z, a-z and 0-9
                # will need to switch to some pattern matching once we support more languages
                if not word:
                    isalnum = char.isalnum()
                if word and char.isalnum() != isalnum:
                    isalnum = char.isalnum()
                    words.append(
                        {"text": word, "bbox": (x1, y1, x2, y2), "start_index": start_index},
                    )
                    word = ""

                if len(word) == 0:
                    start_index = text_len + index
                    x1 = character.x0
                    y2 = height - character.y0
                    x2 = character.x1
                    y1 = height - character.y1
                else:
                    x2 = character.x1
                    y2 = height - character.y0

                word += char
            else:
                words.append(
                    {"text": word, "bbox": (x1, y1, x2, y2), "start_index": start_index},
                )
                word = ""
        text_len += len(text_line)
    return characters, words


def map_bbox_and_index(words: list[dict[str, Any]], annot: dict[str, Any]):
    """
    Maps a bounding box annotation to the corresponding text and start index within a list of words.

    Args:
        words (list[dict[str,Any]]): A list of dictionaries, each containing information about
            a word, including its text, bounding box, and start index.
        annot (dict[str,Any]): The annotation dictionary to be mapped, which will be updated with
        "text" and "start_index" fields.

    Returns:
        dict: The updated annotation dictionary with "text" representing the mapped text and
            "start_index" representing the start index of the mapped text in the list of words.
    """
    if len(words) == 0:
        annot["text"] = ""
        annot["start_index"] = -1
        return annot
    distance_from_bbox_start = np.sqrt(
        (annot["bbox"][0] - np.array([word["bbox"][0] for word in words])) ** 2
        + (annot["bbox"][1] - np.array([word["bbox"][1] for word in words])) ** 2,
    )
    distance_from_bbox_end = np.sqrt(
        (annot["bbox"][2] - np.array([word["bbox"][2] for word in words])) ** 2
        + (annot["bbox"][3] - np.array([word["bbox"][3] for word in words])) ** 2,
    )
    closest_start = try_argmin(distance_from_bbox_start)
    closest_end = try_argmin(distance_from_bbox_end)

    # NOTE(klaijan) - get the word from closest start only if the end index comes after start index
    text = ""
    if closest_end >= closest_start:
        for _ in range(closest_start, closest_end + 1):
            text += " "
            text += words[_]["text"]
    else:
        text = words[closest_start]["text"]

    annot["text"] = text.strip()
    annot["start_index"] = words[closest_start]["start_index"]
    return annot


def calculate_intersection_area(
    bbox1: tuple[float, float, float, float],
    bbox2: tuple[float, float, float, float],
) -> float:
    """
    Calculate the area of intersection between two bounding boxes.

    Args:
        bbox1 (tuple[float, float, float, float]): The coordinates of the first bounding box
            in the format (x1, y1, x2, y2).
        bbox2 (tuple[float, float, float, float]): The coordinates of the second bounding box
            in the format (x1, y1, x2, y2).

    Returns:
        float: The area of intersection between the two bounding boxes. If there is no
        intersection, the function returns 0.0.
    """
    x1_1, y1_1, x2_1, y2_1 = bbox1
    x1_2, y1_2, x2_2, y2_2 = bbox2

    x_intersection = max(x1_1, x1_2)
    y_intersection = max(y1_1, y1_2)
    x2_intersection = min(x2_1, x2_2)
    y2_intersection = min(y2_1, y2_2)

    if x_intersection < x2_intersection and y_intersection < y2_intersection:
        intersection_area = calculate_bbox_area(
            (x_intersection, y_intersection, x2_intersection, y2_intersection),
        )
        return intersection_area
    else:
        return 0.0


def calculate_bbox_area(bbox: tuple[float, float, float, float]) -> float:
    """
    Calculate the area of a bounding box.

    Args:
        bbox (tuple[float, float, float, float]): The coordinates of the bounding box
            in the format (x1, y1, x2, y2).

    Returns:
        float: The area of the bounding box, computed as the product of its width and height.
    """
    x1, y1, x2, y2 = bbox
    area = (x2 - x1) * (y2 - y1)
    return area


def try_argmin(array: np.ndarray) -> int:
    """
    Attempt to find the index of the minimum value in a NumPy array.

    Args:
        array (np.ndarray): The NumPy array in which to find the minimum value's index.

    Returns:
        int: The index of the minimum value in the array. If the array is empty or an
        IndexError occurs, it returns -1.
    """
    try:
        return int(np.argmin(array))
    except IndexError:
        return -1<|MERGE_RESOLUTION|>--- conflicted
+++ resolved
@@ -37,24 +37,15 @@
 
 
 def process_file_with_pdfminer(
-<<<<<<< HEAD
-    filename: str = "", dpi: int = 200, pdfminer_config: Optional[PDFMinerConfig] = None
-=======
     filename: str = "",
     dpi: int = 200,
     password: Optional[str] = None,
->>>>>>> b521bce9
+    pdfminer_config: Optional[PDFMinerConfig] = None,
 ) -> tuple[List[List["TextRegion"]], List[List]]:
     with open_filename(filename, "rb") as fp:
         fp = cast(BinaryIO, fp)
         extracted_layout, layouts_links = process_data_with_pdfminer(
-<<<<<<< HEAD
-            file=fp, dpi=dpi, pdfminer_config=pdfminer_config
-=======
-            file=fp,
-            dpi=dpi,
-            password=password,
->>>>>>> b521bce9
+            file=fp, dpi=dpi, password=password, pdfminer_config=pdfminer_config
         )
         return extracted_layout, layouts_links
 
@@ -443,11 +434,8 @@
 def process_data_with_pdfminer(
     file: Optional[Union[bytes, BinaryIO]] = None,
     dpi: int = 200,
-<<<<<<< HEAD
+    password: Optional[str] = None,
     pdfminer_config: Optional[PDFMinerConfig] = None,
-=======
-    password: Optional[str] = None,
->>>>>>> b521bce9
 ) -> tuple[List[LayoutElements], List[List]]:
     """Loads the image and word objects from a pdf using pdfplumber and the image renderings of the
     pdf pages using pdf2image"""
@@ -459,11 +447,7 @@
     # Coefficient to rescale bounding box to be compatible with images
     coef = dpi / 72
     for page_number, (page, page_layout) in enumerate(
-<<<<<<< HEAD
-        open_pdfminer_pages_generator(file, pdfminer_config=pdfminer_config)
-=======
-        open_pdfminer_pages_generator(file, password=password)
->>>>>>> b521bce9
+        open_pdfminer_pages_generator(file, password=password, pdfminer_config=pdfminer_config)
     ):
         width, height = page_layout.width, page_layout.height
 
