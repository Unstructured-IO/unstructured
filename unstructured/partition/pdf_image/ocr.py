from __future__ import annotations

import os
import tempfile
from typing import IO, TYPE_CHECKING, Any, List, Optional, cast

import pdf2image

# NOTE(yuming): Rename PIL.Image to avoid conflict with
# unstructured.documents.elements.Image
from PIL import Image as PILImage
from PIL import ImageSequence
from unstructured_inference.models.tables import cells_to_html

from unstructured.documents.elements import ElementType
from unstructured.logger import logger
from unstructured.metrics.table.table_formats import SimpleTableCell
from unstructured.partition.pdf_image.pdf_image_utils import pad_element_bboxes, valid_text
from unstructured.partition.utils.config import env_config
from unstructured.partition.utils.constants import (
    OCR_AGENT_PADDLE,
    OCR_AGENT_PADDLE_OLD,
    OCR_AGENT_TESSERACT,
    OCR_AGENT_TESSERACT_OLD,
    OCRMode,
)
from unstructured.partition.utils.ocr_models.ocr_interface import (
    OCRAgent,
)
from unstructured.utils import requires_dependencies

if TYPE_CHECKING:
    from unstructured_inference.inference.elements import TextRegion
    from unstructured_inference.inference.layout import DocumentLayout, PageLayout
    from unstructured_inference.inference.layoutelement import LayoutElement
    from unstructured_inference.models.tables import UnstructuredTableTransformerModel


# Force tesseract to be single threaded,
# otherwise we see major performance problems
if "OMP_THREAD_LIMIT" not in os.environ:
    os.environ["OMP_THREAD_LIMIT"] = "1"


def process_data_with_ocr(
    data: bytes | IO[bytes],
    out_layout: "DocumentLayout",
    extracted_layout: List[List["TextRegion"]],
    is_image: bool = False,
    infer_table_structure: bool = False,
    ocr_languages: str = "eng",
    ocr_mode: str = OCRMode.FULL_PAGE.value,
    pdf_image_dpi: int = 200,
) -> "DocumentLayout":
    """
    Process OCR data from a given data and supplement the output DocumentLayout
    from unstructured_inference with ocr.

    Parameters:
    - data (Union[bytes, BinaryIO]): The input file data,
        which can be either bytes or a BinaryIO object.

    - out_layout (DocumentLayout): The output layout from unstructured-inference.

    - is_image (bool, optional): Indicates if the input data is an image (True) or not (False).
        Defaults to False.

    - infer_table_structure (bool, optional):  If true, extract the table content.

    - ocr_languages (str, optional): The languages for OCR processing. Defaults to "eng" (English).

    - ocr_mode (str, optional): The OCR processing mode, e.g., "entire_page" or "individual_blocks".
        Defaults to "entire_page". If choose "entire_page" OCR, OCR processes the entire image
        page and will be merged with the output layout. If choose "individual_blocks" OCR,
        OCR is performed on individual elements by cropping the image.

    - pdf_image_dpi (int, optional): DPI (dots per inch) for processing PDF images. Defaults to 200.

    Returns:
        DocumentLayout: The merged layout information obtained after OCR processing.
    """
    with tempfile.NamedTemporaryFile() as tmp_file:
        data_bytes = data if isinstance(data, bytes) else data.read()
        tmp_file.write(data_bytes)
        tmp_file.flush()
        merged_layouts = process_file_with_ocr(
            filename=tmp_file.name,
            out_layout=out_layout,
            extracted_layout=extracted_layout,
            is_image=is_image,
            infer_table_structure=infer_table_structure,
            ocr_languages=ocr_languages,
            ocr_mode=ocr_mode,
            pdf_image_dpi=pdf_image_dpi,
        )
        return merged_layouts


@requires_dependencies("unstructured_inference")
def process_file_with_ocr(
    filename: str,
    out_layout: "DocumentLayout",
    extracted_layout: List[List["TextRegion"]],
    is_image: bool = False,
    infer_table_structure: bool = False,
    ocr_languages: str = "eng",
    ocr_mode: str = OCRMode.FULL_PAGE.value,
    pdf_image_dpi: int = 200,
) -> "DocumentLayout":
    """
    Process OCR data from a given file and supplement the output DocumentLayout
    from unstructured-inference with ocr.

    Parameters:
    - filename (str): The path to the input file, which can be an image or a PDF.

    - out_layout (DocumentLayout): The output layout from unstructured-inference.

    - is_image (bool, optional): Indicates if the input data is an image (True) or not (False).
        Defaults to False.

    - infer_table_structure (bool, optional):  If true, extract the table content.

    - ocr_languages (str, optional): The languages for OCR processing. Defaults to "eng" (English).

    - ocr_mode (str, optional): The OCR processing mode, e.g., "entire_page" or "individual_blocks".
        Defaults to "entire_page". If choose "entire_page" OCR, OCR processes the entire image
        page and will be merged with the output layout. If choose "individual_blocks" OCR,
        OCR is performed on individual elements by cropping the image.

    - pdf_image_dpi (int, optional): DPI (dots per inch) for processing PDF images. Defaults to 200.

    Returns:
        DocumentLayout: The merged layout information obtained after OCR processing.
    """

    from unstructured_inference.inference.layout import DocumentLayout

    merged_page_layouts: list[PageLayout] = []
    try:
        if is_image:
            with PILImage.open(filename) as images:
                image_format = images.format
                for i, image in enumerate(ImageSequence.Iterator(images)):
                    image = image.convert("RGB")
                    image.format = image_format
                    extracted_regions = extracted_layout[i] if i < len(extracted_layout) else None
                    merged_page_layout = supplement_page_layout_with_ocr(
                        page_layout=out_layout.pages[i],
                        image=image,
                        infer_table_structure=infer_table_structure,
                        ocr_languages=ocr_languages,
                        ocr_mode=ocr_mode,
                        extracted_regions=extracted_regions,
                    )
                    merged_page_layouts.append(merged_page_layout)
                return DocumentLayout.from_pages(merged_page_layouts)
        else:
            with tempfile.TemporaryDirectory() as temp_dir:
                _image_paths = pdf2image.convert_from_path(
                    filename,
                    dpi=pdf_image_dpi,
                    output_folder=temp_dir,
                    paths_only=True,
                )
                image_paths = cast(List[str], _image_paths)
                for i, image_path in enumerate(image_paths):
                    extracted_regions = extracted_layout[i] if i < len(extracted_layout) else None
                    with PILImage.open(image_path) as image:
                        merged_page_layout = supplement_page_layout_with_ocr(
                            page_layout=out_layout.pages[i],
                            image=image,
                            infer_table_structure=infer_table_structure,
                            ocr_languages=ocr_languages,
                            ocr_mode=ocr_mode,
                            extracted_regions=extracted_regions,
                        )
                        merged_page_layouts.append(merged_page_layout)
                return DocumentLayout.from_pages(merged_page_layouts)
    except Exception as e:
        if os.path.isdir(filename) or os.path.isfile(filename):
            raise e
        else:
            raise FileNotFoundError(f'File "{filename}" not found!') from e


@requires_dependencies("unstructured_inference")
def supplement_page_layout_with_ocr(
    page_layout: "PageLayout",
    image: PILImage.Image,
    infer_table_structure: bool = False,
    ocr_languages: str = "eng",
    ocr_mode: str = OCRMode.FULL_PAGE.value,
    extracted_regions: Optional[List["TextRegion"]] = None,
) -> "PageLayout":
    """
    Supplement an PageLayout with OCR results depending on OCR mode.
    If mode is "entire_page", we get the OCR layout for the entire image and
    merge it with PageLayout.
    If mode is "individual_blocks", we find the elements from PageLayout
    with no text and add text from OCR to each element.
    """

    ocr_agent = get_ocr_agent()
    if ocr_mode == OCRMode.FULL_PAGE.value:
        ocr_layout = ocr_agent.get_layout_from_image(
            image,
            ocr_languages=ocr_languages,
        )
        page_layout.elements[:] = merge_out_layout_with_ocr_layout(
            out_layout=cast(List["LayoutElement"], page_layout.elements),
            ocr_layout=ocr_layout,
        )
    elif ocr_mode == OCRMode.INDIVIDUAL_BLOCKS.value:
        for element in page_layout.elements:
            if not element.text:
                padding = env_config.IMAGE_CROP_PAD
                padded_element = pad_element_bboxes(element, padding=padding)
                cropped_image = image.crop(
                    (
                        padded_element.bbox.x1,
                        padded_element.bbox.y1,
                        padded_element.bbox.x2,
                        padded_element.bbox.y2,
                    ),
                )
                # Note(yuming): instead of getting OCR layout, we just need
                # the text extraced from OCR for individual elements
                text_from_ocr = ocr_agent.get_text_from_image(
                    cropped_image,
                    ocr_languages=ocr_languages,
                )
                element.text = text_from_ocr
    else:
        raise ValueError(
            "Invalid OCR mode. Parameter `ocr_mode` "
            "must be set to `entire_page` or `individual_blocks`.",
        )

    # Note(yuming): use the OCR data from entire page OCR for table extraction
    if infer_table_structure:
        from unstructured_inference.models import tables

        tables.load_agent()
        if tables.tables_agent is None:
            raise RuntimeError("Unable to load table extraction agent.")

        page_layout.elements[:] = supplement_element_with_table_extraction(
            elements=cast(List["LayoutElement"], page_layout.elements),
            image=image,
            tables_agent=tables.tables_agent,
            ocr_languages=ocr_languages,
            ocr_agent=ocr_agent,
            extracted_regions=extracted_regions,
        )

    return page_layout


@requires_dependencies("unstructured_inference")
def supplement_element_with_table_extraction(
    elements: List["LayoutElement"],
    image: PILImage.Image,
    tables_agent: "UnstructuredTableTransformerModel",
    ocr_languages: str = "eng",
    ocr_agent: OCRAgent = OCRAgent.get_instance(OCR_AGENT_TESSERACT),
    extracted_regions: Optional[List["TextRegion"]] = None,
) -> List["LayoutElement"]:
    """Supplement the existing layout with table extraction. Any Table elements
    that are extracted will have a metadata fields "text_as_html" where
    the table's text content is rendered into a html string and "table_as_cells"
    with the raw table cells output from table agent
    """
    from unstructured_inference.models.tables import cells_to_html

    table_elements = [el for el in elements if el.type == ElementType.TABLE]
    for element in table_elements:
        padding = env_config.TABLE_IMAGE_CROP_PAD
        padded_element = pad_element_bboxes(element, padding=padding)
        cropped_image = image.crop(
            (
                padded_element.bbox.x1,
                padded_element.bbox.y1,
                padded_element.bbox.x2,
                padded_element.bbox.y2,
            ),
        )
        table_tokens = get_table_tokens(
            table_element_image=cropped_image,
            ocr_languages=ocr_languages,
            ocr_agent=ocr_agent,
            extracted_regions=extracted_regions,
            table_element=padded_element,
        )
        tatr_cells = tables_agent.predict(
            cropped_image, ocr_tokens=table_tokens, result_format="cells"
        )
        text_as_html = cells_to_html(tatr_cells)
        simple_table_cells = [
<<<<<<< HEAD
            SimpleTableCell.from_table_transformer_cell(cell) for cell in tatr_cells
        ]
        serializable_simple_cells = [cell.to_dict() for cell in simple_table_cells]

        element.text_as_html = text_as_html
        element.table_as_cells = serializable_simple_cells
=======
            SimpleTableCell.from_table_transformer_cell(cell).to_dict() for cell in tatr_cells
        ]

        element.text_as_html = text_as_html
        element.table_as_cells = simple_table_cells
>>>>>>> df1f7bcd

    return elements


def get_table_tokens(
    table_element_image: PILImage.Image,
    ocr_languages: str = "eng",
    ocr_agent: OCRAgent = OCRAgent.get_instance(OCR_AGENT_TESSERACT),
    extracted_regions: Optional[List["TextRegion"]] = None,
    table_element: Optional["LayoutElement"] = None,
) -> List[dict[str, Any]]:
    """Get OCR tokens from either paddleocr or tesseract"""

    ocr_layout = ocr_agent.get_layout_from_image(
        image=table_element_image,
        ocr_languages=ocr_languages,
    )
    table_tokens = []
    for ocr_region in ocr_layout:
        table_tokens.append(
            {
                "bbox": [
                    ocr_region.bbox.x1,
                    ocr_region.bbox.y1,
                    ocr_region.bbox.x2,
                    ocr_region.bbox.y2,
                ],
                "text": ocr_region.text,
            }
        )

    # 'table_tokens' is a list of tokens
    # Need to be in a relative reading order
    # If no order is provided, use current order
    for idx, token in enumerate(table_tokens):
        if "span_num" not in token:
            token["span_num"] = idx
        if "line_num" not in token:
            token["line_num"] = 0
        if "block_num" not in token:
            token["block_num"] = 0
    return table_tokens


def merge_out_layout_with_ocr_layout(
    out_layout: List["LayoutElement"],
    ocr_layout: List["TextRegion"],
    supplement_with_ocr_elements: bool = True,
) -> List["LayoutElement"]:
    """
    Merge the out layout with the OCR-detected text regions on page level.

    This function iterates over each out layout element and aggregates the associated text from
    the OCR layout using the specified threshold. The out layout's text attribute is then updated
    with this aggregated text. If `supplement_with_ocr_elements` is `True`, the out layout will be
    supplemented with the OCR layout.
    """

    out_regions_without_text = [region for region in out_layout if not valid_text(region.text)]

    for out_region in out_regions_without_text:
        out_region.text = aggregate_ocr_text_by_block(
            ocr_layout,
            out_region,
        )

    final_layout = (
        supplement_layout_with_ocr_elements(out_layout, ocr_layout)
        if supplement_with_ocr_elements
        else out_layout
    )

    return final_layout


def aggregate_ocr_text_by_block(
    ocr_layout: List["TextRegion"],
    region: "TextRegion",
    subregion_threshold: float = env_config.OCR_LAYOUT_SUBREGION_THRESHOLD,
) -> Optional[str]:
    """Extracts the text aggregated from the regions of the ocr layout that lie within the given
    block."""

    extracted_texts = []

    for ocr_region in ocr_layout:
        ocr_region_is_subregion_of_given_region = ocr_region.bbox.is_almost_subregion_of(
            region.bbox,
            subregion_threshold,
        )
        if ocr_region_is_subregion_of_given_region and ocr_region.text:
            extracted_texts.append(ocr_region.text)

    return " ".join(extracted_texts) if extracted_texts else ""


@requires_dependencies("unstructured_inference")
def supplement_layout_with_ocr_elements(
    layout: List["LayoutElement"],
    ocr_layout: List["TextRegion"],
    subregion_threshold: float = env_config.OCR_LAYOUT_SUBREGION_THRESHOLD,
) -> List["LayoutElement"]:
    """
    Supplement the existing layout with additional OCR-derived elements.

    This function takes two lists: one list of pre-existing layout elements (`layout`)
    and another list of OCR-detected text regions (`ocr_layout`). It identifies OCR regions
    that are subregions of the elements in the existing layout and removes them from the
    OCR-derived list. Then, it appends the remaining OCR-derived regions to the existing layout.

    Parameters:
    - layout (List[LayoutElement]): A list of existing layout elements, each of which is
                                    an instance of `LayoutElement`.
    - ocr_layout (List[TextRegion]): A list of OCR-derived text regions, each of which is
                                     an instance of `TextRegion`.

    Returns:
    - List[LayoutElement]: The final combined layout consisting of both the original layout
                           elements and the new OCR-derived elements.

    Note:
    - The function relies on `is_almost_subregion_of()` method to determine if an OCR region
      is a subregion of an existing layout element.
    - It also relies on `build_layout_elements_from_ocr_regions()` to convert OCR regions to
     layout elements.
    - The env_config `OCR_LAYOUT_SUBREGION_THRESHOLD` is used to specify the subregion matching
     threshold.
    """

    from unstructured.partition.pdf_image.inference_utils import (
        build_layout_elements_from_ocr_regions,
    )

    ocr_regions_to_remove: list[TextRegion] = []
    for ocr_region in ocr_layout:
        for el in layout:
            ocr_region_is_subregion_of_out_el = ocr_region.bbox.is_almost_subregion_of(
                el.bbox,
                subregion_threshold,
            )
            if ocr_region_is_subregion_of_out_el:
                ocr_regions_to_remove.append(ocr_region)
                break

    ocr_regions_to_add = [region for region in ocr_layout if region not in ocr_regions_to_remove]
    if ocr_regions_to_add:
        ocr_elements_to_add = build_layout_elements_from_ocr_regions(ocr_regions_to_add)
        final_layout = layout + ocr_elements_to_add
    else:
        final_layout = layout

    return final_layout


def get_ocr_agent() -> OCRAgent:
    ocr_agent_module = env_config.OCR_AGENT
    message = (
        "OCR agent name %s is outdated and will be deprecated in a future release; please use %s "
        "instead"
    )
    # deal with compatibility with origin way to set OCR
    if ocr_agent_module.lower() == OCR_AGENT_TESSERACT_OLD:
        logger.warning(
            message,
            ocr_agent_module,
            OCR_AGENT_TESSERACT,
        )
        ocr_agent_module = OCR_AGENT_TESSERACT
    elif ocr_agent_module.lower() == OCR_AGENT_PADDLE_OLD:
        logger.warning(
            message,
            ocr_agent_module,
            OCR_AGENT_PADDLE,
        )
        ocr_agent_module = OCR_AGENT_PADDLE
    try:
        ocr_agent = OCRAgent.get_instance(ocr_agent_module)
    except (ImportError, AttributeError):
        raise ValueError(
            "Environment variable OCR_AGENT",
            f" must be set to an existing ocr agent module, not {ocr_agent_module}.",
        )
    return ocr_agent<|MERGE_RESOLUTION|>--- conflicted
+++ resolved
@@ -10,7 +10,6 @@
 # unstructured.documents.elements.Image
 from PIL import Image as PILImage
 from PIL import ImageSequence
-from unstructured_inference.models.tables import cells_to_html
 
 from unstructured.documents.elements import ElementType
 from unstructured.logger import logger
@@ -297,20 +296,11 @@
         )
         text_as_html = cells_to_html(tatr_cells)
         simple_table_cells = [
-<<<<<<< HEAD
-            SimpleTableCell.from_table_transformer_cell(cell) for cell in tatr_cells
-        ]
-        serializable_simple_cells = [cell.to_dict() for cell in simple_table_cells]
-
-        element.text_as_html = text_as_html
-        element.table_as_cells = serializable_simple_cells
-=======
             SimpleTableCell.from_table_transformer_cell(cell).to_dict() for cell in tatr_cells
         ]
 
         element.text_as_html = text_as_html
         element.table_as_cells = simple_table_cells
->>>>>>> df1f7bcd
 
     return elements
 
