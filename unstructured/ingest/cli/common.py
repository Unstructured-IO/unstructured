import logging
from typing import Optional

from click import ClickException

from unstructured.ingest.logger import ingest_log_streaming_init, logger


def run_init_checks(
    verbose: bool,
    local_input_path: Optional[str],
    download_dir: Optional[str],
    metadata_exclude: Optional[str],
    metadata_include: Optional[str],
    flatten_metadata: bool,
    fields_include: str,
    partition_by_api: bool,
    partition_endpoint: Optional[str],
    preserve_downloads: bool,
    download_only: bool,
    **kwargs,
):
    ingest_log_streaming_init(logging.DEBUG if verbose else logging.INFO)
    # Initial breaking checks
    if local_input_path is not None and download_dir:
        raise ClickException(
            "Files should already be in local file system: there is nothing to download, "
            "but --download-dir is specified.",
        )
    if metadata_exclude is not None and metadata_include is not None:
        raise ClickException(
            "Arguments `--metadata-include` and `--metadata-exclude` are "
            "mutually exclusive with each other.",
        )

    # Warnings
    if flatten_metadata and "metadata" not in fields_include:
        logger.warning(
            "`--flatten-metadata` is specified, but there is no metadata to flatten, "
            "since `--metadata` is not specified in `--fields-include`.",
        )
    if "metadata" not in fields_include and (metadata_include or metadata_exclude):
        logger.warning(
            "Either '--metadata-include` or `--metadata-exclude` is specified"
            " while metadata is not specified in fields-include.",
        )

    if (
        not partition_by_api
        and partition_endpoint != "https://api.unstructured.io/general/v0/general"
    ):
        logger.warning(
            "Ignoring --partition-endpoint because --partition-by-api was not set",
        )
    if (not preserve_downloads and not download_only) and download_dir:
        logger.warning(
            "Not preserving downloaded files but download_dir is specified",
        )


def log_options(options: dict, verbose=False):
    ingest_log_streaming_init(logging.DEBUG if verbose else logging.INFO)
<<<<<<< HEAD
    sensitive_fields = [
        "account_name",
        "account_key",
        "api_key",
        "embedding_api_key",
        "token",
        "client_id",
        "client_cred",
    ]
    options_to_log = options.copy()
    options_to_log.update(
        {
            k: "*******"
            for k, v in options_to_log.items()
            if k in sensitive_fields and v is not None
        },
    )
    logger.debug(f"options: {options_to_log}")
=======
    logger.debug(f"options: {options}")
>>>>>>> 92dae8cd
<|MERGE_RESOLUTION|>--- conflicted
+++ resolved
@@ -60,25 +60,4 @@
 
 def log_options(options: dict, verbose=False):
     ingest_log_streaming_init(logging.DEBUG if verbose else logging.INFO)
-<<<<<<< HEAD
-    sensitive_fields = [
-        "account_name",
-        "account_key",
-        "api_key",
-        "embedding_api_key",
-        "token",
-        "client_id",
-        "client_cred",
-    ]
-    options_to_log = options.copy()
-    options_to_log.update(
-        {
-            k: "*******"
-            for k, v in options_to_log.items()
-            if k in sensitive_fields and v is not None
-        },
-    )
-    logger.debug(f"options: {options_to_log}")
-=======
-    logger.debug(f"options: {options}")
->>>>>>> 92dae8cd
+    logger.debug(f"options: {options}")