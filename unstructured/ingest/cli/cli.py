import click

import unstructured.ingest.cli.cmds as cli_cmds


@click.group()
def ingest():
    pass


# Dynamically update shared options for supported subcommands
subcommands = [
    cli_cmds.box,
    cli_cmds.gcs,
    cli_cmds.delta_table,
    cli_cmds.dropbox,
    cli_cmds.azure,
    cli_cmds.fsspec,
    cli_cmds.github,
    cli_cmds.gitlab,
    cli_cmds.reddit,
    cli_cmds.slack,
    cli_cmds.discord,
    cli_cmds.wikipedia,
    cli_cmds.gdrive,
    cli_cmds.biomed,
    cli_cmds.notion,
    cli_cmds.onedrive,
    cli_cmds.outlook,
    cli_cmds.local,
    cli_cmds.elasticsearch,
    cli_cmds.confluence,
    cli_cmds.sharepoint,
    cli_cmds.airtable,
<<<<<<< HEAD
    cli_cmds.jira,
=======
    cli_cmds.salesforce,
>>>>>>> 95b62953
]

for subcommand in subcommands:
    ingest.add_command(subcommand())


def get_cmd() -> click.Command:
    cmd = ingest
    # Add all subcommands
    for src_subcommand in cli_cmds.src:
        # add destination subcommands
        for dest_subcommand in cli_cmds.dest:
            src_subcommand.add_command(dest_subcommand)
        cmd.add_command(src_subcommand)
    for subcommand in subcommands:
        cmd.add_command(subcommand())
    return cmd<|MERGE_RESOLUTION|>--- conflicted
+++ resolved
@@ -32,11 +32,8 @@
     cli_cmds.confluence,
     cli_cmds.sharepoint,
     cli_cmds.airtable,
-<<<<<<< HEAD
-    cli_cmds.jira,
-=======
     cli_cmds.salesforce,
->>>>>>> 95b62953
+    cli_cmds.jira,  
 ]
 
 for subcommand in subcommands:
