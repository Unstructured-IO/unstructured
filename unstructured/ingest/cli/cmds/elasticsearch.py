import typing as t
from dataclasses import dataclass

import click

from unstructured.ingest.cli.base.src import BaseSrcCmd
from unstructured.ingest.cli.interfaces import CliConfig, DelimitedString
from unstructured.ingest.connector.elasticsearch import SimpleElasticsearchConfig

CMD_NAME = "elasticsearch"


@dataclass
class ElasticsearchCliConfig(SimpleElasticsearchConfig, CliConfig):
    @staticmethod
    def get_cli_options() -> t.List[click.Option]:
        options = [
            click.Option(
                ["--index-name"],
                required=True,
                type=str,
                help="Name of the Elasticsearch index to pull data from, or upload data to.",
            ),
            click.Option(
                ["--hosts"],
                type=DelimitedString(),
                help='List of the Elasticsearch hosts to connect to, e.g. "http://localhost:9200"',
            ),
            click.Option(
                ["--fields"],
                type=DelimitedString(),
                default=[],
                help="If provided, will limit the fields returned by Elasticsearch "
                "to this comma-delimited list",
            ),
            click.Option(
                ["--username"], type=str, default=None, help="username when using basic auth"
            ),
            click.Option(
                ["--password"],
                type=str,
                default=None,
                help="password when using basic auth or connecting to a cloud instance",
            ),
            click.Option(
                ["--cloud-id"], type=str, default=None, help="id used to connect to Elastic Cloud"
            ),
            click.Option(
                ["--es-api-key"], type=str, default=None, help="api key used for authentication"
            ),
            click.Option(
                ["--api-key-id"],
                type=str,
                default=None,
                help="id associated with api key used for authentication: "
                "https://www.elastic.co/guide/en/elasticsearch/reference/current/security-api-create-api-key.html",  # noqa: E501
            ),
            click.Option(
                ["--bearer-auth"],
                type=str,
                default=None,
                help="bearer token used for HTTP bearer authentication",
            ),
            click.Option(
                ["--ca-certs"],
                type=click.Path(),
                default=None,
            ),
            click.Option(
                ["--ssl-assert-fingerprint"],
                type=str,
                default=None,
                help="SHA256 fingerprint value",
            ),
            click.Option(
                ["--batch-size"],
                default=100,
                type=click.IntRange(0),
                help="how many records to read at a time per process",
            ),
        ]
        return options


@dataclass
class ElasticsearchCliWriteConfig(CliConfig):
    batch_size: t.Optional[int] = None
    num_processes: t.Optional[int] = None

    @staticmethod
    def get_cli_options() -> t.List[click.Option]:
        options = [
            click.Option(
                ["--batch-size-upload"],
                required=True,
                default=10,
                type=int,
                help="Number of items to be uploaded each time",
            ),
            click.Option(
                ["--num-processes"],
                required=True,
                default=2,
                type=int,
                help="Number of processes to be used while uploading content",
            ),
        ]
        return options


def get_base_src_cmd() -> BaseSrcCmd:
<<<<<<< HEAD
    cmd_cls = BaseSrcCmd(cmd_name=CMD_NAME, cli_config=ElasticsearchCliConfig)
    return cmd_cls


def get_base_dest_cmd():
    from unstructured.ingest.cli.base.dest import BaseDestCmd

    cmd_cls = BaseDestCmd(
        cmd_name=CMD_NAME,
        cli_config=ElasticsearchCliConfig,
        additional_cli_options=[ElasticsearchCliWriteConfig],
=======
    cmd_cls = BaseSrcCmd(
        cmd_name="elasticsearch",
        cli_config=ElasticsearchCliConfig,
        addition_configs={"connector_config": SimpleElasticsearchConfig},
>>>>>>> bd5b3535
    )
    return cmd_cls<|MERGE_RESOLUTION|>--- conflicted
+++ resolved
@@ -109,8 +109,11 @@
 
 
 def get_base_src_cmd() -> BaseSrcCmd:
-<<<<<<< HEAD
-    cmd_cls = BaseSrcCmd(cmd_name=CMD_NAME, cli_config=ElasticsearchCliConfig)
+    cmd_cls = BaseSrcCmd(
+        cmd_name="elasticsearch",
+        cli_config=ElasticsearchCliConfig,
+        addition_configs={"connector_config": SimpleElasticsearchConfig},
+    )
     return cmd_cls
 
 
@@ -118,14 +121,11 @@
     from unstructured.ingest.cli.base.dest import BaseDestCmd
 
     cmd_cls = BaseDestCmd(
-        cmd_name=CMD_NAME,
-        cli_config=ElasticsearchCliConfig,
-        additional_cli_options=[ElasticsearchCliWriteConfig],
-=======
-    cmd_cls = BaseSrcCmd(
         cmd_name="elasticsearch",
         cli_config=ElasticsearchCliConfig,
-        addition_configs={"connector_config": SimpleElasticsearchConfig},
->>>>>>> bd5b3535
+        addition_configs={
+            "connector_config": SimpleElasticsearchConfig,
+            "write_config": ElasticsearchCliWriteConfig,
+        },
     )
     return cmd_cls