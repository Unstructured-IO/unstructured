import typing as t
from dataclasses import dataclass

import click

from unstructured.ingest.cli.interfaces import (
    CliMixin,
)
from unstructured.ingest.interfaces import BaseConfig
<<<<<<< HEAD
from unstructured.ingest.logger import ingest_log_streaming_init, logger
=======
>>>>>>> 37e84131


@dataclass
class AzureCognitiveSearchCliWriteConfig(BaseConfig, CliMixin):
    key: str
    endpoint: str
    index: str

    @staticmethod
    def get_cli_options() -> t.List[click.Option]:
        options = [
            click.Option(
                ["--key"],
                required=True,
                type=str,
                help="Key credential used for authenticating to an Azure service.",
                envvar="AZURE_SEARCH_API_KEY",
                show_envvar=True,
            ),
            click.Option(
                ["--endpoint"],
                required=True,
                type=str,
                help="The URL endpoint of an Azure search service. "
                "In the form of https://{{service_name}}.search.windows.net",
                envvar="AZURE_SEARCH_ENDPOINT",
                show_envvar=True,
            ),
            click.Option(
                ["--index"],
                required=True,
                type=str,
                help="The name of the index to connect to",
            ),
        ]
        return options


def get_base_dest_cmd():
    from unstructured.ingest.cli.base.dest import BaseDestCmd

    cmd_cls = BaseDestCmd(
        cmd_name="azure-cognitive-search",
        cli_config=AzureCognitiveSearchCliWriteConfig,
    )
    return cmd_cls<|MERGE_RESOLUTION|>--- conflicted
+++ resolved
@@ -7,10 +7,6 @@
     CliMixin,
 )
 from unstructured.ingest.interfaces import BaseConfig
-<<<<<<< HEAD
-from unstructured.ingest.logger import ingest_log_streaming_init, logger
-=======
->>>>>>> 37e84131
 
 
 @dataclass
