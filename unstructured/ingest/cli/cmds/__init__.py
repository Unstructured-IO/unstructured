--- conflicted
+++ resolved
@@ -107,11 +107,8 @@
     weaviate_dest_cmd,
     mongo_base_dest_cmd,
     pinecone_base_dest_cmd,
-<<<<<<< HEAD
+    qdrant_base_dest_cmd,
     opensearch_base_dest_cmd,
-=======
-    qdrant_base_dest_cmd,
->>>>>>> dd1443ab
 ]
 
 # Make sure there are not overlapping names
