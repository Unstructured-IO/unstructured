from __future__ import annotations

import collections
import typing as t

from unstructured.ingest.cli.base.src import BaseSrcCmd
from unstructured.ingest.cli.cmds.fsspec.sftp import get_base_src_cmd as sftp_base_src_cmd

from .airtable import get_base_src_cmd as airtable_base_src_cmd
from .azure_cognitive_search import get_base_dest_cmd as azure_cognitive_search_base_dest_cmd
from .biomed import get_base_src_cmd as biomed_base_src_cmd
from .chroma import get_base_dest_cmd as chroma_base_dest_cmd
from .confluence import get_base_src_cmd as confluence_base_src_cmd
from .delta_table import get_base_dest_cmd as delta_table_dest_cmd
from .delta_table import get_base_src_cmd as delta_table_base_src_cmd
from .discord import get_base_src_cmd as discord_base_src_cmd
from .elasticsearch import get_base_dest_cmd as elasticsearch_base_dest_cmd
from .elasticsearch import get_base_src_cmd as elasticsearch_base_src_cmd
from .fsspec.azure import get_base_dest_cmd as azure_base_dest_cmd
from .fsspec.azure import get_base_src_cmd as azure_base_src_cmd
from .fsspec.box import get_base_dest_cmd as box_base_dest_cmd
from .fsspec.box import get_base_src_cmd as box_base_src_cmd
from .fsspec.dropbox import get_base_dest_cmd as dropbox_base_dest_cmd
from .fsspec.dropbox import get_base_src_cmd as dropbox_base_src_cmd
from .fsspec.fsspec import get_base_dest_cmd as fsspec_base_dest_cmd
from .fsspec.fsspec import get_base_src_cmd as fsspec_base_src_cmd
from .fsspec.gcs import get_base_dest_cmd as gcs_base_dest_cmd
from .fsspec.gcs import get_base_src_cmd as gcs_base_src_cmd
from .fsspec.s3 import get_base_dest_cmd as s3_base_dest_cmd
from .fsspec.s3 import get_base_src_cmd as s3_base_src_cmd
from .github import get_base_src_cmd as github_base_src_cmd
from .gitlab import get_base_src_cmd as gitlab_base_src_cmd
from .google_drive import get_base_src_cmd as google_drive_base_src_cmd
from .hubspot import get_base_src_cmd as hubspot_base_src_cmd
from .jira import get_base_src_cmd as jira_base_src_cmd
from .local import get_base_src_cmd as local_base_src_cmd
from .mongodb import get_base_dest_cmd as mongo_base_dest_cmd
from .mongodb import get_base_src_cmd as mongodb_base_src_cmd
from .notion import get_base_src_cmd as notion_base_src_cmd
from .onedrive import get_base_src_cmd as onedrive_base_src_cmd
from .opensearch import get_base_dest_cmd as opensearch_base_dest_cmd
from .opensearch import get_base_src_cmd as opensearch_base_src_cmd
from .outlook import get_base_src_cmd as outlook_base_src_cmd
from .pinecone import get_base_dest_cmd as pinecone_base_dest_cmd
from .qdrant import get_base_dest_cmd as qdrant_base_dest_cmd
from .reddit import get_base_src_cmd as reddit_base_src_cmd
from .salesforce import get_base_src_cmd as salesforce_base_src_cmd
from .sharepoint import get_base_src_cmd as sharepoint_base_src_cmd
from .slack import get_base_src_cmd as slack_base_src_cmd
from .sql import get_base_dest_cmd as sql_base_dest_cmd
from .vectara import get_base_dest_cmd as vectara_base_dest_cmd
from .weaviate import get_base_dest_cmd as weaviate_dest_cmd
from .wikipedia import get_base_src_cmd as wikipedia_base_src_cmd

if t.TYPE_CHECKING:
    from unstructured.ingest.cli.base.dest import BaseDestCmd

base_src_cmd_fns: t.List[t.Callable[[], BaseSrcCmd]] = [
    airtable_base_src_cmd,
    azure_base_src_cmd,
    biomed_base_src_cmd,
    box_base_src_cmd,
    confluence_base_src_cmd,
    delta_table_base_src_cmd,
    discord_base_src_cmd,
    dropbox_base_src_cmd,
    elasticsearch_base_src_cmd,
    fsspec_base_src_cmd,
    gcs_base_src_cmd,
    github_base_src_cmd,
    gitlab_base_src_cmd,
    google_drive_base_src_cmd,
    hubspot_base_src_cmd,
    jira_base_src_cmd,
    local_base_src_cmd,
    mongodb_base_src_cmd,
    notion_base_src_cmd,
    onedrive_base_src_cmd,
    opensearch_base_src_cmd,
    outlook_base_src_cmd,
    reddit_base_src_cmd,
    salesforce_base_src_cmd,
    sftp_base_src_cmd,
    sharepoint_base_src_cmd,
    slack_base_src_cmd,
    s3_base_src_cmd,
    wikipedia_base_src_cmd,
]

# Make sure there are not overlapping names
src_cmd_names = [b().cmd_name for b in base_src_cmd_fns]
src_duplicates = [item for item, count in collections.Counter(src_cmd_names).items() if count > 1]
if src_duplicates:
    raise ValueError(
        "multiple base src commands defined with the same names: {}".format(
            ", ".join(src_duplicates),
        ),
    )

base_dest_cmd_fns: t.List[t.Callable[[], "BaseDestCmd"]] = [
    azure_base_dest_cmd,
    box_base_dest_cmd,
    chroma_base_dest_cmd,
    dropbox_base_dest_cmd,
    elasticsearch_base_dest_cmd,
    fsspec_base_dest_cmd,
    gcs_base_dest_cmd,
    s3_base_dest_cmd,
    azure_cognitive_search_base_dest_cmd,
    delta_table_dest_cmd,
    sql_base_dest_cmd,
    weaviate_dest_cmd,
    mongo_base_dest_cmd,
    pinecone_base_dest_cmd,
    qdrant_base_dest_cmd,
<<<<<<< HEAD
    vectara_base_dest_cmd,
=======
    opensearch_base_dest_cmd,
>>>>>>> bc791d53
]

# Make sure there are not overlapping names
dest_cmd_names = [b().cmd_name for b in base_dest_cmd_fns]
dest_duplicates = [item for item, count in collections.Counter(dest_cmd_names).items() if count > 1]
if dest_duplicates:
    raise ValueError(
        "multiple base dest commands defined with the same names: {}".format(
            ", ".join(dest_duplicates),
        ),
    )

__all__ = [
    "base_src_cmd_fns",
    "base_dest_cmd_fns",
]<|MERGE_RESOLUTION|>--- conflicted
+++ resolved
@@ -113,11 +113,8 @@
     mongo_base_dest_cmd,
     pinecone_base_dest_cmd,
     qdrant_base_dest_cmd,
-<<<<<<< HEAD
+    opensearch_base_dest_cmd,
     vectara_base_dest_cmd,
-=======
-    opensearch_base_dest_cmd,
->>>>>>> bc791d53
 ]
 
 # Make sure there are not overlapping names
