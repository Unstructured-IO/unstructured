import typing as t

import click

from .airtable import get_cmd as airtable
from .azure import get_cmd as azure
from .biomed import get_cmd as biomed
from .box import get_cmd as box
from .confluence import get_cmd as confluence
from .delta_table import get_cmd as delta_table
from .discord import get_cmd as discord
from .dropbox import get_cmd as dropbox
from .elasticsearch import get_cmd as elasticsearch
from .fsspec import get_cmd as fsspec
from .gcs import get_cmd as gcs
from .github import get_cmd as github
from .gitlab import get_cmd as gitlab
from .google_drive import get_cmd as gdrive
from .local import get_cmd as local
from .notion import get_cmd as notion
from .onedrive import get_cmd as onedrive
from .outlook import get_cmd as outlook
from .reddit import get_cmd as reddit
<<<<<<< HEAD
from .s3 import get_cmd as s3
from .salesforce import get_cmd as salesforce
=======
from .s3_2 import get_dest_cmd as s3_dest
from .s3_2 import get_source_cmd as s3
>>>>>>> ed7f991a
from .sharepoint import get_cmd as sharepoint
from .slack import get_cmd as slack
from .wikipedia import get_cmd as wikipedia

src: t.List[click.Group] = [s3()]

dest: t.List[click.Command] = [s3_dest()]

__all__ = [
    "airtable",
    "azure",
    "biomed",
    "box",
    "confluence",
    "delta_table",
    "discord",
    "dropbox",
    "elasticsearch",
    "fsspec",
    "gcs",
    "gdrive",
    "github",
    "gitlab",
    "local",
    "notion",
    "onedrive",
    "outlook",
    "reddit",
    "s3",
    "salesforce",
    "sharepoint",
    "slack",
    "wikipedia",
    "src",
    "dest",
]<|MERGE_RESOLUTION|>--- conflicted
+++ resolved
@@ -21,13 +21,8 @@
 from .onedrive import get_cmd as onedrive
 from .outlook import get_cmd as outlook
 from .reddit import get_cmd as reddit
-<<<<<<< HEAD
-from .s3 import get_cmd as s3
-from .salesforce import get_cmd as salesforce
-=======
 from .s3_2 import get_dest_cmd as s3_dest
 from .s3_2 import get_source_cmd as s3
->>>>>>> ed7f991a
 from .sharepoint import get_cmd as sharepoint
 from .slack import get_cmd as slack
 from .wikipedia import get_cmd as wikipedia
