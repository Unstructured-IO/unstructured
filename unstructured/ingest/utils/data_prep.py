import itertools
import json


<<<<<<< HEAD
def chunk_generator(iterable, batch_size=100):
    # TODO: rename to batch_generator across the lib, as "chunk" is a specific term for unstructured
    """A helper function to break an iterable into chunks of size batch_size."""
=======
def batch_generator(iterable, batch_size=100):
    """A helper function to break an iterable into batches of size batch_size."""
>>>>>>> 6e4d9ccd
    it = iter(iterable)
    chunk = tuple(itertools.islice(it, batch_size))
    while chunk:
        yield chunk
        chunk = tuple(itertools.islice(it, batch_size))


def generator_batching_wbytes(iterable, batch_size_limit_bytes=15_000_000):
    """A helper function to break an iterable into chunks of specified bytes."""
    current_batch, current_batch_size = [], 0

    for item in iterable:
        item_size_bytes = len(json.dumps(item).encode("utf-8"))

        if current_batch_size + item_size_bytes <= batch_size_limit_bytes:
            current_batch.append(item)
            current_batch_size += item_size_bytes
        else:
            yield current_batch
            current_batch, current_batch_size = [item], item_size_bytes

    if current_batch:
        yield current_batch<|MERGE_RESOLUTION|>--- conflicted
+++ resolved
@@ -2,14 +2,8 @@
 import json
 
 
-<<<<<<< HEAD
-def chunk_generator(iterable, batch_size=100):
-    # TODO: rename to batch_generator across the lib, as "chunk" is a specific term for unstructured
-    """A helper function to break an iterable into chunks of size batch_size."""
-=======
 def batch_generator(iterable, batch_size=100):
     """A helper function to break an iterable into batches of size batch_size."""
->>>>>>> 6e4d9ccd
     it = iter(iterable)
     chunk = tuple(itertools.islice(it, batch_size))
     while chunk:
