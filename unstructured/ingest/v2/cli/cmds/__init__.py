--- conflicted
+++ resolved
@@ -13,12 +13,8 @@
 from .fsspec.sftp import sftp_dest_cmd, sftp_src_cmd
 from .google_drive import google_drive_src_cmd
 from .local import local_dest_cmd, local_src_cmd
-<<<<<<< HEAD
-from .opensearch import opensearch_src_cmd
-=======
 from .onedrive import onedrive_drive_src_cmd
-from .opensearch import opensearch_dest_cmd
->>>>>>> 15f80c4a
+from .opensearch import opensearch_dest_cmd, opensearch_src_cmd
 from .weaviate import weaviate_dest_cmd
 
 src_cmds = [
@@ -29,11 +25,8 @@
     gcs_src_cmd,
     google_drive_src_cmd,
     local_src_cmd,
-<<<<<<< HEAD
+    onedrive_drive_src_cmd,
     opensearch_src_cmd,
-=======
-    onedrive_drive_src_cmd,
->>>>>>> 15f80c4a
     s3_src_cmd,
     sftp_src_cmd,
 ]
