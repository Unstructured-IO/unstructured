--- conflicted
+++ resolved
@@ -6,11 +6,8 @@
 from .delta_table import delta_table_writer
 from .dropbox import dropbox_writer
 from .gcs import gcs_writer
-<<<<<<< HEAD
+from .mongodb import mongodb_writer
 from .pinecone import pinecone_writer
-=======
-from .mongodb import mongodb_writer
->>>>>>> b8af2f18
 from .s3 import s3_writer
 
 writer_map: t.Dict[str, t.Callable] = {
