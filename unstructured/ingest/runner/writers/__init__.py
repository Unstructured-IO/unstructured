import typing as t

<<<<<<< HEAD
from .azure import azure_writer
from .azure_cognitive_search import azure_cognitive_search_writer
from .box import box_writer
from .chroma import chroma_writer
from .delta_table import delta_table_writer
from .dropbox import dropbox_writer
from .gcs import gcs_writer
from .mongodb import mongodb_writer
from .pinecone import pinecone_writer
from .s3 import s3_writer

writer_map: t.Dict[str, t.Callable] = {
    "azure": azure_writer,
    "azure_cognitive_search": azure_cognitive_search_writer,
    "box": box_writer,
    "chroma": chroma_writer,
    "delta_table": delta_table_writer,
    "dropbox": dropbox_writer,
    "gcs": gcs_writer,
    "mongodb": mongodb_writer,
    "s3": s3_writer,
    "pinecone": pinecone_writer,
=======
from .azure import AzureWriter
from .azure_cognitive_search import AzureCognitiveSearchWriter
from .base_writer import Writer
from .box import BoxWriter
from .delta_table import DeltaTableWriter
from .dropbox import DropboxWriter
from .gcs import GcsWriter
from .mongodb import MongodbWriter
from .pinecone import PineconeWriter
from .s3 import S3Writer
from .weaviate import WeaviateWriter

writer_map: t.Dict[str, t.Type[Writer]] = {
    "azure": AzureWriter,
    "azure_cognitive_search": AzureCognitiveSearchWriter,
    "box": BoxWriter,
    "delta_table": DeltaTableWriter,
    "dropbox": DropboxWriter,
    "gcs": GcsWriter,
    "mongodb": MongodbWriter,
    "pinecone": PineconeWriter,
    "s3": S3Writer,
    "weaviate": WeaviateWriter,
>>>>>>> f193d3d4
}

__all__ = ["writer_map"]<|MERGE_RESOLUTION|>--- conflicted
+++ resolved
@@ -1,33 +1,10 @@
 import typing as t
 
-<<<<<<< HEAD
-from .azure import azure_writer
-from .azure_cognitive_search import azure_cognitive_search_writer
-from .box import box_writer
-from .chroma import chroma_writer
-from .delta_table import delta_table_writer
-from .dropbox import dropbox_writer
-from .gcs import gcs_writer
-from .mongodb import mongodb_writer
-from .pinecone import pinecone_writer
-from .s3 import s3_writer
-
-writer_map: t.Dict[str, t.Callable] = {
-    "azure": azure_writer,
-    "azure_cognitive_search": azure_cognitive_search_writer,
-    "box": box_writer,
-    "chroma": chroma_writer,
-    "delta_table": delta_table_writer,
-    "dropbox": dropbox_writer,
-    "gcs": gcs_writer,
-    "mongodb": mongodb_writer,
-    "s3": s3_writer,
-    "pinecone": pinecone_writer,
-=======
 from .azure import AzureWriter
 from .azure_cognitive_search import AzureCognitiveSearchWriter
 from .base_writer import Writer
 from .box import BoxWriter
+from .chroma import chroma_writer
 from .delta_table import DeltaTableWriter
 from .dropbox import DropboxWriter
 from .gcs import GcsWriter
@@ -40,6 +17,7 @@
     "azure": AzureWriter,
     "azure_cognitive_search": AzureCognitiveSearchWriter,
     "box": BoxWriter,
+    "chroma": chroma_writer,
     "delta_table": DeltaTableWriter,
     "dropbox": DropboxWriter,
     "gcs": GcsWriter,
@@ -47,7 +25,6 @@
     "pinecone": PineconeWriter,
     "s3": S3Writer,
     "weaviate": WeaviateWriter,
->>>>>>> f193d3d4
 }
 
 __all__ = ["writer_map"]