--- conflicted
+++ resolved
@@ -1,91 +1,5 @@
 import typing as t
 
-<<<<<<< HEAD
-from .airtable import airtable
-from .azure import azure
-from .biomed import biomed
-from .box import box
-from .confluence import confluence
-from .delta_table import delta_table
-from .discord import discord
-from .dropbox import dropbox
-from .elasticsearch import elasticsearch
-from .fsspec import fsspec
-from .gcs import gcs
-from .github import github
-from .gitlab import gitlab
-from .google_drive import gdrive
-from .hubspot import hubspot
-from .jira import jira
-from .local import local
-from .notion import notion
-from .onedrive import onedrive
-from .outlook import outlook
-from .reddit import reddit
-from .s3 import s3
-from .salesforce import salesforce
-from .sharepoint import SharePoint
-from .slack import slack
-from .wikipedia import wikipedia
-
-runner_map: t.Dict[str, t.Callable] = {
-    "airtable": airtable,
-    "azure": azure,
-    "biomed": biomed,
-    "box": box,
-    "confluence": confluence,
-    "delta_table": delta_table,
-    "discord": discord,
-    "dropbox": dropbox,
-    "elasticsearch": elasticsearch,
-    "fsspec": fsspec,
-    "gcs": gcs,
-    "github": github,
-    "gitlab": gitlab,
-    "gdrive": gdrive,
-    "google_drive": gdrive,
-    "hubspot": hubspot,
-    "jira": jira,
-    "local": local,
-    "notion": notion,
-    "onedrive": onedrive,
-    "outlook": outlook,
-    "reddit": reddit,
-    "s3": s3,
-    "salesforce": salesforce,
-    "sharepoint": SharePoint,
-    "slack": slack,
-    "wikipedia": wikipedia,
-}
-
-__all__ = [
-    "airtable",
-    "azure",
-    "biomed",
-    "box",
-    "confluence",
-    "delta_table",
-    "discord",
-    "dropbox",
-    "elasticsearch",
-    "fsspec",
-    "gcs",
-    "gdrive",
-    "github",
-    "gitlab",
-    "hubspot",
-    "jira",
-    "local",
-    "notion",
-    "onedrive",
-    "outlook",
-    "reddit",
-    "s3",
-    "salesforce",
-    "SharePoint",
-    "slack",
-    "wikipedia",
-=======
 from .airtable import AirtableRunner
 from .azure import AzureRunner
 from .biomed import BiomedRunner
@@ -100,6 +14,7 @@
 from .github import GithubRunner
 from .gitlab import GitlabRunner
 from .google_drive import GoogleDriveRunner
+from .hubspot import Hubspo
 from .jira import JiraRunner
 from .local import LocalRunner
 from .notion import NotionRunner
@@ -167,6 +82,5 @@
     "SharePointRunner",
     "SlackRunner",
     "WikipediaRunner",
->>>>>>> 3331c5c6
     "runner_map",
 ]