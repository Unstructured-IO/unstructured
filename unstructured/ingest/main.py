#!/usr/bin/env python3
import hashlib
import logging
import multiprocessing as mp
import sys
import warnings
from contextlib import suppress
from pathlib import Path
from urllib.parse import urlparse

import click

from unstructured.ingest.connector.azure import (
    AzureBlobStorageConnector,
    SimpleAzureBlobStorageConfig,
)
from unstructured.ingest.connector.biomed import BiomedConnector, SimpleBiomedConfig
from unstructured.ingest.connector.fsspec import FsspecConnector, SimpleFsspecConfig
from unstructured.ingest.connector.github import GitHubConnector, SimpleGitHubConfig
from unstructured.ingest.connector.gitlab import GitLabConnector, SimpleGitLabConfig
from unstructured.ingest.connector.google_drive import (
    GoogleDriveConnector,
    SimpleGoogleDriveConfig,
)
from unstructured.ingest.connector.reddit import RedditConnector, SimpleRedditConfig
from unstructured.ingest.connector.s3 import S3Connector, SimpleS3Config
from unstructured.ingest.connector.wikipedia import (
    SimpleWikipediaConfig,
    WikipediaConnector,
)
from unstructured.ingest.doc_processor.generalized import initialize, process_document
from unstructured.ingest.logger import ingest_log_streaming_init, logger

with suppress(RuntimeError):
    mp.set_start_method("spawn")


class MainProcess:
    def __init__(
        self,
        doc_connector,
        doc_processor_fn,
        num_processes,
        reprocess,
        verbose,
<<<<<<< HEAD
        download_only,
=======
        max_docs,
>>>>>>> e6187b26
    ):
        # initialize the reader and writer
        self.doc_connector = doc_connector
        self.doc_processor_fn = doc_processor_fn
        self.num_processes = num_processes
        self.reprocess = reprocess
        self.verbose = verbose
<<<<<<< HEAD
        self.download_only = download_only
=======
        self.max_docs = max_docs
>>>>>>> e6187b26

    def initialize(self):
        """Slower initialization things: check connections, load things into memory, etc."""
        ingest_log_streaming_init(logging.DEBUG if self.verbose else logging.INFO)
        self.doc_connector.initialize()
        initialize()

    def cleanup(self):
        if not self.download_only:
            self.doc_connector.cleanup()

    def _filter_docs_with_outputs(self, docs):
        num_docs_all = len(docs)
        docs = [doc for doc in docs if not doc.has_output()]
        if self.max_docs is not None:
            if num_docs_all > self.max_docs:
                num_docs_all = self.max_docs
            docs = docs[: self.max_docs]
        num_docs_to_process = len(docs)
        if num_docs_to_process == 0:
            logger.info(
                "All docs have structured outputs, nothing to do. Use --reprocess to process all.",
            )
            return None
        elif num_docs_to_process != num_docs_all:
            logger.info(
                f"Skipping processing for {num_docs_all - num_docs_to_process} docs out of "
                f"{num_docs_all} since their structured outputs already exist, use --reprocess to "
                "reprocess those in addition to the unprocessed ones.",
            )
        return docs

    def run(self):
        self.initialize()

        # fetch the list of lazy downloading IngestDoc obj's
        docs = self.doc_connector.get_ingest_docs()

        # remove docs that have already been processed
        if not self.reprocess:
            docs = self._filter_docs_with_outputs(docs)
            if not docs:
                return

        # Debugging tip: use the below line and comment out the mp.Pool loop
        # block to remain in single process
        # self.doc_processor_fn(docs[0])
        with mp.Pool(
            processes=self.num_processes,
            initializer=ingest_log_streaming_init,
            initargs=(logging.DEBUG if self.verbose else logging.INFO,),
        ) as pool:
            pool.map(self.doc_processor_fn, docs)

        self.cleanup()


@click.command()
@click.option(
    "--max-docs",
    default=None,
    type=int,
    help="If specified, process at most specified number of documents.",
)
@click.option(
    "--flatten-metadata",
    is_flag=True,
    default=False,
    help="Results in flattened json elements. "
    "Specifically, the metadata key values are brought to the top-level of the element, "
    "and the `metadata` key itself is removed.",
)
@click.option(
    "--fields-include",
    default="element_id,text,type,metadata",
    help="If set, include the specified top-level fields in an element. "
    "Default is `element_id,text,type,metadata`.",
)
@click.option(
    "--metadata-include",
    default=None,
    help="If set, include the specified metadata fields if they exist and drop all other fields. "
    "Usage: provide a single string with comma separated values. "
    "Example: --metadata-include filename,page_number ",
)
@click.option(
    "--metadata-exclude",
    default=None,
    help="If set, drop the specified metadata fields if they exist. "
    "Usage: provide a single string with comma separated values. "
    "Example: --metadata-exclude filename,page_number ",
)
@click.option(
    "--remote-url",
    default=None,
    help="Remote fsspec URL formatted as `protocol://dir/path`, it can contain both "
    "a directory or a single file. Supported protocols are: `s3`, `s3a`, `abfs`, and `az`.",
)
@click.option(
    "--s3-url",
    default=None,
    help="Prefix of s3 objects (files) to download. E.g. s3://bucket1/path/. This value may "
    "also be a single file. To be deprecated in favor of --remote-url.",
)
@click.option(
    "--s3-anonymous",
    is_flag=True,
    default=False,
    help="Connect to s3 without local AWS credentials.",
)
@click.option(
    "--azure-account-name",
    default=None,
    help="Azure Blob Storage or DataLake account name.",
)
@click.option(
    "--azure-account-key",
    default=None,
    help="Azure Blob Storage or DataLake account key (not required if "
    "`azure_account_name` is public).",
)
@click.option(
    "--azure-connection-string",
    default=None,
    help="Azure Blob Storage or DataLake connection string.",
)
@click.option(
    "--drive-id",
    default=None,
    help="Google Drive File or Folder ID.",
)
@click.option(
    "--drive-service-account-key",
    default=None,
    help="Path to the Google Drive service account json file.",
)
@click.option(
    "--drive-recursive",
    is_flag=True,
    default=False,
    help="Recursively download files in folders from the Google Drive ID, "
    "otherwise stop at the files in provided folder level.",
)
@click.option(
    "--drive-extension",
    default=None,
    help="Filters the files to be processed based on extension e.g. .jpg, .docx, etc.",
)
@click.option(
    "--biomed-path",
    default=None,
    help="PMC Open Access FTP Directory Path.",
)
@click.option(
    "--biomed-api-id",
    default=None,
    help="ID parameter for OA Web Service API.",
)
@click.option(
    "--biomed-api-from",
    default=None,
    help="From parameter for OA Web Service API.",
)
@click.option(
    "--biomed-api-until",
    default=None,
    help="Until parameter for OA Web Service API.",
)
@click.option(
    "--wikipedia-page-title",
    default=None,
    help='Title of a Wikipedia page, e.g. "Open source software".',
)
@click.option(
    "--wikipedia-auto-suggest",
    default=True,
    help="Whether to automatically suggest a page if the exact page was not found."
    " Set to False if the wrong Wikipedia page is fetched.",
)
@click.option(
    "--github-url",
    default=None,
    help='URL to GitHub repository, e.g. "https://github.com/Unstructured-IO/unstructured",'
    ' or a repository owner/name pair, e.g. "Unstructured-IO/unstructured"',
)
@click.option(
    "--gitlab-url",
    default=None,
    help='URL to GitLab repository, e.g. "https://gitlab.com/gitlab-com/content-sites/docsy-gitlab"'
    ', or a repository path, e.g. "gitlab-com/content-sites/docsy-gitlab"',
)
@click.option(
    "--git-access-token",
    default=None,
    help="A GitHub or GitLab access token, see https://docs.github.com/en/authentication "
    " or https://docs.gitlab.com/ee/api/rest/index.html#personalprojectgroup-access-tokens",
)
@click.option(
    "--git-branch",
    default=None,
    help="The branch for which to fetch files from. If not given,"
    " the default repository branch is used.",
)
@click.option(
    "--git-file-glob",
    default=None,
    help="A comma-separated list of file globs to limit which types of files are accepted,"
    " e.g. '*.html,*.txt'",
)
@click.option(
    "--subreddit-name",
    default=None,
    help='The name of a subreddit, without the "r\\", e.g. "machinelearning"',
)
@click.option(
    "--reddit-client-id",
    default=None,
    help="The client ID, see "
    "https://praw.readthedocs.io/en/stable/getting_started/quick_start.html#prerequisites"
    " for more information.",
)
@click.option(
    "--reddit-client-secret",
    default=None,
    help="The client secret, see "
    "https://praw.readthedocs.io/en/stable/getting_started/quick_start.html#prerequisites"
    " for more information.",
)
@click.option(
    "--reddit-user-agent",
    default="Unstructured Ingest Subreddit fetcher",
    help="The user agent to use on the Reddit API, see "
    "https://praw.readthedocs.io/en/stable/getting_started/quick_start.html#prerequisites"
    " for more information.",
)
@click.option(
    "--reddit-search-query",
    default=None,
    help="If set, return posts using this query. Otherwise, use hot posts.",
)
@click.option("--reddit-num-posts", default=10, help="The number of posts to fetch.")
@click.option(
    "--re-download/--no-re-download",
    default=False,
    help="Re-download files even if they are already present in --download-dir.",
)
@click.option(
    "--download-only",
    is_flag=True,
    default=False,
    help="Download any files that are not already present in either --download-dir or "
    "the default download ~/.cache/... location in case --download-dir is not specified and "
    "skip processing them through unstructured.",
)
@click.option(
    "--download-dir",
    help="Where files are downloaded to, defaults to `$HOME/.cache/unstructured/ingest/<SHA256>`.",
)
@click.option(
    "--preserve-downloads",
    is_flag=True,
    default=False,
    help="Preserve downloaded files. Otherwise each file is removed after being processed "
    "successfully.",
)
@click.option(
    "--structured-output-dir",
    default="structured-output",
    help="Where to place structured output .json files.",
)
@click.option(
    "--reprocess",
    is_flag=True,
    default=False,
    help="Reprocess a downloaded file even if the relevant structured output .json file "
    "in --structured-output-dir already exists.",
)
@click.option(
    "--num-processes",
    default=2,
    show_default=True,
    help="Number of parallel processes to process docs in.",
)
@click.option("-v", "--verbose", is_flag=True, default=False)
def main(
    remote_url,
    s3_url,  # TODO: deprecate this in the next minor release
    s3_anonymous,
    azure_account_name,
    azure_account_key,
    azure_connection_string,
    drive_id,
    drive_service_account_key,
    drive_recursive,
    drive_extension,
    biomed_path,
    biomed_api_id,
    biomed_api_from,
    biomed_api_until,
    wikipedia_page_title,
    wikipedia_auto_suggest,
    github_url,
    gitlab_url,
    git_access_token,
    git_branch,
    git_file_glob,
    subreddit_name,
    reddit_client_id,
    reddit_client_secret,
    reddit_user_agent,
    reddit_search_query,
    reddit_num_posts,
    re_download,
    download_dir,
    preserve_downloads,
    structured_output_dir,
    reprocess,
    num_processes,
    verbose,
    metadata_include,
    metadata_exclude,
    fields_include,
    flatten_metadata,
<<<<<<< HEAD
    download_only,
=======
    max_docs,
>>>>>>> e6187b26
):
    if flatten_metadata and "metadata" not in fields_include:
        logger.warning(
            "`--flatten-metadata` is specified, but there is no metadata to flatten, "
            "since `metadata` is not specified in `--fields-include`.",
        )
    if "metadata" not in fields_include and (metadata_include or metadata_exclude):
        logger.warning(
            "Either `--metadata-include` or `--metadata-exclude` is specified"
            " while metadata is not specified in --fields-include.",
        )
    if metadata_exclude is not None and metadata_include is not None:
        logger.error(
            "Arguments `--metadata-include` and `--metadata-exclude` are "
            "mutually exclusive with each other.",
        )
        sys.exit(1)
    if not preserve_downloads and download_dir:
        logger.warning(
            "Not preserving downloaded files but --download_dir is specified",
        )
    if not download_dir:
        cache_path = Path.home() / ".cache" / "unstructured" / "ingest"
        if not cache_path.exists():
            cache_path.mkdir(parents=True, exist_ok=True)
        if s3_url:
            warnings.warn(
                "The `--s3-url` option will be deprecated in favor of `--remote-url`"
                " in the next minor release.",
                DeprecationWarning,
            )
            remote_url = s3_url
        if remote_url:
            hashed_dir_name = hashlib.sha256(remote_url.encode("utf-8"))
        elif github_url:
            hashed_dir_name = hashlib.sha256(
                f"{github_url}_{git_branch}".encode("utf-8"),
            )
        elif gitlab_url:
            hashed_dir_name = hashlib.sha256(
                f"{gitlab_url}_{git_branch}".encode("utf-8"),
            )
        elif subreddit_name:
            hashed_dir_name = hashlib.sha256(
                subreddit_name.encode("utf-8"),
            )
        elif wikipedia_page_title:
            hashed_dir_name = hashlib.sha256(
                wikipedia_page_title.encode("utf-8"),
            )
        elif drive_id:
            hashed_dir_name = hashlib.sha256(
                drive_id.encode("utf-8"),
            )
        elif biomed_path or biomed_api_id or biomed_api_from or biomed_api_until:
            base_path = biomed_path
            if not biomed_path:
                base_path = (
                    f"{biomed_api_id or ''}-{biomed_api_from or ''}-" f"{biomed_api_until or ''}"
                )
            hashed_dir_name = hashlib.sha256(
                base_path.encode("utf-8"),
            )
        else:
            raise ValueError(
                "This connector does not support saving downloads to ~/.cache/  ,"
                " --download-dir must be provided",
            )
        download_dir = cache_path / hashed_dir_name.hexdigest()[:10]
        if preserve_downloads:
            logger.warning(
                f"Preserving downloaded files but --download-dir is not specified,"
                f" using {download_dir}",
            )
    if remote_url:
        protocol = urlparse(remote_url).scheme
        if protocol in ("s3", "s3a"):
            doc_connector = S3Connector(  # type: ignore
                config=SimpleS3Config(
                    path=s3_url,
                    access_kwargs={"anon": s3_anonymous},
                    download_dir=download_dir,
                    output_dir=structured_output_dir,
                    re_download=re_download,
                    preserve_downloads=preserve_downloads,
                    metadata_include=metadata_include,
                    metadata_exclude=metadata_exclude,
                    fields_include=fields_include,
                    flatten_metadata=flatten_metadata,
                    download_only=download_only,
                ),
            )
        elif protocol in ("abfs", "az"):
            if azure_account_name:
                access_kwargs = {
                    "account_name": azure_account_name,
                    "account_key": azure_account_key,
                }
            elif azure_connection_string:
                access_kwargs = {"connection_string": azure_connection_string}
            else:
                access_kwargs = {}
            doc_connector = AzureBlobStorageConnector(  # type: ignore
                config=SimpleAzureBlobStorageConfig(
                    path=remote_url,
                    access_kwargs=access_kwargs,
                    download_dir=download_dir,
                    output_dir=structured_output_dir,
                    re_download=re_download,
                    preserve_downloads=preserve_downloads,
                    metadata_include=metadata_include,
                    metadata_exclude=metadata_exclude,
                    fields_include=fields_include,
                    flatten_metadata=flatten_metadata,
                    download_only=download_only,
                ),
            )
        else:
            warnings.warn(
                f"`fsspec` protocol {protocol} is not directly supported by `unstructured`,"
                " so use it at your own risk. Supported protocols are `s3`, `s3a`, `abfs`,"
                " and `az`.",
                UserWarning,
            )
            doc_connector = FsspecConnector(  # type: ignore
                config=SimpleFsspecConfig(
                    path=remote_url,
                    download_dir=download_dir,
                    output_dir=structured_output_dir,
                    re_download=re_download,
                    preserve_downloads=preserve_downloads,
                    metadata_include=metadata_include,
                    metadata_exclude=metadata_exclude,
                    fields_include=fields_include,
                    flatten_metadata=flatten_metadata,
                    download_only=download_only,
                ),
            )
    elif github_url:
        doc_connector = GitHubConnector(  # type: ignore
            config=SimpleGitHubConfig(
                url=github_url,
                access_token=git_access_token,
                branch=git_branch,
                file_glob=git_file_glob,
                # defaults params:
                download_dir=download_dir,
                preserve_downloads=preserve_downloads,
                output_dir=structured_output_dir,
                re_download=re_download,
                metadata_include=metadata_include,
                metadata_exclude=metadata_exclude,
                fields_include=fields_include,
                flatten_metadata=flatten_metadata,
                download_only=download_only,
            ),
        )
    elif gitlab_url:
        doc_connector = GitLabConnector(  # type: ignore
            config=SimpleGitLabConfig(
                url=gitlab_url,
                access_token=git_access_token,
                branch=git_branch,
                file_glob=git_file_glob,
                # defaults params:
                download_dir=download_dir,
                preserve_downloads=preserve_downloads,
                output_dir=structured_output_dir,
                re_download=re_download,
                metadata_include=metadata_include,
                metadata_exclude=metadata_exclude,
                fields_include=fields_include,
                flatten_metadata=flatten_metadata,
                download_only=download_only,
            ),
        )
    elif subreddit_name:
        doc_connector = RedditConnector(  # type: ignore
            config=SimpleRedditConfig(
                subreddit_name=subreddit_name,
                client_id=reddit_client_id,
                client_secret=reddit_client_secret,
                user_agent=reddit_user_agent,
                search_query=reddit_search_query,
                num_posts=reddit_num_posts,
                # defaults params:
                download_dir=download_dir,
                preserve_downloads=preserve_downloads,
                output_dir=structured_output_dir,
                re_download=re_download,
                metadata_include=metadata_include,
                metadata_exclude=metadata_exclude,
                fields_include=fields_include,
                flatten_metadata=flatten_metadata,
                download_only=download_only,
            ),
        )
    elif wikipedia_page_title:
        doc_connector = WikipediaConnector(  # type: ignore
            config=SimpleWikipediaConfig(
                title=wikipedia_page_title,
                auto_suggest=wikipedia_auto_suggest,
                # defaults params:
                download_dir=download_dir,
                preserve_downloads=preserve_downloads,
                output_dir=structured_output_dir,
                re_download=re_download,
                metadata_include=metadata_include,
                metadata_exclude=metadata_exclude,
                fields_include=fields_include,
                flatten_metadata=flatten_metadata,
                download_only=download_only,
            ),
        )
    elif drive_id:
        doc_connector = GoogleDriveConnector(  # type: ignore
            config=SimpleGoogleDriveConfig(
                drive_id=drive_id,
                service_account_key=drive_service_account_key,
                recursive=drive_recursive,
                extension=drive_extension,
                # defaults params:
                download_dir=download_dir,
                preserve_downloads=preserve_downloads,
                output_dir=structured_output_dir,
                re_download=re_download,
                metadata_include=metadata_include,
                metadata_exclude=metadata_exclude,
                fields_include=fields_include,
                flatten_metadata=flatten_metadata,
                download_only=download_only,
            ),
        )
    elif biomed_path or biomed_api_id or biomed_api_from or biomed_api_until:
        doc_connector = BiomedConnector(  # type: ignore
            config=SimpleBiomedConfig(
                path=biomed_path,
                id_=biomed_api_id,
                from_=biomed_api_from,
                until=biomed_api_until,
                # defaults params:
                download_dir=download_dir,
                preserve_downloads=preserve_downloads,
                output_dir=structured_output_dir,
                re_download=re_download,
                metadata_include=metadata_include,
                metadata_exclude=metadata_exclude,
                fields_include=fields_include,
                flatten_metadata=flatten_metadata,
                download_only=download_only,
            ),
        )
    # Check for other connector-specific options here and define the doc_connector object
    # e.g. "elif azure_container:  ..."

    else:
        logger.error("No connector-specific option was specified!")
        sys.exit(1)

    MainProcess(
        doc_connector=doc_connector,
        doc_processor_fn=process_document,
        num_processes=num_processes,
        reprocess=reprocess,
        verbose=verbose,
<<<<<<< HEAD
        download_only=download_only,
=======
        max_docs=max_docs,
>>>>>>> e6187b26
    ).run()


if __name__ == "__main__":
    main()<|MERGE_RESOLUTION|>--- conflicted
+++ resolved
@@ -43,11 +43,8 @@
         num_processes,
         reprocess,
         verbose,
-<<<<<<< HEAD
+        max_docs,
         download_only,
-=======
-        max_docs,
->>>>>>> e6187b26
     ):
         # initialize the reader and writer
         self.doc_connector = doc_connector
@@ -55,11 +52,8 @@
         self.num_processes = num_processes
         self.reprocess = reprocess
         self.verbose = verbose
-<<<<<<< HEAD
+        self.max_docs = max_docs
         self.download_only = download_only
-=======
-        self.max_docs = max_docs
->>>>>>> e6187b26
 
     def initialize(self):
         """Slower initialization things: check connections, load things into memory, etc."""
@@ -383,11 +377,8 @@
     metadata_exclude,
     fields_include,
     flatten_metadata,
-<<<<<<< HEAD
+    max_docs,
     download_only,
-=======
-    max_docs,
->>>>>>> e6187b26
 ):
     if flatten_metadata and "metadata" not in fields_include:
         logger.warning(
@@ -653,11 +644,8 @@
         num_processes=num_processes,
         reprocess=reprocess,
         verbose=verbose,
-<<<<<<< HEAD
+        max_docs=max_docs,
         download_only=download_only,
-=======
-        max_docs=max_docs,
->>>>>>> e6187b26
     ).run()
 
 
