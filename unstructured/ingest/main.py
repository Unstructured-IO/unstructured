--- conflicted
+++ resolved
@@ -671,15 +671,13 @@
             hashed_dir_name = hashlib.sha256(
                 f"{elasticsearch_url}_{elasticsearch_index_name}".encode("utf-8"),
             )
-<<<<<<< HEAD
+        elif ms_user_pname:
+            hashed_dir_name = hashlib.sha256(
+                f"{ms_tenant}_{ms_user_pname}".encode("utf-8"),
+            )
         elif confluence_url:
             hashed_dir_name = hashlib.sha256(
                 f"{confluence_url}".encode("utf-8"),
-=======
-        elif ms_user_pname:
-            hashed_dir_name = hashlib.sha256(
-                f"{ms_tenant}_{ms_user_pname}".encode("utf-8"),
->>>>>>> ce20c3f2
             )
         else:
             raise ValueError(
