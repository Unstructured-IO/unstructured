--- conflicted
+++ resolved
@@ -266,7 +266,6 @@
             config=SimpleS3Config(
                 path=s3_url,
                 access_kwargs={"anon": s3_anonymous},
-<<<<<<< HEAD
                 download_dir=download_dir,
                 output_dir=structured_output_dir,
                 re_download=re_download,
@@ -283,8 +282,6 @@
                 else {"connection_string": azure_connection_string}
                 if azure_connection_string
                 else {},
-=======
->>>>>>> 1e3a43ab
                 download_dir=download_dir,
                 output_dir=structured_output_dir,
                 re_download=re_download,
