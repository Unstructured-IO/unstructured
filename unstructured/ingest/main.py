--- conflicted
+++ resolved
@@ -396,13 +396,10 @@
     fields_include,
     flatten_metadata,
     max_docs,
-<<<<<<< HEAD
-    download_only,
-=======
     local_input_path,
     local_recursive,
     local_file_glob,
->>>>>>> 2f5c61c1
+    download_only,
 ):
     if flatten_metadata and "metadata" not in fields_include:
         logger.warning(
