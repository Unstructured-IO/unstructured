--- conflicted
+++ resolved
@@ -10,15 +10,12 @@
 
 import click
 
-<<<<<<< HEAD
-from unstructured.ingest.connector.biomed import BiomedConnector, SimpleBiomedConfig
-=======
 from unstructured.ingest.connector.azure import (
     AzureBlobStorageConnector,
     SimpleAzureBlobStorageConfig,
 )
+from unstructured.ingest.connector.biomed import BiomedConnector, SimpleBiomedConfig
 from unstructured.ingest.connector.fsspec import FsspecConnector, SimpleFsspecConfig
->>>>>>> 5291a966
 from unstructured.ingest.connector.github import GitHubConnector, SimpleGitHubConfig
 from unstructured.ingest.connector.gitlab import GitLabConnector, SimpleGitLabConfig
 from unstructured.ingest.connector.google_drive import (
@@ -383,20 +380,6 @@
                 f"Preserving downloaded files but --download-dir is not specified,"
                 f" using {download_dir}",
             )
-<<<<<<< HEAD
-
-    if s3_url:
-        doc_connector = S3Connector(
-            config=SimpleS3Config(
-                path=s3_url,
-                access_kwargs={"anon": s3_anonymous},
-                download_dir=download_dir,
-                output_dir=structured_output_dir,
-                re_download=re_download,
-                preserve_downloads=preserve_downloads,
-            ),
-        )
-=======
     if remote_url:
         protocol = urlparse(remote_url).scheme
         if protocol in ("s3", "s3a"):
@@ -446,7 +429,6 @@
                     preserve_downloads=preserve_downloads,
                 ),
             )
->>>>>>> 5291a966
     elif github_url:
         doc_connector = GitHubConnector(  # type: ignore
             config=SimpleGitHubConfig(
