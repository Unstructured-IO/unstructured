--- conflicted
+++ resolved
@@ -10,7 +10,6 @@
 
 import click
 
-<<<<<<< HEAD
 from unstructured.ingest.connector.azure import (
     AzureBlobStorageConnector,
     SimpleAzureBlobStorageConfig,
@@ -27,8 +26,7 @@
 from unstructured.ingest.connector.reddit import RedditConnector, SimpleRedditConfig
 from unstructured.ingest.connector.s3 import S3Connector, SimpleS3Config
 from unstructured.ingest.connector.slack import SimpleSlackConfig, SlackConnector
-=======
->>>>>>> 4b5cef55
+
 from unstructured.ingest.connector.wikipedia import (
     SimpleWikipediaConfig,
     WikipediaConnector,
