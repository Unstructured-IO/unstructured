#!/usr/bin/env python3
import collections
import hashlib
import logging
import multiprocessing as mp
import sys
import warnings
from contextlib import suppress
from functools import partial
from pathlib import Path
from urllib.parse import urlparse

import click

from unstructured.ingest.connector.wikipedia import (
    SimpleWikipediaConfig,
    WikipediaConnector,
)
from unstructured.ingest.doc_processor.generalized import initialize, process_document
from unstructured.ingest.logger import ingest_log_streaming_init, logger

with suppress(RuntimeError):
    mp.set_start_method("spawn")


class MainProcess:
    def __init__(
        self,
        doc_connector,
        doc_processor_fn,
        num_processes,
        reprocess,
        verbose,
        max_docs,
    ):
        # initialize the reader and writer
        self.doc_connector = doc_connector
        self.doc_processor_fn = doc_processor_fn
        self.num_processes = num_processes
        self.reprocess = reprocess
        self.verbose = verbose
        self.max_docs = max_docs

    def initialize(self):
        """Slower initialization things: check connections, load things into memory, etc."""
        ingest_log_streaming_init(logging.DEBUG if self.verbose else logging.INFO)
        self.doc_connector.initialize()
        initialize()

    def cleanup(self):
        self.doc_connector.cleanup()

    def _filter_docs_with_outputs(self, docs):
        num_docs_all = len(docs)
        docs = [doc for doc in docs if not doc.has_output()]
        if self.max_docs is not None:
            if num_docs_all > self.max_docs:
                num_docs_all = self.max_docs
            docs = docs[: self.max_docs]
        num_docs_to_process = len(docs)
        if num_docs_to_process == 0:
            logger.info(
                "All docs have structured outputs, nothing to do. Use --reprocess to process all.",
            )
            return None
        elif num_docs_to_process != num_docs_all:
            logger.info(
                f"Skipping processing for {num_docs_all - num_docs_to_process} docs out of "
                f"{num_docs_all} since their structured outputs already exist, use --reprocess to "
                "reprocess those in addition to the unprocessed ones.",
            )
        return docs

    def run(self):
        self.initialize()

        # fetch the list of lazy downloading IngestDoc obj's
        docs = self.doc_connector.get_ingest_docs()

        # remove docs that have already been processed
        if not self.reprocess:
            docs = self._filter_docs_with_outputs(docs)
            if not docs:
                return

        # Debugging tip: use the below line and comment out the mp.Pool loop
        # block to remain in single process
        # self.doc_processor_fn(docs[0])

        with mp.Pool(
            processes=self.num_processes,
            initializer=ingest_log_streaming_init,
            initargs=(logging.DEBUG if self.verbose else logging.INFO,),
        ) as pool:
            pool.map(self.doc_processor_fn, docs)

        self.cleanup()


@click.command()  # type: ignore
@click.pass_context
@click.option(
    "--max-docs",
    default=None,
    type=int,
    help="If specified, process at most specified number of documents.",
)
@click.option(
    "--flatten-metadata",
    is_flag=True,
    default=False,
    help="Results in flattened json elements. "
    "Specifically, the metadata key values are brought to the top-level of the element, "
    "and the `metadata` key itself is removed.",
)
@click.option(
    "--fields-include",
    default="element_id,text,type,metadata",
    help="If set, include the specified top-level fields in an element. "
    "Default is `element_id,text,type,metadata`.",
)
@click.option(
    "--metadata-include",
    default=None,
    help="If set, include the specified metadata fields if they exist and drop all other fields. "
    "Usage: provide a single string with comma separated values. "
    "Example: --metadata-include filename,page_number ",
)
@click.option(
    "--metadata-exclude",
    default=None,
    help="If set, drop the specified metadata fields if they exist. "
    "Usage: provide a single string with comma separated values. "
    "Example: --metadata-exclude filename,page_number ",
)
@click.option(
    "--partition-by-api",
    is_flag=True,
    default=False,
    help="Use a remote API to partition the files."
    " Otherwise, use the function from partition.auto",
)
@click.option(
    "--partition-endpoint",
    default="https://api.unstructured.io/general/v0/general",
    help="If partitioning via api, use the following host. "
    "Default: https://api.unstructured.io/general/v0/general",
)
@click.option(
    "--partition-strategy",
    default="auto",
    help="The method that will be used to process the documents. "
    "Default: auto. Other strategies include `fast` and `hi_res`.",
)
@click.option(
    "--partition-ocr-languages",
    default="eng",
    help="A list of language packs to specify which languages to use for OCR, separated by '+' "
    "e.g. 'eng+deu' to use the English and German language packs. The appropriate Tesseract "
    "language pack needs to be installed."
    "Default: eng",
)
@click.option(
    "--encoding",
    default="utf-8",
    help="Text encoding to use when reading documents. Default: utf-8",
)
@click.option(
    "--api-key",
    default="",
    help="API Key for partition endpoint.",
)
@click.option(
    "--local-input-path",
    default=None,
    help="Path to the location in the local file system that will be processed.",
)
@click.option(
    "--local-file-glob",
    default=None,
    help="A comma-separated list of file globs to limit which types of local files are accepted,"
    " e.g. '*.html,*.txt'",
)
@click.option(
    "--remote-url",
    default=None,
    help="Remote fsspec URL formatted as `protocol://dir/path`, it can contain both "
    "a directory or a single file. Supported protocols are: `gcs`, `gs`, `s3`, `s3a`, `abfs` "
    "`az` and `dropbox`.",
)
@click.option(
    "--gcs-token",
    default=None,
    help="Token used to access Google Cloud. GCSFS will attempt to use your default gcloud creds"
    "or get creds from the google metadata service or fall back to anonymous access.",
)
@click.option(
    "--s3-anonymous",
    is_flag=True,
    default=False,
    help="Connect to s3 without local AWS credentials.",
)
@click.option(
    "--dropbox-token",
    default=None,
    help="Dropbox access token.",
)
@click.option(
    "--azure-account-name",
    default=None,
    help="Azure Blob Storage or DataLake account name.",
)
@click.option(
    "--azure-account-key",
    default=None,
    help="Azure Blob Storage or DataLake account key (not required if "
    "`azure_account_name` is public).",
)
@click.option(
    "--azure-connection-string",
    default=None,
    help="Azure Blob Storage or DataLake connection string.",
)
@click.option(
    "--drive-id",
    default=None,
    help="Google Drive File or Folder ID.",
)
@click.option(
    "--drive-service-account-key",
    default=None,
    help="Path to the Google Drive service account json file.",
)
@click.option(
    "--drive-extension",
    default=None,
    help="Filters the files to be processed based on extension e.g. .jpg, .docx, etc.",
)
@click.option(
    "--biomed-path",
    default=None,
    help="PMC Open Access FTP Directory Path.",
)
@click.option(
    "--biomed-api-id",
    default=None,
    help="ID parameter for OA Web Service API.",
)
@click.option(
    "--biomed-api-from",
    default=None,
    help="From parameter for OA Web Service API.",
)
@click.option(
    "--biomed-api-until",
    default=None,
    help="Until parameter for OA Web Service API.",
)
@click.option(
    "--biomed-max-retries",
    default=1,
    help="Max requests to OA Web Service API.",
)
@click.option(
    "--biomed-max-request-time",
    default=45,
    help="(In seconds) Max request time to OA Web Service API.",
)
@click.option(
    "--biomed-decay",
    default=0.3,
    help="(In float) Factor to multiply the delay between retries.",
)
@click.option(
    "--wikipedia-page-title",
    default=None,
    help='Title of a Wikipedia page, e.g. "Open source software".',
)
@click.option(
    "--wikipedia-auto-suggest",
    default=True,
    help="Whether to automatically suggest a page if the exact page was not found."
    " Set to False if the wrong Wikipedia page is fetched.",
)
@click.option(
    "--github-url",
    default=None,
    help='URL to GitHub repository, e.g. "https://github.com/Unstructured-IO/unstructured",'
    ' or a repository owner/name pair, e.g. "Unstructured-IO/unstructured"',
)
@click.option(
    "--gitlab-url",
    default=None,
    help='URL to GitLab repository, e.g. "https://gitlab.com/gitlab-com/content-sites/docsy-gitlab"'
    ', or a repository path, e.g. "gitlab-com/content-sites/docsy-gitlab"',
)
@click.option(
    "--git-access-token",
    default=None,
    help="A GitHub or GitLab access token, see https://docs.github.com/en/authentication "
    " or https://docs.gitlab.com/ee/api/rest/index.html#personalprojectgroup-access-tokens",
)
@click.option(
    "--git-branch",
    default=None,
    help="The branch for which to fetch files from. If not given,"
    " the default repository branch is used.",
)
@click.option(
    "--git-file-glob",
    default=None,
    help="A comma-separated list of file globs to limit which types of files are accepted,"
    " e.g. '*.html,*.txt'",
)
@click.option(
    "--subreddit-name",
    default=None,
    help='The name of a subreddit, without the "r\\", e.g. "machinelearning"',
)
@click.option(
    "--reddit-client-id",
    default=None,
    help="The client ID, see "
    "https://praw.readthedocs.io/en/stable/getting_started/quick_start.html#prerequisites"
    " for more information.",
)
@click.option(
    "--reddit-client-secret",
    default=None,
    help="The client secret, see "
    "https://praw.readthedocs.io/en/stable/getting_started/quick_start.html#prerequisites"
    " for more information.",
)
@click.option(
    "--reddit-user-agent",
    default="Unstructured Ingest Subreddit fetcher",
    help="The user agent to use on the Reddit API, see "
    "https://praw.readthedocs.io/en/stable/getting_started/quick_start.html#prerequisites"
    " for more information.",
)
@click.option(
    "--reddit-search-query",
    default=None,
    help="If set, return posts using this query. Otherwise, use hot posts.",
)
@click.option("--reddit-num-posts", default=10, help="The number of posts to fetch.")
@click.option(
    "--re-download/--no-re-download",
    default=False,
    help="Re-download files even if they are already present in --download-dir.",
)
@click.option(
    "--download-only",
    is_flag=True,
    default=False,
    help="Download any files that are not already present in either --download-dir or "
    "the default download ~/.cache/... location in case --download-dir is not specified and "
    "skip processing them through unstructured.",
)
@click.option(
    "--slack-channels",
    default=None,
    help="Comma separated list of Slack channel IDs to pull messages from, "
    "can be a public or private channel",
)
@click.option(
    "--slack-token",
    default=None,
    help="Bot token used to access Slack API, must have channels:history " "scope for the bot user",
)
@click.option(
    "--start-date",
    default=None,
    help="Start date/time in formats YYYY-MM-DD or YYYY-MM-DDTHH:MM:SS or "
    "YYYY-MM-DD+HH:MM:SS or YYYY-MM-DDTHH:MM:SStz",
)
@click.option(
    "--end-date",
    default=None,
    help="End date/time in formats YYYY-MM-DD or YYYY-MM-DDTHH:MM:SS or "
    "YYYY-MM-DD+HH:MM:SS or YYYY-MM-DDTHH:MM:SStz",
)
@click.option(
    "--discord-channels",
    default=None,
    help="A comma separated list of discord channel ids to ingest from.",
)
@click.option(
    "--discord-token",
    default=None,
    help="Bot token used to access Discord API, must have "
    "READ_MESSAGE_HISTORY scope for the bot user",
)
@click.option(
    "--discord-period",
    default=None,
    help="Number of days to go back in the history of discord channels, must be an number",
)
@click.option(
    "--ms-client-id",
    default=None,
    help="Microsoft app client ID",
)
@click.option(
    "--ms-client-cred",
    default=None,
    help="Microsoft App client secret",
)
@click.option(
    "--ms-authority-url",
    default="https://login.microsoftonline.com",
    help="Authentication token provider for Microsoft apps, default is "
    "https://login.microsoftonline.com",
)
@click.option(
    "--ms-tenant",
    default="common",
    help="ID or domain name associated with your Azure AD instance",
)
@click.option(
    "--ms-user-pname",
    default=None,
    help="User principal name, usually is your Azure AD email.",
)
@click.option(
    "--ms-onedrive-path",
    default=None,
    help="Folder to start parsing files from.",
)
@click.option(
<<<<<<< HEAD
    "--ms-sharepoint-client-id",
    default=None,
    help="Sharepoint app client ID",
)
@click.option(
    "--ms-sharepoint-client-cred",
    default=None,
    help="Sharepoint app secret",
)
@click.option(
    "--ms-sharepoint-site",
    default=None,
    help="Sharepoint site url. Process either base url e.g https://[tenant].sharepoint.com \
        or relative sites https://[tenant].sharepoint.com/sites/<site_name>.",
)
@click.option(
    "--ms-sharepoint-path",
    default="Shared Documents",
    help="Path from which to start parsing files. If the connector is to process all sites \
    within the tenant this filter will be applied to all sites document libraries. \
    Default 'Shared Documents'",
)
@click.option(
    "--ms-sharepoint-all",
    is_flag=True,
    default=False,
    help="Process all sites within the tenant. Requires the app to be registered at a tenant \
        level and a site url in https://[tenant]-admin.sharepoint.com.",
)
@click.option(
    "--ms-sharepoint-files-only",
    is_flag=True,
    default=False,
    help="Process only files.",
=======
    "--ms-user-email",
    default=None,
    help="Outlook email to download messages from.",
)
@click.option(
    "--ms-outlook-folders",
    default=None,
    help="Comma separated list of folders to download email messages from. "
    "Do not specify subfolders. Use quotes if spaces in folder names.",
>>>>>>> 8cff756c
)
@click.option(
    "--elasticsearch-url",
    default=None,
    help='URL to the Elasticsearch cluster, e.g. "http://localhost:9200"',
)
@click.option(
    "--elasticsearch-index-name",
    default=None,
    help="Name for the Elasticsearch index to pull data from",
)
@click.option(
    "--jq-query",
    default=None,
    help="JQ query to get and concatenate a subset of the fields from a JSON document. "
    "For a group of JSON documents, it assumes that all of the documents have the same schema. "
    "Currently only supported for the Elasticsearch connector. "
    "Example: --jq-query '{meta, body}'",
)
@click.option(
    "--confluence-url",
    default=None,
    help='URL to Confluence Cloud, e.g. "unstructured-ingest-test.atlassian.net"',
)
@click.option(
    "--confluence-user-email",
    default=None,
    help="Email to authenticate into Confluence Cloud",
)
@click.option(
    "--confluence-api-token",
    default=None,
    help="API Token to authenticate into Confluence Cloud. \
        Check https://developer.atlassian.com/cloud/confluence/basic-auth-for-rest-apis/ \
        for more info.",
)
@click.option(
    "--confluence-list-of-spaces",
    default=None,
    help="A list of confluence space ids to be fetched. From each fetched space, \
        --confluence-num-of-docs-from-each-space number of docs will be ingested. \
        --confluence-list-of-spaces and --confluence-num-of-spaces cannot be used at the same time",
)
@click.option(
    "--confluence-max-num-of-spaces",
    default=500,
    help="Number of confluence space ids to be fetched. From each fetched space, \
        --confluence-num-of-docs-from-each-space number of docs will be ingested. \
        --confluence-list-of-spaces and --confluence-num-of-spaces cannot be used at the same time",
)
@click.option(
    "--confluence-max-num-of-docs-from-each-space",
    default=100,
    help="Number of documents to be aimed to be ingested from each fetched confluence space. \
        If any space has fewer documents, all the documents from that space will be ingested. \
        Documents are not necessarily ingested in order of creation date.",
)
@click.option(
    "--download-dir",
    help="Where files are downloaded to, defaults to `$HOME/.cache/unstructured/ingest/<SHA256>`.",
)
@click.option(
    "--preserve-downloads",
    is_flag=True,
    default=False,
    help="Preserve downloaded files. Otherwise each file is removed after being processed "
    "successfully.",
)
@click.option(
    "--structured-output-dir",
    default="structured-output",
    help="Where to place structured output .json files.",
)
@click.option(
    "--reprocess",
    is_flag=True,
    default=False,
    help="Reprocess a downloaded file even if the relevant structured output .json file "
    "in --structured-output-dir already exists.",
)
@click.option(
    "--num-processes",
    default=2,
    show_default=True,
    help="Number of parallel processes to process docs in.",
)
@click.option(
    "--recursive",
    is_flag=True,
    default=False,
    help="Recursively download files in their respective folders"
    "otherwise stop at the files in provided folder level."
    " Supported protocols are: `gcs`, `gs`, `s3`, `s3a`, `abfs` "
    "`az`, `google drive`, `dropbox` and `local`.",
)
@click.option("-v", "--verbose", is_flag=True, default=False)
def main(
    ctx,
    remote_url,
    s3_anonymous,
    dropbox_token,
    gcs_token,
    azure_account_name,
    azure_account_key,
    azure_connection_string,
    drive_id,
    drive_service_account_key,
    drive_extension,
    biomed_path,
    biomed_api_id,
    biomed_api_from,
    biomed_api_until,
    biomed_max_retries,
    biomed_max_request_time,
    biomed_decay,
    wikipedia_page_title,
    wikipedia_auto_suggest,
    github_url,
    gitlab_url,
    git_access_token,
    git_branch,
    git_file_glob,
    subreddit_name,
    reddit_client_id,
    reddit_client_secret,
    reddit_user_agent,
    reddit_search_query,
    reddit_num_posts,
    re_download,
    slack_channels,
    slack_token,
    start_date,
    end_date,
    discord_channels,
    discord_token,
    discord_period,
    ms_client_id,
    ms_client_cred,
    ms_authority_url,
    ms_tenant,
    ms_user_pname,
<<<<<<< HEAD
    ms_onedrive_path,
    ms_sharepoint_client_id,
    ms_sharepoint_client_cred,
    ms_sharepoint_site,
    ms_sharepoint_path,
    ms_sharepoint_all,
    ms_sharepoint_files_only,
=======
    ms_onedrive_folder,
    ms_user_email,
    ms_outlook_folders,
>>>>>>> 8cff756c
    elasticsearch_url,
    elasticsearch_index_name,
    jq_query,
    confluence_url,
    confluence_user_email,
    confluence_api_token,
    confluence_list_of_spaces,
    confluence_max_num_of_spaces,
    confluence_max_num_of_docs_from_each_space,
    download_dir,
    preserve_downloads,
    structured_output_dir,
    reprocess,
    num_processes,
    recursive,
    verbose,
    metadata_include,
    metadata_exclude,
    fields_include,
    flatten_metadata,
    max_docs,
    partition_by_api,
    partition_endpoint,
    partition_strategy,
    partition_ocr_languages,
    encoding,
    api_key,
    local_input_path,
    local_file_glob,
    download_only,
):
    default_values = collections.Counter([option.default for option in ctx.command.params])
    passed_values = collections.Counter(ctx.params.values())
    if default_values == passed_values:
        return click.echo(ctx.get_help())
    if flatten_metadata and "metadata" not in fields_include:
        logger.warning(
            "`--flatten-metadata` is specified, but there is no metadata to flatten, "
            "since `metadata` is not specified in `--fields-include`.",
        )
    if "metadata" not in fields_include and (metadata_include or metadata_exclude):
        logger.warning(
            "Either `--metadata-include` or `--metadata-exclude` is specified"
            " while metadata is not specified in --fields-include.",
        )
    if metadata_exclude is not None and metadata_include is not None:
        logger.error(
            "Arguments `--metadata-include` and `--metadata-exclude` are "
            "mutually exclusive with each other.",
        )
        sys.exit(1)
    if (
        not partition_by_api
        and partition_endpoint != "https://api.unstructured.io/general/v0/general"
    ):
        logger.warning(
            "Ignoring --partition-endpoint because --partition-by-api was not set",
        )
    if (not preserve_downloads and not download_only) and download_dir:
        logger.warning(
            "Not preserving downloaded files but --download_dir is specified",
        )
    if local_input_path is not None and download_dir:
        logger.warning(
            "Files should already be in local file system: there is nothing to download, "
            "but --download-dir is specified.",
        )
        sys.exit(1)
    from unstructured.ingest.interfaces import StandardConnectorConfig

    if local_input_path is None and not download_dir:
        cache_path = Path.home() / ".cache" / "unstructured" / "ingest"
        if not cache_path.exists():
            cache_path.mkdir(parents=True, exist_ok=True)
        if remote_url:
            hashed_dir_name = hashlib.sha256(remote_url.encode("utf-8"))
        elif github_url:
            hashed_dir_name = hashlib.sha256(
                f"{github_url}_{git_branch}".encode("utf-8"),
            )
        elif gitlab_url:
            hashed_dir_name = hashlib.sha256(
                f"{gitlab_url}_{git_branch}".encode("utf-8"),
            )
        elif subreddit_name:
            hashed_dir_name = hashlib.sha256(
                subreddit_name.encode("utf-8"),
            )
        elif wikipedia_page_title:
            hashed_dir_name = hashlib.sha256(
                wikipedia_page_title.encode("utf-8"),
            )
        elif drive_id:
            hashed_dir_name = hashlib.sha256(
                drive_id.encode("utf-8"),
            )
        elif biomed_path or biomed_api_id or biomed_api_from or biomed_api_until:
            base_path = biomed_path
            if not biomed_path:
                base_path = (
                    f"{biomed_api_id or ''}-{biomed_api_from or ''}-" f"{biomed_api_until or ''}"
                )
            hashed_dir_name = hashlib.sha256(
                base_path.encode("utf-8"),
            )
        elif elasticsearch_url:
            hashed_dir_name = hashlib.sha256(
                f"{elasticsearch_url}_{elasticsearch_index_name}".encode("utf-8"),
            )
        elif ms_user_pname:
            hashed_dir_name = hashlib.sha256(
                f"{ms_tenant}_{ms_user_pname}".encode("utf-8"),
            )
<<<<<<< HEAD
        elif ms_sharepoint_site:
            hashed_dir_name = hashlib.sha256(
                f"{ms_sharepoint_site}_{ms_sharepoint_path}".encode("utf-8"),
            )
=======
        elif ms_user_email:
            hashed_dir_name = hashlib.sha256(ms_user_email.encode("utf-8"))
>>>>>>> 8cff756c
        elif confluence_url:
            hashed_dir_name = hashlib.sha256(
                f"{confluence_url}".encode("utf-8"),
            )
        else:
            raise ValueError(
                "This connector does not support saving downloads to ~/.cache/  ,"
                " --download-dir must be provided",
            )
        download_dir = cache_path / hashed_dir_name.hexdigest()[:10]
        if preserve_downloads:
            logger.warning(
                f"Preserving downloaded files but --download-dir is not specified,"
                f" using {download_dir}",
            )
    standard_config = StandardConnectorConfig(
        download_dir=download_dir,
        output_dir=structured_output_dir,
        download_only=download_only,
        fields_include=fields_include,
        flatten_metadata=flatten_metadata,
        metadata_exclude=metadata_exclude,
        metadata_include=metadata_include,
        partition_by_api=partition_by_api,
        partition_endpoint=partition_endpoint,
        preserve_downloads=preserve_downloads,
        re_download=re_download,
        api_key=api_key,
    )
    if remote_url:
        protocol = urlparse(remote_url).scheme
        if protocol in ("s3", "s3a"):
            from unstructured.ingest.connector.s3 import S3Connector, SimpleS3Config

            doc_connector = S3Connector(  # type: ignore
                standard_config=standard_config,
                config=SimpleS3Config(
                    path=remote_url,
                    recursive=recursive,
                    access_kwargs={"anon": s3_anonymous},
                ),
            )
        elif protocol in ("gs", "gcs"):
            from unstructured.ingest.connector.gcs import GcsConnector, SimpleGcsConfig

            doc_connector = GcsConnector(  # type: ignore
                standard_config=standard_config,
                config=SimpleGcsConfig(
                    path=remote_url,
                    recursive=recursive,
                    access_kwargs={"token": gcs_token},
                ),
            )
        elif protocol in ("dropbox"):
            from unstructured.ingest.connector.dropbox import (
                DropboxConnector,
                SimpleDropboxConfig,
            )

            doc_connector = DropboxConnector(  # type: ignore
                standard_config=standard_config,
                config=SimpleDropboxConfig(
                    path=remote_url,
                    recursive=recursive,
                    access_kwargs={"token": dropbox_token},
                ),
            )
        elif protocol in ("abfs", "az"):
            from unstructured.ingest.connector.azure import (
                AzureBlobStorageConnector,
                SimpleAzureBlobStorageConfig,
            )

            if azure_account_name:
                access_kwargs = {
                    "account_name": azure_account_name,
                    "account_key": azure_account_key,
                }
            elif azure_connection_string:
                access_kwargs = {"connection_string": azure_connection_string}
            else:
                access_kwargs = {}
            doc_connector = AzureBlobStorageConnector(  # type: ignore
                standard_config=standard_config,
                config=SimpleAzureBlobStorageConfig(
                    path=remote_url,
                    recursive=recursive,
                    access_kwargs=access_kwargs,
                ),
            )
        else:
            warnings.warn(
                f"`fsspec` protocol {protocol} is not directly supported by `unstructured`,"
                " so use it at your own risk. Supported protocols are `gcs`, `gs`, `s3`, `s3a`,"
                "`dropbox`, `abfs` and `az`.",
                UserWarning,
            )

            from unstructured.ingest.connector.fsspec import (
                FsspecConnector,
                SimpleFsspecConfig,
            )

            doc_connector = FsspecConnector(  # type: ignore
                standard_config=standard_config,
                config=SimpleFsspecConfig(
                    path=remote_url,
                    recursive=recursive,
                ),
            )
    elif github_url:
        from unstructured.ingest.connector.github import (
            GitHubConnector,
            SimpleGitHubConfig,
        )

        doc_connector = GitHubConnector(  # type: ignore
            standard_config=standard_config,
            config=SimpleGitHubConfig(
                url=github_url,
                access_token=git_access_token,
                branch=git_branch,
                file_glob=git_file_glob,
            ),
        )
    elif gitlab_url:
        from unstructured.ingest.connector.gitlab import (
            GitLabConnector,
            SimpleGitLabConfig,
        )

        doc_connector = GitLabConnector(  # type: ignore
            standard_config=standard_config,
            config=SimpleGitLabConfig(
                url=gitlab_url,
                access_token=git_access_token,
                branch=git_branch,
                file_glob=git_file_glob,
            ),
        )
    elif subreddit_name:
        from unstructured.ingest.connector.reddit import (
            RedditConnector,
            SimpleRedditConfig,
        )

        doc_connector = RedditConnector(  # type: ignore
            standard_config=standard_config,
            config=SimpleRedditConfig(
                subreddit_name=subreddit_name,
                client_id=reddit_client_id,
                client_secret=reddit_client_secret,
                user_agent=reddit_user_agent,
                search_query=reddit_search_query,
                num_posts=reddit_num_posts,
            ),
        )
    elif slack_channels:
        from unstructured.ingest.connector.slack import (
            SimpleSlackConfig,
            SlackConnector,
        )

        doc_connector = SlackConnector(  # type: ignore
            standard_config=standard_config,
            config=SimpleSlackConfig(
                channels=SimpleSlackConfig.parse_channels(slack_channels),
                token=slack_token,
                oldest=start_date,
                latest=end_date,
                verbose=verbose,
            ),
        )
    elif discord_channels:
        from unstructured.ingest.connector.discord import (
            DiscordConnector,
            SimpleDiscordConfig,
        )

        doc_connector = DiscordConnector(  # type: ignore
            standard_config=standard_config,
            config=SimpleDiscordConfig(
                channels=SimpleDiscordConfig.parse_channels(discord_channels),
                days=discord_period,
                token=discord_token,
                verbose=verbose,
            ),
        )
    elif wikipedia_page_title:
        doc_connector = WikipediaConnector(  # type: ignore
            standard_config=standard_config,
            config=SimpleWikipediaConfig(
                title=wikipedia_page_title,
                auto_suggest=wikipedia_auto_suggest,
            ),
        )
    elif drive_id:
        from unstructured.ingest.connector.google_drive import (
            GoogleDriveConnector,
            SimpleGoogleDriveConfig,
        )

        doc_connector = GoogleDriveConnector(  # type: ignore
            standard_config=standard_config,
            config=SimpleGoogleDriveConfig(
                drive_id=drive_id,
                service_account_key=drive_service_account_key,
                recursive=recursive,
                extension=drive_extension,
            ),
        )
    elif biomed_path or biomed_api_id or biomed_api_from or biomed_api_until:
        from unstructured.ingest.connector.biomed import (
            BiomedConnector,
            SimpleBiomedConfig,
        )

        doc_connector = BiomedConnector(  # type: ignore
            standard_config=standard_config,
            config=SimpleBiomedConfig(
                path=biomed_path,
                id_=biomed_api_id,
                from_=biomed_api_from,
                until=biomed_api_until,
                max_retries=biomed_max_retries,
                request_timeout=biomed_max_request_time,
                decay=biomed_decay,
            ),
        )
    elif ms_client_id and ms_user_pname:
        from unstructured.ingest.connector.onedrive import (
            OneDriveConnector,
            SimpleOneDriveConfig,
        )

        doc_connector = OneDriveConnector(  # type: ignore
            standard_config=standard_config,
            config=SimpleOneDriveConfig(
                client_id=ms_client_id,
                client_credential=ms_client_cred,
                user_pname=ms_user_pname,
                tenant=ms_tenant,
                authority_url=ms_authority_url,
                path=ms_onedrive_path,
                recursive=recursive,
            ),
        )

<<<<<<< HEAD
    elif ms_sharepoint_client_id and ms_sharepoint_site:
        from unstructured.ingest.connector.sharepoint import (
            SharepointConnector,
            SimpleSharepointConfig,
        )

        doc_connector = SharepointConnector(  # type: ignore
            standard_config=standard_config,
            config=SimpleSharepointConfig(
                client_id=ms_sharepoint_client_id,
                client_credential=ms_sharepoint_client_cred,
                site_url=ms_sharepoint_site,
                path=ms_sharepoint_path,
                process_all=ms_sharepoint_all,
                process_pages=(not ms_sharepoint_files_only),
=======
    elif ms_client_id and ms_user_email:
        from unstructured.ingest.connector.outlook import (
            OutlookConnector,
            SimpleOutlookConfig,
        )

        doc_connector = OutlookConnector(  # type: ignore
            standard_config=standard_config,
            config=SimpleOutlookConfig(
                client_id=ms_client_id,
                client_credential=ms_client_cred,
                user_email=ms_user_email,
                tenant=ms_tenant,
                authority_url=ms_authority_url,
                ms_outlook_folders=SimpleOutlookConfig.parse_folders(ms_outlook_folders),
                recursive=recursive,
>>>>>>> 8cff756c
            ),
        )

    elif local_input_path:
        from unstructured.ingest.connector.local import (
            LocalConnector,
            SimpleLocalConfig,
        )

        doc_connector = LocalConnector(  # type: ignore
            standard_config=standard_config,
            config=SimpleLocalConfig(
                input_path=local_input_path,
                recursive=recursive,
                file_glob=local_file_glob,
            ),
        )
    elif elasticsearch_url:
        from unstructured.ingest.connector.elasticsearch import (
            ElasticsearchConnector,
            SimpleElasticsearchConfig,
        )

        doc_connector = ElasticsearchConnector(  # type: ignore
            standard_config=standard_config,
            config=SimpleElasticsearchConfig(
                url=elasticsearch_url,
                index_name=elasticsearch_index_name,
                jq_query=jq_query,
            ),
        )
    elif confluence_url:
        from unstructured.ingest.connector.confluence import (
            ConfluenceConnector,
            SimpleConfluenceConfig,
        )

        doc_connector = ConfluenceConnector(  # type: ignore
            standard_config=standard_config,
            config=SimpleConfluenceConfig(
                url=confluence_url,
                user_email=confluence_user_email,
                api_token=confluence_api_token,
                list_of_spaces=confluence_list_of_spaces,
                max_number_of_spaces=confluence_max_num_of_spaces,
                max_number_of_docs_from_each_space=confluence_max_num_of_docs_from_each_space,
            ),
        )
    # Check for other connector-specific options here and define the doc_connector object
    # e.g. "elif azure_container:  ..."

    else:
        logger.error("No connector-specific option was specified!")
        sys.exit(1)

    process_document_with_partition_args = partial(
        process_document,
        strategy=partition_strategy,
        ocr_languages=partition_ocr_languages,
        encoding=encoding,
    )

    MainProcess(
        doc_connector=doc_connector,
        doc_processor_fn=process_document_with_partition_args,
        num_processes=num_processes,
        reprocess=reprocess,
        verbose=verbose,
        max_docs=max_docs,
    ).run()


if __name__ == "__main__":
    main()  # type: ignore<|MERGE_RESOLUTION|>--- conflicted
+++ resolved
@@ -428,7 +428,6 @@
     help="Folder to start parsing files from.",
 )
 @click.option(
-<<<<<<< HEAD
     "--ms-sharepoint-client-id",
     default=None,
     help="Sharepoint app client ID",
@@ -463,7 +462,8 @@
     is_flag=True,
     default=False,
     help="Process only files.",
-=======
+)
+@click.option(
     "--ms-user-email",
     default=None,
     help="Outlook email to download messages from.",
@@ -473,7 +473,6 @@
     default=None,
     help="Comma separated list of folders to download email messages from. "
     "Do not specify subfolders. Use quotes if spaces in folder names.",
->>>>>>> 8cff756c
 )
 @click.option(
     "--elasticsearch-url",
@@ -615,7 +614,6 @@
     ms_authority_url,
     ms_tenant,
     ms_user_pname,
-<<<<<<< HEAD
     ms_onedrive_path,
     ms_sharepoint_client_id,
     ms_sharepoint_client_cred,
@@ -623,11 +621,8 @@
     ms_sharepoint_path,
     ms_sharepoint_all,
     ms_sharepoint_files_only,
-=======
-    ms_onedrive_folder,
     ms_user_email,
     ms_outlook_folders,
->>>>>>> 8cff756c
     elasticsearch_url,
     elasticsearch_index_name,
     jq_query,
@@ -741,15 +736,12 @@
             hashed_dir_name = hashlib.sha256(
                 f"{ms_tenant}_{ms_user_pname}".encode("utf-8"),
             )
-<<<<<<< HEAD
         elif ms_sharepoint_site:
             hashed_dir_name = hashlib.sha256(
                 f"{ms_sharepoint_site}_{ms_sharepoint_path}".encode("utf-8"),
             )
-=======
         elif ms_user_email:
             hashed_dir_name = hashlib.sha256(ms_user_email.encode("utf-8"))
->>>>>>> 8cff756c
         elif confluence_url:
             hashed_dir_name = hashlib.sha256(
                 f"{confluence_url}".encode("utf-8"),
@@ -998,7 +990,6 @@
             ),
         )
 
-<<<<<<< HEAD
     elif ms_sharepoint_client_id and ms_sharepoint_site:
         from unstructured.ingest.connector.sharepoint import (
             SharepointConnector,
@@ -1014,7 +1005,8 @@
                 path=ms_sharepoint_path,
                 process_all=ms_sharepoint_all,
                 process_pages=(not ms_sharepoint_files_only),
-=======
+            )
+        )
     elif ms_client_id and ms_user_email:
         from unstructured.ingest.connector.outlook import (
             OutlookConnector,
@@ -1031,7 +1023,6 @@
                 authority_url=ms_authority_url,
                 ms_outlook_folders=SimpleOutlookConfig.parse_folders(ms_outlook_folders),
                 recursive=recursive,
->>>>>>> 8cff756c
             ),
         )
 
