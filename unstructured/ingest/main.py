--- conflicted
+++ resolved
@@ -704,15 +704,13 @@
             hashed_dir_name = hashlib.sha256(
                 f"{ms_tenant}_{ms_user_pname}".encode("utf-8"),
             )
-<<<<<<< HEAD
         elif ms_sharepoint_site:
             hashed_dir_name = hashlib.sha256(
                 f"{ms_sharepoint_site}_{ms_sharepoint_path}".encode("utf-8"),
-=======
+            )
         elif confluence_url:
             hashed_dir_name = hashlib.sha256(
                 f"{confluence_url}".encode("utf-8"),
->>>>>>> 31511793
             )
         else:
             raise ValueError(
