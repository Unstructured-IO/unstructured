--- conflicted
+++ resolved
@@ -134,41 +134,18 @@
 
 @click.command()
 @click.option(
-<<<<<<< HEAD
-    "--fields-include",
-    default="element_id,text,type,metadata",
-    help="If set, include the specified top-level fields in an element. "
-    "Default is `element_id,text,type,metadata`.",
-)
-@click.option(
     "--metadata-include",
-    cls=MutuallyExclusiveOption,
-=======
-    "--metadata-include",
->>>>>>> 3c95b975
     default=None,
     help="If set, include the specified metadata fields if they exist and drop all other fields. "
     "Usage: provide a single string with comma separated values. "
     "Example: --metadata-include filename,page_number ",
-<<<<<<< HEAD
-    mutually_exclusive=["--metadata-exclude"],
 )
 @click.option(
     "--metadata-exclude",
-    cls=MutuallyExclusiveOption,
-=======
-)
-@click.option(
-    "--metadata-exclude",
->>>>>>> 3c95b975
     default=None,
     help="If set, drop the specified metadata fields if they exist. "
     "Usage: provide a single string with comma separated values. "
     "Example: --metadata-exclude filename,page_number ",
-<<<<<<< HEAD
-    mutually_exclusive=["--metadata-include"],
-=======
->>>>>>> 3c95b975
 )
 @click.option(
     "--remote-url",
@@ -391,20 +368,11 @@
     verbose,
     metadata_include,
     metadata_exclude,
-<<<<<<< HEAD
-    fields_include,
-):
-    if "metadata" not in fields_include and (metadata_include or metadata_exclude):
-        logger.error(
-            "Either `--metadata-include` or `--metadata-exclude` is specified"
-            " while metadata is not specified in --fields-include.",
-=======
 ):
     if metadata_exclude is not None and metadata_include is not None:
         logger.error(
             "Arguments `--metadata-include` and `--metadata-exclude` are "
             "mutually exclusive with each other.",
->>>>>>> 3c95b975
         )
         sys.exit(1)
     if not preserve_downloads and download_dir:
@@ -477,10 +445,6 @@
                     preserve_downloads=preserve_downloads,
                     metadata_include=metadata_include,
                     metadata_exclude=metadata_exclude,
-<<<<<<< HEAD
-                    fields_include=fields_include,
-=======
->>>>>>> 3c95b975
                 ),
             )
         elif protocol in ("abfs", "az"):
@@ -503,10 +467,6 @@
                     preserve_downloads=preserve_downloads,
                     metadata_include=metadata_include,
                     metadata_exclude=metadata_exclude,
-<<<<<<< HEAD
-                    fields_include=fields_include,
-=======
->>>>>>> 3c95b975
                 ),
             )
         else:
@@ -525,10 +485,6 @@
                     preserve_downloads=preserve_downloads,
                     metadata_include=metadata_include,
                     metadata_exclude=metadata_exclude,
-<<<<<<< HEAD
-                    fields_include=fields_include,
-=======
->>>>>>> 3c95b975
                 ),
             )
     elif github_url:
@@ -545,10 +501,6 @@
                 re_download=re_download,
                 metadata_include=metadata_include,
                 metadata_exclude=metadata_exclude,
-<<<<<<< HEAD
-                fields_include=fields_include,
-=======
->>>>>>> 3c95b975
             ),
         )
     elif gitlab_url:
@@ -565,10 +517,6 @@
                 re_download=re_download,
                 metadata_include=metadata_include,
                 metadata_exclude=metadata_exclude,
-<<<<<<< HEAD
-                fields_include=fields_include,
-=======
->>>>>>> 3c95b975
             ),
         )
     elif subreddit_name:
@@ -587,10 +535,6 @@
                 re_download=re_download,
                 metadata_include=metadata_include,
                 metadata_exclude=metadata_exclude,
-<<<<<<< HEAD
-                fields_include=fields_include,
-=======
->>>>>>> 3c95b975
             ),
         )
     elif wikipedia_page_title:
@@ -605,10 +549,6 @@
                 re_download=re_download,
                 metadata_include=metadata_include,
                 metadata_exclude=metadata_exclude,
-<<<<<<< HEAD
-                fields_include=fields_include,
-=======
->>>>>>> 3c95b975
             ),
         )
     elif drive_id:
@@ -625,10 +565,6 @@
                 re_download=re_download,
                 metadata_include=metadata_include,
                 metadata_exclude=metadata_exclude,
-<<<<<<< HEAD
-                fields_include=fields_include,
-=======
->>>>>>> 3c95b975
             ),
         )
     elif biomed_path or biomed_api_id or biomed_api_from or biomed_api_until:
@@ -645,10 +581,6 @@
                 re_download=re_download,
                 metadata_include=metadata_include,
                 metadata_exclude=metadata_exclude,
-<<<<<<< HEAD
-                fields_include=fields_include,
-=======
->>>>>>> 3c95b975
             ),
         )
     # Check for other connector-specific options here and define the doc_connector object
