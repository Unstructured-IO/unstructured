#!/usr/bin/env python3
import hashlib
import logging
import multiprocessing as mp
import sys
import warnings
from contextlib import suppress
from pathlib import Path
from urllib.parse import urlparse

import click

from unstructured.ingest.connector.wikipedia import (
    SimpleWikipediaConfig,
    WikipediaConnector,
)
from unstructured.ingest.doc_processor.generalized import initialize, process_document
from unstructured.ingest.logger import ingest_log_streaming_init, logger

with suppress(RuntimeError):
    mp.set_start_method("spawn")


class MainProcess:
    def __init__(
        self,
        doc_connector,
        doc_processor_fn,
        num_processes,
        reprocess,
        verbose,
        max_docs,
    ):
        # initialize the reader and writer
        self.doc_connector = doc_connector
        self.doc_processor_fn = doc_processor_fn
        self.num_processes = num_processes
        self.reprocess = reprocess
        self.verbose = verbose
        self.max_docs = max_docs

    def initialize(self):
        """Slower initialization things: check connections, load things into memory, etc."""
        ingest_log_streaming_init(logging.DEBUG if self.verbose else logging.INFO)
        self.doc_connector.initialize()
        initialize()

    def cleanup(self):
        self.doc_connector.cleanup()

    def _filter_docs_with_outputs(self, docs):
        num_docs_all = len(docs)
        docs = [doc for doc in docs if not doc.has_output()]
        if self.max_docs is not None:
            if num_docs_all > self.max_docs:
                num_docs_all = self.max_docs
            docs = docs[: self.max_docs]
        num_docs_to_process = len(docs)
        if num_docs_to_process == 0:
            logger.info(
                "All docs have structured outputs, nothing to do. Use --reprocess to process all.",
            )
            return None
        elif num_docs_to_process != num_docs_all:
            logger.info(
                f"Skipping processing for {num_docs_all - num_docs_to_process} docs out of "
                f"{num_docs_all} since their structured outputs already exist, use --reprocess to "
                "reprocess those in addition to the unprocessed ones.",
            )
        return docs

    def run(self):
        self.initialize()

        # fetch the list of lazy downloading IngestDoc obj's
        docs = self.doc_connector.get_ingest_docs()

        # remove docs that have already been processed
        if not self.reprocess:
            docs = self._filter_docs_with_outputs(docs)
            if not docs:
                return

        # Debugging tip: use the below line and comment out the mp.Pool loop
        # block to remain in single process
        # self.doc_processor_fn(docs[0])
        with mp.Pool(
            processes=self.num_processes,
            initializer=ingest_log_streaming_init,
            initargs=(logging.DEBUG if self.verbose else logging.INFO,),
        ) as pool:
            pool.map(self.doc_processor_fn, docs)

        self.cleanup()


@click.command()
@click.option(
    "--max-docs",
    default=None,
    type=int,
    help="If specified, process at most specified number of documents.",
)
@click.option(
    "--flatten-metadata",
    is_flag=True,
    default=False,
    help="Results in flattened json elements. "
    "Specifically, the metadata key values are brought to the top-level of the element, "
    "and the `metadata` key itself is removed.",
)
@click.option(
    "--fields-include",
    default="element_id,text,type,metadata",
    help="If set, include the specified top-level fields in an element. "
    "Default is `element_id,text,type,metadata`.",
)
@click.option(
    "--metadata-include",
    default=None,
    help="If set, include the specified metadata fields if they exist and drop all other fields. "
    "Usage: provide a single string with comma separated values. "
    "Example: --metadata-include filename,page_number ",
)
@click.option(
    "--metadata-exclude",
    default=None,
    help="If set, drop the specified metadata fields if they exist. "
    "Usage: provide a single string with comma separated values. "
    "Example: --metadata-exclude filename,page_number ",
)
@click.option(
    "--partition-by-api",
    is_flag=True,
    default=False,
    help="Use a remote API to partition the files."
    " Otherwise, use the function from partition.auto",
)
@click.option(
    "--partition-host",
    default="https://api.unstructured.io",
    help="If partitioning via api, use the following host. " "Default: https://api.unstructured.io",
)
@click.option(
    "--local-input-path",
    default=None,
    help="Path to the location in the local file system that will be processed.",
)
@click.option(
    "--local-recursive",
    is_flag=True,
    default=False,
    help="Support recursive local file processing.",
)
@click.option(
    "--local-file-glob",
    default=None,
    help="A comma-separated list of file globs to limit which types of local files are accepted,"
    " e.g. '*.html,*.txt'",
)
@click.option(
    "--remote-url",
    default=None,
    help="Remote fsspec URL formatted as `protocol://dir/path`, it can contain both "
    "a directory or a single file. Supported protocols are: `s3`, `s3a`, `abfs`, and `az`.",
)
@click.option(
    "--s3-url",
    default=None,
    help="Prefix of s3 objects (files) to download. E.g. s3://bucket1/path/. This value may "
    "also be a single file. To be deprecated in favor of --remote-url.",
)
@click.option(
    "--s3-anonymous",
    is_flag=True,
    default=False,
    help="Connect to s3 without local AWS credentials.",
)
@click.option(
    "--azure-account-name",
    default=None,
    help="Azure Blob Storage or DataLake account name.",
)
@click.option(
    "--azure-account-key",
    default=None,
    help="Azure Blob Storage or DataLake account key (not required if "
    "`azure_account_name` is public).",
)
@click.option(
    "--azure-connection-string",
    default=None,
    help="Azure Blob Storage or DataLake connection string.",
)
@click.option(
    "--drive-id",
    default=None,
    help="Google Drive File or Folder ID.",
)
@click.option(
    "--drive-service-account-key",
    default=None,
    help="Path to the Google Drive service account json file.",
)
@click.option(
    "--drive-recursive",
    is_flag=True,
    default=False,
    help="Recursively download files in folders from the Google Drive ID, "
    "otherwise stop at the files in provided folder level.",
)
@click.option(
    "--drive-extension",
    default=None,
    help="Filters the files to be processed based on extension e.g. .jpg, .docx, etc.",
)
@click.option(
    "--biomed-path",
    default=None,
    help="PMC Open Access FTP Directory Path.",
)
@click.option(
    "--biomed-api-id",
    default=None,
    help="ID parameter for OA Web Service API.",
)
@click.option(
    "--biomed-api-from",
    default=None,
    help="From parameter for OA Web Service API.",
)
@click.option(
    "--biomed-api-until",
    default=None,
    help="Until parameter for OA Web Service API.",
)
@click.option(
    "--wikipedia-page-title",
    default=None,
    help='Title of a Wikipedia page, e.g. "Open source software".',
)
@click.option(
    "--wikipedia-auto-suggest",
    default=True,
    help="Whether to automatically suggest a page if the exact page was not found."
    " Set to False if the wrong Wikipedia page is fetched.",
)
@click.option(
    "--github-url",
    default=None,
    help='URL to GitHub repository, e.g. "https://github.com/Unstructured-IO/unstructured",'
    ' or a repository owner/name pair, e.g. "Unstructured-IO/unstructured"',
)
@click.option(
    "--gitlab-url",
    default=None,
    help='URL to GitLab repository, e.g. "https://gitlab.com/gitlab-com/content-sites/docsy-gitlab"'
    ', or a repository path, e.g. "gitlab-com/content-sites/docsy-gitlab"',
)
@click.option(
    "--git-access-token",
    default=None,
    help="A GitHub or GitLab access token, see https://docs.github.com/en/authentication "
    " or https://docs.gitlab.com/ee/api/rest/index.html#personalprojectgroup-access-tokens",
)
@click.option(
    "--git-branch",
    default=None,
    help="The branch for which to fetch files from. If not given,"
    " the default repository branch is used.",
)
@click.option(
    "--git-file-glob",
    default=None,
    help="A comma-separated list of file globs to limit which types of files are accepted,"
    " e.g. '*.html,*.txt'",
)
@click.option(
    "--subreddit-name",
    default=None,
    help='The name of a subreddit, without the "r\\", e.g. "machinelearning"',
)
@click.option(
    "--reddit-client-id",
    default=None,
    help="The client ID, see "
    "https://praw.readthedocs.io/en/stable/getting_started/quick_start.html#prerequisites"
    " for more information.",
)
@click.option(
    "--reddit-client-secret",
    default=None,
    help="The client secret, see "
    "https://praw.readthedocs.io/en/stable/getting_started/quick_start.html#prerequisites"
    " for more information.",
)
@click.option(
    "--reddit-user-agent",
    default="Unstructured Ingest Subreddit fetcher",
    help="The user agent to use on the Reddit API, see "
    "https://praw.readthedocs.io/en/stable/getting_started/quick_start.html#prerequisites"
    " for more information.",
)
@click.option(
    "--reddit-search-query",
    default=None,
    help="If set, return posts using this query. Otherwise, use hot posts.",
)
@click.option("--reddit-num-posts", default=10, help="The number of posts to fetch.")
@click.option(
    "--re-download/--no-re-download",
    default=False,
    help="Re-download files even if they are already present in --download-dir.",
)
@click.option(
    "--download-only",
    is_flag=True,
    default=False,
    help="Download any files that are not already present in either --download-dir or "
    "the default download ~/.cache/... location in case --download-dir is not specified and "
    "skip processing them through unstructured.",
)
@click.option(
    "--download-dir",
    help="Where files are downloaded to, defaults to `$HOME/.cache/unstructured/ingest/<SHA256>`.",
)
@click.option(
    "--preserve-downloads",
    is_flag=True,
    default=False,
    help="Preserve downloaded files. Otherwise each file is removed after being processed "
    "successfully.",
)
@click.option(
    "--structured-output-dir",
    default="structured-output",
    help="Where to place structured output .json files.",
)
@click.option(
    "--reprocess",
    is_flag=True,
    default=False,
    help="Reprocess a downloaded file even if the relevant structured output .json file "
    "in --structured-output-dir already exists.",
)
@click.option(
    "--num-processes",
    default=2,
    show_default=True,
    help="Number of parallel processes to process docs in.",
)
@click.option("-v", "--verbose", is_flag=True, default=False)
def main(
    remote_url,
    s3_url,  # TODO: deprecate this in the next minor release
    s3_anonymous,
    azure_account_name,
    azure_account_key,
    azure_connection_string,
    drive_id,
    drive_service_account_key,
    drive_recursive,
    drive_extension,
    biomed_path,
    biomed_api_id,
    biomed_api_from,
    biomed_api_until,
    wikipedia_page_title,
    wikipedia_auto_suggest,
    github_url,
    gitlab_url,
    git_access_token,
    git_branch,
    git_file_glob,
    subreddit_name,
    reddit_client_id,
    reddit_client_secret,
    reddit_user_agent,
    reddit_search_query,
    reddit_num_posts,
    re_download,
    download_dir,
    preserve_downloads,
    structured_output_dir,
    reprocess,
    num_processes,
    verbose,
    metadata_include,
    metadata_exclude,
    fields_include,
    flatten_metadata,
    max_docs,
    partition_by_api,
    partition_host,
    local_input_path,
    local_recursive,
    local_file_glob,
    download_only,
):
    if flatten_metadata and "metadata" not in fields_include:
        logger.warning(
            "`--flatten-metadata` is specified, but there is no metadata to flatten, "
            "since `metadata` is not specified in `--fields-include`.",
        )
    if "metadata" not in fields_include and (metadata_include or metadata_exclude):
        logger.warning(
            "Either `--metadata-include` or `--metadata-exclude` is specified"
            " while metadata is not specified in --fields-include.",
        )
    if metadata_exclude is not None and metadata_include is not None:
        logger.error(
            "Arguments `--metadata-include` and `--metadata-exclude` are "
            "mutually exclusive with each other.",
        )
        sys.exit(1)
<<<<<<< HEAD
    if not partition_by_api and partition_host != "https://api.unstructured.io":
        logger.warning(
            "Ignoring --partition-host because --partition-by-api was not set",
        )
    if not preserve_downloads and download_dir:
=======
    if (not preserve_downloads and not download_only) and download_dir:
>>>>>>> 11f82a8b
        logger.warning(
            "Not preserving downloaded files but --download_dir is specified",
        )
    if local_input_path is not None and download_dir:
        logger.warning(
            "Files should already be in local file system: there is nothing to download, "
            "but --download-dir is specified.",
        )
        sys.exit(1)
    if local_input_path is None and not download_dir:
        cache_path = Path.home() / ".cache" / "unstructured" / "ingest"
        if not cache_path.exists():
            cache_path.mkdir(parents=True, exist_ok=True)
        if s3_url:
            warnings.warn(
                "The `--s3-url` option will be deprecated in favor of `--remote-url`"
                " in the next minor release.",
                DeprecationWarning,
            )
            remote_url = s3_url
        if remote_url:
            hashed_dir_name = hashlib.sha256(remote_url.encode("utf-8"))
        elif github_url:
            hashed_dir_name = hashlib.sha256(
                f"{github_url}_{git_branch}".encode("utf-8"),
            )
        elif gitlab_url:
            hashed_dir_name = hashlib.sha256(
                f"{gitlab_url}_{git_branch}".encode("utf-8"),
            )
        elif subreddit_name:
            hashed_dir_name = hashlib.sha256(
                subreddit_name.encode("utf-8"),
            )
        elif wikipedia_page_title:
            hashed_dir_name = hashlib.sha256(
                wikipedia_page_title.encode("utf-8"),
            )
        elif drive_id:
            hashed_dir_name = hashlib.sha256(
                drive_id.encode("utf-8"),
            )
        elif biomed_path or biomed_api_id or biomed_api_from or biomed_api_until:
            base_path = biomed_path
            if not biomed_path:
                base_path = (
                    f"{biomed_api_id or ''}-{biomed_api_from or ''}-" f"{biomed_api_until or ''}"
                )
            hashed_dir_name = hashlib.sha256(
                base_path.encode("utf-8"),
            )
        else:
            raise ValueError(
                "This connector does not support saving downloads to ~/.cache/  ,"
                " --download-dir must be provided",
            )
        download_dir = cache_path / hashed_dir_name.hexdigest()[:10]
        if preserve_downloads:
            logger.warning(
                f"Preserving downloaded files but --download-dir is not specified,"
                f" using {download_dir}",
            )
    if remote_url:
        protocol = urlparse(remote_url).scheme
        if protocol in ("s3", "s3a"):
            from unstructured.ingest.connector.s3 import S3Connector, SimpleS3Config

            doc_connector = S3Connector(  # type: ignore
                config=SimpleS3Config(
                    path=s3_url,
                    access_kwargs={"anon": s3_anonymous},
                    download_dir=download_dir,
                    output_dir=structured_output_dir,
                    re_download=re_download,
                    preserve_downloads=preserve_downloads,
                    metadata_include=metadata_include,
                    metadata_exclude=metadata_exclude,
                    partition_by_api=partition_by_api,
                    partition_host=partition_host,
                    fields_include=fields_include,
                    flatten_metadata=flatten_metadata,
                    download_only=download_only,
                ),
            )
        elif protocol in ("abfs", "az"):
            from unstructured.ingest.connector.azure import (
                AzureBlobStorageConnector,
                SimpleAzureBlobStorageConfig,
            )

            if azure_account_name:
                access_kwargs = {
                    "account_name": azure_account_name,
                    "account_key": azure_account_key,
                }
            elif azure_connection_string:
                access_kwargs = {"connection_string": azure_connection_string}
            else:
                access_kwargs = {}
            doc_connector = AzureBlobStorageConnector(  # type: ignore
                config=SimpleAzureBlobStorageConfig(
                    path=remote_url,
                    access_kwargs=access_kwargs,
                    download_dir=download_dir,
                    output_dir=structured_output_dir,
                    re_download=re_download,
                    preserve_downloads=preserve_downloads,
                    metadata_include=metadata_include,
                    metadata_exclude=metadata_exclude,
                    partition_by_api=partition_by_api,
                    partition_host=partition_host,
                    fields_include=fields_include,
                    flatten_metadata=flatten_metadata,
                    download_only=download_only,
                ),
            )
        else:
            warnings.warn(
                f"`fsspec` protocol {protocol} is not directly supported by `unstructured`,"
                " so use it at your own risk. Supported protocols are `s3`, `s3a`, `abfs`,"
                " and `az`.",
                UserWarning,
            )
            from unstructured.ingest.connector.fsspec import (
                FsspecConnector,
                SimpleFsspecConfig,
            )

            doc_connector = FsspecConnector(  # type: ignore
                config=SimpleFsspecConfig(
                    path=remote_url,
                    download_dir=download_dir,
                    output_dir=structured_output_dir,
                    re_download=re_download,
                    preserve_downloads=preserve_downloads,
                    metadata_include=metadata_include,
                    metadata_exclude=metadata_exclude,
                    partition_by_api=partition_by_api,
                    partition_host=partition_host,
                    fields_include=fields_include,
                    flatten_metadata=flatten_metadata,
                    download_only=download_only,
                ),
            )
    elif github_url:
        from unstructured.ingest.connector.github import (
            GitHubConnector,
            SimpleGitHubConfig,
        )

        doc_connector = GitHubConnector(  # type: ignore
            config=SimpleGitHubConfig(
                url=github_url,
                access_token=git_access_token,
                branch=git_branch,
                file_glob=git_file_glob,
                # defaults params:
                download_dir=download_dir,
                preserve_downloads=preserve_downloads,
                output_dir=structured_output_dir,
                re_download=re_download,
                metadata_include=metadata_include,
                metadata_exclude=metadata_exclude,
                partition_by_api=partition_by_api,
                partition_host=partition_host,
                fields_include=fields_include,
                flatten_metadata=flatten_metadata,
                download_only=download_only,
            ),
        )
    elif gitlab_url:
        from unstructured.ingest.connector.gitlab import (
            GitLabConnector,
            SimpleGitLabConfig,
        )

        doc_connector = GitLabConnector(  # type: ignore
            config=SimpleGitLabConfig(
                url=gitlab_url,
                access_token=git_access_token,
                branch=git_branch,
                file_glob=git_file_glob,
                # defaults params:
                download_dir=download_dir,
                preserve_downloads=preserve_downloads,
                output_dir=structured_output_dir,
                re_download=re_download,
                metadata_include=metadata_include,
                metadata_exclude=metadata_exclude,
                partition_by_api=partition_by_api,
                partition_host=partition_host,
                fields_include=fields_include,
                flatten_metadata=flatten_metadata,
                download_only=download_only,
            ),
        )
    elif subreddit_name:
        from unstructured.ingest.connector.reddit import (
            RedditConnector,
            SimpleRedditConfig,
        )

        doc_connector = RedditConnector(  # type: ignore
            config=SimpleRedditConfig(
                subreddit_name=subreddit_name,
                client_id=reddit_client_id,
                client_secret=reddit_client_secret,
                user_agent=reddit_user_agent,
                search_query=reddit_search_query,
                num_posts=reddit_num_posts,
                # defaults params:
                download_dir=download_dir,
                preserve_downloads=preserve_downloads,
                output_dir=structured_output_dir,
                re_download=re_download,
                metadata_include=metadata_include,
                metadata_exclude=metadata_exclude,
                partition_by_api=partition_by_api,
                partition_host=partition_host,
                fields_include=fields_include,
                flatten_metadata=flatten_metadata,
                download_only=download_only,
            ),
        )
    elif wikipedia_page_title:
        doc_connector = WikipediaConnector(  # type: ignore
            config=SimpleWikipediaConfig(
                title=wikipedia_page_title,
                auto_suggest=wikipedia_auto_suggest,
                # defaults params:
                download_dir=download_dir,
                preserve_downloads=preserve_downloads,
                output_dir=structured_output_dir,
                re_download=re_download,
                metadata_include=metadata_include,
                metadata_exclude=metadata_exclude,
                partition_by_api=partition_by_api,
                partition_host=partition_host,
                fields_include=fields_include,
                flatten_metadata=flatten_metadata,
                download_only=download_only,
            ),
        )
    elif drive_id:
        from unstructured.ingest.connector.google_drive import (
            GoogleDriveConnector,
            SimpleGoogleDriveConfig,
        )

        doc_connector = GoogleDriveConnector(  # type: ignore
            config=SimpleGoogleDriveConfig(
                drive_id=drive_id,
                service_account_key=drive_service_account_key,
                recursive=drive_recursive,
                extension=drive_extension,
                # defaults params:
                download_dir=download_dir,
                preserve_downloads=preserve_downloads,
                output_dir=structured_output_dir,
                re_download=re_download,
                metadata_include=metadata_include,
                metadata_exclude=metadata_exclude,
                partition_by_api=partition_by_api,
                partition_host=partition_host,
                fields_include=fields_include,
                flatten_metadata=flatten_metadata,
                download_only=download_only,
            ),
        )
    elif biomed_path or biomed_api_id or biomed_api_from or biomed_api_until:
        from unstructured.ingest.connector.biomed import (
            BiomedConnector,
            SimpleBiomedConfig,
        )

        doc_connector = BiomedConnector(  # type: ignore
            config=SimpleBiomedConfig(
                path=biomed_path,
                id_=biomed_api_id,
                from_=biomed_api_from,
                until=biomed_api_until,
                # defaults params:
                download_dir=download_dir,
                preserve_downloads=preserve_downloads,
                output_dir=structured_output_dir,
                re_download=re_download,
                metadata_include=metadata_include,
                metadata_exclude=metadata_exclude,
                partition_by_api=partition_by_api,
                partition_host=partition_host,
                fields_include=fields_include,
                flatten_metadata=flatten_metadata,
                download_only=download_only,
            ),
        )
    elif local_input_path:
        from unstructured.ingest.connector.local import (
            LocalConnector,
            SimpleLocalConfig,
        )

        doc_connector = LocalConnector(  # type: ignore
            config=SimpleLocalConfig(
                input_path=local_input_path,
                recursive=local_recursive,
                file_glob=local_file_glob,
                # defaults params:
                output_dir=structured_output_dir,
                metadata_include=metadata_include,
                metadata_exclude=metadata_exclude,
                partition_by_api=partition_by_api,
                partition_host=partition_host,
                fields_include=fields_include,
                flatten_metadata=flatten_metadata,
            ),
        )
    # Check for other connector-specific options here and define the doc_connector object
    # e.g. "elif azure_container:  ..."

    else:
        logger.error("No connector-specific option was specified!")
        sys.exit(1)

    MainProcess(
        doc_connector=doc_connector,
        doc_processor_fn=process_document,
        num_processes=num_processes,
        reprocess=reprocess,
        verbose=verbose,
        max_docs=max_docs,
    ).run()


if __name__ == "__main__":
    main()<|MERGE_RESOLUTION|>--- conflicted
+++ resolved
@@ -413,15 +413,11 @@
             "mutually exclusive with each other.",
         )
         sys.exit(1)
-<<<<<<< HEAD
     if not partition_by_api and partition_host != "https://api.unstructured.io":
         logger.warning(
             "Ignoring --partition-host because --partition-by-api was not set",
         )
-    if not preserve_downloads and download_dir:
-=======
     if (not preserve_downloads and not download_only) and download_dir:
->>>>>>> 11f82a8b
         logger.warning(
             "Not preserving downloaded files but --download_dir is specified",
         )
