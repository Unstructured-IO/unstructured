--- conflicted
+++ resolved
@@ -1,9 +1,6 @@
 #!/usr/bin/env python3
-<<<<<<< HEAD
+import hashlib
 import logging
-=======
-import hashlib
->>>>>>> 707f92f7
 import multiprocessing as mp
 import sys
 from pathlib import Path
