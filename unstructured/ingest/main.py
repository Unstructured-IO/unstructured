#!/usr/bin/env python3
import hashlib
import logging
import multiprocessing as mp
import sys
import warnings
from contextlib import suppress
from pathlib import Path
from urllib.parse import urlparse

import click

from unstructured.ingest.connector.azure import (
    AzureBlobStorageConnector,
    SimpleAzureBlobStorageConfig,
)
from unstructured.ingest.connector.biomed import BiomedConnector, SimpleBiomedConfig
from unstructured.ingest.connector.fsspec import FsspecConnector, SimpleFsspecConfig
from unstructured.ingest.connector.github import GitHubConnector, SimpleGitHubConfig
from unstructured.ingest.connector.gitlab import GitLabConnector, SimpleGitLabConfig
from unstructured.ingest.connector.google_drive import (
    GoogleDriveConnector,
    SimpleGoogleDriveConfig,
)
from unstructured.ingest.connector.local import LocalConnector, SimpleLocalConfig
from unstructured.ingest.connector.reddit import RedditConnector, SimpleRedditConfig
from unstructured.ingest.connector.s3 import S3Connector, SimpleS3Config
from unstructured.ingest.connector.wikipedia import (
    SimpleWikipediaConfig,
    WikipediaConnector,
)
from unstructured.ingest.doc_processor.generalized import initialize, process_document
from unstructured.ingest.logger import ingest_log_streaming_init, logger

with suppress(RuntimeError):
    mp.set_start_method("spawn")


class MainProcess:
    def __init__(
        self,
        doc_connector,
        doc_processor_fn,
        num_processes,
        reprocess,
        verbose,
    ):
        # initialize the reader and writer
        self.doc_connector = doc_connector
        self.doc_processor_fn = doc_processor_fn
        self.num_processes = num_processes
        self.reprocess = reprocess
        self.verbose = verbose

    def initialize(self):
        """Slower initialization things: check connections, load things into memory, etc."""
        ingest_log_streaming_init(logging.DEBUG if self.verbose else logging.INFO)
        self.doc_connector.initialize()
        initialize()

    def cleanup(self):
        self.doc_connector.cleanup()

    def _filter_docs_with_outputs(self, docs):
        num_docs_all = len(docs)
        docs = [doc for doc in docs if not doc.has_output()]
        num_docs_to_process = len(docs)
        if num_docs_to_process == 0:
            logger.info(
                "All docs have structured outputs, nothing to do. Use --reprocess to process all.",
            )
            return None
        elif num_docs_to_process != num_docs_all:
            logger.info(
                f"Skipping processing for {num_docs_all - num_docs_to_process} docs out of "
                f"{num_docs_all} since their structured outputs already exist, use --reprocess to "
                "reprocess those in addition to the unprocessed ones.",
            )
        return docs

    def run(self):
        self.initialize()

        # fetch the list of lazy downloading IngestDoc obj's
        docs = self.doc_connector.get_ingest_docs()

        # remove docs that have already been processed
        if not self.reprocess:
            docs = self._filter_docs_with_outputs(docs)
            if not docs:
                return

        # Debugging tip: use the below line and comment out the mp.Pool loop
        # block to remain in single process
        # self.doc_processor_fn(docs[0])
        with mp.Pool(
            processes=self.num_processes,
            initializer=ingest_log_streaming_init,
            initargs=(logging.DEBUG if self.verbose else logging.INFO,),
        ) as pool:
            pool.map(self.doc_processor_fn, docs)

        self.cleanup()


@click.command()
@click.option(
<<<<<<< HEAD
    "--local-input-path",
    default=None,
    help="Path to the location in the local file system that will be processed.",
)
@click.option(
    "--local-recursive",
    is_flag=True,
    default=False,
    help="Support recursive local file processing.",
)
@click.option(
    "--local-file-glob",
    default=None,
    help="A comma-separated list of file globs to limit which types of local files are accepted,"
    " e.g. '*.html,*.txt'",
=======
    "--flatten-metadata",
    is_flag=True,
    default=False,
    help="Results in flattened json elements. "
    "Specifically, the metadata key values are brought to the top-level of the element, "
    "and the `metadata` key itself is removed.",
>>>>>>> 8ffd3102
)
@click.option(
    "--fields-include",
    default="element_id,text,type,metadata",
    help="If set, include the specified top-level fields in an element. "
    "Default is `element_id,text,type,metadata`.",
)
@click.option(
    "--metadata-include",
    default=None,
    help="If set, include the specified metadata fields if they exist and drop all other fields. "
    "Usage: provide a single string with comma separated values. "
    "Example: --metadata-include filename,page_number ",
)
@click.option(
    "--metadata-exclude",
    default=None,
    help="If set, drop the specified metadata fields if they exist. "
    "Usage: provide a single string with comma separated values. "
    "Example: --metadata-exclude filename,page_number ",
)
@click.option(
    "--remote-url",
    default=None,
    help="Remote fsspec URL formatted as `protocol://dir/path`, it can contain both "
    "a directory or a single file. Supported protocols are: `s3`, `s3a`, `abfs`, and `az`.",
)
@click.option(
    "--s3-url",
    default=None,
    help="Prefix of s3 objects (files) to download. E.g. s3://bucket1/path/. This value may "
    "also be a single file. To be deprecated in favor of --remote-url.",
)
@click.option(
    "--s3-anonymous",
    is_flag=True,
    default=False,
    help="Connect to s3 without local AWS credentials.",
)
@click.option(
    "--azure-account-name",
    default=None,
    help="Azure Blob Storage or DataLake account name.",
)
@click.option(
    "--azure-account-key",
    default=None,
    help="Azure Blob Storage or DataLake account key (not required if "
    "`azure_account_name` is public).",
)
@click.option(
    "--azure-connection-string",
    default=None,
    help="Azure Blob Storage or DataLake connection string.",
)
@click.option(
    "--drive-id",
    default=None,
    help="Google Drive File or Folder ID.",
)
@click.option(
    "--drive-service-account-key",
    default=None,
    help="Path to the Google Drive service account json file.",
)
@click.option(
    "--drive-recursive",
    is_flag=True,
    default=False,
    help="Recursively download files in folders from the Google Drive ID, "
    "otherwise stop at the files in provided folder level.",
)
@click.option(
    "--drive-extension",
    default=None,
    help="Filters the files to be processed based on extension e.g. .jpg, .docx, etc.",
)
@click.option(
    "--biomed-path",
    default=None,
    help="PMC Open Access FTP Directory Path.",
)
@click.option(
    "--biomed-api-id",
    default=None,
    help="ID parameter for OA Web Service API.",
)
@click.option(
    "--biomed-api-from",
    default=None,
    help="From parameter for OA Web Service API.",
)
@click.option(
    "--biomed-api-until",
    default=None,
    help="Until parameter for OA Web Service API.",
)
@click.option(
    "--wikipedia-page-title",
    default=None,
    help='Title of a Wikipedia page, e.g. "Open source software".',
)
@click.option(
    "--wikipedia-auto-suggest",
    default=True,
    help="Whether to automatically suggest a page if the exact page was not found."
    " Set to False if the wrong Wikipedia page is fetched.",
)
@click.option(
    "--github-url",
    default=None,
    help='URL to GitHub repository, e.g. "https://github.com/Unstructured-IO/unstructured",'
    ' or a repository owner/name pair, e.g. "Unstructured-IO/unstructured"',
)
@click.option(
    "--gitlab-url",
    default=None,
    help='URL to GitLab repository, e.g. "https://gitlab.com/gitlab-com/content-sites/docsy-gitlab"'
    ', or a repository path, e.g. "gitlab-com/content-sites/docsy-gitlab"',
)
@click.option(
    "--git-access-token",
    default=None,
    help="A GitHub or GitLab access token, see https://docs.github.com/en/authentication "
    " or https://docs.gitlab.com/ee/api/rest/index.html#personalprojectgroup-access-tokens",
)
@click.option(
    "--git-branch",
    default=None,
    help="The branch for which to fetch files from. If not given,"
    " the default repository branch is used.",
)
@click.option(
    "--git-file-glob",
    default=None,
    help="A comma-separated list of file globs to limit which types of files are accepted,"
    " e.g. '*.html,*.txt'",
)
@click.option(
    "--subreddit-name",
    default=None,
    help='The name of a subreddit, without the "r\\", e.g. "machinelearning"',
)
@click.option(
    "--reddit-client-id",
    default=None,
    help="The client ID, see "
    "https://praw.readthedocs.io/en/stable/getting_started/quick_start.html#prerequisites"
    " for more information.",
)
@click.option(
    "--reddit-client-secret",
    default=None,
    help="The client secret, see "
    "https://praw.readthedocs.io/en/stable/getting_started/quick_start.html#prerequisites"
    " for more information.",
)
@click.option(
    "--reddit-user-agent",
    default="Unstructured Ingest Subreddit fetcher",
    help="The user agent to use on the Reddit API, see "
    "https://praw.readthedocs.io/en/stable/getting_started/quick_start.html#prerequisites"
    " for more information.",
)
@click.option(
    "--reddit-search-query",
    default=None,
    help="If set, return posts using this query. Otherwise, use hot posts.",
)
@click.option("--reddit-num-posts", default=10, help="The number of posts to fetch.")
@click.option(
    "--re-download/--no-re-download",
    default=False,
    help="Re-download files even if they are already present in --download-dir.",
)
@click.option(
    "--download-dir",
    help="Where files are downloaded to, defaults to `$HOME/.cache/unstructured/ingest/<SHA256>`.",
)
@click.option(
    "--preserve-downloads",
    is_flag=True,
    default=False,
    help="Preserve downloaded files. Otherwise each file is removed after being processed "
    "successfully.",
)
@click.option(
    "--structured-output-dir",
    default="structured-output",
    help="Where to place structured output .json files.",
)
@click.option(
    "--reprocess",
    is_flag=True,
    default=False,
    help="Reprocess a downloaded file even if the relevant structured output .json file "
    "in --structured-output-dir already exists.",
)
@click.option(
    "--num-processes",
    default=2,
    show_default=True,
    help="Number of parallel processes to process docs in.",
)
@click.option("-v", "--verbose", is_flag=True, default=False)
def main(
    remote_url,
    s3_url,  # TODO: deprecate this in the next minor release
    s3_anonymous,
    azure_account_name,
    azure_account_key,
    azure_connection_string,
    drive_id,
    drive_service_account_key,
    drive_recursive,
    drive_extension,
    biomed_path,
    biomed_api_id,
    biomed_api_from,
    biomed_api_until,
    wikipedia_page_title,
    wikipedia_auto_suggest,
    github_url,
    gitlab_url,
    git_access_token,
    git_branch,
    git_file_glob,
    subreddit_name,
    reddit_client_id,
    reddit_client_secret,
    reddit_user_agent,
    reddit_search_query,
    reddit_num_posts,
    re_download,
    download_dir,
    preserve_downloads,
    structured_output_dir,
    reprocess,
    num_processes,
    verbose,
    metadata_include,
    metadata_exclude,
    fields_include,
<<<<<<< HEAD
    local_input_path,
    local_recursive,
    local_file_glob,
=======
    flatten_metadata,
>>>>>>> 8ffd3102
):
    if flatten_metadata and "metadata" not in fields_include:
        logger.warning(
            "`--flatten-metadata` is specified, but there is no metadata to flatten, "
            "since `metadata` is not specified in `--fields-include`.",
        )
    if "metadata" not in fields_include and (metadata_include or metadata_exclude):
        logger.warning(
            "Either `--metadata-include` or `--metadata-exclude` is specified"
            " while metadata is not specified in --fields-include.",
        )
    if metadata_exclude is not None and metadata_include is not None:
        logger.error(
            "Arguments `--metadata-include` and `--metadata-exclude` are "
            "mutually exclusive with each other.",
        )
        sys.exit(1)
    if not preserve_downloads and download_dir:
        logger.warning(
            "Not preserving downloaded files but --download_dir is specified",
        )
    if not download_dir:
        cache_path = Path.home() / ".cache" / "unstructured" / "ingest"
        if not cache_path.exists():
            cache_path.mkdir(parents=True, exist_ok=True)
        if s3_url:
            warnings.warn(
                "The `--s3-url` option will be deprecated in favor of `--remote-url`"
                " in the next minor release.",
                DeprecationWarning,
            )
            remote_url = s3_url
        if remote_url:
            hashed_dir_name = hashlib.sha256(remote_url.encode("utf-8"))
        elif github_url:
            hashed_dir_name = hashlib.sha256(
                f"{github_url}_{git_branch}".encode("utf-8"),
            )
        elif gitlab_url:
            hashed_dir_name = hashlib.sha256(
                f"{gitlab_url}_{git_branch}".encode("utf-8"),
            )
        elif subreddit_name:
            hashed_dir_name = hashlib.sha256(
                subreddit_name.encode("utf-8"),
            )
        elif wikipedia_page_title:
            hashed_dir_name = hashlib.sha256(
                wikipedia_page_title.encode("utf-8"),
            )
        elif drive_id:
            hashed_dir_name = hashlib.sha256(
                drive_id.encode("utf-8"),
            )
        elif biomed_path or biomed_api_id or biomed_api_from or biomed_api_until:
            base_path = biomed_path
            if not biomed_path:
                base_path = (
                    f"{biomed_api_id or ''}-{biomed_api_from or ''}-" f"{biomed_api_until or ''}"
                )
            hashed_dir_name = hashlib.sha256(
                base_path.encode("utf-8"),
            )
        else:
            raise ValueError(
                "This connector does not support saving downloads to ~/.cache/  ,"
                " --download-dir must be provided",
            )
        download_dir = cache_path / hashed_dir_name.hexdigest()[:10]
        if preserve_downloads:
            logger.warning(
                f"Preserving downloaded files but --download-dir is not specified,"
                f" using {download_dir}",
            )
    if remote_url:
        protocol = urlparse(remote_url).scheme
        if protocol in ("s3", "s3a"):
            doc_connector = S3Connector(  # type: ignore
                config=SimpleS3Config(
                    path=s3_url,
                    access_kwargs={"anon": s3_anonymous},
                    download_dir=download_dir,
                    output_dir=structured_output_dir,
                    re_download=re_download,
                    preserve_downloads=preserve_downloads,
                    metadata_include=metadata_include,
                    metadata_exclude=metadata_exclude,
                    fields_include=fields_include,
                    flatten_metadata=flatten_metadata,
                ),
            )
        elif protocol in ("abfs", "az"):
            if azure_account_name:
                access_kwargs = {
                    "account_name": azure_account_name,
                    "account_key": azure_account_key,
                }
            elif azure_connection_string:
                access_kwargs = {"connection_string": azure_connection_string}
            else:
                access_kwargs = {}
            doc_connector = AzureBlobStorageConnector(  # type: ignore
                config=SimpleAzureBlobStorageConfig(
                    path=remote_url,
                    access_kwargs=access_kwargs,
                    download_dir=download_dir,
                    output_dir=structured_output_dir,
                    re_download=re_download,
                    preserve_downloads=preserve_downloads,
                    metadata_include=metadata_include,
                    metadata_exclude=metadata_exclude,
                    fields_include=fields_include,
                    flatten_metadata=flatten_metadata,
                ),
            )
        else:
            warnings.warn(
                f"`fsspec` protocol {protocol} is not directly supported by `unstructured`,"
                " so use it at your own risk. Supported protocols are `s3`, `s3a`, `abfs`,"
                " and `az`.",
                UserWarning,
            )
            doc_connector = FsspecConnector(  # type: ignore
                config=SimpleFsspecConfig(
                    path=remote_url,
                    download_dir=download_dir,
                    output_dir=structured_output_dir,
                    re_download=re_download,
                    preserve_downloads=preserve_downloads,
                    metadata_include=metadata_include,
                    metadata_exclude=metadata_exclude,
                    fields_include=fields_include,
                    flatten_metadata=flatten_metadata,
                ),
            )
    elif github_url:
        doc_connector = GitHubConnector(  # type: ignore
            config=SimpleGitHubConfig(
                url=github_url,
                access_token=git_access_token,
                branch=git_branch,
                file_glob=git_file_glob,
                # defaults params:
                download_dir=download_dir,
                preserve_downloads=preserve_downloads,
                output_dir=structured_output_dir,
                re_download=re_download,
                metadata_include=metadata_include,
                metadata_exclude=metadata_exclude,
                fields_include=fields_include,
                flatten_metadata=flatten_metadata,
            ),
        )
    elif gitlab_url:
        doc_connector = GitLabConnector(  # type: ignore
            config=SimpleGitLabConfig(
                url=gitlab_url,
                access_token=git_access_token,
                branch=git_branch,
                file_glob=git_file_glob,
                # defaults params:
                download_dir=download_dir,
                preserve_downloads=preserve_downloads,
                output_dir=structured_output_dir,
                re_download=re_download,
                metadata_include=metadata_include,
                metadata_exclude=metadata_exclude,
                fields_include=fields_include,
                flatten_metadata=flatten_metadata,
            ),
        )
    elif subreddit_name:
        doc_connector = RedditConnector(  # type: ignore
            config=SimpleRedditConfig(
                subreddit_name=subreddit_name,
                client_id=reddit_client_id,
                client_secret=reddit_client_secret,
                user_agent=reddit_user_agent,
                search_query=reddit_search_query,
                num_posts=reddit_num_posts,
                # defaults params:
                download_dir=download_dir,
                preserve_downloads=preserve_downloads,
                output_dir=structured_output_dir,
                re_download=re_download,
                metadata_include=metadata_include,
                metadata_exclude=metadata_exclude,
                fields_include=fields_include,
                flatten_metadata=flatten_metadata,
            ),
        )
    elif wikipedia_page_title:
        doc_connector = WikipediaConnector(  # type: ignore
            config=SimpleWikipediaConfig(
                title=wikipedia_page_title,
                auto_suggest=wikipedia_auto_suggest,
                # defaults params:
                download_dir=download_dir,
                preserve_downloads=preserve_downloads,
                output_dir=structured_output_dir,
                re_download=re_download,
                metadata_include=metadata_include,
                metadata_exclude=metadata_exclude,
                fields_include=fields_include,
                flatten_metadata=flatten_metadata,
            ),
        )
    elif drive_id:
        doc_connector = GoogleDriveConnector(  # type: ignore
            config=SimpleGoogleDriveConfig(
                drive_id=drive_id,
                service_account_key=drive_service_account_key,
                recursive=drive_recursive,
                extension=drive_extension,
                # defaults params:
                download_dir=download_dir,
                preserve_downloads=preserve_downloads,
                output_dir=structured_output_dir,
                re_download=re_download,
                metadata_include=metadata_include,
                metadata_exclude=metadata_exclude,
                fields_include=fields_include,
                flatten_metadata=flatten_metadata,
            ),
        )
    elif biomed_path or biomed_api_id or biomed_api_from or biomed_api_until:
        doc_connector = BiomedConnector(  # type: ignore
            config=SimpleBiomedConfig(
                path=biomed_path,
                id_=biomed_api_id,
                from_=biomed_api_from,
                until=biomed_api_until,
                # defaults params:
                download_dir=download_dir,
                preserve_downloads=preserve_downloads,
                output_dir=structured_output_dir,
                re_download=re_download,
                metadata_include=metadata_include,
                metadata_exclude=metadata_exclude,
                fields_include=fields_include,
                flatten_metadata=flatten_metadata,
            ),
        )
    elif local_input_path:
        doc_connector = LocalConnector(  # type: ignore
            config=SimpleLocalConfig(
                input_dir=local_input_path,
                recursive=local_recursive,
                file_glob=local_file_glob,
                # defaults params:
                output_dir=structured_output_dir,
                metadata_include=metadata_include,
                metadata_exclude=metadata_exclude,
                fields_include=fields_include,
            ),
        )
    # Check for other connector-specific options here and define the doc_connector object
    # e.g. "elif azure_container:  ..."

    else:
        logger.error("No connector-specific option was specified!")
        sys.exit(1)

    MainProcess(
        doc_connector=doc_connector,
        doc_processor_fn=process_document,
        num_processes=num_processes,
        reprocess=reprocess,
        verbose=verbose,
    ).run()


if __name__ == "__main__":
    main()<|MERGE_RESOLUTION|>--- conflicted
+++ resolved
@@ -105,7 +105,6 @@
 
 @click.command()
 @click.option(
-<<<<<<< HEAD
     "--local-input-path",
     default=None,
     help="Path to the location in the local file system that will be processed.",
@@ -121,14 +120,14 @@
     default=None,
     help="A comma-separated list of file globs to limit which types of local files are accepted,"
     " e.g. '*.html,*.txt'",
-=======
+)
+@click.option(
     "--flatten-metadata",
     is_flag=True,
     default=False,
     help="Results in flattened json elements. "
     "Specifically, the metadata key values are brought to the top-level of the element, "
     "and the `metadata` key itself is removed.",
->>>>>>> 8ffd3102
 )
 @click.option(
     "--fields-include",
@@ -372,13 +371,10 @@
     metadata_include,
     metadata_exclude,
     fields_include,
-<<<<<<< HEAD
+    flatten_metadata,
     local_input_path,
     local_recursive,
     local_file_glob,
-=======
-    flatten_metadata,
->>>>>>> 8ffd3102
 ):
     if flatten_metadata and "metadata" not in fields_include:
         logger.warning(
