"""Defines Abstract Base Classes (ABC's) core to batch processing documents
through Unstructured."""

from abc import ABC, abstractmethod
from dataclasses import dataclass
from datetime import datetime
from typing import Any, Dict, List, Optional

import requests

from unstructured.documents.elements import DataSourceMetadata
from unstructured.ingest.logger import logger
from unstructured.partition.auto import partition
from unstructured.staging.base import convert_to_dict


@dataclass
class StandardConnectorConfig:
    """Common set of config options passed to all connectors."""

    # where raw documents are stored for processing, and then removed if not preserve_downloads
    download_dir: str
    # where to write structured data outputs
    output_dir: str
    download_only: bool = False
    fields_include: str = "element_id,text,type,metadata"
    flatten_metadata: bool = False
    metadata_exclude: Optional[str] = None
    metadata_include: Optional[str] = None
    partition_by_api: bool = False
    partition_endpoint: str = "https://api.unstructured.io/general/v0/general"
    api_key: str = ""
    preserve_downloads: bool = False
    re_download: bool = False


class BaseConnectorConfig(ABC):
    """Abstract definition on which to define connector-specific attributes."""


@dataclass
class BaseConnector(ABC):
    """Abstract Base Class for a connector to a remote source, e.g. S3 or Google Drive."""

    standard_config: StandardConnectorConfig
    config: BaseConnectorConfig

    def __init__(self, standard_config: StandardConnectorConfig, config: BaseConnectorConfig):
        """Expects a standard_config object that implements StandardConnectorConfig
        and config object that implements BaseConnectorConfig."""
        self.standard_config = standard_config
        self.config = config

    @abstractmethod
    def cleanup(self, cur_dir=None):
        """Any additional cleanup up need after processing is complete. E.g., removing
        temporary download dirs that are empty.

        By convention, documents that failed to process are typically not cleaned up."""
        pass

    @abstractmethod
    def initialize(self):
        """Initializes the connector. Should also validate the connector is properly
        configured: e.g., list a single a document from the source."""
        pass

    @abstractmethod
    def get_ingest_docs(self):
        """Returns all ingest docs (derived from BaseIngestDoc).
        This does not imply downloading all the raw documents themselves,
        rather each IngestDoc is capable of fetching its content (in another process)
        with IngestDoc.get_file()."""
        pass


@dataclass
class BaseIngestDoc(ABC):
    """An "ingest document" is specific to a connector, and provides
    methods to fetch a single raw document, store it locally for processing, any cleanup
    needed after successful processing of the doc, and the ability to write the doc's
    structured outputs once processed.

    Crucially, it is not responsible for the actual processing of the raw document.
    """

    standard_config: StandardConnectorConfig
    config: BaseConnectorConfig

    def __init__(self, *args, **kwargs):
        super().__init__(*args, **kwargs)
        self._date_processed = None

    @property
    def date_created(self) -> Optional[str]:
        """The date the document was created on the source system."""
        return None

    @property
    def date_modified(self) -> Optional[str]:
        """The date the document was last modified on the source system."""
        return None

    @property
    def date_processed(self) -> Optional[str]:
        """The date the document was last processed by Unstructured.
        self._date_processed is assigned internally in self.partition_file()"""
        return self._date_processed

    @property
    def exists(self) -> Optional[bool]:
        """Whether the document exists on the remote source."""
        return None

    @property
    @abstractmethod
    def filename(self):
        """The local filename of the document after fetching from remote source."""

    @property
    def record_locator(self) -> Optional[Dict[str, Any]]:  # Values must be JSON-serializable
        """A dictionary with any data necessary to uniquely identify the document on
        the source system."""
        return None

    @property
    def source_url(self) -> Optional[str]:
        """The url of the source document."""
        return None

    @property
    def version(self) -> Optional[str]:
        """The version of the source document, this could be the last modified date, an
        explicit version number, or anything else that can be used to uniquely identify
        the version of the document."""
        return None

    @abstractmethod
    def cleanup_file(self):
        """Removes the local copy the file (or anything else) after successful processing."""
        pass

    # NOTE(crag): Future BaseIngestDoc classes could define get_file_object() methods
    # in addition to or instead of get_file()
    @abstractmethod
    def get_file(self):
        """Fetches the "remote" doc and stores it locally on the filesystem."""
        pass

    @abstractmethod
    def has_output(self) -> bool:
        """Determine if structured output for this doc already exists."""
        pass

    @abstractmethod
    def write_result(self):
        """Write the structured json result for this doc. result must be json serializable."""
        pass

    def partition_file(self, **partition_kwargs) -> List[Dict[str, Any]]:
        if not self.standard_config.partition_by_api:
            logger.debug("Using local partition")
            elements = partition(
                filename=str(self.filename),
                data_source_metadata=DataSourceMetadata(
                    url=self.source_url,
                    version=self.version,
                    record_locator=self.record_locator,
                    date_created=self.date_created,
                    date_modified=self.date_modified,
                    date_processed=self.date_processed,
                ),
                **partition_kwargs,
            )
            return convert_to_dict(elements)

        else:
            endpoint = self.standard_config.partition_endpoint

            logger.debug(f"Using remote partition ({endpoint})")

            with open(self.filename, "rb") as f:
                response = requests.post(
                    f"{endpoint}",
                    files={"files": (str(self.filename), f)},
<<<<<<< HEAD
                    headers={"UNSTRUCTURED-API-KEY": self.standard_config.api_key},
=======
                    # TODO: add m_data_source_metadata to unstructured-api pipeline_api and then
                    # pass the stringified json here
>>>>>>> a313c02f
                )

            if response.status_code != 200:
                raise RuntimeError(f"Caught {response.status_code} from API: {response.text}")

            return response.json()

    def process_file(self, **partition_kwargs) -> Optional[List[Dict[str, Any]]]:
        self._date_processed = datetime.utcnow().isoformat()
        if self.standard_config.download_only:
            return None
        logger.info(f"Processing {self.filename}")

        isd_elems = self.partition_file(**partition_kwargs)

        self.isd_elems_no_filename = []
        for elem in isd_elems:
            # type: ignore
            if (
                self.standard_config.metadata_exclude is not None
                and self.standard_config.metadata_include is not None
            ):
                raise ValueError(
                    "Arguments `--metadata-include` and `--metadata-exclude` are "
                    "mutually exclusive with each other.",
                )
            elif self.standard_config.metadata_exclude is not None:
                ex_list = self.standard_config.metadata_exclude.split(",")
                for ex in ex_list:
                    if "." in ex:  # handle nested fields
                        nested_fields = ex.split(".")
                        current_elem = elem
                        for field in nested_fields[:-1]:
                            if field in current_elem:
                                current_elem = current_elem[field]
                        field_to_exclude = nested_fields[-1]
                        if field_to_exclude in current_elem:
                            current_elem.pop(field_to_exclude, None)
                    else:  # handle top-level fields
                        elem["metadata"].pop(ex, None)  # type: ignore[attr-defined]
            elif self.standard_config.metadata_include is not None:
                in_list = self.standard_config.metadata_include.split(",")
                for k in list(elem["metadata"].keys()):  # type: ignore[attr-defined]
                    if k not in in_list:
                        elem["metadata"].pop(k, None)  # type: ignore[attr-defined]

            in_list = self.standard_config.fields_include.split(",")
            elem = {k: v for k, v in elem.items() if k in in_list}

            if self.standard_config.flatten_metadata:
                for k, v in elem["metadata"].items():  # type: ignore[attr-defined]
                    elem[k] = v
                elem.pop("metadata")  # type: ignore[attr-defined]

            self.isd_elems_no_filename.append(elem)

        return self.isd_elems_no_filename<|MERGE_RESOLUTION|>--- conflicted
+++ resolved
@@ -183,12 +183,9 @@
                 response = requests.post(
                     f"{endpoint}",
                     files={"files": (str(self.filename), f)},
-<<<<<<< HEAD
                     headers={"UNSTRUCTURED-API-KEY": self.standard_config.api_key},
-=======
                     # TODO: add m_data_source_metadata to unstructured-api pipeline_api and then
                     # pass the stringified json here
->>>>>>> a313c02f
                 )
 
             if response.status_code != 200:
