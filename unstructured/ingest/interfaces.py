"""Defines Abstract Base Classes (ABC's) core to batch processing documents
through Unstructured."""

import functools
import json
import os
import re
import typing as t
from abc import ABC, abstractmethod
from dataclasses import dataclass, field
from datetime import datetime
from pathlib import Path

from dataclasses_json import DataClassJsonMixin
from dataclasses_json.core import Json, _decode_dataclass

from unstructured.chunking.basic import chunk_elements
from unstructured.chunking.title import chunk_by_title
from unstructured.documents.elements import DataSourceMetadata
from unstructured.embed.interfaces import BaseEmbeddingEncoder, Element
from unstructured.ingest.enhanced_dataclass import EnhancedDataClassJsonMixin, enhanced_field
from unstructured.ingest.enhanced_dataclass.core import _asdict
from unstructured.ingest.error import PartitionError, SourceConnectionError
from unstructured.ingest.logger import logger
from unstructured.staging.base import elements_to_dicts, flatten_dict

A = t.TypeVar("A", bound="DataClassJsonMixin")

SUPPORTED_REMOTE_FSSPEC_PROTOCOLS = [
    "s3",
    "s3a",
    "abfs",
    "az",
    "gs",
    "gcs",
    "box",
    "dropbox",
    "sftp",
]


@dataclass
class BaseSessionHandle(ABC):
    """Abstract Base Class for sharing resources that are local to an individual process.
    e.g., a connection for making a request for fetching documents."""


@dataclass
class BaseConfig(EnhancedDataClassJsonMixin, ABC):
    pass


@dataclass
class AccessConfig(BaseConfig):
    """Meant to designate holding any sensitive information associated with other configs
    and also for access specific configs."""


@dataclass
class RetryStrategyConfig(BaseConfig):
    """
    Contains all info needed for decorator to pull from `self` for backoff
    and retry triggered by exception.

    Args:
        max_retries: The maximum number of attempts to make before giving
            up. Once exhausted, the exception will be allowed to escape.
            The default value of None means there is no limit to the
            number of tries. If a callable is passed, it will be
            evaluated at runtime and its return value used.
        max_retry_time: The maximum total amount of time to try for before
            giving up. Once expired, the exception will be allowed to
            escape. If a callable is passed, it will be
            evaluated at runtime and its return value used.
    """

    max_retries: t.Optional[int] = None
    max_retry_time: t.Optional[float] = None


@dataclass
class PartitionConfig(BaseConfig):
    # where to write structured data outputs
    pdf_infer_table_structure: bool = True
    strategy: str = "auto"
    ocr_languages: t.Optional[t.List[str]] = None
    encoding: t.Optional[str] = None
    additional_partition_args: dict = field(default_factory=dict)
    skip_infer_table_types: t.Optional[t.List[str]] = None
    fields_include: t.List[str] = field(
        default_factory=lambda: ["element_id", "text", "type", "metadata", "embeddings"],
    )
    flatten_metadata: bool = False
    metadata_exclude: t.List[str] = field(default_factory=list)
    metadata_include: t.List[str] = field(default_factory=list)
    partition_endpoint: t.Optional[str] = "https://api.unstructured.io/general/v0/general"
    partition_by_api: bool = False
    api_key: t.Optional[str] = enhanced_field(default=None, sensitive=True)
    hi_res_model_name: t.Optional[str] = None


@dataclass
class ProcessorConfig(BaseConfig):
    reprocess: bool = False
    verbose: bool = False
    work_dir: str = str((Path.home() / ".cache" / "unstructured" / "ingest" / "pipeline").resolve())
    output_dir: str = "structured-output"
    num_processes: int = 2
    raise_on_error: bool = False


@dataclass
class FileStorageConfig(BaseConfig):
    remote_url: str
    uncompress: bool = False
    recursive: bool = False
    file_glob: t.Optional[t.List[str]] = None


@dataclass
class FsspecConfig(FileStorageConfig):
    access_config: AccessConfig = None
    protocol: str = field(init=False)
    path_without_protocol: str = field(init=False)
    dir_path: str = field(init=False)
    file_path: str = field(init=False)

    def get_access_config(self) -> dict:
        if self.access_config:
            return self.access_config.to_dict(apply_name_overload=False)
        else:
            return {}

    def __post_init__(self):
        self.protocol, self.path_without_protocol = self.remote_url.split("://")
        if self.protocol not in SUPPORTED_REMOTE_FSSPEC_PROTOCOLS:
            raise ValueError(
                f"Protocol {self.protocol} not supported yet, only "
                f"{SUPPORTED_REMOTE_FSSPEC_PROTOCOLS} are supported.",
            )

        # dropbox root is an empty string
        match = re.match(rf"{self.protocol}://([\s])/", self.remote_url)
        if match and self.protocol == "dropbox":
            self.dir_path = " "
            self.file_path = ""
            return

        # dropbox paths can start with slash
        match = re.match(rf"{self.protocol}:///([^/\s]+?)/([^\s]*)", self.remote_url)
        if match and self.protocol == "dropbox":
            self.dir_path = match.group(1)
            self.file_path = match.group(2) or ""
            return

        # just a path with no trailing prefix
        match = re.match(rf"{self.protocol}://([^/\s]+?)(/*)$", self.remote_url)
        if match:
            self.dir_path = match.group(1)
            self.file_path = ""
            return

        # valid path with a dir and/or file
        match = re.match(rf"{self.protocol}://([^/\s]+?)/([^\s]*)", self.remote_url)
        if not match:
            raise ValueError(
                f"Invalid path {self.remote_url}. "
                f"Expected <protocol>://<dir-path>/<file-or-dir-path>.",
            )
        self.dir_path = match.group(1)
        self.file_path = match.group(2) or ""


@dataclass
class ReadConfig(BaseConfig):
    # where raw documents are stored for processing, and then removed if not preserve_downloads
    download_dir: t.Optional[str] = ""
    re_download: bool = False
    preserve_downloads: bool = False
    download_only: bool = False
    max_docs: t.Optional[int] = None


@dataclass
class EmbeddingConfig(BaseConfig):
    provider: str
    api_key: t.Optional[str] = enhanced_field(default=None, sensitive=True)
    model_name: t.Optional[str] = None
    aws_access_key_id: t.Optional[str] = None
    aws_secret_access_key: t.Optional[str] = None
    aws_region: t.Optional[str] = None

    def get_embedder(self) -> BaseEmbeddingEncoder:
        kwargs = {}
        if self.api_key:
            kwargs["api_key"] = self.api_key
        if self.model_name:
            kwargs["model_name"] = self.model_name
        # TODO make this more dynamic to map to encoder configs
        if self.provider == "langchain-openai":
            from unstructured.embed.openai import OpenAIEmbeddingConfig, OpenAIEmbeddingEncoder

            return OpenAIEmbeddingEncoder(config=OpenAIEmbeddingConfig(**kwargs))
        elif self.provider == "langchain-huggingface":
            from unstructured.embed.huggingface import (
                HuggingFaceEmbeddingConfig,
                HuggingFaceEmbeddingEncoder,
            )

            return HuggingFaceEmbeddingEncoder(config=HuggingFaceEmbeddingConfig(**kwargs))
        elif self.provider == "octoai":
            from unstructured.embed.octoai import OctoAiEmbeddingConfig, OctoAIEmbeddingEncoder

            return OctoAIEmbeddingEncoder(config=OctoAiEmbeddingConfig(**kwargs))
<<<<<<< HEAD
        elif self.provider == "langchain-vertexai":
            from unstructured.embed.vertexai import (
                VertexAIEmbeddingConfig,
                VertexAIEmbeddingEncoder,
            )

            return VertexAIEmbeddingEncoder(config=VertexAIEmbeddingConfig(**kwargs))
=======
        elif self.provider == "langchain-aws-bedrock":
            from unstructured.embed.bedrock import BedrockEmbeddingConfig, BedrockEmbeddingEncoder

            return BedrockEmbeddingEncoder(
                config=BedrockEmbeddingConfig(
                    aws_access_key_id=self.aws_access_key_id,
                    aws_secret_access_key=self.aws_secret_access_key,
                    region_name=self.aws_region,
                )
            )
>>>>>>> 08fafc56
        else:
            raise ValueError(f"{self.provider} not a recognized encoder")


@dataclass
class ChunkingConfig(BaseConfig):
    chunk_elements: bool = False
    chunking_strategy: t.Optional[str] = None
    combine_text_under_n_chars: t.Optional[int] = None
    max_characters: t.Optional[int] = None
    multipage_sections: t.Optional[bool] = None
    new_after_n_chars: t.Optional[int] = None
    overlap: t.Optional[int] = None
    overlap_all: t.Optional[bool] = None

    def chunk(self, elements: t.List[Element]) -> t.List[Element]:
        chunking_strategy = (
            self.chunking_strategy
            if self.chunking_strategy in ("basic", "by_title")
            else "by_title"
            if self.chunk_elements is True
            else None
        )
        return (
            chunk_by_title(
                elements=elements,
                combine_text_under_n_chars=self.combine_text_under_n_chars,
                max_characters=self.max_characters,
                multipage_sections=self.multipage_sections,
                new_after_n_chars=self.new_after_n_chars,
                overlap=self.overlap,
                overlap_all=self.overlap_all,
            )
            if chunking_strategy == "by_title"
            else (
                chunk_elements(
                    elements=elements,
                    max_characters=self.max_characters,
                    new_after_n_chars=self.new_after_n_chars,
                    overlap=self.overlap,
                    overlap_all=self.overlap_all,
                )
                if chunking_strategy == "basic"
                else elements
            )
        )


@dataclass
class PermissionsConfig(BaseConfig):
    application_id: t.Optional[str] = enhanced_field(overload_name="permissions_application_id")
    tenant: t.Optional[str] = enhanced_field(overload_name="permissions_tenant")
    client_cred: t.Optional[str] = enhanced_field(
        default=None, sensitive=True, overload_name="permissions_client_cred"
    )


# module-level variable to store session handle
global_write_session_handle: t.Optional[BaseSessionHandle] = None


@dataclass
class WriteConfig(BaseConfig):
    pass


@dataclass
class BaseConnectorConfig(BaseConfig, ABC):
    """Abstract definition on which to define connector-specific attributes."""


@dataclass
class SourceMetadata(EnhancedDataClassJsonMixin, ABC):
    date_created: t.Optional[str] = None
    date_modified: t.Optional[str] = None
    version: t.Optional[str] = None
    source_url: t.Optional[str] = None
    exists: t.Optional[bool] = None
    permissions_data: t.Optional[t.List[t.Dict[str, t.Any]]] = None


class IngestDocJsonMixin(EnhancedDataClassJsonMixin):
    """
    Inherently, DataClassJsonMixin does not add in any @property fields to the json/dict
    created from the dataclass. This explicitly sets properties to look for on the IngestDoc
    class when creating the json/dict for serialization purposes.
    """

    metadata_properties = [
        "date_created",
        "date_modified",
        "date_processed",
        "exists",
        "permissions_data",
        "version",
        "source_url",
    ]
    properties_to_serialize = [
        "base_filename",
        "filename",
        "_output_filename",
        "record_locator",
        "_source_metadata",
        "unique_id",
    ]

    def add_props(self, as_dict: dict, props: t.List[str]):
        for prop in props:
            val = getattr(self, prop)
            if isinstance(val, Path):
                val = str(val)
            if isinstance(val, DataClassJsonMixin):
                val = val.to_dict(encode_json=False)
            as_dict[prop] = val

    def to_dict(self, **kwargs) -> t.Dict[str, Json]:
        as_dict = _asdict(self, **kwargs)
        if "_session_handle" in as_dict:
            as_dict.pop("_session_handle", None)
        self.add_props(as_dict=as_dict, props=self.properties_to_serialize)
        if getattr(self, "_source_metadata") is not None:
            self.add_props(as_dict=as_dict, props=self.metadata_properties)
        return as_dict

    @classmethod
    def from_dict(
        cls: t.Type[A], kvs: Json, *, infer_missing=False, apply_name_overload: bool = True
    ) -> A:
        doc = super().from_dict(
            kvs=kvs, infer_missing=infer_missing, apply_name_overload=apply_name_overload
        )
        if meta := kvs.get("_source_metadata"):
            setattr(doc, "_source_metadata", SourceMetadata.from_dict(meta))
        if date_processed := kvs.get("_date_processed"):
            setattr(doc, "_date_processed", date_processed)
        return doc


class BatchIngestDocJsonMixin(EnhancedDataClassJsonMixin):
    """
    Inherently, DataClassJsonMixin does not add in any @property fields to the json/dict
    created from the dataclass. This explicitly sets properties to look for on the IngestDoc
    class when creating the json/dict for serialization purposes.
    """

    properties_to_serialize = ["unique_id"]

    def add_props(self, as_dict: dict, props: t.List[str]):
        for prop in props:
            val = getattr(self, prop)
            if isinstance(val, Path):
                val = str(val)
            if isinstance(val, DataClassJsonMixin):
                val = val.to_dict(encode_json=False)
            as_dict[prop] = val

    def to_dict(self, encode_json=False) -> t.Dict[str, Json]:
        as_dict = _asdict(self, encode_json=encode_json)
        self.add_props(as_dict=as_dict, props=self.properties_to_serialize)
        return as_dict

    @classmethod
    def from_dict(cls: t.Type[A], kvs: Json, *, infer_missing=False) -> A:
        doc = _decode_dataclass(cls, kvs, infer_missing)
        return doc


@dataclass
class BaseIngestDoc(ABC):
    processor_config: ProcessorConfig
    read_config: ReadConfig
    connector_config: BaseConnectorConfig

    @property
    @abstractmethod
    def unique_id(self) -> str:
        pass


@dataclass
class BaseSingleIngestDoc(BaseIngestDoc, IngestDocJsonMixin, ABC):
    """An "ingest document" is specific to a connector, and provides
    methods to fetch a single raw document, store it locally for processing, any cleanup
    needed after successful processing of the doc, and the ability to write the doc's
    structured outputs once processed.

    Crucially, it is not responsible for the actual processing of the raw document.
    """

    _source_metadata: t.Optional[SourceMetadata] = field(init=False, default=None)
    _date_processed: t.Optional[str] = field(init=False, default=None)

    @property
    def source_metadata(self) -> SourceMetadata:
        if self._source_metadata is None:
            self.update_source_metadata()
        # Provide guarantee that the field was set by update_source_metadata()
        if self._source_metadata is None:
            raise ValueError("failed to set source metadata")
        return self._source_metadata

    @source_metadata.setter
    def source_metadata(self, value: SourceMetadata):
        self._source_metadata = value

    @property
    def date_created(self) -> t.Optional[str]:
        """The date the document was created on the source system."""
        return self.source_metadata.date_created  # type: ignore

    @property
    def date_modified(self) -> t.Optional[str]:
        """The date the document was last modified on the source system."""
        return self.source_metadata.date_modified  # type: ignore

    @property
    def date_processed(self) -> t.Optional[str]:
        """The date the document was last processed by Unstructured.
        self._date_processed is assigned internally in self.partition_file()"""
        return self._date_processed  # type: ignore

    @property
    def exists(self) -> t.Optional[bool]:
        """Whether the document exists on the remote source."""
        return self.source_metadata.exists  # type: ignore

    @property
    @abstractmethod
    def filename(self):
        """The local filename of the document after fetching from remote source."""

    @property
    def base_filename(self) -> t.Optional[str]:
        if self.read_config.download_dir and self.filename:
            download_path = str(Path(self.read_config.download_dir).resolve())
            full_path = str(self.filename)
            base_path = full_path.replace(download_path, "")
            return base_path
        return None

    @property
    def base_output_filename(self) -> t.Optional[str]:
        if self.processor_config.output_dir and self._output_filename:
            output_path = str(Path(self.processor_config.output_dir).resolve())
            full_path = str(self._output_filename)
            base_path = full_path.replace(output_path, "")
            return base_path
        return None

    @property
    @abstractmethod
    def _output_filename(self):
        """Filename of the structured output for this doc."""

    @property
    def record_locator(self) -> t.Optional[t.Dict[str, t.Any]]:  # Values must be JSON-serializable
        """A dictionary with any data necessary to uniquely identify the document on
        the source system."""
        return None

    @property
    def unique_id(self) -> str:
        return self.filename

    @property
    def source_url(self) -> t.Optional[str]:
        """The url of the source document."""
        return self.source_metadata.source_url  # type: ignore

    @property
    def version(self) -> t.Optional[str]:
        """The version of the source document, this could be the last modified date, an
        explicit version number, or anything else that can be used to uniquely identify
        the version of the document."""
        return self.source_metadata.version  # type: ignore

    @property
    def permissions_data(self) -> t.Optional[t.List[t.Dict[str, t.Any]]]:
        """Access control data, aka permissions or sharing, from the source system."""
        if self.source_metadata is None:
            self.update_source_metadata()
        return self.source_metadata.permissions_data  # type: ignore

    @abstractmethod
    def cleanup_file(self):
        """Removes the local copy the file (or anything else) after successful processing."""

    @staticmethod
    def skip_if_file_exists(func):
        """Decorator that checks if a file exists, is not empty, and should not re-download,
        if so log a message indicating as much and skip the decorated function."""

        @functools.wraps(func)
        def wrapper(self, *args, **kwargs):
            if (
                not self.read_config.re_download
                and self.filename.is_file()
                and self.filename.stat().st_size
            ):
                logger.debug(f"File exists: {self.filename}, skipping {func.__name__}")
                return None
            return func(self, *args, **kwargs)

        return wrapper

    # TODO: set as @abstractmethod and pass or raise NotImplementedError
    def update_source_metadata(self, **kwargs) -> None:
        """Sets the SourceMetadata and the  properties for the doc"""
        self._source_metadata = SourceMetadata()

    def update_permissions_data(self):
        """Sets the _permissions_data property for the doc.
        This property is later used to fill the corresponding SourceMetadata.permissions_data field,
        and after that carries on to the permissions_data property."""
        self._permissions_data: t.Optional[t.List[t.Dict]] = None

    # NOTE(crag): Future BaseIngestDoc classes could define get_file_object() methods
    # in addition to or instead of get_file()
    @abstractmethod
    @SourceConnectionError.wrap
    def get_file(self):
        """Fetches the "remote" doc and stores it locally on the filesystem."""

    def has_output(self) -> bool:
        """Determine if structured output for this doc already exists."""
        return self._output_filename.is_file() and self._output_filename.stat().st_size

    @PartitionError.wrap
    def partition_file(
        self,
        partition_config: PartitionConfig,
        **partition_kwargs,
    ) -> t.List[Element]:
        from unstructured.partition.api import partition_via_api
        from unstructured.partition.auto import partition

        if not partition_config.partition_by_api:
            logger.debug("Using local partition")
            elements = partition(
                filename=str(self.filename),
                data_source_metadata=DataSourceMetadata(
                    url=self.source_url,
                    version=self.version,
                    record_locator=self.record_locator,
                    date_created=self.date_created,
                    date_modified=self.date_modified,
                    date_processed=self.date_processed,
                    permissions_data=self.permissions_data,
                ),
                **partition_kwargs,
            )
        else:
            endpoint = partition_config.partition_endpoint

            logger.debug(f"Using remote partition ({endpoint})")

            passthrough_partition_kwargs = {
                k: str(v) for k, v in partition_kwargs.items() if v is not None
            }
            elements = partition_via_api(
                filename=str(self.filename),
                api_key=partition_config.api_key,
                api_url=endpoint,
                **passthrough_partition_kwargs,
            )
            # TODO: add m_data_source_metadata to unstructured-api pipeline_api and then
            # pass the stringified json here
        return elements

    def process_file(
        self,
        partition_config: PartitionConfig,
        **partition_kwargs,
    ) -> t.Optional[t.List[t.Dict[str, t.Any]]]:
        self._date_processed = datetime.utcnow().isoformat()
        if self.read_config.download_only:
            return None
        logger.info(f"Processing {self.filename}")

        elements = self.partition_file(partition_config=partition_config, **partition_kwargs)
        element_dicts = elements_to_dicts(elements)

        self.isd_elems_no_filename: t.List[t.Dict[str, t.Any]] = []
        for elem in element_dicts:
            if partition_config.metadata_exclude and partition_config.metadata_include:
                raise ValueError(
                    "Arguments `--metadata-include` and `--metadata-exclude` are "
                    "mutually exclusive with each other.",
                )
            elif partition_config.metadata_exclude:
                ex_list = partition_config.metadata_exclude
                for ex in ex_list:
                    if "." in ex:  # handle nested fields
                        nested_fields = ex.split(".")
                        current_elem = elem
                        for f in nested_fields[:-1]:
                            if f in current_elem:
                                current_elem = current_elem[f]
                        field_to_exclude = nested_fields[-1]
                        if field_to_exclude in current_elem:
                            current_elem.pop(field_to_exclude, None)
                    else:  # handle top-level fields
                        elem["metadata"].pop(ex, None)  # type: ignore[attr-defined]
            elif partition_config.metadata_include:
                in_list = partition_config.metadata_include
                for k in list(elem["metadata"].keys()):  # type: ignore[attr-defined]
                    if k not in in_list:
                        elem["metadata"].pop(k, None)  # type: ignore[attr-defined]
            in_list = partition_config.fields_include
            elem = {k: v for k, v in elem.items() if k in in_list}

            if partition_config.flatten_metadata and "metadata" in elem:
                metadata = elem.pop("metadata")
                elem.update(flatten_dict(metadata, keys_to_omit=["data_source_record_locator"]))

            self.isd_elems_no_filename.append(elem)

        return self.isd_elems_no_filename


@dataclass
class BaseIngestDocBatch(BaseIngestDoc, BatchIngestDocJsonMixin, ABC):
    ingest_docs: t.List[BaseSingleIngestDoc] = field(default_factory=list)

    @abstractmethod
    @SourceConnectionError.wrap
    def get_files(self):
        """Fetches the "remote" docs and stores it locally on the filesystem."""


@dataclass
class BaseConnector(EnhancedDataClassJsonMixin, ABC):
    @abstractmethod
    def check_connection(self):
        pass


@dataclass
class BaseSourceConnector(BaseConnector, ABC):
    """Abstract Base Class for a connector to a remote source, e.g. S3 or Google Drive."""

    processor_config: ProcessorConfig
    read_config: ReadConfig
    connector_config: BaseConnectorConfig

    @abstractmethod
    def cleanup(self, cur_dir=None):
        """Any additional cleanup up need after processing is complete. E.g., removing
        temporary download dirs that are empty.

        By convention, documents that failed to process are typically not cleaned up."""

    @abstractmethod
    def initialize(self):
        """Initializes the connector. Should also validate the connector is properly
        configured: e.g., list a single a document from the source."""

    @abstractmethod
    def get_ingest_docs(self):
        """Returns all ingest docs (derived from BaseIngestDoc).
        This does not imply downloading all the raw documents themselves,
        rather each IngestDoc is capable of fetching its content (in another process)
        with IngestDoc.get_file()."""


@dataclass
class BaseDestinationConnector(BaseConnector, ABC):
    write_config: WriteConfig
    connector_config: BaseConnectorConfig

    def __init__(self, write_config: WriteConfig, connector_config: BaseConnectorConfig):
        self.write_config = write_config
        self.connector_config = connector_config

    def conform_dict(self, data: dict) -> None:
        """
        When the original dictionary needs to be modified in place
        """
        return

    def normalize_dict(self, element_dict: dict) -> dict:
        """
        When the original dictionary needs to be mapped to a new one
        """
        return element_dict

    @abstractmethod
    def initialize(self):
        """Initializes the connector. Should also validate the connector is properly
        configured."""

    def write(self, docs: t.List[BaseSingleIngestDoc]) -> None:
        elements_dict = self.get_elements_dict(docs=docs)
        self.modify_and_write_dict(elements_dict=elements_dict)

    def get_elements_dict(self, docs: t.List[BaseSingleIngestDoc]) -> t.List[t.Dict[str, t.Any]]:
        dict_list: t.List[t.Dict[str, t.Any]] = []
        for doc in docs:
            local_path = doc._output_filename
            with open(local_path) as json_file:
                dict_content = json.load(json_file)
                logger.info(
                    f"Extending {len(dict_content)} json elements from content in {local_path}",
                )
                dict_list.extend(dict_content)
        return dict_list

    @abstractmethod
    def write_dict(self, *args, elements_dict: t.List[t.Dict[str, t.Any]], **kwargs) -> None:
        pass

    def modify_and_write_dict(
        self, *args, elements_dict: t.List[t.Dict[str, t.Any]], **kwargs
    ) -> None:
        """
        Modify in this instance means this method wraps calls to conform_dict() and
        normalize() before actually processing the content via write_dict()
        """
        for d in elements_dict:
            self.conform_dict(data=d)
        elements_dict_normalized = [self.normalize_dict(element_dict=d) for d in elements_dict]
        return self.write_dict(*args, elements_dict=elements_dict_normalized, **kwargs)

    def write_elements(self, elements: t.List[Element], *args, **kwargs) -> None:
        elements_dict = [e.to_dict() for e in elements]
        self.modify_and_write_dict(*args, elements_dict=elements_dict, **kwargs)


class SourceConnectorCleanupMixin:
    read_config: ReadConfig

    def cleanup(self, cur_dir=None):
        """Recursively clean up downloaded files and directories."""
        if self.read_config.preserve_downloads or self.read_config.download_only:
            return
        if cur_dir is None:
            cur_dir = self.read_config.download_dir
        if cur_dir is None or not Path(cur_dir).is_dir():
            return
        sub_dirs = os.listdir(cur_dir)
        os.chdir(cur_dir)
        for sub_dir in sub_dirs:
            # don't traverse symlinks, not that there every should be any
            if os.path.isdir(sub_dir) and not os.path.islink(sub_dir):
                self.cleanup(sub_dir)
        os.chdir("..")
        if len(os.listdir(cur_dir)) == 0:
            os.rmdir(cur_dir)


class PermissionsCleanupMixin:
    processor_config: ProcessorConfig

    def cleanup_permissions(self, cur_dir=None):
        def has_no_folders(folder_path):
            folders = [
                item
                for item in os.listdir(folder_path)
                if os.path.isdir(os.path.join(folder_path, item))
            ]
            return len(folders) == 0

        """Recursively clean up downloaded files and directories."""
        if cur_dir is None:
            cur_dir = Path(self.processor_config.output_dir, "permissions_data")
        if not Path(cur_dir).exists():
            return
        if Path(cur_dir).is_file():
            cur_file = cur_dir
            os.remove(cur_file)
            return
        sub_dirs = os.listdir(cur_dir)
        os.chdir(cur_dir)
        for sub_dir in sub_dirs:
            # don't traverse symlinks, not that there every should be any
            if not os.path.islink(sub_dir):
                self.cleanup_permissions(sub_dir)
        os.chdir("..")
        if has_no_folders(cur_dir):
            os.rmdir(cur_dir)


class IngestDocCleanupMixin:
    read_config: ReadConfig

    @property
    @abstractmethod
    def filename(self):
        """The local filename of the document after fetching from remote source."""

    def cleanup_file(self):
        """Removes the local copy of the file after successful processing."""
        if (
            not self.read_config.preserve_downloads
            and self.filename.is_file()
            and not self.read_config.download_only
        ):
            logger.debug(f"Cleaning up {self}")
            os.unlink(self.filename)


class ConfigSessionHandleMixin:
    @abstractmethod
    def create_session_handle(self) -> BaseSessionHandle:
        """Creates a session handle that will be assigned on each IngestDoc to share
        session related resources across all document handling for a given subprocess."""


@dataclass
class IngestDocSessionHandleMixin:
    connector_config: ConfigSessionHandleMixin
    _session_handle: t.Optional[BaseSessionHandle] = field(default=None, init=False)

    @property
    def session_handle(self):
        """If a session handle is not assigned, creates a new one and assigns it."""
        if self._session_handle is None:
            self._session_handle = self.connector_config.create_session_handle()
        return self._session_handle

    @session_handle.setter
    def session_handle(self, session_handle: BaseSessionHandle):
        self._session_handle = session_handle<|MERGE_RESOLUTION|>--- conflicted
+++ resolved
@@ -212,15 +212,6 @@
             from unstructured.embed.octoai import OctoAiEmbeddingConfig, OctoAIEmbeddingEncoder
 
             return OctoAIEmbeddingEncoder(config=OctoAiEmbeddingConfig(**kwargs))
-<<<<<<< HEAD
-        elif self.provider == "langchain-vertexai":
-            from unstructured.embed.vertexai import (
-                VertexAIEmbeddingConfig,
-                VertexAIEmbeddingEncoder,
-            )
-
-            return VertexAIEmbeddingEncoder(config=VertexAIEmbeddingConfig(**kwargs))
-=======
         elif self.provider == "langchain-aws-bedrock":
             from unstructured.embed.bedrock import BedrockEmbeddingConfig, BedrockEmbeddingEncoder
 
@@ -231,7 +222,13 @@
                     region_name=self.aws_region,
                 )
             )
->>>>>>> 08fafc56
+        elif self.provider == "langchain-vertexai":
+            from unstructured.embed.vertexai import (
+                VertexAIEmbeddingConfig,
+                VertexAIEmbeddingEncoder,
+            )
+
+            return VertexAIEmbeddingEncoder(config=VertexAIEmbeddingConfig(**kwargs))
         else:
             raise ValueError(f"{self.provider} not a recognized encoder")
 
