#! /usr/bin/env python3

import csv
import logging
import os
import statistics
import sys
from typing import Any, List, Optional, Tuple

import click

from unstructured.metrics.element_type import (
    calculate_element_type_percent_match,
    get_element_type_frequency,
)
from unstructured.metrics.text_extraction import calculate_accuracy, calculate_percent_missing_text
from unstructured.staging.base import elements_from_json, elements_to_text

logger = logging.getLogger("unstructured.ingest")
handler = logging.StreamHandler()
handler.name = "ingest_log_handler"
formatter = logging.Formatter("%(asctime)s %(processName)-10s %(levelname)-8s %(message)s")
handler.setFormatter(formatter)

# Only want to add the handler once
if "ingest_log_handler" not in [h.name for h in logger.handlers]:
    logger.addHandler(handler)

logger.setLevel(logging.DEBUG)


<<<<<<< HEAD
agg_headers = ["strategy", "average", "sample_sd", "population_sd", "count"]


=======
>>>>>>> 645a0fb7
@click.group()
def main():
    pass


@main.command()
@click.option("--output_dir", type=click.STRING, help="Directory to a structured output.")
@click.option(
    "--output_list",
    multiple=True,
    help="Optional: list of selected structured output file names under the \
        directory to be evaluate. If none, all files under directory will be use.",
)
@click.option("--source_dir", type=click.STRING, help="Directory to a cct source.")
@click.option(
    "--source_list",
    multiple=True,
    help="Optional: list of selected cct source file names under the directory \
        to be evaluate. If none, all files under directory will be use.",
)
@click.option(
    "--export_dir",
    type=click.STRING,
    default="metrics",
    help="Directory to save the output evaluation metrics to. Default to \
        [your_working_dir]/metrics/",
)
@click.option(
    "--weights",
    type=(click.INT, click.INT, click.INT),
    default=(2, 1, 1),
    show_default=True,
    help="A tuple of weights to the Levenshtein distance calculation. \
        See text_extraction.py/calculate_edit_distance for more details.",
)
def measure_text_edit_distance(
    output_dir: str,
    output_list: Optional[List[str]],
    source_dir: str,
    source_list: Optional[List[str]],
    export_dir: str,
    weights: Tuple[int, int, int],
) -> None:
    """
    Loops through the list of structured output from all of `output_dir` or selected files from
    `output_list`, and compare with gold-standard of the same file name under `source_dir` or
    selected files from `source_list`.

    Calculates text accuracy and percent missing. After looped through the whole list, write to tsv.
    Also calculates the aggregated accuracy and percent missing.
    """
<<<<<<< HEAD
    click.echo(output_dir)
    click.echo(output_list)
    click.echo(source_dir)
    click.echo(source_list)
    click.echo(export_dir)
=======

    print(f"output_dir is {output_dir}")
    print(f"source_dir is {source_dir}")
>>>>>>> 645a0fb7
    if not output_list:
        output_list = _listdir_recursive(output_dir)
    if not source_list:
        source_list = _listdir_recursive(source_dir)

    print(f"output_list is {output_list}")
    print(f"source_list is {source_list}")

    if not output_list:
        print("No output files to calculate to edit distances for, exiting")
        sys.exit(0)

    rows = []
    accuracy_scores: List[float] = []
    percent_missing_scores: List[float] = []

    for doc in output_list:  # type: ignore
        fn = (doc.split("/")[-1]).split(".json")[0]
        fn_txt = fn + ".txt"
        connector = doc.split("/")[0]
        if fn_txt in source_list:  # type: ignore
            output_cct = elements_to_text(elements_from_json(os.path.join(output_dir, doc)))
            source_cct = _read_text(os.path.join(source_dir, fn_txt))
            accuracy = round(calculate_accuracy(output_cct, source_cct, weights), 3)
            percent_missing = round(calculate_percent_missing_text(output_cct, source_cct), 3)

            rows.append([fn, connector, accuracy, percent_missing])
            accuracy_scores.append(accuracy)
            percent_missing_scores.append(percent_missing)

    headers = ["filename", "connector", "cct-accuracy", "cct-%missing"]
    _write_to_file(export_dir, "all-docs-cct.tsv", rows, headers)

    # headers = ["strategy", "average", "sample_sd", "population_sd", "count"]
    agg_rows = []
    agg_rows.append(
        [
            "cct-accuracy",
            _mean(accuracy_scores),
            _stdev(accuracy_scores),
            _pstdev(accuracy_scores),
            len(accuracy_scores),
        ],
    )
    agg_rows.append(
        [
            "cct-%missing",
            _mean(percent_missing_scores),
            _stdev(percent_missing_scores),
            _pstdev(percent_missing_scores),
            len(percent_missing_scores),
        ],
    )
    _write_to_file(export_dir, "aggregate-scores.tsv", agg_rows, agg_headers, "w")
    # _write_aggregated_to_file(export_dir, agg_rows)
    _display(agg_rows, agg_headers)


@main.command()
@click.option("--output_dir", type=click.STRING, help="Directory to a structured output.")
@click.option(
    "--output_list",
    type=click.STRING,
    multiple=True,
    help="Optional: list of selected structured output file names under the \
        directory to be evaluate. If none, all files under directory will be use.",
)
@click.option("--source_dir", type=click.STRING, help="Directory to a structured source.")
@click.option(
    "--source_list",
    type=click.STRING,
    multiple=True,
    help="Optional: list of selected structured source file names under the directory \
        to be evaluate. If none, all files under directory will be use.",
)
@click.option(
    "--export_dir",
    type=click.STRING,
    default="metrics",
    help="Directory to save the output evaluation metrics to. Default to \
        [your_working_dir]/metrics/",
)
def measure_element_type_accuracy(
    output_dir: str,
    output_list: Optional[List[str]],
    source_dir: str,
    source_list: Optional[List[str]],
    export_dir: str,
):
    if not output_list:
        output_list = _listdir_recursive(output_dir)
    if not source_list:
        source_list = _listdir_recursive(source_dir)

    rows = []
    accuracy_scores: List[float] = []

    for doc in output_list:  # type: ignore
        fn = (doc.split("/")[-1]).split(".json")[0]
        connector = doc.split("/")[0]
        if doc in source_list:  # type: ignore
            output = get_element_type_frequency(_read_text(os.path.join(output_dir, doc)))
            source = get_element_type_frequency(_read_text(os.path.join(source_dir, doc)))
            accuracy = round(calculate_element_type_percent_match(output, source), 3)
            rows.append([fn, connector, accuracy])
            accuracy_scores.append(accuracy)

    headers = ["filename", "connector", "element-type-accuracy"]
    _write_to_file(export_dir, "all-docs-element-type-frequency.tsv", rows, headers)

    # headers = ["strategy", "average", "sample_sd", "population_sd", "count"]
    agg_rows = []
    agg_rows.append(
        [
            "element-type-accuracy",
            _mean(accuracy_scores),
            _stdev(accuracy_scores),
            _pstdev(accuracy_scores),
            len(accuracy_scores),
        ],
    )
    _write_to_file(export_dir, "aggregate-scores.tsv", agg_rows, agg_headers, "a")
    # _write_aggregated_to_file(export_dir, agg_rows, "a")
    _display(agg_rows, agg_headers)


@main.command()
@click.option("--output_dir", type=click.STRING, help="Directory to a structured output.")
@click.option(
    "--output_list",
    type=click.STRING,
    multiple=True,
    help="Optional: list of selected structured output file names under the \
        directory to be evaluate. If none, all files under directory will be use.",
)
@click.option("--source_dir", type=click.STRING, help="Directory to a structured source.")
@click.option(
    "--source_list",
    type=click.STRING,
    multiple=True,
    help="Optional: list of selected structured source file names under the directory \
        to be evaluate. If none, all files under directory will be use.",
)
@click.option(
    "--export_dir",
    type=click.STRING,
    default="metrics",
    help="Directory to save the output evaluation metrics to. Default to \
        [your_working_dir]/metrics/",
)
def measure_element_type_accuracy(
    output_dir: str,
    output_list: Optional[List[str]],
    source_dir: str,
    source_list: Optional[List[str]],
    export_dir: str,
):
    if not output_list:
        output_list = _listdir_recursive(output_dir)
    if not source_list:
        source_list = _listdir_recursive(source_dir)

    rows = []
    accuracy_scores: List[float] = []

    for doc in output_list:  # type: ignore
        fn = (doc.split("/")[-1]).split(".json")[0]
        fn_json = fn + ".json"
        connector = doc.split("/")[0]
        if fn_json in source_list:  # type: ignore
            output = get_element_type_frequency(_read_text(os.path.join(output_dir, doc)))
            source = get_element_type_frequency(_read_text(os.path.join(source_dir, fn_json)))
            accuracy = round(calculate_element_type_percent_match(output, source), 3)
            rows.append([fn, connector, accuracy])
            accuracy_scores.append(accuracy)

    headers = ["filename", "connector", "element-type-accuracy"]
    _write_to_file(export_dir, "all-docs-element-type.tsv", rows, headers)

    headers = ["strategy", "average", "sample_sd", "population_sd", "count"]
    agg_rows = []
    agg_rows.append(
        [
            "element-type-accuracy",
            _mean(accuracy_scores),
            _stdev(accuracy_scores),
            _pstdev(accuracy_scores),
            len(accuracy_scores),
        ],
    )
    _write_to_file(export_dir, "aggregate-scores-element-type.tsv", agg_rows, headers)
    _display(agg_rows, headers)


def _listdir_recursive(dir: str):
    listdir = []
    for dirpath, _, filenames in os.walk(dir):
        for filename in filenames:
            # Remove the starting directory from the path to show the relative path
            relative_path = os.path.relpath(dirpath, dir)
            if relative_path == ".":
                listdir.append(filename)
            else:
                listdir.append(f"{relative_path}/{filename}")
    return listdir


def _write_to_file(dir: str, filename: str, rows: List[Any], headers: List[Any], mode: str = "w"):
    if dir and not os.path.exists(dir):
        os.makedirs(dir)
    with open(os.path.join(os.path.join(dir, filename)), mode, newline="") as tsv:
        writer = csv.writer(tsv, delimiter="\t")
        if mode == "w":
            writer.writerow(headers)
        writer.writerows(rows)


def _write_aggregated_to_file(dir: str, rows: List[Any], mode: str = "w"):
    headers = ["strategy", "average", "sample_sd", "population_sd", "count"]
    _write_to_file(dir, "aggregate-scores.tsv", rows, headers, mode)


def _display(rows, headers):
    col_widths = [
        max(len(headers[i]), max(len(str(row[i])) for row in rows)) for i in range(len(headers))
    ]
    click.echo(" ".join(headers[i].ljust(col_widths[i]) for i in range(len(headers))))
    click.echo("-" * sum(col_widths) + "-" * (len(headers) - 1))
    for row in rows:
        formatted_row = []
        for item in row:
            if isinstance(item, float):
                formatted_row.append(f"{item:.3f}")
            else:
                formatted_row.append(str(item))
        click.echo(
            " ".join(formatted_row[i].ljust(col_widths[i]) for i in range(len(formatted_row))),
        )


def _mean(scores: List[float], rounding: Optional[int] = 3):
    if len(scores) < 1:
        return None
    elif len(scores) == 1:
        mean = scores[0]
    else:
        mean = statistics.mean(scores)
    if not rounding:
        return mean
<<<<<<< HEAD
    else:
        return round(mean, rounding)
=======
    return round(mean, rounding)
>>>>>>> 645a0fb7


def _stdev(scores: List[float], rounding: Optional[int] = 3):
    if len(scores) <= 1:
        return None
    if not rounding:
        return statistics.stdev(scores)
    return round(statistics.stdev(scores), rounding)


def _pstdev(scores: List[float], rounding: Optional[int] = 3):
    if len(scores) <= 1:
        return None
    if not rounding:
        return statistics.pstdev(scores)
    return round(statistics.pstdev(scores), rounding)


def _read_text(path):
    with open(path) as f:
        text = f.read()
    return text


if __name__ == "__main__":
    main()<|MERGE_RESOLUTION|>--- conflicted
+++ resolved
@@ -29,42 +29,41 @@
 logger.setLevel(logging.DEBUG)
 
 
-<<<<<<< HEAD
 agg_headers = ["strategy", "average", "sample_sd", "population_sd", "count"]
 
 
-=======
->>>>>>> 645a0fb7
 @click.group()
 def main():
     pass
 
 
 @main.command()
-@click.option("--output_dir", type=click.STRING, help="Directory to a structured output.")
+@click.option("--output_dir", type=str, help="Directory to structured output.")
 @click.option(
     "--output_list",
+    type=str,
     multiple=True,
     help="Optional: list of selected structured output file names under the \
         directory to be evaluate. If none, all files under directory will be use.",
 )
-@click.option("--source_dir", type=click.STRING, help="Directory to a cct source.")
+@click.option("--source_dir", type=str, help="Directory to source.")
 @click.option(
     "--source_list",
-    multiple=True,
-    help="Optional: list of selected cct source file names under the directory \
+    type=str,
+    multiple=True,
+    help="Optional: list of selected source file names under the directory \
         to be evaluate. If none, all files under directory will be use.",
 )
 @click.option(
     "--export_dir",
-    type=click.STRING,
+    type=str,
     default="metrics",
     help="Directory to save the output evaluation metrics to. Default to \
-        [your_working_dir]/metrics/",
+        your/working/dir/metrics/",
 )
 @click.option(
     "--weights",
-    type=(click.INT, click.INT, click.INT),
+    type=(int, int, int),
     default=(2, 1, 1),
     show_default=True,
     help="A tuple of weights to the Levenshtein distance calculation. \
@@ -86,24 +85,10 @@
     Calculates text accuracy and percent missing. After looped through the whole list, write to tsv.
     Also calculates the aggregated accuracy and percent missing.
     """
-<<<<<<< HEAD
-    click.echo(output_dir)
-    click.echo(output_list)
-    click.echo(source_dir)
-    click.echo(source_list)
-    click.echo(export_dir)
-=======
-
-    print(f"output_dir is {output_dir}")
-    print(f"source_dir is {source_dir}")
->>>>>>> 645a0fb7
     if not output_list:
         output_list = _listdir_recursive(output_dir)
     if not source_list:
         source_list = _listdir_recursive(source_dir)
-
-    print(f"output_list is {output_list}")
-    print(f"source_list is {source_list}")
 
     if not output_list:
         print("No output files to calculate to edit distances for, exiting")
@@ -130,7 +115,6 @@
     headers = ["filename", "connector", "cct-accuracy", "cct-%missing"]
     _write_to_file(export_dir, "all-docs-cct.tsv", rows, headers)
 
-    # headers = ["strategy", "average", "sample_sd", "population_sd", "count"]
     agg_rows = []
     agg_rows.append(
         [
@@ -150,34 +134,33 @@
             len(percent_missing_scores),
         ],
     )
-    _write_to_file(export_dir, "aggregate-scores.tsv", agg_rows, agg_headers, "w")
-    # _write_aggregated_to_file(export_dir, agg_rows)
+    _write_to_file(export_dir, "aggregate-scores-cct.tsv", agg_rows, agg_headers)
     _display(agg_rows, agg_headers)
 
 
 @main.command()
-@click.option("--output_dir", type=click.STRING, help="Directory to a structured output.")
+@click.option("--output_dir", type=str, help="Directory to structured output.")
 @click.option(
     "--output_list",
-    type=click.STRING,
+    type=str,
     multiple=True,
     help="Optional: list of selected structured output file names under the \
-        directory to be evaluate. If none, all files under directory will be use.",
-)
-@click.option("--source_dir", type=click.STRING, help="Directory to a structured source.")
+        directory to be evaluate. If none, all files under directory will be used.",
+)
+@click.option("--source_dir", type=str, help="Directory to structured source.")
 @click.option(
     "--source_list",
-    type=click.STRING,
-    multiple=True,
-    help="Optional: list of selected structured source file names under the directory \
-        to be evaluate. If none, all files under directory will be use.",
+    type=str,
+    multiple=True,
+    help="Optional: list of selected source file names under the directory \
+        to be evaluate. If none, all files under directory will be used.",
 )
 @click.option(
     "--export_dir",
-    type=click.STRING,
+    type=str,
     default="metrics",
     help="Directory to save the output evaluation metrics to. Default to \
-        [your_working_dir]/metrics/",
+        your/working/dir/metrics/",
 )
 def measure_element_type_accuracy(
     output_dir: str,
@@ -186,6 +169,14 @@
     source_list: Optional[List[str]],
     export_dir: str,
 ):
+    """
+    Loops through the list of structured output from all of `output_dir` or selected files from
+    `output_list`, and compare with gold-standard of the same file name under `source_dir` or
+    selected files from `source_list`.
+
+    Calculates element type frequency accuracy and percent missing. After looped through the
+    whole list, write to tsv. Also calculates the aggregated accuracy.
+    """
     if not output_list:
         output_list = _listdir_recursive(output_dir)
     if not source_list:
@@ -207,7 +198,6 @@
     headers = ["filename", "connector", "element-type-accuracy"]
     _write_to_file(export_dir, "all-docs-element-type-frequency.tsv", rows, headers)
 
-    # headers = ["strategy", "average", "sample_sd", "population_sd", "count"]
     agg_rows = []
     agg_rows.append(
         [
@@ -218,77 +208,8 @@
             len(accuracy_scores),
         ],
     )
-    _write_to_file(export_dir, "aggregate-scores.tsv", agg_rows, agg_headers, "a")
-    # _write_aggregated_to_file(export_dir, agg_rows, "a")
+    _write_to_file(export_dir, "aggregate-scores-element-type.tsv", agg_rows, agg_headers)
     _display(agg_rows, agg_headers)
-
-
-@main.command()
-@click.option("--output_dir", type=click.STRING, help="Directory to a structured output.")
-@click.option(
-    "--output_list",
-    type=click.STRING,
-    multiple=True,
-    help="Optional: list of selected structured output file names under the \
-        directory to be evaluate. If none, all files under directory will be use.",
-)
-@click.option("--source_dir", type=click.STRING, help="Directory to a structured source.")
-@click.option(
-    "--source_list",
-    type=click.STRING,
-    multiple=True,
-    help="Optional: list of selected structured source file names under the directory \
-        to be evaluate. If none, all files under directory will be use.",
-)
-@click.option(
-    "--export_dir",
-    type=click.STRING,
-    default="metrics",
-    help="Directory to save the output evaluation metrics to. Default to \
-        [your_working_dir]/metrics/",
-)
-def measure_element_type_accuracy(
-    output_dir: str,
-    output_list: Optional[List[str]],
-    source_dir: str,
-    source_list: Optional[List[str]],
-    export_dir: str,
-):
-    if not output_list:
-        output_list = _listdir_recursive(output_dir)
-    if not source_list:
-        source_list = _listdir_recursive(source_dir)
-
-    rows = []
-    accuracy_scores: List[float] = []
-
-    for doc in output_list:  # type: ignore
-        fn = (doc.split("/")[-1]).split(".json")[0]
-        fn_json = fn + ".json"
-        connector = doc.split("/")[0]
-        if fn_json in source_list:  # type: ignore
-            output = get_element_type_frequency(_read_text(os.path.join(output_dir, doc)))
-            source = get_element_type_frequency(_read_text(os.path.join(source_dir, fn_json)))
-            accuracy = round(calculate_element_type_percent_match(output, source), 3)
-            rows.append([fn, connector, accuracy])
-            accuracy_scores.append(accuracy)
-
-    headers = ["filename", "connector", "element-type-accuracy"]
-    _write_to_file(export_dir, "all-docs-element-type.tsv", rows, headers)
-
-    headers = ["strategy", "average", "sample_sd", "population_sd", "count"]
-    agg_rows = []
-    agg_rows.append(
-        [
-            "element-type-accuracy",
-            _mean(accuracy_scores),
-            _stdev(accuracy_scores),
-            _pstdev(accuracy_scores),
-            len(accuracy_scores),
-        ],
-    )
-    _write_to_file(export_dir, "aggregate-scores-element-type.tsv", agg_rows, headers)
-    _display(agg_rows, headers)
 
 
 def _listdir_recursive(dir: str):
@@ -305,6 +226,8 @@
 
 
 def _write_to_file(dir: str, filename: str, rows: List[Any], headers: List[Any], mode: str = "w"):
+    if mode not in ["w", "a"]:
+        raise ValueError("Mode not supported. Mode must be one of [w, a].")
     if dir and not os.path.exists(dir):
         os.makedirs(dir)
     with open(os.path.join(os.path.join(dir, filename)), mode, newline="") as tsv:
@@ -312,11 +235,6 @@
         if mode == "w":
             writer.writerow(headers)
         writer.writerows(rows)
-
-
-def _write_aggregated_to_file(dir: str, rows: List[Any], mode: str = "w"):
-    headers = ["strategy", "average", "sample_sd", "population_sd", "count"]
-    _write_to_file(dir, "aggregate-scores.tsv", rows, headers, mode)
 
 
 def _display(rows, headers):
@@ -346,12 +264,7 @@
         mean = statistics.mean(scores)
     if not rounding:
         return mean
-<<<<<<< HEAD
-    else:
-        return round(mean, rounding)
-=======
     return round(mean, rounding)
->>>>>>> 645a0fb7
 
 
 def _stdev(scores: List[float], rounding: Optional[int] = 3):
