import os
import typing as t
from dataclasses import dataclass, field
from datetime import datetime
from functools import cached_property
from pathlib import Path
<<<<<<< HEAD
from typing import Any, Dict, Optional

import pytz
=======
>>>>>>> 59e850bb

from unstructured.ingest.error import SourceConnectionError
from unstructured.ingest.interfaces import (
    BaseConnectorConfig,
    BaseIngestDoc,
    BaseSourceConnector,
    IngestDocCleanupMixin,
    SourceConnectorCleanupMixin,
)
from unstructured.ingest.logger import logger
from unstructured.utils import requires_dependencies

<<<<<<< HEAD
=======
if t.TYPE_CHECKING:
    from praw.models import Submission

>>>>>>> 59e850bb

@dataclass
class SimpleRedditConfig(BaseConnectorConfig):
    subreddit_name: str
    client_id: t.Optional[str]
    client_secret: t.Optional[str]
    user_agent: str
    search_query: t.Optional[str]
    num_posts: int

    def __post_init__(self):
        if self.num_posts <= 0:
            raise ValueError("The number of Reddit posts to fetch must be positive.")


@dataclass
class RedditFileMeta:
    date_created: Optional[str] = None
    date_modified: Optional[str] = None
    source_url: Optional[str] = None
    exists: Optional[bool] = None


@dataclass
class RedditIngestDoc(IngestDocCleanupMixin, BaseIngestDoc):
<<<<<<< HEAD
    config: SimpleRedditConfig = field(repr=False)
    post_id: str
    registry_name: str = "reddit"

=======
    connector_config: SimpleRedditConfig = field(repr=False)
    post: "Submission"
    registry_name: str = "reddit"

    @property
    def filename(self) -> Path:
        return (Path(self.read_config.download_dir) / f"{self.post.id}.md").resolve()

    @property
    def _output_filename(self):
        return Path(self.partition_config.output_dir) / f"{self.post.id}.json"

>>>>>>> 59e850bb
    def _create_full_tmp_dir_path(self):
        self.filename.parent.mkdir(parents=True, exist_ok=True)

    @requires_dependencies(["praw"])
    def get_post(self):
        from praw import Reddit
        from praw.models import Submission

        try:
            reddit = Reddit(
                client_id=self.config.client_id,
                client_secret=self.config.client_secret,
                user_agent=self.config.user_agent,
            )
            post = Submission(reddit, self.post_id)
        except Exception:
            logger.error(f"Failed to retrieve post with id {self.post_id}")
            return None
        return post

    @cached_property
    def file_metadata(self) -> RedditFileMeta:
        post = self.get_post()
        if post is None:
            return RedditFileMeta(
                exists=False,
            )

        file_exists = (post.author != "[deleted]" or post.auth is not None) and (
            post.selftext != "[deleted]" or post.selftext != "[removed]"
        )

        return RedditFileMeta(
            datetime.fromtimestamp(post.created_utc, pytz.utc).isoformat(),
            None,
            post.permalink,
            file_exists,
        )

    @SourceConnectionError.wrap
    @BaseIngestDoc.skip_if_file_exists
    def get_file(self):
        """Fetches the "remote" doc and stores it locally on the filesystem."""
        self._create_full_tmp_dir_path()
        logger.debug(f"Fetching {self} - PID: {os.getpid()}")
        # Write the title plus the body, if any
        post = self.get_post()
        if post is None:
            raise ValueError(
                f"Failed to retrieve post {self.post_id}",
            )

        text_to_write = f"# {post.title}\n{post.selftext}"
        with open(self.filename, "w", encoding="utf8") as f:
            f.write(text_to_write)

    @property
    def filename(self) -> Path:
        return (Path(self.standard_config.download_dir) / f"{self.post_id}.md").resolve()

    @property
    def _output_filename(self):
        return Path(self.standard_config.output_dir) / f"{self.post_id}.json"

    @property
    def date_created(self) -> Optional[str]:
        return self.file_metadata.date_created

    @property
    def exists(self) -> Optional[bool]:
        return self.file_metadata.exists

    @property
    def record_locator(self) -> Optional[Dict[str, Any]]:
        return {
            "subreddit_name": self.config.subreddit_name,
            "id": self.post_id,
        }

    @property
    def source_url(self) -> Optional[str]:
        return self.file_metadata.source_url


@dataclass
class RedditSourceConnector(SourceConnectorCleanupMixin, BaseSourceConnector):
    connector_config: SimpleRedditConfig

    @requires_dependencies(["praw"], extras="reddit")
    def initialize(self):
        from praw import Reddit

        self.reddit = Reddit(
            client_id=self.connector_config.client_id,
            client_secret=self.connector_config.client_secret,
            user_agent=self.connector_config.user_agent,
        )

    def get_ingest_docs(self):
        subreddit = self.reddit.subreddit(self.connector_config.subreddit_name)
        if self.connector_config.search_query:
            posts = subreddit.search(
                self.connector_config.search_query,
                limit=self.connector_config.num_posts,
            )
        else:
<<<<<<< HEAD
            posts = subreddit.hot(limit=self.config.num_posts)
        return [RedditIngestDoc(self.standard_config, self.config, post.id) for post in posts]
=======
            posts = subreddit.hot(limit=self.connector_config.num_posts)
        return [
            RedditIngestDoc(
                connector_config=self.connector_config,
                partition_config=self.partition_config,
                read_config=self.read_config,
                post=post,
            )
            for post in posts
        ]
>>>>>>> 59e850bb
<|MERGE_RESOLUTION|>--- conflicted
+++ resolved
@@ -4,12 +4,9 @@
 from datetime import datetime
 from functools import cached_property
 from pathlib import Path
-<<<<<<< HEAD
 from typing import Any, Dict, Optional
 
 import pytz
-=======
->>>>>>> 59e850bb
 
 from unstructured.ingest.error import SourceConnectionError
 from unstructured.ingest.interfaces import (
@@ -22,12 +19,6 @@
 from unstructured.ingest.logger import logger
 from unstructured.utils import requires_dependencies
 
-<<<<<<< HEAD
-=======
-if t.TYPE_CHECKING:
-    from praw.models import Submission
-
->>>>>>> 59e850bb
 
 @dataclass
 class SimpleRedditConfig(BaseConnectorConfig):
@@ -53,25 +44,10 @@
 
 @dataclass
 class RedditIngestDoc(IngestDocCleanupMixin, BaseIngestDoc):
-<<<<<<< HEAD
     config: SimpleRedditConfig = field(repr=False)
     post_id: str
     registry_name: str = "reddit"
 
-=======
-    connector_config: SimpleRedditConfig = field(repr=False)
-    post: "Submission"
-    registry_name: str = "reddit"
-
-    @property
-    def filename(self) -> Path:
-        return (Path(self.read_config.download_dir) / f"{self.post.id}.md").resolve()
-
-    @property
-    def _output_filename(self):
-        return Path(self.partition_config.output_dir) / f"{self.post.id}.json"
-
->>>>>>> 59e850bb
     def _create_full_tmp_dir_path(self):
         self.filename.parent.mkdir(parents=True, exist_ok=True)
 
@@ -178,10 +154,6 @@
                 limit=self.connector_config.num_posts,
             )
         else:
-<<<<<<< HEAD
-            posts = subreddit.hot(limit=self.config.num_posts)
-        return [RedditIngestDoc(self.standard_config, self.config, post.id) for post in posts]
-=======
             posts = subreddit.hot(limit=self.connector_config.num_posts)
         return [
             RedditIngestDoc(
@@ -191,5 +163,4 @@
                 post=post,
             )
             for post in posts
-        ]
->>>>>>> 59e850bb
+        ]