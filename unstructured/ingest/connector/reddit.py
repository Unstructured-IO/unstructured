--- conflicted
+++ resolved
@@ -51,7 +51,6 @@
     def _create_full_tmp_dir_path(self):
         self.filename.parent.mkdir(parents=True, exist_ok=True)
 
-<<<<<<< HEAD
     @requires_dependencies(["praw"])
     def get_post(self):
         from praw import Reddit
@@ -82,9 +81,7 @@
             post.permalink,
         )
 
-=======
     @SourceConnectionError.wrap
->>>>>>> d0749d18
     @BaseIngestDoc.skip_if_file_exists
     def get_file(self):
         """Fetches the "remote" doc and stores it locally on the filesystem."""
