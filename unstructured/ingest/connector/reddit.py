--- conflicted
+++ resolved
@@ -33,10 +33,6 @@
     re_download: bool = False
     metadata_include: Optional[str] = None
     metadata_exclude: Optional[str] = None
-<<<<<<< HEAD
-    fields_include: str = "element_id,text,type,metadata"
-=======
->>>>>>> 3c95b975
 
     def __post_init__(self):
         if self.num_posts <= 0:
