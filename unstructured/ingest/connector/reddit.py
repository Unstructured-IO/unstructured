import json
import os
from dataclasses import dataclass, field
from pathlib import Path
from typing import TYPE_CHECKING, Optional

from unstructured.ingest.interfaces import (
    BaseConnector,
    BaseConnectorConfig,
    BaseIngestDoc,
)
from unstructured.ingest.logger import logger
from unstructured.utils import requires_dependencies

if TYPE_CHECKING:
    from praw.models import Submission


@dataclass
class SimpleRedditConfig(BaseConnectorConfig):
    subreddit_name: str
    client_id: str
    client_secret: str
    user_agent: str
    search_query: str
    num_posts: int

    # Standard Connector options
    download_dir: str
    # where to write structured data
    output_dir: str
    preserve_downloads: bool = False
    re_download: bool = False
    metadata_include: Optional[str] = None
    metadata_exclude: Optional[str] = None
<<<<<<< HEAD
    flatten_metadata: bool = False
=======
    fields_include: str = "element_id,text,type,metadata"
>>>>>>> 66a0369f

    def __post_init__(self):
        if self.num_posts <= 0:
            raise ValueError("The number of Reddit posts to fetch must be positive.")


@dataclass
class RedditIngestDoc(BaseIngestDoc):
    config: SimpleRedditConfig = field(repr=False)
    post: "Submission"

    @property
    def filename(self) -> Path:
        return (Path(self.config.download_dir) / f"{self.post.id}.md").resolve()

    def _output_filename(self):
        return Path(self.config.output_dir) / f"{self.post.id}.json"

    def _create_full_tmp_dir_path(self):
        self.filename.parent.mkdir(parents=True, exist_ok=True)

    def cleanup_file(self):
        """Removes the local copy the file (or anything else) after successful processing."""
        if not self.config.preserve_downloads:
            logger.debug(f"Cleaning up {self}")
            os.unlink(self.filename)

    def get_file(self):
        """Fetches the "remote" doc and stores it locally on the filesystem."""
        self._create_full_tmp_dir_path()
        if not self.config.re_download and self.filename.is_file() and self.filename.stat():
            logger.debug(f"File exists: {self.filename}, skipping download")
            return

        logger.debug(f"Fetching {self} - PID: {os.getpid()}")
        # Write the title plus the body, if any
        text_to_write = f"# {self.post.title}\n{self.post.selftext}"
        with open(self.filename, "w", encoding="utf8") as f:
            f.write(text_to_write)

    def has_output(self):
        """Determine if structured output for this doc already exists."""
        output_filename = self._output_filename()
        return output_filename.is_file() and output_filename.stat()

    def write_result(self):
        """Write the structured json result for this doc. result must be json serializable."""
        output_filename = self._output_filename()
        output_filename.parent.mkdir(parents=True, exist_ok=True)
        with open(output_filename, "w", encoding="utf8") as output_f:
            json.dump(self.isd_elems_no_filename, output_f, ensure_ascii=False, indent=2)
        logger.info(f"Wrote {output_filename}")


@requires_dependencies(["praw"], extras="reddit")
class RedditConnector(BaseConnector):
    def __init__(self, config: SimpleRedditConfig):
        from praw import Reddit

        self.config = config
        self.reddit = Reddit(
            client_id=config.client_id,
            client_secret=config.client_secret,
            user_agent=config.user_agent,
        )
        self.cleanup_files = not config.preserve_downloads

    def cleanup(self, cur_dir=None):
        if not self.cleanup_files:
            return

        if cur_dir is None:
            cur_dir = self.config.download_dir
        sub_dirs = os.listdir(cur_dir)
        os.chdir(cur_dir)
        for sub_dir in sub_dirs:
            # don't traverse symlinks, not that there every should be any
            if os.path.isdir(sub_dir) and not os.path.islink(sub_dir):
                self.cleanup(sub_dir)
        os.chdir("..")
        if len(os.listdir(cur_dir)) == 0:
            os.rmdir(cur_dir)

    def initialize(self):
        pass

    def get_ingest_docs(self):
        subreddit = self.reddit.subreddit(self.config.subreddit_name)
        if self.config.search_query:
            posts = subreddit.search(self.config.search_query, limit=self.config.num_posts)
        else:
            posts = subreddit.hot(limit=self.config.num_posts)
        return [RedditIngestDoc(self.config, post) for post in posts]<|MERGE_RESOLUTION|>--- conflicted
+++ resolved
@@ -33,11 +33,8 @@
     re_download: bool = False
     metadata_include: Optional[str] = None
     metadata_exclude: Optional[str] = None
-<<<<<<< HEAD
+    fields_include: str = "element_id,text,type,metadata"
     flatten_metadata: bool = False
-=======
-    fields_include: str = "element_id,text,type,metadata"
->>>>>>> 66a0369f
 
     def __post_init__(self):
         if self.num_posts <= 0:
