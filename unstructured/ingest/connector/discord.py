import datetime as dt
import os
import typing as t
from dataclasses import dataclass
from datetime import datetime
from functools import cached_property
from pathlib import Path
<<<<<<< HEAD
from typing import Any, Dict, List, Optional
=======
>>>>>>> 59e850bb

from unstructured.ingest.error import SourceConnectionError
from unstructured.ingest.interfaces import (
    BaseConnectorConfig,
    BaseIngestDoc,
    BaseSourceConnector,
    IngestDocCleanupMixin,
    SourceConnectorCleanupMixin,
)
from unstructured.ingest.logger import logger
from unstructured.utils import (
    requires_dependencies,
)


@dataclass
class SimpleDiscordConfig(BaseConnectorConfig):
    """Connector config where channels is a comma separated list of
    Discord channels to pull messages from.
    """

    # Discord Specific Options
    channels: t.List[str]
    token: str
    days: t.Optional[int]
    verbose: bool = False

    def __post_init__(self):
        if self.days:
            try:
                self.days = int(self.days)
            except ValueError:
                raise ValueError("--discord-period must be an integer")

        pass


@dataclass
class DiscordFileMeta:
    date_created: Optional[str]
    date_modified: Optional[str]
    source_url: Optional[str]
    exists: Optional[bool]


@dataclass
class DiscordIngestDoc(IngestDocCleanupMixin, BaseIngestDoc):
    """Class encapsulating fetching a doc and writing processed results (but not
    doing the processing!).
    Also includes a cleanup method. When things go wrong and the cleanup
    method is not called, the file is left behind on the filesystem to assist debugging.
    """

    connector_config: SimpleDiscordConfig
    channel: str
    days: t.Optional[int]
    token: str
    registry_name: str = "discord"

    # NOTE(crag): probably doesn't matter,  but intentionally not defining tmp_download_file
    # __post_init__ for multiprocessing simplicity (no Path objects in initially
    # instantiated object)
    def _tmp_download_file(self):
        channel_file = self.channel + ".txt"
        return Path(self.read_config.download_dir) / channel_file

    @property
    def _output_filename(self):
        output_file = self.channel + ".json"
        return Path(self.partition_config.output_dir) / output_file

    def _create_full_tmp_dir_path(self):
        self._tmp_download_file().parent.mkdir(parents=True, exist_ok=True)

    @requires_dependencies(dependencies=["discord"], extras="discord")
    def _get_messages(self):
        """Actually fetches the data from discord."""
        import discord
        from discord.ext import commands

<<<<<<< HEAD
        messages: List[discord.Message] = []
=======
        self._create_full_tmp_dir_path()
        if self.connector_config.verbose:
            logger.debug(f"fetching {self} - PID: {os.getpid()}")
        messages: t.List[discord.Message] = []
>>>>>>> 59e850bb
        intents = discord.Intents.default()
        intents.message_content = True
        bot = commands.Bot(command_prefix=">", intents=intents)

        @bot.event
        async def on_ready():
            try:
                after_date = None
                if self.days:
                    after_date = dt.datetime.utcnow() - dt.timedelta(days=self.days)
                channel = bot.get_channel(int(self.channel))
                async for msg in channel.history(after=after_date):  # type: ignore
                    messages.append(msg)
                await bot.close()
            except Exception:
                logger.error("Error fetching messages")
                await bot.close()

        bot.run(self.token)
        jump_url = bot.get_channel(int(self.channel)).jump_url  # type: ignore
        return messages, jump_url

    @cached_property
    def file_metadata(self):
        messages, source_url = self._get_messages()
        if messages == []:
            return DiscordFileMeta(
                None,
                None,
                None,
                False,
            )
        dates = [m.created_at for m in messages if m.created_at]
        dates.sort()
        return DiscordFileMeta(
            date_created=dates[0].isoformat(),
            date_modified=dates[-1].isoformat(),
            source_url=source_url,
            exists=True,
        )

    @SourceConnectionError.wrap
    @BaseIngestDoc.skip_if_file_exists
    def get_file(self):
        self._create_full_tmp_dir_path()
        if self.config.verbose:
            logger.debug(f"fetching {self} - PID: {os.getpid()}")

        messages, _ = self._get_messages()
        if messages == []:
            raise ValueError(f"Failed to retrieve messages from Discord channel {self.channel}")
        self._tmp_download_file().parent.mkdir(parents=True, exist_ok=True)
        # self._output_filename.parent.mkdir(parents=True, exist_ok=True)

        with open(self._tmp_download_file(), "w") as f:
            for m in messages:
                f.write(m.content + "\n")

    @property
    def filename(self):
        """The filename of the file created from a discord channel"""
        return self._tmp_download_file()

    @property
    def date_created(self) -> Optional[str]:
        return self.file_metadata.date_created

    @property
    def date_modified(self) -> Optional[str]:
        return self.file_metadata.date_modified

    @property
    def exists(self) -> Optional[bool]:
        return self.file_metadata.exists

    @property
    def record_locator(self) -> Optional[Dict[str, Any]]:
        return {
            "channel": self.channel,
        }

    @property
    def source_url(self) -> Optional[str]:
        return self.file_metadata.source_url


class DiscordSourceConnector(SourceConnectorCleanupMixin, BaseSourceConnector):
    """Objects of this class support fetching document(s) from"""

    connector_config: SimpleDiscordConfig

    def initialize(self):
        pass

    def get_ingest_docs(self):
        return [
            DiscordIngestDoc(
                connector_config=self.connector_config,
                partition_config=self.partition_config,
                read_config=self.read_config,
                channel=channel,
                days=self.connector_config.days,
                token=self.connector_config.token,
            )
            for channel in self.connector_config.channels
        ]<|MERGE_RESOLUTION|>--- conflicted
+++ resolved
@@ -2,13 +2,8 @@
 import os
 import typing as t
 from dataclasses import dataclass
-from datetime import datetime
 from functools import cached_property
 from pathlib import Path
-<<<<<<< HEAD
-from typing import Any, Dict, List, Optional
-=======
->>>>>>> 59e850bb
 
 from unstructured.ingest.error import SourceConnectionError
 from unstructured.ingest.interfaces import (
@@ -48,10 +43,10 @@
 
 @dataclass
 class DiscordFileMeta:
-    date_created: Optional[str]
-    date_modified: Optional[str]
-    source_url: Optional[str]
-    exists: Optional[bool]
+    date_created: t.Optional[str]
+    date_modified: t.Optional[str]
+    source_url: t.Optional[str]
+    exists: t.Optional[bool]
 
 
 @dataclass
@@ -89,14 +84,7 @@
         import discord
         from discord.ext import commands
 
-<<<<<<< HEAD
-        messages: List[discord.Message] = []
-=======
-        self._create_full_tmp_dir_path()
-        if self.connector_config.verbose:
-            logger.debug(f"fetching {self} - PID: {os.getpid()}")
         messages: t.List[discord.Message] = []
->>>>>>> 59e850bb
         intents = discord.Intents.default()
         intents.message_content = True
         bot = commands.Bot(command_prefix=">", intents=intents)
@@ -161,25 +149,25 @@
         return self._tmp_download_file()
 
     @property
-    def date_created(self) -> Optional[str]:
+    def date_created(self) -> t.Optional[str]:
         return self.file_metadata.date_created
 
     @property
-    def date_modified(self) -> Optional[str]:
+    def date_modified(self) -> t.Optional[str]:
         return self.file_metadata.date_modified
 
     @property
-    def exists(self) -> Optional[bool]:
+    def exists(self) -> t.Optional[bool]:
         return self.file_metadata.exists
 
     @property
-    def record_locator(self) -> Optional[Dict[str, Any]]:
+    def record_locator(self) -> t.Optional[t.Dict[str, t.Any]]:
         return {
             "channel": self.channel,
         }
 
     @property
-    def source_url(self) -> Optional[str]:
+    def source_url(self) -> t.Optional[str]:
         return self.file_metadata.source_url
 
 
