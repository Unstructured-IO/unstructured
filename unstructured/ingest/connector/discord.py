--- conflicted
+++ resolved
@@ -85,11 +85,6 @@
     def _create_full_tmp_dir_path(self):
         self._tmp_download_file().parent.mkdir(parents=True, exist_ok=True)
 
-<<<<<<< HEAD
-=======
-    @SourceConnectionError.wrap
-    @BaseIngestDoc.skip_if_file_exists
->>>>>>> 87bfe7a1
     @requires_dependencies(dependencies=["discord"], extras="discord")
     def _get_messages(self):
         """Actually fetches the data from discord."""
