--- conflicted
+++ resolved
@@ -4,11 +4,7 @@
 from urllib.parse import urlparse
 
 from unstructured.ingest.connector.git import (
-<<<<<<< HEAD
-    GitConnector,
     GitFileMeta,
-=======
->>>>>>> 59e850bb
     GitIngestDoc,
     GitSourceConnector,
     SimpleGitConfig,
@@ -53,32 +49,24 @@
         from gitlab.exceptions import GitlabHttpError
 
         try:
-            project = self.config._get_project()
+            project = self.connector_config._get_project()
             content_file = project.files.get(
                 self.path,
-                ref=self.config.branch or project.default_branch,
+                ref=self.connector_config.branch or project.default_branch,
             )
         except GitlabHttpError as e:
             if e.response_code == 404:
-                logger.error(f"File doesn't exists {self.config.url}/{self.path}")
+                logger.error(f"File doesn't exists {self.connector_config.url}/{self.path}")
                 return None
             raise
         return content_file
 
     def _fetch_and_write(self) -> None:
-<<<<<<< HEAD
         content_file = self._fetch_content()
         if content_file is None:
             raise ValueError(
-                f"Failed to retrieve file from repo " f"{self.config.url}/{self.path}. Check logs.",
+                f"Failed to retrieve file from repo " f"{self.connector_config.url}/{self.path}. Check logs.",
             )
-=======
-        project = self.connector_config.get_project()
-        content_file = project.files.get(
-            self.path,
-            ref=self.connector_config.branch or project.default_branch,
-        )
->>>>>>> 59e850bb
         contents = content_file.decode()
         with open(self.filename, "wb") as f:
             f.write(contents)
