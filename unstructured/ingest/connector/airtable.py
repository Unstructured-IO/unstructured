--- conflicted
+++ resolved
@@ -101,7 +101,6 @@
     def source_url(self) -> Optional[str]:
         return self.file_metadata.source_url
 
-<<<<<<< HEAD
     @requires_dependencies(["pyairtable"], extras="airtable")
     def _get_table_rows(self):
         from pyairtable import Api
@@ -155,11 +154,8 @@
             True,
         )
 
+    @SourceConnectionError.wrap
     @requires_dependencies(["pandas"])
-=======
-    @SourceConnectionError.wrap
-    @requires_dependencies(["pyairtable", "pandas"], extras="airtable")
->>>>>>> 87bfe7a1
     @BaseIngestDoc.skip_if_file_exists
     def get_file(self):
         import pandas as pd
