import json
import os
import re
from dataclasses import dataclass, field
from pathlib import Path
from typing import Type

from unstructured.ingest.interfaces import (
    BaseConnector,
    BaseConnectorConfig,
    BaseIngestDoc,
    StandardConnectorConfig,
)
from unstructured.ingest.logger import logger

SUPPORTED_REMOTE_FSSPEC_PROTOCOLS = [
    "s3",
    "s3a",
    "abfs",
    "az",
    "gs",
    "gcs",
]


@dataclass
class SimpleFsspecConfig(BaseConnectorConfig):
    # fsspec specific options
    path: str
    recursive: bool
    access_kwargs: dict = field(default_factory=dict)
    protocol: str = field(init=False)
    path_without_protocol: str = field(init=False)
    dir_path: str = field(init=False)
    file_path: str = field(init=False)

    def __post_init__(self):
        self.protocol, self.path_without_protocol = self.path.split("://")
        if self.protocol not in SUPPORTED_REMOTE_FSSPEC_PROTOCOLS:
            raise ValueError(
                f"Protocol {self.protocol} not supported yet, only "
                f"{SUPPORTED_REMOTE_FSSPEC_PROTOCOLS} are supported.",
            )

        # just a path with no trailing prefix
        match = re.match(rf"{self.protocol}://([^/\s]+?)(/*)$", self.path)
        if match:
            self.dir_path = match.group(1)
            self.file_path = ""
            return

        # valid path with a dir and/or file
        match = re.match(rf"{self.protocol}://([^/\s]+?)/([^\s]*)", self.path)
        if not match:
            raise ValueError(
                f"Invalid path {self.path}. Expected <protocol>://<dir-path>/<file-or-dir-path>.",
            )
        self.dir_path = match.group(1)
        self.file_path = match.group(2) or ""


@dataclass
class FsspecIngestDoc(BaseIngestDoc):
    """Class encapsulating fetching a doc and writing processed results (but not
    doing the processing!).

    Also includes a cleanup method. When things go wrong and the cleanup
    method is not called, the file is left behind on the filesystem to assist debugging.
    """

    config: SimpleFsspecConfig
    remote_file_path: str

    def _tmp_download_file(self):
        return Path(self.standard_config.download_dir) / self.remote_file_path.replace(
            f"{self.config.dir_path}/",
            "",
        )

    @property
    def _output_filename(self):
        return (
            Path(self.standard_config.output_dir)
            / f"{self.remote_file_path.replace(f'{self.config.dir_path}/', '')}.json"
        )

<<<<<<< HEAD
=======
    def has_output(self):
        """Determine if structured output for this doc already exists."""
        return self._output_filename().is_file() and os.path.getsize(
            self._output_filename(),
        )

>>>>>>> 3b472cb7
    def _create_full_tmp_dir_path(self):
        """Includes "directories" in the object path"""
        self._tmp_download_file().parent.mkdir(parents=True, exist_ok=True)

    def get_file(self):
        """Fetches the file from the current filesystem and stores it locally."""
        from fsspec import AbstractFileSystem, get_filesystem_class

        self._create_full_tmp_dir_path()
        if (
            not self.standard_config.re_download
            and self._tmp_download_file().is_file()
            and os.path.getsize(self._tmp_download_file())
        ):
            logger.debug(f"File exists: {self._tmp_download_file()}, skipping download")
            return

        fs: AbstractFileSystem = get_filesystem_class(self.config.protocol)(
            **self.config.access_kwargs,
        )

        logger.debug(f"Fetching {self} - PID: {os.getpid()}")
        fs.get(rpath=self.remote_file_path, lpath=self._tmp_download_file().as_posix())

<<<<<<< HEAD
=======
    def write_result(self):
        """Write the structured json result for this doc. result must be json serializable."""
        if self.standard_config.download_only:
            return
        output_filename = self._output_filename()
        output_filename.parent.mkdir(parents=True, exist_ok=True)
        with open(output_filename, "w") as output_f:
            output_f.write(
                json.dumps(self.isd_elems_no_filename, ensure_ascii=False, indent=2),
            )
        logger.info(f"Wrote {output_filename}")

>>>>>>> 3b472cb7
    @property
    def filename(self):
        """The filename of the file after downloading from cloud"""
        return self._tmp_download_file()

    def cleanup_file(self):
        """Removes the local copy of the file after successful processing."""
        if not self.standard_config.preserve_downloads and not self.standard_config.download_only:
            logger.debug(f"Cleaning up {self}")
            try:
                os.unlink(self._tmp_download_file())
            except OSError as e:  # Don't think we need to raise an exception
                logger.debug(f"Failed to remove {self._tmp_download_file()} due to {e}")


class FsspecConnector(BaseConnector):
    """Objects of this class support fetching document(s) from"""

    config: SimpleFsspecConfig
    ingest_doc_cls: Type[FsspecIngestDoc] = FsspecIngestDoc

    def __init__(
        self,
        standard_config: StandardConnectorConfig,
        config: SimpleFsspecConfig,
    ):
        from fsspec import AbstractFileSystem, get_filesystem_class

        super().__init__(standard_config, config)
        self.fs: AbstractFileSystem = get_filesystem_class(self.config.protocol)(
            **self.config.access_kwargs,
        )
        self.cleanup_files = (
            not standard_config.preserve_downloads and not standard_config.download_only
        )

    def cleanup(self, cur_dir=None):
        """cleanup linginering empty sub-dirs from cloud paths, but leave remaining files
        (and their paths) in tact as that indicates they were not processed"""
        if not self.cleanup_files:
            return

        if cur_dir is None:
            cur_dir = self.standard_config.download_dir
        sub_dirs = os.listdir(cur_dir)
        os.chdir(cur_dir)
        for sub_dir in sub_dirs:
            # don't traverse symlinks, not that there every should be any
            if os.path.isdir(sub_dir) and not os.path.islink(sub_dir):
                self.cleanup(sub_dir)
        os.chdir("..")
        if len(os.listdir(cur_dir)) == 0:
            os.rmdir(cur_dir)

    def initialize(self):
        """Verify that can get metadata for an object, validates connections info."""
        ls_output = self.fs.ls(self.config.path_without_protocol)
        if len(ls_output) < 1:
            raise ValueError(
                f"No objects found in {self.config.path}.",
            )

    def _list_files(self):
        if not self.config.recursive:
            # fs.ls does not walk directories
            # directories that are listed in cloud storage can cause problems
            # because they are seen as 0 byte files
            return [
                x.get("name")
                for x in self.fs.ls(self.config.path_without_protocol, detail=True)
                if x.get("size") > 0
            ]
        else:
            # fs.find will recursively walk directories
            # "size" is a common key for all the cloud protocols with fs
            return [
                k
                for k, v in self.fs.find(
                    self.config.path_without_protocol,
                    detail=True,
                ).items()
                if v.get("size") > 0
            ]

    def get_ingest_docs(self):
        return [
            self.ingest_doc_cls(
                self.standard_config,
                self.config,
                file,
            )
            for file in self._list_files()
        ]<|MERGE_RESOLUTION|>--- conflicted
+++ resolved
@@ -84,15 +84,6 @@
             / f"{self.remote_file_path.replace(f'{self.config.dir_path}/', '')}.json"
         )
 
-<<<<<<< HEAD
-=======
-    def has_output(self):
-        """Determine if structured output for this doc already exists."""
-        return self._output_filename().is_file() and os.path.getsize(
-            self._output_filename(),
-        )
-
->>>>>>> 3b472cb7
     def _create_full_tmp_dir_path(self):
         """Includes "directories" in the object path"""
         self._tmp_download_file().parent.mkdir(parents=True, exist_ok=True)
@@ -117,21 +108,6 @@
         logger.debug(f"Fetching {self} - PID: {os.getpid()}")
         fs.get(rpath=self.remote_file_path, lpath=self._tmp_download_file().as_posix())
 
-<<<<<<< HEAD
-=======
-    def write_result(self):
-        """Write the structured json result for this doc. result must be json serializable."""
-        if self.standard_config.download_only:
-            return
-        output_filename = self._output_filename()
-        output_filename.parent.mkdir(parents=True, exist_ok=True)
-        with open(output_filename, "w") as output_f:
-            output_f.write(
-                json.dumps(self.isd_elems_no_filename, ensure_ascii=False, indent=2),
-            )
-        logger.info(f"Wrote {output_filename}")
-
->>>>>>> 3b472cb7
     @property
     def filename(self):
         """The filename of the file after downloading from cloud"""
