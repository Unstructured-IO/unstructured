import json
import os
import re
from dataclasses import dataclass, field
from pathlib import Path
from typing import Optional, Type

from unstructured.ingest.interfaces import (
    BaseConnector,
    BaseConnectorConfig,
    BaseIngestDoc,
)
from unstructured.ingest.logger import logger

SUPPORTED_REMOTE_FSSPEC_PROTOCOLS = [
    "s3",
    "abfs",
    "az",
]


@dataclass
class SimpleFsspecConfig(BaseConnectorConfig):
    # fsspec specific options
    path: str

    # base connector options
    download_dir: str
    output_dir: str
    preserve_downloads: bool = False
    re_download: bool = False
    metadata_include: Optional[str] = None
    metadata_exclude: Optional[str] = None
<<<<<<< HEAD
    flatten_metadata: bool = False
=======
    fields_include: str = "element_id,text,type,metadata"
>>>>>>> 66a0369f

    # fsspec specific options
    access_kwargs: dict = field(default_factory=dict)

    protocol: str = field(init=False)
    path_without_protocol: str = field(init=False)
    dir_path: str = field(init=False)
    file_path: str = field(init=False)

    def __post_init__(self):
        self.protocol, self.path_without_protocol = self.path.split("://")
        if self.protocol not in SUPPORTED_REMOTE_FSSPEC_PROTOCOLS:
            raise ValueError(
                f"Protocol {self.protocol} not supported yet, only "
                f"{SUPPORTED_REMOTE_FSSPEC_PROTOCOLS} are supported.",
            )

        # just a path with no trailing prefix
        match = re.match(rf"{self.protocol}://([^/\s]+?)(/*)$", self.path)
        if match:
            self.dir_path = match.group(1)
            self.file_path = ""
            return

        # valid path with a dir and/or file
        match = re.match(rf"{self.protocol}://([^/\s]+?)/([^\s]*)", self.path)
        if not match:
            raise ValueError(
                f"Invalid path {self.path}. Expected <protocol>://<dir-path>/<file-or-dir-path>.",
            )
        self.dir_path = match.group(1)
        self.file_path = match.group(2) or ""


@dataclass
class FsspecIngestDoc(BaseIngestDoc):
    """Class encapsulating fetching a doc and writing processed results (but not
    doing the processing!).

    Also includes a cleanup method. When things go wrong and the cleanup
    method is not called, the file is left behind on the filesystem to assist debugging.
    """

    config: SimpleFsspecConfig
    remote_file_path: str

    def _tmp_download_file(self):
        return Path(self.config.download_dir) / self.remote_file_path.replace(
            f"{self.config.dir_path}/",
            "",
        )

    def _output_filename(self):
        return (
            Path(self.config.output_dir)
            / f"{self.remote_file_path.replace(f'{self.config.dir_path}/', '')}.json"
        )

    def has_output(self):
        """Determine if structured output for this doc already exists."""
        return self._output_filename().is_file() and os.path.getsize(self._output_filename())

    def _create_full_tmp_dir_path(self):
        """Includes "directories" in the object path"""
        self._tmp_download_file().parent.mkdir(parents=True, exist_ok=True)

    def get_file(self):
        """Fetches the file from the current filesystem and stores it locally."""
        from fsspec import AbstractFileSystem, get_filesystem_class

        self._create_full_tmp_dir_path()
        if (
            not self.config.re_download
            and self._tmp_download_file().is_file()
            and os.path.getsize(self._tmp_download_file())
        ):
            logger.debug(f"File exists: {self._tmp_download_file()}, skipping download")
            return

        fs: AbstractFileSystem = get_filesystem_class(self.config.protocol)(
            **self.config.access_kwargs,
        )

        logger.debug(f"Fetching {self} - PID: {os.getpid()}")
        fs.get(rpath=self.remote_file_path, lpath=self._tmp_download_file().as_posix())

    def write_result(self):
        """Write the structured json result for this doc. result must be json serializable."""
        output_filename = self._output_filename()
        output_filename.parent.mkdir(parents=True, exist_ok=True)
        with open(output_filename, "w") as output_f:
            output_f.write(json.dumps(self.isd_elems_no_filename, ensure_ascii=False, indent=2))
        logger.info(f"Wrote {output_filename}")

    @property
    def filename(self):
        """The filename of the file after downloading from s3"""
        return self._tmp_download_file()

    def cleanup_file(self):
        """Removes the local copy the file after successful processing."""
        if not self.config.preserve_downloads:
            logger.debug(f"Cleaning up {self}")
            os.unlink(self._tmp_download_file())


class FsspecConnector(BaseConnector):
    """Objects of this class support fetching document(s) from"""

    ingest_doc_cls: Type[FsspecIngestDoc] = FsspecIngestDoc

    def __init__(
        self,
        config: SimpleFsspecConfig,
    ):
        from fsspec import AbstractFileSystem, get_filesystem_class

        self.config = config
        self.fs: AbstractFileSystem = get_filesystem_class(self.config.protocol)(
            **self.config.access_kwargs,
        )
        self.cleanup_files = not config.preserve_downloads

    def cleanup(self, cur_dir=None):
        """cleanup linginering empty sub-dirs from s3 paths, but leave remaining files
        (and their paths) in tact as that indicates they were not processed"""
        if not self.cleanup_files:
            return

        if cur_dir is None:
            cur_dir = self.config.download_dir
        sub_dirs = os.listdir(cur_dir)
        os.chdir(cur_dir)
        for sub_dir in sub_dirs:
            # don't traverse symlinks, not that there every should be any
            if os.path.isdir(sub_dir) and not os.path.islink(sub_dir):
                self.cleanup(sub_dir)
        os.chdir("..")
        if len(os.listdir(cur_dir)) == 0:
            os.rmdir(cur_dir)

    def initialize(self):
        """Verify that can get metadata for an object, validates connections info."""
        ls_output = self.fs.ls(self.config.path_without_protocol)
        if len(ls_output) < 1:
            raise ValueError(
                f"No objects found in {self.config.path}.",
            )

    def _list_files(self):
        return self.fs.ls(self.config.path_without_protocol)

    def get_ingest_docs(self):
        return [
            self.ingest_doc_cls(
                self.config,
                file,
            )
            for file in self._list_files()
        ]<|MERGE_RESOLUTION|>--- conflicted
+++ resolved
@@ -31,11 +31,8 @@
     re_download: bool = False
     metadata_include: Optional[str] = None
     metadata_exclude: Optional[str] = None
-<<<<<<< HEAD
+    fields_include: str = "element_id,text,type,metadata"
     flatten_metadata: bool = False
-=======
-    fields_include: str = "element_id,text,type,metadata"
->>>>>>> 66a0369f
 
     # fsspec specific options
     access_kwargs: dict = field(default_factory=dict)
