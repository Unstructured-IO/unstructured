--- conflicted
+++ resolved
@@ -1,17 +1,10 @@
 import os
 import re
-<<<<<<< HEAD
 from contextlib import suppress
-=======
 import typing as t
->>>>>>> 59e850bb
 from dataclasses import dataclass, field
 from functools import cached_property
 from pathlib import Path
-<<<<<<< HEAD
-from typing import Any, Dict, Optional, Type
-=======
->>>>>>> 59e850bb
 
 from unstructured.ingest.error import SourceConnectionError
 from unstructured.ingest.interfaces import (
@@ -87,11 +80,11 @@
 
 @dataclass
 class FsspecFileMeta:
-    date_created: Optional[str]
-    date_modified: Optional[str]
-    version: Optional[str]
-    source_url: Optional[str]
-    exists: Optional[bool]
+    date_created: t.Optional[str]
+    date_modified: t.Optional[str]
+    version: t.Optional[str]
+    source_url: t.Optional[str]
+    exists: t.Optional[bool]
 
 
 @dataclass
@@ -143,8 +136,8 @@
         """Fetches file metadata from the current filesystem."""
         from fsspec import AbstractFileSystem, get_filesystem_class
 
-        fs: AbstractFileSystem = get_filesystem_class(self.config.protocol)(
-            **self.config.get_access_kwargs(),
+        fs: AbstractFileSystem = get_filesystem_class(self.connector_config.protocol)(
+            **self.connector_config.get_access_kwargs(),
         )
 
         date_created = None
@@ -157,7 +150,7 @@
 
         version = (
             fs.checksum(self.remote_file_path)
-            if self.config.protocol != "gs"
+            if self.connector_config.protocol != "gs"
             else fs.info(self.remote_file_path).get("etag", "")
         )
         file_exists = fs.exists(self.remote_file_path)
@@ -165,7 +158,7 @@
             date_created,
             date_modified,
             version,
-            f"{self.config.protocol}://{self.remote_file_path}",
+            f"{self.connector_config.protocol}://{self.remote_file_path}",
             file_exists,
         )
 
@@ -175,31 +168,31 @@
         return self._tmp_download_file()
 
     @property
-    def date_created(self) -> Optional[str]:
+    def date_created(self) -> t.Optional[str]:
         return self.file_metadata.date_created  # type: ignore
 
     @property
-    def date_modified(self) -> Optional[str]:
+    def date_modified(self) -> t.Optional[str]:
         return self.file_metadata.date_modified  # type: ignore
 
     @property
-    def exists(self) -> Optional[bool]:
+    def exists(self) -> t.Optional[bool]:
         return self.file_metadata.exists  # type: ignore
 
     @property
-    def record_locator(self) -> Optional[Dict[str, Any]]:
+    def record_locator(self) -> t.Optional[t.Dict[str, t.Any]]:
         """Returns the equivalent of ls in dict"""
         return {
-            "protocol": self.config.protocol,
+            "protocol": self.connector_config.protocol,
             "remote_file_path": self.remote_file_path,
         }
 
     @property
-    def version(self) -> Optional[str]:
+    def version(self) -> t.Optional[str]:
         return self.file_metadata.version  # type: ignore
 
     @property
-    def source_url(self) -> Optional[str]:
+    def source_url(self) -> t.Optional[str]:
         return self.file_metadata.source_url
 
 
