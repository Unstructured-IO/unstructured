--- conflicted
+++ resolved
@@ -4,10 +4,6 @@
 from functools import cached_property
 from html import unescape
 from pathlib import Path
-<<<<<<< HEAD
-from typing import TYPE_CHECKING, Any, Dict, List, Optional, Union
-=======
->>>>>>> 59e850bb
 from urllib.parse import urlparse
 
 from unstructured.file_utils.filetype import EXT_TO_FILETYPE
@@ -22,12 +18,8 @@
 from unstructured.ingest.logger import logger
 from unstructured.utils import requires_dependencies
 
-<<<<<<< HEAD
-if TYPE_CHECKING:
+if t.TYPE_CHECKING:
     from office365.sharepoint.client_context import ClientContext
-=======
-if t.TYPE_CHECKING:
->>>>>>> 59e850bb
     from office365.sharepoint.files.file import File
     from office365.sharepoint.publishing.pages.page import SitePage
 
@@ -68,11 +60,11 @@
 
 @dataclass
 class SharepointFileMeta:
-    date_created: Optional[str] = None
-    date_modified: Optional[str] = None
-    version: Optional[str] = None
-    source_url: Optional[str] = None
-    exists: Optional[bool] = None
+    date_created: t.Optional[str] = None
+    date_modified: t.Optional[str] = None
+    version: t.Optional[str] = None
+    source_url: t.Optional[str] = None
+    exists: t.Optional[bool] = None
 
 
 @dataclass
@@ -117,69 +109,31 @@
         return Path(self.output_filepath).resolve()
 
     @property
-    def date_created(self) -> Optional[str]:
+    def date_created(self) -> t.Optional[str]:
         return self.file_metadata.date_created  # type: ignore
 
     @property
-    def date_modified(self) -> Optional[str]:
+    def date_modified(self) -> t.Optional[str]:
         return self.file_metadata.date_modified  # type: ignore
 
-<<<<<<< HEAD
-    @property
-    def exists(self) -> Optional[bool]:
+    @property
+    def exists(self) -> t.Optional[bool]:
         return self.file_metadata.exists
 
     @property
-    def record_locator(self) -> Optional[Dict[str, Any]]:
+    def record_locator(self) -> t.Optional[t.Dict[str, t.Any]]:
         return {
             "server_path": self.server_path,
             "site_url": self.site_url,
         }
 
     @property
-    def version(self) -> Optional[str]:
+    def version(self) -> t.Optional[str]:
         return self.file_metadata.version  # type: ignore
 
     @property
-    def source_url(self) -> Optional[str]:
+    def source_url(self) -> t.Optional[str]:
         return self.file_metadata.source_url  # type: ignore
-=======
-        try:
-            site_client = ClientContext(self.site_url).with_credentials(
-                ClientCredential(
-                    self.connector_config.client_id,
-                    self.connector_config.client_credential,
-                ),
-            )
-            file = site_client.web.get_file_by_server_relative_path(self.server_path)
-            self.file_exists = True
-            content_labels = ["CanvasContent1", "LayoutWebpartsContent1"]
-            content = file.listItemAllFields.select(content_labels).get().execute_query()
-            pld = (content.properties.get("LayoutWebpartsContent1", "") or "") + (
-                content.properties.get("CanvasContent1", "") or ""
-            )
-            if pld != "":
-                pld = unescape(pld)
-            else:
-                logger.info(
-                    f"Page {self.server_path} has no retrievable content. \
-                      Dumping empty doc.",
-                )
-                pld = "<div></div>"
-
-            self.output_dir.mkdir(parents=True, exist_ok=True)
-            if not self.download_dir.is_dir():
-                logger.debug(f"Creating directory: {self.download_dir}")
-                self.download_dir.mkdir(parents=True, exist_ok=True)
-            with self.filename.open(mode="w") as f:
-                f.write(pld)
-        except Exception as e:
-            logger.error(f"Error while downloading and saving file: {self.filename}.")
-            logger.error(e)
-            self.file_exists = False
-            return
-        logger.info(f"File downloaded: {self.filename}")
->>>>>>> 59e850bb
 
     @SourceConnectionError.wrap
     @requires_dependencies(["office365"], extras="sharepoint")
@@ -187,34 +141,12 @@
         """Retrieves the actual page/file from the Sharepoint instance"""
         from office365.runtime.client_request_exception import ClientRequestException
 
-        site_client = self.config.get_site_client(self.site_url)
-
-        try:
-<<<<<<< HEAD
+        site_client = self.connector_config.get_site_client(self.site_url)
+
+        try:
             if self.is_page:
                 file = site_client.web.get_file_by_server_relative_path(self.server_path)
                 file = file.listItemAllFields.select(CONTENT_LABELS).get().execute_query()
-=======
-            site_client = ClientContext(self.site_url).with_credentials(
-                ClientCredential(
-                    self.connector_config.client_id,
-                    self.connector_config.client_credential,
-                ),
-            )
-            file = site_client.web.get_file_by_server_relative_url(self.server_path)
-            self.file_exists = True
-            fsize = file.length
-            self.output_dir.mkdir(parents=True, exist_ok=True)
-
-            if not self.download_dir.is_dir():
-                logger.debug(f"Creating directory: {self.download_dir}")
-                self.download_dir.mkdir(parents=True, exist_ok=True)
-
-            if fsize > MAX_MB_SIZE:
-                logger.info(f"Downloading file with size: {fsize} bytes in chunks")
-                with self.filename.open(mode="wb") as f:
-                    file.download_session(f, chunk_size=1024 * 1024 * 100).execute_query()
->>>>>>> 59e850bb
             else:
                 file = site_client.web.get_file_by_server_relative_url(self.server_path)
                 if properties_only:
@@ -227,7 +159,7 @@
         return file
 
     def _fetch_page(self):
-        site_client = self.config.get_site_client(self.site_url)
+        site_client = self.connector_config.get_site_client(self.site_url)
         try:
             page = (
                 site_client.site_pages.pages.get_by_url(self.server_path)
@@ -325,42 +257,6 @@
 class SharepointSourceConnector(SourceConnectorCleanupMixin, BaseSourceConnector):
     connector_config: SimpleSharepointConfig
 
-<<<<<<< HEAD
-    def __init__(self, standard_config: StandardConnectorConfig, config: SimpleSharepointConfig):
-        super().__init__(standard_config, config)
-=======
-    def initialize(self):
-        self._setup_client()
-
-    @requires_dependencies(["office365"], extras="sharepoint")
-    def _setup_client(self):
-        from office365.runtime.auth.client_credential import ClientCredential
-        from office365.sharepoint.client_context import ClientContext
-
-        parsed_url = urlparse(self.connector_config.site_url)
-        site_hostname = (parsed_url.hostname or "").split(".")
-        tenant_url = site_hostname[0].split("-")
-        self.process_all = False
-        self.base_site_url = ""
-        if tenant_url[-1] == "admin" and (parsed_url.path is None or parsed_url.path == "/"):
-            self.process_all = True
-            self.base_site_url = parsed_url._replace(
-                netloc=parsed_url.netloc.replace(site_hostname[0], tenant_url[0]),
-            ).geturl()
-        elif tenant_url[-1] == "admin":
-            raise ValueError(
-                "A site url in the form of https://[tenant]-admin.sharepoint.com \
-                is required to process all sites within a tenant. ",
-            )
-
-        self.client = ClientContext(self.connector_config.site_url).with_credentials(
-            ClientCredential(
-                self.connector_config.client_id,
-                self.connector_config.client_credential,
-            ),
-        )
->>>>>>> 59e850bb
-
     @requires_dependencies(["office365"], extras="sharepoint")
     def _list_files(self, folder, recursive) -> t.List["File"]:
         from office365.runtime.client_request_exception import ClientRequestException
@@ -380,7 +276,7 @@
                 logger.info("Caught an error while processing documents %s", e.response.text)
             return []
 
-    def _prepare_ingest_doc(self, obj: Union["File", "SitePage"], base_url, is_page=False):
+    def _prepare_ingest_doc(self, obj: t.Union["File", "SitePage"], base_url, is_page=False):
         if is_page:
             file_path = obj.get_property("Url", "")
             server_path = f"/{file_path}" if file_path[0] != "/" else file_path
@@ -392,7 +288,7 @@
 
         return SharepointIngestDoc(
             self.standard_config,
-            self.config,
+            self.connector_config,
             base_url,
             server_path,
             is_page,
@@ -413,124 +309,37 @@
             )
             return []
 
-<<<<<<< HEAD
         return [self._prepare_ingest_doc(page, site_client.base_url, True) for page in site_pages]
-=======
-        pages = []
-        for page in site_pages:
-            try:
-                page_url = page.get_property("Url", "")
-                page_url = f"/{page_url}" if page_url[0] != "/" else page_url
-                file_path = page.get_property("Url", "")
-                if (url_path := (urlparse(site_client.base_url).path)) and (url_path != "/"):
-                    file_path = url_path[1:] + "/" + file_path
-                pages.append(
-                    SharepointIngestDoc(
-                        connector_config=self.connector_config,
-                        partition_config=self.partition_config,
-                        read_config=self.read_config,
-                        site_url=site_client.base_url,
-                        server_path=page_url,
-                        is_page=True,
-                        file_path=file_path,
-                    ),
-                )
-            except Exception as e:
-                logger.info("Omitting page %s. Caught error: \n%s", page_url, e)
-                continue
-        return pages
->>>>>>> 59e850bb
 
     def _ingest_site_docs(self, site_client) -> t.List["SharepointIngestDoc"]:
         root_folder = site_client.web.get_folder_by_server_relative_path(self.connector_config.path)
         files = self._list_files(root_folder, self.connector_config.recursive)
         if not files:
             logger.info(
-<<<<<<< HEAD
-                f"Couldn't process files in path {self.config.path}\
+                f"Couldn't process files in path {self.connector_config.path}\
                 for site {site_client.base_url}",
             )
         output = [self._prepare_ingest_doc(file, site_client.base_url) for file in files]
-        if self.config.process_pages:
-=======
-                f"Couldn't process files in path {self.connector_config.path} \
-                for site {site_client.base_url}",
-            )
-        output = []
-        for file in files:
-            try:
-                print(file.serverRelativeUrl)
-                output.append(
-                    SharepointIngestDoc(
-                        connector_config=self.connector_config,
-                        partition_config=self.partition_config,
-                        read_config=self.read_config,
-                        site_url=site_client.base_url,
-                        server_path=file.serverRelativeUrl,
-                        is_page=False,
-                        file_path=file.serverRelativeUrl[1:],
-                    ),
-                )
-            except Exception as e:
-                logger.info("Omitting file %s. Caught error: \n%s", file.name, e)
-                continue
-
         if self.connector_config.process_pages:
->>>>>>> 59e850bb
             page_output = self._list_pages(site_client)
             if not page_output:
                 logger.info(f"Couldn't process pages for site {site_client.base_url}")
             output = output + page_output
         return output
 
-<<<<<<< HEAD
     def initialize(self):
         pass
 
     def get_ingest_docs(self):
-        base_site_client = self.config.get_site_client()
+        base_site_client = self.connector_config.get_site_client()
         if not base_site_client.is_tenant:
             return self._ingest_site_docs(base_site_client)
         tenant = base_site_client.tenant
         tenant_sites = tenant.get_site_properties_from_sharepoint_by_filters().execute_query()
         tenant_sites = {s.url for s in tenant_sites if (s.url is not None)}
-        ingest_docs: List[SharepointIngestDoc] = []
+        ingest_docs: t.List[SharepointIngestDoc] = []
         for site_url in tenant_sites:
             logger.info(f"Processing docs for site: {site_url}")
-            site_client = self.config.get_site_client(site_url)
+            site_client = self.connector_config.get_site_client(site_url)
             ingest_docs = ingest_docs + self._ingest_site_docs(site_client)
-        return ingest_docs
-=======
-    def _filter_site_url(self, site):
-        if site.url is None:
-            return False
-        return (site.url[0 : len(self.base_site_url)] == self.base_site_url) and (  # noqa: E203
-            "/sites/" in site.url
-        )
-
-    @requires_dependencies(["office365"])
-    def get_ingest_docs(self):
-        if self.process_all:
-            logger.debug(self.base_site_url)
-            from office365.runtime.auth.client_credential import ClientCredential
-            from office365.sharepoint.client_context import ClientContext
-            from office365.sharepoint.tenant.administration.tenant import Tenant
-
-            tenant = Tenant(self.client)
-            tenant_sites = tenant.get_site_properties_from_sharepoint_by_filters().execute_query()
-            tenant_sites = [s.url for s in tenant_sites if self._filter_site_url(s)]
-            tenant_sites.append(self.base_site_url)
-            ingest_docs: t.List[SharepointIngestDoc] = []
-            for site_url in set(tenant_sites):
-                logger.info(f"Processing docs for site: {site_url}")
-                site_client = ClientContext(site_url).with_credentials(
-                    ClientCredential(
-                        self.connector_config.client_id,
-                        self.connector_config.client_credential,
-                    ),
-                )
-                ingest_docs = ingest_docs + self._ingest_site_docs(site_client)
-            return ingest_docs
-        else:
-            return self._ingest_site_docs(self.client)
->>>>>>> 59e850bb
+        return ingest_docs