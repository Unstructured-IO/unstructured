import os
import xml.etree.ElementTree as ET
from dataclasses import dataclass
from datetime import datetime
from pathlib import Path
from typing import List, Optional

from unstructured.ingest.error import SourceConnectionError
from unstructured.ingest.interfaces import (
    BaseConnector,
    BaseConnectorConfig,
    BaseIngestDoc,
    ConnectorCleanupMixin,
    IngestDocCleanupMixin,
    StandardConnectorConfig,
)
from unstructured.ingest.logger import logger
from unstructured.utils import (
    requires_dependencies,
    validate_date_args,
)

DATE_FORMATS = ("%Y-%m-%d", "%Y-%m-%dT%H:%M:%S", "%Y-%m-%dT%H:%M:%S%z")


@dataclass
class SimpleSlackConfig(BaseConnectorConfig):
    """Connector config to process all messages by channel id's."""

    channels: List[str]
    token: str
    oldest: Optional[str]
    latest: Optional[str]
    verbose: bool = False

    def validate_inputs(self):
        oldest_valid = True
        latest_valid = True

        if self.oldest:
            oldest_valid = validate_date_args(self.oldest)

        if self.latest:
            latest_valid = validate_date_args(self.latest)

        return oldest_valid, latest_valid

    def __post_init__(self):
        oldest_valid, latest_valid = self.validate_inputs()
        if not oldest_valid and not latest_valid:
            raise ValueError(
                "Start and/or End dates are not valid. ",
            )

    @staticmethod
    def parse_channels(channel_str: str) -> List[str]:
        """Parses a comma separated list of channels into a list."""
        return [x.strip() for x in channel_str.split(",")]


@dataclass
class SlackFileMeta:
    date_created: str
    date_modified: str


@dataclass
class SlackIngestDoc(IngestDocCleanupMixin, BaseIngestDoc):
    """Class encapsulating fetching a doc and writing processed results (but not
    doing the processing!).

    Also includes a cleanup method. When things go wrong and the cleanup
    method is not called, the file is left behind on the filesystem to assist debugging.
    """

    config: SimpleSlackConfig
    channel: str
    token: str
    oldest: Optional[str]
    latest: Optional[str]
    file_exists: Optional[bool] = False
    file_meta: Optional[SlackFileMeta] = None
    registry_name: str = "slack"

    # NOTE(crag): probably doesn't matter,  but intentionally not defining tmp_download_file
    # __post_init__ for multiprocessing simplicity (no Path objects in initially
    # instantiated object)
    def _tmp_download_file(self):
        channel_file = self.channel + ".xml"
        return Path(self.standard_config.download_dir) / channel_file

    @property
    def _output_filename(self):
        output_file = self.channel + ".json"
        return Path(self.standard_config.output_dir) / output_file

    @property
    def date_created(self) -> Optional[str]:
        if self.file_meta is None:
            self.get_file_metadata()
        return self.file_meta.date_created

    @property
    def date_modified(self) -> Optional[str]:
        if self.file_meta is None:
            self.get_file_metadata()
        return self.file_meta.date_modified

    @property
    def exists(self) -> Optional[bool]:
        if self.file_exists is None:
            self.get_file_metadata()
        return self.file_exists

    def _create_full_tmp_dir_path(self):
        self._tmp_download_file().parent.mkdir(parents=True, exist_ok=True)

<<<<<<< HEAD
=======
    @SourceConnectionError.wrap
    @BaseIngestDoc.skip_if_file_exists
>>>>>>> d0749d18
    @requires_dependencies(dependencies=["slack_sdk"], extras="slack")
    def _fetch_messages(self):
        from slack_sdk import WebClient
        from slack_sdk.errors import SlackApiError

        self.client = WebClient(token=self.token)
        try:
            oldest = "0"
            latest = "0"
            if self.oldest:
                oldest = self.convert_datetime(self.oldest)

            if self.latest:
                latest = self.convert_datetime(self.latest)

            result = self.client.conversations_history(
                channel=self.channel,
                oldest=oldest,
                latest=latest,
            )
        except SlackApiError as e:
            logger.error(f"Error: {e}")
            self.file_exists = False
            raise
        self.file_exists = True
        return result

    def get_file_metadata(self, messages=None):
        if messages is None:
            messages = self._fetch_messages()

        timestamps = [m["ts"] for m in messages]
        timestamps.sort()
        if len(timestamps) > 0:
            created = datetime.fromtimestamp(float(timestamps[0]))
            modified = datetime.fromtimestamp(float(timestamps[len(timestamps) - 1]))

        self.file_meta = SlackFileMeta(
            created.isoformat(),
            modified.isoformat(),
        )

    @BaseIngestDoc.skip_if_file_exists
    @requires_dependencies(dependencies=["slack_sdk"], extras="slack")
    def get_file(self):
        from slack_sdk.errors import SlackApiError

        """Fetches the data from a slack channel and stores it locally."""

        self._create_full_tmp_dir_path()

        if self.config.verbose:
            logger.debug(f"fetching channel {self.channel} - PID: {os.getpid()}")

        result = self._fetch_messages()
        root = ET.Element("messages")
        for message in result["messages"]:
            message_elem = ET.SubElement(root, "message")
            text_elem = ET.SubElement(message_elem, "text")
            text_elem.text = message.get("text")

            cursor = None
            while True:
                try:
                    response = self.client.conversations_replies(
                        channel=self.channel,
                        ts=message["ts"],
                        cursor=cursor,
                    )

                    for reply in response["messages"]:
                        reply_msg = reply.get("text")
                        text_elem.text = "".join([str(text_elem.text), " <reply> ", reply_msg])

                    if not response["has_more"]:
                        break

                    cursor = response["response_metadata"]["next_cursor"]

                except SlackApiError as e:
                    print(f"Error retrieving replies: {e.response['error']}")
        self.get_file_metadata(result["messages"])
        tree = ET.ElementTree(root)
        tree.write(self._tmp_download_file(), encoding="utf-8", xml_declaration=True)

    def convert_datetime(self, date_time):
        for format in DATE_FORMATS:
            try:
                return datetime.strptime(date_time, format).timestamp()
            except ValueError:
                pass

    @property
    def filename(self):
        """The filename of the file created from a slack channel"""
        return self._tmp_download_file()


@requires_dependencies(dependencies=["slack_sdk"], extras="slack")
class SlackConnector(ConnectorCleanupMixin, BaseConnector):
    """Objects of this class support fetching document(s) from"""

    config: SimpleSlackConfig

    def __init__(self, standard_config: StandardConnectorConfig, config: SimpleSlackConfig):
        super().__init__(standard_config, config)

    def initialize(self):
        """Verify that can get metadata for an object, validates connections info."""
        pass

    def get_ingest_docs(self):
        return [
            SlackIngestDoc(
                self.standard_config,
                self.config,
                channel,
                self.config.token,
                self.config.oldest,
                self.config.latest,
            )
            for channel in self.config.channels
        ]<|MERGE_RESOLUTION|>--- conflicted
+++ resolved
@@ -115,11 +115,6 @@
     def _create_full_tmp_dir_path(self):
         self._tmp_download_file().parent.mkdir(parents=True, exist_ok=True)
 
-<<<<<<< HEAD
-=======
-    @SourceConnectionError.wrap
-    @BaseIngestDoc.skip_if_file_exists
->>>>>>> d0749d18
     @requires_dependencies(dependencies=["slack_sdk"], extras="slack")
     def _fetch_messages(self):
         from slack_sdk import WebClient
@@ -162,6 +157,7 @@
             modified.isoformat(),
         )
 
+    @SourceConnectionError.wrap
     @BaseIngestDoc.skip_if_file_exists
     @requires_dependencies(dependencies=["slack_sdk"], extras="slack")
     def get_file(self):
