import os
import typing as t
import xml.etree.ElementTree as ET
from dataclasses import dataclass
from datetime import datetime
from functools import cached_property
from pathlib import Path

from unstructured.ingest.error import SourceConnectionError
from unstructured.ingest.interfaces import (
    BaseConnectorConfig,
    BaseIngestDoc,
    BaseSourceConnector,
    IngestDocCleanupMixin,
    SourceConnectorCleanupMixin,
)
from unstructured.ingest.logger import logger
from unstructured.utils import (
    requires_dependencies,
    validate_date_args,
)

DATE_FORMATS = ("%Y-%m-%d", "%Y-%m-%dT%H:%M:%S", "%Y-%m-%dT%H:%M:%S%z")


@dataclass
class SimpleSlackConfig(BaseConnectorConfig):
    """Connector config to process all messages by channel id's."""

    channels: t.List[str]
    token: str
    oldest: t.Optional[str]
    latest: t.Optional[str]
    verbose: bool = False

    def validate_inputs(self):
        oldest_valid = True
        latest_valid = True

        if self.oldest:
            oldest_valid = validate_date_args(self.oldest)

        if self.latest:
            latest_valid = validate_date_args(self.latest)

        return oldest_valid, latest_valid

    def __post_init__(self):
        oldest_valid, latest_valid = self.validate_inputs()
        if not oldest_valid and not latest_valid:
            raise ValueError(
                "Start and/or End dates are not valid. ",
            )


@dataclass
class SlackFileMeta:
    date_created: Optional[str] = None
    date_modified: Optional[str] = None
    exists: Optional[bool] = None


@dataclass
class SlackIngestDoc(IngestDocCleanupMixin, BaseIngestDoc):
    """Class encapsulating fetching a doc and writing processed results (but not
    doing the processing!).

    Also includes a cleanup method. When things go wrong and the cleanup
    method is not called, the file is left behind on the filesystem to assist debugging.
    """

    connector_config: SimpleSlackConfig
    channel: str
    token: str
    oldest: t.Optional[str]
    latest: t.Optional[str]
    registry_name: str = "slack"

    # NOTE(crag): probably doesn't matter,  but intentionally not defining tmp_download_file
    # __post_init__ for multiprocessing simplicity (no Path objects in initially
    # instantiated object)
    def _tmp_download_file(self):
        channel_file = self.channel + ".xml"
        return Path(self.read_config.download_dir) / channel_file

    @property
    def _output_filename(self):
        output_file = self.channel + ".json"
        return Path(self.partition_config.output_dir) / output_file

    @property
    def date_created(self) -> Optional[str]:
        return self.file_metadata.date_created

    @property
    def date_modified(self) -> Optional[str]:
        return self.file_metadata.date_modified

    @property
    def exists(self) -> Optional[bool]:
        return self.file_metadata.exists

    def _create_full_tmp_dir_path(self):
        self._tmp_download_file().parent.mkdir(parents=True, exist_ok=True)

    @requires_dependencies(dependencies=["slack_sdk"], extras="slack")
    def _fetch_messages(self):
        from slack_sdk import WebClient
        from slack_sdk.errors import SlackApiError

<<<<<<< HEAD
=======
        """Fetches the data from a slack channel and stores it locally."""

        self._create_full_tmp_dir_path()

        if self.connector_config.verbose:
            logger.debug(f"fetching channel {self.channel} - PID: {os.getpid()}")

>>>>>>> 59e850bb
        self.client = WebClient(token=self.token)
        try:
            oldest = "0"
            latest = "0"
            if self.oldest:
                oldest = self.convert_datetime(self.oldest)

            if self.latest:
                latest = self.convert_datetime(self.latest)

            result = self.client.conversations_history(
                channel=self.channel,
                oldest=oldest,
                latest=latest,
            )
        except SlackApiError as e:
            logger.error(e)
            return None
        return result

    @cached_property
    def file_metadata(self):
        result = self._fetch_messages()
        if result is None:
            return SlackFileMeta(
                exists=True,
            )

        timestamps = [m["ts"] for m in result["messages"]]
        timestamps.sort()
        date_created = None
        date_modified = None
        if len(timestamps) > 0:
            date_created = datetime.fromtimestamp(float(timestamps[0])).isoformat()
            date_modified = datetime.fromtimestamp(
                float(timestamps[len(timestamps) - 1]),
            ).isoformat()

        return SlackFileMeta(
            date_created,
            date_modified,
            True,
        )

    @SourceConnectionError.wrap
    @BaseIngestDoc.skip_if_file_exists
    @requires_dependencies(dependencies=["slack_sdk"], extras="slack")
    def get_file(self):
        from slack_sdk.errors import SlackApiError

        """Fetches the data from a slack channel and stores it locally."""

        self._create_full_tmp_dir_path()

        if self.config.verbose:
            logger.debug(f"fetching channel {self.channel} - PID: {os.getpid()}")

        result = self._fetch_messages()
        root = ET.Element("messages")
        for message in result["messages"]:
            message_elem = ET.SubElement(root, "message")
            text_elem = ET.SubElement(message_elem, "text")
            text_elem.text = message.get("text")

            cursor = None
            while True:
                try:
                    response = self.client.conversations_replies(
                        channel=self.channel,
                        ts=message["ts"],
                        cursor=cursor,
                    )

                    for reply in response["messages"]:
                        reply_msg = reply.get("text")
                        text_elem.text = "".join([str(text_elem.text), " <reply> ", reply_msg])

                    if not response["has_more"]:
                        break

                    cursor = response["response_metadata"]["next_cursor"]

                except SlackApiError as e:
                    logger.error(f"Error retrieving replies: {e.response['error']}")
        tree = ET.ElementTree(root)
        tree.write(self._tmp_download_file(), encoding="utf-8", xml_declaration=True)

    def convert_datetime(self, date_time):
        for format in DATE_FORMATS:
            try:
                return datetime.strptime(date_time, format).timestamp()
            except ValueError:
                pass

    @property
    def filename(self):
        """The filename of the file created from a slack channel"""
        return self._tmp_download_file()


@requires_dependencies(dependencies=["slack_sdk"], extras="slack")
class SlackSourceConnector(SourceConnectorCleanupMixin, BaseSourceConnector):
    """Objects of this class support fetching document(s) from"""

    connector_config: SimpleSlackConfig

    def initialize(self):
        """Verify that can get metadata for an object, validates connections info."""
        pass

    def get_ingest_docs(self):
        return [
            SlackIngestDoc(
                connector_config=self.connector_config,
                partition_config=self.partition_config,
                read_config=self.read_config,
                channel=channel,
                token=self.connector_config.token,
                oldest=self.connector_config.oldest,
                latest=self.connector_config.latest,
            )
            for channel in self.connector_config.channels
        ]<|MERGE_RESOLUTION|>--- conflicted
+++ resolved
@@ -55,9 +55,9 @@
 
 @dataclass
 class SlackFileMeta:
-    date_created: Optional[str] = None
-    date_modified: Optional[str] = None
-    exists: Optional[bool] = None
+    date_created: t.Optional[str] = None
+    date_modified: t.Optional[str] = None
+    exists: t.Optional[bool] = None
 
 
 @dataclass
@@ -89,15 +89,15 @@
         return Path(self.partition_config.output_dir) / output_file
 
     @property
-    def date_created(self) -> Optional[str]:
+    def date_created(self) -> t.Optional[str]:
         return self.file_metadata.date_created
 
     @property
-    def date_modified(self) -> Optional[str]:
+    def date_modified(self) -> t.Optional[str]:
         return self.file_metadata.date_modified
 
     @property
-    def exists(self) -> Optional[bool]:
+    def exists(self) -> t.Optional[bool]:
         return self.file_metadata.exists
 
     def _create_full_tmp_dir_path(self):
@@ -108,16 +108,6 @@
         from slack_sdk import WebClient
         from slack_sdk.errors import SlackApiError
 
-<<<<<<< HEAD
-=======
-        """Fetches the data from a slack channel and stores it locally."""
-
-        self._create_full_tmp_dir_path()
-
-        if self.connector_config.verbose:
-            logger.debug(f"fetching channel {self.channel} - PID: {os.getpid()}")
-
->>>>>>> 59e850bb
         self.client = WebClient(token=self.token)
         try:
             oldest = "0"
