import hashlib
import os
import sys
import typing as t
from dataclasses import dataclass, field
from pathlib import Path

<<<<<<< HEAD
from unstructured.ingest.error import (
    DestinationConnectionError,
    SourceConnectionError,
    SourceConnectionNetworkError,
)
from unstructured.ingest.interfaces import (
    BaseConnectorConfig,
    BaseDestinationConnector,
    BaseIngestDoc,
=======
from unstructured.ingest.error import SourceConnectionError
from unstructured.ingest.interfaces import (
    BaseConnectorConfig,
    BaseIngestDocBatch,
    BaseSingleIngestDoc,
>>>>>>> ce905dd0
    BaseSourceConnector,
    IngestDocCleanupMixin,
    SourceConnectorCleanupMixin,
    SourceMetadata,
    WriteConfig,
)
from unstructured.ingest.logger import logger
from unstructured.staging.base import flatten_dict
from unstructured.utils import requires_dependencies

if t.TYPE_CHECKING:
    from elasticsearch import Elasticsearch


@dataclass
class SimpleElasticsearchConfig(BaseConnectorConfig):
    """Connector config where:
    url is the url to access the elasticsearch server,
    index_name is the name of the index to reach to,
    """

    url: str
    index_name: str
    batch_size: int = 100
    fields: t.List[str] = field(default=list)


@dataclass
class ElasticsearchDocumentMeta:
    """Metadata specifying:
    name of the elasticsearch index that is being reached to,
    and the id of document that is being reached to,
    """

    index_name: str
    document_id: str


@dataclass
class ElasticsearchIngestDoc(IngestDocCleanupMixin, BaseSingleIngestDoc):
    """Class encapsulating fetching a doc and writing processed results (but not
    doing the processing!).

    Current implementation creates a python Elasticsearch client to fetch each doc,
    rather than creating a client for each thread.
    """

    connector_config: SimpleElasticsearchConfig
    document_meta: ElasticsearchDocumentMeta
    document: dict = field(default_factory=dict)
    registry_name: str = "elasticsearch"

    # TODO: remove one of filename or _tmp_download_file, using a wrapper
    @property
    def filename(self):
        f = self.document_meta.document_id
        if self.connector_config.fields:
            f = "{}-{}".format(
                f,
                hashlib.sha256(",".join(self.connector_config.fields).encode()).hexdigest()[:8],
            )
        return (
            Path(self.read_config.download_dir) / self.document_meta.index_name / f"{f}.txt"
        ).resolve()

    @property
    def _output_filename(self):
        """Create filename document id combined with a hash of the query to uniquely identify
        the output file."""
        # Generate SHA256 hash and take the first 8 characters
        filename = self.document_meta.document_id
        if self.connector_config.fields:
            filename = "{}-{}".format(
                filename,
                hashlib.sha256(",".join(self.connector_config.fields).encode()).hexdigest()[:8],
            )
        output_file = f"{filename}.json"
        return (
            Path(self.processor_config.output_dir) / self.connector_config.index_name / output_file
        )

    def update_source_metadata(self, **kwargs):
        if self.document is None:
            self.source_metadata = SourceMetadata(
                exists=False,
            )
            return
        self.source_metadata = SourceMetadata(
            version=self.document["_version"],
            exists=True,
        )

    @SourceConnectionError.wrap
    @requires_dependencies(["elasticsearch"], extras="elasticsearch")
    @BaseSingleIngestDoc.skip_if_file_exists
    def get_file(self):
        pass

    @property
    def date_created(self) -> t.Optional[str]:
        return None

    @property
    def date_modified(self) -> t.Optional[str]:
        return None

    @property
    def source_url(self) -> t.Optional[str]:
        return None

    @property
    def record_locator(self) -> t.Optional[t.Dict[str, t.Any]]:
        return {
            "url": self.connector_config.url,
            "index_name": self.connector_config.index_name,
            "document_id": self.document_meta.document_id,
        }


@dataclass
class ElasticsearchIngestDocBatch(BaseIngestDocBatch):
    connector_config: SimpleElasticsearchConfig
    ingest_docs: t.List[ElasticsearchIngestDoc] = field(default_factory=list)
    list_of_ids: t.List[str] = field(default_factory=list)
    registry_name: str = "elasticsearch_batch"

    def __post_init__(self):
        # Until python3.8 is deprecated, this is a limitation of dataclass inheritance
        # to make it a required field
        if len(self.list_of_ids) == 0:
            raise ValueError("list_of_ids is required")

    @property
    def unique_id(self) -> str:
        return ",".join(sorted(self.list_of_ids))

    @requires_dependencies(["elasticsearch"], extras="elasticsearch")
    def _get_docs(self):
        from elasticsearch import Elasticsearch
        from elasticsearch.helpers import scan

        es = Elasticsearch(self.connector_config.url)
        scan_query = {
            "_source": self.connector_config.fields,
            "version": True,
            "query": {"ids": {"values": self.list_of_ids}},
        }

        result = scan(
            es,
            query=scan_query,
            scroll="1m",
            index=self.connector_config.index_name,
        )
        return list(result)

    @SourceConnectionError.wrap
    @requires_dependencies(["elasticsearch"], extras="elasticsearch")
    def get_files(self):
        logger.debug(f"Fetching {self} - PID: {os.getpid()}")
        documents = self._get_docs()
        for doc in documents:
            ingest_doc = ElasticsearchIngestDoc(
                processor_config=self.processor_config,
                read_config=self.read_config,
                connector_config=self.connector_config,
                document=doc,
                document_meta=ElasticsearchDocumentMeta(
                    self.connector_config.index_name, doc["_id"]
                ),
            )
            ingest_doc.update_source_metadata()
            doc_body = doc["_source"]
            filename = ingest_doc.filename
            flattened_dict = flatten_dict(dictionary=doc_body)
            concatenated_values = "\n".join(flattened_dict.values())

            filename.parent.mkdir(parents=True, exist_ok=True)
            with open(filename, "w", encoding="utf8") as f:
                f.write(concatenated_values)
            self.ingest_docs.append(ingest_doc)


@dataclass
class ElasticsearchSourceConnector(SourceConnectorCleanupMixin, BaseSourceConnector):
    """Fetches particular fields from all documents in a given elasticsearch cluster and index"""

    connector_config: SimpleElasticsearchConfig
    _es: t.Optional["Elasticsearch"] = field(init=False, default=None)

    @property
    def es(self):
        from elasticsearch import Elasticsearch

        if self._es is None:
            self._es = Elasticsearch(self.connector_config.url)
        return self._es

    def check_connection(self):
        try:
            self.es.perform_request("HEAD", "/", headers={"accept": "application/json"})
        except Exception as e:
            logger.error(f"failed to validate connection: {e}", exc_info=True)
            raise SourceConnectionError(f"failed to validate connection: {e}")

    def __post_init__(self):
        self.scan_query: dict = {"stored_fields": [], "query": {"match_all": {}}}

    def initialize(self):
        pass

    @requires_dependencies(["elasticsearch"], extras="elasticsearch")
    def _get_doc_ids(self):
        """Fetches all document ids in an index"""
        from elasticsearch.helpers import scan

        hits = scan(
            self.es,
            query=self.scan_query,
            scroll="1m",
            index=self.connector_config.index_name,
        )

        return [hit["_id"] for hit in hits]

    def get_ingest_docs(self):
        """Fetches all documents in an index, using ids that are fetched with _get_doc_ids"""
        ids = self._get_doc_ids()
        id_batches = [
            ids[
                i
                * self.connector_config.batch_size : (i + 1)  # noqa
                * self.connector_config.batch_size
            ]
            for i in range(
                (len(ids) + self.connector_config.batch_size - 1)
                // self.connector_config.batch_size
            )
        ]
        return [
            ElasticsearchIngestDocBatch(
                connector_config=self.connector_config,
                processor_config=self.processor_config,
                read_config=self.read_config,
                list_of_ids=batched_ids,
            )
<<<<<<< HEAD
            for id in ids
        ]


@dataclass
class ElasticsearchWriteConfig(WriteConfig):
    batch_size: int


@dataclass
class ElasticsearchDestinationConnector(BaseDestinationConnector):
    write_config: ElasticsearchWriteConfig
    connector_config: SimpleElasticsearchConfig

    @requires_dependencies(["elasticsearch"], extras="elasticsearch")
    def initialize(self):
        # TODO-dest session handles
        pass

    def check_connection(self):
        pass

    def get_document_size(doc):
        # Convert the document to JSON and get its size in bytes
        json_data = json.dumps(doc)
        size_bytes = sys.getsizeof(json_data)
        return size_bytes

    DestinationConnectionError.wrap

    def write_dict(self, element_dicts: t.List[t.Dict[str, t.Any]]) -> None:
        logger.info(
            f"writing {len(element_dicts)} documents to destination "
            f"index named {self.connector_config.index_name}",
            f"at {self.connector_config.url}",
        )
        from elasticsearch.helpers import bulk

        # TODO-dest batch management (size control etc) here
        bulk_data = element_dicts
        bulk(self.client, bulk_data)

    def conform_dict(self, element_dict):
        return {
            "element_id": element_dict.pop("element_id", None),
            "embeddings": element_dict.pop("embeddings", None),
            "text": element_dict.pop("text", None),
            "metadata": flatten_dict(
                element_dict.pop("metadata", None),
                separator="-",
            ),
        }

    @requires_dependencies(["elasticsearch"], extras="elasticsearch")
    def write(self, docs: t.List[BaseIngestDoc]) -> None:
        element_dicts_all_docs: t.List[t.Dict[str, t.Any]] = []
        for doc in docs:
            local_path = doc._output_filename
            with open(local_path) as json_file:
                element_dicts_one_doc = json.load(json_file)
                element_dicts_one_doc = [
                    self.conform_dict(element_dict) for element_dict in element_dicts_one_doc
                ]
                logger.info(
                    f"appending {len(element_dicts_one_doc)} elements from "
                    "content in doc: {local_path}"
                )
                element_dicts_all_docs.extend(element_dicts_one_doc)
        self.write_dict(element_dicts=element_dicts_all_docs)
=======
            for batched_ids in id_batches
        ]
>>>>>>> ce905dd0
<|MERGE_RESOLUTION|>--- conflicted
+++ resolved
@@ -1,27 +1,17 @@
 import hashlib
+import json
 import os
 import sys
 import typing as t
 from dataclasses import dataclass, field
 from pathlib import Path
 
-<<<<<<< HEAD
-from unstructured.ingest.error import (
-    DestinationConnectionError,
-    SourceConnectionError,
-    SourceConnectionNetworkError,
-)
+from unstructured.ingest.error import DestinationConnectionError, SourceConnectionError
 from unstructured.ingest.interfaces import (
     BaseConnectorConfig,
     BaseDestinationConnector,
-    BaseIngestDoc,
-=======
-from unstructured.ingest.error import SourceConnectionError
-from unstructured.ingest.interfaces import (
-    BaseConnectorConfig,
     BaseIngestDocBatch,
     BaseSingleIngestDoc,
->>>>>>> ce905dd0
     BaseSourceConnector,
     IngestDocCleanupMixin,
     SourceConnectorCleanupMixin,
@@ -268,8 +258,7 @@
                 read_config=self.read_config,
                 list_of_ids=batched_ids,
             )
-<<<<<<< HEAD
-            for id in ids
+            for batched_ids in id_batches
         ]
 
 
@@ -323,7 +312,7 @@
         }
 
     @requires_dependencies(["elasticsearch"], extras="elasticsearch")
-    def write(self, docs: t.List[BaseIngestDoc]) -> None:
+    def write(self, docs: t.List[BaseSingleIngestDoc]) -> None:
         element_dicts_all_docs: t.List[t.Dict[str, t.Any]] = []
         for doc in docs:
             local_path = doc._output_filename
@@ -337,8 +326,4 @@
                     "content in doc: {local_path}"
                 )
                 element_dicts_all_docs.extend(element_dicts_one_doc)
-        self.write_dict(element_dicts=element_dicts_all_docs)
-=======
-            for batched_ids in id_batches
-        ]
->>>>>>> ce905dd0
+        self.write_dict(element_dicts=element_dicts_all_docs)