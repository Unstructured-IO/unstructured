--- conflicted
+++ resolved
@@ -5,10 +5,6 @@
 from dataclasses import dataclass
 from functools import cached_property
 from pathlib import Path
-<<<<<<< HEAD
-from typing import Any, Dict, Optional
-=======
->>>>>>> 59e850bb
 
 from unstructured.ingest.error import SourceConnectionError
 from unstructured.ingest.interfaces import (
@@ -34,7 +30,7 @@
 
     url: str
     index_name: str
-    jq_query: t.Optional[str]
+    jq_query: t.t.Optional[str]
 
 
 @dataclass
@@ -55,8 +51,8 @@
     exists, whether if the document exists or not
     """
 
-    version: Optional[str] = None
-    exists: Optional[bool] = None
+    version: t.Optional[str] = None
+    exists: t.Optional[bool] = None
 
 
 @dataclass
@@ -68,28 +64,17 @@
     rather than creating a client for each thread.
     """
 
-<<<<<<< HEAD
-    config: SimpleElasticsearchConfig
+    connector_config: SimpleElasticsearchConfig
     document_meta: ElasticsearchDocumentMeta
-=======
-    connector_config: SimpleElasticsearchConfig
-    file_meta: ElasticsearchFileMeta
->>>>>>> 59e850bb
     registry_name: str = "elasticsearch"
 
     # TODO: remove one of filename or _tmp_download_file, using a wrapper
     @property
     def filename(self):
         return (
-<<<<<<< HEAD
-            Path(self.standard_config.download_dir)
-            / self.document_meta.index_name
-            / f"{self.document_meta.document_id}.txt"
-=======
             Path(self.read_config.download_dir)
             / self.file_meta.index_name
             / f"{self.file_meta.document_id}.txt"
->>>>>>> 59e850bb
         ).resolve()
 
     @property
@@ -97,17 +82,11 @@
         """Create filename document id combined with a hash of the query to uniquely identify
         the output file."""
         # Generate SHA256 hash and take the first 8 characters
-<<<<<<< HEAD
-        query_hash = hashlib.sha256((self.config.jq_query or "").encode()).hexdigest()[:8]
-        output_file = f"{self.document_meta.document_id}-{query_hash}.json"
-        return Path(self.standard_config.output_dir) / self.config.index_name / output_file
-=======
         query_hash = hashlib.sha256((self.connector_config.jq_query or "").encode()).hexdigest()[:8]
         output_file = f"{self.file_meta.document_id}-{query_hash}.json"
         return (
             Path(self.partition_config.output_dir) / self.connector_config.index_name / output_file
         )
->>>>>>> 59e850bb
 
     # TODO: change test fixtures such that examples with
     # nested dictionaries are included in test documents
@@ -144,9 +123,9 @@
         try:
             # TODO: instead of having a separate client for each doc,
             # have a separate client for each process
-            es = Elasticsearch(self.config.url)
+            es = Elasticsearch(self.connector_config.url)
             document = es.get(
-                index=self.config.index_name,
+                index=self.connector_config.index_name,
                 id=self.document_meta.document_id,
             )
         except NotFoundError:
@@ -176,7 +155,6 @@
         import jq
 
         logger.debug(f"Fetching {self} - PID: {os.getpid()}")
-<<<<<<< HEAD
         # NOTE: rename variable?
         document = self._get_document()
         if document is None:
@@ -185,39 +163,26 @@
             )
 
         document_dict = document.body["_source"]
-        if self.config.jq_query:
-            document_dict = json.loads(jq.compile(self.config.jq_query).input(document_dict).text())
-=======
-        # TODO: instead of having a separate client for each doc,
-        # have a separate client for each process
-        es = Elasticsearch(self.connector_config.url)
-        document_dict = es.get(
-            index=self.connector_config.index_name,
-            id=self.file_meta.document_id,
-        ).body["_source"]
         if self.connector_config.jq_query:
-            document_dict = json.loads(
-                jq.compile(self.connector_config.jq_query).input(document_dict).text(),
-            )
->>>>>>> 59e850bb
+            document_dict = json.loads(jq.compile(self.connector_config.jq_query).input(document_dict).text())
         self.document = self._concatenate_dict_fields(document_dict)
         self.filename.parent.mkdir(parents=True, exist_ok=True)
         with open(self.filename, "w", encoding="utf8") as f:
             f.write(self.document)
 
     @property
-    def exists(self) -> Optional[bool]:
+    def exists(self) -> t.Optional[bool]:
         return self.file_metadata.exists
 
     @property
-    def record_locator(self) -> Optional[Dict[str, Any]]:
+    def record_locator(self) -> t.Optional[t.Dict[str, t.Any]]:
         return {
-            "index_name": self.config.index_name,
+            "index_name": self.connector_config.index_name,
             "document_id": self.document_meta.document_id,
         }
 
     @property
-    def version(self) -> Optional[str]:
+    def version(self) -> t.Optional[str]:
         return self.file_metadata.version
 
 
@@ -255,16 +220,10 @@
         ids = self._get_doc_ids()
         return [
             ElasticsearchIngestDoc(
-<<<<<<< HEAD
-                self.standard_config,
-                self.config,
-                ElasticsearchDocumentMeta(self.config.index_name, id),
-=======
                 connector_config=self.connector_config,
                 partition_config=self.partition_config,
                 read_config=self.read_config,
-                file_meta=ElasticsearchFileMeta(self.connector_config.index_name, id),
->>>>>>> 59e850bb
+                file_meta=ElasticsearchDocumentMeta(self.connector_config.index_name, id),
             )
             for id in ids
         ]