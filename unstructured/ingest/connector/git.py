--- conflicted
+++ resolved
@@ -28,11 +28,8 @@
     re_download: bool = False
     metadata_include: Optional[str] = None
     metadata_exclude: Optional[str] = None
-<<<<<<< HEAD
+    fields_include: str = "element_id,text,type,metadata"
     flatten_metadata: bool = False
-=======
-    fields_include: str = "element_id,text,type,metadata"
->>>>>>> 66a0369f
 
     repo_path: str = field(init=False, repr=False)
 
