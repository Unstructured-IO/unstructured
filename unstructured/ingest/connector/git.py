--- conflicted
+++ resolved
@@ -26,14 +26,9 @@
     output_dir: str
     preserve_downloads: bool = False
     re_download: bool = False
-<<<<<<< HEAD
-    metadata_include: str = ""
-    metadata_exclude: str = ""
-    fields_include: str = ""
-=======
     metadata_include: Optional[str] = None
     metadata_exclude: Optional[str] = None
->>>>>>> 5fab790e
+    fields_include: Optional[str] = None
 
     repo_path: str = field(init=False, repr=False)
 
