import math
import os
<<<<<<< HEAD
from dataclasses import dataclass
from datetime import datetime
from functools import cached_property
from pathlib import Path
from typing import Any, Dict, Optional
=======
import typing as t
from dataclasses import dataclass, field
from pathlib import Path
>>>>>>> 59e850bb

from unstructured.ingest.error import SourceConnectionError
from unstructured.ingest.interfaces import (
    BaseConnectorConfig,
    BaseIngestDoc,
    BaseSourceConnector,
    IngestDocCleanupMixin,
    SourceConnectorCleanupMixin,
)
from unstructured.ingest.logger import logger
from unstructured.utils import requires_dependencies


@dataclass
class SimpleConfluenceConfig(BaseConnectorConfig):
    """Connector config where:
    user_email is the email to authenticate into Confluence Cloud,
    api_token is the api token to authenticate into Confluence Cloud,
    and url is the URL pointing to the Confluence Cloud instance.

    Check https://developer.atlassian.com/cloud/confluence/basic-auth-for-rest-apis/
    for more info on the api_token.
    """

    user_email: str
    api_token: str
    url: str
    max_number_of_spaces: int
    max_number_of_docs_from_each_space: int
    spaces: t.List[str] = field(default_factory=list)


@dataclass
class ConfluenceDocumentMeta:
    """Metadata specifying:
    id for the confluence space that the document locates in,
    and the id of document that is being reached to.
    """

    space_id: str
    document_id: str


def scroll_wrapper(func):
    def wrapper(*args, **kwargs):
        """Wraps a function to obtain scroll functionality."""
        number_of_items_to_fetch = kwargs["number_of_items_to_fetch"]
        del kwargs["number_of_items_to_fetch"]

        kwargs["limit"] = min(100, number_of_items_to_fetch)
        kwargs["start"] = 0 if "start" not in kwargs else kwargs["start"]

        all_results = []
        num_iterations = math.ceil(number_of_items_to_fetch / kwargs["limit"])

        for _ in range(num_iterations):
            response = func(*args, **kwargs)
            if type(response) is list:
                all_results += func(*args, **kwargs)
            elif type(response) is dict:
                all_results += func(*args, **kwargs)["results"]

            kwargs["start"] += kwargs["limit"]

        return all_results[:number_of_items_to_fetch]

    return wrapper


@dataclass
class ConfuenceFileMeta:
    date_created: Optional[str]
    date_modified: Optional[str]
    version: Optional[str]
    source_url: Optional[str]
    exists: Optional[bool]


@dataclass
class ConfluenceIngestDoc(IngestDocCleanupMixin, BaseIngestDoc):
    """Class encapsulating fetching a doc and writing processed results (but not
    doing the processing).

    Current implementation creates a Confluence connection object
    to fetch each doc, rather than creating a it for each thread.
    """

<<<<<<< HEAD
    config: SimpleConfluenceConfig
    document_meta: ConfluenceDocumentMeta
=======
    connector_config: SimpleConfluenceConfig
    file_meta: ConfluenceFileMeta
>>>>>>> 59e850bb
    registry_name: str = "confluence"

    # TODO: remove one of filename or _tmp_download_file, using a wrapper
    @property
    def filename(self):
        if not self.read_config.download_dir:
            return None
        return (
<<<<<<< HEAD
            Path(self.standard_config.download_dir)
            / self.document_meta.space_id
            / f"{self.document_meta.document_id}.html"
=======
            Path(self.read_config.download_dir)
            / self.file_meta.space_id
            / f"{self.file_meta.document_id}.html"
>>>>>>> 59e850bb
        ).resolve()

    @property
    def _output_filename(self):
        """Create output file path based on output directory, space id and document id."""
<<<<<<< HEAD
        output_file = f"{self.document_meta.document_id}.json"
        return Path(self.standard_config.output_dir) / self.document_meta.space_id / output_file

    @property
    def date_created(self) -> Optional[str]:
        return self.file_metadata.date_created

    @property
    def date_modified(self) -> Optional[str]:
        return self.file_metadata.date_modified

    @property
    def exists(self) -> Optional[bool]:
        return self.file_metadata.exists

    @property
    def record_locator(self) -> Optional[Dict[str, Any]]:
        return {
            "page_id": self.document_meta.document_id,
        }

    @property
    def version(self) -> Optional[str]:
        return self.file_metadata.version

    @property
    def source_url(self) -> Optional[str]:
        return self.file_metadata.source_url

    @requires_dependencies(["atlassian"], extras="Confluence")
    def _get_page(self):
        from atlassian import Confluence
        from atlassian.errors import ApiError

        try:
            confluence = Confluence(
                self.config.url,
                username=self.config.user_email,
                password=self.config.api_token,
            )
            result = confluence.get_page_by_id(
                page_id=self.document_meta.document_id,
                expand="history.lastUpdated,version,body.view",
            )
        except ApiError as e:
            logger.error(e)
            return None
        return result

    @cached_property
    def file_metadata(self):
        """Fetches file metadata from the current page."""
        page = self._get_page()
        if page is None:
            return ConfuenceFileMeta(
                None,
                None,
                None,
                None,
                False,
            )
        document_history = page["history"]
        date_created = datetime.strptime(
            document_history["createdDate"],
            "%Y-%m-%dT%H:%M:%S.%fZ",
        ).isoformat()
        if last_updated := document_history.get("lastUpdated", "").get("when", ""):
            date_modified = datetime.strptime(
                last_updated,
                "%Y-%m-%dT%H:%M:%S.%fZ",
            ).isoformat()
        else:
            date_modified = date_created
        version = page["version"]["number"]
        return ConfuenceFileMeta(
            date_created,
            date_modified,
            version,
            page["_links"].get("self", None),
            True,
        )
=======
        output_file = f"{self.file_meta.document_id}.json"
        return Path(self.partition_config.output_dir) / self.file_meta.space_id / output_file
>>>>>>> 59e850bb

    @SourceConnectionError.wrap
    @requires_dependencies(["atlassian"], extras="confluence")
    @BaseIngestDoc.skip_if_file_exists
    def get_file(self):
        logger.debug(f"Fetching {self} - PID: {os.getpid()}")

        # TODO: instead of having a separate connection object for each doc,
        # have a separate connection object for each process
<<<<<<< HEAD
=======
        confluence = Confluence(
            self.connector_config.url,
            username=self.connector_config.user_email,
            password=self.connector_config.api_token,
        )
>>>>>>> 59e850bb

        result = self._get_page()
        if result is None:
            raise ValueError(f"Failed to retrieve page with ID {self.document_meta.document_id}")

        self.document = result["body"]["view"]["value"]
        self.filename.parent.mkdir(parents=True, exist_ok=True)
        with open(self.filename, "w", encoding="utf8") as f:
            f.write(self.document)


@dataclass
class ConfluenceSourceConnector(SourceConnectorCleanupMixin, BaseSourceConnector):
    """Fetches body fields from all documents within all spaces in a Confluence Cloud instance."""

    connector_config: SimpleConfluenceConfig

    @requires_dependencies(["atlassian"], extras="Confluence")
    def initialize(self):
        from atlassian import Confluence

        self.confluence = Confluence(
            url=self.connector_config.url,
            username=self.connector_config.user_email,
            password=self.connector_config.api_token,
        )

        self.list_of_spaces = None
<<<<<<< HEAD
        if self.config.list_of_spaces:
            self.list_of_spaces = self.config.list_of_spaces.split(",")
            if self.config.max_number_of_spaces < len(self.list_of_spaces):
=======
        if self.connector_config.spaces:
            self.list_of_spaces = self.connector_config.spaces
            if self.connector_config.max_number_of_spaces:
>>>>>>> 59e850bb
                logger.warning(
                    """--confluence-list-of-spaces and --confluence-num-of-spaces cannot
                    be used at the same time. Connector will only fetch the
                    --confluence-list-of-spaces that you've provided.""",
                )

    @requires_dependencies(["atlassian"], extras="Confluence")
    def _get_space_ids(self):
        """Fetches spaces in a confluence domain."""

        get_spaces_with_scroll = scroll_wrapper(self.confluence.get_all_spaces)

        all_results = get_spaces_with_scroll(
            number_of_items_to_fetch=self.connector_config.max_number_of_spaces,
        )

        space_ids = [space["key"] for space in all_results]
        return space_ids

    @requires_dependencies(["atlassian"], extras="Confluence")
    def _get_docs_ids_within_one_space(
        self,
        space_id: str,
        content_type: str = "page",
    ):
        get_pages_with_scroll = scroll_wrapper(self.confluence.get_all_pages_from_space)
        results = get_pages_with_scroll(
            space=space_id,
            number_of_items_to_fetch=self.connector_config.max_number_of_docs_from_each_space,
            content_type=content_type,
        )

        doc_ids = [(space_id, doc["id"]) for doc in results]
        return doc_ids

    @requires_dependencies(["atlassian"], extras="Confluence")
    def _get_doc_ids_within_spaces(self):
        space_ids = self._get_space_ids() if not self.list_of_spaces else self.list_of_spaces

        doc_ids_all = [self._get_docs_ids_within_one_space(space_id=id) for id in space_ids]

        doc_ids_flattened = [
            (space_id, doc_id)
            for doc_ids_space in doc_ids_all
            for space_id, doc_id in doc_ids_space
        ]
        return doc_ids_flattened

    def get_ingest_docs(self):
        """Fetches all documents in a confluence space."""
        doc_ids = self._get_doc_ids_within_spaces()
        return [
            ConfluenceIngestDoc(
<<<<<<< HEAD
                self.standard_config,
                self.config,
                ConfluenceDocumentMeta(space_id, doc_id),
=======
                connector_config=self.connector_config,
                partition_config=self.partition_config,
                read_config=self.read_config,
                file_meta=ConfluenceFileMeta(space_id, doc_id),
>>>>>>> 59e850bb
            )
            for space_id, doc_id in doc_ids
        ]<|MERGE_RESOLUTION|>--- conflicted
+++ resolved
@@ -1,16 +1,10 @@
 import math
 import os
-<<<<<<< HEAD
-from dataclasses import dataclass
 from datetime import datetime
 from functools import cached_property
-from pathlib import Path
-from typing import Any, Dict, Optional
-=======
 import typing as t
 from dataclasses import dataclass, field
 from pathlib import Path
->>>>>>> 59e850bb
 
 from unstructured.ingest.error import SourceConnectionError
 from unstructured.ingest.interfaces import (
@@ -82,11 +76,11 @@
 
 @dataclass
 class ConfuenceFileMeta:
-    date_created: Optional[str]
-    date_modified: Optional[str]
-    version: Optional[str]
-    source_url: Optional[str]
-    exists: Optional[bool]
+    date_created: t.Optional[str]
+    date_modified: t.Optional[str]
+    version: t.Optional[str]
+    source_url: t.Optional[str]
+    exists: t.Optional[bool]
 
 
 @dataclass
@@ -98,13 +92,8 @@
     to fetch each doc, rather than creating a it for each thread.
     """
 
-<<<<<<< HEAD
-    config: SimpleConfluenceConfig
+    connector_config: SimpleConfluenceConfig
     document_meta: ConfluenceDocumentMeta
-=======
-    connector_config: SimpleConfluenceConfig
-    file_meta: ConfluenceFileMeta
->>>>>>> 59e850bb
     registry_name: str = "confluence"
 
     # TODO: remove one of filename or _tmp_download_file, using a wrapper
@@ -113,48 +102,41 @@
         if not self.read_config.download_dir:
             return None
         return (
-<<<<<<< HEAD
-            Path(self.standard_config.download_dir)
+            Path(self.read_config.download_dir)
             / self.document_meta.space_id
             / f"{self.document_meta.document_id}.html"
-=======
-            Path(self.read_config.download_dir)
-            / self.file_meta.space_id
-            / f"{self.file_meta.document_id}.html"
->>>>>>> 59e850bb
         ).resolve()
 
     @property
     def _output_filename(self):
         """Create output file path based on output directory, space id and document id."""
-<<<<<<< HEAD
-        output_file = f"{self.document_meta.document_id}.json"
-        return Path(self.standard_config.output_dir) / self.document_meta.space_id / output_file
-
-    @property
-    def date_created(self) -> Optional[str]:
+        output_file = f"{self.file_meta.document_id}.json"
+        return Path(self.partition_config.output_dir) / self.file_meta.space_id / output_file
+
+    @property
+    def date_created(self) -> t.Optional[str]:
         return self.file_metadata.date_created
 
     @property
-    def date_modified(self) -> Optional[str]:
+    def date_modified(self) -> t.Optional[str]:
         return self.file_metadata.date_modified
 
     @property
-    def exists(self) -> Optional[bool]:
+    def exists(self) -> t.Optional[bool]:
         return self.file_metadata.exists
 
     @property
-    def record_locator(self) -> Optional[Dict[str, Any]]:
+    def record_locator(self) -> t.Optional[t.Dict[str, t.Any]]:
         return {
             "page_id": self.document_meta.document_id,
         }
 
     @property
-    def version(self) -> Optional[str]:
+    def version(self) -> t.Optional[str]:
         return self.file_metadata.version
 
     @property
-    def source_url(self) -> Optional[str]:
+    def source_url(self) -> t.Optional[str]:
         return self.file_metadata.source_url
 
     @requires_dependencies(["atlassian"], extras="Confluence")
@@ -209,10 +191,6 @@
             page["_links"].get("self", None),
             True,
         )
-=======
-        output_file = f"{self.file_meta.document_id}.json"
-        return Path(self.partition_config.output_dir) / self.file_meta.space_id / output_file
->>>>>>> 59e850bb
 
     @SourceConnectionError.wrap
     @requires_dependencies(["atlassian"], extras="confluence")
@@ -222,14 +200,6 @@
 
         # TODO: instead of having a separate connection object for each doc,
         # have a separate connection object for each process
-<<<<<<< HEAD
-=======
-        confluence = Confluence(
-            self.connector_config.url,
-            username=self.connector_config.user_email,
-            password=self.connector_config.api_token,
-        )
->>>>>>> 59e850bb
 
         result = self._get_page()
         if result is None:
@@ -258,15 +228,9 @@
         )
 
         self.list_of_spaces = None
-<<<<<<< HEAD
-        if self.config.list_of_spaces:
-            self.list_of_spaces = self.config.list_of_spaces.split(",")
-            if self.config.max_number_of_spaces < len(self.list_of_spaces):
-=======
         if self.connector_config.spaces:
             self.list_of_spaces = self.connector_config.spaces
             if self.connector_config.max_number_of_spaces:
->>>>>>> 59e850bb
                 logger.warning(
                     """--confluence-list-of-spaces and --confluence-num-of-spaces cannot
                     be used at the same time. Connector will only fetch the
@@ -320,16 +284,10 @@
         doc_ids = self._get_doc_ids_within_spaces()
         return [
             ConfluenceIngestDoc(
-<<<<<<< HEAD
-                self.standard_config,
-                self.config,
-                ConfluenceDocumentMeta(space_id, doc_id),
-=======
                 connector_config=self.connector_config,
                 partition_config=self.partition_config,
                 read_config=self.read_config,
-                file_meta=ConfluenceFileMeta(space_id, doc_id),
->>>>>>> 59e850bb
+                document_meta=ConfluenceDocumentMeta(space_id, doc_id),
             )
             for space_id, doc_id in doc_ids
         ]