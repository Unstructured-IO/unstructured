import math
import os
from dataclasses import dataclass
from datetime import datetime
from functools import cached_property
from pathlib import Path
from typing import Any, Dict, Optional

from unstructured.ingest.error import SourceConnectionError
from unstructured.ingest.interfaces import (
    BaseConnector,
    BaseConnectorConfig,
    BaseIngestDoc,
    ConnectorCleanupMixin,
    IngestDocCleanupMixin,
    StandardConnectorConfig,
)
from unstructured.ingest.logger import logger
from unstructured.utils import requires_dependencies


@dataclass
class SimpleConfluenceConfig(BaseConnectorConfig):
    """Connector config where:
    user_email is the email to authenticate into Confluence Cloud,
    api_token is the api token to authenticate into Confluence Cloud,
    and url is the URL pointing to the Confluence Cloud instance.

    Check https://developer.atlassian.com/cloud/confluence/basic-auth-for-rest-apis/
    for more info on the api_token.
    """

    user_email: str
    api_token: str
    url: str
    list_of_spaces: Optional[str]
    max_number_of_spaces: int
    max_number_of_docs_from_each_space: int


@dataclass
class ConfluenceDocumentMeta:
    """Metadata specifying:
    id for the confluence space that the document locates in,
    and the id of document that is being reached to.
    """

    space_id: str
    document_id: str


def scroll_wrapper(func):
    def wrapper(*args, **kwargs):
        """Wraps a function to obtain scroll functionality."""
        number_of_items_to_fetch = kwargs["number_of_items_to_fetch"]
        del kwargs["number_of_items_to_fetch"]

        kwargs["limit"] = min(100, number_of_items_to_fetch)
        kwargs["start"] = 0 if "start" not in kwargs else kwargs["start"]

        all_results = []
        num_iterations = math.ceil(number_of_items_to_fetch / kwargs["limit"])

        for _ in range(num_iterations):
            response = func(*args, **kwargs)
            if type(response) is list:
                all_results += func(*args, **kwargs)
            elif type(response) is dict:
                all_results += func(*args, **kwargs)["results"]

            kwargs["start"] += kwargs["limit"]

        return all_results[:number_of_items_to_fetch]

    return wrapper


@dataclass
class ConfuenceFileMeta:
    date_created: Optional[str]
    date_modified: Optional[str]
    version: Optional[str]
    source_url: Optional[str]
    exists: Optional[bool]


@dataclass
class ConfluenceIngestDoc(IngestDocCleanupMixin, BaseIngestDoc):
    """Class encapsulating fetching a doc and writing processed results (but not
    doing the processing).

    Current implementation creates a Confluence connection object
    to fetch each doc, rather than creating a it for each thread.
    """

    config: SimpleConfluenceConfig
    document_meta: ConfluenceDocumentMeta
    registry_name: str = "confluence"

    # TODO: remove one of filename or _tmp_download_file, using a wrapper
    @property
    def filename(self):
        return (
            Path(self.standard_config.download_dir)
            / self.document_meta.space_id
            / f"{self.document_meta.document_id}.html"
        ).resolve()

    @property
    def _output_filename(self):
        """Create output file path based on output directory, space id and document id."""
        output_file = f"{self.document_meta.document_id}.json"
        return Path(self.standard_config.output_dir) / self.document_meta.space_id / output_file

    @property
    def date_created(self) -> Optional[str]:
        return self.file_metadata.date_created

    @property
    def date_modified(self) -> Optional[str]:
        return self.file_metadata.date_modified

    @property
    def exists(self) -> Optional[bool]:
        return self.file_metadata.exists

    @property
    def record_locator(self) -> Optional[Dict[str, Any]]:
        return {
            "page_id": self.document_meta.document_id,
        }

    @property
    def version(self) -> Optional[str]:
        return self.file_metadata.version

    @property
    def source_url(self) -> Optional[str]:
        return self.file_metadata.source_url

<<<<<<< HEAD
    @requires_dependencies(["atlassian"], extras="Confluence")
    def _get_page(self):
=======
    @SourceConnectionError.wrap
    @requires_dependencies(["atlassian"], extras="confluence")
    @BaseIngestDoc.skip_if_file_exists
    def get_file(self):
>>>>>>> 87bfe7a1
        from atlassian import Confluence
        from atlassian.errors import ApiError

        try:
            confluence = Confluence(
                self.config.url,
                username=self.config.user_email,
                password=self.config.api_token,
            )
            result = confluence.get_page_by_id(
                page_id=self.document_meta.document_id,
                expand="history.lastUpdated,version,body.view",
            )
        except ApiError as e:
            logger.error(e)
            return None
        return result

    @cached_property
    def file_metadata(self):
        """Fetches file metadata from the current page."""
        page = self._get_page()
        if page is None:
            return ConfuenceFileMeta(
                None,
                None,
                None,
                None,
                False,
            )
        document_history = page["history"]
        date_created = datetime.strptime(
            document_history["createdDate"],
            "%Y-%m-%dT%H:%M:%S.%fZ",
        ).isoformat()
        if last_updated := document_history.get("lastUpdated", "").get("when", ""):
            date_modified = datetime.strptime(
                last_updated,
                "%Y-%m-%dT%H:%M:%S.%fZ",
            ).isoformat()
        else:
            date_modified = date_created
        version = page["version"]["number"]
        return ConfuenceFileMeta(
            date_created,
            date_modified,
            version,
            page["_links"].get("self", None),
            True,
        )

    @BaseIngestDoc.skip_if_file_exists
    def get_file(self):
        logger.debug(f"Fetching {self} - PID: {os.getpid()}")

        # TODO: instead of having a separate connection object for each doc,
        # have a separate connection object for each process

        result = self._get_page()
        if result is None:
            raise ValueError(f"Failed to retrieve page with ID {self.document_meta.document_id}")

        self.document = result["body"]["view"]["value"]
        self.filename.parent.mkdir(parents=True, exist_ok=True)
        with open(self.filename, "w", encoding="utf8") as f:
            f.write(self.document)


@requires_dependencies(["atlassian"], extras="confluence")
@dataclass
class ConfluenceConnector(ConnectorCleanupMixin, BaseConnector):
    """Fetches body fields from all documents within all spaces in a Confluence Cloud instance."""

    config: SimpleConfluenceConfig

    def __init__(
        self,
        standard_config: StandardConnectorConfig,
        config: SimpleConfluenceConfig,
    ):
        super().__init__(standard_config, config)

    @requires_dependencies(["atlassian"])
    def initialize(self):
        from atlassian import Confluence

        self.confluence = Confluence(
            url=self.config.url,
            username=self.config.user_email,
            password=self.config.api_token,
        )

        self.list_of_spaces = None
        if self.config.list_of_spaces:
            self.list_of_spaces = self.config.list_of_spaces.split(",")
            if self.config.max_number_of_spaces < len(self.list_of_spaces):
                logger.warning(
                    """--confluence-list-of-spaces and --confluence-num-of-spaces cannot
                    be used at the same time. Connector will only fetch the
                    --confluence-list-of-spaces that you've provided.""",
                )

    @requires_dependencies(["atlassian"])
    def _get_space_ids(self):
        """Fetches spaces in a confluence domain."""

        get_spaces_with_scroll = scroll_wrapper(self.confluence.get_all_spaces)

        all_results = get_spaces_with_scroll(
            number_of_items_to_fetch=self.config.max_number_of_spaces,
        )

        space_ids = [space["key"] for space in all_results]
        return space_ids

    @requires_dependencies(["atlassian"])
    def _get_docs_ids_within_one_space(
        self,
        space_id: str,
        content_type: str = "page",
    ):
        get_pages_with_scroll = scroll_wrapper(self.confluence.get_all_pages_from_space)
        results = get_pages_with_scroll(
            space=space_id,
            number_of_items_to_fetch=self.config.max_number_of_docs_from_each_space,
            content_type=content_type,
        )

        doc_ids = [(space_id, doc["id"]) for doc in results]
        return doc_ids

    @requires_dependencies(["atlassian"])
    def _get_doc_ids_within_spaces(self):
        space_ids = self._get_space_ids() if not self.list_of_spaces else self.list_of_spaces

        doc_ids_all = [self._get_docs_ids_within_one_space(space_id=id) for id in space_ids]

        doc_ids_flattened = [
            (space_id, doc_id)
            for doc_ids_space in doc_ids_all
            for space_id, doc_id in doc_ids_space
        ]
        return doc_ids_flattened

    def get_ingest_docs(self):
        """Fetches all documents in a confluence space."""
        doc_ids = self._get_doc_ids_within_spaces()
        return [
            ConfluenceIngestDoc(
                self.standard_config,
                self.config,
                ConfluenceDocumentMeta(space_id, doc_id),
            )
            for space_id, doc_id in doc_ids
        ]<|MERGE_RESOLUTION|>--- conflicted
+++ resolved
@@ -138,15 +138,8 @@
     def source_url(self) -> Optional[str]:
         return self.file_metadata.source_url
 
-<<<<<<< HEAD
     @requires_dependencies(["atlassian"], extras="Confluence")
     def _get_page(self):
-=======
-    @SourceConnectionError.wrap
-    @requires_dependencies(["atlassian"], extras="confluence")
-    @BaseIngestDoc.skip_if_file_exists
-    def get_file(self):
->>>>>>> 87bfe7a1
         from atlassian import Confluence
         from atlassian.errors import ApiError
 
@@ -198,6 +191,8 @@
             True,
         )
 
+    @SourceConnectionError.wrap
+    @requires_dependencies(["atlassian"], extras="confluence")
     @BaseIngestDoc.skip_if_file_exists
     def get_file(self):
         logger.debug(f"Fetching {self} - PID: {os.getpid()}")
