--- conflicted
+++ resolved
@@ -48,14 +48,9 @@
     output_dir: str
     re_download: bool = False
     preserve_downloads: bool = False
-<<<<<<< HEAD
-    metadata_include: str = ""
-    metadata_exclude: str = ""
-    fields_include: str = ""
-=======
     metadata_include: Optional[str] = None
     metadata_exclude: Optional[str] = None
->>>>>>> 5fab790e
+    fields_include: Optional[str] = None
 
     def _validate_date_args(self, date):
         date_formats = ["%Y-%m-%d", "%Y-%m-%d+%H:%M:%S"]
