import json
import os
import urllib.request
from dataclasses import dataclass
from datetime import datetime
from ftplib import FTP, error_perm
from pathlib import Path
from typing import List, Optional, Union

import requests
from bs4 import BeautifulSoup

from unstructured.ingest.interfaces import (
    BaseConnector,
    BaseConnectorConfig,
    BaseIngestDoc,
)
from unstructured.ingest.logger import logger

DOMAIN = "ftp.ncbi.nlm.nih.gov"
FTP_DOMAIN = f"ftp://{DOMAIN}"
PMC_DIR = "pub/pmc"
PDF_DIR = "oa_pdf"


@dataclass
class BiomedFileMeta:
    ftp_path: str
    download_filepath: Union[str, os.PathLike]
    output_filepath: Union[str, os.PathLike]


@dataclass
class SimpleBiomedConfig(BaseConnectorConfig):
    """Connector config where path is the FTP directory path and
    id_, from_, until, format are API parameters."""

    path: str

    # OA Web Service API Options
    id_: str
    from_: str
    until: str

    # Standard Connector options
    download_dir: str
    # where to write structured data, with the directory structure matching FTP path
    output_dir: str
    re_download: bool = False
    preserve_downloads: bool = False
    metadata_include: Optional[str] = None
    metadata_exclude: Optional[str] = None
<<<<<<< HEAD
    flatten_metadata: bool = False
=======
    fields_include: str = "element_id,text,type,metadata"
>>>>>>> 66a0369f

    def _validate_date_args(self, date):
        date_formats = ["%Y-%m-%d", "%Y-%m-%d+%H:%M:%S"]

        valid = False
        if date:
            date = date.replace(" ", "+").replace("%20", "+")
            for format in date_formats:
                try:
                    datetime.strptime(date, format)
                    valid = True
                    break
                except ValueError:
                    pass

            if not valid:
                raise ValueError(
                    f"The from argument {date} does not satisfy the format: "
                    "YYYY-MM-DD or YYYY-MM-DD HH:MM:SS",
                )

        return valid

    def validate_api_inputs(self):
        valid = False

        if self.from_:
            valid = self._validate_date_args(self.from_)

        if self.until:
            valid = self._validate_date_args(self.until)

        return valid

    def __post_init__(self):
        self.is_file = False
        self.is_dir = False
        self.is_api = False

        if not self.path:
            is_valid = self.validate_api_inputs()
            if not is_valid:
                raise ValueError(
                    "Path argument or atleast one of the "
                    "OA Web Service arguments MUST be provided.",
                )

            self.is_api = True
        else:
            self.path = self.path.strip("/")
            is_valid = self.path.lower().startswith(PDF_DIR)

            if not is_valid:
                raise ValueError(f"Path MUST start with {PDF_DIR}")

            ftp = FTP(DOMAIN)
            ftp.login()

            path = Path(PMC_DIR) / self.path
            response = ""
            try:
                if path.suffix == ".pdf":
                    response = ftp.cwd(str(path.parent))
                    self.is_file = True
                else:
                    response = ftp.cwd(str(path))
            except error_perm as exc:
                if "no such file or directory" in exc.args[0].lower():
                    raise ValueError(f"The path: {path} is not valid.")
                elif "not a directory" in exc.args[0].lower():
                    self.is_file = True
                elif "command successful" in response:
                    self.is_dir = True
                else:
                    raise ValueError("Something went wrong when validating the path: {path}.")


@dataclass
class BiomedIngestDoc(BaseIngestDoc):
    config: SimpleBiomedConfig
    file_meta: BiomedFileMeta

    @property
    def filename(self):
        return Path(self.file_meta.download_filepath).resolve()  # type: ignore

    def _output_filename(self):
        return Path(f"{self.file_meta.output_filepath}.json").resolve()

    def cleanup_file(self):
        if not self.config.preserve_downloads and self.filename.is_file():
            logger.debug(f"Cleaning up {self}")
            Path.unlink(self.filename)

    def has_output(self):
        """Determine if structured output for this doc already exists."""
        output_filename = self._output_filename()
        return output_filename.is_file() and output_filename.stat()

    def get_file(self):
        download_path = self.file_meta.download_filepath  # type: ignore

        dir_ = Path(os.path.dirname(download_path))  # type: ignore
        if not dir_.is_dir():
            logger.debug(f"Creating directory: {dir_}")

            if dir_:
                dir_.mkdir(parents=True, exist_ok=True)

        urllib.request.urlretrieve(
            self.file_meta.ftp_path,  # type: ignore
            self.file_meta.download_filepath,
        )

        logger.debug(f"File downloaded: {self.file_meta.download_filepath}")

    def write_result(self):
        """Write the structured json result for this doc. result must be json serializable."""
        output_filename = self._output_filename()
        output_filename.parent.mkdir(parents=True, exist_ok=True)
        with open(output_filename, "w") as output_f:
            output_f.write(json.dumps(self.isd_elems_no_filename, ensure_ascii=False, indent=2))
        logger.info(f"Wrote {output_filename}")


class BiomedConnector(BaseConnector):
    """Objects of this class support fetching documents from Biomedical literature FTP directory"""

    def __init__(self, config):
        self.config = config
        self.cleanup_files = not self.config.preserve_downloads

    def _list_objects_api(self):
        def urls_to_metadata(urls):
            files = []
            for url in urls:
                parts = url.split(PDF_DIR)
                if len(parts) > 1:
                    local_path = parts[1].strip("/")
                    files.append(
                        BiomedFileMeta(
                            ftp_path=url,
                            download_filepath=(
                                Path(self.config.download_dir) / local_path
                            ).resolve(),
                            output_filepath=(Path(self.config.output_dir) / local_path).resolve(),
                        ),
                    )

            return files

        files: List[BiomedFileMeta] = []

        endpoint_url = "https://www.ncbi.nlm.nih.gov/pmc/utils/oa/oa.fcgi?format=pdf"

        if self.config.id_:
            endpoint_url += f"&id={self.config.id_}"

        if self.config.from_:
            endpoint_url += f"&from={self.config.from_}"

        if self.config.until:
            endpoint_url += f"&until={self.config.until}"

        while endpoint_url:
            response = requests.get(endpoint_url)
            soup = BeautifulSoup(response.content, features="lxml")
            urls = [link["href"] for link in soup.find_all("link")]

            if not urls:
                return files

            endpoint_url = urls[-1] if "resumptiontoken" in urls[-1].lower() else None
            if endpoint_url:
                urls = urls[:-1]

            files.extend(urls_to_metadata(urls))

        return files

    def _list_objects(self):
        files = []

        def traverse(path, download_dir, output_dir):
            full_path = Path(PMC_DIR) / path
            logger.debug(f"Traversing directory: {full_path}")

            ftp = FTP(DOMAIN)
            ftp.login()

            try:
                response = ftp.cwd(str(full_path))
            except error_perm:
                raise ValueError(f"{full_path} is not a valid directory.")

            if "command successful" in response.lower():
                sub_paths = [path / p for p in ftp.nlst()]

                if not sub_paths:
                    return

                ext = Path(sub_paths[0]).suffix
                if ext:
                    for sub_path in sub_paths:
                        ftp_path = f"{FTP_DOMAIN}/{PMC_DIR}/{sub_path}"
                        local_path = "/".join(str(sub_path).split("/")[1:])
                        files.append(
                            BiomedFileMeta(
                                ftp_path=ftp_path,
                                download_filepath=(
                                    Path(self.config.download_dir) / local_path
                                ).resolve(),
                                output_filepath=(
                                    Path(self.config.output_dir) / local_path
                                ).resolve(),
                            ),
                        )

                else:
                    for sub_path in sub_paths:
                        traverse(sub_path, download_dir, output_dir)

            else:
                raise ValueError(f"{full_path} is not a valid directory.")

        ftp_path = f"{FTP_DOMAIN}/{PMC_DIR}/{self.config.path}"
        if self.config.is_file:
            local_path = "/".join(self.config.path.split("/")[1:])
            return [
                BiomedFileMeta(
                    ftp_path=ftp_path,
                    download_filepath=(Path(self.config.download_dir) / local_path).resolve(),
                    output_filepath=(Path(self.config.output_dir) / local_path).resolve(),
                ),
            ]
        else:
            traverse(
                Path(self.config.path),
                Path(self.config.download_dir),
                Path(self.config.output_dir),
            )

        return files

    def cleanup(self, cur_dir=None):
        if not self.cleanup_files:
            return

        if cur_dir is None:
            cur_dir = self.config.download_dir

        if cur_dir is None or not Path(cur_dir).is_dir():
            return

        sub_dirs = os.listdir(cur_dir)
        os.chdir(cur_dir)
        for sub_dir in sub_dirs:
            # don't traverse symlinks, not that there every should be any
            if os.path.isdir(sub_dir) and not os.path.islink(sub_dir):
                self.cleanup(sub_dir)
        os.chdir("..")
        if len(os.listdir(cur_dir)) == 0:
            os.rmdir(cur_dir)

    def initialize(self):
        pass

    def get_ingest_docs(self):
        files = self._list_objects_api() if self.config.is_api else self._list_objects()
        return [BiomedIngestDoc(self.config, file) for file in files]<|MERGE_RESOLUTION|>--- conflicted
+++ resolved
@@ -50,11 +50,8 @@
     preserve_downloads: bool = False
     metadata_include: Optional[str] = None
     metadata_exclude: Optional[str] = None
-<<<<<<< HEAD
+    fields_include: str = "element_id,text,type,metadata"
     flatten_metadata: bool = False
-=======
-    fields_include: str = "element_id,text,type,metadata"
->>>>>>> 66a0369f
 
     def _validate_date_args(self, date):
         date_formats = ["%Y-%m-%d", "%Y-%m-%d+%H:%M:%S"]
