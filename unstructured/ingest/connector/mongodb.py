--- conflicted
+++ resolved
@@ -8,13 +8,9 @@
 from unstructured.ingest.interfaces import (
     BaseConnectorConfig,
     BaseDestinationConnector,
-<<<<<<< HEAD
-    BaseSingleIngestDoc,
     BaseSourceConnector,
     IngestDocCleanupMixin,
     SourceConnectorCleanupMixin,
-=======
->>>>>>> 50f142d4
     WriteConfig,
 )
 from unstructured.ingest.logger import logger
