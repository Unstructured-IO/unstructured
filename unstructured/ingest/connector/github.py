from dataclasses import dataclass
from typing import TYPE_CHECKING
from urllib.parse import urlparse

import requests

from unstructured.ingest.connector.git import (
    GitConnector,
    GitIngestDoc,
    SimpleGitConfig,
)
from unstructured.ingest.logger import logger
from unstructured.utils import requires_dependencies

if TYPE_CHECKING:
    from github.Repository import Repository


@dataclass
class SimpleGitHubConfig(SimpleGitConfig):
    def __post_init__(self):
        parsed_gh_url = urlparse(self.url)
        path_fragments = [fragment for fragment in parsed_gh_url.path.split("/") if fragment]

        # If a scheme and netloc are provided, ensure they are correct
        # Additionally, ensure that the path contains two fragments
        if (
            (parsed_gh_url.scheme and parsed_gh_url.scheme != "https")
            or (parsed_gh_url.netloc and parsed_gh_url.netloc != "github.com")
            or len(path_fragments) != 2
        ):
            raise ValueError(
                'Please provide a valid URL, e.g. "https://github.com/Unstructured-IO/unstructured"'
                ' or a repository owner/name pair, e.g. "Unstructured-IO/unstructured".',
            )

        # If there's no issues, store the core repository info
        self.repo_path = parsed_gh_url.path

    @requires_dependencies(["github"], extras="github")
    def _get_repo(self) -> "Repository":
        from github import Github

        github = Github(self.access_token)
        return github.get_repo(self.repo_path)


@dataclass
class GitHubIngestDoc(GitIngestDoc):
    config: SimpleGitHubConfig
    registry_name: str = "github"

    def _fetch_and_write(self) -> None:
<<<<<<< HEAD
        content_file = self.repo.get_contents(self.path)
        self.file_updated_at = content_file.last_modified
        self.file_version = content_file.etag
        self.file_download_url = content_file.download_url
=======
        content_file = self.config._get_repo().get_contents(self.path)
>>>>>>> 50a9c432
        contents = b""
        if (
            not content_file.content  # type: ignore
            and content_file.encoding == "none"  # type: ignore
            and content_file.size  # type: ignore
        ):
            logger.info("File too large for the GitHub API, using direct download link instead.")
            response = requests.get(content_file.download_url)  # type: ignore
            if response.status_code != 200:
                logger.info("Direct download link has failed... Skipping this file.")
            else:
                print(response)
                contents = response.content
                self.file_exists = contents != b""
        else:
            contents = content_file.decoded_content  # type: ignore
            self.file_exists = contents != b""

        with open(self.filename, "wb") as f:
            f.write(contents)


@requires_dependencies(["github"], extras="github")
@dataclass
class GitHubConnector(GitConnector):
    config: SimpleGitHubConfig

    def get_ingest_docs(self):
        repo = self.config._get_repo()
        # Load the Git tree with all files, and then create Ingest docs
        # for all blobs, i.e. all files, ignoring directories
        sha = self.config.branch or repo.default_branch
        git_tree = repo.get_git_tree(sha, recursive=True)
        return [
            GitHubIngestDoc(self.standard_config, self.config, element.path)
            for element in git_tree.tree
            if element.type == "blob"
            and self.is_file_type_supported(element.path)
            and (not self.config.file_glob or self.does_path_match_glob(element.path))
        ]<|MERGE_RESOLUTION|>--- conflicted
+++ resolved
@@ -51,14 +51,11 @@
     registry_name: str = "github"
 
     def _fetch_and_write(self) -> None:
-<<<<<<< HEAD
         content_file = self.repo.get_contents(self.path)
         self.file_updated_at = content_file.last_modified
         self.file_version = content_file.etag
         self.file_download_url = content_file.download_url
-=======
         content_file = self.config._get_repo().get_contents(self.path)
->>>>>>> 50a9c432
         contents = b""
         if (
             not content_file.content  # type: ignore
