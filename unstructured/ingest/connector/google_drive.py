import io
import json
import os
from dataclasses import dataclass
from datetime import datetime
from mimetypes import guess_extension
from pathlib import Path
from typing import TYPE_CHECKING, Any, Dict, Optional

from unstructured.file_utils.filetype import EXT_TO_FILETYPE
from unstructured.file_utils.google_filetype import GOOGLE_DRIVE_EXPORT_TYPES
from unstructured.ingest.error import SourceConnectionError
from unstructured.ingest.interfaces import (
    BaseConnector,
    BaseConnectorConfig,
    BaseIngestDoc,
    BaseSessionHandle,
    ConfigSessionHandleMixin,
    ConnectorCleanupMixin,
    IngestDocCleanupMixin,
    IngestDocSessionHandleMixin,
    StandardConnectorConfig,
)
from unstructured.ingest.logger import logger
from unstructured.utils import requires_dependencies

if TYPE_CHECKING:
    from googleapiclient.discovery import Resource as GoogleAPIResource

FILE_FORMAT = "{id}-{name}{ext}"
DIRECTORY_FORMAT = "{id}-{name}"


@dataclass
class GoogleDriveSessionHandle(BaseSessionHandle):
    service: "GoogleAPIResource"


@requires_dependencies(["googleapiclient"], extras="google-drive")
def create_service_account_object(key_path, id=None):
    """
    Creates a service object for interacting with Google Drive.

    Providing a drive id enforces a key validation process.

    Args:
        key_path: Path to Google Drive service account json file.
        id: ID of a file on Google Drive. File has to be either publicly accessible or accessible
            to the service account.

    Returns:
        Service account object
    """
    from google.auth import default, exceptions
    from googleapiclient.discovery import build
    from googleapiclient.errors import HttpError

    try:
        os.environ["GOOGLE_APPLICATION_CREDENTIALS"] = key_path
        creds, _ = default()
        service = build("drive", "v3", credentials=creds)

        if id:
            service.files().list(
                spaces="drive",
                fields="files(id)",
                pageToken=None,
                corpora="user",
                q=f"'{id}' in parents",
            ).execute()

    except HttpError as exc:
        raise ValueError(f"{exc.reason}")
    except exceptions.DefaultCredentialsError:
        raise ValueError("The provided API key is invalid.")

    return service


@dataclass
class SimpleGoogleDriveConfig(ConfigSessionHandleMixin, BaseConnectorConfig):
    """Connector config where drive_id is the id of the document to process or
    the folder to process all documents from."""

    # Google Drive Specific Options
    drive_id: str
    service_account_key: str
    extension: Optional[str]
    recursive: bool = False

    def __post_init__(self):
        if self.extension and self.extension not in EXT_TO_FILETYPE:
            raise ValueError(
                f"Extension not supported. "
                f"Value MUST be one of {', '.join([k for k in EXT_TO_FILETYPE if k is not None])}.",
            )

    def create_session_handle(
        self,
    ) -> GoogleDriveSessionHandle:
        service = create_service_account_object(self.service_account_key)
        return GoogleDriveSessionHandle(service=service)


@dataclass
class GoogleDriveIngestDoc(IngestDocSessionHandleMixin, IngestDocCleanupMixin, BaseIngestDoc):
    config: SimpleGoogleDriveConfig
    file_meta: Dict[str, str]
    file_exists: Optional[bool] = None
    registry_name: str = "google_drive"

    @property
    def filename(self):
        return Path(self.file_meta.get("download_filepath")).resolve()  # type: ignore

    @property
    def _output_filename(self):
        return Path(f"{self.file_meta.get('output_filepath')}.json").resolve()

<<<<<<< HEAD
    @property
    def date_created(self) -> Optional[str]:
        if self.file_meta.get("date_created", None) is None:
            self.get_file_metadata()
        return self.file_meta["date_created"]

    @property
    def date_modified(self) -> Optional[str]:
        if self.file_meta.get("date_modified", None) is None:
            self.get_file_metadata()
        return self.file_meta["date_modified"]

    @property
    def exists(self) -> Optional[bool]:
        if self.file_exists is None:
            self.get_file_metadata()
        return self.file_exists

    @property
    def record_locator(self) -> Optional[Dict[str, Any]]:
        return {
            "id": self.file_meta["id"],
        }

    @property
    def version(self) -> Optional[str]:
        if self.file_meta.get("version", None) is None:
            self.get_file_metadata()
        return self.file_meta["version"]

=======
    @SourceConnectionError.wrap
    @BaseIngestDoc.skip_if_file_exists
>>>>>>> 87bfe7a1
    @requires_dependencies(["googleapiclient"], extras="google-drive")
    def get_file_metadata(self):
        from googleapiclient.errors import HttpError

        try:
            file_obj = (
                self.session_handle.service.files()
                .get(fileId=self.file_meta["id"], fields="id, createdTime, modifiedTime, version")
                .execute()
            )
            if date_created := file_obj.get("createdTime", ""):
                self.file_meta["date_created"] = datetime.strptime(
                    date_created,
                    "%Y-%m-%dT%H:%M:%S.%fZ",
                ).isoformat()

            if date_modified := file_obj.get("modifiedTime", ""):
                self.file_meta["date_modifed"] = datetime.strptime(
                    date_modified,
                    "%Y-%m-%dT%H:%M:%S.%fZ",
                ).isoformat()

            self.file_meta["version"] = file_obj.get("version", "")
        except HttpError as e:
            if e.status_code == 404:
                logger.error(f"File {self.file_meta['name']} not found")
                self.file_exists = False
            raise
        self.file_exists = True

    @requires_dependencies(["googleapiclient"], extras="google-drive")
    @BaseIngestDoc.skip_if_file_exists
    def get_file(self):
        from googleapiclient.errors import HttpError
        from googleapiclient.http import MediaIoBaseDownload

        if self.file_meta.get("mimeType", "").startswith("application/vnd.google-apps"):
            export_mime = GOOGLE_DRIVE_EXPORT_TYPES.get(
                self.file_meta.get("mimeType"),  # type: ignore
            )
            if not export_mime:
                logger.info(
                    f"File not supported. Name: {self.file_meta.get('name')} "
                    f"ID: {self.file_meta.get('id')} "
                    f"MimeType: {self.file_meta.get('mimeType')}",
                )
                return

            request = self.session_handle.service.files().export_media(
                fileId=self.file_meta.get("id"),
                mimeType=export_mime,
            )
        else:
            request = self.session_handle.service.files().get_media(fileId=self.file_meta.get("id"))
        file = io.BytesIO()
        downloader = MediaIoBaseDownload(file, request)
        downloaded = False
        try:
            while downloaded is False:
                _, downloaded = downloader.next_chunk()
        except HttpError:
            pass

        saved = False
        if downloaded and file:
            dir_ = Path(self.file_meta["download_dir"])
            if dir_:
                if not dir_.is_dir():
                    logger.debug(f"Creating directory: {self.file_meta.get('download_dir')}")

                    if dir_:
                        dir_.mkdir(parents=True, exist_ok=True)

                with open(self.filename, "wb") as handler:
                    handler.write(file.getbuffer())
                    saved = True
                    logger.debug(f"File downloaded: {self.filename}.")

        if not saved:
            logger.error(f"Error while downloading and saving file: {self.filename}.")
        self.get_file_metadata()

    def write_result(self):
        """Write the structured json result for this doc. result must be json serializable."""
        if self.standard_config.download_only:
            return
        self._output_filename.parent.mkdir(parents=True, exist_ok=True)
        with open(self._output_filename, "w") as output_f:
            output_f.write(json.dumps(self.isd_elems_no_filename, ensure_ascii=False, indent=2))
        logger.info(f"Wrote {self._output_filename}")


class GoogleDriveConnector(ConnectorCleanupMixin, BaseConnector):
    """Objects of this class support fetching documents from Google Drive"""

    config: SimpleGoogleDriveConfig

    def __init__(self, standard_config: StandardConnectorConfig, config: SimpleGoogleDriveConfig):
        super().__init__(standard_config, config)

    def _list_objects(self, drive_id, recursive=False):
        files = []
        service = self.config.create_session_handle().service

        def traverse(drive_id, download_dir, output_dir, recursive=False):
            page_token = None
            while True:
                response = (
                    service.files()
                    .list(
                        spaces="drive",
                        fields="nextPageToken, files(id, name, mimeType)",
                        pageToken=page_token,
                        corpora="user",
                        q=f"'{drive_id}' in parents",
                    )
                    .execute()
                )

                for meta in response.get("files", []):
                    if meta.get("mimeType") == "application/vnd.google-apps.folder":
                        dir_ = DIRECTORY_FORMAT.format(name=meta.get("name"), id=meta.get("id"))
                        if recursive:
                            download_sub_dir = (download_dir / dir_).resolve()
                            output_sub_dir = (output_dir / dir_).resolve()
                            traverse(meta.get("id"), download_sub_dir, output_sub_dir, True)
                    else:
                        ext = ""
                        if not Path(meta.get("name")).suffixes:
                            guess = guess_extension(meta.get("mimeType"))
                            ext = guess if guess else ext

                        if meta.get("mimeType", "").startswith("application/vnd.google-apps"):
                            export_mime = GOOGLE_DRIVE_EXPORT_TYPES.get(meta.get("mimeType"))
                            if not export_mime:
                                logger.info(
                                    f"File {meta.get('name')} has an "
                                    f"unsupported MimeType {meta.get('mimeType')}",
                                )
                                continue

                            if not ext:
                                guess = guess_extension(export_mime)
                                ext = guess if guess else ext

                        # TODO (Habeeb): Consider filtering at the query level.
                        if self.config.extension and self.config.extension != ext:  # noqa: SIM102
                            logger.debug(
                                f"File {meta.get('name')} does not match "
                                f"the file type {self.config.extension}",
                            )
                            continue

                        name = FILE_FORMAT.format(name=meta.get("name"), id=meta.get("id"), ext=ext)
                        meta["download_dir"] = str(download_dir)
                        meta["download_filepath"] = (download_dir / name).resolve().as_posix()
                        meta["output_dir"] = str(output_dir)
                        meta["output_filepath"] = (output_dir / name).resolve().as_posix()
                        files.append(meta)

                page_token = response.get("nextPageToken", None)
                if page_token is None:
                    break

        traverse(
            drive_id,
            Path(self.standard_config.download_dir),
            Path(self.standard_config.output_dir),
            recursive,
        )
        return files

    def initialize(self):
        pass

    def get_ingest_docs(self):
        files = self._list_objects(self.config.drive_id, self.config.recursive)
        return [GoogleDriveIngestDoc(self.standard_config, self.config, file) for file in files]<|MERGE_RESOLUTION|>--- conflicted
+++ resolved
@@ -117,7 +117,6 @@
     def _output_filename(self):
         return Path(f"{self.file_meta.get('output_filepath')}.json").resolve()
 
-<<<<<<< HEAD
     @property
     def date_created(self) -> Optional[str]:
         if self.file_meta.get("date_created", None) is None:
@@ -148,10 +147,7 @@
             self.get_file_metadata()
         return self.file_meta["version"]
 
-=======
-    @SourceConnectionError.wrap
-    @BaseIngestDoc.skip_if_file_exists
->>>>>>> 87bfe7a1
+
     @requires_dependencies(["googleapiclient"], extras="google-drive")
     def get_file_metadata(self):
         from googleapiclient.errors import HttpError
@@ -183,6 +179,7 @@
         self.file_exists = True
 
     @requires_dependencies(["googleapiclient"], extras="google-drive")
+    @SourceConnectionError.wrap
     @BaseIngestDoc.skip_if_file_exists
     def get_file(self):
         from googleapiclient.errors import HttpError
