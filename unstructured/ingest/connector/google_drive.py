--- conflicted
+++ resolved
@@ -79,11 +79,8 @@
     preserve_downloads: bool = False
     metadata_include: Optional[str] = None
     metadata_exclude: Optional[str] = None
-<<<<<<< HEAD
+    fields_include: str = "element_id,text,type,metadata"
     flatten_metadata: bool = False
-=======
-    fields_include: str = "element_id,text,type,metadata"
->>>>>>> 66a0369f
 
     recursive: bool = False
 
