import io
import json
import os
import typing as t
from dataclasses import dataclass
from datetime import datetime
from functools import cached_property
from mimetypes import guess_extension
from pathlib import Path
<<<<<<< HEAD
from typing import TYPE_CHECKING, Any, Dict, Optional
=======
>>>>>>> 59e850bb

from unstructured.file_utils.filetype import EXT_TO_FILETYPE
from unstructured.file_utils.google_filetype import GOOGLE_DRIVE_EXPORT_TYPES
from unstructured.ingest.error import SourceConnectionError
from unstructured.ingest.interfaces import (
    BaseConnectorConfig,
    BaseIngestDoc,
    BaseSessionHandle,
    BaseSourceConnector,
    ConfigSessionHandleMixin,
    IngestDocCleanupMixin,
    IngestDocSessionHandleMixin,
    SourceConnectorCleanupMixin,
)
from unstructured.ingest.logger import logger
from unstructured.utils import requires_dependencies

if t.TYPE_CHECKING:
    from googleapiclient.discovery import Resource as GoogleAPIResource

FILE_FORMAT = "{id}-{name}{ext}"
DIRECTORY_FORMAT = "{id}-{name}"


@dataclass
class GoogleDriveSessionHandle(BaseSessionHandle):
    service: "GoogleAPIResource"


@requires_dependencies(["googleapiclient"], extras="google-drive")
def create_service_account_object(key_path, id=None):
    """
    Creates a service object for interacting with Google Drive.

    Providing a drive id enforces a key validation process.

    Args:
        key_path: Path to Google Drive service account json file.
        id: ID of a file on Google Drive. File has to be either publicly accessible or accessible
            to the service account.

    Returns:
        Service account object
    """
    from google.auth import default, exceptions
    from googleapiclient.discovery import build
    from googleapiclient.errors import HttpError

    try:
        os.environ["GOOGLE_APPLICATION_CREDENTIALS"] = key_path
        creds, _ = default()
        service = build("drive", "v3", credentials=creds)

        if id:
            service.files().list(
                spaces="drive",
                fields="files(id)",
                pageToken=None,
                corpora="user",
                q=f"'{id}' in parents",
            ).execute()

    except HttpError as exc:
        raise ValueError(f"{exc.reason}")
    except exceptions.DefaultCredentialsError:
        raise ValueError("The provided API key is invalid.")

    return service


@dataclass
class SimpleGoogleDriveConfig(ConfigSessionHandleMixin, BaseConnectorConfig):
    """Connector config where drive_id is the id of the document to process or
    the folder to process all documents from."""

    # Google Drive Specific Options
    drive_id: str
    service_account_key: str
    extension: t.Optional[str]
    recursive: bool = False

    def __post_init__(self):
        if self.extension and self.extension not in EXT_TO_FILETYPE:
            raise ValueError(
                f"Extension not supported. "
                f"Value MUST be one of {', '.join([k for k in EXT_TO_FILETYPE if k is not None])}.",
            )

    def create_session_handle(
        self,
    ) -> GoogleDriveSessionHandle:
        service = create_service_account_object(self.service_account_key)
        return GoogleDriveSessionHandle(service=service)


@dataclass
class GoogleDriveFileMeta:
    date_created: Optional[str] = None
    date_modified: Optional[str] = None
    version: Optional[str] = None
    source_url: Optional[str] = None
    exists: Optional[bool] = None


@dataclass
class GoogleDriveIngestDoc(IngestDocSessionHandleMixin, IngestDocCleanupMixin, BaseIngestDoc):
<<<<<<< HEAD
    config: SimpleGoogleDriveConfig
    meta: Dict[str, str]
    file_exists: Optional[bool] = None
=======
    connector_config: SimpleGoogleDriveConfig
    file_meta: t.Dict[str, str]
>>>>>>> 59e850bb
    registry_name: str = "google_drive"

    @property
    def filename(self):
        return Path(self.meta.get("download_filepath")).resolve()  # type: ignore

    @property
    def _output_filename(self):
        return Path(f"{self.meta.get('output_filepath')}.json").resolve()

    @property
    def date_created(self) -> Optional[str]:
        return self.file_metadata.date_created

    @property
    def date_modified(self) -> Optional[str]:
        return self.file_metadata.date_modified

    @property
    def exists(self) -> Optional[bool]:
        return self.file_metadata.exists

    @property
    def record_locator(self) -> Optional[Dict[str, Any]]:
        return {
            "drive_id": self.config.drive_id,
            "file_id": self.meta["id"],
        }

    @property
    def version(self) -> Optional[str]:
        return self.file_metadata.version

    @property
    def source_url(self) -> Optional[str]:
        return self.file_metadata.source_url

    @cached_property
    @requires_dependencies(["googleapiclient"], extras="google-drive")
    def file_metadata(self):
        from googleapiclient.errors import HttpError

        try:
            file_obj = (
                self.session_handle.service.files()
                .get(
                    fileId=self.meta["id"],
                    fields="id, createdTime, modifiedTime, version, webContentLink",
                )
                .execute()
            )
        except HttpError as e:
            if e.status_code == 404:
                logger.error(f"File {self.meta['name']} not found")
                return GoogleDriveFileMeta(
                    exists=True,
                )
            raise

        date_created = None
        if dc := file_obj.get("createdTime", ""):
            date_created = datetime.strptime(
                dc,
                "%Y-%m-%dT%H:%M:%S.%fZ",
            ).isoformat()

        date_modified = None
        if dm := file_obj.get("modifiedTime", ""):
            date_modified = datetime.strptime(
                dm,
                "%Y-%m-%dT%H:%M:%S.%fZ",
            ).isoformat()

        return GoogleDriveFileMeta(
            date_created,
            date_modified,
            file_obj.get("version", ""),
            file_obj.get("webContentLink", ""),
            True,
        )

    @requires_dependencies(["googleapiclient"], extras="google-drive")
    @SourceConnectionError.wrap
    @BaseIngestDoc.skip_if_file_exists
    def get_file(self):
        from googleapiclient.errors import HttpError
        from googleapiclient.http import MediaIoBaseDownload

        if self.meta.get("mimeType", "").startswith("application/vnd.google-apps"):
            export_mime = GOOGLE_DRIVE_EXPORT_TYPES.get(
                self.meta.get("mimeType"),  # type: ignore
            )
            if not export_mime:
                logger.info(
                    f"File not supported. Name: {self.meta.get('name')} "
                    f"ID: {self.meta.get('id')} "
                    f"MimeType: {self.meta.get('mimeType')}",
                )
                return

            request = self.session_handle.service.files().export_media(
                fileId=self.meta.get("id"),
                mimeType=export_mime,
            )
        else:
            request = self.session_handle.service.files().get_media(fileId=self.meta.get("id"))
        file = io.BytesIO()
        downloader = MediaIoBaseDownload(file, request)
        downloaded = False
        try:
            while downloaded is False:
                _, downloaded = downloader.next_chunk()
        except HttpError:
            pass

        saved = False
        if downloaded and file:
            dir_ = Path(self.meta["download_dir"])
            if dir_:
                if not dir_.is_dir():
                    logger.debug(f"Creating directory: {self.meta.get('download_dir')}")

                    if dir_:
                        dir_.mkdir(parents=True, exist_ok=True)

                with open(self.filename, "wb") as handler:
                    handler.write(file.getbuffer())
                    saved = True
                    logger.debug(f"File downloaded: {self.filename}.")

        if not saved:
            logger.error(f"Error while downloading and saving file: {self.filename}.")

    def write_result(self):
        """Write the structured json result for this doc. result must be json serializable."""
        if self.read_config.download_only:
            return
        self._output_filename.parent.mkdir(parents=True, exist_ok=True)
        with open(self._output_filename, "w") as output_f:
            output_f.write(json.dumps(self.isd_elems_no_filename, ensure_ascii=False, indent=2))
        logger.info(f"Wrote {self._output_filename}")


@dataclass
class GoogleDriveSourceConnector(SourceConnectorCleanupMixin, BaseSourceConnector):
    """Objects of this class support fetching documents from Google Drive"""

    connector_config: SimpleGoogleDriveConfig

    def _list_objects(self, drive_id, recursive=False):
        files = []
        service = self.connector_config.create_session_handle().service

        def traverse(drive_id, download_dir, output_dir, recursive=False):
            page_token = None
            while True:
                response = (
                    service.files()
                    .list(
                        spaces="drive",
                        fields="nextPageToken, files(id, name, mimeType)",
                        pageToken=page_token,
                        corpora="user",
                        q=f"'{drive_id}' in parents",
                    )
                    .execute()
                )

                for meta in response.get("files", []):
                    if meta.get("mimeType") == "application/vnd.google-apps.folder":
                        dir_ = DIRECTORY_FORMAT.format(name=meta.get("name"), id=meta.get("id"))
                        if recursive:
                            download_sub_dir = (download_dir / dir_).resolve()
                            output_sub_dir = (output_dir / dir_).resolve()
                            traverse(meta.get("id"), download_sub_dir, output_sub_dir, True)
                    else:
                        ext = ""
                        if not Path(meta.get("name")).suffixes:
                            guess = guess_extension(meta.get("mimeType"))
                            ext = guess if guess else ext

                        if meta.get("mimeType", "").startswith("application/vnd.google-apps"):
                            export_mime = GOOGLE_DRIVE_EXPORT_TYPES.get(meta.get("mimeType"))
                            if not export_mime:
                                logger.info(
                                    f"File {meta.get('name')} has an "
                                    f"unsupported MimeType {meta.get('mimeType')}",
                                )
                                continue

                            if not ext:
                                guess = guess_extension(export_mime)
                                ext = guess if guess else ext

                        # TODO (Habeeb): Consider filtering at the query level.
                        if (
                            self.connector_config.extension
                            and self.connector_config.extension != ext
                        ):  # noqa: SIM102
                            logger.debug(
                                f"File {meta.get('name')} does not match "
                                f"the file type {self.connector_config.extension}",
                            )
                            continue

                        name = FILE_FORMAT.format(name=meta.get("name"), id=meta.get("id"), ext=ext)
                        meta["download_dir"] = str(download_dir)
                        meta["download_filepath"] = (download_dir / name).resolve().as_posix()
                        meta["output_dir"] = str(output_dir)
                        meta["output_filepath"] = (output_dir / name).resolve().as_posix()
                        files.append(meta)

                page_token = response.get("nextPageToken", None)
                if page_token is None:
                    break

        traverse(
            drive_id,
            Path(self.read_config.download_dir),
            Path(self.partition_config.output_dir),
            recursive,
        )
        return files

    def initialize(self):
        pass

    def get_ingest_docs(self):
        files = self._list_objects(self.connector_config.drive_id, self.connector_config.recursive)
        return [
            GoogleDriveIngestDoc(
                connector_config=self.connector_config,
                partition_config=self.partition_config,
                read_config=self.read_config,
                file_meta=file,
            )
            for file in files
        ]<|MERGE_RESOLUTION|>--- conflicted
+++ resolved
@@ -7,10 +7,6 @@
 from functools import cached_property
 from mimetypes import guess_extension
 from pathlib import Path
-<<<<<<< HEAD
-from typing import TYPE_CHECKING, Any, Dict, Optional
-=======
->>>>>>> 59e850bb
 
 from unstructured.file_utils.filetype import EXT_TO_FILETYPE
 from unstructured.file_utils.google_filetype import GOOGLE_DRIVE_EXPORT_TYPES
@@ -108,23 +104,17 @@
 
 @dataclass
 class GoogleDriveFileMeta:
-    date_created: Optional[str] = None
-    date_modified: Optional[str] = None
-    version: Optional[str] = None
-    source_url: Optional[str] = None
-    exists: Optional[bool] = None
+    date_created: t.Optional[str] = None
+    date_modified: t.Optional[str] = None
+    version: t.Optional[str] = None
+    source_url: t.Optional[str] = None
+    exists: t.Optional[bool] = None
 
 
 @dataclass
 class GoogleDriveIngestDoc(IngestDocSessionHandleMixin, IngestDocCleanupMixin, BaseIngestDoc):
-<<<<<<< HEAD
-    config: SimpleGoogleDriveConfig
-    meta: Dict[str, str]
-    file_exists: Optional[bool] = None
-=======
     connector_config: SimpleGoogleDriveConfig
-    file_meta: t.Dict[str, str]
->>>>>>> 59e850bb
+    meta: t.Dict[str, str]
     registry_name: str = "google_drive"
 
     @property
@@ -136,30 +126,30 @@
         return Path(f"{self.meta.get('output_filepath')}.json").resolve()
 
     @property
-    def date_created(self) -> Optional[str]:
+    def date_created(self) -> t.Optional[str]:
         return self.file_metadata.date_created
 
     @property
-    def date_modified(self) -> Optional[str]:
+    def date_modified(self) -> t.Optional[str]:
         return self.file_metadata.date_modified
 
     @property
-    def exists(self) -> Optional[bool]:
+    def exists(self) -> t.Optional[bool]:
         return self.file_metadata.exists
 
     @property
-    def record_locator(self) -> Optional[Dict[str, Any]]:
+    def record_locator(self) -> t.Optional[t.Dict[str, t.Any]]:
         return {
             "drive_id": self.config.drive_id,
             "file_id": self.meta["id"],
         }
 
     @property
-    def version(self) -> Optional[str]:
+    def version(self) -> t.Optional[str]:
         return self.file_metadata.version
 
     @property
-    def source_url(self) -> Optional[str]:
+    def source_url(self) -> t.Optional[str]:
         return self.file_metadata.source_url
 
     @cached_property
