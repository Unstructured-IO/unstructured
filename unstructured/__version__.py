--- conflicted
+++ resolved
@@ -1,5 +1 @@
-<<<<<<< HEAD
-__version__ = "0.14.10-dev10"  # pragma: no cover
-=======
-__version__ = "0.14.11-dev1"  # pragma: no cover
->>>>>>> b556d6d5
+__version__ = "0.14.11-dev2"  # pragma: no cover