<<<<<<< HEAD
__version__ = "0.14.2-dev2"  # pragma: no cover
=======
__version__ = "0.14.3-dev0"  # pragma: no cover
>>>>>>> c9976760
<|MERGE_RESOLUTION|>--- conflicted
+++ resolved
@@ -1,5 +1 @@
-<<<<<<< HEAD
-__version__ = "0.14.2-dev2"  # pragma: no cover
-=======
-__version__ = "0.14.3-dev0"  # pragma: no cover
->>>>>>> c9976760
+__version__ = "0.14.3-dev1"  # pragma: no cover