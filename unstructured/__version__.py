--- conflicted
+++ resolved
@@ -1,5 +1 @@
-<<<<<<< HEAD
-__version__ = "0.15.1-dev10"  # pragma: no cover
-=======
-__version__ = "0.15.1"  # pragma: no cover
->>>>>>> 7e887442
+__version__ = "0.15.2-dev0"  # pragma: no cover