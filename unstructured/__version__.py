<<<<<<< HEAD
__version__ = "0.6.10-dev1"  # pragma: no cover
=======
__version__ = "0.6.10"  # pragma: no cover
>>>>>>> c5d94690
<|MERGE_RESOLUTION|>--- conflicted
+++ resolved
@@ -1,5 +1 @@
-<<<<<<< HEAD
-__version__ = "0.6.10-dev1"  # pragma: no cover
-=======
-__version__ = "0.6.10"  # pragma: no cover
->>>>>>> c5d94690
+__version__ = "0.6.10"  # pragma: no cover