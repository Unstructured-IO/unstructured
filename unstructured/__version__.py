<<<<<<< HEAD
__version__ = "0.10.22-dev5"  # pragma: no cover
=======
__version__ = "0.10.22-dev6"  # pragma: no cover
>>>>>>> d9a0bd74
<|MERGE_RESOLUTION|>--- conflicted
+++ resolved
@@ -1,5 +1 @@
-<<<<<<< HEAD
-__version__ = "0.10.22-dev5"  # pragma: no cover
-=======
-__version__ = "0.10.22-dev6"  # pragma: no cover
->>>>>>> d9a0bd74
+__version__ = "0.10.22-dev6"  # pragma: no cover