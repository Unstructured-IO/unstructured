--- conflicted
+++ resolved
@@ -1,5 +1 @@
-<<<<<<< HEAD
-__version__ = "0.10.15-dev0"  # pragma: no cover
-=======
-__version__ = "0.10.15-dev3"  # pragma: no cover
->>>>>>> c2853e4a
+__version__ = "0.10.15-dev4"  # pragma: no cover