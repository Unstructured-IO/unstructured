<<<<<<< HEAD
__version__ = "0.16.1-dev4"  # pragma: no cover
=======
__version__ = "0.16.1-dev5"  # pragma: no cover
>>>>>>> e764bc50
<|MERGE_RESOLUTION|>--- conflicted
+++ resolved
@@ -1,5 +1 @@
-<<<<<<< HEAD
-__version__ = "0.16.1-dev4"  # pragma: no cover
-=======
-__version__ = "0.16.1-dev5"  # pragma: no cover
->>>>>>> e764bc50
+__version__ = "0.16.1-dev6"  # pragma: no cover