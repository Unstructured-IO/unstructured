<<<<<<< HEAD
__version__ = "0.16.22-dev0"  # pragma: no cover
=======
__version__ = "0.18.15-dev0"  # pragma: no cover
>>>>>>> e3854d27
<|MERGE_RESOLUTION|>--- conflicted
+++ resolved
@@ -1,5 +1 @@
-<<<<<<< HEAD
-__version__ = "0.16.22-dev0"  # pragma: no cover
-=======
-__version__ = "0.18.15-dev0"  # pragma: no cover
->>>>>>> e3854d27
+__version__ = "0.18.15-dev1"  # pragma: no cover