<<<<<<< HEAD
__version__ = "0.10.28-dev6"  # pragma: no cover
=======
__version__ = "0.10.29-dev12"  # pragma: no cover
>>>>>>> 4db04b7a
<|MERGE_RESOLUTION|>--- conflicted
+++ resolved
@@ -1,5 +1 @@
-<<<<<<< HEAD
-__version__ = "0.10.28-dev6"  # pragma: no cover
-=======
-__version__ = "0.10.29-dev12"  # pragma: no cover
->>>>>>> 4db04b7a
+__version__ = "0.10.29-dev13"  # pragma: no cover