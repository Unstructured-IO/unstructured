<<<<<<< HEAD
__version__ = "0.15.14-dev11"  # pragma: no cover
=======
__version__ = "0.15.14-dev13"  # pragma: no cover
>>>>>>> 06c85235
<|MERGE_RESOLUTION|>--- conflicted
+++ resolved
@@ -1,5 +1 @@
-<<<<<<< HEAD
-__version__ = "0.15.14-dev11"  # pragma: no cover
-=======
-__version__ = "0.15.14-dev13"  # pragma: no cover
->>>>>>> 06c85235
+__version__ = "0.15.14"  # pragma: no cover