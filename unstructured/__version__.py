--- conflicted
+++ resolved
@@ -1,5 +1 @@
-<<<<<<< HEAD
-__version__ = "0.10.15-dev3"  # pragma: no cover
-=======
-__version__ = "0.10.15-dev9"  # pragma: no cover
->>>>>>> 12d7628b
+__version__ = "0.10.15-dev10"  # pragma: no cover