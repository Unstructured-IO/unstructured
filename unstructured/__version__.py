<<<<<<< HEAD
__version__ = "0.5.4-dev3"  # pragma: no cover
=======
__version__ = "0.5.4-dev5"  # pragma: no cover
>>>>>>> 2ca84378
<|MERGE_RESOLUTION|>--- conflicted
+++ resolved
@@ -1,5 +1 @@
-<<<<<<< HEAD
-__version__ = "0.5.4-dev3"  # pragma: no cover
-=======
-__version__ = "0.5.4-dev5"  # pragma: no cover
->>>>>>> 2ca84378
+__version__ = "0.5.4-dev6"  # pragma: no cover