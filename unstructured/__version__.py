--- conflicted
+++ resolved
@@ -1,5 +1 @@
-<<<<<<< HEAD
-__version__ = "0.5.4"  # pragma: no cover
-=======
-__version__ = "0.5.4-dev7"  # pragma: no cover
->>>>>>> a4726cb1
+__version__ = "0.5.4"  # pragma: no cover