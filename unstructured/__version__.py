--- conflicted
+++ resolved
@@ -1,5 +1 @@
-<<<<<<< HEAD
-__version__ = "0.12.3-dev3"  # pragma: no cover
-=======
-__version__ = "0.12.3-dev5"  # pragma: no cover
->>>>>>> d8b3bdb9
+__version__ = "0.12.3-dev6"  # pragma: no cover