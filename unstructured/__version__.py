--- conflicted
+++ resolved
@@ -1,5 +1 @@
-<<<<<<< HEAD
-__version__ = "0.11.9-dev0"  # pragma: no cover
-=======
-__version__ = "0.11.9-dev3"  # pragma: no cover
->>>>>>> d6674ba2
+__version__ = "0.11.9-dev3"  # pragma: no cover