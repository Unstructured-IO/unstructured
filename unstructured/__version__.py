--- conflicted
+++ resolved
@@ -1,5 +1 @@
-<<<<<<< HEAD
-__version__ = "0.14.8-dev0"  # pragma: no cover
-=======
-__version__ = "0.14.8-dev3"  # pragma: no cover
->>>>>>> 2d965fd6
+__version__ = "0.14.8-dev3"  # pragma: no cover