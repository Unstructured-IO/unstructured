<<<<<<< HEAD
__version__ = "0.10.25-dev2"  # pragma: no cover
=======
__version__ = "0.10.26-dev5"  # pragma: no cover
>>>>>>> d79f633a
<|MERGE_RESOLUTION|>--- conflicted
+++ resolved
@@ -1,5 +1 @@
-<<<<<<< HEAD
-__version__ = "0.10.25-dev2"  # pragma: no cover
-=======
-__version__ = "0.10.26-dev5"  # pragma: no cover
->>>>>>> d79f633a
+__version__ = "0.10.26-dev6"  # pragma: no cover