--- conflicted
+++ resolved
@@ -1,5 +1 @@
-<<<<<<< HEAD
-__version__ = "0.14.10-dev4"  # pragma: no cover
-=======
-__version__ = "0.15.0-dev9"  # pragma: no cover
->>>>>>> 3e1a30d3
+__version__ = "0.15.0-dev9"  # pragma: no cover