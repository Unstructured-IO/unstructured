--- conflicted
+++ resolved
@@ -1,5 +1 @@
-<<<<<<< HEAD
-__version__ = "0.18.8-dev0"  # pragma: no cover
-=======
-__version__ = "0.18.11-dev0"  # pragma: no cover
->>>>>>> d24dec5e
+__version__ = "0.18.11-dev1"  # pragma: no cover