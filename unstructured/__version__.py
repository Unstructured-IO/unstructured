<<<<<<< HEAD
__version__ = "0.11.4-dev14"  # pragma: no cover
=======
__version__ = "0.11.5"  # pragma: no cover
>>>>>>> 9efc22c0
<|MERGE_RESOLUTION|>--- conflicted
+++ resolved
@@ -1,5 +1 @@
-<<<<<<< HEAD
-__version__ = "0.11.4-dev14"  # pragma: no cover
-=======
-__version__ = "0.11.5"  # pragma: no cover
->>>>>>> 9efc22c0
+__version__ = "0.11.5"  # pragma: no cover