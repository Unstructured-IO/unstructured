<<<<<<< HEAD
__version__ = "0.10.17-dev13"  # pragma: no cover
=======
__version__ = "0.10.17-dev14"  # pragma: no cover
>>>>>>> 9836235e
<|MERGE_RESOLUTION|>--- conflicted
+++ resolved
@@ -1,5 +1 @@
-<<<<<<< HEAD
-__version__ = "0.10.17-dev13"  # pragma: no cover
-=======
-__version__ = "0.10.17-dev14"  # pragma: no cover
->>>>>>> 9836235e
+__version__ = "0.10.17-dev15"  # pragma: no cover