<<<<<<< HEAD
__version__ = "0.10.19-dev9"  # pragma: no cover
=======
__version__ = "0.10.19-dev10"  # pragma: no cover
>>>>>>> 19d8bff2
<|MERGE_RESOLUTION|>--- conflicted
+++ resolved
@@ -1,5 +1 @@
-<<<<<<< HEAD
-__version__ = "0.10.19-dev9"  # pragma: no cover
-=======
-__version__ = "0.10.19-dev10"  # pragma: no cover
->>>>>>> 19d8bff2
+__version__ = "0.10.19-dev10"  # pragma: no cover