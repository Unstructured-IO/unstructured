--- conflicted
+++ resolved
@@ -1,5 +1 @@
-<<<<<<< HEAD
-__version__ = "0.14.4-dev7"  # pragma: no cover
-=======
-__version__ = "0.14.10-dev3"  # pragma: no cover
->>>>>>> 72f28d7a
+__version__ = "0.14.10-dev4"  # pragma: no cover