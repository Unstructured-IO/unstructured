# pyright: reportPrivateUsage=false

"""Test-suite for `unstructured.documents.elements` module."""

from __future__ import annotations

import json
import pathlib
from functools import partial

import pytest

from unstructured.cleaners.core import clean_bullets, clean_prefix
from unstructured.documents.coordinates import (
    CoordinateSystem,
    Orientation,
    RelativeCoordinateSystem,
)
from unstructured.documents.elements import (
<<<<<<< HEAD
=======
    UUID,
    CheckBox,
>>>>>>> 63fc2a10
    ConsolidationStrategy,
    CoordinatesMetadata,
    DataSourceMetadata,
    Element,
    ElementMetadata,
    NoID,
    Points,
    RegexMetadata,
    Text,
    Title,
)


def test_text_hash_id():
    text_element = Text(text="hello there!")
    assert text_element.id_to_hash() == "c69509590d81db2f37f9d75480c8efed"


@pytest.mark.parametrize(
    "element",
    [
        Element(),  # should default to UUID
        Text(text="hello there!"),  # should default to UUID
        Text(text="hello there!", element_id=NoID()),
    ],
)
def test_text_uuid(element: Element):
    assert isinstance(element.id, str)
    assert len(element.id) == 36
    assert element.id.count("-") == 4


def test_text_element_apply_cleaners():
    text_element = Text(text="[1] A Textbook on Crocodile Habitats")

    text_element.apply(partial(clean_prefix, pattern=r"\[\d{1,2}\]"))
    assert str(text_element) == "A Textbook on Crocodile Habitats"


def test_text_element_apply_multiple_cleaners():
    cleaners = [partial(clean_prefix, pattern=r"\[\d{1,2}\]"), partial(clean_bullets)]
    text_element = Text(text="[1] \u2022 A Textbook on Crocodile Habitats")
    text_element.apply(*cleaners)
    assert str(text_element) == "A Textbook on Crocodile Habitats"


def test_non_text_elements_are_serializable_to_text():
    element = CheckBox()
    assert hasattr(element, "text")
    assert element.text is not None
    assert element.text == ""
    assert str(element) == ""


def test_apply_raises_if_func_does_not_produce_string():
    def bad_cleaner(s: str):
        return 1

    text_element = Text(text="[1] A Textbook on Crocodile Habitats")

    with pytest.raises(ValueError, match="Cleaner produced a non-string output."):
        text_element.apply(bad_cleaner)  # pyright: ignore[reportArgumentType]


@pytest.mark.parametrize(
    ("coordinates", "orientation1", "orientation2", "expected_coords"),
    [
        (
            ((1, 2), (1, 4), (3, 4), (3, 2)),
            Orientation.CARTESIAN,
            Orientation.CARTESIAN,
            ((10, 20), (10, 40), (30, 40), (30, 20)),
        ),
        (
            ((1, 2), (1, 4), (3, 4), (3, 2)),
            Orientation.CARTESIAN,
            Orientation.SCREEN,
            ((10, 1980), (10, 1960), (30, 1960), (30, 1980)),
        ),
        (
            ((1, 2), (1, 4), (3, 4), (3, 2)),
            Orientation.SCREEN,
            Orientation.CARTESIAN,
            ((10, 1980), (10, 1960), (30, 1960), (30, 1980)),
        ),
        (
            ((1, 2), (1, 4), (3, 4), (3, 2)),
            Orientation.SCREEN,
            Orientation.SCREEN,
            ((10, 20), (10, 40), (30, 40), (30, 20)),
        ),
    ],
)
def test_convert_coordinates_to_new_system(
    coordinates: Points,
    orientation1: Orientation,
    orientation2: Orientation,
    expected_coords: Points,
):
    coord1 = CoordinateSystem(100, 200)
    coord1.orientation = orientation1
    coord2 = CoordinateSystem(1000, 2000)
    coord2.orientation = orientation2
    element = Element(coordinates=coordinates, coordinate_system=coord1)

    new_coords = element.convert_coordinates_to_new_system(coord2)

    assert new_coords is not None
    for new_coord, expected in zip(new_coords, expected_coords):
        assert new_coord == pytest.approx(expected)  # pyright: ignore[reportUnknownMemberType]
    element.convert_coordinates_to_new_system(coord2, in_place=True)
    assert element.metadata.coordinates is not None
    assert element.metadata.coordinates.points is not None
    for new_coord, expected in zip(element.metadata.coordinates.points, expected_coords):
        assert new_coord == pytest.approx(expected)  # pyright: ignore[reportUnknownMemberType]
    assert element.metadata.coordinates.system == coord2


def test_convert_coordinate_to_new_system_none():
    element = Element(coordinates=None, coordinate_system=None)
    coord = CoordinateSystem(100, 200)
    coord.orientation = Orientation.SCREEN
    assert element.convert_coordinates_to_new_system(coord) is None


def test_element_constructor_coordinates_all_present():
    coordinates = ((1, 2), (1, 4), (3, 4), (3, 2))
    coordinate_system = RelativeCoordinateSystem()
    element = Element(coordinates=coordinates, coordinate_system=coordinate_system)
    expected_coordinates_metadata = CoordinatesMetadata(
        points=coordinates,
        system=coordinate_system,
    )
    assert element.metadata.coordinates == expected_coordinates_metadata


def test_element_constructor_coordinates_points_absent():
    with pytest.raises(ValueError) as exc_info:
        Element(coordinate_system=RelativeCoordinateSystem())
    assert (
        str(exc_info.value)
        == "Coordinates points should not exist without coordinates system and vice versa."
    )


def test_element_constructor_coordinates_system_absent():
    with pytest.raises(ValueError) as exc_info:
        Element(coordinates=((1, 2), (1, 4), (3, 4), (3, 2)))
    assert (
        str(exc_info.value)
        == "Coordinates points should not exist without coordinates system and vice versa."
    )


def test_coordinate_metadata_serdes():
    coordinates = ((1, 2), (1, 4), (3, 4), (3, 2))
    coordinate_system = RelativeCoordinateSystem()
    coordinates_metadata = CoordinatesMetadata(points=coordinates, system=coordinate_system)
    expected_schema = {
        "layout_height": 1,
        "layout_width": 1,
        "points": ((1, 2), (1, 4), (3, 4), (3, 2)),
        "system": "RelativeCoordinateSystem",
    }
    coordinates_metadata_dict = coordinates_metadata.to_dict()
    assert coordinates_metadata_dict == expected_schema
    assert CoordinatesMetadata.from_dict(coordinates_metadata_dict) == coordinates_metadata


def test_element_to_dict():
    coordinates = ((1, 2), (1, 4), (3, 4), (3, 2))
    coordinate_system = RelativeCoordinateSystem()
    element = Element(
        element_id="awt32t1",
        coordinates=coordinates,
        coordinate_system=coordinate_system,
    )

    assert element.to_dict() == {
        "metadata": {
            "coordinates": {
                "layout_height": 1,
                "layout_width": 1,
                "points": ((1, 2), (1, 4), (3, 4), (3, 2)),
                "system": "RelativeCoordinateSystem",
            },
        },
        "type": None,
        "text": "",
        "element_id": "awt32t1",
    }


def test_regex_metadata_round_trips_through_JSON():
    """metadata.regex_metadata should appear at full depth in JSON."""
    regex_metadata = {
        "mail-stop": [RegexMetadata(text="MS-107", start=18, end=24)],
        "version": [
            RegexMetadata(text="current=v1.7.2", start=7, end=21),
            RegexMetadata(text="supersedes=v1.7.2", start=22, end=40),
        ],
    }
    metadata = ElementMetadata(regex_metadata=regex_metadata)

    metadata_json = json.dumps(metadata.to_dict())
    deserialized_metadata = ElementMetadata.from_dict(json.loads(metadata_json))
    reserialized_metadata_json = json.dumps(deserialized_metadata.to_dict())

    assert reserialized_metadata_json == metadata_json


class DescribeElementMetadata:
    """Unit-test suite for `unstructured.documents.elements.ElementMetadata`."""

    # -- It can be constructed with known keyword arguments. In particular, including a non-known
    # -- keyword argument produces a type-error at development time and raises an exception at
    # -- runtime. This catches typos before they reach production.

    def it_detects_unknown_constructor_args_at_both_development_time_and_runtime(self):
        with pytest.raises(TypeError, match="got an unexpected keyword argument 'file_name'"):
            ElementMetadata(file_name="memo.docx")  # pyright: ignore[reportCallIssue]

    @pytest.mark.parametrize(
        "file_path",
        [
            pathlib.Path("documents/docx") / "memos" / "memo-2023-11-10.docx",
            "documents/docx/memos/memo-2023-11-10.docx",
        ],
    )
    def it_accommodates_either_a_pathlib_Path_or_str_for_its_filename_arg(
        self, file_path: pathlib.Path | str
    ):
        meta = ElementMetadata(filename=file_path)

        assert meta.file_directory == "documents/docx/memos"
        assert meta.filename == "memo-2023-11-10.docx"

    def it_leaves_both_filename_and_file_directory_None_when_neither_is_specified(self):
        meta = ElementMetadata()

        assert meta.file_directory is None
        assert meta.filename is None

    @pytest.mark.parametrize("file_path", [pathlib.Path("memo.docx"), "memo.docx"])
    def and_it_leaves_file_directory_None_when_not_specified_and_filename_is_not_a_path(
        self, file_path: pathlib.Path | str
    ):
        meta = ElementMetadata(filename=file_path)

        assert meta.file_directory is None
        assert meta.filename == "memo.docx"

    def and_it_splits_off_directory_path_from_its_filename_arg_when_it_is_a_file_path(self):
        meta = ElementMetadata(filename="documents/docx/memo-2023-11-11.docx")

        assert meta.file_directory == "documents/docx"
        assert meta.filename == "memo-2023-11-11.docx"

    def but_it_prefers_a_specified_file_directory_when_filename_also_contains_a_path(self):
        meta = ElementMetadata(filename="tmp/staging/memo.docx", file_directory="documents/docx")

        assert meta.file_directory == "documents/docx"
        assert meta.filename == "memo.docx"

    # -- It knows the types of its known members so type-checking support is available. --

    def it_knows_the_types_of_its_known_members_so_type_checking_support_is_available(self):
        ElementMetadata(
            category_depth="2",  # pyright: ignore[reportArgumentType]
            file_directory=True,  # pyright: ignore[reportArgumentType]
            text_as_html=42,  # pyright: ignore[reportArgumentType]
        )
        # -- it does not check types at runtime however (choosing to avoid validation overhead) --

    # -- It only stores a field's value when it is not None. --

    def it_returns_the_value_of_an_attribute_it_has(self):
        meta = ElementMetadata(url="https://google.com")
        assert "url" in meta.__dict__
        assert meta.url == "https://google.com"

    def and_it_returns_None_for_a_known_attribute_it_does_not_have(self):
        meta = ElementMetadata()
        assert "url" not in meta.__dict__
        assert meta.url is None

    def but_it_raises_AttributeError_for_an_unknown_attribute_it_does_not_have(self):
        meta = ElementMetadata()
        assert "coefficient" not in meta.__dict__
        with pytest.raises(AttributeError, match="object has no attribute 'coefficient'"):
            meta.coefficient

    def it_stores_a_non_None_field_value_when_assigned(self):
        meta = ElementMetadata()
        assert "file_directory" not in meta.__dict__
        meta.file_directory = "tmp/"
        assert "file_directory" in meta.__dict__
        assert meta.file_directory == "tmp/"

    def it_removes_a_field_when_None_is_assigned_to_it(self):
        meta = ElementMetadata(file_directory="tmp/")
        assert "file_directory" in meta.__dict__
        assert meta.file_directory == "tmp/"

        meta.file_directory = None
        assert "file_directory" not in meta.__dict__
        assert meta.file_directory is None

    # -- It can serialize itself to a dict -------------------------------------------------------

    def it_can_serialize_itself_to_a_dict(self):
        meta = ElementMetadata(
            category_depth=1,
            file_directory="tmp/",
            page_number=2,
            text_as_html="<table></table>",
            url="https://google.com",
        )
        assert meta.to_dict() == {
            "category_depth": 1,
            "file_directory": "tmp/",
            "page_number": 2,
            "text_as_html": "<table></table>",
            "url": "https://google.com",
        }

    def and_it_serializes_a_coordinates_sub_object_to_a_dict_when_it_is_present(self):
        meta = ElementMetadata(
            category_depth=1,
            coordinates=CoordinatesMetadata(
                points=((2, 2), (1, 4), (3, 4), (3, 2)),
                system=RelativeCoordinateSystem(),
            ),
            page_number=2,
        )
        assert meta.to_dict() == {
            "category_depth": 1,
            "coordinates": {
                "layout_height": 1,
                "layout_width": 1,
                "points": ((2, 2), (1, 4), (3, 4), (3, 2)),
                "system": "RelativeCoordinateSystem",
            },
            "page_number": 2,
        }

    def and_it_serializes_a_data_source_sub_object_to_a_dict_when_it_is_present(self):
        meta = ElementMetadata(
            category_depth=1,
            data_source=DataSourceMetadata(
                url="https://www.nih.gov/about-nih/who-we-are/nih-director",
                date_created="2023-11-09",
            ),
            page_number=2,
        )
        assert meta.to_dict() == {
            "category_depth": 1,
            "data_source": {
                "url": "https://www.nih.gov/about-nih/who-we-are/nih-director",
                "date_created": "2023-11-09",
            },
            "page_number": 2,
        }

    def and_it_serializes_an_orig_elements_sub_object_to_base64_when_it_is_present(self):
        elements = [Title("Lorem"), Text("Lorem Ipsum")]

        for element in elements:
            element.id_to_hash()

        meta = ElementMetadata(
            category_depth=1,
            orig_elements=elements,
            page_number=2,
        )
        assert meta.to_dict() == {
            "category_depth": 1,
            "orig_elements": (
                "eJyFzcsKwjAQheFXKVm7yDS3xjcQXNaViKTJjBR6o46glr67zVI3Lmf4Dv95EdhhjwNf2yT2hYDGUaWt"
                "JVm5WDoqNUL0UoJrqtLHJHaF6JFDChw2v6zbzfjkvD2OM/YZ8GvC/Khb7lBs5LcilUwRyCsblQYTiBQp"
                "ZRxYZcCA/1spDtP98dU6DTEw3sa5fWOqs10vH0cLQn0="
            ),
            "page_number": 2,
        }

    def but_unlike_in_ElementMetadata_unknown_fields_in_sub_objects_are_ignored(self):
        """Metadata sub-objects ignore fields they do not explicitly define.

        This is _not_ the case for ElementMetadata itself where an non-known field is welcomed as a
        user-defined ad-hoc metadata field.
        """
        element_metadata = {
            "new_field": "hello",
            "data_source": {
                "new_field": "world",
            },
            "coordinates": {
                "new_field": "foo",
            },
        }

        metadata = ElementMetadata.from_dict(element_metadata)
        metadata_dict = metadata.to_dict()

        assert "new_field" in metadata_dict
        assert "new_field" not in metadata_dict["coordinates"]
        assert "new_field" not in metadata_dict["data_source"]

    # -- It can deserialize itself from a dict ---------------------------------------------------

    def it_can_deserialize_itself_from_a_dict(self):
        meta_dict = {
            "category_depth": 1,
            "coefficient": 0.58,
            "coordinates": {
                "layout_height": 4,
                "layout_width": 2,
                "points": ((1, 2), (1, 4), (3, 4), (3, 2)),
                "system": "RelativeCoordinateSystem",
            },
            "data_source": {
                "url": "https://www.nih.gov/about-nih/who-we-are/nih-director",
                "date_created": "2023-11-09",
            },
            "languages": ["eng"],
        }

        meta = ElementMetadata.from_dict(meta_dict)

        # -- known fields present in dict are present in meta --
        assert meta.category_depth == 1

        # -- known sub-object fields present in dict are present in meta --
        assert meta.coordinates == CoordinatesMetadata(
            points=((1, 2), (1, 4), (3, 4), (3, 2)),
            system=RelativeCoordinateSystem(),
        )
        assert meta.data_source == DataSourceMetadata(
            url="https://www.nih.gov/about-nih/who-we-are/nih-director",
            date_created="2023-11-09",
        )

        # -- known fields absent from dict report None but are not present in meta --
        assert meta.file_directory is None
        assert "file_directory" not in meta.__dict__

        # -- non-known fields present in dict are present in meta (we have no way to tell whether
        # -- they are "ad-hoc" or not because we lack indication of user-intent)
        assert meta.coefficient == 0.58

        # -- ad-hoc fields absent from dict raise on attempted access --
        with pytest.raises(AttributeError, match="ntMetadata' object has no attribute 'quotient'"):
            meta.quotient

        # -- but that can be worked around by end-user --
        assert (meta.quotient if hasattr(meta, "quotient") else None) is None

        # -- mutating a mutable (collection) field does not affect the original value --
        assert isinstance(meta.languages, list)
        assert meta.languages == ["eng"]
        meta.languages.append("spa")
        assert meta.languages == ["eng", "spa"]
        assert meta_dict["languages"] == ["eng"]

    # -- It allows downstream users to add an arbitrary new member by assignment. ----------------

    def it_allows_an_end_user_to_add_an_arbitrary_field(self):
        meta = ElementMetadata()
        meta.foobar = 7
        assert "foobar" in meta.__dict__
        assert meta.foobar == 7

    def and_fields_so_added_appear_in_the_metadata_JSON(self):
        meta = ElementMetadata()
        meta.foobar = 7
        assert meta.to_dict() == {"foobar": 7}

    def and_it_removes_an_end_user_field_when_it_is_assigned_None(self):
        meta = ElementMetadata()
        meta.foobar = 7
        assert "foobar" in meta.__dict__
        meta.foobar = None
        assert "foobar" not in meta.__dict__
        with pytest.raises(
            AttributeError, match="'ElementMetadata' object has no attribute 'foobar'"
        ):
            meta.foobar

    # -- It can update itself from another instance ----------------------------------------------

    def it_can_update_itself_from_another_instance(self):
        meta = ElementMetadata(category_depth=1, page_number=1)
        meta.coefficient = 0.58
        meta.stem_length = 18
        other = ElementMetadata(file_directory="tmp/", page_number=2)
        other.quotient = 1.4
        other.stem_length = 20

        meta.update(other)

        # -- known-fields present on self but not other are unchanged --
        assert meta.category_depth == 1
        # -- known-fields present on other but not self are added --
        assert meta.file_directory == "tmp/"
        # -- known-fields present on both self and other are updated --
        assert meta.page_number == 2
        # -- ad-hoc-fields present on self but not other are unchanged --
        assert meta.coefficient == 0.58
        # -- ad-hoc-fields present on other but not self are added --
        assert meta.quotient == 1.4
        # -- ad-hoc-fields present on both self and other are updated --
        assert meta.stem_length == 20
        # -- other is left unchanged --
        assert other.category_depth is None
        assert other.file_directory == "tmp/"
        assert other.page_number == 2
        assert other.text_as_html is None
        assert other.url is None
        assert other.quotient == 1.4
        assert other.stem_length == 20
        with pytest.raises(AttributeError, match="etadata' object has no attribute 'coefficient'"):
            other.coefficient

    def but_it_raises_on_attempt_to_update_from_a_non_ElementMetadata_object(self):
        meta = ElementMetadata()
        with pytest.raises(ValueError, match=r"ate\(\)' must be an instance of 'ElementMetadata'"):
            meta.update({"coefficient": "0.56"})  # pyright: ignore[reportArgumentType]

    # -- It knows when it is equal to another instance -------------------------------------------

    def it_is_equal_to_another_instance_with_the_same_known_field_values(self):
        meta = ElementMetadata(
            category_depth=1,
            coordinates=CoordinatesMetadata(
                points=((1, 2), (1, 4), (3, 4), (3, 2)),
                system=RelativeCoordinateSystem(),
            ),
            data_source=DataSourceMetadata(
                url="https://www.nih.gov/about-nih/who-we-are/nih-director",
                date_created="2023-11-08",
            ),
            file_directory="tmp/",
            languages=["eng"],
            page_number=2,
            text_as_html="<table></table>",
            url="https://google.com",
        )
        assert meta == ElementMetadata(
            category_depth=1,
            coordinates=CoordinatesMetadata(
                points=((1, 2), (1, 4), (3, 4), (3, 2)),
                system=RelativeCoordinateSystem(),
            ),
            data_source=DataSourceMetadata(
                url="https://www.nih.gov/about-nih/who-we-are/nih-director",
                date_created="2023-11-08",
            ),
            file_directory="tmp/",
            languages=["eng"],
            page_number=2,
            text_as_html="<table></table>",
            url="https://google.com",
        )

    def but_it_is_never_equal_to_a_non_ElementMetadata_object(self):
        class NotElementMetadata:
            pass

        meta = ElementMetadata()
        other = NotElementMetadata()

        # -- all the "fields" are the same --
        assert meta.__dict__ == other.__dict__
        # -- but it is rejected solely because its type is different --
        assert meta != other

    def it_is_equal_to_another_instance_with_the_same_ad_hoc_field_values(self):
        meta = ElementMetadata(category_depth=1)
        meta.coefficient = 0.58
        other = ElementMetadata(category_depth=1)
        other.coefficient = 0.58

        assert meta == other

    def but_it_is_not_equal_to_an_instance_with_ad_hoc_fields_that_differ(self):
        meta = ElementMetadata(category_depth=1)
        meta.coefficient = 0.58
        other = ElementMetadata(category_depth=1)
        other.coefficient = 0.72

        assert meta != other

    def it_is_not_equal_when_a_list_field_contains_different_items(self):
        meta = ElementMetadata(languages=["eng"])
        assert meta != ElementMetadata(languages=["eng", "spa"])

    def and_it_is_not_equal_when_the_coordinates_sub_object_field_differs(self):
        meta = ElementMetadata(
            coordinates=CoordinatesMetadata(
                points=((1, 2), (1, 4), (3, 4), (3, 2)),
                system=RelativeCoordinateSystem(),
            )
        )
        assert meta != ElementMetadata(
            coordinates=CoordinatesMetadata(
                points=((2, 2), (2, 4), (3, 4), (4, 2)),
                system=RelativeCoordinateSystem(),
            )
        )

    def and_it_is_not_equal_when_the_data_source_sub_object_field_differs(self):
        meta = ElementMetadata(
            data_source=DataSourceMetadata(
                url="https://www.nih.gov/about-nih/who-we-are/nih-director",
                date_created="2023-11-08",
            )
        )
        assert meta != ElementMetadata(
            data_source=DataSourceMetadata(
                url="https://www.nih.gov/about-nih/who-we-are/nih-director",
                date_created="2023-11-09",
            )
        )

    # -- There is a consolidation-strategy for all known fields ----------------------------------

    def it_can_find_the_consolidation_strategy_for_each_of_its_known_fields(self):
        metadata = ElementMetadata()
        metadata_field_names = sorted(metadata._known_field_names)
        consolidation_strategies = ConsolidationStrategy.field_consolidation_strategies()

        for field_name in metadata_field_names:
            assert field_name in consolidation_strategies, (
                f"ElementMetadata field `.{field_name}` does not have a consolidation strategy."
                f" Add one in `ConsolidationStrategy.field_consolidation_strategies()."
            )<|MERGE_RESOLUTION|>--- conflicted
+++ resolved
@@ -17,11 +17,8 @@
     RelativeCoordinateSystem,
 )
 from unstructured.documents.elements import (
-<<<<<<< HEAD
-=======
     UUID,
     CheckBox,
->>>>>>> 63fc2a10
     ConsolidationStrategy,
     CoordinatesMetadata,
     DataSourceMetadata,
