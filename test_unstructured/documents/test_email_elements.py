from functools import partial

import pytest

from unstructured.cleaners.core import clean_prefix
from unstructured.cleaners.translate import translate_text
<<<<<<< HEAD
from unstructured.documents.email_elements import EmailElement, Name, NoID, Subject


@pytest.mark.parametrize(
    "element", [EmailElement(text=""), Name(text="", name=""), Subject(text="")]
)
def test_EmailElement_autoassigns_a_UUID_then_becomes_an_idempotent_and_deterministic_hash(
    element: EmailElement,
):
    # -- element self-assigns itself a UUID --
    assert isinstance(element.id, str)
    assert len(element.id) == 36
    assert element.id.count("-") == 4

    expected_hash = "5feceb66ffc86f38d952786c6d696c79"
    # -- calling `.id_to_hash()` changes the element's id-type to hash --
    assert element.id_to_hash(0) == expected_hash
    assert element.id == expected_hash

    # -- `.id_to_hash()` is idempotent --
    assert element.id_to_hash(0) == expected_hash
=======
from unstructured.documents.email_elements import EmailElement, Name


def test_Name_should_assign_a_deterministic_and_an_idempotent_hash():
    element = Name(name="Example", text="hello there!")
    expected_hash = "c69509590d81db2f37f9d75480c8efed"

    assert element._element_id is None, "Element should not have an ID yet"

    # -- calculating hash for the first time --
    assert element.id_to_hash() == expected_hash
>>>>>>> 001fa17c
    assert element.id == expected_hash

    # -- `.id_to_hash()` is idempotent --
    assert element.id_to_hash() == expected_hash
    assert element.id == expected_hash

<<<<<<< HEAD
@pytest.mark.parametrize(
    "element",
    [
        EmailElement(text=""),  # should default to UUID
        Name(name="Example", text="hello there!"),  # should default to UUID
        Name(name="Example", text="hello there!", element_id=NoID()),
    ],
)
def test_EmailElement_self_assigns_itself_a_UUID_id(element: EmailElement):
    assert isinstance(element.id, str)
    assert len(element.id) == 36
    assert element.id.count("-") == 4
=======

@pytest.mark.parametrize(
    "element",
    [
        EmailElement(text=""),  # -- the default `element_id` is None --
        Name(name="Example", text="hello there!"),  # -- the default `element_id` is None --
        Name(name="Example", text="hello there!", element_id=None),
    ],
)
def test_EmailElement_should_assign_a_UUID_only_once_and_only_at_the_first_id_request(
    element: EmailElement,
):
    assert element._element_id is None, "Element should not have an ID yet"

    # -- this should generate and assign a fresh UUID --
    id_value = element.id

    # -- check that the UUID is valid --
    assert element._element_id is not None, "Element should already have an ID"
    assert isinstance(id_value, str)
    assert len(id_value) == 36
    assert id_value.count("-") == 4

    assert element.id == id_value, "UUID assignment should happen only once"
>>>>>>> 001fa17c


def test_text_element_apply_cleaners():
    name_element = Name(name="[2] Example docs", text="[1] A Textbook on Crocodile Habitats")

    name_element.apply(partial(clean_prefix, pattern=r"\[\d{1,2}\]"))
    assert str(name_element) == "Example docs: A Textbook on Crocodile Habitats"


def test_name_element_apply_multiple_cleaners():
    cleaners = [
        partial(clean_prefix, pattern=r"\[\d{1,2}\]"),
        partial(translate_text, target_lang="ru"),
    ]
    name_element = Name(
        name="[1] A Textbook on Crocodile Habitats",
        text="[1] A Textbook on Crocodile Habitats",
    )
    name_element.apply(*cleaners)
    assert (
        str(name_element)
        == "Учебник по крокодильным средам обитания: Учебник по крокодильным средам обитания"
    )


def test_apply_raises_if_func_does_not_produce_string():
    name_element = Name(name="Example docs", text="[1] A Textbook on Crocodile Habitats")
    with pytest.raises(ValueError):
        name_element.apply(lambda s: 1)<|MERGE_RESOLUTION|>--- conflicted
+++ resolved
@@ -4,7 +4,6 @@
 
 from unstructured.cleaners.core import clean_prefix
 from unstructured.cleaners.translate import translate_text
-<<<<<<< HEAD
 from unstructured.documents.email_elements import EmailElement, Name, NoID, Subject
 
 
@@ -26,7 +25,6 @@
 
     # -- `.id_to_hash()` is idempotent --
     assert element.id_to_hash(0) == expected_hash
-=======
 from unstructured.documents.email_elements import EmailElement, Name
 
 
@@ -38,27 +36,12 @@
 
     # -- calculating hash for the first time --
     assert element.id_to_hash() == expected_hash
->>>>>>> 001fa17c
     assert element.id == expected_hash
 
     # -- `.id_to_hash()` is idempotent --
     assert element.id_to_hash() == expected_hash
     assert element.id == expected_hash
 
-<<<<<<< HEAD
-@pytest.mark.parametrize(
-    "element",
-    [
-        EmailElement(text=""),  # should default to UUID
-        Name(name="Example", text="hello there!"),  # should default to UUID
-        Name(name="Example", text="hello there!", element_id=NoID()),
-    ],
-)
-def test_EmailElement_self_assigns_itself_a_UUID_id(element: EmailElement):
-    assert isinstance(element.id, str)
-    assert len(element.id) == 36
-    assert element.id.count("-") == 4
-=======
 
 @pytest.mark.parametrize(
     "element",
@@ -68,6 +51,12 @@
         Name(name="Example", text="hello there!", element_id=None),
     ],
 )
+def test_EmailElement_self_assigns_itself_a_UUID_id(element: EmailElement):
+    assert isinstance(element.id, str)
+    assert len(element.id) == 36
+    assert element.id.count("-") == 4
+)
+
 def test_EmailElement_should_assign_a_UUID_only_once_and_only_at_the_first_id_request(
     element: EmailElement,
 ):
@@ -83,7 +72,6 @@
     assert id_value.count("-") == 4
 
     assert element.id == id_value, "UUID assignment should happen only once"
->>>>>>> 001fa17c
 
 
 def test_text_element_apply_cleaners():
