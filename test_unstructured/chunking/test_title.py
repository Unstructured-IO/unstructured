--- conflicted
+++ resolved
@@ -197,89 +197,6 @@
     ]
 
 
-<<<<<<< HEAD
-def test_chunk_by_title_drops_extra_metadata():
-    elements = [
-        Title(
-            "A Great Day",
-            metadata=ElementMetadata(
-                coordinates=CoordinatesMetadata(
-                    points=(
-                        (0.1, 0.1),
-                        (0.2, 0.1),
-                        (0.1, 0.2),
-                        (0.2, 0.2),
-                    ),
-                    system=CoordinateSystem(width=0.1, height=0.1),
-                ),
-            ),
-        ),
-        Text(
-            "Today is a great day.",
-            metadata=ElementMetadata(
-                coordinates=CoordinatesMetadata(
-                    points=(
-                        (0.2, 0.2),
-                        (0.3, 0.2),
-                        (0.2, 0.3),
-                        (0.3, 0.3),
-                    ),
-                    system=CoordinateSystem(width=0.2, height=0.2),
-                ),
-            ),
-        ),
-        Text(
-            "It is sunny outside.",
-            metadata=ElementMetadata(
-                coordinates=CoordinatesMetadata(
-                    points=(
-                        (0.3, 0.3),
-                        (0.4, 0.3),
-                        (0.3, 0.4),
-                        (0.4, 0.4),
-                    ),
-                    system=CoordinateSystem(width=0.3, height=0.3),
-                ),
-            ),
-        ),
-        Title(
-            "An Okay Day",
-            metadata=ElementMetadata(
-                coordinates=CoordinatesMetadata(
-                    points=(
-                        (0.3, 0.3),
-                        (0.4, 0.3),
-                        (0.3, 0.4),
-                        (0.4, 0.4),
-                    ),
-                    system=CoordinateSystem(width=0.3, height=0.3),
-                ),
-            ),
-        ),
-        Text(
-            "Today is an okay day.",
-            metadata=ElementMetadata(
-                coordinates=CoordinatesMetadata(
-                    points=(
-                        (0.4, 0.4),
-                        (0.5, 0.4),
-                        (0.4, 0.5),
-                        (0.5, 0.5),
-                    ),
-                    system=CoordinateSystem(width=0.4, height=0.4),
-                ),
-            ),
-        ),
-    ]
-
-    chunks = chunk_by_title(elements, combine_under_n_chars=0)
-
-    assert str(chunks[0]) == str(
-        CompositeElement("A Great Day\n\nToday is a great day.\n\nIt is sunny outside."),
-    )
-
-    assert str(chunks[1]) == str(CompositeElement("An Okay Day\n\nToday is an okay day."))
-=======
 def test_add_chunking_strategy_on_partition_html():
     filename = "example-docs/example-10k-1p.html"
     chunk_elements = partition_html(filename, chunking_strategy="by_title")
@@ -342,4 +259,86 @@
     ]
     with pytest.raises(ValueError):
         chunk_by_title(elements, combine_under_n_chars=1, new_after_n_chars=0)
->>>>>>> c2853e4a
+
+
+def test_chunk_by_title_drops_extra_metadata():
+    elements = [
+        Title(
+            "A Great Day",
+            metadata=ElementMetadata(
+                coordinates=CoordinatesMetadata(
+                    points=(
+                        (0.1, 0.1),
+                        (0.2, 0.1),
+                        (0.1, 0.2),
+                        (0.2, 0.2),
+                    ),
+                    system=CoordinateSystem(width=0.1, height=0.1),
+                ),
+            ),
+        ),
+        Text(
+            "Today is a great day.",
+            metadata=ElementMetadata(
+                coordinates=CoordinatesMetadata(
+                    points=(
+                        (0.2, 0.2),
+                        (0.3, 0.2),
+                        (0.2, 0.3),
+                        (0.3, 0.3),
+                    ),
+                    system=CoordinateSystem(width=0.2, height=0.2),
+                ),
+            ),
+        ),
+        Text(
+            "It is sunny outside.",
+            metadata=ElementMetadata(
+                coordinates=CoordinatesMetadata(
+                    points=(
+                        (0.3, 0.3),
+                        (0.4, 0.3),
+                        (0.3, 0.4),
+                        (0.4, 0.4),
+                    ),
+                    system=CoordinateSystem(width=0.3, height=0.3),
+                ),
+            ),
+        ),
+        Title(
+            "An Okay Day",
+            metadata=ElementMetadata(
+                coordinates=CoordinatesMetadata(
+                    points=(
+                        (0.3, 0.3),
+                        (0.4, 0.3),
+                        (0.3, 0.4),
+                        (0.4, 0.4),
+                    ),
+                    system=CoordinateSystem(width=0.3, height=0.3),
+                ),
+            ),
+        ),
+        Text(
+            "Today is an okay day.",
+            metadata=ElementMetadata(
+                coordinates=CoordinatesMetadata(
+                    points=(
+                        (0.4, 0.4),
+                        (0.5, 0.4),
+                        (0.4, 0.5),
+                        (0.5, 0.5),
+                    ),
+                    system=CoordinateSystem(width=0.4, height=0.4),
+                ),
+            ),
+        ),
+    ]
+
+    chunks = chunk_by_title(elements, combine_under_n_chars=0)
+
+    assert str(chunks[0]) == str(
+        CompositeElement("A Great Day\n\nToday is a great day.\n\nIt is sunny outside."),
+    )
+
+    assert str(chunks[1]) == str(CompositeElement("An Okay Day\n\nToday is an okay day."))