--- conflicted
+++ resolved
@@ -23,12 +23,7 @@
         [
             Title("A Wonderful Story About A Fox", metadata=metadata),
             NarrativeText(
-<<<<<<< HEAD
-                "A fox ran into the chicken coop and the chickens flew off!",
-                metadata=metadata,
-=======
                 "A fox ran into the chicken coop and the chickens flew off!", metadata=metadata
->>>>>>> 001fa17c
             ),
         ]
     )
