from test_unstructured.test_utils import assign_hash_ids
from unstructured.documents.coordinates import PixelSpace
from unstructured.documents.elements import (
    CoordinatesMetadata,
    ElementMetadata,
    NarrativeText,
    Title,
    assign_hash_ids,
)
from unstructured.staging.baseplate import stage_for_baseplate


def test_stage_for_baseplate():
    points = (
        (545.0150947570801, 226.5191650390625),
        (545.0150947570801, 254.7656043600921),
        (704.879451751709, 254.7656043600921),
        (704.879451751709, 226.5191650390625),
    )
    system = PixelSpace(width=1700, height=2200)
    coordinates_metadata = CoordinatesMetadata(points=points, system=system)
    metadata = ElementMetadata(filename="fox.pdf", coordinates=coordinates_metadata)
<<<<<<< HEAD
    elements = [
        Title("A Wonderful Story About A Fox", metadata=metadata),
        NarrativeText(
            "A fox ran into the chicken coop and the chickens flew off!",
            metadata=metadata,
        ),
    ]
    elements = assign_hash_ids(elements)
=======
    elements = assign_hash_ids(
        [
            Title("A Wonderful Story About A Fox", metadata=metadata),
            NarrativeText(
                "A fox ran into the chicken coop and the chickens flew off!",
                metadata=metadata,
            ),
        ]
    )
>>>>>>> 178bf57a

    rows = stage_for_baseplate(elements)
    assert rows == {
        "rows": [
            {
                "data": {
                    "element_id": "4982120de228327384e259e169f90e24",
                    "text": "A Wonderful Story About A Fox",
                    "type": "Title",
                },
                "metadata": {
                    "filename": "fox.pdf",
                    "coordinates_points": (
                        (545.0150947570801, 226.5191650390625),
                        (545.0150947570801, 254.7656043600921),
                        (704.879451751709, 254.7656043600921),
                        (704.879451751709, 226.5191650390625),
                    ),
                    "coordinates_system": "PixelSpace",
                    "coordinates_layout_width": 1700,
                    "coordinates_layout_height": 2200,
                },
            },
            {
                "data": {
                    "element_id": "84ce27a5715a722b6581fa40b66a87f7",
                    "text": "A fox ran into the chicken coop and the chickens flew off!",
                    "type": "NarrativeText",
                },
                "metadata": {
                    "filename": "fox.pdf",
                    "coordinates_points": (
                        (545.0150947570801, 226.5191650390625),
                        (545.0150947570801, 254.7656043600921),
                        (704.879451751709, 254.7656043600921),
                        (704.879451751709, 226.5191650390625),
                    ),
                    "coordinates_system": "PixelSpace",
                    "coordinates_layout_width": 1700,
                    "coordinates_layout_height": 2200,
                },
            },
        ],
    }<|MERGE_RESOLUTION|>--- conflicted
+++ resolved
@@ -20,16 +20,6 @@
     system = PixelSpace(width=1700, height=2200)
     coordinates_metadata = CoordinatesMetadata(points=points, system=system)
     metadata = ElementMetadata(filename="fox.pdf", coordinates=coordinates_metadata)
-<<<<<<< HEAD
-    elements = [
-        Title("A Wonderful Story About A Fox", metadata=metadata),
-        NarrativeText(
-            "A fox ran into the chicken coop and the chickens flew off!",
-            metadata=metadata,
-        ),
-    ]
-    elements = assign_hash_ids(elements)
-=======
     elements = assign_hash_ids(
         [
             Title("A Wonderful Story About A Fox", metadata=metadata),
@@ -39,7 +29,6 @@
             ),
         ]
     )
->>>>>>> 178bf57a
 
     rows = stage_for_baseplate(elements)
     assert rows == {
