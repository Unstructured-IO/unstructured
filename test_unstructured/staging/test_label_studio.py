--- conflicted
+++ resolved
@@ -5,12 +5,8 @@
 import vcr
 from label_studio_sdk.client import Client
 
-<<<<<<< HEAD
-from unstructured.documents.elements import NarrativeText, Title, assign_hash_ids
-=======
 from test_unstructured.test_utils import assign_hash_ids
 from unstructured.documents.elements import NarrativeText, Title
->>>>>>> 178bf57a
 from unstructured.staging import label_studio
 
 
@@ -179,10 +175,6 @@
             ],
         ),
     ]
-<<<<<<< HEAD
-    elements = assign_hash_ids([element])
-=======
->>>>>>> 178bf57a
     label_studio_data = label_studio.stage_for_label_studio(elements, [annotations])
     assert label_studio_data == [
         {
@@ -223,10 +215,6 @@
             score=0.98,
         ),
     ]
-<<<<<<< HEAD
-    elements = assign_hash_ids([element])
-=======
->>>>>>> 178bf57a
     label_studio_data = label_studio.stage_for_label_studio(elements, predictions=[prediction])
     assert label_studio_data == [
         {
@@ -267,10 +255,6 @@
             ],
         ),
     ]
-<<<<<<< HEAD
-    elements = assign_hash_ids([element])
-=======
->>>>>>> 178bf57a
     label_studio_data = label_studio.stage_for_label_studio(elements, [annotations])
     assert label_studio_data == [
         {
@@ -357,10 +341,6 @@
             reviews=[label_studio.LabelStudioReview(created_by={"user_id": 1}, accepted=True)],
         ),
     ]
-<<<<<<< HEAD
-    elements = assign_hash_ids([element])
-=======
->>>>>>> 178bf57a
     label_studio_data = label_studio.stage_for_label_studio(elements, [annotations])
     assert label_studio_data == [
         {
