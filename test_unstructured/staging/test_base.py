import csv
import json
import os
import pathlib
import platform
from tempfile import NamedTemporaryFile

import pandas as pd
import pytest

from test_unstructured.test_utils import assign_hash_ids
from unstructured.documents.elements import (
    Address,
    CheckBox,
    CoordinatesMetadata,
    CoordinateSystem,
    DataSourceMetadata,
    ElementMetadata,
    ElementType,
    FigureCaption,
    Image,
    Link,
    ListItem,
    NarrativeText,
    PageBreak,
    RegexMetadata,
    Text,
    Title,
)
from unstructured.partition.email import partition_email
from unstructured.partition.text import partition_text
from unstructured.staging import base


def test_base64_gzipped_json_to_elements_can_deserialize_compressed_elements_from_a_JSON_string():
    base64_elements_str = (
        "eJyFzcsKwjAQheFXKVm7yDS3xjcQXNaViKTJjBR6o46glr67zVI3Lmf4Dv95EdhhjwNf2yT2hYDGUaWtJVm5WDoq"
        "NUL0UoJrqtLHJHaF6JFDChw2v6zbzfjkvD2OM/YZ8GvC/Khb7lBs5LcilUwRyCsblQYTiBQpZRxYZcCA/1spDtP9"
        "8dU6DTEw3sa5fWOqs10vH0cLQn0="
    )

    elements = base.elements_from_base64_gzipped_json(base64_elements_str)

    assert elements == [Title("Lorem"), Text("Lorem Ipsum")]


def test_elements_to_base64_gzipped_json_can_serialize_elements_to_a_base64_str():
<<<<<<< HEAD
    elements = [Title("Lorem"), Text("Lorem Ipsum")]
    for idx, element in enumerate(elements):
        element.id_to_hash(idx)
=======
    elements = assign_hash_ids([Title("Lorem"), Text("Lorem Ipsum")])

>>>>>>> 178bf57a
    assert base.elements_to_base64_gzipped_json(elements) == (
        "eJyFzU0KwjAQhuGrlKxdNE2bJt5AcFlXIjKTmUqhf9QR1NK7myx"
        "143KG5+M9r4p7HniUa0dqnyldM1TaAXpvkQmDrnJXIIIho8l5tc"
        "vUwAIEAtGvW7yFn5K2x2nhIQF5zZweTSc9q0h+K7YIWufoLZFha"
        "h3VbQkUWrSlMxTqv5XsMN8fX63TGED4Ni3dm6lJdrt8AEnKRLw="
    )


def test_elements_to_dicts():
    elements = [Title(text="Title 1"), NarrativeText(text="Narrative 1")]
    isd = base.elements_to_dicts(elements)

    assert isd[0]["text"] == "Title 1"
    assert isd[0]["type"] == ElementType.TITLE

    assert isd[1]["text"] == "Narrative 1"
    assert isd[1]["type"] == "NarrativeText"


def test_elements_from_dicts():
    element_dicts = [
        {"text": "Blurb1", "type": "NarrativeText"},
        {"text": "Blurb2", "type": "Title"},
        {"text": "Blurb3", "type": "ListItem"},
        {"text": "Blurb4", "type": "BulletedText"},
        {"text": "No Type"},
    ]

    elements = base.elements_from_dicts(element_dicts)
    assert elements == [
        NarrativeText(text="Blurb1"),
        Title(text="Blurb2"),
        ListItem(text="Blurb3"),
        ListItem(text="Blurb4"),
    ]


def test_convert_to_csv(tmp_path: str):
    output_csv_path = os.path.join(tmp_path, "isd_data.csv")
    elements = [Title(text="Title 1"), NarrativeText(text="Narrative 1")]
    with open(output_csv_path, "w+") as csv_file:
        isd_csv_string = base.convert_to_csv(elements)
        csv_file.write(isd_csv_string)

    with open(output_csv_path) as csv_file:
        csv_rows = csv.DictReader(csv_file)
        assert all(set(row.keys()) == set(base.TABLE_FIELDNAMES) for row in csv_rows)


def test_convert_to_dataframe():
    elements = [Title(text="Title 1"), NarrativeText(text="Narrative 1")]
    df = base.convert_to_dataframe(elements)
    expected_df = pd.DataFrame(
        {
            "type": ["Title", "NarrativeText"],
            "text": ["Title 1", "Narrative 1"],
        },
    )
    assert df.type.equals(expected_df.type) is True  # type: ignore
    assert df.text.equals(expected_df.text) is True  # type: ignore


def test_convert_to_dataframe_maintains_fields():
    elements = partition_email(
        "example-docs/eml/fake-email-attachment.eml",
        process_attachements=True,
        regex_metadata={"hello": r"Hello", "punc": r"[!]"},
    )
    df = base.convert_to_dataframe(elements)
    for element in elements:
        metadata = element.metadata.to_dict()
        for key in metadata:
            if not key.startswith("regex_metadata"):
                assert key in df.columns

    assert "regex_metadata_hello" in df.columns
    assert "regex_metadata_punc" in df.columns


def test_default_pandas_dtypes():
    """Ensure all element fields have a dtype in dict returned by get_default_pandas_dtypes()."""
    full_element = Text(
        text="some text",
        element_id="123",
        coordinates=((1, 2), (3, 4)),
        coordinate_system=CoordinateSystem(width=12.3, height=99.4),
        detection_origin="some origin",
        embeddings=[1.1, 2.2, 3.3, 4.4],
        metadata=ElementMetadata(
            coordinates=CoordinatesMetadata(
                points=((1, 2), (3, 4)),
                system=CoordinateSystem(width=12.3, height=99.4),
            ),
            data_source=DataSourceMetadata(
                url="http://mysite.com",
                version="123",
                record_locator={"some": "data", "value": 3},
                date_created="then",
                date_processed="now",
                date_modified="before",
                permissions_data=[{"data": 1}, {"data": 2}],
            ),
            filename="filename",
            file_directory="file_directory",
            last_modified="last_modified",
            filetype="filetype",
            attached_to_filename="attached_to_filename",
            parent_id="parent_id",
            category_depth=1,
            image_path="image_path",
            languages=["eng", "spa"],
            page_number=1,
            page_name="page_name",
            url="url",
            link_urls=["links", "url"],
            link_texts=["links", "texts"],
            links=[Link(text="text", url="url", start_index=1)],
            sent_from=["sent", "from"],
            sent_to=["sent", "to"],
            subject="subject",
            section="section",
            header_footer_type="header_footer_type",
            emphasized_text_contents=["emphasized", "text", "contents"],
            emphasized_text_tags=["emphasized", "text", "tags"],
            text_as_html="text_as_html",
            regex_metadata={"key": [RegexMetadata(text="text", start=0, end=4)]},
            is_continuation=True,
            detection_class_prob=0.5,
        ),
    )
    element_as_dict = full_element.to_dict()
    element_as_dict.update(
        base.flatten_dict(
            element_as_dict.pop("metadata"), keys_to_omit=["data_source_record_locator"]
        ),
    )
    flattened_element_keys = element_as_dict.keys()
    default_dtypes = base.get_default_pandas_dtypes()
    dtype_keys = default_dtypes.keys()
    for key in flattened_element_keys:
        assert key in dtype_keys


@pytest.mark.skipif(
    platform.system() == "Windows",
    reason="Posix Paths are not available on Windows",
)
def test_elements_to_dicts_serializes_with_posix_paths():
    metadata = ElementMetadata(filename=pathlib.PosixPath("../../fake-file.txt"))
    elements = [
        Title(text="Title 1", metadata=metadata),
        NarrativeText(text="Narrative 1", metadata=metadata),
    ]
    output = base.elements_to_dicts(elements)
    # NOTE(robinson) - json.dumps should run without raising an exception
    json.dumps(output)


def test_all_elements_preserved_when_serialized():
    metadata = ElementMetadata(filename="fake-file.txt")
    elements = [
        Address(text="address", metadata=metadata, element_id="1"),
        CheckBox(checked=True, metadata=metadata, element_id="2"),
        FigureCaption(text="caption", metadata=metadata, element_id="3"),
        Title(text="title", metadata=metadata, element_id="4"),
        NarrativeText(text="narrative", metadata=metadata, element_id="5"),
        ListItem(text="list", metadata=metadata, element_id="6"),
        Image(text="image", metadata=metadata, element_id="7"),
        Text(text="text", metadata=metadata, element_id="8"),
        PageBreak(text=""),
    ]

    element_dicts = base.elements_to_dicts(elements)
    assert base.elements_to_dicts(base.elements_from_dicts(element_dicts)) == element_dicts


def test_serialized_deserialize_elements_to_json(tmpdir: str):
    filename = os.path.join(tmpdir, "fake-elements.json")
    metadata = ElementMetadata(filename="fake-file.txt")
    elements = [
        Address(text="address", metadata=metadata, element_id="1"),
        CheckBox(checked=True, metadata=metadata, element_id="2"),
        FigureCaption(text="caption", metadata=metadata, element_id="3"),
        Title(text="title", metadata=metadata, element_id="4"),
        NarrativeText(text="narrative", metadata=metadata, element_id="5"),
        ListItem(text="list", metadata=metadata, element_id="6"),
        Image(text="image", metadata=metadata, element_id="7"),
        Text(text="text", metadata=metadata, element_id="8"),
        PageBreak(text=""),
    ]

    base.elements_to_json(elements, filename=filename)
    new_elements_filename = base.elements_from_json(filename=filename)
    assert elements == new_elements_filename

    elements_str = base.elements_to_json(elements)
    assert elements_str is not None
    new_elements_text = base.elements_from_json(text=elements_str)
    assert elements == new_elements_text


def test_read_and_write_json_with_encoding():
    elements = partition_text("example-docs/fake-text-utf-16-be.txt")
    with NamedTemporaryFile() as tempfile:
        base.elements_to_json(elements, filename=tempfile.name, encoding="utf-16")
        new_elements_filename = base.elements_from_json(filename=tempfile.name, encoding="utf-16")
    assert elements == new_elements_filename


def test_filter_element_types_with_include_element_type():
    element_types = [Title]
    elements = partition_text("example-docs/fake-text.txt", include_metadata=False)
    elements = base.filter_element_types(elements=elements, include_element_types=element_types)
    for element in elements:
        assert type(element) in element_types


def test_filter_element_types_with_exclude_element_type():
    element_types = [Title]
    elements = partition_text("example-docs/fake-text.txt", include_metadata=False)
    elements = base.filter_element_types(elements=elements, exclude_element_types=element_types)
    for element in elements:
        assert type(element) not in element_types


def test_filter_element_types_with_exclude_and_include_element_type():
    element_types = [Title]
    elements = partition_text("example-docs/fake-text.txt", include_metadata=False)
    with pytest.raises(ValueError):
        elements = base.filter_element_types(
            elements=elements,
            exclude_element_types=element_types,
            include_element_types=element_types,
        )


def test_convert_to_coco():
    elements = [
        Text(
            text="some text",
            element_id="123",
            detection_origin="some origin",
            embeddings=[1.1, 2.2, 3.3, 4.4],
            metadata=ElementMetadata(
                coordinates=CoordinatesMetadata(
                    points=((1, 2), (1, 4), (3, 4), (3, 2)),
                    system=CoordinateSystem(width=12.3, height=99.4),
                ),
                data_source=DataSourceMetadata(
                    url="http://mysite.com",
                    version="123",
                    record_locator={"some": "data", "value": 3},
                    date_created="then",
                    date_processed="now",
                    date_modified="before",
                    permissions_data=[{"data": 1}, {"data": 2}],
                ),
                filename="filename",
                file_directory="file_directory",
                last_modified="last_modified",
                filetype="filetype",
                attached_to_filename="attached_to_filename",
                parent_id="parent_id",
                category_depth=1,
                image_path="image_path",
                languages=["eng", "spa"],
                page_number=1,
                page_name="page_name",
                url="url",
                link_urls=["links", "url"],
                link_texts=["links", "texts"],
                links=[Link(text="text", url="url", start_index=1)],
                sent_from=["sent", "from"],
                sent_to=["sent", "to"],
                subject="subject",
                section="section",
                header_footer_type="header_footer_type",
                emphasized_text_contents=["emphasized", "text", "contents"],
                emphasized_text_tags=["emphasized", "text", "tags"],
                text_as_html="text_as_html",
                regex_metadata={"key": [RegexMetadata(text="text", start=0, end=4)]},
                is_continuation=True,
                detection_class_prob=0.5,
            ),
        )
    ]
    missing_elements = [
        Text(
            text="some text",
            element_id="123",
            detection_origin="some origin",
            embeddings=[1.1, 2.2, 3.3, 4.4],
            metadata=ElementMetadata(
                data_source=DataSourceMetadata(
                    url="http://mysite.com",
                    version="123",
                    record_locator={"some": "data", "value": 3},
                    date_created="then",
                    date_processed="now",
                    date_modified="before",
                    permissions_data=[{"data": 1}, {"data": 2}],
                ),
                filename="filename",
                file_directory="file_directory",
                last_modified="last_modified",
                filetype="filetype",
                attached_to_filename="attached_to_filename",
                parent_id="parent_id",
                category_depth=1,
                image_path="image_path",
                languages=["eng", "spa"],
                page_number=1,
                page_name="page_name",
                url="url",
                link_urls=["links", "url"],
                link_texts=["links", "texts"],
                links=[Link(text="text", url="url", start_index=1)],
                sent_from=["sent", "from"],
                sent_to=["sent", "to"],
                subject="subject",
                section="section",
                header_footer_type="header_footer_type",
                emphasized_text_contents=["emphasized", "text", "contents"],
                emphasized_text_tags=["emphasized", "text", "tags"],
                text_as_html="text_as_html",
                regex_metadata={"key": [RegexMetadata(text="text", start=0, end=4)]},
                is_continuation=True,
                detection_class_prob=0.5,
            ),
        )
    ]
    full_coco = base.convert_to_coco(elements)
    limited_coco = base.convert_to_coco(missing_elements)
    assert full_coco["annotations"][0]["area"]
    assert limited_coco["annotations"][0]["area"] is None


def test_flatten_dict():
    """Flattening a simple dictionary"""
    dictionary = {"a": 1, "b": 2, "c": 3}
    expected_result = {"a": 1, "b": 2, "c": 3}
    assert base.flatten_dict(dictionary) == expected_result


def test_flatten_nested_dict():
    """Flattening a nested dictionary"""
    dictionary = {"a": 1, "b": {"c": 2, "d": 3}, "e": 4}
    expected_result = {"a": 1, "b_c": 2, "b_d": 3, "e": 4}
    assert base.flatten_dict(dictionary) == expected_result


def test_flatten_dict_with_tuples():
    """Flattening a dictionary with tuples"""
    dictionary = {"a": 1, "b": (2, 3, 4), "c": {"d": 5, "e": (6, 7)}}
    expected_result = {"a": 1, "b": (2, 3, 4), "c_d": 5, "c_e": (6, 7)}
    assert base.flatten_dict(dictionary) == expected_result


def test_flatten_dict_with_lists():
    """Flattening a dictionary with lists"""
    dictionary = {"a": 1, "b": [2, 3, 4], "c": {"d": 5, "e": [6, 7]}}
    expected_result = {"a": 1, "b": [2, 3, 4], "c_d": 5, "c_e": [6, 7]}
    assert base.flatten_dict(dictionary) == expected_result


def test_flatten_dict_with_omit_keys():
    """Flattening a dictionary with keys to omit"""
    dictionary = {"a": 1, "b": {"c": 2, "d": 3}, "e": 3}
    keys_to_omit = ["b"]
    expected_result = {"a": 1, "b": {"c": 2, "d": 3}, "e": 3}
    assert base.flatten_dict(dictionary, keys_to_omit=keys_to_omit) == expected_result


def test_flatten_dict_alt_separator():
    """Flattening a dictionary with separator other than "_" """
    dictionary = {"a": 1, "b": {"c": 2, "d": 3}, "e": 4}
    separator = "-"
    expected_result = {"a": 1, "b-c": 2, "b-d": 3, "e": 4}
    assert base.flatten_dict(dictionary, separator=separator) == expected_result


def test_flatten_dict_flatten_tuple():
    """Flattening a dictionary with flatten_lists set to True, to flatten tuples"""
    dictionary = {"a": 1, "b": (2, 3, 4), "c": {"d": 5, "e": (6, 7)}}
    expected_result = {"a": 1, "b_0": 2, "b_1": 3, "b_2": 4, "c_d": 5, "c_e_0": 6, "c_e_1": 7}
    assert base.flatten_dict(dictionary, flatten_lists=True) == expected_result


def test_flatten_dict_flatten_list():
    """Flattening a dictionary with flatten_lists set to True"""
    dictionary = {"a": 1, "b": [2, 3, 4], "c": {"d": 5, "e": [6, 7]}}
    expected_result = {"a": 1, "b_0": 2, "b_1": 3, "b_2": 4, "c_d": 5, "c_e_0": 6, "c_e_1": 7}
    assert base.flatten_dict(dictionary, flatten_lists=True) == expected_result


def test_flatten_dict_flatten_list_omit_keys():
    """Flattening a dictionary with flatten_lists set to True and also omitting keys"""
    dictionary = {"a": 1, "b": [2, 3, 4], "c": {"d": 5, "e": [6, 7]}}
    keys_to_omit = ["c"]
    expected_result = {"a": 1, "b_0": 2, "b_1": 3, "b_2": 4, "c": {"d": 5, "e": [6, 7]}}
    assert (
        base.flatten_dict(dictionary, keys_to_omit=keys_to_omit, flatten_lists=True)
        == expected_result
    )


def test_flatten_dict_flatten_list_omit_keys_remove_none():
    """Flattening a dictionary with flatten_lists set to True and also omitting keys
    and setting remove_none to True"""
    dictionary = {"a": None, "b": [2, 3, 4], "c": {"d": None, "e": [6, 7]}}
    keys_to_omit = ["c"]
    expected_result = {"b_0": 2, "b_1": 3, "b_2": 4, "c": {"d": None, "e": [6, 7]}}
    assert (
        base.flatten_dict(
            dictionary, keys_to_omit=keys_to_omit, flatten_lists=True, remove_none=True
        )
        == expected_result
    )


def test_flatten_dict_flatten_list_remove_none():
    """Flattening a dictionary with flatten_lists set to True and setting remove_none to True"""
    dictionary = {"a": None, "b": [2, 3, 4], "c": {"d": None, "e": [6, 7]}}
    expected_result = {"b_0": 2, "b_1": 3, "b_2": 4, "c_e_0": 6, "c_e_1": 7}
    assert base.flatten_dict(dictionary, flatten_lists=True, remove_none=True) == expected_result


def test_flatten_dict_flatten_list_none_in_list_remove_none():
    """Flattening a dictionary with flatten_lists and remove_none set to True and None in list"""
    dictionary = {"a": 1, "b": [2, 3, 4], "c": {"d": None, "e": [6, None]}}
    expected_result = {"a": 1, "b_0": 2, "b_1": 3, "b_2": 4, "c_e_0": 6}
    assert base.flatten_dict(dictionary, flatten_lists=True, remove_none=True) == expected_result


def test_flatten_dict_flatten_list_omit_keys2():
    """Flattening a dictionary with flatten_lists set to True and also omitting keys"""
    dictionary = {"a": 1, "b": [2, 3, 4], "c": {"d": 5, "e": [6, 7]}}
    keys_to_omit = ["b"]
    expected_result = {"a": 1, "b": [2, 3, 4], "c_d": 5, "c_e_0": 6, "c_e_1": 7}
    assert (
        base.flatten_dict(dictionary, keys_to_omit=keys_to_omit, flatten_lists=True)
        == expected_result
    )


def test_flatten_dict_flatten_list_omit_keys3():
    """Flattening a dictionary with flatten_lists set to True and also omitting nested keys"""
    dictionary = {"a": 1, "b": [2, 3, 4], "c": {"d": 5, "e": [6, 7]}}
    keys_to_omit = ["c_e"]
    expected_result = {"a": 1, "b_0": 2, "b_1": 3, "b_2": 4, "c_d": 5, "c_e": [6, 7]}
    assert (
        base.flatten_dict(dictionary, keys_to_omit=keys_to_omit, flatten_lists=True)
        == expected_result
    )


def test_flatten_dict_flatten_list_omit_keys4():
    """Flattening a dictionary with flatten_lists set to True and also omitting nested keys"""
    dictionary = {"a": 1, "b": [2, 3, 4], "c": {"d": 5, "e": {"f": 6, "g": 7}}}
    keys_to_omit = ["c_e"]
    expected_result = {"a": 1, "b_0": 2, "b_1": 3, "b_2": 4, "c_d": 5, "c_e": {"f": 6, "g": 7}}
    assert (
        base.flatten_dict(dictionary, keys_to_omit=keys_to_omit, flatten_lists=True)
        == expected_result
    )


def test_flatten_empty_dict():
    """Flattening an empty dictionary"""
    assert base.flatten_dict({}) == {}


def test_flatten_dict_empty_lists():
    """Flattening a dictionary with empty lists"""
    assert base.flatten_dict({"a": [], "b": {"c": []}}) == {"a": [], "b_c": []}<|MERGE_RESOLUTION|>--- conflicted
+++ resolved
@@ -45,14 +45,8 @@
 
 
 def test_elements_to_base64_gzipped_json_can_serialize_elements_to_a_base64_str():
-<<<<<<< HEAD
-    elements = [Title("Lorem"), Text("Lorem Ipsum")]
-    for idx, element in enumerate(elements):
-        element.id_to_hash(idx)
-=======
     elements = assign_hash_ids([Title("Lorem"), Text("Lorem Ipsum")])
 
->>>>>>> 178bf57a
     assert base.elements_to_base64_gzipped_json(elements) == (
         "eJyFzU0KwjAQhuGrlKxdNE2bJt5AcFlXIjKTmUqhf9QR1NK7myx"
         "143KG5+M9r4p7HniUa0dqnyldM1TaAXpvkQmDrnJXIIIho8l5tc"
