--- conflicted
+++ resolved
@@ -294,39 +294,6 @@
         )
 
 
-<<<<<<< HEAD
-def test_flatten_dict():
-    dictionary = {
-        "data_source": {
-            "url": "example-docs/book-war-and-peace-1p.txt",
-            "date_created": "2023-10-25 10:05:44.916316",
-            "date_modified": "2023-10-25 10:05:44.916316",
-            "permissions_data": [{"mode": 33188}],
-        },
-        "filetype": "text/plain",
-        "languages": ["eng", "french"],
-    }
-    expected_output = {
-        "data_source.url": "example-docs/book-war-and-peace-1p.txt",
-        "data_source.date_created": "2023-10-25 10:05:44.916316",
-        "data_source.date_modified": "2023-10-25 10:05:44.916316",
-        "data_source.permissions_data.0.mode": 33188,
-        "filetype": "text/plain",
-        "languages.0": "eng",
-        "languages.1": "french",
-    }
-    assert base.flatten_dict(dictionary, separator=".", flatten_lists=True) == expected_output
-
-    # Test with keys to omit
-    keys_to_omit = ["filetype", "languages"]
-    expected_output = {
-        "data_source.url": "example-docs/book-war-and-peace-1p.txt",
-        "data_source.date_created": "2023-10-25 10:05:44.916316",
-        "data_source.date_modified": "2023-10-25 10:05:44.916316",
-        "data_source.permissions_data.0.mode": 33188,
-    }
-    assert base.flatten_dict(dictionary, separator=".",flatten_lists=True,keys_to_omit=keys_to_omit) == expected_output
-=======
 def test_convert_to_coco():
     elements = [
         Text(
@@ -426,4 +393,36 @@
     limited_coco = base.convert_to_coco(missing_elements)
     assert full_coco["annotations"][0]["area"]
     assert limited_coco["annotations"][0]["area"] is None
->>>>>>> ed08773d
+
+
+def test_flatten_dict():
+    dictionary = {
+        "data_source": {
+            "url": "example-docs/book-war-and-peace-1p.txt",
+            "date_created": "2023-10-25 10:05:44.916316",
+            "date_modified": "2023-10-25 10:05:44.916316",
+            "permissions_data": [{"mode": 33188}],
+        },
+        "filetype": "text/plain",
+        "languages": ["eng", "french"],
+    }
+    expected_output = {
+        "data_source.url": "example-docs/book-war-and-peace-1p.txt",
+        "data_source.date_created": "2023-10-25 10:05:44.916316",
+        "data_source.date_modified": "2023-10-25 10:05:44.916316",
+        "data_source.permissions_data.0.mode": 33188,
+        "filetype": "text/plain",
+        "languages.0": "eng",
+        "languages.1": "french",
+    }
+    assert base.flatten_dict(dictionary, separator=".", flatten_lists=True) == expected_output
+
+    # Test with keys to omit
+    keys_to_omit = ["filetype", "languages"]
+    expected_output = {
+        "data_source.url": "example-docs/book-war-and-peace-1p.txt",
+        "data_source.date_created": "2023-10-25 10:05:44.916316",
+        "data_source.date_modified": "2023-10-25 10:05:44.916316",
+        "data_source.permissions_data.0.mode": 33188,
+    }
+    assert base.flatten_dict(dictionary, separator=".",flatten_lists=True,keys_to_omit=keys_to_omit) == expected_output