--- conflicted
+++ resolved
@@ -2,11 +2,7 @@
 import json
 import os
 import pathlib
-<<<<<<< HEAD
-=======
 import platform
-import pytest
->>>>>>> e61ce2cc
 
 import pandas as pd
 import pytest
