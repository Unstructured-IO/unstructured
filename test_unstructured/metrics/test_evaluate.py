import os
import pathlib
import shutil
from pathlib import Path

import numpy as np
import pandas as pd
import pytest

from unstructured.metrics.evaluate import (
    ElementTypeMetricsCalculator,
    TableStructureMetricsCalculator,
    TextExtractionMetricsCalculator,
    filter_metrics,
    get_mean_grouping,
)

is_in_docker = os.path.exists("/.dockerenv")

EXAMPLE_DOCS_DIRECTORY = os.path.join(
    pathlib.Path(__file__).parent.resolve(), "..", "..", "example-docs"
)
TESTING_FILE_DIR = os.path.join(EXAMPLE_DOCS_DIRECTORY, "test_evaluate_files")

UNSTRUCTURED_OUTPUT_DIRNAME = "unstructured_output"
GOLD_CCT_DIRNAME = "gold_standard_cct"
GOLD_ELEMENT_TYPE_DIRNAME = "gold_standard_element_type"
GOLD_TABLE_STRUCTURE_DIRNAME = "gold_standard_table_structure"
UNSTRUCTURED_CCT_DIRNAME = "unstructured_output_cct"
UNSTRUCTURED_TABLE_STRUCTURE_DIRNAME = "unstructured_output_table_structure"

DUMMY_DF_CCT = pd.DataFrame(
    {
        "filename": [
            "Bank Good Credit Loan.pptx",
            "Performance-Audit-Discussion.pdf",
            "currency.csv",
        ],
        "doctype": ["pptx", "pdf", "csv"],
        "connector": ["connector1", "connector1", "connector2"],
        "cct-accuracy": [0.812, 0.994, 0.887],
        "cct-%missing": [0.001, 0.002, 0.041],
    }
)

DUMMY_DF_ELEMENT_TYPE = pd.DataFrame(
    {
        "filename": [
            "Bank Good Credit Loan.pptx",
            "Performance-Audit-Discussion.pdf",
            "currency.csv",
        ],
        "doctype": ["pptx", "pdf", "csv"],
        "connector": ["connector1", "connector1", "connector2"],
        "element-type-accuracy": [0.812, 0.994, 0.887],
    }
)


@pytest.fixture()
def _cleanup_after_test():
    """Fixture for removing side-effects of running tests in this file."""

    def remove_generated_directories():
        """Remove directories created from running tests."""

        # Directories to be removed:
        target_dir_names = [
            "test_evaluate_results_cct",
            "test_evaluate_results_cct_txt",
            "test_evaluate_results_element_type",
            "test_evaluate_result_table_structure",
        ]
        subdirs = (d for d in os.scandir(TESTING_FILE_DIR) if d.is_dir())
        for d in subdirs:
            if d.name in target_dir_names:
                shutil.rmtree(d.path)

    # Run test as normal
    yield
    remove_generated_directories()


@pytest.mark.skipif(is_in_docker, reason="Skipping this test in Docker container")
@pytest.mark.usefixtures("_cleanup_after_test")
def test_text_extraction_evaluation():
    output_dir = os.path.join(TESTING_FILE_DIR, UNSTRUCTURED_OUTPUT_DIRNAME)
    source_dir = os.path.join(TESTING_FILE_DIR, GOLD_CCT_DIRNAME)
    export_dir = os.path.join(TESTING_FILE_DIR, "test_evaluate_results_cct")

    TextExtractionMetricsCalculator(
        documents_dir=output_dir, ground_truths_dir=source_dir
    ).calculate(export_dir=export_dir, visualize_progress=False, display_agg_df=False)

    assert os.path.isfile(os.path.join(export_dir, "all-docs-cct.tsv"))
    df = pd.read_csv(os.path.join(export_dir, "all-docs-cct.tsv"), sep="\t")
    assert len(df) == 3
    assert len(df.columns) == 5
    assert df.iloc[0].filename == "Bank Good Credit Loan.pptx"


@pytest.mark.parametrize(
    ("calculator_class", "output_dirname", "source_dirname", "path", "expected_length", "kwargs"),
    [
        (
            TextExtractionMetricsCalculator,
            UNSTRUCTURED_CCT_DIRNAME,
            GOLD_CCT_DIRNAME,
            Path("Bank Good Credit Loan.pptx.txt"),
            5,
            {"document_type": "txt"},
        ),
        (
            TableStructureMetricsCalculator,
            UNSTRUCTURED_TABLE_STRUCTURE_DIRNAME,
            GOLD_TABLE_STRUCTURE_DIRNAME,
            Path("IRS-2023-Form-1095-A.pdf.json"),
<<<<<<< HEAD
            10,
=======
            23,
>>>>>>> caea73c8
            {},
        ),
        (
            ElementTypeMetricsCalculator,
            UNSTRUCTURED_OUTPUT_DIRNAME,
            GOLD_ELEMENT_TYPE_DIRNAME,
            Path("IRS-form-1987.pdf.json"),
            4,
            {},
        ),
    ],
)
def test_process_document_returns_the_correct_amount_of_values(
    calculator_class, output_dirname, source_dirname, path, expected_length, kwargs
):
    output_dir = Path(TESTING_FILE_DIR) / output_dirname
    source_dir = Path(TESTING_FILE_DIR) / source_dirname

    calculator = calculator_class(documents_dir=output_dir, ground_truths_dir=source_dir, **kwargs)
    output_list = calculator._process_document(path)
    assert len(output_list) == expected_length


@pytest.mark.skipif(is_in_docker, reason="Skipping this test in Docker container")
@pytest.mark.usefixtures("_cleanup_after_test")
def test_text_extraction_evaluation_type_txt():
    output_dir = os.path.join(TESTING_FILE_DIR, UNSTRUCTURED_CCT_DIRNAME)
    source_dir = os.path.join(TESTING_FILE_DIR, GOLD_CCT_DIRNAME)
    export_dir = os.path.join(TESTING_FILE_DIR, "test_evaluate_results_cct")

    TextExtractionMetricsCalculator(
        documents_dir=output_dir, ground_truths_dir=source_dir, document_type="txt"
    ).calculate(export_dir=export_dir)

    df = pd.read_csv(os.path.join(export_dir, "all-docs-cct.tsv"), sep="\t")
    assert len(df) == 3
    assert len(df.columns) == 5
    assert df.iloc[0].filename == "Bank Good Credit Loan.pptx"


@pytest.mark.skipif(is_in_docker, reason="Skipping this test in Docker container")
@pytest.mark.usefixtures("_cleanup_after_test")
def test_element_type_evaluation():
    output_dir = os.path.join(TESTING_FILE_DIR, UNSTRUCTURED_OUTPUT_DIRNAME)
    source_dir = os.path.join(TESTING_FILE_DIR, GOLD_ELEMENT_TYPE_DIRNAME)
    export_dir = os.path.join(TESTING_FILE_DIR, "test_evaluate_results_cct")

    ElementTypeMetricsCalculator(
        documents_dir=output_dir,
        ground_truths_dir=source_dir,
    ).calculate(export_dir=export_dir, visualize_progress=False)

    assert os.path.isfile(os.path.join(export_dir, "all-docs-element-type-frequency.tsv"))
    df = pd.read_csv(os.path.join(export_dir, "all-docs-element-type-frequency.tsv"), sep="\t")
    assert len(df) == 1
    assert len(df.columns) == 4
    assert df.iloc[0].filename == "IRS-form-1987.pdf"


@pytest.mark.skipif(is_in_docker, reason="Skipping this test in Docker container")
@pytest.mark.usefixtures("_cleanup_after_test")
def test_table_structure_evaluation():
    output_dir = os.path.join(TESTING_FILE_DIR, UNSTRUCTURED_TABLE_STRUCTURE_DIRNAME)
    source_dir = os.path.join(TESTING_FILE_DIR, GOLD_TABLE_STRUCTURE_DIRNAME)
    export_dir = os.path.join(TESTING_FILE_DIR, "test_evaluate_result_table_structure")

    TableStructureMetricsCalculator(
        documents_dir=output_dir,
        ground_truths_dir=source_dir,
    ).calculate(export_dir=export_dir, visualize_progress=False)

    assert os.path.isfile(os.path.join(export_dir, "all-docs-table-structure-accuracy.tsv"))
    assert os.path.isfile(os.path.join(export_dir, "aggregate-table-structure-accuracy.tsv"))
    df = pd.read_csv(os.path.join(export_dir, "all-docs-table-structure-accuracy.tsv"), sep="\t")
    assert len(df) == 1
<<<<<<< HEAD
    assert len(df.columns) == 10
=======
    assert len(df.columns) == 23
>>>>>>> caea73c8
    assert df.iloc[0].filename == "IRS-2023-Form-1095-A.pdf"


@pytest.mark.skipif(is_in_docker, reason="Skipping this test in Docker container")
@pytest.mark.usefixtures("_cleanup_after_test")
def test_text_extraction_takes_list():
    output_dir = os.path.join(TESTING_FILE_DIR, UNSTRUCTURED_OUTPUT_DIRNAME)
    output_list = ["currency.csv.json"]
    source_dir = os.path.join(TESTING_FILE_DIR, GOLD_CCT_DIRNAME)
    export_dir = os.path.join(TESTING_FILE_DIR, "test_evaluate_results_cct")

    TextExtractionMetricsCalculator(
        documents_dir=output_dir,
        ground_truths_dir=source_dir,
    ).on_files(document_paths=output_list).calculate(export_dir=export_dir)

    # check that only the listed files are included
    assert os.path.isfile(os.path.join(export_dir, "all-docs-cct.tsv"))
    df = pd.read_csv(os.path.join(export_dir, "all-docs-cct.tsv"), sep="\t")
    assert len(df) == len(output_list)


@pytest.mark.skipif(is_in_docker, reason="Skipping this test in Docker container")
@pytest.mark.usefixtures("_cleanup_after_test")
def test_text_extraction_with_grouping():
    output_dir = os.path.join(TESTING_FILE_DIR, UNSTRUCTURED_OUTPUT_DIRNAME)
    source_dir = os.path.join(TESTING_FILE_DIR, GOLD_CCT_DIRNAME)
    export_dir = os.path.join(TESTING_FILE_DIR, "test_evaluate_results_cct")

    TextExtractionMetricsCalculator(
        documents_dir=output_dir,
        ground_truths_dir=source_dir,
        group_by="doctype",
    ).calculate(export_dir=export_dir)

    df = pd.read_csv(os.path.join(export_dir, "all-doctype-agg-cct.tsv"), sep="\t")
    assert len(df) == 4  # metrics row and doctype rows


@pytest.mark.skipif(is_in_docker, reason="Skipping this test in Docker container")
@pytest.mark.usefixtures("_cleanup_after_test")
def test_text_extraction_wrong_type():
    output_dir = os.path.join(TESTING_FILE_DIR, UNSTRUCTURED_OUTPUT_DIRNAME)
    source_dir = os.path.join(TESTING_FILE_DIR, GOLD_CCT_DIRNAME)
    export_dir = os.path.join(TESTING_FILE_DIR, "test_evaluate_results_cct")
    with pytest.raises(ValueError):
        TextExtractionMetricsCalculator(
            documents_dir=output_dir, ground_truths_dir=source_dir, document_type="invalid type"
        ).calculate(export_dir=export_dir)


@pytest.mark.skipif(is_in_docker, reason="Skipping this test in Docker container")
@pytest.mark.usefixtures("_cleanup_after_test")
@pytest.mark.parametrize(("grouping", "count_row"), [("doctype", 3), ("connector", 2)])
def test_get_mean_grouping_df_input(grouping: str, count_row: int):
    export_dir = os.path.join(TESTING_FILE_DIR, "test_evaluate_results_cct")
    get_mean_grouping(
        group_by=grouping,
        data_input=DUMMY_DF_CCT,
        export_dir=export_dir,
        eval_name="text_extraction",
    )
    grouped_df = pd.read_csv(os.path.join(export_dir, f"all-{grouping}-agg-cct.tsv"), sep="\t")
    assert grouped_df[grouping].dropna().nunique() == count_row


@pytest.mark.skipif(is_in_docker, reason="Skipping this test in Docker container")
@pytest.mark.usefixtures("_cleanup_after_test")
def test_get_mean_grouping_tsv_input():
    output_dir = os.path.join(TESTING_FILE_DIR, UNSTRUCTURED_OUTPUT_DIRNAME)
    source_dir = os.path.join(TESTING_FILE_DIR, GOLD_CCT_DIRNAME)
    export_dir = os.path.join(TESTING_FILE_DIR, "test_evaluate_results_cct")

    TextExtractionMetricsCalculator(
        documents_dir=output_dir,
        ground_truths_dir=source_dir,
    ).calculate(export_dir=export_dir)

    filename = os.path.join(export_dir, "all-docs-cct.tsv")
    get_mean_grouping(
        group_by="doctype",
        data_input=filename,
        export_dir=export_dir,
        eval_name="text_extraction",
    )
    grouped_df = pd.read_csv(os.path.join(export_dir, "all-doctype-agg-cct.tsv"), sep="\t")
    assert grouped_df["doctype"].dropna().nunique() == 3


@pytest.mark.skipif(is_in_docker, reason="Skipping this test in Docker container")
@pytest.mark.usefixtures("_cleanup_after_test")
def test_get_mean_grouping_invalid_group():
    output_dir = os.path.join(TESTING_FILE_DIR, UNSTRUCTURED_OUTPUT_DIRNAME)
    source_dir = os.path.join(TESTING_FILE_DIR, GOLD_CCT_DIRNAME)
    export_dir = os.path.join(TESTING_FILE_DIR, "test_evaluate_results_cct")

    TextExtractionMetricsCalculator(
        documents_dir=output_dir,
        ground_truths_dir=source_dir,
    ).calculate(export_dir=export_dir)

    df = pd.read_csv(os.path.join(export_dir, "all-docs-cct.tsv"), sep="\t")
    with pytest.raises(ValueError):
        get_mean_grouping(
            group_by="invalid",
            data_input=df,
            export_dir=export_dir,
            eval_name="text_extraction",
        )


@pytest.mark.skipif(is_in_docker, reason="Skipping this test in Docker container")
@pytest.mark.usefixtures("_cleanup_after_test")
def test_text_extraction_grouping_empty_df():
    empty_df = pd.DataFrame()
    with pytest.raises(SystemExit):
        get_mean_grouping("doctype", empty_df, "some_dir", eval_name="text_extraction")


@pytest.mark.skipif(is_in_docker, reason="Skipping this test in Docker container")
@pytest.mark.usefixtures("_cleanup_after_test")
def test_get_mean_grouping_missing_grouping_column():
    df_with_no_grouping = pd.DataFrame({"some_column": [1, 2, 3]})
    with pytest.raises(SystemExit):
        get_mean_grouping("doctype", df_with_no_grouping, "some_dir", "text_extraction")


@pytest.mark.skipif(is_in_docker, reason="Skipping this test in Docker container")
@pytest.mark.usefixtures("_cleanup_after_test")
def test_get_mean_grouping_all_null_grouping_column():
    df_with_null_grouping = pd.DataFrame({"doctype": [None, None, None]})
    with pytest.raises(SystemExit):
        get_mean_grouping("doctype", df_with_null_grouping, "some_dir", eval_name="text_extraction")


@pytest.mark.skipif(is_in_docker, reason="Skipping this test in Docker container")
@pytest.mark.usefixtures("_cleanup_after_test")
def test_get_mean_grouping_invalid_eval_name():
    with pytest.raises(ValueError):
        get_mean_grouping("doctype", DUMMY_DF_ELEMENT_TYPE, "some_dir", eval_name="invalid")


@pytest.mark.skipif(is_in_docker, reason="Skipping this test in Docker container")
@pytest.mark.usefixtures("_cleanup_after_test")
@pytest.mark.parametrize(("group_by", "count_row"), [("doctype", 3), ("connector", 2)])
def test_get_mean_grouping_element_type(group_by: str, count_row: int):
    export_dir = os.path.join(TESTING_FILE_DIR, "test_evaluate_results_element_type")
    get_mean_grouping(
        group_by=group_by,
        data_input=DUMMY_DF_ELEMENT_TYPE,
        export_dir=export_dir,
        eval_name="element_type",
    )
    grouped_df = pd.read_csv(
        os.path.join(export_dir, f"all-{group_by}-agg-element-type.tsv"), sep="\t"
    )
    assert grouped_df[group_by].dropna().nunique() == count_row


@pytest.mark.skipif(is_in_docker, reason="Skipping this test in Docker container")
@pytest.mark.usefixtures("_cleanup_after_test")
def test_filter_metrics():
    with open(os.path.join(TESTING_FILE_DIR, "filter_list.txt"), "w") as file:
        file.write("Bank Good Credit Loan.pptx\n")
        file.write("Performance-Audit-Discussion.pdf\n")
    export_dir = os.path.join(TESTING_FILE_DIR, "test_evaluate_results_cct")

    filter_metrics(
        data_input=DUMMY_DF_CCT,
        filter_list=os.path.join(TESTING_FILE_DIR, "filter_list.txt"),
        filter_by="filename",
        export_filename="filtered_metrics.tsv",
        export_dir=export_dir,
        return_type="file",
    )
    filtered_df = pd.read_csv(os.path.join(export_dir, "filtered_metrics.tsv"), sep="\t")
    assert len(filtered_df) == 2
    assert filtered_df["filename"].iloc[0] == "Bank Good Credit Loan.pptx"


@pytest.mark.skipif(is_in_docker, reason="Skipping this test in Docker container")
@pytest.mark.usefixtures("_cleanup_after_test")
def test_get_mean_grouping_all_file():
    with open(os.path.join(TESTING_FILE_DIR, "filter_list.txt"), "w") as file:
        file.write("Bank Good Credit Loan.pptx\n")
        file.write("Performance-Audit-Discussion.pdf\n")
    export_dir = os.path.join(TESTING_FILE_DIR, "test_evaluate_results_cct")

    filter_metrics(
        data_input=DUMMY_DF_CCT,
        filter_list=["Bank Good Credit Loan.pptx", "Performance-Audit-Discussion.pdf"],
        filter_by="filename",
        export_filename="filtered_metrics.tsv",
        export_dir=export_dir,
        return_type="file",
    )
    filtered_df = pd.read_csv(os.path.join(export_dir, "filtered_metrics.tsv"), sep="\t")

    get_mean_grouping(
        group_by="all",
        data_input=filtered_df,
        export_dir=export_dir,
        eval_name="text_extraction",
        export_filename="two-filename-agg-cct.tsv",
    )
    grouped_df = pd.read_csv(os.path.join(export_dir, "two-filename-agg-cct.tsv"), sep="\t")

    assert np.isclose(float(grouped_df.iloc[1, 0]), 0.903)
    assert np.isclose(float(grouped_df.iloc[1, 1]), 0.129)
    assert np.isclose(float(grouped_df.iloc[1, 2]), 0.091)


@pytest.mark.skipif(is_in_docker, reason="Skipping this test in Docker container")
@pytest.mark.usefixtures("_cleanup_after_test")
def test_get_mean_grouping_all_file_txt():
    with open(os.path.join(TESTING_FILE_DIR, "filter_list.txt"), "w") as file:
        file.write("Bank Good Credit Loan.pptx\n")
        file.write("Performance-Audit-Discussion.pdf\n")
    export_dir = os.path.join(TESTING_FILE_DIR, "test_evaluate_results_cct")

    filter_metrics(
        data_input=DUMMY_DF_CCT,
        filter_list=os.path.join(TESTING_FILE_DIR, "filter_list.txt"),
        filter_by="filename",
        export_filename="filtered_metrics.tsv",
        export_dir=export_dir,
        return_type="file",
    )
    filtered_df = pd.read_csv(os.path.join(export_dir, "filtered_metrics.tsv"), sep="\t")

    get_mean_grouping(
        group_by="all",
        data_input=filtered_df,
        export_dir=export_dir,
        eval_name="text_extraction",
        export_filename="two-filename-agg-cct.tsv",
    )
    grouped_df = pd.read_csv(os.path.join(export_dir, "two-filename-agg-cct.tsv"), sep="\t")

    assert np.isclose(float(grouped_df.iloc[1, 0]), 0.903)
    assert np.isclose(float(grouped_df.iloc[1, 1]), 0.129)
    assert np.isclose(float(grouped_df.iloc[1, 2]), 0.091)<|MERGE_RESOLUTION|>--- conflicted
+++ resolved
@@ -115,11 +115,7 @@
             UNSTRUCTURED_TABLE_STRUCTURE_DIRNAME,
             GOLD_TABLE_STRUCTURE_DIRNAME,
             Path("IRS-2023-Form-1095-A.pdf.json"),
-<<<<<<< HEAD
-            10,
-=======
-            23,
->>>>>>> caea73c8
+            13,
             {},
         ),
         (
@@ -195,11 +191,7 @@
     assert os.path.isfile(os.path.join(export_dir, "aggregate-table-structure-accuracy.tsv"))
     df = pd.read_csv(os.path.join(export_dir, "all-docs-table-structure-accuracy.tsv"), sep="\t")
     assert len(df) == 1
-<<<<<<< HEAD
-    assert len(df.columns) == 10
-=======
-    assert len(df.columns) == 23
->>>>>>> caea73c8
+    assert len(df.columns) == 13
     assert df.iloc[0].filename == "IRS-2023-Form-1095-A.pdf"
 
 
