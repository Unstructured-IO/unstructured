import os
import pathlib

import msg_parser
import pytest

from unstructured.documents.elements import (
    ElementMetadata,
    ListItem,
    NarrativeText,
    Title,
)
from unstructured.partition.msg import extract_msg_attachment_info, partition_msg
from unstructured.partition.text import partition_text

DIRECTORY = pathlib.Path(__file__).parent.resolve()
EXAMPLE_DOCS_DIRECTORY = os.path.join(DIRECTORY, "..", "..", "example-docs")

EXPECTED_MSG_OUTPUT = [
    NarrativeText(text="This is a test email to use for unit tests."),
    Title(text="Important points:"),
    ListItem(text="Roses are red"),
    ListItem(text="Violets are blue"),
]

ATTACH_EXPECTED_OUTPUT = [
    {
        "filename": "fake-attachment.txt",
        "extension": ".txt",
        "file_size": "unknown",
        "payload": b"Hey this is a fake attachment!",
    },
]


def test_partition_msg_from_filename():
    filename = os.path.join(EXAMPLE_DOCS_DIRECTORY, "fake-email.msg")
    elements = partition_msg(filename=filename)
    assert elements == EXPECTED_MSG_OUTPUT
    assert (
        elements[0].metadata.to_dict()
        == ElementMetadata(
            filename=filename,
            date="2022-12-16T17:04:16-05:00",
            page_number=None,
            url=None,
            sent_from=["Matthew Robinson <mrobinson@unstructured.io>"],
            sent_to=["Matthew Robinson (None)"],
            subject="Test Email",
            filetype="application/vnd.ms-outlook",
        ).to_dict()
    )


class MockMsOxMessage:
    def __init__(self, filename):
        self.body = "Here is an email with plain text."


def test_partition_msg_from_filename_with_text_content(monkeypatch):
    monkeypatch.setattr(msg_parser, "MsOxMessage", MockMsOxMessage)
    filename = os.path.join(EXAMPLE_DOCS_DIRECTORY, "fake-email.msg")
    elements = partition_msg(filename=filename)
    assert str(elements[0]) == "Here is an email with plain text."
    assert elements[0].metadata.filename == "fake-email.msg"
    assert elements[0].metadata.file_directory == EXAMPLE_DOCS_DIRECTORY


def test_partition_msg_raises_with_missing_file():
    filename = os.path.join(EXAMPLE_DOCS_DIRECTORY, "doesnt-exist.msg")
    with pytest.raises(FileNotFoundError):
        partition_msg(filename=filename)


def test_partition_msg_from_file():
    filename = os.path.join(EXAMPLE_DOCS_DIRECTORY, "fake-email.msg")
    with open(filename, "rb") as f:
        elements = partition_msg(file=f)
    assert elements == EXPECTED_MSG_OUTPUT


def test_extract_attachment_info():
    filename = os.path.join(DIRECTORY, "..", "..", "example-docs", "fake-email-attachment.msg")
    attachment_info = extract_msg_attachment_info(filename)
    assert len(attachment_info) > 0
    assert attachment_info == ATTACH_EXPECTED_OUTPUT


def test_partition_msg_raises_with_both_specified():
    filename = os.path.join(EXAMPLE_DOCS_DIRECTORY, "fake-email.msg")
    with open(filename, "rb") as f, pytest.raises(ValueError):
        partition_msg(filename=filename, file=f)


def test_partition_msg_raises_with_neither():
    with pytest.raises(ValueError):
        partition_msg()


<<<<<<< HEAD
def test_partition_msg_from_filename_exclude_metadata():
    filename = os.path.join(EXAMPLE_DOCS_DIRECTORY, "fake-email.msg")
    elements = partition_msg(filename=filename, include_metadata=False)

    for i in range(len(elements)):
        assert elements[i].metadata.to_dict() == {}


def test_partition_msg_from_file_exclude_metadata():
    filename = os.path.join(EXAMPLE_DOCS_DIRECTORY, "fake-email.msg")
    with open(filename, "rb") as f:
        elements = partition_msg(file=f, include_metadata=False)

    for i in range(len(elements)):
        assert elements[i].metadata.to_dict() == {}
=======
def test_partition_msg_can_process_attachments(
    tmpdir,
    filename="example-docs/fake-email-attachment.msg",
):
    extract_msg_attachment_info(filename=filename, output_dir=tmpdir.dirname)
    attachment_filename = os.path.join(tmpdir.dirname, ATTACH_EXPECTED_OUTPUT[0]["filename"])
    attachment_elements = partition_text(
        filename=attachment_filename,
        metadata_filename=attachment_filename,
    )
    expected_metadata = attachment_elements[0].metadata
    expected_metadata.file_directory = None
    expected_metadata.attached_to_filename = filename

    elements = partition_msg(
        filename=filename,
        attachment_partitioner=partition_text,
        process_attachments=True,
    )

    assert elements[0].text.startswith("Hello!")

    for element in elements[:-1]:
        assert element.metadata.filename == "fake-email-attachment.msg"
        assert element.metadata.subject == "Fake email with attachment"

    assert elements[-1].text == "Hey this is a fake attachment!"
    assert elements[-1].metadata == expected_metadata


def test_partition_msg_raises_with_no_partitioner(
    filename="example-docs/fake-email-attachment.msg",
):
    with pytest.raises(ValueError):
        partition_msg(filename=filename, process_attachments=True)
>>>>>>> 350bb1da
<|MERGE_RESOLUTION|>--- conflicted
+++ resolved
@@ -96,8 +96,7 @@
     with pytest.raises(ValueError):
         partition_msg()
 
-
-<<<<<<< HEAD
+      
 def test_partition_msg_from_filename_exclude_metadata():
     filename = os.path.join(EXAMPLE_DOCS_DIRECTORY, "fake-email.msg")
     elements = partition_msg(filename=filename, include_metadata=False)
@@ -113,7 +112,7 @@
 
     for i in range(len(elements)):
         assert elements[i].metadata.to_dict() == {}
-=======
+
 def test_partition_msg_can_process_attachments(
     tmpdir,
     filename="example-docs/fake-email-attachment.msg",
@@ -148,5 +147,4 @@
     filename="example-docs/fake-email-attachment.msg",
 ):
     with pytest.raises(ValueError):
-        partition_msg(filename=filename, process_attachments=True)
->>>>>>> 350bb1da
+        partition_msg(filename=filename, process_attachments=True)