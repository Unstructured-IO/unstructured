import os
import pathlib
from unittest import mock

import pytest
from PIL import Image
from pytesseract import TesseractError
from unstructured_inference.inference import layout

from unstructured.partition import image, pdf
from unstructured.partition.json import partition_json
from unstructured.staging.base import elements_to_json

DIRECTORY = pathlib.Path(__file__).parent.resolve()


class MockResponse:
    def __init__(self, status_code, response):
        self.status_code = status_code
        self.response = response

    def json(self):
        return self.response


def mock_healthy_get(url, **kwargs):
    return MockResponse(status_code=200, response={})


def mock_unhealthy_get(url, **kwargs):
    return MockResponse(status_code=500, response={})


def mock_unsuccessful_post(url, **kwargs):
    return MockResponse(status_code=500, response={})


def mock_successful_post(url, **kwargs):
    response = {
        "pages": [
            {
                "number": 0,
                "elements": [
                    {"type": "Title", "text": "Charlie Brown and the Great Pumpkin"},
                ],
            },
            {
                "number": 1,
                "elements": [{"type": "Title", "text": "A Charlie Brown Christmas"}],
            },
        ],
    }
    return MockResponse(status_code=200, response=response)


class MockPageLayout(layout.PageLayout):
    def __init__(self, number: int, image: Image):
        self.number = number
        self.image = image

    @property
    def elements(self):
        return [
            layout.LayoutElement(
                type="Title",
                x1=0,
                y1=0,
                x2=2,
                y2=2,
                text="Charlie Brown and the Great Pumpkin",
            ),
        ]


class MockDocumentLayout(layout.DocumentLayout):
    @property
    def pages(self):
        return [
            MockPageLayout(number=0, image=Image.new("1", (1, 1))),
        ]


@pytest.mark.parametrize(
    ("filename", "file"),
    [("example-docs/example.jpg", None), (None, b"0000")],
)
def test_partition_image_local(monkeypatch, filename, file):
    monkeypatch.setattr(
        layout,
        "process_data_with_model",
        lambda *args, **kwargs: MockDocumentLayout(),
    )
    monkeypatch.setattr(
        layout,
        "process_file_with_model",
        lambda *args, **kwargs: MockDocumentLayout(),
    )

    partition_image_response = pdf._partition_pdf_or_image_local(
        filename,
        file,
        is_image=True,
    )
    assert partition_image_response[0].text == "Charlie Brown and the Great Pumpkin"


@pytest.mark.skip("Needs to be fixed upstream in unstructured-inference")
def test_partition_image_local_raises_with_no_filename():
    with pytest.raises(FileNotFoundError):
        pdf._partition_pdf_or_image_local(filename="", file=None, is_image=True)


def test_partition_image_with_auto_strategy(
    filename="example-docs/layout-parser-paper-fast.jpg",
):
    elements = image.partition_image(filename=filename, strategy="auto")
    titles = [el for el in elements if el.category == "Title" and len(el.text.split(" ")) > 10]
    title = "LayoutParser: A Unified Toolkit for Deep Learning Based Document Image Analysis"
    assert titles[0].text == title


def test_partition_image_with_table_extraction(
    filename="example-docs/layout-parser-paper-with-table.jpg",
):
    elements = image.partition_image(
        filename=filename,
        strategy="hi_res",
        infer_table_structure=True,
    )
    table = [el.metadata.text_as_html for el in elements if el.metadata.text_as_html]
    assert len(table) == 1
    assert "Layouts of history Japanese documents" in table[0]


def test_partition_image_with_multipage_tiff(
    filename="example-docs/layout-parser-paper-combined.tiff",
):
    elements = image.partition_image(filename=filename, strategy="auto")
    assert elements[-1].metadata.page_number == 2


def test_partition_image_with_language_passed(filename="example-docs/example.jpg"):
    with mock.patch.object(
        layout,
        "process_file_with_model",
        mock.MagicMock(),
    ) as mock_partition:
        image.partition_image(
            filename=filename,
            strategy="hi_res",
            ocr_languages="eng+swe",
        )

    assert mock_partition.call_args.kwargs.get("ocr_languages") == "eng+swe"


def test_partition_image_from_file_with_language_passed(
    filename="example-docs/example.jpg",
):
    with mock.patch.object(
        layout,
        "process_data_with_model",
        mock.MagicMock(),
    ) as mock_partition, open(filename, "rb") as f:
        image.partition_image(file=f, strategy="hi_res", ocr_languages="eng+swe")

    assert mock_partition.call_args.kwargs.get("ocr_languages") == "eng+swe"


# NOTE(crag): see https://github.com/Unstructured-IO/unstructured/issues/1086
@pytest.mark.skip(reason="Current catching too many tesseract errors")
def test_partition_image_raises_with_invalid_language(
    filename="example-docs/example.jpg",
):
    with pytest.raises(TesseractError):
        image.partition_image(
            filename=filename,
            strategy="hi_res",
            ocr_languages="fakeroo",
        )


def test_partition_image_with_ocr_detects_korean():
    filename = os.path.join(
        DIRECTORY,
        "..",
        "..",
        "..",
        "example-docs",
        "english-and-korean.png",
    )
    elements = image.partition_image(
        filename=filename,
        ocr_languages="eng+kor",
        strategy="ocr_only",
    )

    assert elements[0].text == "RULES AND INSTRUCTIONS"
    assert elements[3].text.replace(" ", "").startswith("안녕하세요")


def test_partition_image_with_ocr_detects_korean_from_file():
    filename = os.path.join(DIRECTORY, "..", "..", "..", "example-docs", "english-and-korean.png")
    with open(filename, "rb") as f:
        elements = image.partition_image(
            file=f,
            ocr_languages="eng+kor",
            strategy="ocr_only",
        )

    assert elements[0].text == "RULES AND INSTRUCTIONS"
    assert elements[3].text.replace(" ", "").startswith("안녕하세요")


def test_partition_image_raises_with_bad_strategy():
    filename = os.path.join(
        DIRECTORY,
        "..",
        "..",
        "..",
        "example-docs",
        "english-and-korean.png",
    )
    with pytest.raises(ValueError):
        image.partition_image(filename=filename, strategy="fakeroo")


def test_partition_image_default_strategy_hi_res():
    filename = os.path.join(
        DIRECTORY,
        "..",
        "..",
        "..",
        "example-docs",
        "layout-parser-paper-fast.jpg",
    )
    with open(filename, "rb") as f:
        elements = image.partition_image(file=f)

    first_line = "LayoutParser: A Unified Toolkit for Deep Learning Based Document Image Analysis"
    assert elements[0].text == first_line
    assert elements[0].metadata.coordinates is not None


def test_partition_image_metadata_date(
    mocker,
    filename="example-docs/english-and-korean.png",
):
    mocked_last_modification_date = "2029-07-05T09:24:28"
    mocker.patch(
        "unstructured.partition.pdf.get_last_modified_date",
        return_value=mocked_last_modification_date,
    )
    elements = image.partition_image(filename=filename)

    assert elements[0].metadata.last_modified == mocked_last_modification_date


def test_partition_image_with_hi_res_strategy_metadata_date(
    mocker,
    filename="example-docs/english-and-korean.png",
):
    mocked_last_modification_date = "2029-07-05T09:24:28"
    mocker.patch(
        "unstructured.partition.pdf.get_last_modified_date",
        return_value=mocked_last_modification_date,
    )
    elements = image.partition_image(filename=filename, stratefy="hi_res")

    assert elements[0].metadata.last_modified == mocked_last_modification_date


def test_partition_image_metadata_date_custom_metadata_date(
    mocker,
    filename="example-docs/english-and-korean.png",
):
    mocked_last_modification_date = "2029-07-05T09:24:28"
    expected_last_modification_date = "2009-07-05T09:24:28"

    mocker.patch(
        "unstructured.partition.pdf.get_last_modified_date",
        return_value=mocked_last_modification_date,
    )
    elements = image.partition_image(
        filename=filename,
        metadata_last_modified=expected_last_modification_date,
    )

    assert elements[0].metadata.last_modified == expected_last_modification_date


def test_partition_image_with_hi_res_strategy_metadata_date_custom_metadata_date(
    mocker,
    filename="example-docs/english-and-korean.png",
):
    mocked_last_modification_date = "2029-07-05T09:24:28"
    expected_last_modification_date = "2009-07-05T09:24:28"

    mocker.patch(
        "unstructured.partition.pdf.get_last_modified_date",
        return_value=mocked_last_modification_date,
    )
    elements = image.partition_image(
        filename=filename,
        stratefy="hi_res",
        metadata_last_modified=expected_last_modification_date,
    )

    assert elements[0].metadata.last_modified == expected_last_modification_date


def test_partition_image_from_file_metadata_date(
    mocker,
    filename="example-docs/english-and-korean.png",
):
    mocked_last_modification_date = "2029-07-05T09:24:28"
    mocker.patch(
        "unstructured.partition.pdf.get_last_modified_date_from_file",
        return_value=mocked_last_modification_date,
    )
    with open(filename, "rb") as f:
        elements = image.partition_image(file=f)

    assert elements[0].metadata.last_modified == mocked_last_modification_date


def test_partition_image_from_file_with_hi_res_strategy_metadata_date(
    mocker,
    filename="example-docs/english-and-korean.png",
):
    mocked_last_modification_date = "2029-07-05T09:24:28"
    mocker.patch(
        "unstructured.partition.pdf.get_last_modified_date_from_file",
        return_value=mocked_last_modification_date,
    )

    with open(filename, "rb") as f:
        elements = image.partition_image(file=f, stratefy="hi_res")

    assert elements[0].metadata.last_modified == mocked_last_modification_date


def test_partition_image_from_file_metadata_date_custom_metadata_date(
    mocker,
    filename="example-docs/english-and-korean.png",
):
    mocked_last_modification_date = "2029-07-05T09:24:28"
    expected_last_modification_date = "2009-07-05T09:24:28"

    mocker.patch(
        "unstructured.partition.pdf.get_last_modified_date_from_file",
        return_value=mocked_last_modification_date,
    )
    with open(filename, "rb") as f:
        elements = image.partition_image(
            file=f,
            metadata_last_modified=expected_last_modification_date,
        )

    assert elements[0].metadata.last_modified == expected_last_modification_date


def test_partition_image_from_file_with_hi_res_strategy_metadata_date_custom_metadata_date(
    mocker,
    filename="example-docs/english-and-korean.png",
):
    mocked_last_modification_date = "2029-07-05T09:24:28"
    expected_last_modification_date = "2009-07-05T09:24:28"

    mocker.patch(
        "unstructured.partition.pdf.get_last_modified_date_from_file",
        return_value=mocked_last_modification_date,
    )
    with open(filename, "rb") as f:
        elements = image.partition_image(
            file=f,
            metadata_last_modified=expected_last_modification_date,
            stratefy="hi_res",
        )

    assert elements[0].metadata.last_modified == expected_last_modification_date


def test_partition_msg_with_json(
    filename="example-docs/layout-parser-paper-fast.jpg",
):
    elements = image.partition_image(filename=filename, strategy="auto")
    test_elements = partition_json(text=elements_to_json(elements))

    assert len(elements) == len(test_elements)
    assert elements[0].metadata.page_number == test_elements[0].metadata.page_number
    for i in range(len(elements)):
<<<<<<< HEAD
        assert elements[i] == test_elements[i]
=======
        assert elements[i] == test_elements[i]


def test_partition_image_with_ocr_has_coordinates_from_file(
    mocker,
    filename="example-docs/english-and-korean.png",
):
    mocked_last_modification_date = "2029-07-05T09:24:28"
    mocker.patch(
        "unstructured.partition.pdf.get_last_modified_date",
        return_value=mocked_last_modification_date,
    )
    elements = image.partition_image(filename=filename, strategy="ocr_only")
    int_coordinates = [(int(x), int(y)) for x, y in elements[0].metadata.coordinates.points]
    assert int_coordinates == [(14, 36), (14, 16), (381, 16), (381, 36)]
>>>>>>> cb0b2984
<|MERGE_RESOLUTION|>--- conflicted
+++ resolved
@@ -390,9 +390,6 @@
     assert len(elements) == len(test_elements)
     assert elements[0].metadata.page_number == test_elements[0].metadata.page_number
     for i in range(len(elements)):
-<<<<<<< HEAD
-        assert elements[i] == test_elements[i]
-=======
         assert elements[i] == test_elements[i]
 
 
@@ -407,5 +404,4 @@
     )
     elements = image.partition_image(filename=filename, strategy="ocr_only")
     int_coordinates = [(int(x), int(y)) for x, y in elements[0].metadata.coordinates.points]
-    assert int_coordinates == [(14, 36), (14, 16), (381, 16), (381, 36)]
->>>>>>> cb0b2984
+    assert int_coordinates == [(14, 36), (14, 16), (381, 16), (381, 36)]