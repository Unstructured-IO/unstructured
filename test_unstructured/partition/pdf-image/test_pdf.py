--- conflicted
+++ resolved
@@ -788,9 +788,6 @@
     # NOTE(klaijan) - missing file_directory in metadata after converting to json
 
     for i in range(len(elements)):
-<<<<<<< HEAD
-        assert elements[i] == test_elements[i]
-=======
         assert elements[i] == test_elements[i]
 
 
@@ -819,5 +816,4 @@
         (657.0, 2106.0),
         (1043.0, 2106.0),
         (1043.0, 2144.0),
-    ]
->>>>>>> cb0b2984
+    ]