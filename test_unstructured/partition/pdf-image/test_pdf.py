--- conflicted
+++ resolved
@@ -977,12 +977,12 @@
     assert len(elements) == 17
 
 
-<<<<<<< HEAD
 def test_partition_pdf_raises_TypeError_for_invalid_languages():
     filename = "example-docs/chevron-page.pdf"
     with pytest.raises(TypeError):
         pdf.partition_pdf(filename=filename, strategy="hi_res", languages="eng")
-=======
+
+        
 @pytest.mark.parametrize(
     ("threshold", "expected"),
     [
@@ -1001,5 +1001,4 @@
     element_bbox = (0, 0, 1, 1)
     filtered = pdf.check_annotations_within_element(annotations, element_bbox, 1, threshold)
     results = [annotation in filtered for annotation in annotations]
-    assert results == expected
->>>>>>> 9d228c7e
+    assert results == expected