import os
from tempfile import SpooledTemporaryFile
from unittest import mock

import pytest
from PIL import Image
from unstructured_inference.inference import layout

from unstructured.chunking.title import chunk_by_title
from unstructured.documents.coordinates import PixelSpace
from unstructured.documents.elements import (
    CoordinatesMetadata,
    ElementMetadata,
    NarrativeText,
    Text,
    Title,
)
from unstructured.partition import pdf, strategies
from unstructured.partition.json import partition_json
from unstructured.staging.base import elements_to_json


class MockResponse:
    def __init__(self, status_code, response):
        self.status_code = status_code
        self.response = response

    def json(self):
        return self.response


def mock_healthy_get(url, **kwargs):
    return MockResponse(status_code=200, response={})


def mock_unhealthy_get(url, **kwargs):
    return MockResponse(status_code=500, response={})


def mock_unsuccessful_post(url, **kwargs):
    return MockResponse(status_code=500, response={})


def mock_successful_post(url, **kwargs):
    response = {
        "pages": [
            {
                "number": 0,
                "elements": [
                    {"type": "Title", "text": "Charlie Brown and the Great Pumpkin"},
                ],
            },
            {
                "number": 1,
                "elements": [{"type": "Title", "text": "A Charlie Brown Christmas"}],
            },
        ],
    }
    return MockResponse(status_code=200, response=response)


class MockPageLayout(layout.PageLayout):
    def __init__(self, number: int, image: Image):
        self.number = number
        self.image = image

    @property
    def elements(self):
        return [
            layout.LayoutElement(
                type="Title",
                x1=0,
                y1=0,
                x2=2,
                y2=2,
                text="Charlie Brown and the Great Pumpkin",
            ),
        ]


class MockDocumentLayout(layout.DocumentLayout):
    @property
    def pages(self):
        return [
            MockPageLayout(number=0, image=Image.new("1", (1, 1))),
        ]


@pytest.mark.parametrize(
    ("filename", "file"),
    [("example-docs/layout-parser-paper-fast.pdf", None), (None, b"0000")],
)
def test_partition_pdf_local(monkeypatch, filename, file):
    monkeypatch.setattr(
        layout,
        "process_data_with_model",
        lambda *args, **kwargs: MockDocumentLayout(),
    )
    monkeypatch.setattr(
        layout,
        "process_file_with_model",
        lambda *args, **kwargs: MockDocumentLayout(),
    )

    partition_pdf_response = pdf._partition_pdf_or_image_local(filename, file)
    assert partition_pdf_response[0].text == "Charlie Brown and the Great Pumpkin"


def test_partition_pdf_local_raises_with_no_filename():
    with pytest.raises(FileNotFoundError):
        pdf._partition_pdf_or_image_local(filename="", file=None, is_image=False)


@pytest.mark.parametrize("file_mode", ["filename", "rb", "spool"])
@pytest.mark.parametrize(
    ("strategy", "expected"),
    # fast: can't capture the "intentionally left blank page" page
    # others: will ignore the actual blank page
    [("fast", {1, 4}), ("hi_res", {1, 3, 4}), ("ocr_only", {1, 3, 4})],
)
def test_partition_pdf(
    file_mode,
    strategy,
    expected,
    filename="example-docs/layout-parser-paper-with-empty-pages.pdf",
):
    # Test that the partition_pdf function can handle filename
    def _test(result):
        # validate that the result is a non-empty list of dicts
        assert len(result) > 10
        # check that the pdf has multiple different page numbers
        assert {element.metadata.page_number for element in result} == expected

    if file_mode == "filename":
        result = pdf.partition_pdf(filename=filename, strategy=strategy)
        _test(result)
    elif file_mode == "rb":
        with open(filename, "rb") as f:
            result = pdf.partition_pdf(file=f, strategy=strategy)
            _test(result)
    else:
        with open(filename, "rb") as test_file:
            spooled_temp_file = SpooledTemporaryFile()
            spooled_temp_file.write(test_file.read())
            spooled_temp_file.seek(0)
            result = pdf.partition_pdf(file=spooled_temp_file, strategy=strategy)
            _test(result)


@mock.patch.dict(os.environ, {"UNSTRUCTURED_HI_RES_MODEL_NAME": "checkbox"})
def test_partition_pdf_with_model_name_env_var(
    monkeypatch,
    filename="example-docs/layout-parser-paper-fast.pdf",
):
    monkeypatch.setattr(pdf, "extractable_elements", lambda *args, **kwargs: [])
    with mock.patch.object(
        layout,
        "process_file_with_model",
        mock.MagicMock(),
    ) as mock_process:
        pdf.partition_pdf(filename=filename, strategy="hi_res")
        mock_process.assert_called_once_with(
            filename,
            is_image=False,
            ocr_languages="eng",
            ocr_mode="entire_page",
            extract_tables=False,
            model_name="checkbox",
        )


def test_partition_pdf_with_model_name(
    monkeypatch,
    filename="example-docs/layout-parser-paper-fast.pdf",
):
    monkeypatch.setattr(pdf, "extractable_elements", lambda *args, **kwargs: [])
    with mock.patch.object(
        layout,
        "process_file_with_model",
        mock.MagicMock(),
    ) as mock_process:
        pdf.partition_pdf(filename=filename, strategy="hi_res", model_name="checkbox")
        mock_process.assert_called_once_with(
            filename,
            is_image=False,
            ocr_languages="eng",
            ocr_mode="entire_page",
            extract_tables=False,
            model_name="checkbox",
        )


def test_partition_pdf_with_auto_strategy(
    filename="example-docs/layout-parser-paper-fast.pdf",
):
    elements = pdf.partition_pdf(filename=filename, strategy="auto")
    title = "LayoutParser: A Uniﬁed Toolkit for Deep Learning Based Document Image Analysis"
    assert elements[0].text == title
    assert elements[0].metadata.filename == "layout-parser-paper-fast.pdf"
    assert elements[0].metadata.file_directory == "example-docs"


def test_partition_pdf_with_page_breaks(
    filename="example-docs/layout-parser-paper-fast.pdf",
):
    elements = pdf.partition_pdf(filename=filename, url=None, include_page_breaks=True)
    assert "PageBreak" in [elem.category for elem in elements]


def test_partition_pdf_with_no_page_breaks(
    filename="example-docs/layout-parser-paper-fast.pdf",
):
    elements = pdf.partition_pdf(filename=filename, url=None)
    assert "PageBreak" not in [elem.category for elem in elements]


def test_partition_pdf_with_fast_strategy(
    filename="example-docs/layout-parser-paper-fast.pdf",
):
    elements = pdf.partition_pdf(filename=filename, url=None, strategy="fast")
    assert len(elements) > 10
    # check that the pdf has multiple different page numbers
    assert {element.metadata.page_number for element in elements} == {1, 2}
    for element in elements:
        assert element.metadata.filename == "layout-parser-paper-fast.pdf"


def test_partition_pdf_with_fast_groups_text(
    filename="example-docs/layout-parser-paper-fast.pdf",
):
    elements = pdf.partition_pdf(filename=filename, url=None, strategy="fast")

    first_narrative_element = None
    for element in elements:
        if isinstance(element, NarrativeText):
            first_narrative_element = element
            break
    assert len(first_narrative_element.text) > 1000
    assert first_narrative_element.text.startswith("Abstract. Recent advances")
    assert first_narrative_element.text.endswith("https://layout-parser.github.io.")
    assert first_narrative_element.metadata.filename == "layout-parser-paper-fast.pdf"


def test_partition_pdf_with_fast_strategy_from_file(
    filename="example-docs/layout-parser-paper-fast.pdf",
):
    with open(filename, "rb") as f:
        elements = pdf.partition_pdf(file=f, url=None, strategy="fast")
    assert len(elements) > 10


def test_partition_pdf_with_fast_strategy_and_page_breaks(
    caplog,
    filename="example-docs/layout-parser-paper-fast.pdf",
):
    elements = pdf.partition_pdf(
        filename=filename,
        url=None,
        strategy="fast",
        include_page_breaks=True,
    )
    assert len(elements) > 10
    assert "PageBreak" in [elem.category for elem in elements]

    assert "unstructured_inference is not installed" not in caplog.text
    for element in elements:
        assert element.metadata.filename == "layout-parser-paper-fast.pdf"


def test_partition_pdf_raises_with_bad_strategy(
    filename="example-docs/layout-parser-paper-fast.pdf",
):
    with pytest.raises(ValueError):
        pdf.partition_pdf(filename=filename, url=None, strategy="made_up")


def test_partition_pdf_falls_back_to_fast(
    monkeypatch,
    caplog,
    filename="example-docs/layout-parser-paper-fast.pdf",
):
    def mock_exists(dep):
        return dep not in ["unstructured_inference", "pytesseract"]

    monkeypatch.setattr(strategies, "dependency_exists", mock_exists)

    mock_return = [Text("Hello there!")]
    with mock.patch.object(
        pdf,
        "extractable_elements",
        return_value=mock_return,
    ) as mock_partition:
        pdf.partition_pdf(filename=filename, url=None, strategy="hi_res")

    mock_partition.assert_called_once()
    assert "unstructured_inference is not installed" in caplog.text


def test_partition_pdf_falls_back_to_fast_from_ocr_only(
    monkeypatch,
    caplog,
    filename="example-docs/layout-parser-paper-fast.pdf",
):
    def mock_exists(dep):
        return dep not in ["pytesseract"]

    monkeypatch.setattr(strategies, "dependency_exists", mock_exists)

    mock_return = [Text("Hello there!")]
    with mock.patch.object(
        pdf,
        "extractable_elements",
        return_value=mock_return,
    ) as mock_partition, mock.patch.object(
        pdf,
        "_partition_pdf_or_image_with_ocr",
    ) as mock_partition_ocr:
        pdf.partition_pdf(filename=filename, url=None, strategy="ocr_only")

    mock_partition.assert_called_once()
    mock_partition_ocr.assert_not_called()
    assert "pytesseract is not installed" in caplog.text


def test_partition_pdf_falls_back_to_hi_res_from_ocr_only(
    monkeypatch,
    caplog,
    filename="example-docs/layout-parser-paper-fast.pdf",
):
    def mock_exists(dep):
        return dep not in ["pytesseract"]

    monkeypatch.setattr(strategies, "dependency_exists", mock_exists)
    monkeypatch.setattr(pdf, "extractable_elements", lambda *args, **kwargs: [])

    mock_return = [Text("Hello there!")]
    with mock.patch.object(
        pdf,
        "_partition_pdf_or_image_local",
        return_value=mock_return,
    ) as mock_partition:
        pdf.partition_pdf(filename=filename, url=None, strategy="ocr_only")

    mock_partition.assert_called_once()
    assert "pytesseract is not installed" in caplog.text


def test_partition_pdf_falls_back_to_ocr_only(
    monkeypatch,
    caplog,
    filename="example-docs/layout-parser-paper-fast.pdf",
):
    def mock_exists(dep):
        return dep not in ["unstructured_inference"]

    monkeypatch.setattr(strategies, "dependency_exists", mock_exists)

    mock_return = [Text("Hello there!")]
    with mock.patch.object(
        pdf,
        "_partition_pdf_or_image_with_ocr",
        return_value=mock_return,
    ) as mock_partition:
        pdf.partition_pdf(filename=filename, url=None, strategy="hi_res")

    mock_partition.assert_called_once()
    assert "unstructured_inference is not installed" in caplog.text


def test_partition_pdf_uses_table_extraction():
    filename = "example-docs/layout-parser-paper-fast.pdf"
    with mock.patch(
        "unstructured_inference.inference.layout.process_file_with_model",
    ) as mock_process_file_with_model:
        pdf.partition_pdf(filename, infer_table_structure=True)
        assert mock_process_file_with_model.call_args[1]["extract_tables"]


def test_partition_pdf_with_copy_protection():
    filename = os.path.join("example-docs", "copy-protected.pdf")
    elements = pdf.partition_pdf(filename=filename, strategy="hi_res")
    elements[0] == Title(
        "LayoutParser: A Uniﬁed Toolkit for Deep Based Document Image Analysis",
    )
    # check that the pdf has multiple different page numbers
    assert {element.metadata.page_number for element in elements} == {1, 2}
    assert elements[0].metadata.detection_class_prob is not None
    assert isinstance(elements[0].metadata.detection_class_prob, float)


def test_partition_pdf_with_dpi():
    filename = os.path.join("example-docs", "copy-protected.pdf")
    with mock.patch.object(layout, "process_file_with_model", mock.MagicMock()) as mock_process:
        pdf.partition_pdf(filename=filename, strategy="hi_res", pdf_image_dpi=100)
        mock_process.assert_called_once_with(
            filename,
            is_image=False,
            ocr_languages="eng",
            ocr_mode="entire_page",
            extract_tables=False,
            model_name=None,
            pdf_image_dpi=100,
        )


def test_partition_pdf_requiring_recursive_text_grab(filename="example-docs/reliance.pdf"):
    elements = pdf.partition_pdf(filename=filename, strategy="fast")
    assert len(elements) > 50
    assert elements[0].metadata.page_number == 1
    assert elements[-1].metadata.page_number == 3


def test_partition_pdf_with_copy_protection_fallback_to_hi_res(caplog):
    filename = os.path.join("example-docs", "loremipsum-flat.pdf")
    elements = pdf.partition_pdf(filename=filename, strategy="fast")
    elements[0] == Title(
        "LayoutParser: A Uniﬁed Toolkit for Deep Based Document Image Analysis",
    )
    assert "PDF text is not extractable" in caplog.text


def test_partition_pdf_fails_if_pdf_not_processable(
    monkeypatch,
    filename="example-docs/layout-parser-paper-fast.pdf",
):
    def mock_exists(dep):
        return dep not in ["unstructured_inference", "pytesseract"]

    monkeypatch.setattr(strategies, "dependency_exists", mock_exists)
    monkeypatch.setattr(pdf, "extractable_elements", lambda *args, **kwargs: [])

    with pytest.raises(ValueError):
        pdf.partition_pdf(filename=filename)


def test_partition_pdf_fast_groups_text_in_text_box():
    filename = os.path.join("example-docs", "chevron-page.pdf")
    elements = pdf.partition_pdf(filename=filename, strategy="fast")
    expected_coordinate_points_0 = (
        (193.1741, 71.94000000000005),
        (193.1741, 91.94000000000005),
        (418.6881, 91.94000000000005),
        (418.6881, 71.94000000000005),
    )
    expected_coordinate_system_0 = PixelSpace(width=612, height=792)
    expected_elem_metadata_0 = ElementMetadata(
        coordinates=CoordinatesMetadata(
            points=expected_coordinate_points_0,
            system=expected_coordinate_system_0,
        ),
    )
    assert elements[0] == Title(
        "eastern mediterranean",
        metadata=expected_elem_metadata_0,
    )
    assert isinstance(elements[1], NarrativeText)
    assert str(elements[1]).startswith("We")
    assert str(elements[1]).endswith("Jordan and Egypt.")

    expected_coordinate_points_3 = (
        (95.6683, 181.16470000000004),
        (95.6683, 226.16470000000004),
        (166.7908, 226.16470000000004),
        (166.7908, 181.16470000000004),
    )
    expected_coordinate_system_3 = PixelSpace(width=612, height=792)
    expected_elem_metadata_3 = ElementMetadata(
        coordinates=CoordinatesMetadata(
            points=expected_coordinate_points_3,
            system=expected_coordinate_system_3,
        ),
    )
    assert elements[3] == Text("2.5", metadata=expected_elem_metadata_3)


def test_partition_pdf_with_metadata_filename(
    filename="example-docs/layout-parser-paper-fast.pdf",
):
    elements = pdf.partition_pdf(
        filename=filename,
        url=None,
        include_page_breaks=True,
        metadata_filename="test",
    )
    for element in elements:
        assert element.metadata.filename == "test"


def test_partition_pdf_with_fast_strategy_from_file_with_metadata_filename(
    filename="example-docs/layout-parser-paper-fast.pdf",
):
    with open(filename, "rb") as f:
        elements = pdf.partition_pdf(
            file=f,
            url=None,
            strategy="fast",
            metadata_filename="test",
        )
    for element in elements:
        assert element.metadata.filename == "test"


def test_partition_pdf_with_auto_strategy_exclude_metadata(
    filename="example-docs/layout-parser-paper-fast.pdf",
):
    elements = pdf.partition_pdf(
        filename=filename,
        strategy="auto",
        include_metadata=False,
    )
    title = "LayoutParser: A Uniﬁed Toolkit for Deep Learning Based Document Image Analysis"
    assert elements[0].text == title
    for i in range(len(elements)):
        assert elements[i].metadata.to_dict() == {}


def test_partition_pdf_with_fast_strategy_from_file_exclude_metadata(
    filename="example-docs/layout-parser-paper-fast.pdf",
):
    with open(filename, "rb") as f:
        elements = pdf.partition_pdf(
            file=f,
            url=None,
            strategy="fast",
            include_metadata=False,
        )
    for i in range(len(elements)):
        assert elements[i].metadata.to_dict() == {}


def test_partition_pdf_with_auto_strategy_metadata_date(
    mocker,
    filename="example-docs/copy-protected.pdf",
):
    mocked_last_modification_date = "2029-07-05T09:24:28"

    mocker.patch(
        "unstructured.partition.pdf.get_last_modified_date",
        return_value=mocked_last_modification_date,
    )

    elements = pdf.partition_pdf(
        filename=filename,
    )

    assert elements[0].metadata.last_modified == mocked_last_modification_date


def test_partition_pdf_with_auto_strategy_custom_metadata_date(
    mocker,
    filename="example-docs/copy-protected.pdf",
):
    mocked_last_modification_date = "2029-07-05T09:24:28"
    expected_last_modification_date = "2020-07-05T09:24:28"

    mocker.patch(
        "unstructured.partition.pdf.get_last_modified_date",
        return_value=mocked_last_modification_date,
    )

    elements = pdf.partition_pdf(
        filename=filename,
        metadata_last_modified=expected_last_modification_date,
    )

    assert elements[0].metadata.last_modified == expected_last_modification_date


def test_partition_pdf_with_orc_only_strategy_metadata_date(
    mocker,
    filename="example-docs/copy-protected.pdf",
):
    mocked_last_modification_date = "2029-07-05T09:24:28"

    mocker.patch(
        "unstructured.partition.pdf.get_last_modified_date",
        return_value=mocked_last_modification_date,
    )

    elements = pdf.partition_pdf(filename=filename, strategy="ocr_only")

    assert elements[0].metadata.last_modified == mocked_last_modification_date


def test_partition_pdf_with_ocr_only_strategy_custom_metadata_date(
    mocker,
    filename="example-docs/copy-protected.pdf",
):
    mocked_last_modification_date = "2029-07-05T09:24:28"
    expected_last_modification_date = "2020-07-05T09:24:28"

    mocker.patch(
        "unstructured.partition.pdf.get_last_modified_date",
        return_value=mocked_last_modification_date,
    )

    elements = pdf.partition_pdf(
        filename=filename,
        metadata_last_modified=expected_last_modification_date,
        strategy="ocr_only",
    )

    assert elements[0].metadata.last_modified == expected_last_modification_date


def test_partition_pdf_with_hi_res_strategy_metadata_date(
    mocker,
    filename="example-docs/copy-protected.pdf",
):
    mocked_last_modification_date = "2029-07-05T09:24:28"

    mocker.patch(
        "unstructured.partition.pdf.get_last_modified_date",
        return_value=mocked_last_modification_date,
    )

    elements = pdf.partition_pdf(filename=filename, strategy="hi_res")

    assert elements[0].metadata.last_modified == mocked_last_modification_date


def test_partition_pdf_with_hi_res_strategy_custom_metadata_date(
    mocker,
    filename="example-docs/copy-protected.pdf",
):
    mocked_last_modification_date = "2029-07-05T09:24:28"
    expected_last_modification_date = "2020-07-05T09:24:28"

    mocker.patch(
        "unstructured.partition.pdf.get_last_modified_date",
        return_value=mocked_last_modification_date,
    )

    elements = pdf.partition_pdf(
        filename=filename,
        metadata_last_modified=expected_last_modification_date,
        strategy="hi_res",
    )

    assert elements[0].metadata.last_modified == expected_last_modification_date


def test_partition_pdf_from_file_with_auto_strategy_metadata_date(
    mocker,
    filename="example-docs/copy-protected.pdf",
):
    mocked_last_modification_date = "2029-07-05T09:24:28"

    mocker.patch(
        "unstructured.partition.pdf.get_last_modified_date_from_file",
        return_value=mocked_last_modification_date,
    )

    with open(filename, "rb") as f:
        elements = pdf.partition_pdf(
            file=f,
        )

    assert elements[0].metadata.last_modified == mocked_last_modification_date


def test_partition_pdf_from_file_with_auto_strategy_custom_metadata_date(
    mocker,
    filename="example-docs/copy-protected.pdf",
):
    mocked_last_modification_date = "2029-07-05T09:24:28"
    expected_last_modification_date = "2020-07-05T09:24:28"

    mocker.patch(
        "unstructured.partition.pdf.get_last_modified_date_from_file",
        return_value=mocked_last_modification_date,
    )

    with open(filename, "rb") as f:
        elements = pdf.partition_pdf(
            file=f,
            metadata_last_modified=expected_last_modification_date,
        )

    assert elements[0].metadata.last_modified == expected_last_modification_date


def test_partition_pdf_from_file_with_ocr_only_strategy_metadata_date(
    mocker,
    filename="example-docs/copy-protected.pdf",
):
    mocked_last_modification_date = "2029-07-05T09:24:28"

    mocker.patch(
        "unstructured.partition.pdf.get_last_modified_date_from_file",
        return_value=mocked_last_modification_date,
    )

    with open(filename, "rb") as f:
        elements = pdf.partition_pdf(file=f, strategy="ocr_only")

    assert elements[0].metadata.last_modified == mocked_last_modification_date


def test_partition_pdf_from_file_with_ocr_only_strategy_custom_metadata_date(
    mocker,
    filename="example-docs/copy-protected.pdf",
):
    mocked_last_modification_date = "2029-07-05T09:24:28"
    expected_last_modification_date = "2020-07-05T09:24:28"

    mocker.patch(
        "unstructured.partition.pdf.get_last_modified_date_from_file",
        return_value=mocked_last_modification_date,
    )

    with open(filename, "rb") as f:
        elements = pdf.partition_pdf(
            file=f,
            metadata_last_modified=expected_last_modification_date,
            strategy="ocr_only",
        )

    assert elements[0].metadata.last_modified == expected_last_modification_date


def test_partition_pdf_from_file_with_hi_res_strategy_metadata_date(
    mocker,
    filename="example-docs/copy-protected.pdf",
):
    mocked_last_modification_date = "2029-07-05T09:24:28"

    mocker.patch(
        "unstructured.partition.pdf.get_last_modified_date_from_file",
        return_value=mocked_last_modification_date,
    )

    with open(filename, "rb") as f:
        elements = pdf.partition_pdf(file=f, strategy="hi_res")

    assert elements[0].metadata.last_modified == mocked_last_modification_date


def test_partition_pdf_from_file_with_hi_res_strategy_custom_metadata_date(
    mocker,
    filename="example-docs/copy-protected.pdf",
):
    mocked_last_modification_date = "2029-07-05T09:24:28"
    expected_last_modification_date = "2020-07-05T09:24:28"

    mocker.patch(
        "unstructured.partition.pdf.get_last_modified_date_from_file",
        return_value=mocked_last_modification_date,
    )

    with open(filename, "rb") as f:
        elements = pdf.partition_pdf(
            file=f,
            metadata_last_modified=expected_last_modification_date,
            strategy="hi_res",
        )

    assert elements[0].metadata.last_modified == expected_last_modification_date


@pytest.mark.parametrize(
    "strategy",
    ["fast", "hi_res"],
)
def test_partition_pdf_with_json(
    strategy,
    filename="example-docs/layout-parser-paper-fast.pdf",
):
    elements = pdf.partition_pdf(filename=filename, strategy=strategy)
    test_elements = partition_json(text=elements_to_json(elements))

    assert len(elements) == len(test_elements)

    for i in range(len(elements)):
        assert elements[i] == test_elements[i]


def test_partition_pdf_with_ocr_has_coordinates_from_filename(
    filename="example-docs/chevron-page.pdf",
):
    elements = pdf.partition_pdf(filename=filename, strategy="ocr_only")
    assert elements[0].metadata.coordinates.points == (
        (657.0, 2144.0),
        (657.0, 2106.0),
        (1043.0, 2106.0),
        (1043.0, 2144.0),
    )


def test_partition_pdf_with_ocr_has_coordinates_from_file(
    filename="example-docs/chevron-page.pdf",
):
    with open(filename, "rb") as f:
        elements = pdf.partition_pdf(
            file=f,
            strategy="ocr_only",
        )
    assert elements[0].metadata.coordinates.points == (
        (657.0, 2144.0),
        (657.0, 2106.0),
        (1043.0, 2106.0),
        (1043.0, 2144.0),
    )


<<<<<<< HEAD
@pytest.mark.parametrize(
    ("filename"),
    [
        ("example-docs/multi-column-2p.pdf"),
        ("example-docs/layout-parser-paper-fast.pdf"),
        ("example-docs/list-item-example.pdf"),
    ],
)
def test_partition_pdf_with_ocr_coordinates_are_not_nan_from_file(
    filename,
):
    import math

    with open(filename, "rb") as f:
        elements = pdf.partition_pdf(
            file=f,
            strategy="ocr_only",
        )
    for element in elements:
        if element.metadata.coordinates.points:
            for point in element.metadata.coordinates.points:
                if point[0] and point[1]:
                    assert point[0] is not math.nan
                    assert point[1] is not math.nan
=======
def test_add_chunking_strategy_on_partition_pdf(
    filename="example-docs/layout-parser-paper-fast.pdf",
):
    elements = pdf.partition_pdf(filename=filename)
    chunk_elements = pdf.partition_pdf(filename, chunking_strategy="by_title")
    chunks = chunk_by_title(elements)
    assert chunk_elements != elements
    assert chunk_elements == chunks
>>>>>>> c58b261f
<|MERGE_RESOLUTION|>--- conflicted
+++ resolved
@@ -803,7 +803,6 @@
     )
 
 
-<<<<<<< HEAD
 @pytest.mark.parametrize(
     ("filename"),
     [
@@ -828,7 +827,8 @@
                 if point[0] and point[1]:
                     assert point[0] is not math.nan
                     assert point[1] is not math.nan
-=======
+
+                    
 def test_add_chunking_strategy_on_partition_pdf(
     filename="example-docs/layout-parser-paper-fast.pdf",
 ):
@@ -836,5 +836,4 @@
     chunk_elements = pdf.partition_pdf(filename, chunking_strategy="by_title")
     chunks = chunk_by_title(elements)
     assert chunk_elements != elements
-    assert chunk_elements == chunks
->>>>>>> c58b261f
+    assert chunk_elements == chunks