import os
from tempfile import SpooledTemporaryFile
from unittest import mock

import pytest
from PIL import Image
from unstructured_inference.inference import layout

from unstructured.chunking.title import chunk_by_title
from unstructured.documents.coordinates import PixelSpace
from unstructured.documents.elements import (
    CoordinatesMetadata,
    ElementMetadata,
    ListItem,
    NarrativeText,
    Text,
    Title,
)
from unstructured.partition import pdf, strategies
from unstructured.partition.json import partition_json
from unstructured.staging.base import elements_to_json


class MockResponse:
    def __init__(self, status_code, response):
        self.status_code = status_code
        self.response = response

    def json(self):
        return self.response


def mock_healthy_get(url, **kwargs):
    return MockResponse(status_code=200, response={})


def mock_unhealthy_get(url, **kwargs):
    return MockResponse(status_code=500, response={})


def mock_unsuccessful_post(url, **kwargs):
    return MockResponse(status_code=500, response={})


def mock_successful_post(url, **kwargs):
    response = {
        "pages": [
            {
                "number": 0,
                "elements": [
                    {"type": "Title", "text": "Charlie Brown and the Great Pumpkin"},
                ],
            },
            {
                "number": 1,
                "elements": [{"type": "Title", "text": "A Charlie Brown Christmas"}],
            },
        ],
    }
    return MockResponse(status_code=200, response=response)


class MockPageLayout(layout.PageLayout):
    def __init__(self, number: int, image: Image):
        self.number = number
        self.image = image

    @property
    def elements(self):
        return [
            layout.LayoutElement(
                type="Title",
                x1=0,
                y1=0,
                x2=2,
                y2=2,
                text="Charlie Brown and the Great Pumpkin",
            ),
        ]


class MockDocumentLayout(layout.DocumentLayout):
    @property
    def pages(self):
        return [
            MockPageLayout(number=0, image=Image.new("1", (1, 1))),
        ]


@pytest.mark.parametrize(
    ("filename", "file"),
    [("example-docs/layout-parser-paper-fast.pdf", None), (None, b"0000")],
)
def test_partition_pdf_local(monkeypatch, filename, file):
    monkeypatch.setattr(
        layout,
        "process_data_with_model",
        lambda *args, **kwargs: MockDocumentLayout(),
    )
    monkeypatch.setattr(
        layout,
        "process_file_with_model",
        lambda *args, **kwargs: MockDocumentLayout(),
    )

    partition_pdf_response = pdf._partition_pdf_or_image_local(filename, file)
    assert partition_pdf_response[0].text == "Charlie Brown and the Great Pumpkin"


def test_partition_pdf_local_raises_with_no_filename():
    with pytest.raises(FileNotFoundError):
        pdf._partition_pdf_or_image_local(filename="", file=None, is_image=False)


@pytest.mark.parametrize("file_mode", ["filename", "rb", "spool"])
@pytest.mark.parametrize(
    ("strategy", "expected"),
    # fast: can't capture the "intentionally left blank page" page
    # others: will ignore the actual blank page
    [("fast", {1, 4}), ("hi_res", {1, 3, 4}), ("ocr_only", {1, 3, 4})],
)
def test_partition_pdf(
    file_mode,
    strategy,
    expected,
    filename="example-docs/layout-parser-paper-with-empty-pages.pdf",
):
    # Test that the partition_pdf function can handle filename
    def _test(result):
        # validate that the result is a non-empty list of dicts
        assert len(result) > 10
        # check that the pdf has multiple different page numbers
        assert {element.metadata.page_number for element in result} == expected

    if file_mode == "filename":
        result = pdf.partition_pdf(filename=filename, strategy=strategy)
        _test(result)
    elif file_mode == "rb":
        with open(filename, "rb") as f:
            result = pdf.partition_pdf(file=f, strategy=strategy)
            _test(result)
    else:
        with open(filename, "rb") as test_file:
            spooled_temp_file = SpooledTemporaryFile()
            spooled_temp_file.write(test_file.read())
            spooled_temp_file.seek(0)
            result = pdf.partition_pdf(file=spooled_temp_file, strategy=strategy)
            _test(result)


@mock.patch.dict(os.environ, {"UNSTRUCTURED_HI_RES_MODEL_NAME": "checkbox"})
def test_partition_pdf_with_model_name_env_var(
    monkeypatch,
    filename="example-docs/layout-parser-paper-fast.pdf",
):
    monkeypatch.setattr(pdf, "extractable_elements", lambda *args, **kwargs: [])
    with mock.patch.object(
        layout,
        "process_file_with_model",
        mock.MagicMock(),
    ) as mock_process:
        pdf.partition_pdf(filename=filename, strategy="hi_res")
        mock_process.assert_called_once_with(
            filename,
            is_image=False,
            ocr_languages="eng",
            ocr_mode="entire_page",
            extract_tables=False,
            model_name="checkbox",
        )


def test_partition_pdf_with_model_name(
    monkeypatch,
    filename="example-docs/layout-parser-paper-fast.pdf",
):
    monkeypatch.setattr(pdf, "extractable_elements", lambda *args, **kwargs: [])
    with mock.patch.object(
        layout,
        "process_file_with_model",
        mock.MagicMock(),
    ) as mock_process:
        pdf.partition_pdf(filename=filename, strategy="hi_res", model_name="checkbox")
        mock_process.assert_called_once_with(
            filename,
            is_image=False,
            ocr_languages="eng",
            ocr_mode="entire_page",
            extract_tables=False,
            model_name="checkbox",
        )


def test_partition_pdf_with_auto_strategy(
    filename="example-docs/layout-parser-paper-fast.pdf",
):
    elements = pdf.partition_pdf(filename=filename, strategy="auto")
    title = "LayoutParser: A Uniﬁed Toolkit for Deep Learning Based Document Image Analysis"
    assert elements[0].text == title
    assert elements[0].metadata.filename == "layout-parser-paper-fast.pdf"
    assert elements[0].metadata.file_directory == "example-docs"


def test_partition_pdf_with_page_breaks(
    filename="example-docs/layout-parser-paper-fast.pdf",
):
    elements = pdf.partition_pdf(filename=filename, url=None, include_page_breaks=True)
    assert "PageBreak" in [elem.category for elem in elements]


def test_partition_pdf_with_no_page_breaks(
    filename="example-docs/layout-parser-paper-fast.pdf",
):
    elements = pdf.partition_pdf(filename=filename, url=None)
    assert "PageBreak" not in [elem.category for elem in elements]


def test_partition_pdf_with_fast_strategy(
    filename="example-docs/layout-parser-paper-fast.pdf",
):
    elements = pdf.partition_pdf(filename=filename, url=None, strategy="fast")
    assert len(elements) > 10
    # check that the pdf has multiple different page numbers
    assert {element.metadata.page_number for element in elements} == {1, 2}
    for element in elements:
        assert element.metadata.filename == "layout-parser-paper-fast.pdf"


def test_partition_pdf_with_fast_neg_coordinates():
    filename = "example-docs/negative-coords.pdf"
    elements = pdf.partition_pdf(filename=filename, url=None, strategy="fast")
    assert len(elements) == 5
    assert elements[0].metadata.coordinates.points[0][0] < 0
    assert elements[0].metadata.coordinates.points[1][0] < 0


def test_partition_pdf_with_fast_groups_text(
    filename="example-docs/layout-parser-paper-fast.pdf",
):
    elements = pdf.partition_pdf(filename=filename, url=None, strategy="fast")

    second_narrative_element = None
    narrative_element = 0
    for element in elements:
        if isinstance(element, NarrativeText):
            narrative_element += 1
        if narrative_element == 2:
            second_narrative_element = element
            break
    assert len(second_narrative_element.text) > 1000
    assert second_narrative_element.text.startswith("Abstract. Recent advances")
    assert second_narrative_element.text.endswith("https://layout-parser.github.io.")
    assert second_narrative_element.metadata.filename == "layout-parser-paper-fast.pdf"


def test_partition_pdf_with_fast_strategy_from_file(
    filename="example-docs/layout-parser-paper-fast.pdf",
):
    with open(filename, "rb") as f:
        elements = pdf.partition_pdf(file=f, url=None, strategy="fast")
    assert len(elements) > 10


def test_partition_pdf_with_fast_strategy_and_page_breaks(
    caplog,
    filename="example-docs/layout-parser-paper-fast.pdf",
):
    elements = pdf.partition_pdf(
        filename=filename,
        url=None,
        strategy="fast",
        include_page_breaks=True,
    )
    assert len(elements) > 10
    assert "PageBreak" in [elem.category for elem in elements]

    assert "unstructured_inference is not installed" not in caplog.text
    for element in elements:
        assert element.metadata.filename == "layout-parser-paper-fast.pdf"


def test_partition_pdf_raises_with_bad_strategy(
    filename="example-docs/layout-parser-paper-fast.pdf",
):
    with pytest.raises(ValueError):
        pdf.partition_pdf(filename=filename, url=None, strategy="made_up")


def test_partition_pdf_falls_back_to_fast(
    monkeypatch,
    caplog,
    filename="example-docs/layout-parser-paper-fast.pdf",
):
    def mock_exists(dep):
        return dep not in ["unstructured_inference", "pytesseract"]

    monkeypatch.setattr(strategies, "dependency_exists", mock_exists)

    mock_return = [Text("Hello there!")]
    with mock.patch.object(
        pdf,
        "extractable_elements",
        return_value=mock_return,
    ) as mock_partition:
        pdf.partition_pdf(filename=filename, url=None, strategy="hi_res")

    mock_partition.assert_called_once()
    assert "unstructured_inference is not installed" in caplog.text


def test_partition_pdf_falls_back_to_fast_from_ocr_only(
    monkeypatch,
    caplog,
    filename="example-docs/layout-parser-paper-fast.pdf",
):
    def mock_exists(dep):
        return dep not in ["pytesseract"]

    monkeypatch.setattr(strategies, "dependency_exists", mock_exists)

    mock_return = [Text("Hello there!")]
    with mock.patch.object(
        pdf,
        "extractable_elements",
        return_value=mock_return,
    ) as mock_partition, mock.patch.object(
        pdf,
        "_partition_pdf_or_image_with_ocr",
    ) as mock_partition_ocr:
        pdf.partition_pdf(filename=filename, url=None, strategy="ocr_only")

    mock_partition.assert_called_once()
    mock_partition_ocr.assert_not_called()
    assert "pytesseract is not installed" in caplog.text


def test_partition_pdf_falls_back_to_hi_res_from_ocr_only(
    monkeypatch,
    caplog,
    filename="example-docs/layout-parser-paper-fast.pdf",
):
    def mock_exists(dep):
        return dep not in ["pytesseract"]

    monkeypatch.setattr(strategies, "dependency_exists", mock_exists)
    monkeypatch.setattr(pdf, "extractable_elements", lambda *args, **kwargs: [])

    mock_return = [Text("Hello there!")]
    with mock.patch.object(
        pdf,
        "_partition_pdf_or_image_local",
        return_value=mock_return,
    ) as mock_partition:
        pdf.partition_pdf(filename=filename, url=None, strategy="ocr_only")

    mock_partition.assert_called_once()
    assert "pytesseract is not installed" in caplog.text


def test_partition_pdf_falls_back_to_ocr_only(
    monkeypatch,
    caplog,
    filename="example-docs/layout-parser-paper-fast.pdf",
):
    def mock_exists(dep):
        return dep not in ["unstructured_inference"]

    monkeypatch.setattr(strategies, "dependency_exists", mock_exists)

    mock_return = [Text("Hello there!")]
    with mock.patch.object(
        pdf,
        "_partition_pdf_or_image_with_ocr",
        return_value=mock_return,
    ) as mock_partition:
        pdf.partition_pdf(filename=filename, url=None, strategy="hi_res")

    mock_partition.assert_called_once()
    assert "unstructured_inference is not installed" in caplog.text


def test_partition_pdf_uses_table_extraction():
    filename = "example-docs/layout-parser-paper-fast.pdf"
    with mock.patch(
        "unstructured_inference.inference.layout.process_file_with_model",
    ) as mock_process_file_with_model:
        pdf.partition_pdf(filename, infer_table_structure=True)
        assert mock_process_file_with_model.call_args[1]["extract_tables"]


def test_partition_pdf_with_copy_protection():
    filename = os.path.join("example-docs", "copy-protected.pdf")
    elements = pdf.partition_pdf(filename=filename, strategy="hi_res")
    elements[0] == Title(
        "LayoutParser: A Uniﬁed Toolkit for Deep Based Document Image Analysis",
    )
    # check that the pdf has multiple different page numbers
    assert {element.metadata.page_number for element in elements} == {1, 2}
    assert elements[0].metadata.detection_class_prob is not None
    assert isinstance(elements[0].metadata.detection_class_prob, float)


def test_partition_pdf_with_dpi():
    filename = os.path.join("example-docs", "copy-protected.pdf")
    with mock.patch.object(layout, "process_file_with_model", mock.MagicMock()) as mock_process:
        pdf.partition_pdf(filename=filename, strategy="hi_res", pdf_image_dpi=100)
        mock_process.assert_called_once_with(
            filename,
            is_image=False,
            ocr_languages="eng",
            ocr_mode="entire_page",
            extract_tables=False,
            model_name=None,
            pdf_image_dpi=100,
        )


def test_partition_pdf_requiring_recursive_text_grab(filename="example-docs/reliance.pdf"):
    elements = pdf.partition_pdf(filename=filename, strategy="fast")
    assert len(elements) > 50
    assert elements[0].metadata.page_number == 1
    assert elements[-1].metadata.page_number == 3


def test_partition_pdf_with_copy_protection_fallback_to_hi_res(caplog):
    filename = os.path.join("example-docs", "loremipsum-flat.pdf")
    elements = pdf.partition_pdf(filename=filename, strategy="fast")
    elements[0] == Title(
        "LayoutParser: A Uniﬁed Toolkit for Deep Based Document Image Analysis",
    )
    assert "PDF text is not extractable" in caplog.text


def test_partition_pdf_fails_if_pdf_not_processable(
    monkeypatch,
    filename="example-docs/layout-parser-paper-fast.pdf",
):
    def mock_exists(dep):
        return dep not in ["unstructured_inference", "pytesseract"]

    monkeypatch.setattr(strategies, "dependency_exists", mock_exists)
    monkeypatch.setattr(pdf, "extractable_elements", lambda *args, **kwargs: [])

    with pytest.raises(ValueError):
        pdf.partition_pdf(filename=filename)


def test_partition_pdf_fast_groups_text_in_text_box():
    filename = os.path.join("example-docs", "chevron-page.pdf")
    elements = pdf.partition_pdf(filename=filename, strategy="fast")
    expected_coordinate_points_0 = (
        (193.1741, 71.94000000000005),
        (193.1741, 91.94000000000005),
        (418.6881, 91.94000000000005),
        (418.6881, 71.94000000000005),
    )
    expected_coordinate_system_0 = PixelSpace(width=612, height=792)
    expected_elem_metadata_0 = ElementMetadata(
        coordinates=CoordinatesMetadata(
            points=expected_coordinate_points_0,
            system=expected_coordinate_system_0,
        ),
    )
    assert elements[0] == Title(
        "eastern mediterranean",
        metadata=expected_elem_metadata_0,
    )
    assert isinstance(elements[1], NarrativeText)
    assert str(elements[1]).startswith("We")
    assert str(elements[1]).endswith("Jordan and Egypt.")

    expected_coordinate_points_3 = (
        (95.6683, 181.16470000000004),
        (95.6683, 226.16470000000004),
        (166.7908, 226.16470000000004),
        (166.7908, 181.16470000000004),
    )
    expected_coordinate_system_3 = PixelSpace(width=612, height=792)
    expected_elem_metadata_3 = ElementMetadata(
        coordinates=CoordinatesMetadata(
            points=expected_coordinate_points_3,
            system=expected_coordinate_system_3,
        ),
    )
    assert elements[3] == Text("2.5", metadata=expected_elem_metadata_3)


def test_partition_pdf_with_metadata_filename(
    filename="example-docs/layout-parser-paper-fast.pdf",
):
    elements = pdf.partition_pdf(
        filename=filename,
        url=None,
        include_page_breaks=True,
        metadata_filename="test",
    )
    for element in elements:
        assert element.metadata.filename == "test"


def test_partition_pdf_with_fast_strategy_from_file_with_metadata_filename(
    filename="example-docs/layout-parser-paper-fast.pdf",
):
    with open(filename, "rb") as f:
        elements = pdf.partition_pdf(
            file=f,
            url=None,
            strategy="fast",
            metadata_filename="test",
        )
    for element in elements:
        assert element.metadata.filename == "test"


def test_partition_pdf_with_auto_strategy_exclude_metadata(
    filename="example-docs/layout-parser-paper-fast.pdf",
):
    elements = pdf.partition_pdf(
        filename=filename,
        strategy="auto",
        include_metadata=False,
    )
    title = "LayoutParser: A Uniﬁed Toolkit for Deep Learning Based Document Image Analysis"
    assert elements[0].text == title
    for i in range(len(elements)):
        assert elements[i].metadata.to_dict() == {}


def test_partition_pdf_with_fast_strategy_from_file_exclude_metadata(
    filename="example-docs/layout-parser-paper-fast.pdf",
):
    with open(filename, "rb") as f:
        elements = pdf.partition_pdf(
            file=f,
            url=None,
            strategy="fast",
            include_metadata=False,
        )
    for i in range(len(elements)):
        assert elements[i].metadata.to_dict() == {}


def test_partition_pdf_with_auto_strategy_metadata_date(
    mocker,
    filename="example-docs/copy-protected.pdf",
):
    mocked_last_modification_date = "2029-07-05T09:24:28"

    mocker.patch(
        "unstructured.partition.pdf.get_last_modified_date",
        return_value=mocked_last_modification_date,
    )

    elements = pdf.partition_pdf(
        filename=filename,
    )

    assert elements[0].metadata.last_modified == mocked_last_modification_date


def test_partition_pdf_with_auto_strategy_custom_metadata_date(
    mocker,
    filename="example-docs/copy-protected.pdf",
):
    mocked_last_modification_date = "2029-07-05T09:24:28"
    expected_last_modification_date = "2020-07-05T09:24:28"

    mocker.patch(
        "unstructured.partition.pdf.get_last_modified_date",
        return_value=mocked_last_modification_date,
    )

    elements = pdf.partition_pdf(
        filename=filename,
        metadata_last_modified=expected_last_modification_date,
    )

    assert elements[0].metadata.last_modified == expected_last_modification_date


def test_partition_pdf_with_orc_only_strategy_metadata_date(
    mocker,
    filename="example-docs/copy-protected.pdf",
):
    mocked_last_modification_date = "2029-07-05T09:24:28"

    mocker.patch(
        "unstructured.partition.pdf.get_last_modified_date",
        return_value=mocked_last_modification_date,
    )

    elements = pdf.partition_pdf(filename=filename, strategy="ocr_only")

    assert elements[0].metadata.last_modified == mocked_last_modification_date


def test_partition_pdf_with_ocr_only_strategy_custom_metadata_date(
    mocker,
    filename="example-docs/copy-protected.pdf",
):
    mocked_last_modification_date = "2029-07-05T09:24:28"
    expected_last_modification_date = "2020-07-05T09:24:28"

    mocker.patch(
        "unstructured.partition.pdf.get_last_modified_date",
        return_value=mocked_last_modification_date,
    )

    elements = pdf.partition_pdf(
        filename=filename,
        metadata_last_modified=expected_last_modification_date,
        strategy="ocr_only",
    )

    assert elements[0].metadata.last_modified == expected_last_modification_date


def test_partition_pdf_with_hi_res_strategy_metadata_date(
    mocker,
    filename="example-docs/copy-protected.pdf",
):
    mocked_last_modification_date = "2029-07-05T09:24:28"

    mocker.patch(
        "unstructured.partition.pdf.get_last_modified_date",
        return_value=mocked_last_modification_date,
    )

    elements = pdf.partition_pdf(filename=filename, strategy="hi_res")

    assert elements[0].metadata.last_modified == mocked_last_modification_date


def test_partition_pdf_with_hi_res_strategy_custom_metadata_date(
    mocker,
    filename="example-docs/copy-protected.pdf",
):
    mocked_last_modification_date = "2029-07-05T09:24:28"
    expected_last_modification_date = "2020-07-05T09:24:28"

    mocker.patch(
        "unstructured.partition.pdf.get_last_modified_date",
        return_value=mocked_last_modification_date,
    )

    elements = pdf.partition_pdf(
        filename=filename,
        metadata_last_modified=expected_last_modification_date,
        strategy="hi_res",
    )

    assert elements[0].metadata.last_modified == expected_last_modification_date


def test_partition_pdf_from_file_with_auto_strategy_metadata_date(
    mocker,
    filename="example-docs/copy-protected.pdf",
):
    mocked_last_modification_date = "2029-07-05T09:24:28"

    mocker.patch(
        "unstructured.partition.pdf.get_last_modified_date_from_file",
        return_value=mocked_last_modification_date,
    )

    with open(filename, "rb") as f:
        elements = pdf.partition_pdf(
            file=f,
        )

    assert elements[0].metadata.last_modified == mocked_last_modification_date


def test_partition_pdf_from_file_with_auto_strategy_custom_metadata_date(
    mocker,
    filename="example-docs/copy-protected.pdf",
):
    mocked_last_modification_date = "2029-07-05T09:24:28"
    expected_last_modification_date = "2020-07-05T09:24:28"

    mocker.patch(
        "unstructured.partition.pdf.get_last_modified_date_from_file",
        return_value=mocked_last_modification_date,
    )

    with open(filename, "rb") as f:
        elements = pdf.partition_pdf(
            file=f,
            metadata_last_modified=expected_last_modification_date,
        )

    assert elements[0].metadata.last_modified == expected_last_modification_date


def test_partition_pdf_from_file_with_ocr_only_strategy_metadata_date(
    mocker,
    filename="example-docs/copy-protected.pdf",
):
    mocked_last_modification_date = "2029-07-05T09:24:28"

    mocker.patch(
        "unstructured.partition.pdf.get_last_modified_date_from_file",
        return_value=mocked_last_modification_date,
    )

    with open(filename, "rb") as f:
        elements = pdf.partition_pdf(file=f, strategy="ocr_only")

    assert elements[0].metadata.last_modified == mocked_last_modification_date


def test_partition_pdf_from_file_with_ocr_only_strategy_custom_metadata_date(
    mocker,
    filename="example-docs/copy-protected.pdf",
):
    mocked_last_modification_date = "2029-07-05T09:24:28"
    expected_last_modification_date = "2020-07-05T09:24:28"

    mocker.patch(
        "unstructured.partition.pdf.get_last_modified_date_from_file",
        return_value=mocked_last_modification_date,
    )

    with open(filename, "rb") as f:
        elements = pdf.partition_pdf(
            file=f,
            metadata_last_modified=expected_last_modification_date,
            strategy="ocr_only",
        )

    assert elements[0].metadata.last_modified == expected_last_modification_date


def test_partition_pdf_from_file_with_hi_res_strategy_metadata_date(
    mocker,
    filename="example-docs/copy-protected.pdf",
):
    mocked_last_modification_date = "2029-07-05T09:24:28"

    mocker.patch(
        "unstructured.partition.pdf.get_last_modified_date_from_file",
        return_value=mocked_last_modification_date,
    )

    with open(filename, "rb") as f:
        elements = pdf.partition_pdf(file=f, strategy="hi_res")

    assert elements[0].metadata.last_modified == mocked_last_modification_date


def test_partition_pdf_from_file_with_hi_res_strategy_custom_metadata_date(
    mocker,
    filename="example-docs/copy-protected.pdf",
):
    mocked_last_modification_date = "2029-07-05T09:24:28"
    expected_last_modification_date = "2020-07-05T09:24:28"

    mocker.patch(
        "unstructured.partition.pdf.get_last_modified_date_from_file",
        return_value=mocked_last_modification_date,
    )

    with open(filename, "rb") as f:
        elements = pdf.partition_pdf(
            file=f,
            metadata_last_modified=expected_last_modification_date,
            strategy="hi_res",
        )

    assert elements[0].metadata.last_modified == expected_last_modification_date


@pytest.mark.parametrize(
    "strategy",
    ["fast", "hi_res"],
)
def test_partition_pdf_with_json(
    strategy,
    filename="example-docs/layout-parser-paper-fast.pdf",
):
    elements = pdf.partition_pdf(filename=filename, strategy=strategy)
    test_elements = partition_json(text=elements_to_json(elements))

    assert len(elements) == len(test_elements)

    for i in range(len(elements)):
        assert elements[i] == test_elements[i]


def test_partition_pdf_with_ocr_has_coordinates_from_filename(
    filename="example-docs/chevron-page.pdf",
):
    elements = pdf.partition_pdf(filename=filename, strategy="ocr_only")
    assert elements[0].metadata.coordinates.points == (
        (657.0, 2144.0),
        (657.0, 2106.0),
        (1043.0, 2106.0),
        (1043.0, 2144.0),
    )


def test_partition_pdf_with_ocr_has_coordinates_from_file(
    filename="example-docs/chevron-page.pdf",
):
    with open(filename, "rb") as f:
        elements = pdf.partition_pdf(
            file=f,
            strategy="ocr_only",
        )
    assert elements[0].metadata.coordinates.points == (
        (657.0, 2144.0),
        (657.0, 2106.0),
        (1043.0, 2106.0),
        (1043.0, 2144.0),
    )


@pytest.mark.parametrize(
    ("filename"),
    [
        ("example-docs/multi-column-2p.pdf"),
        ("example-docs/layout-parser-paper-fast.pdf"),
        ("example-docs/list-item-example.pdf"),
    ],
)
def test_partition_pdf_with_ocr_coordinates_are_not_nan_from_file(
    filename,
):
    import math

    with open(filename, "rb") as f:
        elements = pdf.partition_pdf(
            file=f,
            strategy="ocr_only",
        )
    for element in elements:
        if element.metadata.coordinates:
            for point in element.metadata.coordinates.points:
                if point[0] and point[1]:
                    assert point[0] is not math.nan
                    assert point[1] is not math.nan


def test_add_chunking_strategy_on_partition_pdf(
    filename="example-docs/layout-parser-paper-fast.pdf",
):
    elements = pdf.partition_pdf(filename=filename)
    chunk_elements = pdf.partition_pdf(filename, chunking_strategy="by_title")
    chunks = chunk_by_title(elements)
    assert chunk_elements != elements
    assert chunk_elements == chunks


def test_partition_pdf_formats_languages_for_tesseract():
    filename = "example-docs/DA-1p.pdf"
    with mock.patch.object(layout, "process_file_with_model", mock.MagicMock()) as mock_process:
        pdf.partition_pdf(filename=filename, strategy="hi_res", languages=["en"])
        mock_process.assert_called_once_with(
            filename,
            is_image=False,
            ocr_languages="eng",
            ocr_mode="entire_page",
            extract_tables=False,
            model_name=None,
        )


def test_partition_pdf_warns_with_ocr_languages(caplog):
    filename = "example-docs/chevron-page.pdf"
    pdf.partition_pdf(filename=filename, strategy="hi_res", ocr_languages="eng")
    assert "The ocr_languages kwarg will be deprecated" in caplog.text


def test_partition_pdf_or_image_warns_with_ocr_languages(caplog):
    filename = "example-docs/DA-1p.pdf"
    pdf.partition_pdf_or_image(filename=filename, strategy="hi_res", ocr_languages="eng")
    assert "The ocr_languages kwarg will be deprecated" in caplog.text


def test_partition_categorization_backup():
    text = "This is Clearly a Title"
    with mock.patch.object(pdf, "_partition_pdf_or_image_local", return_value=[Text(text)]):
        elements = pdf.partition_pdf_or_image(
            "example-docs/layout-parser-paper-fast.pdf",
            strategy="hi_res",
        )
        # Should have changed the element class from Text to Title
        assert isinstance(elements[0], Title)
        assert elements[0].text == text


@pytest.mark.parametrize(
    "filename",
    ["example-docs/layout-parser-paper-fast.pdf"],
)
def test_combine_numbered_list(filename):
    elements = pdf.partition_pdf(filename=filename, strategy="auto")
    first_list_element = None
    for element in elements:
        if isinstance(element, ListItem):
            first_list_element = element
            break
    assert len(elements) < 28
<<<<<<< HEAD
    assert first_list_element.text.endswith(
        "character recognition, and other DIA tasks (Section 3)",
    )


@pytest.mark.parametrize(
    "filename",
    ["example-docs/layout-parser-paper-fast.pdf"],
)
def test_hyperlinks(filename):
    elements = pdf.partition_pdf(filename=filename, strategy="auto")
    links = [
        {
            "text": "37",
            "url": "cite.xu2019layoutlm",
            "start_index": 0,
        },
        {
            "text": "38",
            "url": "cite.zhong2019publaynet",
            "start_index": 23,
        },
        {
            "text": "22",
            "url": "cite.oliveira2018dhsegment",
            "start_index": 27,
        },
        {
            "text": "26",
            "url": "cite.prasad2020cascadetabnet",
            "start_index": 49,
        },
        {
            "text": "4",
            "url": "cite.baek2019character",
            "start_index": 80,
        },
        {
            "text": "1",
            "url": "cite.tensorflow2015-whitepaper",
            "start_index": 252,
        },
        {
            "text": "24",
            "url": "cite.paszke2019pytorch",
            "start_index": 267,
        },
    ]
    text = "LayoutParser is well aligned with recent e\ufb00orts for improving \
        DL model reusability in other disciplines like natural language processing \
        [8, 34] and com- puter vision [35], but with a focus on unique challenges in DIA. \
        We show LayoutParser can be applied in sophisticated and large-scale digitization projects"

    assert elements[-1].metadata.links == links
    assert elements[-1].text == text


@pytest.mark.parametrize(
    "filename",
    ["example-docs/embedded-link.pdf"],
)
def test_hyperlinks_multiple_lines(filename):
    elements = pdf.partition_pdf(filename=filename, strategy="auto")
    assert elements[-1].metadata.links[-1]["text"] == "capturing"
    assert len(elements[-1].metadata.links) == 5
=======
    assert first_list_element.text.endswith("(Section 3)")


def test_partition_pdf_uses_model_name():
    with mock.patch.object(
        pdf,
        "_partition_pdf_or_image_local",
    ) as mockpartition:
        pdf.partition_pdf(
            "example-docs/layout-parser-paper-fast.pdf",
            model_name="test",
            strategy="hi_res",
        )

        mockpartition.assert_called_once()
        assert "model_name" in mockpartition.call_args.kwargs
        assert mockpartition.call_args.kwargs["model_name"]
>>>>>>> 868cac5b
<|MERGE_RESOLUTION|>--- conflicted
+++ resolved
@@ -901,7 +901,6 @@
             first_list_element = element
             break
     assert len(elements) < 28
-<<<<<<< HEAD
     assert first_list_element.text.endswith(
         "character recognition, and other DIA tasks (Section 3)",
     )
@@ -967,8 +966,6 @@
     elements = pdf.partition_pdf(filename=filename, strategy="auto")
     assert elements[-1].metadata.links[-1]["text"] == "capturing"
     assert len(elements[-1].metadata.links) == 5
-=======
-    assert first_list_element.text.endswith("(Section 3)")
 
 
 def test_partition_pdf_uses_model_name():
@@ -984,5 +981,4 @@
 
         mockpartition.assert_called_once()
         assert "model_name" in mockpartition.call_args.kwargs
-        assert mockpartition.call_args.kwargs["model_name"]
->>>>>>> 868cac5b
+        assert mockpartition.call_args.kwargs["model_name"]