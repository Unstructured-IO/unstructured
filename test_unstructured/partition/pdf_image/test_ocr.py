from unittest.mock import patch

import numpy as np
import pandas as pd
import pytest
import unstructured_pytesseract
from pdf2image.exceptions import PDFPageCountError
from PIL import Image, UnidentifiedImageError
from unstructured_inference.inference.elements import EmbeddedTextRegion, TextRegion
from unstructured_inference.inference.layout import DocumentLayout
from unstructured_inference.inference.layoutelement import (
    LayoutElement,
)

from unstructured.documents.elements import ElementType
from unstructured.partition.pdf_image import ocr
from unstructured.partition.pdf_image.ocr import pad_element_bboxes
from unstructured.partition.utils.constants import (
    Source,
)
from unstructured.partition.utils.ocr_models.ocr_interface import (
    get_elements_from_ocr_regions,
    merge_text_regions,
)
from unstructured.partition.utils.ocr_models.paddle_ocr import OCRAgentPaddle
from unstructured.partition.utils.ocr_models.tesseract_ocr import (
    OCRAgentTesseract,
    zoom_image,
)


@pytest.mark.parametrize(
    ("is_image", "expected_error"),
    [
        (True, UnidentifiedImageError),
        (False, PDFPageCountError),
    ],
)
def test_process_data_with_ocr_invalid_file(is_image, expected_error):
    invalid_data = b"i am not a valid file"
    with pytest.raises(expected_error):
        _ = ocr.process_data_with_ocr(
            data=invalid_data,
            is_image=is_image,
            out_layout=DocumentLayout(),
            extracted_layout=[],
        )


@pytest.mark.parametrize("is_image", [True, False])
def test_process_file_with_ocr_invalid_filename(is_image):
    invalid_filename = "i am not a valid file name"
    with pytest.raises(FileNotFoundError):
        _ = ocr.process_file_with_ocr(
            filename=invalid_filename,
            is_image=is_image,
            out_layout=DocumentLayout(),
            extracted_layout=[],
        )


def test_supplement_page_layout_with_ocr_invalid_ocr(monkeypatch):
    monkeypatch.setenv("OCR_AGENT", "invalid_ocr")
    with pytest.raises(ValueError):
        _ = ocr.supplement_page_layout_with_ocr(
            page_layout=None,
            image=None,
        )


def test_get_ocr_layout_from_image_tesseract(monkeypatch):
    monkeypatch.setattr(
        unstructured_pytesseract,
        "image_to_data",
        lambda *args, **kwargs: pd.DataFrame(
            {
                "left": [10, 20, 30, 0],
                "top": [5, 15, 25, 0],
                "width": [15, 25, 35, 0],
                "height": [10, 20, 30, 0],
                "text": ["Hello", "World", "!", ""],
            },
        ),
    )

    image = Image.new("RGB", (100, 100))

    ocr_agent = OCRAgentTesseract()
    ocr_layout = ocr_agent.get_layout_from_image(
        image,
        ocr_languages="eng",
    )

    expected_layout = [
        TextRegion.from_coords(10, 5, 25, 15, "Hello", source=Source.OCR_TESSERACT),
        TextRegion.from_coords(20, 15, 45, 35, "World", source=Source.OCR_TESSERACT),
        TextRegion.from_coords(30, 25, 65, 55, "!", source=Source.OCR_TESSERACT),
    ]

    assert ocr_layout == expected_layout


def mock_ocr(*args, **kwargs):
    return [
        [
            (
                [(10, 5), (25, 5), (25, 15), (10, 15)],
                ["Hello"],
            ),
        ],
        [
            (
                [(20, 15), (45, 15), (45, 35), (20, 35)],
                ["World"],
            ),
        ],
        [
            (
                [(30, 25), (65, 25), (65, 55), (30, 55)],
                ["!"],
            ),
        ],
        [
            (
                [(0, 0), (0, 0), (0, 0), (0, 0)],
                [""],
            ),
        ],
    ]


def monkeypatch_load_agent(language: str):
    class MockAgent:
        def __init__(self):
            self.ocr = mock_ocr

    return MockAgent()


def test_get_ocr_layout_from_image_paddle(monkeypatch):
    monkeypatch.setattr(
        OCRAgentPaddle,
        "load_agent",
        monkeypatch_load_agent,
    )

    image = Image.new("RGB", (100, 100))

    ocr_layout = OCRAgentPaddle().get_layout_from_image(
        image,
        ocr_languages="eng",
    )

    expected_layout = [
        TextRegion.from_coords(10, 5, 25, 15, "Hello", source=Source.OCR_PADDLE),
        TextRegion.from_coords(20, 15, 45, 35, "World", source=Source.OCR_PADDLE),
        TextRegion.from_coords(30, 25, 65, 55, "!", source=Source.OCR_PADDLE),
    ]

    assert ocr_layout == expected_layout


def test_get_ocr_text_from_image_tesseract(monkeypatch):
    monkeypatch.setattr(
        unstructured_pytesseract,
        "image_to_string",
        lambda *args, **kwargs: "Hello World",
    )
    image = Image.new("RGB", (100, 100))

    ocr_agent = OCRAgentTesseract()
    ocr_text = ocr_agent.get_text_from_image(
        image,
        ocr_languages="eng",
    )

    assert ocr_text == "Hello World"


def test_get_ocr_text_from_image_paddle(monkeypatch):
    monkeypatch.setattr(
        OCRAgentPaddle,
        "load_agent",
        monkeypatch_load_agent,
    )

    image = Image.new("RGB", (100, 100))

    ocr_agent = OCRAgentPaddle()
    ocr_text = ocr_agent.get_text_from_image(
        image,
        ocr_languages="eng",
    )

    assert ocr_text == "Hello\n\nWorld\n\n!"


@pytest.fixture()
def mock_ocr_regions():
    return [
        EmbeddedTextRegion.from_coords(10, 10, 90, 90, text="0", source=None),
        EmbeddedTextRegion.from_coords(200, 200, 300, 300, text="1", source=None),
        EmbeddedTextRegion.from_coords(500, 320, 600, 350, text="3", source=None),
    ]


@pytest.fixture()
def mock_out_layout(mock_embedded_text_regions):
    return [
        LayoutElement(
            text=None,
            source=None,
            type="Text",
            bbox=r.bbox,
        )
        for r in mock_embedded_text_regions
    ]


def test_aggregate_ocr_text_by_block():
    expected = "A Unified Toolkit"
    ocr_layout = [
        TextRegion.from_coords(0, 0, 20, 20, "A"),
        TextRegion.from_coords(50, 50, 150, 150, "Unified"),
        TextRegion.from_coords(150, 150, 300, 250, "Toolkit"),
        TextRegion.from_coords(200, 250, 300, 350, "Deep"),
    ]
    region = TextRegion.from_coords(0, 0, 250, 350, "")

    text = ocr.aggregate_ocr_text_by_block(ocr_layout, region, 0.5)
    assert text == expected


def test_merge_text_regions(mock_embedded_text_regions):
    expected = TextRegion.from_coords(
        x1=437.83888888888885,
        y1=317.319341111111,
        x2=1256.334784222222,
        y2=406.9837855555556,
        text="LayoutParser: A Unified Toolkit for Deep Learning Based Document Image",
    )

    merged_text_region = merge_text_regions(mock_embedded_text_regions)
    assert merged_text_region == expected


def test_get_elements_from_ocr_regions(mock_embedded_text_regions):
    expected = [
        LayoutElement.from_coords(
            x1=437.83888888888885,
            y1=317.319341111111,
            x2=1256.334784222222,
            y2=406.9837855555556,
            text="LayoutParser: A Unified Toolkit for Deep Learning Based Document Image",
            type=ElementType.UNCATEGORIZED_TEXT,
        ),
    ]

    elements = get_elements_from_ocr_regions(mock_embedded_text_regions)
    assert elements == expected


@pytest.mark.parametrize("zoom", [1, 0.1, 5, -1, 0])
def test_zoom_image(zoom):
    image = Image.new("RGB", (100, 100))
    width, height = image.size
    new_image = zoom_image(image, zoom)
    new_w, new_h = new_image.size
    if zoom <= 0:
        zoom = 1
    assert new_w == np.round(width * zoom, 0)
    assert new_h == np.round(height * zoom, 0)


@pytest.fixture()
def mock_layout(mock_embedded_text_regions):
    return [
        LayoutElement(text=r.text, type=ElementType.UNCATEGORIZED_TEXT, bbox=r.bbox)
        for r in mock_embedded_text_regions
    ]


@pytest.fixture()
def mock_embedded_text_regions():
    return [
        EmbeddedTextRegion.from_coords(
            x1=453.00277777777774,
            y1=317.319341111111,
            x2=711.5338541666665,
            y2=358.28571222222206,
            text="LayoutParser:",
        ),
        EmbeddedTextRegion.from_coords(
            x1=726.4778125,
            y1=317.319341111111,
            x2=760.3308594444444,
            y2=357.1698966666667,
            text="A",
        ),
        EmbeddedTextRegion.from_coords(
            x1=775.2748177777777,
            y1=317.319341111111,
            x2=917.3579885555555,
            y2=357.1698966666667,
            text="Unified",
        ),
        EmbeddedTextRegion.from_coords(
            x1=932.3019468888888,
            y1=317.319341111111,
            x2=1071.8426522222221,
            y2=357.1698966666667,
            text="Toolkit",
        ),
        EmbeddedTextRegion.from_coords(
            x1=1086.7866105555556,
            y1=317.319341111111,
            x2=1141.2105142777777,
            y2=357.1698966666667,
            text="for",
        ),
        EmbeddedTextRegion.from_coords(
            x1=1156.154472611111,
            y1=317.319341111111,
            x2=1256.334784222222,
            y2=357.1698966666667,
            text="Deep",
        ),
        EmbeddedTextRegion.from_coords(
            x1=437.83888888888885,
            y1=367.13322999999986,
            x2=610.0171992222222,
            y2=406.9837855555556,
            text="Learning",
        ),
        EmbeddedTextRegion.from_coords(
            x1=624.9611575555555,
            y1=367.13322999999986,
            x2=741.6754646666665,
            y2=406.9837855555556,
            text="Based",
        ),
        EmbeddedTextRegion.from_coords(
            x1=756.619423,
            y1=367.13322999999986,
            x2=958.3867708333332,
            y2=406.9837855555556,
            text="Document",
        ),
        EmbeddedTextRegion.from_coords(
            x1=973.3307291666665,
            y1=367.13322999999986,
            x2=1092.0535042777776,
            y2=406.9837855555556,
            text="Image",
        ),
    ]


def test_supplement_layout_with_ocr_elements(mock_layout, mock_ocr_regions):
    ocr_elements = [
        LayoutElement(text=r.text, source=None, type=ElementType.UNCATEGORIZED_TEXT, bbox=r.bbox)
        for r in mock_ocr_regions
    ]

    final_layout = ocr.supplement_layout_with_ocr_elements(mock_layout, mock_ocr_regions)

    # Check if the final layout contains the original layout elements
    for element in mock_layout:
        assert element in final_layout

    # Check if the final layout contains the OCR-derived elements
    assert any(ocr_element in final_layout for ocr_element in ocr_elements)

    # Check if the OCR-derived elements that are subregions of layout elements are removed
    for element in mock_layout:
        for ocr_element in ocr_elements:
            if ocr_element.bbox.is_almost_subregion_of(
                element.bbox,
                ocr.SUBREGION_THRESHOLD_FOR_OCR,
            ):
                assert ocr_element not in final_layout


def test_merge_out_layout_with_ocr_layout(mock_out_layout, mock_ocr_regions):
    ocr_elements = [
        LayoutElement(text=r.text, source=None, type=ElementType.UNCATEGORIZED_TEXT, bbox=r.bbox)
        for r in mock_ocr_regions
    ]

    final_layout = ocr.merge_out_layout_with_ocr_layout(mock_out_layout, mock_ocr_regions)

    # Check if the out layout's text attribute is updated with aggregated OCR text
    assert final_layout[0].text == mock_ocr_regions[2].text

    # Check if the final layout contains both original elements and OCR-derived elements
    assert all(element in final_layout for element in mock_out_layout)
    assert any(element in final_layout for element in ocr_elements)


@pytest.mark.parametrize(
    ("padding", "expected_bbox"),
    [
        (5, (5, 15, 35, 45)),
        (-3, (13, 23, 27, 37)),
        (2.5, (7.5, 17.5, 32.5, 42.5)),
        (-1.5, (11.5, 21.5, 28.5, 38.5)),
    ],
)
def test_pad_element_bboxes(padding, expected_bbox):
    element = LayoutElement.from_coords(
        x1=10,
        y1=20,
        x2=30,
        y2=40,
        text="",
        source=None,
        type=ElementType.UNCATEGORIZED_TEXT,
    )
    expected_original_element_bbox = (10, 20, 30, 40)

    padded_element = pad_element_bboxes(element, padding)

    padded_element_bbox = (
        padded_element.bbox.x1,
        padded_element.bbox.y1,
        padded_element.bbox.x2,
        padded_element.bbox.y2,
    )
    assert padded_element_bbox == expected_bbox

    # make sure the original element has not changed
    original_element_bbox = (element.bbox.x1, element.bbox.y1, element.bbox.x2, element.bbox.y2)
    assert original_element_bbox == expected_original_element_bbox


@pytest.fixture()
def table_element():
    table = LayoutElement.from_coords(x1=10, y1=20, x2=50, y2=70, text="I am a table", type="Table")
    return table


@pytest.fixture()
def mock_ocr_layout():
    ocr_regions = [
        TextRegion.from_coords(x1=15, y1=25, x2=35, y2=45, text="Token1"),
        TextRegion.from_coords(x1=40, y1=30, x2=45, y2=50, text="Token2"),
    ]
    return ocr_regions


def test_get_table_tokens(mock_ocr_layout):
<<<<<<< HEAD
    with patch.object(ocr, "get_ocr_layout_from_image", return_value=mock_ocr_layout):
        table_tokens = ocr.get_table_tokens(table_element_image=None)
=======
    with patch.object(OCRAgentTesseract, "get_layout_from_image", return_value=mock_ocr_layout):
        table_tokens = ocr.get_table_tokens(image=None)
>>>>>>> ccc2302b
        expected_tokens = [
            {
                "bbox": [15, 25, 35, 45],
                "text": "Token1",
                "span_num": 0,
                "line_num": 0,
                "block_num": 0,
            },
            {
                "bbox": [40, 30, 45, 50],
                "text": "Token2",
                "span_num": 1,
                "line_num": 0,
                "block_num": 0,
            },
        ]

        assert table_tokens == expected_tokens


def test_auto_zoom_not_exceed_tesseract_limit(monkeypatch):
    monkeypatch.setenv("TESSERACT_MIN_TEXT_HEIGHT", "1000")
    monkeypatch.setenv("TESSERACT_OPTIMUM_TEXT_HEIGHT", "100000")
    monkeypatch.setattr(
        unstructured_pytesseract,
        "image_to_data",
        lambda *args, **kwargs: pd.DataFrame(
            {
                "left": [10, 20, 30, 0],
                "top": [5, 15, 25, 0],
                "width": [15, 25, 35, 0],
                "height": [10, 20, 30, 0],
                "text": ["Hello", "World", "!", ""],
            },
        ),
    )

    image = Image.new("RGB", (1000, 1000))
    ocr_agent = OCRAgentTesseract()
    # tests that the code can run instead of oom and OCR results make sense
    assert [region.text for region in ocr_agent.get_layout_from_image(image)] == [
        "Hello",
        "World",
        "!",
    ]


def test_merge_out_layout_with_cid_code(mock_out_layout, mock_ocr_regions):
    # the code should ignore this invalid text and use ocr region's text
    mock_out_layout[0].text = "(cid:10)(cid:5)?"
    ocr_elements = [
        LayoutElement(text=r.text, source=None, type=ElementType.UNCATEGORIZED_TEXT, bbox=r.bbox)
        for r in mock_ocr_regions
    ]

    final_layout = ocr.merge_out_layout_with_ocr_layout(mock_out_layout, mock_ocr_regions)

    # Check if the out layout's text attribute is updated with aggregated OCR text
    assert final_layout[0].text == mock_ocr_regions[2].text

    # Check if the final layout contains both original elements and OCR-derived elements
    assert all(element in final_layout for element in mock_out_layout)
    assert any(element in final_layout for element in ocr_elements)<|MERGE_RESOLUTION|>--- conflicted
+++ resolved
@@ -449,13 +449,8 @@
 
 
 def test_get_table_tokens(mock_ocr_layout):
-<<<<<<< HEAD
-    with patch.object(ocr, "get_ocr_layout_from_image", return_value=mock_ocr_layout):
+    with patch.object(OCRAgentTesseract, "get_layout_from_image", return_value=mock_ocr_layout):
         table_tokens = ocr.get_table_tokens(table_element_image=None)
-=======
-    with patch.object(OCRAgentTesseract, "get_layout_from_image", return_value=mock_ocr_layout):
-        table_tokens = ocr.get_table_tokens(image=None)
->>>>>>> ccc2302b
         expected_tokens = [
             {
                 "bbox": [15, 25, 35, 45],
