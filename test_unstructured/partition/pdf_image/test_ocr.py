from collections import namedtuple
from typing import Optional
from unittest.mock import patch

import numpy as np
import pandas as pd
import pytest
import unstructured_pytesseract
from bs4 import BeautifulSoup, Tag
from pdf2image.exceptions import PDFPageCountError
from PIL import Image, UnidentifiedImageError
from unstructured_inference.inference.elements import EmbeddedTextRegion, TextRegion, TextRegions
from unstructured_inference.inference.layout import DocumentLayout
from unstructured_inference.inference.layoutelement import (
    LayoutElement,
    LayoutElements,
)

from unstructured.documents.elements import ElementType
from unstructured.partition.pdf_image import ocr
from unstructured.partition.pdf_image.ocr import pad_element_bboxes
from unstructured.partition.utils.config import env_config
from unstructured.partition.utils.constants import (
    Source,
)
from unstructured.partition.utils.ocr_models.google_vision_ocr import OCRAgentGoogleVision
from unstructured.partition.utils.ocr_models.ocr_interface import OCRAgent
from unstructured.partition.utils.ocr_models.paddle_ocr import OCRAgentPaddle
from unstructured.partition.utils.ocr_models.tesseract_ocr import (
    OCRAgentTesseract,
    zoom_image,
)


@pytest.mark.parametrize(
    ("is_image", "expected_error"),
    [
        (True, UnidentifiedImageError),
        (False, PDFPageCountError),
    ],
)
def test_process_data_with_ocr_invalid_file(is_image, expected_error):
    invalid_data = b"i am not a valid file"
    with pytest.raises(expected_error):
        _ = ocr.process_data_with_ocr(
            data=invalid_data,
            is_image=is_image,
            out_layout=DocumentLayout(),
            extracted_layout=[],
        )


@pytest.mark.parametrize("is_image", [True, False])
def test_process_file_with_ocr_invalid_filename(is_image):
    invalid_filename = "i am not a valid file name"
    with pytest.raises(FileNotFoundError):
        _ = ocr.process_file_with_ocr(
            filename=invalid_filename,
            is_image=is_image,
            out_layout=DocumentLayout(),
            extracted_layout=[],
        )


def test_supplement_page_layout_with_ocr_invalid_ocr(monkeypatch):
    monkeypatch.setenv("OCR_AGENT", "invalid_ocr")
    with pytest.raises(ValueError):
        _ = ocr.supplement_page_layout_with_ocr(
            page_layout=None,
            image=None,
        )


def test_get_ocr_layout_from_image_tesseract(monkeypatch):
    monkeypatch.setattr(
        OCRAgentTesseract,
        "image_to_data_with_character_confidence_filter",
        lambda *args, **kwargs: pd.DataFrame(
            {
                "left": [10, 20, 30, 0],
                "top": [5, 15, 25, 0],
                "width": [15, 25, 35, 0],
                "height": [10, 20, 30, 0],
                "text": ["Hello", "World", "!", ""],
            },
        ),
    )

    image = Image.new("RGB", (100, 100))

    ocr_agent = OCRAgentTesseract()
    ocr_layout = ocr_agent.get_layout_from_image(image)

    expected_layout = TextRegions(
        element_coords=np.array([[10.0, 5, 25, 15], [20, 15, 45, 35], [30, 25, 65, 55]]),
        texts=np.array(["Hello", "World", "!"]),
        source=Source.OCR_TESSERACT,
    )

    assert ocr_layout.texts.tolist() == expected_layout.texts.tolist()
    np.testing.assert_array_equal(ocr_layout.element_coords, expected_layout.element_coords)
    assert ocr_layout.source == Source.OCR_TESSERACT


def mock_ocr(*args, **kwargs):
    return [
        [
            (
                [(10, 5), (25, 5), (25, 15), (10, 15)],
                ["Hello"],
            ),
        ],
        [
            (
                [(20, 15), (45, 15), (45, 35), (20, 35)],
                ["World"],
            ),
        ],
        [
            (
                [(30, 25), (65, 25), (65, 55), (30, 55)],
                ["!"],
            ),
        ],
        [
            (
                [(0, 0), (0, 0), (0, 0), (0, 0)],
                [""],
            ),
        ],
    ]


def monkeypatch_load_agent(*args):
    class MockAgent:
        def __init__(self):
            self.ocr = mock_ocr

    return MockAgent()


def test_get_ocr_layout_from_image_paddle(monkeypatch):
    monkeypatch.setattr(
        OCRAgentPaddle,
        "load_agent",
        monkeypatch_load_agent,
    )

    image = Image.new("RGB", (100, 100))

    ocr_layout = OCRAgentPaddle().get_layout_from_image(image)

    expected_layout = TextRegions(
        element_coords=np.array([[10.0, 5, 25, 15], [20, 15, 45, 35], [30, 25, 65, 55]]),
        texts=np.array(["Hello", "World", "!"]),
        source=Source.OCR_PADDLE,
    )

    assert ocr_layout.texts.tolist() == expected_layout.texts.tolist()
    np.testing.assert_array_equal(ocr_layout.element_coords, expected_layout.element_coords)
    assert ocr_layout.source == Source.OCR_PADDLE


def test_get_ocr_text_from_image_tesseract(monkeypatch):
    monkeypatch.setattr(
        unstructured_pytesseract,
        "image_to_string",
        lambda *args, **kwargs: "Hello World",
    )
    image = Image.new("RGB", (100, 100))

    ocr_agent = OCRAgentTesseract()
    ocr_text = ocr_agent.get_text_from_image(image)

    assert ocr_text == "Hello World"


def test_get_ocr_text_from_image_paddle(monkeypatch):
    monkeypatch.setattr(
        OCRAgentPaddle,
        "load_agent",
        monkeypatch_load_agent,
    )

    image = Image.new("RGB", (100, 100))

    ocr_agent = OCRAgentPaddle()
    ocr_text = ocr_agent.get_text_from_image(image)

    assert ocr_text == "Hello\n\nWorld\n\n!"


@pytest.fixture()
def google_vision_text_annotation():
    from google.cloud.vision import (
        Block,
        BoundingPoly,
        Page,
        Paragraph,
        Symbol,
        TextAnnotation,
        Vertex,
        Word,
    )

    breaks = TextAnnotation.DetectedBreak.BreakType
    symbols_hello = [Symbol(text=c) for c in "Hello"] + [
        Symbol(
            property=TextAnnotation.TextProperty(
                detected_break=TextAnnotation.DetectedBreak(type_=breaks.SPACE)
            )
        )
    ]
    symbols_world = [Symbol(text=c) for c in "World!"] + [
        Symbol(
            property=TextAnnotation.TextProperty(
                detected_break=TextAnnotation.DetectedBreak(type_=breaks.LINE_BREAK)
            )
        )
    ]
    words = [Word(symbols=symbols_hello), Word(symbols=symbols_world)]
    bounding_box = BoundingPoly(
        vertices=[Vertex(x=0, y=0), Vertex(x=0, y=10), Vertex(x=10, y=10), Vertex(x=10, y=0)]
    )
    paragraphs = [Paragraph(words=words, bounding_box=bounding_box)]
    blocks = [Block(paragraphs=paragraphs)]
    pages = [Page(blocks=blocks)]
    return TextAnnotation(text="Hello World!", pages=pages)


@pytest.fixture()
def google_vision_client(google_vision_text_annotation):
    Response = namedtuple("Response", "full_text_annotation")

    class FakeGoogleVisionClient:
        def document_text_detection(self, image, image_context):
            return Response(full_text_annotation=google_vision_text_annotation)

    class OCRAgentFakeGoogleVision(OCRAgentGoogleVision):
        def __init__(self, language: Optional[str] = None):
            self.client = FakeGoogleVisionClient()
            self.language = language

    return OCRAgentFakeGoogleVision()


def test_get_ocr_from_image_google_vision(google_vision_client):
    image = Image.new("RGB", (100, 100))

    ocr_agent = google_vision_client
    ocr_text = ocr_agent.get_text_from_image(image)

    assert ocr_text == "Hello World!"


def test_get_layout_from_image_google_vision(google_vision_client):
    image = Image.new("RGB", (100, 100))

    ocr_agent = google_vision_client
    regions = ocr_agent.get_layout_from_image(image)
    assert len(regions) == 1
    assert regions.texts[0] == "Hello World!"
    assert regions.source == Source.OCR_GOOGLEVISION
    assert regions.x1[0] == 0
    assert regions.y1[0] == 0
    assert regions.x2[0] == 10
    assert regions.y2[0] == 10


def test_get_layout_elements_from_image_google_vision(google_vision_client):
    image = Image.new("RGB", (100, 100))

    ocr_agent = google_vision_client
    layout_elements = ocr_agent.get_layout_elements_from_image(image)
    assert len(layout_elements) == 1


@pytest.fixture()
def mock_ocr_regions():
    return TextRegions.from_list(
        [
            EmbeddedTextRegion.from_coords(10, 10, 90, 90, text="0", source=None),
            EmbeddedTextRegion.from_coords(200, 200, 300, 300, text="1", source=None),
            EmbeddedTextRegion.from_coords(500, 320, 600, 350, text="3", source=None),
        ]
    )


@pytest.fixture()
def mock_out_layout(mock_embedded_text_regions):
    return LayoutElements.from_list(
        [
            LayoutElement(
                text="",
                source=None,
                type="Text",
                bbox=r.bbox,
            )
            for r in mock_embedded_text_regions
        ]
    )


def test_aggregate_ocr_text_by_block():
    expected = "A Unified Toolkit"
    ocr_layout = [
        TextRegion.from_coords(0, 0, 20, 20, "A"),
        TextRegion.from_coords(50, 50, 150, 150, "Unified"),
        TextRegion.from_coords(150, 150, 300, 250, "Toolkit"),
        TextRegion.from_coords(200, 250, 300, 350, "Deep"),
    ]
    region = TextRegion.from_coords(0, 0, 250, 350, "")

    text = ocr.aggregate_ocr_text_by_block(ocr_layout, region, 0.5)
    assert text == expected


@pytest.mark.parametrize("zoom", [1, 0.1, 5, -1, 0])
def test_zoom_image(zoom):
    image = Image.new("RGB", (100, 100))
    width, height = image.size
    new_image = zoom_image(image, zoom)
    new_w, new_h = new_image.size
    if zoom <= 0:
        zoom = 1
    assert new_w == np.round(width * zoom, 0)
    assert new_h == np.round(height * zoom, 0)


@pytest.fixture()
def mock_layout(mock_embedded_text_regions):
    return LayoutElements.from_list(
        [
            LayoutElement(text=r.text, type=ElementType.UNCATEGORIZED_TEXT, bbox=r.bbox)
            for r in mock_embedded_text_regions
        ]
    )


def test_supplement_layout_with_ocr_elements(mock_layout, mock_ocr_regions):
    ocr_elements = [
        LayoutElement(text=r.text, source=None, type=ElementType.UNCATEGORIZED_TEXT, bbox=r.bbox)
        for r in mock_ocr_regions.as_list()
    ]

    final_layout = ocr.supplement_layout_with_ocr_elements(mock_layout, mock_ocr_regions)

    # Check if the final layout contains the original layout elements
    for element in mock_layout.as_list():
        assert element in final_layout

    # Check if the final layout contains the OCR-derived elements
    assert any(ocr_element in final_layout for ocr_element in ocr_elements)

    # Check if the OCR-derived elements that are subregions of layout elements are removed
    for element in mock_layout.as_list():
        for ocr_element in ocr_elements:
            if ocr_element.bbox.is_almost_subregion_of(
                element.bbox,
                env_config.OCR_LAYOUT_SUBREGION_THRESHOLD,
            ):
                assert ocr_element not in final_layout


def test_merge_out_layout_with_ocr_layout(mock_out_layout, mock_ocr_regions):
    ocr_elements = [
        LayoutElement(text=r.text, source=None, type=ElementType.UNCATEGORIZED_TEXT, bbox=r.bbox)
        for r in mock_ocr_regions.as_list()
    ]
    input_layout_elements = mock_out_layout.as_list()

    final_layout = ocr.merge_out_layout_with_ocr_layout(
        mock_out_layout,
        mock_ocr_regions,
    )

    # Check if the out layout's text attribute is updated with aggregated OCR text
    assert final_layout[0].text == mock_ocr_regions.texts[2]

    # Check if the final layout contains both original elements and OCR-derived elements
    # The first element's text is modified by the ocr regions so it won't be the same as the input
    assert all(element in final_layout for element in input_layout_elements[1:])
    assert final_layout[0].bbox == input_layout_elements[0].bbox
    assert any(element in final_layout for element in ocr_elements)


@pytest.mark.parametrize(
    ("padding", "expected_bbox"),
    [
        (5, (5, 15, 35, 45)),
        (-3, (13, 23, 27, 37)),
        (2.5, (7.5, 17.5, 32.5, 42.5)),
        (-1.5, (11.5, 21.5, 28.5, 38.5)),
    ],
)
def test_pad_element_bboxes(padding, expected_bbox):
    element = LayoutElement.from_coords(
        x1=10,
        y1=20,
        x2=30,
        y2=40,
        text="",
        source=None,
        type=ElementType.UNCATEGORIZED_TEXT,
    )
    expected_original_element_bbox = (10, 20, 30, 40)

    padded_element = pad_element_bboxes(element, padding)

    padded_element_bbox = (
        padded_element.bbox.x1,
        padded_element.bbox.y1,
        padded_element.bbox.x2,
        padded_element.bbox.y2,
    )
    assert padded_element_bbox == expected_bbox

    # make sure the original element has not changed
    original_element_bbox = (element.bbox.x1, element.bbox.y1, element.bbox.x2, element.bbox.y2)
    assert original_element_bbox == expected_original_element_bbox


@pytest.fixture()
def table_element():
    table = LayoutElement.from_coords(x1=10, y1=20, x2=50, y2=70, text="I am a table", type="Table")
    return table


@pytest.fixture()
def mock_ocr_layout():
    return TextRegions.from_list(
        [
            TextRegion.from_coords(x1=15, y1=25, x2=35, y2=45, text="Token1"),
            TextRegion.from_coords(x1=40, y1=30, x2=45, y2=50, text="Token2"),
        ]
    )


def test_get_table_tokens(mock_ocr_layout):
    with patch.object(OCRAgentTesseract, "get_layout_from_image", return_value=mock_ocr_layout):
        ocr_agent = OCRAgent.get_agent(language="eng")
        table_tokens = ocr.get_table_tokens(table_element_image=None, ocr_agent=ocr_agent)
        expected_tokens = [
            {
                "bbox": [15, 25, 35, 45],
                "text": "Token1",
                "span_num": 0,
                "line_num": 0,
                "block_num": 0,
            },
            {
                "bbox": [40, 30, 45, 50],
                "text": "Token2",
                "span_num": 1,
                "line_num": 0,
                "block_num": 0,
            },
        ]

        assert table_tokens == expected_tokens


def test_auto_zoom_not_exceed_tesseract_limit(monkeypatch):
    monkeypatch.setenv("TESSERACT_MIN_TEXT_HEIGHT", "1000")
    monkeypatch.setenv("TESSERACT_OPTIMUM_TEXT_HEIGHT", "100000")
    monkeypatch.setattr(
        OCRAgentTesseract,
        "image_to_data_with_character_confidence_filter",
        lambda *args, **kwargs: pd.DataFrame(
            {
                "left": [10, 20, 30, 0],
                "top": [5, 15, 25, 0],
                "width": [15, 25, 35, 0],
                "height": [10, 20, 30, 0],
                "text": ["Hello", "World", "!", ""],
            },
        ),
    )

    image = Image.new("RGB", (1000, 1000))
    ocr_agent = OCRAgentTesseract()
    # tests that the code can run instead of oom and OCR results make sense
    assert ocr_agent.get_layout_from_image(image).texts.tolist() == [
        "Hello",
        "World",
        "!",
    ]


def test_merge_out_layout_with_cid_code(mock_out_layout, mock_ocr_regions):
    # the code should ignore this invalid text and use ocr region's text
    mock_out_layout.texts = mock_out_layout.texts.astype(object)
    mock_out_layout.texts[0] = "(cid:10)(cid:5)?"
    ocr_elements = [
        LayoutElement(text=r.text, source=None, type=ElementType.UNCATEGORIZED_TEXT, bbox=r.bbox)
        for r in mock_ocr_regions.as_list()
    ]
    input_layout_elements = mock_out_layout.as_list()

    final_layout = ocr.merge_out_layout_with_ocr_layout(mock_out_layout, mock_ocr_regions)

    # Check if the out layout's text attribute is updated with aggregated OCR text
    assert final_layout[0].text == mock_ocr_regions.texts[2]

    # Check if the final layout contains both original elements and OCR-derived elements
<<<<<<< HEAD
    assert all(element in final_layout for element in input_layout_elements[1:])
    assert any(element in final_layout for element in ocr_elements)
=======
    assert all(element in final_layout for element in mock_out_layout)
    assert any(element in final_layout for element in ocr_elements)


def _create_hocr_word_span(
    characters: list[tuple[str, str]], word_bbox: tuple[int, int, int, int]
) -> Tag:
    word_span = BeautifulSoup(
        f"<span class='ocrx_word' title='"
        f"bbox {word_bbox[0]} {word_bbox[1]} {word_bbox[2]} {word_bbox[3]}"
        f"; x_wconf 64'></span>",
        "html.parser",
    ).span
    for char, x_conf in characters:
        char_span = BeautifulSoup(
            f"""
            <span class='ocrx_cinfo' title='x_bboxes 0 0 0 0; x_conf {x_conf}'>{char}</span>
            """,  # noqa : E501
            "html.parser",
        ).span
        word_span.append(char_span)
    return word_span


def test_extract_word_from_hocr():
    characters = [
        ("w", "99.0"),
        ("o", "98.5"),
        ("r", "97.5"),
        ("d", "96.0"),
        ("!", "50.0"),
        ("@", "45.0"),
    ]
    word_bbox = (10, 9, 70, 22)
    word_span = _create_hocr_word_span(characters, word_bbox)

    text = OCRAgentTesseract.extract_word_from_hocr(word_span, 0.0)
    assert text == "word!@"

    text = OCRAgentTesseract.extract_word_from_hocr(word_span, 0.960)
    assert text == "word"

    text = OCRAgentTesseract.extract_word_from_hocr(word_span, 0.990)
    assert text == "w"

    text = OCRAgentTesseract.extract_word_from_hocr(word_span, 0.999)
    assert text == ""


def test_hocr_to_dataframe():
    characters = [
        ("w", "99.0"),
        ("o", "98.5"),
        ("r", "97.5"),
        ("d", "96.0"),
        ("!", "50.0"),
        ("@", "45.0"),
    ]
    word_bbox = (10, 9, 70, 22)
    hocr = str(_create_hocr_word_span(characters, word_bbox))
    df = OCRAgentTesseract().hocr_to_dataframe(hocr=hocr, character_confidence_threshold=0.960)

    assert df.shape == (1, 5)
    assert df["left"].iloc[0] == 10
    assert df["top"].iloc[0] == 9
    assert df["width"].iloc[0] == 60
    assert df["height"].iloc[0] == 13
    assert df["text"].iloc[0] == "word"


def test_hocr_to_dataframe_when_no_prediction_empty_df():
    df = OCRAgentTesseract().hocr_to_dataframe(hocr="")

    assert df.shape == (0, 5)
    assert "left" in df.columns
    assert "top" in df.columns
    assert "width" in df.columns
    assert "text" in df.columns
    assert "text" in df.columns
>>>>>>> efd9f648
<|MERGE_RESOLUTION|>--- conflicted
+++ resolved
@@ -503,11 +503,7 @@
     assert final_layout[0].text == mock_ocr_regions.texts[2]
 
     # Check if the final layout contains both original elements and OCR-derived elements
-<<<<<<< HEAD
     assert all(element in final_layout for element in input_layout_elements[1:])
-    assert any(element in final_layout for element in ocr_elements)
-=======
-    assert all(element in final_layout for element in mock_out_layout)
     assert any(element in final_layout for element in ocr_elements)
 
 
@@ -585,5 +581,4 @@
     assert "top" in df.columns
     assert "width" in df.columns
     assert "text" in df.columns
-    assert "text" in df.columns
->>>>>>> efd9f648
+    assert "text" in df.columns