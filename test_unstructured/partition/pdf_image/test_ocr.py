--- conflicted
+++ resolved
@@ -470,24 +470,6 @@
         assert table_tokens == expected_tokens
 
 
-<<<<<<< HEAD
-def test_merge_out_layout_with_cid_code(mock_out_layout, mock_ocr_regions):
-    # the code should ignore this invalid text and use ocr region's text
-    mock_out_layout[0].text = "(cid:10)(cid:5)?"
-    ocr_elements = [
-        LayoutElement(text=r.text, source=None, type=ElementType.UNCATEGORIZED_TEXT, bbox=r.bbox)
-        for r in mock_ocr_regions
-    ]
-
-    final_layout = ocr.merge_out_layout_with_ocr_layout(mock_out_layout, mock_ocr_regions)
-
-    # Check if the out layout's text attribute is updated with aggregated OCR text
-    assert final_layout[0].text == mock_ocr_regions[2].text
-
-    # Check if the final layout contains both original elements and OCR-derived elements
-    assert all(element in final_layout for element in mock_out_layout)
-    assert any(element in final_layout for element in ocr_elements)
-=======
 def test_auto_zoom_not_exceed_tesseract_limit(monkeypatch):
     monkeypatch.setenv("TESSERACT_MIN_TEXT_HEIGHT", "1000")
     monkeypatch.setenv("TESSERACT_OPTIMUM_TEXT_HEIGHT", "100000")
@@ -512,4 +494,21 @@
         "World",
         "!",
     ]
->>>>>>> d594c06a
+
+
+def test_merge_out_layout_with_cid_code(mock_out_layout, mock_ocr_regions):
+    # the code should ignore this invalid text and use ocr region's text
+    mock_out_layout[0].text = "(cid:10)(cid:5)?"
+    ocr_elements = [
+        LayoutElement(text=r.text, source=None, type=ElementType.UNCATEGORIZED_TEXT, bbox=r.bbox)
+        for r in mock_ocr_regions
+    ]
+
+    final_layout = ocr.merge_out_layout_with_ocr_layout(mock_out_layout, mock_ocr_regions)
+
+    # Check if the out layout's text attribute is updated with aggregated OCR text
+    assert final_layout[0].text == mock_ocr_regions[2].text
+
+    # Check if the final layout contains both original elements and OCR-derived elements
+    assert all(element in final_layout for element in mock_out_layout)
+    assert any(element in final_layout for element in ocr_elements)