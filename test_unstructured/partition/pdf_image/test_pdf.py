import math
import os
from tempfile import SpooledTemporaryFile
from unittest import mock

import pytest
from PIL import Image
from unstructured_inference.inference import layout

from test_unstructured.unit_utils import assert_round_trips_through_JSON, example_doc_path
from unstructured.chunking.title import chunk_by_title
from unstructured.documents.coordinates import PixelSpace
from unstructured.documents.elements import (
    CoordinatesMetadata,
    ElementMetadata,
    ListItem,
    NarrativeText,
    Text,
    Title,
)
from unstructured.partition import ocr, pdf, strategies
from unstructured.partition.pdf import get_uris_from_annots
from unstructured.partition.utils.constants import (
    UNSTRUCTURED_INCLUDE_DEBUG_METADATA,
    PartitionStrategy,
)


class MockResponse:
    def __init__(self, status_code, response):
        self.status_code = status_code
        self.response = response

    def json(self):
        return self.response


def mock_healthy_get(url, **kwargs):
    return MockResponse(status_code=200, response={})


def mock_unhealthy_get(url, **kwargs):
    return MockResponse(status_code=500, response={})


def mock_unsuccessful_post(url, **kwargs):
    return MockResponse(status_code=500, response={})


def mock_successful_post(url, **kwargs):
    response = {
        "pages": [
            {
                "number": 0,
                "elements": [
                    {"type": "Title", "text": "Charlie Brown and the Great Pumpkin"},
                ],
            },
            {
                "number": 1,
                "elements": [{"type": "Title", "text": "A Charlie Brown Christmas"}],
            },
        ],
    }
    return MockResponse(status_code=200, response=response)


class MockPageLayout(layout.PageLayout):
    def __init__(self, number: int, image: Image):
        self.number = number
        self.image = image
        self.elements = [
            layout.LayoutElement.from_coords(
                type="Title",
                x1=0,
                y1=0,
                x2=2,
                y2=2,
                text="Charlie Brown and the Great Pumpkin",
            ),
        ]


class MockDocumentLayout(layout.DocumentLayout):
    @property
    def pages(self):
        return [
            MockPageLayout(number=0, image=Image.new("1", (1, 1))),
            MockPageLayout(number=1, image=Image.new("1", (1, 1))),
        ]


@pytest.mark.parametrize(
    ("filename", "file"),
    [
        (example_doc_path("layout-parser-paper-fast.pdf"), None),
        (None, b"0000"),
    ],
)
def test_partition_pdf_local(monkeypatch, filename, file):
    monkeypatch.setattr(
        layout,
        "process_data_with_model",
        lambda *args, **kwargs: MockDocumentLayout(),
    )
    monkeypatch.setattr(
        layout,
        "process_file_with_model",
        lambda *args, **kwargs: MockDocumentLayout(),
    )
    monkeypatch.setattr(
        ocr,
        "process_data_with_ocr",
        lambda *args, **kwargs: MockDocumentLayout(),
    )
    monkeypatch.setattr(
        ocr,
        "process_data_with_ocr",
        lambda *args, **kwargs: MockDocumentLayout(),
    )

    partition_pdf_response = pdf._partition_pdf_or_image_local(filename, file)
    assert partition_pdf_response[0].text == "Charlie Brown and the Great Pumpkin"


def test_partition_pdf_local_raises_with_no_filename():
    with pytest.raises(FileNotFoundError):
        pdf._partition_pdf_or_image_local(filename="", file=None, is_image=False)


@pytest.mark.parametrize("file_mode", ["filename", "rb", "spool"])
@pytest.mark.parametrize(
    ("strategy", "expected", "origin"),
    # fast: can't capture the "intentionally left blank page" page
    # others: will ignore the actual blank page
    [
        (PartitionStrategy.FAST, {1, 4}, {"pdfminer"}),
        (PartitionStrategy.HI_RES, {1, 3, 4}, {"yolox", "pdfminer"}),
        (PartitionStrategy.OCR_ONLY, {1, 3, 4}, {"ocr_tesseract"}),
    ],
)
def test_partition_pdf(
    file_mode,
    strategy,
    expected,
    origin,
    filename=example_doc_path("layout-parser-paper-with-empty-pages.pdf"),
):
    # Test that the partition_pdf function can handle filename
    def _test(result):
        # validate that the result is a non-empty list of dicts
        assert len(result) > 10
        # check that the pdf has multiple different page numbers
        assert {element.metadata.page_number for element in result} == expected
        if UNSTRUCTURED_INCLUDE_DEBUG_METADATA:
            assert {element.metadata.detection_origin for element in result} == origin

    if file_mode == "filename":
        result = pdf.partition_pdf(filename=filename, strategy=strategy)
        _test(result)
    elif file_mode == "rb":
        with open(filename, "rb") as f:
            result = pdf.partition_pdf(file=f, strategy=strategy)
            _test(result)
    else:
        with open(filename, "rb") as test_file:
            spooled_temp_file = SpooledTemporaryFile()
            spooled_temp_file.write(test_file.read())
            spooled_temp_file.seek(0)
            result = pdf.partition_pdf(file=spooled_temp_file, strategy=strategy)
            _test(result)


@mock.patch.dict(os.environ, {"UNSTRUCTURED_HI_RES_MODEL_NAME": "checkbox"})
def test_partition_pdf_with_model_name_env_var(
    monkeypatch,
    filename=example_doc_path("layout-parser-paper-fast.pdf"),
):
    monkeypatch.setattr(pdf, "extractable_elements", lambda *args, **kwargs: [])
    with mock.patch.object(
        layout,
        "process_file_with_model",
        mock.MagicMock(),
    ) as mock_process:
        pdf.partition_pdf(filename=filename, strategy=PartitionStrategy.HI_RES)
        assert mock_process.call_args[1]["model_name"] == "checkbox"


def test_partition_pdf_with_model_name(
    monkeypatch,
    filename=example_doc_path("layout-parser-paper-fast.pdf"),
):
    monkeypatch.setattr(pdf, "extractable_elements", lambda *args, **kwargs: [])
    with mock.patch.object(
        layout,
        "process_file_with_model",
        mock.MagicMock(),
    ) as mock_process:
        pdf.partition_pdf(
            filename=filename, strategy=PartitionStrategy.HI_RES, model_name="checkbox"
        )
        assert mock_process.call_args[1]["model_name"] == "checkbox"


def test_partition_pdf_with_auto_strategy(
    filename=example_doc_path("layout-parser-paper-fast.pdf"),
):
    elements = pdf.partition_pdf(filename=filename, strategy=PartitionStrategy.AUTO)
    title = "LayoutParser: A Uniﬁed Toolkit for Deep Learning Based Document Image Analysis"
    assert elements[6].text == title
    assert elements[6].metadata.filename == "layout-parser-paper-fast.pdf"
    assert elements[6].metadata.file_directory == os.path.dirname(filename)


def test_partition_pdf_with_page_breaks(
    filename=example_doc_path("layout-parser-paper-fast.pdf"),
):
    elements = pdf.partition_pdf(filename=filename, url=None, include_page_breaks=True)
    assert "PageBreak" in [elem.category for elem in elements]


def test_partition_pdf_with_no_page_breaks(
    filename=example_doc_path("layout-parser-paper-fast.pdf"),
):
    elements = pdf.partition_pdf(filename=filename, url=None)
    assert "PageBreak" not in [elem.category for elem in elements]


def test_partition_pdf_with_fast_strategy(
    filename=example_doc_path("layout-parser-paper-fast.pdf"),
):
    elements = pdf.partition_pdf(filename=filename, url=None, strategy=PartitionStrategy.FAST)
    assert len(elements) > 10
    # check that the pdf has multiple different page numbers
    assert {element.metadata.page_number for element in elements} == {1, 2}
    for element in elements:
        assert element.metadata.filename == "layout-parser-paper-fast.pdf"


def test_partition_pdf_with_fast_neg_coordinates():
    filename = example_doc_path("negative-coords.pdf")
    elements = pdf.partition_pdf(filename=filename, url=None, strategy=PartitionStrategy.FAST)
    assert len(elements) == 5
    assert elements[0].metadata.coordinates.points[0][0] < 0
    assert elements[0].metadata.coordinates.points[1][0] < 0


def test_partition_pdf_with_fast_groups_text(
    filename=example_doc_path("layout-parser-paper-fast.pdf"),
):
    elements = pdf.partition_pdf(filename=filename, url=None, strategy=PartitionStrategy.FAST)

    first_narrative_element = None
    for element in elements:
        if isinstance(element, NarrativeText):
            first_narrative_element = element
            break
    assert len(first_narrative_element.text) > 1000
    assert first_narrative_element.text.startswith("Abstract. Recent advances")
    assert first_narrative_element.text.endswith("https://layout-parser.github.io.")
    assert first_narrative_element.metadata.filename == "layout-parser-paper-fast.pdf"


def test_partition_pdf_with_fast_strategy_from_file(
    filename=example_doc_path("layout-parser-paper-fast.pdf"),
):
    with open(filename, "rb") as f:
        elements = pdf.partition_pdf(file=f, url=None, strategy=PartitionStrategy.FAST)
    assert len(elements) > 10


def test_partition_pdf_with_fast_strategy_and_page_breaks(
    caplog,
    filename=example_doc_path("layout-parser-paper-fast.pdf"),
):
    elements = pdf.partition_pdf(
        filename=filename,
        url=None,
        strategy=PartitionStrategy.FAST,
        include_page_breaks=True,
    )
    assert len(elements) > 10
    assert "PageBreak" in [elem.category for elem in elements]

    assert "unstructured_inference is not installed" not in caplog.text
    for element in elements:
        assert element.metadata.filename == "layout-parser-paper-fast.pdf"


def test_partition_pdf_raises_with_bad_strategy(
    filename=example_doc_path("layout-parser-paper-fast.pdf"),
):
    with pytest.raises(ValueError):
        pdf.partition_pdf(filename=filename, url=None, strategy="made_up")


def test_partition_pdf_falls_back_to_fast(
    monkeypatch,
    caplog,
    filename=example_doc_path("layout-parser-paper-fast.pdf"),
):
    def mock_exists(dep):
        return dep not in ["unstructured_inference", "pytesseract"]

    monkeypatch.setattr(strategies, "dependency_exists", mock_exists)

    mock_return = [Text("Hello there!")]
    with mock.patch.object(
        pdf,
        "extractable_elements",
        return_value=mock_return,
    ) as mock_partition:
        pdf.partition_pdf(filename=filename, url=None, strategy=PartitionStrategy.HI_RES)

    mock_partition.assert_called_once()
    assert "unstructured_inference is not installed" in caplog.text


def test_partition_pdf_falls_back_to_fast_from_ocr_only(
    monkeypatch,
    caplog,
    filename=example_doc_path("layout-parser-paper-fast.pdf"),
):
    def mock_exists(dep):
        return dep not in ["pytesseract"]

    monkeypatch.setattr(strategies, "dependency_exists", mock_exists)

    mock_return = [Text("Hello there!")]
    with mock.patch.object(
        pdf,
        "extractable_elements",
        return_value=mock_return,
    ) as mock_partition, mock.patch.object(
        pdf,
        "_partition_pdf_or_image_with_ocr",
    ) as mock_partition_ocr:
        pdf.partition_pdf(filename=filename, url=None, strategy=PartitionStrategy.OCR_ONLY)

    mock_partition.assert_called_once()
    mock_partition_ocr.assert_not_called()
    assert "pytesseract is not installed" in caplog.text


def test_partition_pdf_falls_back_to_hi_res_from_ocr_only(
    monkeypatch,
    caplog,
    filename=example_doc_path("layout-parser-paper-fast.pdf"),
):
    def mock_exists(dep):
        return dep not in ["pytesseract"]

    monkeypatch.setattr(strategies, "dependency_exists", mock_exists)
    monkeypatch.setattr(pdf, "extractable_elements", lambda *args, **kwargs: [])

    mock_return = [Text("Hello there!")]
    with mock.patch.object(
        pdf,
        "_partition_pdf_or_image_local",
        return_value=mock_return,
    ) as mock_partition:
        pdf.partition_pdf(filename=filename, url=None, strategy=PartitionStrategy.OCR_ONLY)

    mock_partition.assert_called_once()
    assert "pytesseract is not installed" in caplog.text


def test_partition_pdf_falls_back_to_ocr_only(
    monkeypatch,
    caplog,
    filename=example_doc_path("layout-parser-paper-fast.pdf"),
):
    def mock_exists(dep):
        return dep not in ["unstructured_inference"]

    monkeypatch.setattr(strategies, "dependency_exists", mock_exists)

    mock_return = [Text("Hello there!")]
    with mock.patch.object(
        pdf,
        "_partition_pdf_or_image_with_ocr",
        return_value=mock_return,
    ) as mock_partition:
        pdf.partition_pdf(filename=filename, url=None, strategy=PartitionStrategy.HI_RES)

    mock_partition.assert_called_once()
    assert "unstructured_inference is not installed" in caplog.text


def test_partition_pdf_uses_table_extraction():
    filename = example_doc_path("layout-parser-paper-fast.pdf")
    with mock.patch(
        "unstructured.partition.ocr.process_file_with_ocr",
    ) as mock_process_file_with_model:
        pdf.partition_pdf(filename, infer_table_structure=True)
        assert mock_process_file_with_model.call_args[1]["infer_table_structure"]


@pytest.mark.parametrize(
    ("ocr_mode"),
    [
        ("entire_page"),
        ("individual_blocks"),
    ],
)
def test_partition_pdf_hi_table_extraction_with_languages(ocr_mode):
    filename = example_doc_path("korean-text-with-tables.pdf")
    elements = pdf.partition_pdf(
        filename=filename,
        ocr_mode=ocr_mode,
        languages=["kor"],
        strategy=PartitionStrategy.HI_RES,
        infer_table_structure=True,
    )
    table = [el.metadata.text_as_html for el in elements if el.metadata.text_as_html]
    assert elements[0].metadata.languages == ["kor"]
    assert len(table) == 2
    assert "<table><thead><th>" in table[0]
    # FIXME(yuming): didn't test full sentence here since unit test and docker test have
    # some differences on spaces between characters
    assert "업" in table[0]


@pytest.mark.parametrize(
    ("strategy"),
    [
        (PartitionStrategy.FAST),
        (PartitionStrategy.HI_RES),
        (PartitionStrategy.OCR_ONLY),
    ],
)
def test_partition_pdf_strategies_keep_languages_metadata(strategy):
    filename = example_doc_path("korean-text-with-tables.pdf")
    elements = pdf.partition_pdf(
        filename=filename,
        languages=["kor"],
        strategy=strategy,
    )
    assert elements[0].metadata.languages == ["kor"]


@pytest.mark.parametrize(
    "ocr_mode",
    [
        "entire_page",
        "individual_blocks",
    ],
)
def test_partition_pdf_hi_res_ocr_mode_with_table_extraction(ocr_mode):
    filename = example_doc_path("layout-parser-paper.pdf")
    elements = pdf.partition_pdf(
        filename=filename,
        ocr_mode=ocr_mode,
        strategy=PartitionStrategy.HI_RES,
        infer_table_structure=True,
    )
    table = [el.metadata.text_as_html for el in elements if el.metadata.text_as_html]
    assert len(table) == 2
    assert "<table><thead><th>" in table[0]
    assert "Layouts of history Japanese documents" in table[0]
    assert "Layouts of scanned modern magazines and scientific report" in table[0]
    assert "Layouts of scanned US newspapers from the 20th century" in table[0]


def test_partition_pdf_with_copy_protection():
    filename = os.path.join("example-docs", "copy-protected.pdf")
    elements = pdf.partition_pdf(filename=filename, strategy=PartitionStrategy.HI_RES)
    title = "LayoutParser: A Uniﬁed Toolkit for Deep Learning Based Document Image Analysis"
    idx = 3
    assert elements[idx].text == title
    assert {element.metadata.page_number for element in elements} == {1, 2}
    assert elements[idx].metadata.detection_class_prob is not None
    assert isinstance(elements[idx].metadata.detection_class_prob, float)


def test_partition_pdf_with_dpi():
    filename = os.path.join("example-docs", "copy-protected.pdf")
    with mock.patch.object(layout, "process_file_with_model", mock.MagicMock()) as mock_process:
        pdf.partition_pdf(filename=filename, strategy=PartitionStrategy.HI_RES, pdf_image_dpi=100)
        assert mock_process.call_args[1]["pdf_image_dpi"] == 100


def test_partition_pdf_requiring_recursive_text_grab(filename=example_doc_path("reliance.pdf")):
    elements = pdf.partition_pdf(filename=filename, strategy=PartitionStrategy.FAST)
    assert len(elements) > 50
    assert elements[0].metadata.page_number == 1
    assert elements[-1].metadata.page_number == 3


def test_partition_pdf_text_not_extractable():
    filename = example_doc_path("loremipsum-flat.pdf")
    elements = pdf.partition_pdf(filename=filename, strategy=PartitionStrategy.FAST)
    assert len(elements) == 0


def test_partition_pdf_fails_if_pdf_not_processable(
    monkeypatch,
    filename=example_doc_path("layout-parser-paper-fast.pdf"),
):
    def mock_exists(dep):
        return dep not in ["unstructured_inference", "pytesseract"]

    monkeypatch.setattr(strategies, "dependency_exists", mock_exists)
    monkeypatch.setattr(pdf, "extractable_elements", lambda *args, **kwargs: [])

    with pytest.raises(ValueError):
        pdf.partition_pdf(filename=filename)


def test_partition_pdf_fast_groups_text_in_text_box():
    filename = os.path.join("example-docs", "chevron-page.pdf")
    elements = pdf.partition_pdf(filename=filename, strategy=PartitionStrategy.FAST)
    expected_coordinate_points_0 = (
        (193.1741, 71.94000000000005),
        (193.1741, 91.94000000000005),
        (418.6881, 91.94000000000005),
        (418.6881, 71.94000000000005),
    )
    expected_coordinate_system_0 = PixelSpace(width=612, height=792)
    expected_elem_metadata_0 = ElementMetadata(
        coordinates=CoordinatesMetadata(
            points=expected_coordinate_points_0,
            system=expected_coordinate_system_0,
        ),
    )
    assert elements[0] == Title(
        "eastern mediterranean",
        metadata=expected_elem_metadata_0,
    )
    assert isinstance(elements[1], NarrativeText)
    assert str(elements[1]).startswith("We")
    assert str(elements[1]).endswith("Jordan and Egypt.")

    expected_coordinate_points_3 = (
        (95.6683, 181.16470000000004),
        (95.6683, 226.16470000000004),
        (166.7908, 226.16470000000004),
        (166.7908, 181.16470000000004),
    )
    expected_coordinate_system_3 = PixelSpace(width=612, height=792)
    expected_elem_metadata_3 = ElementMetadata(
        coordinates=CoordinatesMetadata(
            points=expected_coordinate_points_3,
            system=expected_coordinate_system_3,
        ),
    )
    assert elements[2] == Text("2.5", metadata=expected_elem_metadata_3)


def test_partition_pdf_with_metadata_filename(
    filename=example_doc_path("layout-parser-paper-fast.pdf"),
):
    elements = pdf.partition_pdf(
        filename=filename,
        url=None,
        include_page_breaks=True,
        metadata_filename="test",
    )
    for element in elements:
        assert element.metadata.filename == "test"


def test_partition_pdf_with_fast_strategy_from_file_with_metadata_filename(
    filename=example_doc_path("layout-parser-paper-fast.pdf"),
):
    with open(filename, "rb") as f:
        elements = pdf.partition_pdf(
            file=f,
            url=None,
            strategy=PartitionStrategy.FAST,
            metadata_filename="test",
        )
    for element in elements:
        assert element.metadata.filename == "test"


@pytest.mark.parametrize("file_mode", ["filename", "rb"])
@pytest.mark.parametrize(
    "strategy",
    [
        PartitionStrategy.AUTO,
        PartitionStrategy.HI_RES,
        PartitionStrategy.FAST,
        PartitionStrategy.OCR_ONLY,
    ],
)
def test_partition_pdf_exclude_metadata(
    file_mode,
    strategy,
    filename=example_doc_path("layout-parser-paper-fast.pdf"),
):
    if file_mode == "filename":
        elements = pdf.partition_pdf(
            filename=filename,
            strategy=strategy,
            include_metadata=False,
        )
    else:
        with open(filename, "rb") as f:
            elements = pdf.partition_pdf(
                file=f,
                url=None,
                strategy=strategy,
                include_metadata=False,
            )

    for i in range(len(elements)):
        assert elements[i].metadata.to_dict() == {}


@pytest.mark.parametrize("file_mode", ["filename", "rb", "spool"])
@pytest.mark.parametrize(
    "strategy",
    [
        PartitionStrategy.AUTO,
        PartitionStrategy.HI_RES,
        PartitionStrategy.FAST,
        PartitionStrategy.OCR_ONLY,
    ],
)
@pytest.mark.parametrize("last_modification_date", [None, "2020-07-05T09:24:28"])
def test_partition_pdf_metadata_date(
    mocker,
    file_mode,
    strategy,
    last_modification_date,
    filename=example_doc_path("copy-protected.pdf"),
):
    mocked_last_modification_date = "2029-07-05T09:24:28"
    expected_last_modification_date = (
        last_modification_date if last_modification_date else mocked_last_modification_date
    )

    mocker.patch(
        "unstructured.partition.pdf.get_the_last_modification_date_pdf_or_img",
        return_value=mocked_last_modification_date,
    )

    if file_mode == "filename":
        elements = pdf.partition_pdf(
            filename=filename,
            strategy=strategy,
            metadata_last_modified=last_modification_date,
        )
    elif file_mode == "rb":
        with open(filename, "rb") as f:
            elements = pdf.partition_pdf(
                file=f,
                strategy=strategy,
                metadata_last_modified=last_modification_date,
            )
    else:
        with open(filename, "rb") as test_file:
            spooled_temp_file = SpooledTemporaryFile()
            spooled_temp_file.write(test_file.read())
            spooled_temp_file.seek(0)
            elements = pdf.partition_pdf(
                file=spooled_temp_file,
                strategy=strategy,
                metadata_last_modified=last_modification_date,
            )

    assert {el.metadata.last_modified for el in elements} == {expected_last_modification_date}


@pytest.mark.parametrize("strategy", [PartitionStrategy.FAST, PartitionStrategy.HI_RES])
def test_partition_pdf_with_json(strategy: str):
    elements = pdf.partition_pdf(
        example_doc_path("layout-parser-paper-fast.pdf"),
        strategy=strategy,
    )
    assert_round_trips_through_JSON(elements)


def test_add_chunking_strategy_by_title_on_partition_pdf(
    filename=example_doc_path("layout-parser-paper-fast.pdf"),
):
    elements = pdf.partition_pdf(filename=filename)
    chunk_elements = pdf.partition_pdf(filename, chunking_strategy="by_title")
    chunks = chunk_by_title(elements)
    assert chunk_elements != elements
    assert chunk_elements == chunks


def test_partition_pdf_formats_languages_for_tesseract():
    filename = example_doc_path("DA-1p.pdf")
    with mock.patch.object(ocr, "process_file_with_ocr", mock.MagicMock()) as mock_process:
        pdf.partition_pdf(filename=filename, strategy=PartitionStrategy.HI_RES, languages=["en"])
        assert mock_process.call_args[1]["ocr_languages"] == "eng"


def test_partition_pdf_warns_with_ocr_languages(caplog):
    filename = example_doc_path("chevron-page.pdf")
    pdf.partition_pdf(filename=filename, strategy=PartitionStrategy.HI_RES, ocr_languages="eng")
    assert "The ocr_languages kwarg will be deprecated" in caplog.text


def test_partition_pdf_or_image_warns_with_ocr_languages(caplog):
    filename = example_doc_path("DA-1p.pdf")
    pdf.partition_pdf_or_image(
        filename=filename, strategy=PartitionStrategy.HI_RES, ocr_languages="eng"
    )
    assert "The ocr_languages kwarg will be deprecated" in caplog.text


def test_partition_categorization_backup():
    text = "This is Clearly a Title"
    with mock.patch.object(pdf, "_partition_pdf_or_image_local", return_value=[Text(text)]):
        elements = pdf.partition_pdf_or_image(
            example_doc_path("layout-parser-paper-fast.pdf"),
            strategy=PartitionStrategy.HI_RES,
        )
        # Should have changed the element class from Text to Title
        assert isinstance(elements[0], Title)
        assert elements[0].text == text


@pytest.mark.parametrize(
    "filename",
    [example_doc_path("layout-parser-paper-fast.pdf")],
)
def test_combine_numbered_list(filename):
    elements = pdf.partition_pdf(filename=filename, strategy=PartitionStrategy.AUTO)
    first_list_element = None
    for element in elements:
        if isinstance(element, ListItem):
            first_list_element = element
            break
    assert len(elements) < 28
    assert len([element for element in elements if isinstance(element, ListItem)]) == 4
    assert first_list_element.text.endswith(
        "character recognition, and other DIA tasks (Section 3)",
    )


@pytest.mark.parametrize(
    "filename",
    [example_doc_path("layout-parser-paper-fast.pdf")],
)
def test_partition_pdf_hyperlinks(filename):
    elements = pdf.partition_pdf(filename=filename, strategy=PartitionStrategy.AUTO)
    links = [
        {
            "text": "8",
            "url": "cite.gardner2018allennlp",
            "start_index": 138,
        },
        {
            "text": "34",
            "url": "cite.wolf2019huggingface",
            "start_index": 141,
        },
        {
            "text": "35",
            "url": "cite.wu2019detectron2",
            "start_index": 168,
        },
    ]
    assert elements[-1].metadata.links == links


@pytest.mark.parametrize(
    "filename",
    [example_doc_path("embedded-link.pdf")],
)
def test_partition_pdf_hyperlinks_multiple_lines(filename):
    elements = pdf.partition_pdf(filename=filename, strategy=PartitionStrategy.AUTO)
    assert elements[-1].metadata.links[-1]["text"] == "capturing"
    assert len(elements[-1].metadata.links) == 2


def test_partition_pdf_uses_model_name():
    with mock.patch.object(
        pdf,
        "_partition_pdf_or_image_local",
    ) as mockpartition:
        pdf.partition_pdf(
            example_doc_path("layout-parser-paper-fast.pdf"),
            model_name="test",
            strategy=PartitionStrategy.HI_RES,
        )

        mockpartition.assert_called_once()
        assert "model_name" in mockpartition.call_args.kwargs
        assert mockpartition.call_args.kwargs["model_name"]


def test_partition_pdf_word_bbox_not_char(
    filename=example_doc_path("interface-config-guide-p93.pdf"),
):
    try:
        elements = pdf.partition_pdf(filename=filename)
    except Exception as e:
        raise ("Partitioning fail: %s" % e)
    assert len(elements) == 17


def test_partition_pdf_raises_TypeError_for_invalid_languages():
    filename = example_doc_path("chevron-page.pdf")
    with pytest.raises(TypeError):
        pdf.partition_pdf(filename=filename, strategy=PartitionStrategy.HI_RES, languages="eng")


@pytest.mark.parametrize(
    ("threshold", "expected"),
    [
        (0.4, [True, False, False, False, False]),
        (0.1, [True, True, False, False, False]),
    ],
)
def test_check_annotations_within_element(threshold, expected):
    annotations = [
        {"bbox": [0, 0, 1, 1], "page_number": 1},
        {"bbox": [0, 0, 3, 1], "page_number": 1},
        {"bbox": [0, 0, 1, 1], "page_number": 2},
        {"bbox": [0, 0, 0, 1], "page_number": 1},
        {"bbox": [3, 0, 4, 1], "page_number": 1},
    ]
    element_bbox = (0, 0, 1, 1)
    filtered = pdf.check_annotations_within_element(annotations, element_bbox, 1, threshold)
    results = [annotation in filtered for annotation in annotations]
    assert results == expected


@pytest.mark.parametrize(
    ("infer_table_structure", "env", "expected"),
    [
        (False, None, "yolox_quantized"),
        (True, None, "yolox"),
        (False, "test", "test"),
        (True, "test", "test"),
    ],
)
def test_default_hi_res_model(infer_table_structure, env, expected, monkeypatch):
    if env is not None:
        monkeypatch.setenv("UNSTRUCTURED_HI_RES_MODEL_NAME", env)
    assert pdf.default_hi_res_model(infer_table_structure) == expected


def test_partition_model_name_default_to_None():
    filename = example_doc_path("DA-1p.pdf")
    try:
        pdf.partition_pdf(
            filename=filename,
            strategy=PartitionStrategy.HI_RES,
            ocr_languages="eng",
            model_name=None,
        )
    except AttributeError:
        pytest.fail("partition_pdf() raised AttributeError unexpectedly!")


@pytest.mark.parametrize(
    ("strategy", "ocr_func"),
    [
        (
            PartitionStrategy.HI_RES,
            "unstructured_pytesseract.image_to_data",
        ),
        (
            PartitionStrategy.OCR_ONLY,
            "unstructured_pytesseract.image_to_data",
        ),
        (
            PartitionStrategy.OCR_ONLY,
            "unstructured_pytesseract.image_to_string",
        ),
    ],
)
def test_ocr_language_passes_through(strategy, ocr_func):
    # Create an exception that will be raised directly after OCR is called to stop execution
    class CallException(Exception):
        pass

    mock_ocr_func = mock.Mock(side_effect=CallException("Function called!"))
    # Patch the ocr function with the mock that will record the call and then terminate
    with mock.patch(ocr_func, mock_ocr_func), pytest.raises(CallException):
        pdf.partition_pdf(
            example_doc_path("layout-parser-paper-fast.pdf"),
            strategy=strategy,
            ocr_languages="kor",
        )
    # Check that the language parameter was passed down as expected
    kwargs = mock_ocr_func.call_args.kwargs
    assert "lang" in kwargs
    assert kwargs["lang"] == "kor"


@pytest.mark.parametrize(
    ("annots", "height", "coordinate_system", "page_number", "expected"),
    [
        (["BS", "BE"], 300, PixelSpace(300, 300), 1, 0),
        (
            [
                {
                    "Type": "/'Annot'",
                    "Subtype": "/'Link'",
                    "A": {
                        "Type": "/'Action'",
                        "S": "/'URI'",
                        "URI": "b'https://layout-parser.github.io'",
                    },
                    "BS": {"S": "/'S'", "W": 1},
                    "Border": [0, 0, 1],
                    "C": [0, 1, 1],
                    "H": "/'I'",
                    "Rect": [304.055, 224.156, 452.472, 234.368],
                },
                {
                    "Type": "/'Annot'",
                    "Subtype": "/'Link'",
                    "A": {"S": "/'GoTo'", "D": "b'cite.harley2015evaluation'"},
                    "BS": {"S": "/'S'", "W": 1},
                    "Border": [0, 0, 1],
                    "C": [0, 1, 0],
                    "H": "/'I'",
                    "Rect": [468.305, 128.081, 480.26, 136.494],
                },
            ],
            792,
            PixelSpace(612, 792),
            1,
            2,
        ),
    ],
)
def test_get_uris_from_annots_string_annotation(
    annots, height, coordinate_system, page_number, expected
):
    annotation_list = get_uris_from_annots(annots, height, coordinate_system, page_number)
    assert len(annotation_list) == expected


@pytest.mark.parametrize("file_mode", ["filename", "rb", "spool"])
@pytest.mark.parametrize(
    ("filename", "is_image"),
    [
        (example_doc_path("layout-parser-paper-fast.pdf"), False),
        (example_doc_path("layout-parser-paper-fast.jpg"), True),
    ],
)
def test_partition_pdf_with_ocr_only_strategy(
    file_mode,
    filename,
    is_image,
):
    if file_mode == "filename":
        elements = pdf.partition_pdf(
            filename=filename,
            strategy=PartitionStrategy.OCR_ONLY,
            languages=["eng"],
            is_image=is_image,
        )
    elif file_mode == "rb":
        with open(filename, "rb") as f:
            elements = pdf.partition_pdf(
                file=f,
                strategy=PartitionStrategy.OCR_ONLY,
                languages=["eng"],
                is_image=is_image,
            )
    else:
        with open(filename, "rb") as test_file:
            spooled_temp_file = SpooledTemporaryFile()
            spooled_temp_file.write(test_file.read())
            spooled_temp_file.seek(0)
            elements = pdf.partition_pdf(
                file=spooled_temp_file,
                strategy=PartitionStrategy.OCR_ONLY,
                languages=["eng"],
                is_image=is_image,
            )

    assert elements[0].metadata.languages == ["eng"]
    # check pages
    if is_image:
        assert {el.metadata.page_number for el in elements} == {1}
    else:
        assert {el.metadata.page_number for el in elements} == {1, 2}

    # check coordinates
    for element in elements:
        if element.metadata.coordinates:
            for point in element.metadata.coordinates.points:
                if point[0] and point[1]:
                    assert point[0] is not math.nan
                    assert point[1] is not math.nan

    # check detection origin
    if UNSTRUCTURED_INCLUDE_DEBUG_METADATA:
        assert {element.metadata.detection_origin for element in elements} == {"ocr_tesseract"}


def test_partition_pdf_with_all_number_table_and_ocr_only_strategy():
    # AttributeError was previously being raised when partitioning documents that contained only
    # numerical values with `strategy=PartitionStrategy.OCR_ONLY`
    filename = example_doc_path("all-number-table.pdf")
<<<<<<< HEAD
    assert pdf.partition_pdf(filename, strategy=PartitionStrategy.OCR_ONLY)
=======
    assert pdf.partition_pdf(filename, strategy="ocr_only")


# As of pdfminer 221105, this pdf throws an error and requires a workaround
# See #2059
def test_partition_pdf_with_bad_color_profile():
    filename = example_doc_path("pdf-bad-color-space.pdf")
    assert pdf.partition_pdf(filename, strategy="fast")
>>>>>>> 2931cb38
<|MERGE_RESOLUTION|>--- conflicted
+++ resolved
@@ -995,15 +995,11 @@
     # AttributeError was previously being raised when partitioning documents that contained only
     # numerical values with `strategy=PartitionStrategy.OCR_ONLY`
     filename = example_doc_path("all-number-table.pdf")
-<<<<<<< HEAD
     assert pdf.partition_pdf(filename, strategy=PartitionStrategy.OCR_ONLY)
-=======
-    assert pdf.partition_pdf(filename, strategy="ocr_only")
 
 
 # As of pdfminer 221105, this pdf throws an error and requires a workaround
 # See #2059
 def test_partition_pdf_with_bad_color_profile():
     filename = example_doc_path("pdf-bad-color-space.pdf")
-    assert pdf.partition_pdf(filename, strategy="fast")
->>>>>>> 2931cb38
+    assert pdf.partition_pdf(filename, strategy="fast")