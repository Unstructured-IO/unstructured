--- conflicted
+++ resolved
@@ -130,15 +130,11 @@
     ("strategy", "expected", "origin"),
     # fast: can't capture the "intentionally left blank page" page
     # others: will ignore the actual blank page
-<<<<<<< HEAD
-    [("fast", {1, 4}, "pdfminer"), ("hi_res", {1, 3, 4}, "pdf"), ("ocr_only", {1, 3, 4}, "ocr")],
-=======
     [
         ("fast", {1, 4}, {"pdfminer"}),
         ("hi_res", {1, 3, 4}, {"yolox", "pdfminer"}),
-        ("ocr_only", {1, 3, 4}, {"OCR"}),
+        ("ocr_only", {1, 3, 4}, {"ocr"}),
     ],
->>>>>>> 645a0fb7
 )
 def test_partition_pdf(
     file_mode,
@@ -154,16 +150,12 @@
         # check that the pdf has multiple different page numbers
         assert {element.metadata.page_number for element in result} == expected
         if UNSTRUCTURED_INCLUDE_DEBUG_METADATA:
-<<<<<<< HEAD
             if strategy == "ocr_only":
                 ocr_agent = get_ocr_agent()
                 expected_origin = f"{origin}_{ocr_agent}"
             else:
                 expected_origin = origin
-            assert {element.metadata.detection_origin for element in result} == {expected_origin}
-=======
-            assert {element.metadata.detection_origin for element in result} == origin
->>>>>>> 645a0fb7
+            assert {element.metadata.detection_origin for element in result} == expected_origin
 
     if file_mode == "filename":
         result = pdf.partition_pdf(filename=filename, strategy=strategy)
