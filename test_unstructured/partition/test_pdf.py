--- conflicted
+++ resolved
@@ -424,15 +424,9 @@
 def test_partition_pdf_with_copy_protection():
     filename = os.path.join("example-docs", "copy-protected.pdf")
     elements = pdf.partition_pdf(filename=filename, strategy="hi_res")
-<<<<<<< HEAD
     elements[0] == Title("LayoutParser: A Uniﬁed Toolkit for Deep Based Document Image Analysis")
     # check that the pdf has multiple different page numbers
     assert len({element.metadata.page_number for element in elements}) > 1
-=======
-    elements[0] == Title(
-        "LayoutParser: A Uniﬁed Toolkit for Deep Based Document Image Analysis",
-    )
->>>>>>> 58423f52
 
 
 def test_partition_pdf_with_copy_protection_fallback_to_hi_res(caplog):
