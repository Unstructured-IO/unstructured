import os
from tempfile import SpooledTemporaryFile
from unittest import mock

import pytest
from PIL import Image
from unstructured_inference.inference import layout

from unstructured.documents.coordinates import PixelSpace
from unstructured.documents.elements import (
    CoordinatesMetadata,
    ElementMetadata,
    NarrativeText,
    Text,
    Title,
)
from unstructured.partition import pdf, strategies


class MockResponse:
    def __init__(self, status_code, response):
        self.status_code = status_code
        self.response = response

    def json(self):
        return self.response


def mock_healthy_get(url, **kwargs):
    return MockResponse(status_code=200, response={})


def mock_unhealthy_get(url, **kwargs):
    return MockResponse(status_code=500, response={})


def mock_unsuccessful_post(url, **kwargs):
    return MockResponse(status_code=500, response={})


def mock_successful_post(url, **kwargs):
    response = {
        "pages": [
            {
                "number": 0,
                "elements": [
                    {"type": "Title", "text": "Charlie Brown and the Great Pumpkin"},
                ],
            },
            {
                "number": 1,
                "elements": [{"type": "Title", "text": "A Charlie Brown Christmas"}],
            },
        ],
    }
    return MockResponse(status_code=200, response=response)


class MockPageLayout(layout.PageLayout):
    def __init__(self, number: int, image: Image):
        self.number = number
        self.image = image

    @property
    def elements(self):
        return [
            layout.LayoutElement(
                type="Title",
                x1=0,
                y1=0,
                x2=2,
                y2=2,
                text="Charlie Brown and the Great Pumpkin",
            ),
        ]


class MockDocumentLayout(layout.DocumentLayout):
    @property
    def pages(self):
        return [
            MockPageLayout(number=0, image=Image.new("1", (1, 1))),
        ]


@pytest.mark.parametrize(
    ("filename", "file"),
    [("example-docs/layout-parser-paper-fast.pdf", None), (None, b"0000")],
)
def test_partition_pdf_local(monkeypatch, filename, file):
    monkeypatch.setattr(
        layout,
        "process_data_with_model",
        lambda *args, **kwargs: MockDocumentLayout(),
    )
    monkeypatch.setattr(
        layout,
        "process_file_with_model",
        lambda *args, **kwargs: MockDocumentLayout(),
    )

    partition_pdf_response = pdf._partition_pdf_or_image_local(filename, file)
    assert partition_pdf_response[0].text == "Charlie Brown and the Great Pumpkin"


def test_partition_pdf_local_raises_with_no_filename():
    with pytest.raises(FileNotFoundError):
        pdf._partition_pdf_or_image_local(filename="", file=None, is_image=False)


@pytest.mark.parametrize(
    "strategy",
    ["fast", "hi_res", "ocr_only"],
)
def test_partition_pdf_with_filename(
    strategy,
    filename="example-docs/layout-parser-paper-fast.pdf",
):
    # Test that the partition_pdf function can handle filename
    result = pdf.partition_pdf(filename=filename, strategy=strategy)
    # validate that the result is a non-empty list of dicts
    assert len(result) > 10
    # check that the pdf has multiple different page numbers
    assert {element.metadata.page_number for element in result} == {1, 2}


@pytest.mark.parametrize(
    "strategy",
    ["fast", "hi_res", "ocr_only"],
)
def test_partition_pdf_with_file_rb(
    strategy,
    filename="example-docs/layout-parser-paper-fast.pdf",
):
    # Test that the partition_pdf function can handle BufferedReader
    with open(filename, "rb") as f:
        result = pdf.partition_pdf(file=f, strategy=strategy)
        # validate that the result is a non-empty list of dicts
        assert len(result) > 10
        # check that the pdf has multiple different page numbers
        assert {element.metadata.page_number for element in result} == {1, 2}


@pytest.mark.parametrize(
    "strategy",
    ["fast", "hi_res", "ocr_only"],
)
def test_partition_pdf_with_spooled_file(
    strategy,
    filename="example-docs/layout-parser-paper-fast.pdf",
):
    # Test that the partition_pdf function can handle a SpooledTemporaryFile
    with open(filename, "rb") as test_file:
        spooled_temp_file = SpooledTemporaryFile()
        spooled_temp_file.write(test_file.read())
        spooled_temp_file.seek(0)
        result = pdf.partition_pdf(file=spooled_temp_file, strategy=strategy)
        # validate that the result is a non-empty list of dicts
        assert len(result) > 10
        # check that the pdf has multiple different page numbers
        assert {element.metadata.page_number for element in result} == {1, 2}


@mock.patch.dict(os.environ, {"UNSTRUCTURED_HI_RES_MODEL_NAME": "checkbox"})
def test_partition_pdf_with_model_name_env_var(
    monkeypatch,
    filename="example-docs/layout-parser-paper-fast.pdf",
):
    monkeypatch.setattr(pdf, "extractable_elements", lambda *args, **kwargs: [])
    with mock.patch.object(
        layout,
        "process_file_with_model",
        mock.MagicMock(),
    ) as mock_process:
        pdf.partition_pdf(filename=filename, strategy="hi_res")
        mock_process.assert_called_once_with(
            filename,
            is_image=False,
            ocr_languages="eng",
            extract_tables=False,
            model_name="checkbox",
        )


def test_partition_pdf_with_model_name(
    monkeypatch,
    filename="example-docs/layout-parser-paper-fast.pdf",
):
    monkeypatch.setattr(pdf, "extractable_elements", lambda *args, **kwargs: [])
    with mock.patch.object(
        layout,
        "process_file_with_model",
        mock.MagicMock(),
    ) as mock_process:
        pdf.partition_pdf(filename=filename, strategy="hi_res", model_name="checkbox")
        mock_process.assert_called_once_with(
            filename,
            is_image=False,
            ocr_languages="eng",
            extract_tables=False,
            model_name="checkbox",
        )


def test_partition_pdf_with_auto_strategy(
    filename="example-docs/layout-parser-paper-fast.pdf",
):
    elements = pdf.partition_pdf(filename=filename, strategy="auto")
    title = "LayoutParser: A Uniﬁed Toolkit for Deep Learning Based Document Image Analysis"
    assert elements[0].text == title
    assert elements[0].metadata.filename == "layout-parser-paper-fast.pdf"
    assert elements[0].metadata.file_directory == "example-docs"


def test_partition_pdf_with_page_breaks(
    filename="example-docs/layout-parser-paper-fast.pdf",
):
    elements = pdf.partition_pdf(filename=filename, url=None, include_page_breaks=True)
    assert "PageBreak" in [elem.category for elem in elements]


def test_partition_pdf_with_no_page_breaks(
    filename="example-docs/layout-parser-paper-fast.pdf",
):
    elements = pdf.partition_pdf(filename=filename, url=None)
    assert "PageBreak" not in [elem.category for elem in elements]


def test_partition_pdf_with_fast_strategy(
    filename="example-docs/layout-parser-paper-fast.pdf",
):
    elements = pdf.partition_pdf(filename=filename, url=None, strategy="fast")
    assert len(elements) > 10
    # check that the pdf has multiple different page numbers
    assert {element.metadata.page_number for element in elements} == {1, 2}
    for element in elements:
        assert element.metadata.filename == "layout-parser-paper-fast.pdf"


def test_partition_pdf_with_fast_groups_text(
    filename="example-docs/layout-parser-paper-fast.pdf",
):
    elements = pdf.partition_pdf(filename=filename, url=None, strategy="fast")

    first_narrative_element = None
    for element in elements:
        if isinstance(element, NarrativeText):
            first_narrative_element = element
            break
    assert len(first_narrative_element.text) > 1000
    assert first_narrative_element.text.startswith("Abstract. Recent advances")
    assert first_narrative_element.text.endswith("https://layout-parser.github.io.")
    assert first_narrative_element.metadata.filename == "layout-parser-paper-fast.pdf"


def test_partition_pdf_with_fast_strategy_from_file(
    filename="example-docs/layout-parser-paper-fast.pdf",
):
    with open(filename, "rb") as f:
        elements = pdf.partition_pdf(file=f, url=None, strategy="fast")
    assert len(elements) > 10


def test_partition_pdf_with_fast_strategy_and_page_breaks(
    caplog,
    filename="example-docs/layout-parser-paper-fast.pdf",
):
    elements = pdf.partition_pdf(
        filename=filename,
        url=None,
        strategy="fast",
        include_page_breaks=True,
    )
    assert len(elements) > 10
    assert "PageBreak" in [elem.category for elem in elements]

    assert "unstructured_inference is not installed" not in caplog.text
    for element in elements:
        assert element.metadata.filename == "layout-parser-paper-fast.pdf"


def test_partition_pdf_raises_with_bad_strategy(
    filename="example-docs/layout-parser-paper-fast.pdf",
):
    with pytest.raises(ValueError):
        pdf.partition_pdf(filename=filename, url=None, strategy="made_up")


def test_partition_pdf_falls_back_to_fast(
    monkeypatch,
    caplog,
    filename="example-docs/layout-parser-paper-fast.pdf",
):
    def mock_exists(dep):
        return dep not in ["unstructured_inference", "pytesseract"]

    monkeypatch.setattr(strategies, "dependency_exists", mock_exists)

    mock_return = [Text("Hello there!")]
    with mock.patch.object(
        pdf,
        "extractable_elements",
        return_value=mock_return,
    ) as mock_partition:
        pdf.partition_pdf(filename=filename, url=None, strategy="hi_res")

    mock_partition.assert_called_once()
    assert "unstructured_inference is not installed" in caplog.text


def test_partition_pdf_falls_back_to_fast_from_ocr_only(
    monkeypatch,
    caplog,
    filename="example-docs/layout-parser-paper-fast.pdf",
):
    def mock_exists(dep):
        return dep not in ["pytesseract"]

    monkeypatch.setattr(strategies, "dependency_exists", mock_exists)

    mock_return = [Text("Hello there!")]
    with mock.patch.object(
        pdf,
        "extractable_elements",
        return_value=mock_return,
    ) as mock_partition:
        pdf.partition_pdf(filename=filename, url=None, strategy="ocr_only")

    mock_partition.assert_called_once()
    assert "pytesseract is not installed" in caplog.text


def test_partition_pdf_falls_back_to_hi_res_from_ocr_only(
    monkeypatch,
    caplog,
    filename="example-docs/layout-parser-paper-fast.pdf",
):
    def mock_exists(dep):
        return dep not in ["pytesseract"]

    monkeypatch.setattr(strategies, "dependency_exists", mock_exists)
    monkeypatch.setattr(pdf, "extractable_elements", lambda *args, **kwargs: [])

    mock_return = [Text("Hello there!")]
    with mock.patch.object(
        pdf,
        "_partition_pdf_or_image_local",
        return_value=mock_return,
    ) as mock_partition:
        pdf.partition_pdf(filename=filename, url=None, strategy="ocr_only")

    mock_partition.assert_called_once()
    assert "pytesseract is not installed" in caplog.text


def test_partition_pdf_falls_back_to_ocr_only(
    monkeypatch,
    caplog,
    filename="example-docs/layout-parser-paper-fast.pdf",
):
    def mock_exists(dep):
        return dep not in ["unstructured_inference"]

    monkeypatch.setattr(strategies, "dependency_exists", mock_exists)

    mock_return = [Text("Hello there!")]
    with mock.patch.object(
        pdf,
        "_partition_pdf_or_image_with_ocr",
        return_value=mock_return,
    ) as mock_partition:
        pdf.partition_pdf(filename=filename, url=None, strategy="hi_res")

    mock_partition.assert_called_once()
    assert "unstructured_inference is not installed" in caplog.text


def test_partition_pdf_uses_table_extraction():
    filename = "example-docs/layout-parser-paper-fast.pdf"
    with mock.patch(
        "unstructured_inference.inference.layout.process_file_with_model",
    ) as mock_process_file_with_model:
        pdf.partition_pdf(filename, infer_table_structure=True)
        assert mock_process_file_with_model.call_args[1]["extract_tables"]


def test_partition_pdf_with_copy_protection():
    filename = os.path.join("example-docs", "copy-protected.pdf")
    elements = pdf.partition_pdf(filename=filename, strategy="hi_res")
    elements[0] == Title(
        "LayoutParser: A Uniﬁed Toolkit for Deep Based Document Image Analysis",
    )
    # check that the pdf has multiple different page numbers
    assert {element.metadata.page_number for element in elements} == {1, 2}


<<<<<<< HEAD
def test_partition_pdf_requiring_recursive_text_grab(
    filename="example-docs/reliance.pdf",
):
=======
def test_partition_pdf_with_dpi():
    filename = os.path.join("example-docs", "copy-protected.pdf")
    with mock.patch.object(layout, "process_file_with_model", mock.MagicMock()) as mock_process:
        pdf.partition_pdf(filename=filename, strategy="hi_res", pdf_image_dpi=100)
        mock_process.assert_called_once_with(
            filename,
            is_image=False,
            ocr_languages="eng",
            extract_tables=False,
            model_name=None,
            pdf_image_dpi=100,
        )


def test_partition_pdf_requiring_recursive_text_grab(filename="example-docs/reliance.pdf"):
>>>>>>> cb923b96
    elements = pdf.partition_pdf(filename=filename, strategy="fast")
    assert len(elements) > 50
    assert elements[0].metadata.page_number == 1
    assert elements[-1].metadata.page_number == 3


def test_partition_pdf_with_copy_protection_fallback_to_hi_res(caplog):
    filename = os.path.join("example-docs", "loremipsum-flat.pdf")
    elements = pdf.partition_pdf(filename=filename, strategy="fast")
    elements[0] == Title(
        "LayoutParser: A Uniﬁed Toolkit for Deep Based Document Image Analysis",
    )
    assert "PDF text is not extractable" in caplog.text


def test_partition_pdf_fails_if_pdf_not_processable(
    monkeypatch,
    filename="example-docs/layout-parser-paper-fast.pdf",
):
    def mock_exists(dep):
        return dep not in ["unstructured_inference", "pytesseract"]

    monkeypatch.setattr(strategies, "dependency_exists", mock_exists)
    monkeypatch.setattr(pdf, "extractable_elements", lambda *args, **kwargs: [])

    with pytest.raises(ValueError):
        pdf.partition_pdf(filename=filename)


def test_partition_pdf_fast_groups_text_in_text_box():
    filename = os.path.join("example-docs", "chevron-page.pdf")
    elements = pdf.partition_pdf(filename=filename, strategy="fast")
    expected_coordinate_points_0 = (
        (193.1741, 71.94000000000005),
        (193.1741, 91.94000000000005),
        (418.6881, 91.94000000000005),
        (418.6881, 71.94000000000005),
    )
    expected_coordinate_system_0 = PixelSpace(width=612, height=792)
    expected_elem_metadata_0 = ElementMetadata(
        coordinates=CoordinatesMetadata(
            points=expected_coordinate_points_0,
            system=expected_coordinate_system_0,
        ),
    )
    assert elements[0] == Title(
        "eastern mediterranean",
        metadata=expected_elem_metadata_0,
    )
    assert isinstance(elements[1], NarrativeText)
    assert str(elements[1]).startswith("We")
    assert str(elements[1]).endswith("Jordan and Egypt.")

    expected_coordinate_points_3 = (
        (273.9929, 181.16470000000004),
        (273.9929, 226.16470000000004),
        (333.59990000000005, 226.16470000000004),
        (333.59990000000005, 181.16470000000004),
    )
    expected_coordinate_system_3 = PixelSpace(width=612, height=792)
    expected_elem_metadata_3 = ElementMetadata(
        coordinates=CoordinatesMetadata(
            points=expected_coordinate_points_3,
            system=expected_coordinate_system_3,
        ),
    )
    assert elements[3] == Title("1st", metadata=expected_elem_metadata_3)


def test_partition_pdf_with_metadata_filename(
    filename="example-docs/layout-parser-paper-fast.pdf",
):
    elements = pdf.partition_pdf(
        filename=filename,
        url=None,
        include_page_breaks=True,
        metadata_filename="test",
    )
    for element in elements:
        assert element.metadata.filename == "test"


def test_partition_pdf_with_fast_strategy_from_file_with_metadata_filename(
    filename="example-docs/layout-parser-paper-fast.pdf",
):
    with open(filename, "rb") as f:
        elements = pdf.partition_pdf(
            file=f,
            url=None,
            strategy="fast",
            metadata_filename="test",
        )
    for element in elements:
        assert element.metadata.filename == "test"


def test_partition_pdf_with_auto_strategy_exclude_metadata(
    filename="example-docs/layout-parser-paper-fast.pdf",
):
    elements = pdf.partition_pdf(
        filename=filename,
        strategy="auto",
        include_metadata=False,
    )
    title = "LayoutParser: A Uniﬁed Toolkit for Deep Learning Based Document Image Analysis"
    assert elements[0].text == title
    for i in range(len(elements)):
        assert elements[i].metadata.to_dict() == {}


def test_partition_pdf_with_fast_strategy_from_file_exclude_metadata(
    filename="example-docs/layout-parser-paper-fast.pdf",
):
    with open(filename, "rb") as f:
        elements = pdf.partition_pdf(
            file=f,
            url=None,
            strategy="fast",
            include_metadata=False,
        )
    for i in range(len(elements)):
        assert elements[i].metadata.to_dict() == {}


<<<<<<< HEAD
def test_partition_pdf_with_include_path_in_metadata_filename_01(
    filename="example-docs/chevron-page.pdf",
):
    elements = pdf.partition_pdf(
        filename=filename,
        include_path_in_metadata_filename=True,
    )

    assert elements[0].metadata.filename == filename
    assert elements[0].metadata.file_directory is None


def test_partition_pdf_with_include_path_in_metadata_filename_and_metadata_filename_01(
    filename="example-docs/chevron-page.pdf",
):
    """Test partition pdf with default 'fast' strategy"""
    elements = pdf.partition_pdf(
        filename=filename,
        include_path_in_metadata_filename=True,
        metadata_filename="TEST",
    )

    assert elements[0].metadata.filename == "example-docs/TEST"
    assert elements[0].metadata.file_directory is None


def test_partition_pdf_with_include_path_in_metadata_filename_02(
    filename="example-docs/chevron-page.pdf",
):
    """Test partition pdf with default 'fast' strategy"""

    elements = pdf.partition_pdf(
        filename=filename,
        include_path_in_metadata_filename=True,
        strategy="hi_res",
    )

    assert elements[0].metadata.filename == filename
    assert elements[0].metadata.file_directory is None


def test_partition_pdf_with_include_path_in_metadata_filename_and_metadata_filename_02(
    filename="example-docs/chevron-page.pdf",
):
    """Test partition pdf with 'hi_res' strategy"""

    elements = pdf.partition_pdf(
        filename=filename,
        include_path_in_metadata_filename=True,
        metadata_filename="TEST",
        strategy="hi_res",
    )

    assert elements[0].metadata.filename == "example-docs/TEST"
    assert elements[0].metadata.file_directory is None


def test_partition_pdf_with_include_path_in_metadata_filename_03(
    filename="example-docs/chevron-page.pdf",
):
    """Test partition pdf with 'ocr_only' strategy"""

    elements = pdf.partition_pdf(
        filename=filename,
        include_path_in_metadata_filename=True,
        strategy="ocr_only",
    )

    assert elements[0].metadata.filename == filename
    assert elements[0].metadata.file_directory is None


def test_partition_pdf_with_include_path_in_metadata_filename_and_metadata_filename_03(
    filename="example-docs/chevron-page.pdf",
):
    """Test partition pdf with 'ocr_only' strategy"""

    elements = pdf.partition_pdf(
        filename=filename,
        include_path_in_metadata_filename=True,
        metadata_filename="TEST",
        strategy="ocr_only",
    )

    assert elements[0].metadata.filename == "example-docs/TEST"
    assert elements[0].metadata.file_directory is None
=======
def test_partition_pdf_with_auto_strategy_metadata_date(
    mocker,
    filename="example-docs/copy-protected.pdf",
):
    mocked_last_modification_date = "2029-07-05T09:24:28"

    mocker.patch(
        "unstructured.partition.pdf.get_last_modified_date",
        return_value=mocked_last_modification_date,
    )

    elements = pdf.partition_pdf(
        filename=filename,
    )

    assert elements[0].metadata.last_modified == mocked_last_modification_date


def test_partition_pdf_with_auto_strategy_custom_metadata_date(
    mocker,
    filename="example-docs/copy-protected.pdf",
):
    mocked_last_modification_date = "2029-07-05T09:24:28"
    expected_last_modification_date = "2020-07-05T09:24:28"

    mocker.patch(
        "unstructured.partition.pdf.get_last_modified_date",
        return_value=mocked_last_modification_date,
    )

    elements = pdf.partition_pdf(
        filename=filename,
        metadata_last_modified=expected_last_modification_date,
    )

    assert elements[0].metadata.last_modified == expected_last_modification_date


def test_partition_pdf_with_orc_only_strategy_metadata_date(
    mocker,
    filename="example-docs/copy-protected.pdf",
):
    mocked_last_modification_date = "2029-07-05T09:24:28"

    mocker.patch(
        "unstructured.partition.pdf.get_last_modified_date",
        return_value=mocked_last_modification_date,
    )

    elements = pdf.partition_pdf(filename=filename, strategy="ocr_only")

    assert elements[0].metadata.last_modified == mocked_last_modification_date


def test_partition_pdf_with_ocr_only_strategy_custom_metadata_date(
    mocker,
    filename="example-docs/copy-protected.pdf",
):
    mocked_last_modification_date = "2029-07-05T09:24:28"
    expected_last_modification_date = "2020-07-05T09:24:28"

    mocker.patch(
        "unstructured.partition.pdf.get_last_modified_date",
        return_value=mocked_last_modification_date,
    )

    elements = pdf.partition_pdf(
        filename=filename,
        metadata_last_modified=expected_last_modification_date,
        strategy="ocr_only",
    )

    assert elements[0].metadata.last_modified == expected_last_modification_date


def test_partition_pdf_with_hi_res_strategy_metadata_date(
    mocker,
    filename="example-docs/copy-protected.pdf",
):
    mocked_last_modification_date = "2029-07-05T09:24:28"

    mocker.patch(
        "unstructured.partition.pdf.get_last_modified_date",
        return_value=mocked_last_modification_date,
    )

    elements = pdf.partition_pdf(filename=filename, strategy="hi_res")

    assert elements[0].metadata.last_modified == mocked_last_modification_date


def test_partition_pdf_with_hi_res_strategy_custom_metadata_date(
    mocker,
    filename="example-docs/copy-protected.pdf",
):
    mocked_last_modification_date = "2029-07-05T09:24:28"
    expected_last_modification_date = "2020-07-05T09:24:28"

    mocker.patch(
        "unstructured.partition.pdf.get_last_modified_date",
        return_value=mocked_last_modification_date,
    )

    elements = pdf.partition_pdf(
        filename=filename,
        metadata_last_modified=expected_last_modification_date,
        strategy="hi_res",
    )

    assert elements[0].metadata.last_modified == expected_last_modification_date


def test_partition_pdf_from_file_with_auto_strategy_metadata_date(
    mocker,
    filename="example-docs/copy-protected.pdf",
):
    mocked_last_modification_date = "2029-07-05T09:24:28"

    mocker.patch(
        "unstructured.partition.pdf.get_last_modified_date_from_file",
        return_value=mocked_last_modification_date,
    )

    with open(filename, "rb") as f:
        elements = pdf.partition_pdf(
            file=f,
        )

    assert elements[0].metadata.last_modified == mocked_last_modification_date


def test_partition_pdf_from_file_with_auto_strategy_custom_metadata_date(
    mocker,
    filename="example-docs/copy-protected.pdf",
):
    mocked_last_modification_date = "2029-07-05T09:24:28"
    expected_last_modification_date = "2020-07-05T09:24:28"

    mocker.patch(
        "unstructured.partition.pdf.get_last_modified_date_from_file",
        return_value=mocked_last_modification_date,
    )

    with open(filename, "rb") as f:
        elements = pdf.partition_pdf(
            file=f,
            metadata_last_modified=expected_last_modification_date,
        )

    assert elements[0].metadata.last_modified == expected_last_modification_date


def test_partition_pdf_from_file_with_ocr_only_strategy_metadata_date(
    mocker,
    filename="example-docs/copy-protected.pdf",
):
    mocked_last_modification_date = "2029-07-05T09:24:28"

    mocker.patch(
        "unstructured.partition.pdf.get_last_modified_date_from_file",
        return_value=mocked_last_modification_date,
    )

    with open(filename, "rb") as f:
        elements = pdf.partition_pdf(file=f, strategy="ocr_only")

    assert elements[0].metadata.last_modified == mocked_last_modification_date


def test_partition_pdf_from_file_with_ocr_only_strategy_custom_metadata_date(
    mocker,
    filename="example-docs/copy-protected.pdf",
):
    mocked_last_modification_date = "2029-07-05T09:24:28"
    expected_last_modification_date = "2020-07-05T09:24:28"

    mocker.patch(
        "unstructured.partition.pdf.get_last_modified_date_from_file",
        return_value=mocked_last_modification_date,
    )

    with open(filename, "rb") as f:
        elements = pdf.partition_pdf(
            file=f,
            metadata_last_modified=expected_last_modification_date,
            strategy="ocr_only",
        )

    assert elements[0].metadata.last_modified == expected_last_modification_date


def test_partition_pdf_from_file_with_hi_res_strategy_metadata_date(
    mocker,
    filename="example-docs/copy-protected.pdf",
):
    mocked_last_modification_date = "2029-07-05T09:24:28"

    mocker.patch(
        "unstructured.partition.pdf.get_last_modified_date_from_file",
        return_value=mocked_last_modification_date,
    )

    with open(filename, "rb") as f:
        elements = pdf.partition_pdf(file=f, strategy="hi_res")

    assert elements[0].metadata.last_modified == mocked_last_modification_date


def test_partition_pdf_from_file_with_hi_res_strategy_custom_metadata_date(
    mocker,
    filename="example-docs/copy-protected.pdf",
):
    mocked_last_modification_date = "2029-07-05T09:24:28"
    expected_last_modification_date = "2020-07-05T09:24:28"

    mocker.patch(
        "unstructured.partition.pdf.get_last_modified_date_from_file",
        return_value=mocked_last_modification_date,
    )

    with open(filename, "rb") as f:
        elements = pdf.partition_pdf(
            file=f,
            metadata_last_modified=expected_last_modification_date,
            strategy="hi_res",
        )

    assert elements[0].metadata.last_modified == expected_last_modification_date
>>>>>>> cb923b96
<|MERGE_RESOLUTION|>--- conflicted
+++ resolved
@@ -394,13 +394,9 @@
     assert {element.metadata.page_number for element in elements} == {1, 2}
 
 
-<<<<<<< HEAD
 def test_partition_pdf_requiring_recursive_text_grab(
     filename="example-docs/reliance.pdf",
 ):
-=======
-def test_partition_pdf_with_dpi():
-    filename = os.path.join("example-docs", "copy-protected.pdf")
     with mock.patch.object(layout, "process_file_with_model", mock.MagicMock()) as mock_process:
         pdf.partition_pdf(filename=filename, strategy="hi_res", pdf_image_dpi=100)
         mock_process.assert_called_once_with(
@@ -414,7 +410,6 @@
 
 
 def test_partition_pdf_requiring_recursive_text_grab(filename="example-docs/reliance.pdf"):
->>>>>>> cb923b96
     elements = pdf.partition_pdf(filename=filename, strategy="fast")
     assert len(elements) > 50
     assert elements[0].metadata.page_number == 1
@@ -539,94 +534,6 @@
         assert elements[i].metadata.to_dict() == {}
 
 
-<<<<<<< HEAD
-def test_partition_pdf_with_include_path_in_metadata_filename_01(
-    filename="example-docs/chevron-page.pdf",
-):
-    elements = pdf.partition_pdf(
-        filename=filename,
-        include_path_in_metadata_filename=True,
-    )
-
-    assert elements[0].metadata.filename == filename
-    assert elements[0].metadata.file_directory is None
-
-
-def test_partition_pdf_with_include_path_in_metadata_filename_and_metadata_filename_01(
-    filename="example-docs/chevron-page.pdf",
-):
-    """Test partition pdf with default 'fast' strategy"""
-    elements = pdf.partition_pdf(
-        filename=filename,
-        include_path_in_metadata_filename=True,
-        metadata_filename="TEST",
-    )
-
-    assert elements[0].metadata.filename == "example-docs/TEST"
-    assert elements[0].metadata.file_directory is None
-
-
-def test_partition_pdf_with_include_path_in_metadata_filename_02(
-    filename="example-docs/chevron-page.pdf",
-):
-    """Test partition pdf with default 'fast' strategy"""
-
-    elements = pdf.partition_pdf(
-        filename=filename,
-        include_path_in_metadata_filename=True,
-        strategy="hi_res",
-    )
-
-    assert elements[0].metadata.filename == filename
-    assert elements[0].metadata.file_directory is None
-
-
-def test_partition_pdf_with_include_path_in_metadata_filename_and_metadata_filename_02(
-    filename="example-docs/chevron-page.pdf",
-):
-    """Test partition pdf with 'hi_res' strategy"""
-
-    elements = pdf.partition_pdf(
-        filename=filename,
-        include_path_in_metadata_filename=True,
-        metadata_filename="TEST",
-        strategy="hi_res",
-    )
-
-    assert elements[0].metadata.filename == "example-docs/TEST"
-    assert elements[0].metadata.file_directory is None
-
-
-def test_partition_pdf_with_include_path_in_metadata_filename_03(
-    filename="example-docs/chevron-page.pdf",
-):
-    """Test partition pdf with 'ocr_only' strategy"""
-
-    elements = pdf.partition_pdf(
-        filename=filename,
-        include_path_in_metadata_filename=True,
-        strategy="ocr_only",
-    )
-
-    assert elements[0].metadata.filename == filename
-    assert elements[0].metadata.file_directory is None
-
-
-def test_partition_pdf_with_include_path_in_metadata_filename_and_metadata_filename_03(
-    filename="example-docs/chevron-page.pdf",
-):
-    """Test partition pdf with 'ocr_only' strategy"""
-
-    elements = pdf.partition_pdf(
-        filename=filename,
-        include_path_in_metadata_filename=True,
-        metadata_filename="TEST",
-        strategy="ocr_only",
-    )
-
-    assert elements[0].metadata.filename == "example-docs/TEST"
-    assert elements[0].metadata.file_directory is None
-=======
 def test_partition_pdf_with_auto_strategy_metadata_date(
     mocker,
     filename="example-docs/copy-protected.pdf",
@@ -855,4 +762,91 @@
         )
 
     assert elements[0].metadata.last_modified == expected_last_modification_date
->>>>>>> cb923b96
+
+
+def test_partition_pdf_with_include_path_in_metadata_filename_01(
+    filename="example-docs/chevron-page.pdf",
+):
+    elements = pdf.partition_pdf(
+        filename=filename,
+        include_path_in_metadata_filename=True,
+    )
+
+    assert elements[0].metadata.filename == filename
+    assert elements[0].metadata.file_directory is None
+
+
+def test_partition_pdf_with_include_path_in_metadata_filename_and_metadata_filename_01(
+    filename="example-docs/chevron-page.pdf",
+):
+    """Test partition pdf with default 'fast' strategy"""
+    elements = pdf.partition_pdf(
+        filename=filename,
+        include_path_in_metadata_filename=True,
+        metadata_filename="TEST",
+    )
+
+    assert elements[0].metadata.filename == "example-docs/TEST"
+    assert elements[0].metadata.file_directory is None
+
+
+def test_partition_pdf_with_include_path_in_metadata_filename_02(
+    filename="example-docs/chevron-page.pdf",
+):
+    """Test partition pdf with default 'fast' strategy"""
+
+    elements = pdf.partition_pdf(
+        filename=filename,
+        include_path_in_metadata_filename=True,
+        strategy="hi_res",
+    )
+
+    assert elements[0].metadata.filename == filename
+    assert elements[0].metadata.file_directory is None
+
+
+def test_partition_pdf_with_include_path_in_metadata_filename_and_metadata_filename_02(
+    filename="example-docs/chevron-page.pdf",
+):
+    """Test partition pdf with 'hi_res' strategy"""
+
+    elements = pdf.partition_pdf(
+        filename=filename,
+        include_path_in_metadata_filename=True,
+        metadata_filename="TEST",
+        strategy="hi_res",
+    )
+
+    assert elements[0].metadata.filename == "example-docs/TEST"
+    assert elements[0].metadata.file_directory is None
+
+
+def test_partition_pdf_with_include_path_in_metadata_filename_03(
+    filename="example-docs/chevron-page.pdf",
+):
+    """Test partition pdf with 'ocr_only' strategy"""
+
+    elements = pdf.partition_pdf(
+        filename=filename,
+        include_path_in_metadata_filename=True,
+        strategy="ocr_only",
+    )
+
+    assert elements[0].metadata.filename == filename
+    assert elements[0].metadata.file_directory is None
+
+
+def test_partition_pdf_with_include_path_in_metadata_filename_and_metadata_filename_03(
+    filename="example-docs/chevron-page.pdf",
+):
+    """Test partition pdf with 'ocr_only' strategy"""
+
+    elements = pdf.partition_pdf(
+        filename=filename,
+        include_path_in_metadata_filename=True,
+        metadata_filename="TEST",
+        strategy="ocr_only",
+    )
+
+    assert elements[0].metadata.filename == "example-docs/TEST"
+    assert elements[0].metadata.file_directory is None