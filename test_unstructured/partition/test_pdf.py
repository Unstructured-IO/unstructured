--- conflicted
+++ resolved
@@ -406,7 +406,25 @@
     )
 
 
-<<<<<<< HEAD
+def test_partition_pdf_with_auto_strategy_exclude_metadata(
+    filename="example-docs/layout-parser-paper-fast.pdf",
+):
+    elements = pdf.partition_pdf(filename=filename, strategy="auto", include_metadata=False)
+    title = "LayoutParser: A Uniﬁed Toolkit for Deep Learning Based Document Image Analysis"
+    assert elements[0].text == title
+    for i in range(len(elements)):
+        assert elements[i].metadata.to_dict() == {}
+
+
+def test_partition_pdf_with_fast_strategy_from_file_exclude_metadata(
+    filename="example-docs/layout-parser-paper-fast.pdf",
+):
+    with open(filename, "rb") as f:
+        elements = pdf.partition_pdf(file=f, url=None, strategy="fast", include_metadata=False)
+    for i in range(len(elements)):
+        assert elements[i].metadata.to_dict() == {}
+
+
 @pytest.mark.skipif(
     not is_gpu_available,
     reason="Skipping this test, GPU is not avaible",
@@ -420,23 +438,4 @@
     assert len(without_strategy_elements) == len(hi_res_elements)
     assert without_strategy_elements == hi_res_elements
     assert len(without_strategy_elements) != len(fast_elements)
-    assert len(without_strategy_elements) != len(ocr_only_elements)
-=======
-def test_partition_pdf_with_auto_strategy_exclude_metadata(
-    filename="example-docs/layout-parser-paper-fast.pdf",
-):
-    elements = pdf.partition_pdf(filename=filename, strategy="auto", include_metadata=False)
-    title = "LayoutParser: A Uniﬁed Toolkit for Deep Learning Based Document Image Analysis"
-    assert elements[0].text == title
-    for i in range(len(elements)):
-        assert elements[i].metadata.to_dict() == {}
-
-
-def test_partition_pdf_with_fast_strategy_from_file_exclude_metadata(
-    filename="example-docs/layout-parser-paper-fast.pdf",
-):
-    with open(filename, "rb") as f:
-        elements = pdf.partition_pdf(file=f, url=None, strategy="fast", include_metadata=False)
-    for i in range(len(elements)):
-        assert elements[i].metadata.to_dict() == {}
->>>>>>> e9fdbb09
+    assert len(without_strategy_elements) != len(ocr_only_elements)