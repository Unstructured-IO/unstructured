--- conflicted
+++ resolved
@@ -394,11 +394,6 @@
     assert {element.metadata.page_number for element in elements} == {1, 2}
 
 
-<<<<<<< HEAD
-def test_partition_pdf_requiring_recursive_text_grab(
-    filename="example-docs/reliance.pdf",
-):
-=======
 def test_partition_pdf_with_dpi():
     filename = os.path.join("example-docs", "copy-protected.pdf")
     with mock.patch.object(layout, "process_file_with_model", mock.MagicMock()) as mock_process:
@@ -414,7 +409,6 @@
 
 
 def test_partition_pdf_requiring_recursive_text_grab(filename="example-docs/reliance.pdf"):
->>>>>>> b39e0d73
     elements = pdf.partition_pdf(filename=filename, strategy="fast")
     assert len(elements) > 50
     assert elements[0].metadata.page_number == 1
