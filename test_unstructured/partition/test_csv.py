from tempfile import SpooledTemporaryFile

import pytest

from test_unstructured.partition.test_constants import (
    EXPECTED_TABLE,
    EXPECTED_TABLE_WITH_EMOJI,
    EXPECTED_TEXT,
    EXPECTED_TEXT_WITH_EMOJI,
)
from unstructured.cleaners.core import clean_extra_whitespace
from unstructured.documents.elements import Table
from unstructured.partition.csv import partition_csv

EXPECTED_FILETYPE = "text/csv"


@pytest.mark.parametrize(
    ("filename", "expected_text", "expected_table"),
    [
        ("stanley-cups.csv", EXPECTED_TEXT, EXPECTED_TABLE),
        ("stanley-cups-with-emoji.csv", EXPECTED_TEXT_WITH_EMOJI, EXPECTED_TABLE_WITH_EMOJI),
    ],
)
def test_partition_csv_from_filename(filename, expected_text, expected_table):
    f_path = f"example-docs/{filename}"
    elements = partition_csv(filename=f_path)

    assert clean_extra_whitespace(elements[0].text) == expected_text
    assert elements[0].metadata.text_as_html == expected_table
    assert elements[0].metadata.filetype == EXPECTED_FILETYPE
    assert elements[0].metadata.filename == filename


def test_partition_csv_from_filename_with_metadata_filename(
    filename="example-docs/stanley-cups.csv",
):
    elements = partition_csv(filename=filename, metadata_filename="test")

    assert clean_extra_whitespace(elements[0].text) == EXPECTED_TEXT
    assert elements[0].metadata.filename == "test"


@pytest.mark.parametrize(
    ("filename", "expected_text", "expected_table"),
    [
        ("stanley-cups.csv", EXPECTED_TEXT, EXPECTED_TABLE),
        ("stanley-cups-with-emoji.csv", EXPECTED_TEXT_WITH_EMOJI, EXPECTED_TABLE_WITH_EMOJI),
    ],
)
def test_partition_csv_from_file(filename, expected_text, expected_table):
    f_path = f"example-docs/{filename}"
    with open(f_path, "rb") as f:
        elements = partition_csv(file=f)

    assert clean_extra_whitespace(elements[0].text) == expected_text
    assert isinstance(elements[0], Table)
    assert elements[0].metadata.text_as_html == expected_table
    assert elements[0].metadata.filetype == EXPECTED_FILETYPE
    assert elements[0].metadata.filename is None


def test_partition_csv_from_file_with_metadata_filename(
    filename="example-docs/stanley-cups.csv",
):
    with open(filename, "rb") as f:
        elements = partition_csv(file=f, metadata_filename="test")

    assert clean_extra_whitespace(elements[0].text) == EXPECTED_TEXT
    assert elements[0].metadata.filename == "test"


def test_partition_csv_can_exclude_metadata(filename="example-docs/stanley-cups.csv"):
    elements = partition_csv(filename=filename, include_metadata=False)

    assert clean_extra_whitespace(elements[0].text) == EXPECTED_TEXT
    assert isinstance(elements[0], Table)
    assert elements[0].metadata.text_as_html is None
    assert elements[0].metadata.filetype is None
    assert elements[0].metadata.filename is None


<<<<<<< HEAD
def test_partition_csv_with_include_path_in_metadata_filename(
    filename="example-docs/stanley-cups.csv",
):
    elements = partition_csv(filename=filename, include_path_in_metadata_filename=True)

    assert clean_extra_whitespace(elements[0].text) == EXPECTED_TEXT
    assert isinstance(elements[0], Table)
    assert elements[0].metadata.filename == filename
    assert elements[0].metadata.file_directory is None


def test_partition_csv_with_include_path_in_metadata_filename_and_metadata_filename(
    filename="example-docs/stanley-cups.csv",
):
    elements = partition_csv(
        filename=filename,
        include_path_in_metadata_filename=True,
        metadata_filename="TEST",
    )

    assert clean_extra_whitespace(elements[0].text) == EXPECTED_TEXT
    assert isinstance(elements[0], Table)
    assert elements[0].metadata.filename == "example-docs/TEST"
    assert elements[0].metadata.file_directory is None
=======
def test_partition_csv_metadata_date(mocker, filename="example-docs/stanley-cups.csv"):
    mocked_last_modification_date = "2029-07-05T09:24:28"
    mocker.patch(
        "unstructured.partition.csv.get_last_modified_date",
        return_value=mocked_last_modification_date,
    )
    elements = partition_csv(filename=filename)

    assert clean_extra_whitespace(elements[0].text) == EXPECTED_TEXT
    assert isinstance(elements[0], Table)
    assert elements[0].metadata.last_modified == mocked_last_modification_date


def test_partition_csv_custom_metadata_date(
    mocker,
    filename="example-docs/stanley-cups.csv",
):
    mocked_last_modification_date = "2029-07-05T09:24:28"
    expected_last_modification_date = "2020-07-05T09:24:28"

    mocker.patch(
        "unstructured.partition.csv.get_last_modified_date",
        return_value=mocked_last_modification_date,
    )

    elements = partition_csv(
        filename=filename,
        metadata_last_modified=expected_last_modification_date,
    )

    assert clean_extra_whitespace(elements[0].text) == EXPECTED_TEXT
    assert isinstance(elements[0], Table)
    assert elements[0].metadata.last_modified == expected_last_modification_date


def test_partition_csv_from_file_metadata_date(
    mocker,
    filename="example-docs/stanley-cups.csv",
):
    mocked_last_modification_date = "2029-07-05T09:24:28"

    mocker.patch(
        "unstructured.partition.csv.get_last_modified_date_from_file",
        return_value=mocked_last_modification_date,
    )

    with open(filename, "rb") as f:
        elements = partition_csv(file=f)

    assert clean_extra_whitespace(elements[0].text) == EXPECTED_TEXT
    assert isinstance(elements[0], Table)
    assert elements[0].metadata.last_modified == mocked_last_modification_date


def test_partition_csv_from_file_custom_metadata_date(
    mocker,
    filename="example-docs/stanley-cups.csv",
):
    mocked_last_modification_date = "2029-07-05T09:24:28"
    expected_last_modification_date = "2020-07-05T09:24:28"

    mocker.patch(
        "unstructured.partition.csv.get_last_modified_date_from_file",
        return_value=mocked_last_modification_date,
    )

    with open(filename, "rb") as f:
        elements = partition_csv(file=f, metadata_last_modified=expected_last_modification_date)

    assert clean_extra_whitespace(elements[0].text) == EXPECTED_TEXT
    assert isinstance(elements[0], Table)
    assert elements[0].metadata.last_modified == expected_last_modification_date


def test_partition_csv_from_file_without_metadata(
    mocker,
    filename="example-docs/stanley-cups.csv",
):
    """Test partition_csv() with file that are not possible to get last modified date"""

    with open(filename, "rb") as f:
        sf = SpooledTemporaryFile()
        sf.write(f.read())
        sf.seek(0)
        elements = partition_csv(file=sf)

    assert clean_extra_whitespace(elements[0].text) == EXPECTED_TEXT
    assert isinstance(elements[0], Table)
    assert elements[0].metadata.last_modified is None
>>>>>>> cb923b96
<|MERGE_RESOLUTION|>--- conflicted
+++ resolved
@@ -80,32 +80,6 @@
     assert elements[0].metadata.filename is None
 
 
-<<<<<<< HEAD
-def test_partition_csv_with_include_path_in_metadata_filename(
-    filename="example-docs/stanley-cups.csv",
-):
-    elements = partition_csv(filename=filename, include_path_in_metadata_filename=True)
-
-    assert clean_extra_whitespace(elements[0].text) == EXPECTED_TEXT
-    assert isinstance(elements[0], Table)
-    assert elements[0].metadata.filename == filename
-    assert elements[0].metadata.file_directory is None
-
-
-def test_partition_csv_with_include_path_in_metadata_filename_and_metadata_filename(
-    filename="example-docs/stanley-cups.csv",
-):
-    elements = partition_csv(
-        filename=filename,
-        include_path_in_metadata_filename=True,
-        metadata_filename="TEST",
-    )
-
-    assert clean_extra_whitespace(elements[0].text) == EXPECTED_TEXT
-    assert isinstance(elements[0], Table)
-    assert elements[0].metadata.filename == "example-docs/TEST"
-    assert elements[0].metadata.file_directory is None
-=======
 def test_partition_csv_metadata_date(mocker, filename="example-docs/stanley-cups.csv"):
     mocked_last_modification_date = "2029-07-05T09:24:28"
     mocker.patch(
@@ -195,4 +169,29 @@
     assert clean_extra_whitespace(elements[0].text) == EXPECTED_TEXT
     assert isinstance(elements[0], Table)
     assert elements[0].metadata.last_modified is None
->>>>>>> cb923b96
+
+
+def test_partition_csv_with_include_path_in_metadata_filename(
+    filename="example-docs/stanley-cups.csv",
+):
+    elements = partition_csv(filename=filename, include_path_in_metadata_filename=True)
+
+    assert clean_extra_whitespace(elements[0].text) == EXPECTED_TEXT
+    assert isinstance(elements[0], Table)
+    assert elements[0].metadata.filename == filename
+    assert elements[0].metadata.file_directory is None
+
+
+def test_partition_csv_with_include_path_in_metadata_filename_and_metadata_filename(
+    filename="example-docs/stanley-cups.csv",
+):
+    elements = partition_csv(
+        filename=filename,
+        include_path_in_metadata_filename=True,
+        metadata_filename="TEST",
+    )
+
+    assert clean_extra_whitespace(elements[0].text) == EXPECTED_TEXT
+    assert isinstance(elements[0], Table)
+    assert elements[0].metadata.filename == "example-docs/TEST"
+    assert elements[0].metadata.file_directory is None