--- conflicted
+++ resolved
@@ -209,7 +209,6 @@
         assert any(test_elements[i].metadata.to_dict()) is False
 
 
-<<<<<<< HEAD
 def test_partition_json_metadata_date(
     mocker,
     filename="example-docs/spring-weather.html.json",
@@ -309,7 +308,7 @@
     elements = partition_json(text=text, metadata_date=expected_last_modification_date)
 
     assert elements[0].metadata.date == expected_last_modification_date
-=======
+
 def test_partition_json_raises_with_unprocessable_json():
     # NOTE(robinson) - This is unprocessable because it is not a list of dicts,
     # per the Unstructured ISD format
@@ -321,5 +320,4 @@
 def test_partition_json_raises_with_invalid_json():
     text = '[{"hi": "there"}]]'
     with pytest.raises(ValueError):
-        partition_json(text=text)
->>>>>>> b39e0d73
+        partition_json(text=text)