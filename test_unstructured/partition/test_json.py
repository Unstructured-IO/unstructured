--- conflicted
+++ resolved
@@ -209,7 +209,121 @@
         assert any(test_elements[i].metadata.to_dict()) is False
 
 
-<<<<<<< HEAD
+def test_partition_json_metadata_date(
+    mocker,
+    filename="example-docs/spring-weather.html.json",
+):
+    mocked_last_modification_date = "2029-07-05T09:24:28"
+
+    mocker.patch(
+        "unstructured.partition.json.get_last_modified_date",
+        return_value=mocked_last_modification_date,
+    )
+
+    elements = partition_json(
+        filename=filename,
+    )
+
+    assert elements[0].metadata.last_modified == mocked_last_modification_date
+
+
+def test_partition_json_with_custom_metadata_date(
+    mocker,
+    filename="example-docs/spring-weather.html.json",
+):
+    mocked_last_modification_date = "2029-07-05T09:24:28"
+    expected_last_modification_date = "2020-07-05T09:24:28"
+
+    mocker.patch(
+        "unstructured.partition.json.get_last_modified_date",
+        return_value=mocked_last_modification_date,
+    )
+
+    elements = partition_json(
+        filename=filename,
+        metadata_last_modified=expected_last_modification_date,
+    )
+
+    assert elements[0].metadata.last_modified == expected_last_modification_date
+
+
+def test_partition_json_from_file_metadata_date(
+    mocker,
+    filename="example-docs/spring-weather.html.json",
+):
+    mocked_last_modification_date = "2029-07-05T09:24:28"
+
+    mocker.patch(
+        "unstructured.partition.json.get_last_modified_date_from_file",
+        return_value=mocked_last_modification_date,
+    )
+
+    with open(filename, "rb") as f:
+        elements = partition_json(
+            file=f,
+        )
+
+    assert elements[0].metadata.last_modified == mocked_last_modification_date
+
+
+def test_partition_json_from_file_with_custom_metadata_date(
+    mocker,
+    filename="example-docs/spring-weather.html.json",
+):
+    mocked_last_modification_date = "2029-07-05T09:24:28"
+    expected_last_modification_date = "2020-07-05T09:24:28"
+
+    mocker.patch(
+        "unstructured.partition.json.get_last_modified_date_from_file",
+        return_value=mocked_last_modification_date,
+    )
+
+    with open(filename, "rb") as f:
+        elements = partition_json(file=f, metadata_last_modified=expected_last_modification_date)
+
+    assert elements[0].metadata.last_modified == expected_last_modification_date
+
+
+def test_partition_json_from_text_metadata_date(
+    filename="example-docs/spring-weather.html.json",
+):
+    with open(filename) as f:
+        text = f.read()
+
+    elements = partition_json(
+        text=text,
+    )
+
+    assert elements[0].metadata.last_modified is None
+
+
+def test_partition_json_from_text_with_custom_metadata_date(
+    filename="example-docs/spring-weather.html.json",
+):
+    expected_last_modification_date = "2020-07-05T09:24:28"
+
+    with open(filename) as f:
+        text = f.read()
+
+    elements = partition_json(text=text, metadata_last_modified=expected_last_modification_date)
+
+    assert elements[0].metadata.last_modified == expected_last_modification_date
+
+
+def test_partition_json_raises_with_unprocessable_json():
+    # NOTE(robinson) - This is unprocessable because it is not a list of dicts,
+    # per the Unstructured ISD format
+    text = '{"hi": "there"}'
+    with pytest.raises(ValueError):
+        partition_json(text=text)
+
+
+def test_partition_json_raises_with_invalid_json():
+    text = '[{"hi": "there"}]]'
+    with pytest.raises(ValueError):
+        partition_json(text=text)
+
+
 def test_partition_json_with_include_path_in_metadata_filename(
     filename="example-docs/spring-weather.html.json",
 ):
@@ -229,119 +343,4 @@
     )
 
     assert elements[0].metadata.filename == "example-docs/TEST"
-    assert elements[0].metadata.file_directory is None
-=======
-def test_partition_json_metadata_date(
-    mocker,
-    filename="example-docs/spring-weather.html.json",
-):
-    mocked_last_modification_date = "2029-07-05T09:24:28"
-
-    mocker.patch(
-        "unstructured.partition.json.get_last_modified_date",
-        return_value=mocked_last_modification_date,
-    )
-
-    elements = partition_json(
-        filename=filename,
-    )
-
-    assert elements[0].metadata.last_modified == mocked_last_modification_date
-
-
-def test_partition_json_with_custom_metadata_date(
-    mocker,
-    filename="example-docs/spring-weather.html.json",
-):
-    mocked_last_modification_date = "2029-07-05T09:24:28"
-    expected_last_modification_date = "2020-07-05T09:24:28"
-
-    mocker.patch(
-        "unstructured.partition.json.get_last_modified_date",
-        return_value=mocked_last_modification_date,
-    )
-
-    elements = partition_json(
-        filename=filename,
-        metadata_last_modified=expected_last_modification_date,
-    )
-
-    assert elements[0].metadata.last_modified == expected_last_modification_date
-
-
-def test_partition_json_from_file_metadata_date(
-    mocker,
-    filename="example-docs/spring-weather.html.json",
-):
-    mocked_last_modification_date = "2029-07-05T09:24:28"
-
-    mocker.patch(
-        "unstructured.partition.json.get_last_modified_date_from_file",
-        return_value=mocked_last_modification_date,
-    )
-
-    with open(filename, "rb") as f:
-        elements = partition_json(
-            file=f,
-        )
-
-    assert elements[0].metadata.last_modified == mocked_last_modification_date
-
-
-def test_partition_json_from_file_with_custom_metadata_date(
-    mocker,
-    filename="example-docs/spring-weather.html.json",
-):
-    mocked_last_modification_date = "2029-07-05T09:24:28"
-    expected_last_modification_date = "2020-07-05T09:24:28"
-
-    mocker.patch(
-        "unstructured.partition.json.get_last_modified_date_from_file",
-        return_value=mocked_last_modification_date,
-    )
-
-    with open(filename, "rb") as f:
-        elements = partition_json(file=f, metadata_last_modified=expected_last_modification_date)
-
-    assert elements[0].metadata.last_modified == expected_last_modification_date
-
-
-def test_partition_json_from_text_metadata_date(
-    filename="example-docs/spring-weather.html.json",
-):
-    with open(filename) as f:
-        text = f.read()
-
-    elements = partition_json(
-        text=text,
-    )
-
-    assert elements[0].metadata.last_modified is None
-
-
-def test_partition_json_from_text_with_custom_metadata_date(
-    filename="example-docs/spring-weather.html.json",
-):
-    expected_last_modification_date = "2020-07-05T09:24:28"
-
-    with open(filename) as f:
-        text = f.read()
-
-    elements = partition_json(text=text, metadata_last_modified=expected_last_modification_date)
-
-    assert elements[0].metadata.last_modified == expected_last_modification_date
-
-
-def test_partition_json_raises_with_unprocessable_json():
-    # NOTE(robinson) - This is unprocessable because it is not a list of dicts,
-    # per the Unstructured ISD format
-    text = '{"hi": "there"}'
-    with pytest.raises(ValueError):
-        partition_json(text=text)
-
-
-def test_partition_json_raises_with_invalid_json():
-    text = '[{"hi": "there"}]]'
-    with pytest.raises(ValueError):
-        partition_json(text=text)
->>>>>>> cb923b96
+    assert elements[0].metadata.file_directory is None