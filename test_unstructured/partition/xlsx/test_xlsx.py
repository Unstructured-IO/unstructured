import pytest

from test_unstructured.partition.test_constants import EXPECTED_TABLE, EXPECTED_TEXT, EXPECTED_TITLE
from unstructured.cleaners.core import clean_extra_whitespace
from unstructured.documents.elements import Table, Text, Title
from unstructured.partition.json import partition_json
from unstructured.partition.xlsx import partition_xlsx
from unstructured.staging.base import elements_to_json

EXPECTED_FILETYPE = "application/vnd.openxmlformats-officedocument.spreadsheetml.sheet"

EXCEPTED_PAGE_NAME = "Stanley Cups"


def test_partition_xlsx_from_filename(filename="example-docs/stanley-cups.xlsx"):
    elements = partition_xlsx(filename=filename, include_header=False)

    assert sum(isinstance(element, Table) for element in elements) == 2
    assert len(elements) == 4

    assert clean_extra_whitespace(elements[0].text) == EXPECTED_TITLE
    assert clean_extra_whitespace(elements[1].text) == EXPECTED_TEXT
    assert elements[1].metadata.text_as_html == EXPECTED_TABLE
    assert elements[1].metadata.page_number == 1
    assert elements[1].metadata.filetype == EXPECTED_FILETYPE
    assert elements[1].metadata.page_name == EXCEPTED_PAGE_NAME
    assert elements[1].metadata.filename == "stanley-cups.xlsx"


def test_partition_xlsx_from_filename_with_emoji(filename="example-docs/emoji.xlsx"):
    elements = partition_xlsx(filename=filename, include_header=False)
    assert sum(isinstance(element, Text) for element in elements) == 1
    assert len(elements) == 1
    assert clean_extra_whitespace(elements[0].text) == "🤠😅"


def test_partition_xlsx_from_filename_with_metadata_filename(
    filename="example-docs/stanley-cups.xlsx",
):
    elements = partition_xlsx(filename=filename, metadata_filename="test", include_header=False)

    assert sum(isinstance(element, Table) for element in elements) == 2
    assert sum(isinstance(element, Title) for element in elements) == 2
    assert clean_extra_whitespace(elements[0].text) == EXPECTED_TITLE
    assert clean_extra_whitespace(elements[1].text) == EXPECTED_TEXT
    assert elements[0].metadata.filename == "test"


def test_partition_xlsx_from_filename_with_header(filename="example-docs/stanley-cups.xlsx"):
    elements = partition_xlsx(filename=filename, include_header=True)
    assert sum(isinstance(element, Table) for element in elements) == 2
    assert len(elements) == 2
    assert (
        clean_extra_whitespace(elements[0].text)
        == "Stanley Cups Unnamed: 1 Unnamed: 2 " + EXPECTED_TEXT
    )
    assert "<thead>" in elements[0].metadata.text_as_html


def test_partition_xlsx_from_file(filename="example-docs/stanley-cups.xlsx"):
    with open(filename, "rb") as f:
        elements = partition_xlsx(file=f, include_header=False)

    assert sum(isinstance(element, Table) for element in elements) == 2
    assert len(elements) == 4
    assert clean_extra_whitespace(elements[0].text) == EXPECTED_TITLE
    assert clean_extra_whitespace(elements[1].text) == EXPECTED_TEXT
    assert elements[1].metadata.text_as_html == EXPECTED_TABLE
    assert elements[1].metadata.page_number == 1
    assert elements[1].metadata.filetype == EXPECTED_FILETYPE
    assert elements[1].metadata.page_name == EXCEPTED_PAGE_NAME
    assert elements[1].metadata.filename is None


def test_partition_xlsx_from_file_with_metadata_filename(filename="example-docs/stanley-cups.xlsx"):
    with open(filename, "rb") as f:
        elements = partition_xlsx(file=f, metadata_filename="test", include_header=False)

    assert sum(isinstance(element, Table) for element in elements) == 2
    assert clean_extra_whitespace(elements[1].text) == EXPECTED_TEXT
    assert elements[1].metadata.filename == "test"


def test_partition_xlsx_from_file_with_header(filename="example-docs/stanley-cups.xlsx"):
    with open(filename, "rb") as f:
        elements = partition_xlsx(file=f, include_header=True)

    assert sum(isinstance(element, Table) for element in elements) == 2
    assert len(elements) == 2
    assert (
        clean_extra_whitespace(elements[0].text)
        == "Stanley Cups Unnamed: 1 Unnamed: 2 " + EXPECTED_TEXT
    )
    assert "<thead>" in elements[0].metadata.text_as_html


def test_partition_xlsx_filename_exclude_metadata(filename="example-docs/stanley-cups.xlsx"):
    elements = partition_xlsx(filename=filename, include_metadata=False, include_header=False)

    assert sum(isinstance(element, Table) for element in elements) == 2
    assert len(elements) == 4

    assert clean_extra_whitespace(elements[1].text) == EXPECTED_TEXT
    assert elements[1].metadata.text_as_html is None
    assert elements[1].metadata.page_number is None
    assert elements[1].metadata.filetype is None
    assert elements[1].metadata.page_name is None
    assert elements[1].metadata.filename is None


def test_partition_xlsx_from_file_exclude_metadata(filename="example-docs/stanley-cups.xlsx"):
    with open(filename, "rb") as f:
        elements = partition_xlsx(file=f, include_metadata=False, include_header=False)

    assert sum(isinstance(element, Table) for element in elements) == 2
    assert sum(isinstance(element, Title) for element in elements) == 2
    assert len(elements) == 4

    assert clean_extra_whitespace(elements[0].text) == EXPECTED_TITLE
    assert clean_extra_whitespace(elements[1].text) == EXPECTED_TEXT
    assert elements[0].metadata.text_as_html is None
    assert elements[0].metadata.page_number is None
    assert elements[0].metadata.filetype is None
    assert elements[0].metadata.page_name is None
    assert elements[0].metadata.filename is None


def test_partition_xlsx_metadata_date(
    mocker,
    filename="example-docs/stanley-cups.xlsx",
):
    mocked_last_modification_date = "2029-07-05T09:24:28"

    mocker.patch(
        "unstructured.partition.xlsx.get_last_modified_date",
        return_value=mocked_last_modification_date,
    )

    elements = partition_xlsx(
        filename=filename,
    )

    assert elements[0].metadata.last_modified == mocked_last_modification_date


def test_partition_xlsx_with_custom_metadata_date(
    mocker,
    filename="example-docs/stanley-cups.xlsx",
):
    mocked_last_modification_date = "2029-07-05T09:24:28"
    expected_last_modification_date = "2020-07-05T09:24:28"

    mocker.patch(
        "unstructured.partition.xlsx.get_last_modified_date",
        return_value=mocked_last_modification_date,
    )

    elements = partition_xlsx(
        filename=filename,
        metadata_last_modified=expected_last_modification_date,
    )

    assert elements[0].metadata.last_modified == expected_last_modification_date


def test_partition_xlsx_from_file_metadata_date(
    mocker,
    filename="example-docs/stanley-cups.xlsx",
):
    mocked_last_modification_date = "2029-07-05T09:24:28"

    mocker.patch(
        "unstructured.partition.xlsx.get_last_modified_date_from_file",
        return_value=mocked_last_modification_date,
    )

    with open(filename, "rb") as f:
        elements = partition_xlsx(
            file=f,
        )

    assert elements[0].metadata.last_modified == mocked_last_modification_date


def test_partition_xlsx_from_file_with_custom_metadata_date(
    mocker,
    filename="example-docs/stanley-cups.xlsx",
):
    mocked_last_modification_date = "2029-07-05T09:24:28"
    expected_last_modification_date = "2020-07-05T09:24:28"

    mocker.patch(
        "unstructured.partition.xlsx.get_last_modified_date_from_file",
        return_value=mocked_last_modification_date,
    )

    with open(filename, "rb") as f:
        elements = partition_xlsx(file=f, metadata_last_modified=expected_last_modification_date)

    assert elements[0].metadata.last_modified == expected_last_modification_date


def test_partition_xlsx_with_json(filename="example-docs/stanley-cups.xlsx"):
    elements = partition_xlsx(filename=filename, include_header=False)
    test_elements = partition_json(text=elements_to_json(elements))

    assert len(elements) == len(test_elements)
    assert clean_extra_whitespace(elements[0].text) == clean_extra_whitespace(test_elements[0].text)
    assert elements[0].metadata.text_as_html == test_elements[0].metadata.text_as_html
    assert elements[0].metadata.page_number == test_elements[0].metadata.page_number
    assert elements[0].metadata.page_name == test_elements[0].metadata.page_name
    assert elements[0].metadata.filename == test_elements[0].metadata.filename

    for i in range(len(elements)):
        assert elements[i] == test_elements[i]


<<<<<<< HEAD
# NOTE (jennings) partition_xlsx returns a single TableElement,
# so we can only detect the language of that single element
def test_partition_xlsx_element_metadata_has_languages():
    filename = "example-docs/stanley-cups.xlsx"
    elements = partition_xlsx(filename=filename)
    assert elements[0].metadata.languages == ["eng"]
=======
@pytest.mark.skip("Needs to fix language detection for table. Currently detected as 'tur'")
def test_partition_xlsx_metadata_language_from_filename(filename="example-docs/stanley-cups.xlsx"):
    elements = partition_xlsx(filename=filename, include_header=False)

    assert sum(isinstance(element, Table) for element in elements) == 2
    assert len(elements) == 4

    assert elements[0].metadata.languages == ["eng"]


def test_partition_xlsx_subtables(filename="example-docs/vodafone.xlsx"):
    elements = partition_xlsx(filename)
    assert sum(isinstance(element, Table) for element in elements) == 3
    assert len(elements) == 6
>>>>>>> 0a65fc21
<|MERGE_RESOLUTION|>--- conflicted
+++ resolved
@@ -215,26 +215,25 @@
         assert elements[i] == test_elements[i]
 
 
-<<<<<<< HEAD
+@pytest.mark.skip("Needs to fix language detection for table. Currently detected as 'tur'")
+def test_partition_xlsx_metadata_language_from_filename(filename="example-docs/stanley-cups.xlsx"):
+    elements = partition_xlsx(filename=filename, include_header=False)
+
+    assert sum(isinstance(element, Table) for element in elements) == 2
+    assert len(elements) == 4
+
+    assert elements[0].metadata.languages == ["eng"]
+
+
+def test_partition_xlsx_subtables(filename="example-docs/vodafone.xlsx"):
+    elements = partition_xlsx(filename)
+    assert sum(isinstance(element, Table) for element in elements) == 3
+    assert len(elements) == 6
+
+    
 # NOTE (jennings) partition_xlsx returns a single TableElement,
 # so we can only detect the language of that single element
 def test_partition_xlsx_element_metadata_has_languages():
     filename = "example-docs/stanley-cups.xlsx"
     elements = partition_xlsx(filename=filename)
-    assert elements[0].metadata.languages == ["eng"]
-=======
-@pytest.mark.skip("Needs to fix language detection for table. Currently detected as 'tur'")
-def test_partition_xlsx_metadata_language_from_filename(filename="example-docs/stanley-cups.xlsx"):
-    elements = partition_xlsx(filename=filename, include_header=False)
-
-    assert sum(isinstance(element, Table) for element in elements) == 2
-    assert len(elements) == 4
-
-    assert elements[0].metadata.languages == ["eng"]
-
-
-def test_partition_xlsx_subtables(filename="example-docs/vodafone.xlsx"):
-    elements = partition_xlsx(filename)
-    assert sum(isinstance(element, Table) for element in elements) == 3
-    assert len(elements) == 6
->>>>>>> 0a65fc21
+    assert elements[0].metadata.languages == ["eng"]    