--- conflicted
+++ resolved
@@ -47,28 +47,6 @@
         assert elements[i].metadata.to_dict() == {}
 
 
-<<<<<<< HEAD
-def test_partition_org_with_include_path_in_metadata_filename(
-    filename="example-docs/README.org",
-):
-    elements = partition_org(filename=filename, include_path_in_metadata_filename=True)
-
-    assert elements[0].metadata.filename == filename
-    assert elements[0].metadata.file_directory is None
-
-
-def test_partition_org_with_include_path_in_metadata_filename_and_metadata_filename(
-    filename="example-docs/README.org",
-):
-    elements = partition_org(
-        filename=filename,
-        include_path_in_metadata_filename=True,
-        metadata_filename="TEST",
-    )
-
-    assert elements[0].metadata.filename == "example-docs/TEST"
-    assert elements[0].metadata.file_directory is None
-=======
 def test_partition_org_metadata_date(
     mocker,
     filename="example-docs/README.org",
@@ -142,4 +120,25 @@
         elements = partition_org(file=f, metadata_last_modified=expected_last_modification_date)
 
     assert elements[0].metadata.last_modified == expected_last_modification_date
->>>>>>> cb923b96
+
+
+def test_partition_org_with_include_path_in_metadata_filename(
+    filename="example-docs/README.org",
+):
+    elements = partition_org(filename=filename, include_path_in_metadata_filename=True)
+
+    assert elements[0].metadata.filename == filename
+    assert elements[0].metadata.file_directory is None
+
+
+def test_partition_org_with_include_path_in_metadata_filename_and_metadata_filename(
+    filename="example-docs/README.org",
+):
+    elements = partition_org(
+        filename=filename,
+        include_path_in_metadata_filename=True,
+        metadata_filename="TEST",
+    )
+
+    assert elements[0].metadata.filename == "example-docs/TEST"
+    assert elements[0].metadata.file_directory is None