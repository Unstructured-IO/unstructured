--- conflicted
+++ resolved
@@ -613,7 +613,6 @@
             break
 
 
-<<<<<<< HEAD
 def test_auto_partition_xml_from_filename(filename="example-docs/factbook.xml"):
     elements = partition(filename=filename, keep_xml_tags=False)
 
@@ -640,7 +639,7 @@
         elements = partition(file=f, keep_xml_tags=True)
 
     assert elements[5].text == "<name>United States</name>"
-=======
+
 EXPECTED_XLSX_TABLE = """<table border="1" class="dataframe">
   <tbody>
     <tr>
@@ -694,5 +693,4 @@
     assert clean_extra_whitespace(elements[0].text) == EXPECTED_XLSX_TEXT
     assert elements[0].metadata.text_as_html == EXPECTED_XLSX_TABLE
     assert elements[0].metadata.page_number == 1
-    assert elements[0].metadata.filetype == EXPECTED_XLSX_FILETYPE
->>>>>>> b8037118
+    assert elements[0].metadata.filetype == EXPECTED_XLSX_FILETYPE