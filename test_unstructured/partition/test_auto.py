import json
import os
import pathlib
import warnings
from importlib import import_module
from unittest.mock import patch

import docx
import pytest

from test_unstructured.partition.test_constants import EXPECTED_TABLE, EXPECTED_TEXT
from unstructured.chunking.title import chunk_by_title
from unstructured.cleaners.core import clean_extra_whitespace
from unstructured.documents.elements import (
    Address,
    ElementMetadata,
    ListItem,
    NarrativeText,
    Table,
    Text,
    Title,
)
from unstructured.file_utils.filetype import FILETYPE_TO_MIMETYPE, FileType
from unstructured.partition import auto
from unstructured.partition.auto import _get_partition_with_extras, partition
from unstructured.partition.common import convert_office_doc
from unstructured.staging.base import elements_to_json

DIRECTORY = pathlib.Path(__file__).parent.resolve()
EXAMPLE_DOCS_DIRECTORY = os.path.join(DIRECTORY, "..", "..", "example-docs")

EXPECTED_EMAIL_OUTPUT = [
    NarrativeText(text="This is a test email to use for unit tests."),
    Title(text="Important points:"),
    ListItem(text="Roses are red"),
    ListItem(text="Violets are blue"),
]

EML_TEST_FILE = "eml/fake-email.eml"

is_in_docker = os.path.exists("/.dockerenv")


def test_auto_partition_email_from_filename():
    filename = os.path.join(EXAMPLE_DOCS_DIRECTORY, EML_TEST_FILE)
    elements = partition(filename=filename, strategy="hi_res")
    assert len(elements) > 0
    assert elements == EXPECTED_EMAIL_OUTPUT
    assert elements[0].metadata.filename == os.path.basename(filename)
    assert elements[0].metadata.file_directory == os.path.split(filename)[0]


def test_auto_partition_email_from_file():
    filename = os.path.join(EXAMPLE_DOCS_DIRECTORY, EML_TEST_FILE)
    with open(filename) as f:
        elements = partition(file=f, strategy="hi_res")
    assert len(elements) > 0
    assert elements == EXPECTED_EMAIL_OUTPUT


def test_auto_partition_email_from_file_rb():
    filename = os.path.join(EXAMPLE_DOCS_DIRECTORY, EML_TEST_FILE)
    with open(filename, "rb") as f:
        elements = partition(file=f, strategy="hi_res")
    assert len(elements) > 0
    assert elements == EXPECTED_EMAIL_OUTPUT


@pytest.fixture()
def mock_docx_document():
    document = docx.Document()

    document.add_paragraph("These are a few of my favorite things:", style="Heading 1")
    # NOTE(robinson) - this should get picked up as a list item due to the •
    document.add_paragraph("• Parrots", style="Normal")
    document.add_paragraph("Hockey", style="List Bullet")
    # NOTE(robinson) - this should get picked up as a title
    document.add_paragraph("Analysis", style="Normal")
    # NOTE(robinson) - this should get dropped because it is empty
    document.add_paragraph("", style="Normal")
    # NOTE(robinson) - this should get picked up as a narrative text
    document.add_paragraph("This is my first thought. This is my second thought.", style="Normal")
    document.add_paragraph("This is my third thought.", style="Body Text")
    # NOTE(robinson) - this should just be regular text
    document.add_paragraph("2023")

    return document


@pytest.fixture()
def expected_docx_elements():
    return [
        Title("These are a few of my favorite things:"),
        ListItem("Parrots"),
        ListItem("Hockey"),
        Title("Analysis"),
        NarrativeText("This is my first thought. This is my second thought."),
        NarrativeText("This is my third thought."),
        Text("2023"),
    ]


def test_auto_partition_docx_with_filename(mock_docx_document, expected_docx_elements, tmpdir):
    filename = os.path.join(tmpdir.dirname, "mock_document.docx")
    mock_docx_document.save(filename)

    elements = partition(filename=filename, strategy="hi_res")
    assert elements == expected_docx_elements
    assert elements[0].metadata.filename == os.path.basename(filename)


def test_auto_partition_docx_with_file(mock_docx_document, expected_docx_elements, tmpdir):
    filename = os.path.join(tmpdir.dirname, "mock_document.docx")
    mock_docx_document.save(filename)

    with open(filename, "rb") as f:
        elements = partition(file=f, strategy="hi_res")
    assert elements == expected_docx_elements


@pytest.mark.parametrize(
    ("pass_metadata_filename", "content_type"),
    [(False, None), (False, "application/msword"), (True, "application/msword"), (True, None)],
)
def test_auto_partition_doc_with_filename(
    mock_docx_document,
    expected_docx_elements,
    tmpdir,
    pass_metadata_filename,
    content_type,
):
    docx_filename = os.path.join(tmpdir.dirname, "mock_document.docx")
    doc_filename = os.path.join(tmpdir.dirname, "mock_document.doc")
    mock_docx_document.save(docx_filename)
    convert_office_doc(docx_filename, tmpdir.dirname, "doc")
    metadata_filename = doc_filename if pass_metadata_filename else None
    elements = partition(
        filename=doc_filename,
        metadata_filename=metadata_filename,
        content_type=content_type,
        strategy="hi_res",
    )
    assert elements == expected_docx_elements
    assert elements[0].metadata.filename == "mock_document.doc"
    assert elements[0].metadata.file_directory == tmpdir.dirname


# NOTE(robinson) - the application/x-ole-storage mime type is not specific enough to
# determine that the file is an .doc document
@pytest.mark.xfail()
def test_auto_partition_doc_with_file(mock_docx_document, expected_docx_elements, tmpdir):
    docx_filename = os.path.join(tmpdir.dirname, "mock_document.docx")
    doc_filename = os.path.join(tmpdir.dirname, "mock_document.doc")
    mock_docx_document.save(docx_filename)
    convert_office_doc(docx_filename, tmpdir.dirname, "doc")

    with open(doc_filename, "rb") as f:
        elements = partition(file=f, strategy="hi_res")
    assert elements == expected_docx_elements


@pytest.mark.parametrize(
    ("pass_metadata_filename", "content_type"),
    [(False, None), (False, "text/html"), (True, "text/html"), (True, None)],
)
def test_auto_partition_html_from_filename(pass_metadata_filename, content_type):
    filename = os.path.join(EXAMPLE_DOCS_DIRECTORY, "example-10k.html")
    metadata_filename = filename if pass_metadata_filename else None
    elements = partition(
        filename=filename,
        metadata_filename=metadata_filename,
        content_type=content_type,
        strategy="hi_res",
    )
    assert len(elements) > 0
    assert elements[0].metadata.filename == os.path.basename(filename)
    assert elements[0].metadata.file_directory == os.path.split(filename)[0]


@pytest.mark.parametrize(
    ("pass_metadata_filename", "content_type"),
    [(False, None), (False, "text/html"), (True, "text/html"), (True, None)],
)
def test_auto_partition_html_from_file(pass_metadata_filename, content_type):
    filename = os.path.join(EXAMPLE_DOCS_DIRECTORY, "fake-html.html")
    metadata_filename = filename if pass_metadata_filename else None
    with open(filename) as f:
        elements = partition(
            file=f,
            metadata_filename=metadata_filename,
            content_type=content_type,
            strategy="hi_res",
        )
    assert len(elements) > 0


def test_auto_partition_html_from_file_rb():
    filename = os.path.join(EXAMPLE_DOCS_DIRECTORY, "fake-html.html")
    with open(filename, "rb") as f:
        elements = partition(file=f, strategy="hi_res")
    assert len(elements) > 0


def test_auto_partition_json_from_filename():
    """Test auto-processing an unstructured json output file by filename."""
    filename = os.path.join(
        EXAMPLE_DOCS_DIRECTORY,
        "..",
        "test_unstructured_ingest",
        "expected-structured-output",
        "azure",
        "spring-weather.html.json",
    )
    with open(filename) as json_f:
        json_data = json.load(json_f)
    json_elems = json.loads(elements_to_json(partition(filename=filename, strategy="hi_res")))
    for elem in json_elems:
        elem.pop("metadata")
    for elem in json_data:
        elem.pop("metadata")
    assert json_data == json_elems


def test_auto_partition_json_raises_with_unprocessable_json(tmpdir):
    # NOTE(robinson) - This is unprocessable because it is not a list of dicts,
    # per the Unstructured ISD format
    text = '{"hi": "there"}'

    filename = os.path.join(tmpdir, "unprocessable.json")
    with open(filename, "w") as f:
        f.write(text)

    with pytest.raises(ValueError):
        partition(filename=filename)


@pytest.mark.xfail(
    reason="parsed as text not json, https://github.com/Unstructured-IO/unstructured/issues/492",
)
def test_auto_partition_json_from_file():
    """Test auto-processing an unstructured json output file by file handle."""
    filename = os.path.join(
        EXAMPLE_DOCS_DIRECTORY,
        "..",
        "test_unstructured_ingest",
        "expected-structured-output",
        "azure-blob-storage",
        "spring-weather.html.json",
    )
    with open(filename) as json_f:
        json_data = json.load(json_f)
    with open(filename, encoding="utf-8") as partition_f:
        json_elems = json.loads(elements_to_json(partition(file=partition_f, strategy="hi_res")))
    for elem in json_elems:
        # coordinates are always in the element data structures, even if None
        elem.pop("coordinates")
        elem.pop("coordinate_system")
    assert json_data == json_elems


EXPECTED_TEXT_OUTPUT = [
    NarrativeText(text="This is a test document to use for unit tests."),
    Address(text="Doylestown, PA 18901"),
    Title(text="Important points:"),
    ListItem(text="Hamburgers are delicious"),
    ListItem(text="Dogs are the best"),
    ListItem(text="I love fuzzy blankets"),
]


def test_auto_partition_text_from_filename():
    filename = os.path.join(EXAMPLE_DOCS_DIRECTORY, "fake-text.txt")
    elements = partition(filename=filename, strategy="hi_res")
    assert len(elements) > 0
    assert elements == EXPECTED_TEXT_OUTPUT
    assert elements[0].metadata.filename == os.path.basename(filename)
    assert elements[0].metadata.file_directory == os.path.split(filename)[0]


def test_auto_partition_text_from_file():
    filename = os.path.join(EXAMPLE_DOCS_DIRECTORY, "fake-text.txt")
    with open(filename) as f:
        elements = partition(file=f, strategy="hi_res")
    assert len(elements) > 0
    assert elements == EXPECTED_TEXT_OUTPUT


@pytest.mark.parametrize(
    ("pass_metadata_filename", "content_type"),
    [(False, None), (False, "application/pdf"), (True, "application/pdf"), (True, None)],
)
def test_auto_partition_pdf_from_filename(pass_metadata_filename, content_type, request):
    filename = os.path.join(EXAMPLE_DOCS_DIRECTORY, "layout-parser-paper-fast.pdf")
    metadata_filename = filename if pass_metadata_filename else None

    elements = partition(
        filename=filename,
        metadata_filename=metadata_filename,
        content_type=content_type,
        strategy="hi_res",
    )

    assert isinstance(elements[0], Title)
    assert elements[0].text.startswith("LayoutParser")

    assert elements[0].metadata.filename == os.path.basename(filename)
    assert elements[0].metadata.file_directory == os.path.split(filename)[0]

    # NOTE(alan): Xfail since new model skips the word Zejiang
    request.applymarker(pytest.mark.xfail)

    assert isinstance(elements[1], NarrativeText)
    assert elements[1].text.startswith("Zejiang Shen")


def test_auto_partition_pdf_uses_table_extraction():
    filename = os.path.join(EXAMPLE_DOCS_DIRECTORY, "layout-parser-paper-fast.pdf")
    with patch(
        "unstructured_inference.inference.layout.process_file_with_model",
    ) as mock_process_file_with_model:
        partition(filename, pdf_infer_table_structure=True, strategy="hi_res")
        assert mock_process_file_with_model.call_args[1]["extract_tables"]


def test_auto_partition_pdf_with_fast_strategy(monkeypatch):
    filename = os.path.join(EXAMPLE_DOCS_DIRECTORY, "layout-parser-paper-fast.pdf")

    mock_return = [NarrativeText("Hello there!")]
    with patch.object(auto, "partition_pdf", return_value=mock_return) as mock_partition:
        mock_partition_with_extras_map = {"pdf": mock_partition}
        monkeypatch.setattr(auto, "PARTITION_WITH_EXTRAS_MAP", mock_partition_with_extras_map)
        partition(filename=filename, strategy="fast")

    mock_partition.assert_called_once_with(
        filename=filename,
        metadata_filename=None,
        file=None,
        url=None,
        include_page_breaks=False,
        infer_table_structure=False,
        strategy="fast",
        languages=["eng"],
    )


@pytest.mark.parametrize(
    ("pass_metadata_filename", "content_type"),
    [(False, None), (False, "application/pdf"), (True, "application/pdf"), (True, None)],
)
def test_auto_partition_pdf_from_file(pass_metadata_filename, content_type, request):
    filename = os.path.join(EXAMPLE_DOCS_DIRECTORY, "layout-parser-paper-fast.pdf")
    metadata_filename = filename if pass_metadata_filename else None

    with open(filename, "rb") as f:
        elements = partition(
            file=f,
            metadata_filename=metadata_filename,
            content_type=content_type,
            strategy="hi_res",
        )

    assert isinstance(elements[0], Title)
    assert elements[0].text.startswith("LayoutParser")

    # NOTE(alan): Xfail since new model misses the first word Zejiang
    request.applymarker(pytest.mark.xfail)

    assert isinstance(elements[1], NarrativeText)
    assert elements[1].text.startswith("Zejiang Shen")


def test_auto_partition_formats_languages_for_tesseract():
    filename = "example-docs/chi_sim_image.jpeg"
    with patch(
        "unstructured_inference.inference.layout.process_file_with_model",
    ) as mock_process_file_with_model:
        partition(filename, strategy="hi_res", languages=["zh"])
        mock_process_file_with_model.assert_called_once_with(
            filename,
            is_image=True,
            ocr_languages="chi_sim+chi_sim_vert+chi_tra+chi_tra_vert",
            ocr_mode="entire_page",
            extract_tables=False,
            model_name=None,
        )


def test_auto_partition_warns_with_ocr_languages(caplog):
    filename = "example-docs/chevron-page.pdf"
    partition(filename=filename, strategy="hi_res", ocr_languages="eng")
    assert "The ocr_languages kwarg will be deprecated" in caplog.text


def test_partition_pdf_doesnt_raise_warning():
    filename = os.path.join(EXAMPLE_DOCS_DIRECTORY, "layout-parser-paper-fast.pdf")
    # NOTE(robinson): This is the recommended way to check that no warning is emitted,
    # per the pytest docs.
    # ref: https://docs.pytest.org/en/7.0.x/how-to/capture-warnings.html
    #      #additional-use-cases-of-warnings-in-tests
    with warnings.catch_warnings():
        warnings.simplefilter("error")
        partition(filename=filename, strategy="hi_res")


@pytest.mark.parametrize(
    ("pass_metadata_filename", "content_type"),
    [(False, None), (False, "image/jpeg"), (True, "image/jpeg"), (True, None)],
)
def test_auto_partition_image_default_strategy_hi_res(pass_metadata_filename, content_type):
    filename = os.path.join(EXAMPLE_DOCS_DIRECTORY, "layout-parser-paper-fast.jpg")
    metadata_filename = filename if pass_metadata_filename else None
    elements = partition(
        filename=filename,
        metadata_filename=metadata_filename,
        content_type=content_type,
        strategy="auto",
    )

    # should be same result as test_partition_image_default_strategy_hi_res() in test_image.py
    first_line = "LayoutParser: A Unified Toolkit for Deep Learning Based Document Image Analysis"
    assert elements[0].text == first_line
    assert elements[0].metadata.coordinates is not None


@pytest.mark.parametrize(
    ("pass_metadata_filename", "content_type"),
    [(False, None), (False, "image/jpeg"), (True, "image/jpeg"), (True, None)],
)
def test_auto_partition_jpg(pass_metadata_filename, content_type):
    filename = os.path.join(EXAMPLE_DOCS_DIRECTORY, "layout-parser-paper-fast.jpg")
    metadata_filename = filename if pass_metadata_filename else None
    elements = partition(
        filename=filename,
        metadata_filename=metadata_filename,
        content_type=content_type,
        strategy="auto",
    )
    assert len(elements) > 0


@pytest.mark.parametrize(
    ("pass_metadata_filename", "content_type"),
    [(False, None), (False, "image/jpeg"), (True, "image/jpeg"), (True, None)],
)
def test_auto_partition_jpg_from_file(pass_metadata_filename, content_type):
    filename = os.path.join(EXAMPLE_DOCS_DIRECTORY, "layout-parser-paper-fast.jpg")
    metadata_filename = filename if pass_metadata_filename else None
    with open(filename, "rb") as f:
        elements = partition(
            file=f,
            metadata_filename=metadata_filename,
            content_type=content_type,
            strategy="auto",
        )
    assert len(elements) > 0


def test_auto_partition_raises_with_bad_type(monkeypatch):
    monkeypatch.setattr(auto, "detect_filetype", lambda *args, **kwargs: None)
    with pytest.raises(ValueError):
        partition(filename="made-up.fake", strategy="hi_res")


EXPECTED_PPTX_OUTPUT = [
    Title(text="Adding a Bullet Slide"),
    ListItem(text="Find the bullet slide layout"),
    ListItem(text="Use _TextFrame.text for first bullet"),
    ListItem(text="Use _TextFrame.add_paragraph() for subsequent bullets"),
    NarrativeText(text="Here is a lot of text!"),
    NarrativeText(text="Here is some text in a text box!"),
]


def test_auto_partition_pptx_from_filename():
    filename = os.path.join(EXAMPLE_DOCS_DIRECTORY, "fake-power-point.pptx")
    elements = partition(filename=filename, strategy="hi_res")
    assert elements == EXPECTED_PPTX_OUTPUT
    assert elements[0].metadata.filename == os.path.basename(filename)
    assert elements[0].metadata.file_directory == os.path.split(filename)[0]


@pytest.mark.skipif(is_in_docker, reason="Skipping this test in Docker container")
def test_auto_partition_ppt_from_filename():
    filename = os.path.join(EXAMPLE_DOCS_DIRECTORY, "fake-power-point.ppt")
    elements = partition(filename=filename, strategy="hi_res")
    assert elements == EXPECTED_PPTX_OUTPUT
    assert elements[0].metadata.filename == os.path.basename(filename)
    assert elements[0].metadata.file_directory == os.path.split(filename)[0]


def test_auto_with_page_breaks():
    filename = os.path.join(EXAMPLE_DOCS_DIRECTORY, "layout-parser-paper-fast.pdf")
    elements = partition(filename=filename, include_page_breaks=True, strategy="hi_res")
    assert "PageBreak" in [elem.category for elem in elements]


def test_auto_partition_epub_from_filename():
    filename = os.path.join(DIRECTORY, "..", "..", "example-docs", "winter-sports.epub")
    elements = partition(filename=filename, strategy="hi_res")
    assert len(elements) > 0
    assert elements[0].text.startswith("The Project Gutenberg eBook of Winter Sports")


def test_auto_partition_epub_from_file():
    filename = os.path.join(DIRECTORY, "..", "..", "example-docs", "winter-sports.epub")
    with open(filename, "rb") as f:
        elements = partition(file=f, strategy="hi_res")
    assert len(elements) > 0
    assert elements[0].text.startswith("The Project Gutenberg eBook of Winter Sports")


EXPECTED_MSG_OUTPUT = [
    NarrativeText(text="This is a test email to use for unit tests."),
    Title(text="Important points:"),
    ListItem(text="Roses are red"),
    ListItem(text="Violets are blue"),
]


def test_auto_partition_msg_from_filename():
    filename = os.path.join(EXAMPLE_DOCS_DIRECTORY, "fake-email.msg")
    elements = partition(filename=filename, strategy="hi_res")
    assert elements == EXPECTED_MSG_OUTPUT


def test_auto_partition_rtf_from_filename():
    filename = os.path.join(EXAMPLE_DOCS_DIRECTORY, "fake-doc.rtf")
    elements = partition(filename=filename, strategy="hi_res")
    assert elements[0] == Title("My First Heading")


def test_auto_partition_from_url():
    url = "https://raw.githubusercontent.com/Unstructured-IO/unstructured/main/LICENSE.md"
    elements = partition(url=url, content_type="text/plain", strategy="hi_res")
    assert elements[0] == Title("Apache License")
    assert elements[0].metadata.url == url


def test_partition_md_works_with_embedded_html():
    url = "https://raw.githubusercontent.com/Unstructured-IO/unstructured/main/README.md"
    elements = partition(url=url, content_type="text/markdown", strategy="hi_res")
    elements[0].text
    unstructured_found = False
    for element in elements:
        if "unstructured" in elements[0].text:
            unstructured_found = True
            break
    assert unstructured_found is True


def test_auto_partition_warns_if_header_set_and_not_url(caplog):
    filename = os.path.join(EXAMPLE_DOCS_DIRECTORY, EML_TEST_FILE)
    partition(filename=filename, headers={"Accept": "application/pdf"}, strategy="hi_res")
    assert caplog.records[0].levelname == "WARNING"


def test_auto_partition_works_with_unstructured_jsons():
    filename = os.path.join(EXAMPLE_DOCS_DIRECTORY, "spring-weather.html.json")
    elements = partition(filename=filename, strategy="hi_res")
    assert elements[0].text == "News Around NOAA"


def test_auto_partition_works_with_unstructured_jsons_from_file():
    filename = os.path.join(EXAMPLE_DOCS_DIRECTORY, "spring-weather.html.json")
    with open(filename, "rb") as f:
        elements = partition(file=f, strategy="hi_res")
    assert elements[0].text == "News Around NOAA"


def test_auto_partition_odt_from_filename():
    filename = os.path.join(EXAMPLE_DOCS_DIRECTORY, "fake.odt")
    elements = partition(filename=filename, strategy="hi_res")
<<<<<<< HEAD
    assert elements == [Text("Lorem ipsum dolor sit amet.")]
=======
    assert elements[0] == Title("Lorem ipsum dolor sit amet.")
>>>>>>> 868cac5b


def test_auto_partition_odt_from_file():
    filename = os.path.join(EXAMPLE_DOCS_DIRECTORY, "fake.odt")
    with open(filename, "rb") as f:
        elements = partition(file=f, strategy="hi_res")

<<<<<<< HEAD
    assert elements == [Text("Lorem ipsum dolor sit amet.")]
=======
    assert elements[0] == Title("Lorem ipsum dolor sit amet.")
>>>>>>> 868cac5b


@pytest.mark.parametrize(
    ("content_type", "routing_func", "expected"),
    [
        ("text/csv", "csv", "text/csv"),
        ("text/html", "html", "text/html"),
        ("jdsfjdfsjkds", "pdf", None),
    ],
)
def test_auto_adds_filetype_to_metadata(content_type, routing_func, expected, monkeypatch):
    with patch(
        f"unstructured.partition.auto.partition_{routing_func}",
        lambda *args, **kwargs: [Text("text 1"), Text("text 2")],
    ) as mock_partition:
        mock_partition_with_extras_map = {routing_func: mock_partition}
        monkeypatch.setattr(auto, "PARTITION_WITH_EXTRAS_MAP", mock_partition_with_extras_map)
        elements = partition("example-docs/layout-parser-paper-fast.pdf", content_type=content_type)
    assert len(elements) == 2
    assert all(el.metadata.filetype == expected for el in elements)


@pytest.mark.parametrize(
    ("content_type", "expected"),
    [
        ("application/pdf", FILETYPE_TO_MIMETYPE[FileType.PDF]),
        (None, FILETYPE_TO_MIMETYPE[FileType.PDF]),
    ],
)
def test_auto_filetype_overrides_file_specific(content_type, expected, monkeypatch):
    pdf_metadata = ElementMetadata(filetype="imapdf")
    with patch(
        "unstructured.partition.auto.partition_pdf",
        lambda *args, **kwargs: [
            Text("text 1", metadata=pdf_metadata),
            Text("text 2", metadata=pdf_metadata),
        ],
    ) as mock_partition:
        mock_partition_with_extras_map = {"pdf": mock_partition}
        monkeypatch.setattr(auto, "PARTITION_WITH_EXTRAS_MAP", mock_partition_with_extras_map)
        elements = partition("example-docs/layout-parser-paper-fast.pdf", content_type=content_type)
    assert len(elements) == 2
    assert all(el.metadata.filetype == expected for el in elements)


supported_filetypes = [
    _
    for _ in FileType
    if _
    not in (
        FileType.UNK,
        FileType.ZIP,
        FileType.XLS,
    )
]


FILETYPE_TO_MODULE = {
    FileType.JPG: "image",
    FileType.PNG: "image",
    FileType.TXT: "text",
    FileType.EML: "email",
}


@pytest.mark.parametrize("filetype", supported_filetypes)
def test_file_specific_produces_correct_filetype(filetype: FileType):
    if filetype in (FileType.JPG, FileType.PNG, FileType.TIFF, FileType.EMPTY):
        pytest.skip()
    extension = filetype.name.lower()
    filetype_module = (
        extension if filetype not in FILETYPE_TO_MODULE else FILETYPE_TO_MODULE[filetype]
    )
    fun_name = "partition_" + filetype_module
    module = import_module(f"unstructured.partition.{filetype_module}")  # noqa
    fun = eval(f"module.{fun_name}")
    for file in pathlib.Path("example-docs").iterdir():
        if file.is_file() and file.suffix == f".{extension}":
            elements = fun(str(file))
            assert all(
                el.metadata.filetype == FILETYPE_TO_MIMETYPE[filetype]
                for el in elements
                if el.metadata.filetype is not None
            )
            break


def test_auto_partition_xml_from_filename(filename="example-docs/factbook.xml"):
    elements = partition(filename=filename, xml_keep_tags=False, metadata_filename=filename)

    assert elements[0].text == "United States"
    assert elements[0].metadata.filename == "factbook.xml"


def test_auto_partition_xml_from_file(filename="example-docs/factbook.xml"):
    with open(filename, "rb") as f:
        elements = partition(file=f, xml_keep_tags=False)

    assert elements[0].text == "United States"


def test_auto_partition_xml_from_filename_with_tags(filename="example-docs/factbook.xml"):
    elements = partition(filename=filename, xml_keep_tags=True)

    assert "<leader>Joe Biden</leader>" in elements[0].text
    assert elements[0].metadata.filename == "factbook.xml"


def test_auto_partition_xml_from_file_with_tags(filename="example-docs/factbook.xml"):
    with open(filename, "rb") as f:
        elements = partition(file=f, xml_keep_tags=True)

    assert "<leader>Joe Biden</leader>" in elements[0].text


EXPECTED_XLSX_FILETYPE = "application/vnd.openxmlformats-officedocument.spreadsheetml.sheet"


def test_auto_partition_xlsx_from_filename(filename="example-docs/stanley-cups.xlsx"):
    elements = partition(filename=filename, include_header=False)

    assert all(isinstance(element, Table) for element in elements)
    assert len(elements) == 2

    assert clean_extra_whitespace(elements[0].text) == EXPECTED_TEXT
    assert elements[0].metadata.text_as_html == EXPECTED_TABLE
    assert elements[0].metadata.page_number == 1
    assert elements[0].metadata.filetype == EXPECTED_XLSX_FILETYPE


def test_auto_partition_xlsx_from_file(filename="example-docs/stanley-cups.xlsx"):
    with open(filename, "rb") as f:
        elements = partition(file=f, include_header=False)

    assert all(isinstance(element, Table) for element in elements)
    assert len(elements) == 2

    assert clean_extra_whitespace(elements[0].text) == EXPECTED_TEXT
    assert elements[0].metadata.text_as_html == EXPECTED_TABLE
    assert elements[0].metadata.page_number == 1
    assert elements[0].metadata.filetype == EXPECTED_XLSX_FILETYPE


EXPECTED_XLS_TEXT_LEN = 507


EXPECTED_XLS_INITIAL_45_CLEAN_TEXT = "MA What C datatypes are 8 bits? (assume i386)"

EXPECTED_XLS_TABLE = (
    """<table border="1" class="dataframe">
  <tbody>
    <tr>
      <td>MA</td>
      <td>What C datatypes are 8 bits? (assume i386)</td>
      <td>int</td>
      <td></td>
      <td>float</td>
      <td></td>
      <td>double</td>
      <td></td>
      <td>char</td>
    </tr>
    <tr>
      <td>TF</td>
      <td>Bagpipes are awesome.</td>
      <td>true</td>
      <td></td>
      <td></td>
      <td></td>
      <td></td>
      <td></td>
      <td></td>
    </tr>
    <tr>
      <td>ESS</td>
      <td>How have the original Henry Hornbostel buildings """
    """influenced campus architecture and design in the last 30 years?</td>
      <td></td>
      <td></td>
      <td></td>
      <td></td>
      <td></td>
      <td></td>
      <td></td>
    </tr>
    <tr>
      <td>ORD</td>
      <td>Rank the following in their order of operation.</td>
      <td>Parentheses</td>
      <td>Exponents</td>
      <td>Division</td>
      <td>Addition</td>
      <td></td>
      <td></td>
      <td></td>
    </tr>
    <tr>
      <td>FIB</td>
      <td>The student activities fee is</td>
      <td>95</td>
      <td>dollars for students enrolled in</td>
      <td>19</td>
      <td>units or more,</td>
      <td></td>
      <td></td>
      <td></td>
    </tr>
    <tr>
      <td>MAT</td>
      <td>Match the lower-case greek letter with its capital form.</td>
      <td>λ</td>
      <td>Λ</td>
      <td>α</td>
      <td>γ</td>
      <td>Γ</td>
      <td>φ</td>
      <td>Φ</td>
    </tr>
  </tbody>
</table>"""
)


@pytest.mark.skipif(is_in_docker, reason="Skipping this test in Docker container")
def test_auto_partition_xls_from_filename(filename="example-docs/tests-example.xls"):
    elements = partition(filename=filename, include_header=False)

    assert all(isinstance(element, Table) for element in elements)
    assert len(elements) == 3

    assert clean_extra_whitespace(elements[0].text)[:45] == EXPECTED_XLS_INITIAL_45_CLEAN_TEXT
    # NOTE(crag): if the beautifulsoup4 package is installed, some (but not all) additional
    # whitespace is removed, so the expected text length is less than is the case
    # when beautifulsoup4 is *not* installed. E.g.
    # "\n\n\nMA\nWhat C datatypes are 8 bits" vs.
    # '\n  \n    \n      MA\n      What C datatypes are 8 bits?... "
    assert len(elements[0].text) == EXPECTED_XLS_TEXT_LEN
    assert elements[0].metadata.text_as_html == EXPECTED_XLS_TABLE


@pytest.mark.skipif(is_in_docker, reason="Skipping this test in Docker container")
def test_auto_partition_csv_from_filename(filename="example-docs/stanley-cups.csv"):
    elements = partition(filename=filename)

    assert clean_extra_whitespace(elements[0].text) == EXPECTED_TEXT
    assert elements[0].metadata.text_as_html == EXPECTED_TABLE
    assert elements[0].metadata.filetype == "text/csv"


@pytest.mark.skipif(is_in_docker, reason="Skipping this test in Docker container")
def test_auto_partition_tsv_from_filename(filename="example-docs/stanley-cups.tsv"):
    elements = partition(filename=filename)

    assert clean_extra_whitespace(elements[0].text) == EXPECTED_TEXT
    assert elements[0].metadata.text_as_html == EXPECTED_TABLE
    assert elements[0].metadata.filetype == "text/tsv"


@pytest.mark.skipif(is_in_docker, reason="Skipping this test in Docker container")
def test_auto_partition_csv_from_file(filename="example-docs/stanley-cups.csv"):
    with open(filename, "rb") as f:
        elements = partition(file=f)

    assert clean_extra_whitespace(elements[0].text) == EXPECTED_TEXT
    assert isinstance(elements[0], Table)
    assert elements[0].metadata.text_as_html == EXPECTED_TABLE
    assert elements[0].metadata.filetype == "text/csv"


def test_auto_partition_html_pre_from_file(filename="example-docs/fake-html-pre.htm"):
    elements = partition(filename=filename)

    assert len(elements) > 0
    assert "PageBreak" not in [elem.category for elem in elements]
    assert clean_extra_whitespace(elements[0].text).startswith("[107th Congress Public Law 56]")
    assert isinstance(elements[0], NarrativeText)
    assert elements[0].metadata.filetype == "text/html"
    assert elements[0].metadata.filename == "fake-html-pre.htm"


def test_auto_partition_works_on_empty_filename(filename="example-docs/empty.txt"):
    assert partition(filename=filename) == []


def test_auto_partition_works_on_empty_file(filename="example-docs/empty.txt"):
    with open(filename, "rb") as f:
        assert partition(file=f) == []


def test_auto_partition_org_from_filename(filename="example-docs/README.org"):
    elements = partition(filename=filename)

    assert elements[0] == Title("Example Docs")
    assert elements[0].metadata.filetype == "text/org"


def test_auto_partition_org_from_file(filename="example-docs/README.org"):
    with open(filename, "rb") as f:
        elements = partition(file=f, content_type="text/org")

    assert elements[0] == Title("Example Docs")
    assert elements[0].metadata.filetype == "text/org"


def test_auto_partition_rst_from_filename(filename="example-docs/README.rst"):
    elements = partition(filename=filename)

    assert elements[0] == Title("Example Docs")
    assert elements[0].metadata.filetype == "text/x-rst"


def test_auto_partition_rst_from_file(filename="example-docs/README.rst"):
    with open(filename, "rb") as f:
        elements = partition(file=f, content_type="text/x-rst")

    assert elements[0] == Title("Example Docs")
    assert elements[0].metadata.filetype == "text/x-rst"


def test_auto_partition_metadata_filename():
    filename = os.path.join(EXAMPLE_DOCS_DIRECTORY, "fake-text.txt")
    with open(filename) as f:
        elements = partition(file=f, metadata_filename=filename)
    assert elements[0].metadata.filename == os.path.split(filename)[-1]


def test_auto_partition_warns_about_file_filename_deprecation(caplog):
    filename = os.path.join(EXAMPLE_DOCS_DIRECTORY, "fake-text.txt")
    with open(filename) as f:
        elements = partition(file=f, file_filename=filename)
    assert elements[0].metadata.filename == os.path.split(filename)[-1]
    assert "WARNING" in caplog.text
    assert "The file_filename kwarg will be deprecated" in caplog.text


def test_auto_partition_raises_with_file_and_metadata_filename():
    filename = os.path.join(EXAMPLE_DOCS_DIRECTORY, "fake-text.txt")
    with open(filename) as f, pytest.raises(ValueError):
        partition(file=f, file_filename=filename, metadata_filename=filename)


def test_get_partition_with_extras_prompts_for_install_if_missing():
    partition_with_extras_map = {}
    with pytest.raises(ImportError) as exception_info:
        _get_partition_with_extras("pdf", partition_with_extras_map)

    msg = str(exception_info.value)
    assert 'Install the pdf dependencies with pip install "unstructured[pdf]"' in msg


def test_add_chunking_strategy_on_partition_auto():
    filename = "example-docs/example-10k-1p.html"
    chunk_elements = partition(filename, chunking_strategy="by_title")
    elements = partition(filename)
    chunks = chunk_by_title(elements)
    assert chunk_elements != elements
    assert chunk_elements == chunks


def test_add_chunking_strategy_on_partition_auto_respects_multipage():
    filename = "example-docs/example-10k-1p.html"
    partitioned_elements_multipage_false_combine_chars_0 = partition(
        filename,
        chunking_strategy="by_title",
        multipage_sections=False,
        combine_under_n_chars=0,
    )
    partitioned_elements_multipage_true_combine_chars_0 = partition(
        filename,
        chunking_strategy="by_title",
        multipage_sections=True,
        combine_under_n_chars=0,
    )
    elements = partition(filename)
    cleaned_elements_multipage_false_combine_chars_0 = chunk_by_title(
        elements,
        multipage_sections=False,
        combine_under_n_chars=0,
    )
    cleaned_elements_multipage_true_combine_chars_0 = chunk_by_title(
        elements,
        multipage_sections=True,
        combine_under_n_chars=0,
    )
    assert (
        partitioned_elements_multipage_false_combine_chars_0
        == cleaned_elements_multipage_false_combine_chars_0
    )
    assert (
        partitioned_elements_multipage_true_combine_chars_0
        == cleaned_elements_multipage_true_combine_chars_0
    )
    assert len(partitioned_elements_multipage_true_combine_chars_0) != len(
        partitioned_elements_multipage_false_combine_chars_0,
    )<|MERGE_RESOLUTION|>--- conflicted
+++ resolved
@@ -570,11 +570,7 @@
 def test_auto_partition_odt_from_filename():
     filename = os.path.join(EXAMPLE_DOCS_DIRECTORY, "fake.odt")
     elements = partition(filename=filename, strategy="hi_res")
-<<<<<<< HEAD
-    assert elements == [Text("Lorem ipsum dolor sit amet.")]
-=======
     assert elements[0] == Title("Lorem ipsum dolor sit amet.")
->>>>>>> 868cac5b
 
 
 def test_auto_partition_odt_from_file():
@@ -582,11 +578,7 @@
     with open(filename, "rb") as f:
         elements = partition(file=f, strategy="hi_res")
 
-<<<<<<< HEAD
-    assert elements == [Text("Lorem ipsum dolor sit amet.")]
-=======
     assert elements[0] == Title("Lorem ipsum dolor sit amet.")
->>>>>>> 868cac5b
 
 
 @pytest.mark.parametrize(
