# pyright: reportPrivateUsage=false

from __future__ import annotations

import io
import json
import os
import pathlib
import sys
import tempfile
import warnings
from importlib import import_module
from typing import Iterator, cast
from unittest.mock import patch

import pytest
from PIL import Image

from test_unstructured.partition.pdf_image.test_pdf import assert_element_extraction
from test_unstructured.partition.test_constants import (
    EXPECTED_TABLE,
    EXPECTED_TABLE_XLSX,
    EXPECTED_TEXT,
    EXPECTED_XLS_TABLE,
)
from test_unstructured.unit_utils import (
    ANY,
    FixtureRequest,
    LogCaptureFixture,
    example_doc_path,
    function_mock,
    method_mock,
)
from unstructured.cleaners.core import clean_extra_whitespace
from unstructured.documents.elements import (
    Address,
    CompositeElement,
    Element,
    ElementMetadata,
    ListItem,
    NarrativeText,
    Table,
    TableChunk,
    Text,
    Title,
)
from unstructured.file_utils.model import FileType
from unstructured.partition.auto import _PartitionerLoader, partition
from unstructured.partition.utils.constants import PartitionStrategy
from unstructured.staging.base import elements_from_json, elements_to_dicts, elements_to_json

is_in_docker = os.path.exists("/.dockerenv")


# ================================================================================================
# CSV
# ================================================================================================


def test_auto_partition_csv_from_filename():
    elements = partition(example_doc_path("stanley-cups.csv"))

    assert clean_extra_whitespace(elements[0].text) == EXPECTED_TEXT
    assert elements[0].metadata.text_as_html == EXPECTED_TABLE
    assert elements[0].metadata.filetype == "text/csv"


def test_auto_partition_csv_from_file():
    with open(example_doc_path("stanley-cups.csv"), "rb") as f:
        elements = partition(file=f)

    assert clean_extra_whitespace(elements[0].text) == EXPECTED_TEXT
    assert isinstance(elements[0], Table)
    assert elements[0].metadata.text_as_html == EXPECTED_TABLE
    assert elements[0].metadata.filetype == "text/csv"


# ================================================================================================
# DOC
# ================================================================================================


@pytest.mark.parametrize(
    ("pass_metadata_filename", "content_type"),
    [(False, None), (False, "application/msword"), (True, "application/msword"), (True, None)],
)
def test_auto_partition_doc_from_filename(
    pass_metadata_filename: bool, content_type: str | None, expected_docx_elements: list[Element]
):
    file_path = example_doc_path("simple.doc")
    metadata_filename = file_path if pass_metadata_filename else None

    elements = partition(
        filename=file_path,
        metadata_filename=metadata_filename,
        content_type=content_type,
        strategy=PartitionStrategy.HI_RES,
    )

    for e in elements:
        print(f"{type(e).__name__}({repr(e.text)})")

    assert elements == expected_docx_elements
    assert all(e.metadata.filename == "simple.doc" for e in elements)
    assert all(e.metadata.file_directory == example_doc_path("") for e in elements)


@pytest.mark.skipif(is_in_docker, reason="Passes in CI but not Docker. Remove skip on #3364 fix.")
@pytest.mark.xfail(sys.platform == "darwin", reason="#3364", raises=KeyError, strict=True)
def test_auto_partition_doc_from_file(expected_docx_elements: list[Element]):
    # -- NOTE(scanny): https://github.com/Unstructured-IO/unstructured/issues/3364
    # -- detect_filetype() identifies .doc as `application/x-ole-storage` which is true but not
    # -- specific enough. The `FileType.MSG` file-type is assigned (which is also an OLE file)
    # -- and `partition()` routes the document to `partition_msg` which is where the `KeyError`
    # -- comes from.
    # -- For some reason, this xfail problem only occurs locally, not in CI, possibly because we
    # -- use two different `libmagic` sourcs (`libmagic` on CI and `libmagic1` on Mac). Doesn't
    # -- matter much though because when we add disambiguation they'll both get it right.
    with open(example_doc_path("simple.doc"), "rb") as f:
        elements = partition(file=f)

    assert elements == expected_docx_elements


# ================================================================================================
# DOCX
# ================================================================================================


def test_auto_partition_docx_from_filename(expected_docx_elements: list[Element]):
    elements = partition(example_doc_path("simple.docx"), strategy=PartitionStrategy.HI_RES)

    assert elements == expected_docx_elements
    assert all(e.metadata.filename == "simple.docx" for e in elements)


def test_auto_partition_docx_from_file(expected_docx_elements: list[Element]):
    with open(example_doc_path("simple.docx"), "rb") as f:
        elements = partition(file=f, strategy=PartitionStrategy.HI_RES)
    assert elements == expected_docx_elements


@pytest.mark.parametrize("file_name", ["simple.docx", "simple.doc", "simple.odt"])
@pytest.mark.parametrize(
    "strategy",
    [
        PartitionStrategy.AUTO,
        PartitionStrategy.FAST,
        PartitionStrategy.HI_RES,
        PartitionStrategy.OCR_ONLY,
    ],
)
def test_partition_forwards_strategy_arg_to_partition_docx_and_its_brokers(
    request: FixtureRequest, file_name: str, strategy: str
):
    """The `strategy` arg value received by `partition()` is received by `partition_docx().

    To do this in the brokering-partitioner cases (DOC, ODT) it must make its way to
    `partition_doc()` or `partition_odt()` which must then forward it to `partition_docx()`. This
    test makes sure it made it all the way.

    Note this is 3 file-types X 4 strategies = 12 test-cases.
    """
    from unstructured.partition.docx import _DocxPartitioner

    def fake_iter_document_elements(self: _DocxPartitioner) -> Iterator[Element]:
        yield Text(f"strategy=={self._opts.strategy}")

    _iter_elements_ = method_mock(
        request,
        _DocxPartitioner,
        "_iter_document_elements",
        side_effect=fake_iter_document_elements,
    )

    (element,) = partition(example_doc_path(file_name), strategy=strategy)

    _iter_elements_.assert_called_once_with(ANY)
    assert element.text == f"strategy=={strategy}"


# ================================================================================================
# EML
# ================================================================================================

EXPECTED_EMAIL_OUTPUT = [
    NarrativeText(text="This is a test email to use for unit tests."),
    Title(text="Important points:"),
    ListItem(text="Roses are red"),
    ListItem(text="Violets are blue"),
]


def test_auto_partition_email_from_filename():
    file_path = example_doc_path("eml/fake-email.eml")

    elements = partition(file_path, strategy=PartitionStrategy.HI_RES)

    assert len(elements) > 0
    assert elements == EXPECTED_EMAIL_OUTPUT
    assert elements[0].metadata.filename == os.path.basename(file_path)
    assert elements[0].metadata.file_directory == os.path.split(file_path)[0]


def test_auto_partition_email_from_file():
    with open(example_doc_path("eml/fake-email.eml"), "rb") as f:
        elements = partition(file=f, strategy=PartitionStrategy.HI_RES)

    assert len(elements) > 0
    assert elements == EXPECTED_EMAIL_OUTPUT


def test_auto_partition_eml_add_signature_to_metadata():
    elements = partition(example_doc_path("eml/signed-doc.p7s"))

    assert len(elements) == 1
    assert elements[0].text == "This is a test"
    assert elements[0].metadata.signature == "<SIGNATURE>\n"


# ================================================================================================
# EPUB
# ================================================================================================


def test_auto_partition_epub_from_filename():
    elements = partition(example_doc_path("winter-sports.epub"), strategy=PartitionStrategy.HI_RES)

    assert len(elements) > 0
    assert elements[0].text.startswith("The Project Gutenberg eBook of Winter Sports")


def test_auto_partition_epub_from_file():
    with open(example_doc_path("winter-sports.epub"), "rb") as f:
        elements = partition(file=f, strategy=PartitionStrategy.HI_RES)

    assert len(elements) > 0
    assert elements[0].text.startswith("The Project Gutenberg eBook of Winter Sports")


# ================================================================================================
# HTML
# ================================================================================================


@pytest.mark.parametrize(
    ("pass_metadata_filename", "content_type"),
    [(False, None), (False, "text/html"), (True, "text/html"), (True, None)],
)
def test_auto_partition_html_from_filename(pass_metadata_filename: bool, content_type: str | None):
    file_path = example_doc_path("example-10k-1p.html")
    metadata_filename = file_path if pass_metadata_filename else None

    elements = partition(
        filename=file_path,
        metadata_filename=metadata_filename,
        content_type=content_type,
        strategy=PartitionStrategy.HI_RES,
    )

    assert elements
    expected_filename, expected_directory = os.path.basename(file_path), os.path.split(file_path)[0]
    assert all(e.metadata.filename == expected_filename for e in elements)
    assert all(e.metadata.file_directory == expected_directory for e in elements)


@pytest.mark.parametrize(
    ("pass_metadata_filename", "content_type"),
    [(False, None), (False, "text/html"), (True, "text/html"), (True, None)],
)
def test_auto_partition_html_from_file(pass_metadata_filename: bool, content_type: str | None):
    file_path = example_doc_path("example-10k-1p.html")
    metadata_filename = file_path if pass_metadata_filename else None

    with open(file_path, "rb") as f:
        elements = partition(
            file=f,
            metadata_filename=metadata_filename,
            content_type=content_type,
            strategy=PartitionStrategy.HI_RES,
        )

    assert len(elements) > 0


def test_auto_partition_html_pre_from_file():
    elements = partition(example_doc_path("fake-html-pre.htm"))

    assert len(elements) > 0
    assert "PageBreak" not in [elem.category for elem in elements]
    assert clean_extra_whitespace(elements[0].text).startswith("[107th Congress Public Law 56]")
    assert isinstance(elements[0], NarrativeText)
    assert all(e.metadata.filetype == "text/html" for e in elements)
    assert all(e.metadata.filename == "fake-html-pre.htm" for e in elements)


# ================================================================================================
# IMAGE
# ================================================================================================


@pytest.mark.parametrize(
    ("pass_metadata_filename", "content_type"),
    [(False, None), (False, "image/jpeg"), (True, "image/jpeg"), (True, None)],
)
def test_auto_partition_jpeg_from_filename(pass_metadata_filename: bool, content_type: str | None):
    file_path = example_doc_path("img/layout-parser-paper-fast.jpg")
    metadata_filename = file_path if pass_metadata_filename else None

    elements = partition(
        filename=file_path,
        metadata_filename=metadata_filename,
        content_type=content_type,
        strategy=PartitionStrategy.AUTO,
    )

    e = elements[2]
    assert e.text == (
        "LayoutParser: A Unified Toolkit for Deep Learning Based Document Image Analysis"
    )
    assert e.metadata.coordinates is not None


@pytest.mark.parametrize(
    ("pass_metadata_filename", "content_type"),
    [(False, None), (False, "image/jpeg"), (True, "image/jpeg"), (True, None)],
)
def test_auto_partition_jpeg_from_file(pass_metadata_filename: bool, content_type: str | None):
    file_path = example_doc_path("img/layout-parser-paper-fast.jpg")
    metadata_filename = file_path if pass_metadata_filename else None

    with open(file_path, "rb") as f:
        elements = partition(
            file=f,
            metadata_filename=metadata_filename,
            content_type=content_type,
            strategy=PartitionStrategy.AUTO,
        )

    e = elements[2]
    assert e.text == (
        "LayoutParser: A Unified Toolkit for Deep Learning Based Document Image Analysis"
    )
    assert e.metadata.coordinates is not None


def test_auto_partition_bmp_from_filename(tmp_path: pathlib.Path):
    bmp_filename = str(tmp_path / "example.bmp")
    with Image.open(example_doc_path("img/layout-parser-paper-with-table.jpg")) as img:
        img.save(bmp_filename)

    elements = partition(filename=bmp_filename, strategy=PartitionStrategy.HI_RES)

    table = [e.metadata.text_as_html for e in elements if e.metadata.text_as_html]
    assert len(table) == 1
    assert "<table><thead><tr>" in table[0]
    assert "</thead><tbody><tr>" in table[0]


@pytest.mark.parametrize("extract_image_block_to_payload", [False, True])
def test_auto_partition_image_element_extraction(extract_image_block_to_payload: bool):
    extract_image_block_types = ["Image", "Table"]

    with tempfile.TemporaryDirectory() as tmpdir:
        elements = partition(
            filename=example_doc_path("img/embedded-images-tables.jpg"),
            extract_image_block_types=extract_image_block_types,
            extract_image_block_to_payload=extract_image_block_to_payload,
            extract_image_block_output_dir=tmpdir,
        )

        assert_element_extraction(
            elements, extract_image_block_types, extract_image_block_to_payload, tmpdir
        )


# ================================================================================================
# JSON
# ================================================================================================


# TODO(scanny): This test should go away when we fix #3365. This test glosses over several
# important JSON "rehydration" behaviors, in particular that the metadata should match exactly.
# The following test `test_auto_partition_json_from_file_preserves_original_elements` will be the
# replacement for this test.
def test_auto_partitioned_json_output_maintains_consistency_with_fixture_elements():
    """Test auto-processing an unstructured json output file by filename."""
    json_file_path = example_doc_path("spring-weather.html.json")
    original_file_name = "spring-weather.html"
    with open(json_file_path) as json_f:
        expected_result = json.load(json_f)

    partitioning_result = json.loads(
        cast(
            str,
            elements_to_json(
                partition(
                    filename=str(json_file_path),
                    # -- use the original file name to get the same element IDs (hashes) --
                    metadata_filename=original_file_name,
                    strategy=PartitionStrategy.HI_RES,
                )
            ),
        )
    )
    for elem in partitioning_result:
        elem.pop("metadata")
    for elem in expected_result:
        elem.pop("metadata")

    assert expected_result == partitioning_result


@pytest.mark.xfail(
    reason=(
        "https://github.com/Unstructured-IO/unstructured/issues/3365"
        " partition_json() does not preserve original element-id or metadata"
    ),
    raises=AssertionError,
    strict=True,
)
def test_auto_partition_json_from_file_preserves_original_elements():
    file_path = example_doc_path("simple.json")
    original_elements = elements_from_json(file_path)

    with open(file_path, "rb") as f:
        partitioned_elements = partition(file=f)

    assert elements_to_dicts(partitioned_elements) == elements_to_dicts(original_elements)


def test_auto_partition_json_raises_with_unprocessable_json(tmp_path: pathlib.Path):
    # NOTE(robinson) - This is unprocessable because it is not a list of dicts, per the
    # Unstructured JSON serialization format
    text = '{"hi": "there"}'

    file_path = str(tmp_path / "unprocessable.json")
    with open(file_path, "w") as f:
        f.write(text)

    with pytest.raises(ValueError, match="Detected a JSON file that does not conform to the Unst"):
        partition(filename=file_path)


# ================================================================================================
# MD
# ================================================================================================


def test_partition_md_from_url_works_with_embedded_html():
    url = "https://raw.githubusercontent.com/Unstructured-IO/unstructured/main/README.md"
    elements = partition(url=url, content_type="text/markdown", strategy=PartitionStrategy.HI_RES)
    assert "unstructured" in elements[0].text


# ================================================================================================
# MSG
# ================================================================================================


def test_auto_partition_msg_from_filename():
    assert partition(example_doc_path("fake-email.msg"), strategy=PartitionStrategy.HI_RES) == [
        NarrativeText(text="This is a test email to use for unit tests."),
        Title(text="Important points:"),
        ListItem(text="Roses are red"),
        ListItem(text="Violets are blue"),
    ]


# ================================================================================================
# ODT
# ================================================================================================


def test_auto_partition_odt_from_filename(expected_docx_elements: list[Element]):
    elements = partition(example_doc_path("simple.odt"), strategy=PartitionStrategy.HI_RES)
    assert elements == expected_docx_elements


def test_auto_partition_odt_from_file(expected_docx_elements: list[Element]):
    with open(example_doc_path("simple.odt"), "rb") as f:
        elements = partition(file=f, strategy=PartitionStrategy.HI_RES)

    assert elements == expected_docx_elements


# ================================================================================================
# ORG
# ================================================================================================


def test_auto_partition_org_from_filename():
    elements = partition(example_doc_path("README.org"))

    assert elements[0] == Title("Example Docs")
    assert elements[0].metadata.filetype == "text/org"


def test_auto_partition_org_from_file():
    with open(example_doc_path("README.org"), "rb") as f:
        elements = partition(file=f, content_type="text/org")

    assert elements[0] == Title("Example Docs")
    assert elements[0].metadata.filetype == "text/org"


# ================================================================================================
# PDF
# ================================================================================================


@pytest.mark.parametrize(
    ("pass_metadata_filename", "content_type"),
    [(False, None), (False, "application/pdf"), (True, "application/pdf"), (True, None)],
)
def test_auto_partition_pdf_from_filename(pass_metadata_filename: bool, content_type: str | None):
    file_path = example_doc_path("pdf/layout-parser-paper-fast.pdf")
    metadata_filename = file_path if pass_metadata_filename else None

    elements = partition(
        filename=file_path,
        metadata_filename=metadata_filename,
        content_type=content_type,
        strategy=PartitionStrategy.HI_RES,
    )

    # NOTE(scanny): gave up trying to figure out why, but this file partitions differently locally
    # (on Mac) than it does in CI. Basically the first element when partitioning locally is split
    # in two when partitioning on CI. Other than that split the text is exactly the same.
    idx = 2 if sys.platform == "darwin" else 3

    e = elements[idx]
    assert isinstance(e, Title)
    assert e.text.startswith("LayoutParser")
    assert e.metadata.filename == os.path.basename(file_path)
    assert e.metadata.file_directory == os.path.split(file_path)[0]

    e = elements[idx + 1]
    assert isinstance(e, NarrativeText)
    assert e.text.startswith("Zejiang Shen")


@pytest.mark.parametrize(
    ("pass_metadata_filename", "content_type"),
    [(False, None), (False, "application/pdf"), (True, "application/pdf"), (True, None)],
)
def test_auto_partition_pdf_from_file(pass_metadata_filename: bool, content_type: str | None):
    file_path = example_doc_path("pdf/layout-parser-paper-fast.pdf")
    metadata_filename = file_path if pass_metadata_filename else None

    with open(file_path, "rb") as f:
        elements = partition(
            file=f,
            metadata_filename=metadata_filename,
            content_type=content_type,
            strategy=PartitionStrategy.HI_RES,
        )

    # NOTE(scanny): see "from_filename" version of this test above for more on this oddness
    idx = 2 if sys.platform == "darwin" else 3

    e = elements[idx]
    assert isinstance(e, Title)
    assert e.text.startswith("LayoutParser")

    e = elements[idx + 1]
    assert isinstance(e, NarrativeText)
    assert e.text.startswith("Zejiang Shen")


def test_auto_partition_pdf_with_fast_strategy(request: FixtureRequest):
    partition_pdf_ = function_mock(
        request,
        "unstructured.partition.pdf.partition_pdf",
        return_value=[NarrativeText("Hello there!")],
    )
    partitioner_loader_get_ = method_mock(
        request, _PartitionerLoader, "get", return_value=partition_pdf_
    )
    file_path = example_doc_path("pdf/layout-parser-paper-fast.pdf")

    partition(file_path, strategy=PartitionStrategy.FAST)

    partitioner_loader_get_.assert_called_once_with(ANY, FileType.PDF)
    partition_pdf_.assert_called_once_with(
        filename=file_path,
        file=None,
        url=None,
        strategy=PartitionStrategy.FAST,
        languages=None,
        metadata_filename=None,
        include_page_breaks=False,
        infer_table_structure=False,
        extract_images_in_pdf=False,
        extract_image_block_types=None,
        extract_image_block_output_dir=None,
        extract_image_block_to_payload=False,
        hi_res_model_name=None,
        date_from_file_object=False,
        starting_page_number=1,
    )


def test_auto_partition_pdf_uses_pdf_infer_table_structure_argument():
    with patch(
        "unstructured.partition.pdf_image.ocr.process_file_with_ocr",
    ) as mock_process_file_with_model:
        partition(
            example_doc_path("pdf/layout-parser-paper-fast.pdf"),
            pdf_infer_table_structure=True,
            strategy=PartitionStrategy.HI_RES,
        )
        assert mock_process_file_with_model.call_args[1]["infer_table_structure"]


@pytest.mark.parametrize("extract_image_block_to_payload", [False, True])
def test_auto_partition_pdf_element_extraction(extract_image_block_to_payload: bool):
    extract_image_block_types = ["Image", "Table"]

    with tempfile.TemporaryDirectory() as tmpdir:
        elements = partition(
            example_doc_path("pdf/embedded-images-tables.pdf"),
            extract_image_block_types=extract_image_block_types,
            extract_image_block_to_payload=extract_image_block_to_payload,
            extract_image_block_output_dir=tmpdir,
        )

        assert_element_extraction(
            elements, extract_image_block_types, extract_image_block_to_payload, tmpdir
        )


def test_partition_pdf_does_not_raise_warning():
    # NOTE(robinson): This is the recommended way to check that no warning is emitted,
    # per the pytest docs.
    # ref: https://docs.pytest.org/en/7.0.x/how-to/capture-warnings.html
    #      #additional-use-cases-of-warnings-in-tests
    with warnings.catch_warnings():
        warnings.simplefilter("error")
        partition(
            example_doc_path("pdf/layout-parser-paper-fast.pdf"), strategy=PartitionStrategy.HI_RES
        )


# ================================================================================================
# PPT
# ================================================================================================


def test_auto_partition_ppt_from_filename():
    file_path = example_doc_path("fake-power-point.ppt")

    elements = partition(file_path, strategy=PartitionStrategy.HI_RES)

    assert elements == [
        Title(text="Adding a Bullet Slide"),
        ListItem(text="Find the bullet slide layout"),
        ListItem(text="Use _TextFrame.text for first bullet"),
        ListItem(text="Use _TextFrame.add_paragraph() for subsequent bullets"),
        NarrativeText(text="Here is a lot of text!"),
        NarrativeText(text="Here is some text in a text box!"),
    ]
    assert all(e.metadata.filename == "fake-power-point.ppt" for e in elements)
    assert all(e.metadata.file_directory == example_doc_path("") for e in elements)


# ================================================================================================
# PPTX
# ================================================================================================


def test_auto_partition_pptx_from_filename():
    file_path = example_doc_path("fake-power-point.pptx")

    elements = partition(file_path, strategy=PartitionStrategy.HI_RES)

    assert elements == [
        Title(text="Adding a Bullet Slide"),
        ListItem(text="Find the bullet slide layout"),
        ListItem(text="Use _TextFrame.text for first bullet"),
        ListItem(text="Use _TextFrame.add_paragraph() for subsequent bullets"),
        NarrativeText(text="Here is a lot of text!"),
        NarrativeText(text="Here is some text in a text box!"),
    ]
    assert all(e.metadata.filename == "fake-power-point.pptx" for e in elements)
    assert all(e.metadata.file_directory == example_doc_path("") for e in elements)


@pytest.mark.parametrize("file_name", ["simple.pptx", "fake-power-point.ppt"])
@pytest.mark.parametrize(
    "strategy",
    [
        PartitionStrategy.AUTO,
        PartitionStrategy.FAST,
        PartitionStrategy.HI_RES,
        PartitionStrategy.OCR_ONLY,
    ],
)
def test_partition_forwards_strategy_arg_to_partition_pptx_and_its_brokers(
    request: FixtureRequest, file_name: str, strategy: str
):
    """The `strategy` arg value received by `partition()` is received by `partition_pptx().

    To do this in the brokering-partitioner case (PPT) the strategy argument must make its way to
    `partition_ppt()` which must then forward it to `partition_pptx()`. This test makes sure it
    made it all the way.

    Note this is 2 file-types X 4 strategies = 8 test-cases.
    """
    from unstructured.partition.pptx import _PptxPartitioner

    def fake_iter_presentation_elements(self: _PptxPartitioner) -> Iterator[Element]:
        yield Text(f"strategy=={self._opts.strategy}")

    _iter_elements_ = method_mock(
        request,
        _PptxPartitioner,
        "_iter_presentation_elements",
        side_effect=fake_iter_presentation_elements,
    )

    (element,) = partition(example_doc_path(file_name), strategy=strategy)

    _iter_elements_.assert_called_once_with(ANY)
    assert element.text == f"strategy=={strategy}"


# ================================================================================================
# RST
# ================================================================================================


def test_auto_partition_rst_from_filename():
    elements = partition(example_doc_path("README.rst"))

    assert elements[0] == Title("Example Docs")
    assert elements[0].metadata.filetype == "text/x-rst"


def test_auto_partition_rst_from_file():
    with open(example_doc_path("README.rst"), "rb") as f:
        elements = partition(file=f, content_type="text/x-rst")

    assert elements[0] == Title("Example Docs")
    assert elements[0].metadata.filetype == "text/x-rst"


# ================================================================================================
# RTF
# ================================================================================================


def test_auto_partition_rtf_from_filename():
    elements = partition(example_doc_path("fake-doc.rtf"), strategy=PartitionStrategy.HI_RES)
    assert elements[0] == Title("My First Heading")


# ================================================================================================
# TSV
# ================================================================================================


def test_auto_partition_tsv_from_filename():
    elements = partition(example_doc_path("stanley-cups.tsv"))

    assert clean_extra_whitespace(elements[0].text) == EXPECTED_TEXT
    assert elements[0].metadata.text_as_html == EXPECTED_TABLE
    assert elements[0].metadata.filetype == "text/tsv"


# ================================================================================================
# TXT
# ================================================================================================


def test_auto_partition_text_from_filename():
    file_path = example_doc_path("fake-text.txt")

    elements = partition(filename=file_path, strategy=PartitionStrategy.HI_RES)

    assert elements == [
        NarrativeText(text="This is a test document to use for unit tests."),
        Address(text="Doylestown, PA 18901"),
        Title(text="Important points:"),
        ListItem(text="Hamburgers are delicious"),
        ListItem(text="Dogs are the best"),
        ListItem(text="I love fuzzy blankets"),
    ]
    assert all(e.metadata.filename == "fake-text.txt" for e in elements)
    assert all(e.metadata.file_directory == example_doc_path("") for e in elements)


def test_auto_partition_text_from_file():
    with open(example_doc_path("fake-text.txt"), "rb") as f:
        elements = partition(file=f, strategy=PartitionStrategy.HI_RES)

    assert len(elements) > 0
    assert elements == [
        NarrativeText(text="This is a test document to use for unit tests."),
        Address(text="Doylestown, PA 18901"),
        Title(text="Important points:"),
        ListItem(text="Hamburgers are delicious"),
        ListItem(text="Dogs are the best"),
        ListItem(text="I love fuzzy blankets"),
    ]

<<<<<<< HEAD
def test_auto_partition_odt_from_filename():
    filename = os.path.join(EXAMPLE_DOCS_DIRECTORY, "fake.odt")
    elements = partition(filename=filename, strategy=PartitionStrategy.HI_RES)
    # "Lorem ipsum dolor sit amet." looks not like English, and it look not like a Title
    assert elements[0] == NarrativeText("Lorem ipsum dolor sit amet.")
=======
>>>>>>> b749b891

# ================================================================================================
# XLS
# ================================================================================================


<<<<<<< HEAD
    # "Lorem ipsum dolor sit amet." looks not like English, and it look not like a Title
    assert elements[0] == NarrativeText("Lorem ipsum dolor sit amet.")
=======
def test_auto_partition_xls_from_filename():
    elements = partition(
        example_doc_path("tests-example.xls"), include_header=False, skip_infer_table_types=[]
    )
>>>>>>> b749b891

    assert sum(isinstance(element, Table) for element in elements) == 2
    assert len(elements) == 14

    assert clean_extra_whitespace(elements[0].text)[:45] == (
        "MC What is 2+2? 4 correct 3 incorrect MA What"
    )
    # NOTE(crag): if the beautifulsoup4 package is installed, some (but not all) additional
    # whitespace is removed, so the expected text length is less than is the case when
    # beautifulsoup4 is *not* installed. E.g.
    #      "\n\n\nMA\nWhat C datatypes are 8 bits"
    #  vs. '\n  \n    \n      MA\n      What C datatypes are 8 bits?... "
    assert len(elements[0].text) == 550
    assert elements[0].metadata.text_as_html == EXPECTED_XLS_TABLE


# ================================================================================================
# XLSX
# ================================================================================================


def test_auto_partition_xlsx_from_filename():
    elements = partition(
        example_doc_path("stanley-cups.xlsx"), include_header=False, skip_infer_table_types=[]
    )

    assert len(elements) == 4
    assert sum(isinstance(e, Table) for e in elements) == 2
    assert sum(isinstance(e, Title) for e in elements) == 2
    assert clean_extra_whitespace(elements[0].text) == "Stanley Cups"
    assert clean_extra_whitespace(elements[1].text) == (
        "Team Location Stanley Cups Blues STL 1 Flyers PHI 2 Maple Leafs TOR 13"
    )
    assert elements[1].metadata.text_as_html == EXPECTED_TABLE_XLSX
    assert all(e.metadata.page_number == 1 for e in elements[:2])
    assert all(e.metadata.page_number == 2 for e in elements[2:])
    assert all(
        e.metadata.filetype == "application/vnd.openxmlformats-officedocument.spreadsheetml.sheet"
        for e in elements
    )


def test_auto_partition_xlsx_from_file():
    with open(example_doc_path("stanley-cups.xlsx"), "rb") as f:
        elements = partition(file=f, include_header=False, skip_infer_table_types=[])

    assert len(elements) == 4
    assert sum(isinstance(element, Table) for element in elements) == 2
    assert sum(isinstance(element, Title) for element in elements) == 2
    assert clean_extra_whitespace(elements[0].text) == "Stanley Cups"
    assert clean_extra_whitespace(elements[1].text) == (
        "Team Location Stanley Cups Blues STL 1 Flyers PHI 2 Maple Leafs TOR 13"
    )
    assert elements[1].metadata.text_as_html == EXPECTED_TABLE_XLSX
    assert all(e.metadata.page_number == 1 for e in elements[:2])
    assert all(e.metadata.page_number == 2 for e in elements[2:])
    assert all(
        e.metadata.filetype == "application/vnd.openxmlformats-officedocument.spreadsheetml.sheet"
        for e in elements
    )


def test_auto_partition_xlsx_respects_starting_page_number_argument():
    elements = partition(example_doc_path("stanley-cups.xlsx"), starting_page_number=3)
    assert all(e.metadata.page_number == 3 for e in elements[:2])
    assert all(e.metadata.page_number == 4 for e in elements[2:])


# ================================================================================================
# XML
# ================================================================================================


def test_auto_partition_xml_from_filename():
    elements = partition(example_doc_path("factbook.xml"), xml_keep_tags=False)

    assert elements[0].text == "United States"
    assert all(e.metadata.filename == "factbook.xml" for e in elements)


def test_auto_partition_xml_from_file():
    with open(example_doc_path("factbook.xml"), "rb") as f:
        elements = partition(file=f, xml_keep_tags=False)

    assert elements[0].text == "United States"


def test_auto_partition_xml_from_filename_with_tags():
    elements = partition(example_doc_path("factbook.xml"), xml_keep_tags=True)

    assert "<leader>Joe Biden</leader>" in elements[0].text
    assert elements[0].metadata.filename == "factbook.xml"


def test_auto_partition_xml_from_file_with_tags():
    with open(example_doc_path("factbook.xml"), "rb") as f:
        elements = partition(file=f, xml_keep_tags=True)

    assert "<leader>Joe Biden</leader>" in elements[0].text


# ================================================================================================
# FILE_TYPE NOT RECOGNIZED OR NOT SUPPORTED
# ================================================================================================


def test_auto_partition_raises_with_bad_type(request: FixtureRequest):
    detect_filetype_ = function_mock(
        request, "unstructured.partition.auto.detect_filetype", return_value=FileType.UNK
    )

    with pytest.raises(ValueError, match="Invalid file made-up.fake. The FileType.UNK file type "):
        partition(filename="made-up.fake", strategy=PartitionStrategy.HI_RES)

    detect_filetype_.assert_called_once_with(
        file_path="made-up.fake",
        file=None,
        encoding=None,
        content_type=None,
        metadata_file_path=None,
    )


# ================================================================================================
# LOAD FROM URL
# ================================================================================================


def test_auto_partition_from_url():
    url = "https://raw.githubusercontent.com/Unstructured-IO/unstructured/main/LICENSE.md"

    elements = partition(url=url, content_type="text/plain", strategy=PartitionStrategy.HI_RES)

    assert elements[0] == Title("Apache License")
    assert all(e.metadata.url == url for e in elements)


def test_auto_partition_from_url_with_rfc9110_content_type():
    url = "https://raw.githubusercontent.com/Unstructured-IO/unstructured/main/LICENSE.md"

    elements = partition(
        url=url, content_type="text/plain; charset=utf-8", strategy=PartitionStrategy.HI_RES
    )

    assert elements[0] == Title("Apache License")
    assert all(e.metadata.url == url for e in elements)


def test_auto_partition_from_url_without_providing_content_type():
    url = "https://raw.githubusercontent.com/Unstructured-IO/unstructured/main/LICENSE.md"

    elements = partition(url=url, strategy=PartitionStrategy.HI_RES)

    assert elements[0] == Title("Apache License")
    assert all(e.metadata.url == url for e in elements)


def test_auto_partition_warns_if_header_set_and_not_url(caplog: LogCaptureFixture):
    partition(
        example_doc_path("eml/fake-email.eml"),
        headers={"Accept": "application/pdf"},
        strategy=PartitionStrategy.HI_RES,
    )

    assert caplog.records[0].levelname == "WARNING"
    assert "headers kwarg is set but the url kwarg is not. The headers kwarg will b" in caplog.text


def test_auto_partition_from_url_routes_timeout_to_HTTP_request(request: FixtureRequest):
    file_and_type_from_url_ = function_mock(
        request,
        "unstructured.partition.auto.file_and_type_from_url",
        side_effect=ConnectionError("Trouble on the wire ..."),
    )

    with pytest.raises(ConnectionError, match="Trouble on the wire ..."):
        partition(url="http://eie.io", request_timeout=326)

    file_and_type_from_url_.assert_called_once_with(
        url="http://eie.io", content_type=None, headers={}, ssl_verify=True, request_timeout=326
    )


# ================================================================================================
# OTHER ARGS
# ================================================================================================

# -- chunking_strategy ----------------------------------------------------


def test_auto_partition_forwards_chunking_strategy_via_kwargs():
    chunks = partition(example_doc_path("example-10k-1p.html"), chunking_strategy="by_title")
    assert all(isinstance(chunk, (CompositeElement, Table, TableChunk)) for chunk in chunks)


def test_auto_partition_forwards_max_characters_via_kwargs():
    chunks = partition(
        example_doc_path("example-10k-1p.html"),
        chunking_strategy="by_title",
        max_characters=250,
    )
    assert all(len(chunk.text) <= 250 for chunk in chunks)


# -- detect_language_per_element ------------------------------------------


def test_auto_partition_respects_detect_language_per_element_arg():
    elements = partition(
        example_doc_path("language-docs/eng_spa_mult.txt"), detect_language_per_element=True
    )
    langs = [element.metadata.languages for element in elements]
    assert langs == [["eng"], ["spa", "eng"], ["eng"], ["eng"], ["spa"]]


# -- languages ------------------------------------------------------------


@pytest.mark.parametrize(
    "file_extension", "doc docx eml epub html md odt org ppt pptx rst rtf txt xml".split()
)
def test_auto_partition_respects_language_arg(file_extension: str):
    elements = partition(
        example_doc_path(f"language-docs/eng_spa_mult.{file_extension}"), languages=["deu"]
    )
    assert all(element.metadata.languages == ["deu"] for element in elements)


# -- include_page_breaks --------------------------------------------------


def test_auto_partition_forwards_include_page_breaks_to_partition_pdf():
    elements = partition(
        example_doc_path("pdf/layout-parser-paper-fast.pdf"),
        include_page_breaks=True,
        strategy=PartitionStrategy.HI_RES,
    )
    assert "PageBreak" in [elem.category for elem in elements]


# -- metadata_filename ----------------------------------------------------


def test_auto_partition_forwards_metadata_filename_via_kwargs():
    with open(example_doc_path("fake-text.txt"), "rb") as f:
        elements = partition(file=f, metadata_filename="much-more-interesting-name.txt")

    assert all(e.metadata.filename == "much-more-interesting-name.txt" for e in elements)


def test_auto_partition_warns_about_file_filename_deprecation(caplog: LogCaptureFixture):
    file_path = example_doc_path("fake-text.txt")

    with open(file_path, "rb") as f:
        elements = partition(file=f, file_filename=file_path)

    assert all(e.metadata.filename == "fake-text.txt" for e in elements)
    assert caplog.records[0].levelname == "WARNING"
    assert "The file_filename kwarg will be deprecated" in caplog.text


def test_auto_partition_raises_when_both_file_filename_and_metadata_filename_args_are_used():
    file_path = example_doc_path("fake-text.txt")
    with open(file_path, "rb") as f:
        file = io.BytesIO(f.read())

    with pytest.raises(ValueError, match="Only one of metadata_filename and file_filename is spe"):
        partition(file=file, file_filename=file_path, metadata_filename=file_path)


# -- ocr_languages --------------------------------------------------------


def test_auto_partition_image_formats_languages_for_tesseract(request: FixtureRequest):
    process_file_with_ocr_ = function_mock(
        request, "unstructured.partition.pdf_image.ocr.process_file_with_ocr"
    )

    partition(
        example_doc_path("img/chi_sim_image.jpeg"),
        strategy=PartitionStrategy.HI_RES,
        languages=["zh"],
    )

    call_kwargs = process_file_with_ocr_.call_args_list[0][1]
    assert call_kwargs["ocr_languages"] == "chi_sim+chi_sim_vert+chi_tra+chi_tra_vert"


@pytest.mark.parametrize(("languages", "ocr_languages"), [(["auto"], ""), (["eng"], "")])
def test_auto_partition_ignores_empty_string_for_ocr_languages(
    languages: list[str], ocr_languages: str
):
    elements = partition(
        example_doc_path("book-war-and-peace-1p.txt"),
        strategy=PartitionStrategy.OCR_ONLY,
        ocr_languages=ocr_languages,
        languages=languages,
    )
    assert all(e.metadata.languages == ["eng"] for e in elements)


def test_auto_partition_warns_with_ocr_languages(caplog: LogCaptureFixture):
    partition(
        example_doc_path("pdf/chevron-page.pdf"),
        strategy=PartitionStrategy.HI_RES,
        ocr_languages="eng",
    )

    assert caplog.records[0].levelname == "WARNING"
    assert "The ocr_languages kwarg will be deprecated" in caplog.text


# -- skip_infer_table_types -----------------------------------------------


@pytest.mark.parametrize(
    ("skip_infer_table_types", "filename", "has_text_as_html"),
    [
        (["xlsx"], "stanley-cups.xlsx", False),
        ([], "stanley-cups.xlsx", True),
        (["odt"], "fake.odt", False),
        ([], "fake.odt", True),
    ],
)
def test_auto_partition_respects_skip_infer_table_types(
    skip_infer_table_types: list[str], filename: str, has_text_as_html: bool
):
    with open(example_doc_path(filename), "rb") as f:
        elements = partition(file=f, skip_infer_table_types=skip_infer_table_types)

    table_elements = [e for e in elements if isinstance(e, Table)]
    assert table_elements
    for e in table_elements:
        assert (e.metadata.text_as_html is not None) == has_text_as_html


# ================================================================================================
# METADATA BEHAVIORS
# ================================================================================================

# -- .filetype ------------------------------------------------------------


@pytest.mark.parametrize(
    ("content_type", "shortname", "expected_value"),
    [
        ("text/csv", "csv", "text/csv"),
        ("text/html", "html", "text/html"),
        ("jdsfjdfsjkds", "pdf", None),
    ],
)
def test_auto_partition_adds_filetype_to_metadata(
    request: FixtureRequest,
    content_type: str,
    shortname: str,
    expected_value: str | None,
):
    partition_fn_ = function_mock(
        request,
        f"unstructured.partition.{shortname}.partition_{shortname}",
        return_value=[Text("text 1"), Text("text 2")],
    )
    partitioner_loader_get_ = method_mock(
        request, _PartitionerLoader, "get", return_value=partition_fn_
    )

    elements = partition(
        example_doc_path("pdf/layout-parser-paper-fast.pdf"), content_type=content_type
    )

    partitioner_loader_get_.assert_called_once()
    assert len(elements) == 2
    assert all(e.metadata.filetype == expected_value for e in elements)


@pytest.mark.parametrize(
    "content_type",
    [
        # -- content-type provided as argument --
        "application/pdf",
        # -- auto-detected content-type --
        None,
    ],
)
def test_auto_partition_overwrites_any_filetype_applied_by_file_specific_partitioner(
    request: FixtureRequest, content_type: str | None
):
    metadata = ElementMetadata(filetype="imapdf")
    partition_pdf_ = function_mock(
        request,
        "unstructured.partition.pdf.partition_pdf",
        return_value=[Text("text 1", metadata=metadata), Text("text 2", metadata=metadata)],
    )
    partitioner_loader_get_ = method_mock(
        request, _PartitionerLoader, "get", return_value=partition_pdf_
    )

    elements = partition(
        example_doc_path("pdf/layout-parser-paper-fast.pdf"), content_type=content_type
    )

    partitioner_loader_get_.assert_called_once_with(ANY, FileType.PDF)
    assert len(elements) == 2
    assert all(e.metadata.filetype == "application/pdf" for e in elements)


@pytest.mark.parametrize(
    "file_type",
    [
        t
        for t in FileType
        if t
        not in (
            FileType.EMPTY,
            FileType.JSON,
            FileType.UNK,
            FileType.WAV,
            FileType.XLS,
            FileType.ZIP,
        )
        and t.partitioner_shortname != "image"
    ],
)
def test_auto_partition_applies_the_correct_filetype_for_all_filetypes(file_type: FileType):
    partition_fn_name = file_type.partitioner_function_name
    module = import_module(file_type.partitioner_module_qname)
    partition_fn = getattr(module, partition_fn_name)

    # -- partition the first example-doc with the extension for this filetype --
    elements: list[Element] = []
    doc_path = example_doc_path("pdf") if file_type == FileType.PDF else example_doc_path("")
    extensions = file_type._extensions
    for file in pathlib.Path(doc_path).iterdir():
        if file.is_file() and file.suffix in extensions:
            elements = partition_fn(str(file))
            break

    assert elements
    assert all(
        e.metadata.filetype == file_type.mime_type
        for e in elements
        if e.metadata.filetype is not None
    )


# -- .languages -----------------------------------------------------------


def test_auto_partition_passes_user_provided_languages_arg_to_PDF():
    elements = partition(
        example_doc_path("pdf/chevron-page.pdf"),
        strategy=PartitionStrategy.OCR_ONLY,
        languages=["eng"],
    )
    assert all(e.metadata.languages == ["eng"] for e in elements)


def test_auto_partition_languages_argument_default_to_None_when_omitted():
    elements = partition(example_doc_path("handbook-1p.docx"), detect_language_per_element=True)
    # -- PageBreak and any other element with no text is assigned `None` --
    assert all(e.text == "" for e in elements if e.metadata.languages is None)


def test_auto_partition_default_does_not_overwrite_other_defaults():
    """`partition()` ["eng"] default does not overwrite ["auto"] default in other partitioners."""
    # the default for `languages` is ["auto"] in partiton_text
    from unstructured.partition.text import partition_text

    # Use a document that is primarily in a language other than English
    file_path = example_doc_path("language-docs/UDHR_first_article_all.txt")
    text_elements = partition_text(file_path)
    assert text_elements[0].metadata.languages != ["eng"]

    auto_elements = partition(file_path)
    assert auto_elements[0].metadata.languages != ["eng"]
    assert auto_elements[0].metadata.languages == text_elements[0].metadata.languages


# ================================================================================================
# MISCELLANEOUS BEHAVIORS
# ================================================================================================


def test_auto_partition_from_filename_works_on_empty_file():
    assert partition(example_doc_path("empty.txt")) == []


def test_auto_partition_from_file_works_on_empty_file():
    with open(example_doc_path("empty.txt"), "rb") as f:
        assert partition(file=f) == []


def test_auto_partition_that_requires_extras_raises_when_dependencies_are_not_installed(
    request: FixtureRequest,
):
    _PartitionerLoader._partitioners.pop(FileType.PDF, None)
    dependency_exists_ = function_mock(
        request, "unstructured.partition.auto.dependency_exists", return_value=False
    )
    match = r"partition_pdf\(\) is not available because one or more dependencies are not installed"
    with pytest.raises(ImportError, match=match):
        partition(example_doc_path("pdf/layout-parser-paper-fast.pdf"))

    dependency_exists_.assert_called_once_with("pdf2image")


# ================================================================================================
# MODULE-LEVEL FIXTURES
# ================================================================================================


@pytest.fixture()
def expected_docx_elements():
    return [
        Title("These are a few of my favorite things:"),
        ListItem("Parrots"),
        ListItem("Hockey"),
        Title("Analysis"),
        NarrativeText("This is my first thought. This is my second thought."),
        NarrativeText("This is my third thought."),
        Text("2023"),
        Address("DOYLESTOWN, PA 18901"),
    ]<|MERGE_RESOLUTION|>--- conflicted
+++ resolved
@@ -804,29 +804,16 @@
         ListItem(text="I love fuzzy blankets"),
     ]
 
-<<<<<<< HEAD
-def test_auto_partition_odt_from_filename():
-    filename = os.path.join(EXAMPLE_DOCS_DIRECTORY, "fake.odt")
-    elements = partition(filename=filename, strategy=PartitionStrategy.HI_RES)
-    # "Lorem ipsum dolor sit amet." looks not like English, and it look not like a Title
-    assert elements[0] == NarrativeText("Lorem ipsum dolor sit amet.")
-=======
->>>>>>> b749b891
 
 # ================================================================================================
 # XLS
 # ================================================================================================
 
 
-<<<<<<< HEAD
-    # "Lorem ipsum dolor sit amet." looks not like English, and it look not like a Title
-    assert elements[0] == NarrativeText("Lorem ipsum dolor sit amet.")
-=======
 def test_auto_partition_xls_from_filename():
     elements = partition(
         example_doc_path("tests-example.xls"), include_header=False, skip_infer_table_types=[]
     )
->>>>>>> b749b891
 
     assert sum(isinstance(element, Table) for element in elements) == 2
     assert len(elements) == 14
