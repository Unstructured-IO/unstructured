--- conflicted
+++ resolved
@@ -454,11 +454,7 @@
     assert PageBreak() in elements
 
 
-<<<<<<< HEAD
-@pytest.mark.skipif(sys.version_info > (3, 10), reason="Python version higher than 3.10.*")
-@pytest.mark.skipif(is_in_docker, reason="Skipping this test in Docker container")
-=======
->>>>>>> 66058e76
+@pytest.mark.skipif(sys.version_info > (3, 10), reason="Python version higher than 3.10.*")
 def test_auto_partition_epub_from_filename():
     filename = os.path.join(DIRECTORY, "..", "..", "example-docs", "winter-sports.epub")
     elements = partition(filename=filename, strategy="hi_res")
@@ -466,11 +462,7 @@
     assert elements[0].text.startswith("The Project Gutenberg eBook of Winter Sports")
 
 
-<<<<<<< HEAD
-@pytest.mark.skipif(sys.version_info > (3, 10), reason="Python version higher than 3.10.*")
-@pytest.mark.skipif(is_in_docker, reason="Skipping this test in Docker container")
-=======
->>>>>>> 66058e76
+@pytest.mark.skipif(sys.version_info > (3, 10), reason="Python version higher than 3.10.*")
 def test_auto_partition_epub_from_file():
     filename = os.path.join(DIRECTORY, "..", "..", "example-docs", "winter-sports.epub")
     with open(filename, "rb") as f:
@@ -494,12 +486,7 @@
     assert elements == EXPECTED_MSG_OUTPUT
 
 
-<<<<<<< HEAD
-@pytest.mark.skipif(sys.version_info > (3, 10), reason="Python version higher than 3.10.*")
-@pytest.mark.skipif(is_in_docker, reason="Skipping this test in Docker container")
-@pytest.mark.skipif(rtf_not_supported, reason="RTF not supported in this version of pypandoc.")
-=======
->>>>>>> 66058e76
+@pytest.mark.skipif(sys.version_info > (3, 10), reason="Python version higher than 3.10.*")
 def test_auto_partition_rtf_from_filename():
     filename = os.path.join(EXAMPLE_DOCS_DIRECTORY, "fake-doc.rtf")
     elements = partition(filename=filename, strategy="hi_res")
@@ -550,24 +537,14 @@
     assert elements[0].text == "News Around NOAA"
 
 
-<<<<<<< HEAD
-@pytest.mark.skipif(sys.version_info > (3, 10), reason="Python version higher than 3.10.*")
-@pytest.mark.skipif(is_in_docker, reason="Skipping this test in Docker container")
-@pytest.mark.skipif(odt_not_supported, reason="odt not supported in this version of pypandoc.")
-=======
->>>>>>> 66058e76
+@pytest.mark.skipif(sys.version_info > (3, 10), reason="Python version higher than 3.10.*")
 def test_auto_partition_odt_from_filename():
     filename = os.path.join(EXAMPLE_DOCS_DIRECTORY, "fake.odt")
     elements = partition(filename=filename, strategy="hi_res")
     assert elements == [Title("Lorem ipsum dolor sit amet.")]
 
 
-<<<<<<< HEAD
-@pytest.mark.skipif(sys.version_info > (3, 10), reason="Python version higher than 3.10.*")
-@pytest.mark.skipif(is_in_docker, reason="Skipping this test in Docker container")
-@pytest.mark.skipif(odt_not_supported, reason="odt not supported in this version of pypandoc.")
-=======
->>>>>>> 66058e76
+@pytest.mark.skipif(sys.version_info > (3, 10), reason="Python version higher than 3.10.*")
 def test_auto_partition_odt_from_file():
     filename = os.path.join(EXAMPLE_DOCS_DIRECTORY, "fake.odt")
     with open(filename, "rb") as f:
