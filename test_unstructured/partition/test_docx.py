--- conflicted
+++ resolved
@@ -203,7 +203,6 @@
     assert elements[0].metadata.filename is None
 
 
-<<<<<<< HEAD
 def test_partition_docx_from_file_wi(mock_document, tmpdir):
     filename = os.path.join(tmpdir.dirname, "mock_document.docx")
     mock_document.save(filename)
@@ -213,7 +212,8 @@
     assert elements[0].metadata.filetype is None
     assert elements[0].metadata.page_name is None
     assert elements[0].metadata.filename is None
-=======
+
+
 def test_partition_docx_metadata_date(
     mocker,
     filename="example-docs/fake.docx",
@@ -230,7 +230,8 @@
     assert elements[0].metadata.last_modified == mocked_last_modification_date
 
 
-def test_partition_docx_metadata_date_with_custom_metadata(
+def test_partition_docx_metadata_date
+th_custom_metadata(
     mocker,
     filename="example-docs/fake.docx",
 ):
@@ -295,5 +296,4 @@
         sf.seek(0)
         elements = partition_docx(file=sf)
 
-    assert elements[0].metadata.last_modified is None
->>>>>>> 73eeae85
+    assert elements[0].metadata.last_modified is None