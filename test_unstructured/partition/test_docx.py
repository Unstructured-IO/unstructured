--- conflicted
+++ resolved
@@ -399,8 +399,8 @@
     assert elements[1].metadata.emphasized_text_tags == expected_emphasized_text_tags
 
     assert elements[2] == NarrativeText("I am a normal text.")
-<<<<<<< HEAD
-    assert elements[2].metadata.emphasized_texts is None
+    assert elements[2].metadata.emphasized_text_contents is None
+    assert elements[2].metadata.emphasized_text_tags is None
 
 
 def test_partition_docx_with_include_path_in_metadata_filename(
@@ -422,8 +422,4 @@
     )
 
     assert elements[0].metadata.filename == "example-docs/TEST"
-    assert elements[0].metadata.file_directory is None
-=======
-    assert elements[2].metadata.emphasized_text_contents is None
-    assert elements[2].metadata.emphasized_text_tags is None
->>>>>>> 0e887cc3
+    assert elements[0].metadata.file_directory is None