import os
from tempfile import SpooledTemporaryFile

import docx
import pytest
from pytest_mock import MockFixture

from test_unstructured.unit_utils import assert_round_trips_through_JSON, example_doc_path
from unstructured.chunking.title import chunk_by_title
from unstructured.documents.elements import (
    Address,
    ListItem,
    NarrativeText,
    Table,
    Text,
    Title,
)
from unstructured.partition.common import convert_office_doc
from unstructured.partition.doc import partition_doc
from unstructured.partition.docx import partition_docx

is_in_docker = os.path.exists("/.dockerenv")


def test_partition_doc_matches_partition_docx(mock_document, expected_elements, tmpdir):
    docx_filename = os.path.join(tmpdir.dirname, "mock_document.docx")
    doc_filename = os.path.join(tmpdir.dirname, "mock_document.doc")
    mock_document.save(docx_filename)
    convert_office_doc(docx_filename, tmpdir.dirname, "doc")
    assert partition_doc(filename=doc_filename) == partition_docx(filename=docx_filename)


# -- document-source (file or filename) ----------------------------------------------------------


def test_partition_doc_from_filename(mock_document, expected_elements, tmpdir, capsys):
    docx_filename = os.path.join(tmpdir.dirname, "mock_document.docx")
    doc_filename = os.path.join(tmpdir.dirname, "mock_document.doc")
    mock_document.save(docx_filename)
    convert_office_doc(docx_filename, tmpdir.dirname, "doc")
    elements = partition_doc(filename=doc_filename)
    assert elements == expected_elements
    assert elements[0].metadata.filename == "mock_document.doc"
    assert elements[0].metadata.file_directory == tmpdir.dirname
    assert capsys.readouterr().out == ""
    assert capsys.readouterr().err == ""


<<<<<<< HEAD
def test_partition_doc_from_filename_with_metadata_filename(
    mock_document,
    expected_elements,
    tmpdir,
):
    docx_filename = os.path.join(tmpdir.dirname, "mock_document.docx")
    doc_filename = os.path.join(tmpdir.dirname, "mock_document.doc")
    mock_document.save(docx_filename)
    convert_office_doc(docx_filename, tmpdir.dirname, "doc")

    elements = partition_doc(filename=doc_filename, metadata_filename="test")
    assert elements == expected_elements
    assert all(element.metadata.filename == "test" for element in elements)


@pytest.mark.skipif(is_in_docker, reason="Skipping this test in Docker container")
def test_partition_doc_matches_partition_docx(mock_document, expected_elements, tmpdir):
    docx_filename = os.path.join(tmpdir.dirname, "mock_document.docx")
    doc_filename = os.path.join(tmpdir.dirname, "mock_document.doc")
    mock_document.save(docx_filename)
    convert_office_doc(docx_filename, tmpdir.dirname, "doc")
    assert partition_doc(filename=doc_filename) == partition_docx(filename=docx_filename)


def test_partition_raises_with_missing_doc(mock_document, expected_elements, tmpdir):
    doc_filename = os.path.join(tmpdir.dirname, "asdf.doc")

    with pytest.raises(ValueError):
        partition_doc(filename=doc_filename)


=======
>>>>>>> b1b8eae3
def test_partition_doc_from_file_with_filter(mock_document, expected_elements, tmpdir, capsys):
    docx_filename = os.path.join(tmpdir.dirname, "mock_document.docx")
    doc_filename = os.path.join(tmpdir.dirname, "mock_document.doc")
    mock_document.save(docx_filename)
    convert_office_doc(docx_filename, tmpdir.dirname, "doc")

    with open(doc_filename, "rb") as f:
        elements = partition_doc(file=f, libre_office_filter="MS Word 2007 XML")
    assert elements == expected_elements
    assert capsys.readouterr().out == ""
    assert capsys.readouterr().err == ""
    for element in elements:
        assert element.metadata.filename is None


def test_partition_doc_from_file_with_no_filter(mock_document, expected_elements, tmpdir, capsys):
    docx_filename = os.path.join(tmpdir.dirname, "mock_document.docx")
    doc_filename = os.path.join(tmpdir.dirname, "mock_document.doc")
    mock_document.save(docx_filename)
    convert_office_doc(docx_filename, tmpdir.dirname, "doc")

    with open(doc_filename, "rb") as f:
        elements = partition_doc(file=f, libre_office_filter=None)
    assert elements == expected_elements
    assert capsys.readouterr().out == ""
    assert capsys.readouterr().err == ""
    for element in elements:
        assert element.metadata.filename is None


def test_partition_doc_raises_with_both_specified(mock_document, tmpdir):
    docx_filename = os.path.join(tmpdir.dirname, "mock_document.docx")
    doc_filename = os.path.join(tmpdir.dirname, "mock_document.doc")
    mock_document.save(docx_filename)
    convert_office_doc(docx_filename, tmpdir.dirname, "doc")

    with open(doc_filename, "rb") as f, pytest.raises(ValueError):
        partition_doc(filename=doc_filename, file=f)


def test_partition_doc_raises_with_neither():
    with pytest.raises(ValueError):
        partition_doc()


def test_partition_raises_with_missing_doc(mock_document, expected_elements, tmpdir):
    doc_filename = os.path.join(tmpdir.dirname, "asdf.doc")

    with pytest.raises(ValueError):
        partition_doc(filename=doc_filename)


# -- `include_metadata` arg ----------------------------------------------------------------------


def test_partition_doc_from_filename_exclude_metadata(mock_document, tmpdir):
    docx_filename = os.path.join(tmpdir.dirname, "mock_document.docx")
    doc_filename = os.path.join(tmpdir.dirname, "mock_document.doc")
    mock_document.save(docx_filename)
    convert_office_doc(docx_filename, tmpdir.dirname, "doc")

    elements = partition_doc(filename=doc_filename, include_metadata=False)

    assert elements[0].metadata.filetype is None
    assert elements[0].metadata.page_name is None
    assert elements[0].metadata.filename is None


def test_partition_doc_from_file_exclude_metadata(mock_document, tmpdir):
    docx_filename = os.path.join(tmpdir.dirname, "mock_document.docx")
    doc_filename = os.path.join(tmpdir.dirname, "mock_document.doc")
    mock_document.save(docx_filename)
    convert_office_doc(docx_filename, tmpdir.dirname, "doc")

    with open(doc_filename, "rb") as f:
        elements = partition_doc(file=f, include_metadata=False)

    assert elements[0].metadata.filetype is None
    assert elements[0].metadata.page_name is None
    assert elements[0].metadata.filename is None


# -- .metadata.filename --------------------------------------------------------------------------


def test_partition_doc_from_filename_with_metadata_filename(
    mock_document,
    expected_elements,
    tmpdir,
):
    docx_filename = os.path.join(tmpdir.dirname, "mock_document.docx")
    doc_filename = os.path.join(tmpdir.dirname, "mock_document.doc")
    mock_document.save(docx_filename)
    convert_office_doc(docx_filename, tmpdir.dirname, "doc")

    elements = partition_doc(filename=doc_filename, metadata_filename="test")
    assert elements == expected_elements
    assert all(element.metadata.filename == "test" for element in elements)


def test_partition_doc_from_file_with_metadata_filename(mock_document, tmpdir):
    docx_filename = os.path.join(tmpdir.dirname, "mock_document.docx")
    doc_filename = os.path.join(tmpdir.dirname, "mock_document.doc")
    mock_document.save(docx_filename)
    convert_office_doc(docx_filename, tmpdir.dirname, "doc")

    with open(doc_filename, "rb") as f:
        elements = partition_doc(file=f, metadata_filename="test")
    for element in elements:
        assert element.metadata.filename == "test"


# -- .metadata.last_modified ---------------------------------------------------------------------


def test_partition_doc_metadata_date(
    mocker,
    filename="example-docs/fake.doc",
):
    mocked_last_modification_date = "2029-07-05T09:24:28"

    mocker.patch(
        "unstructured.partition.doc.get_last_modified_date",
        return_value=mocked_last_modification_date,
    )

    elements = partition_doc(filename=filename)

    assert elements[0].metadata.last_modified == mocked_last_modification_date


def test_partition_doc_metadata_date_with_custom_metadata(
    mocker,
    filename="example-docs/fake.doc",
):
    mocked_last_modification_date = "2029-07-05T09:24:28"
    expected_last_modified_date = "2020-07-05T09:24:28"

    mocker.patch(
        "unstructured.partition.doc.get_last_modified_date",
        return_value=mocked_last_modification_date,
    )

    elements = partition_doc(
        filename=filename,
        metadata_last_modified=expected_last_modified_date,
    )

    assert elements[0].metadata.last_modified == expected_last_modified_date


def test_partition_doc_suppresses_modified_date_from_file_by_default(mocker: MockFixture):
    modified_date_on_file = "2029-07-05T09:24:28"
    mocker.patch(
        "unstructured.partition.doc.get_last_modified_date_from_file",
        return_value=modified_date_on_file,
    )

    with open(example_doc_path("fake.doc"), "rb") as f:
        elements = partition_doc(file=f)

    assert elements[0].metadata.last_modified is None


def test_partition_doc_pulls_modified_date_from_file_when_date_from_file_object_arg_is_True(
    mocker: MockFixture,
):
    modified_date_on_file = "2024-05-01T09:24:28"
    mocker.patch(
        "unstructured.partition.doc.get_last_modified_date_from_file",
        return_value=modified_date_on_file,
    )

    with open(example_doc_path("fake.doc"), "rb") as f:
        elements = partition_doc(file=f, date_from_file_object=True)

    assert elements[0].metadata.last_modified == modified_date_on_file


def test_partition_doc_from_file_explicit_get_metadata_date(
    mocker,
    filename="example-docs/fake.doc",
):
    mocked_last_modification_date = "2029-07-05T09:24:28"

    mocker.patch(
        "unstructured.partition.doc.get_last_modified_date_from_file",
        return_value=mocked_last_modification_date,
    )

    with open(filename, "rb") as f:
        elements = partition_doc(file=f, date_from_file_object=True)

    assert elements[0].metadata.last_modified == mocked_last_modification_date


def test_partition_doc_from_file_without_metadata_date(
    filename="example-docs/fake.doc",
):
    """Test partition_doc() with file that are not possible to get last modified date"""
    with open(filename, "rb") as f:
        sf = SpooledTemporaryFile()
        sf.write(f.read())
        sf.seek(0)
        elements = partition_doc(file=sf, date_from_file_object=True)

    assert elements[0].metadata.last_modified is None


def test_partition_doc_from_file_metadata_date_with_custom_metadata(
    mocker,
    filename="example-docs/fake.doc",
):
    mocked_last_modification_date = "2029-07-05T09:24:28"
    expected_last_modified_date = "2020-07-05T09:24:28"

    mocker.patch(
        "unstructured.partition.doc.get_last_modified_date_from_file",
        return_value=mocked_last_modification_date,
    )
    with open(filename, "rb") as f:
        elements = partition_doc(
            file=f, metadata_last_modified=expected_last_modified_date, date_from_file_object=True
        )

    assert elements[0].metadata.last_modified == expected_last_modified_date


# -- language-recognition metadata ---------------------------------------------------------------


def test_partition_doc_element_metadata_has_languages():
    filename = "example-docs/fake-doc-emphasized-text.doc"
    elements = partition_doc(filename=filename)
    assert elements[0].metadata.languages == ["eng"]


def test_partition_doc_respects_detect_language_per_element():
    filename = "example-docs/language-docs/eng_spa_mult.doc"
    elements = partition_doc(filename=filename, detect_language_per_element=True)
    langs = [element.metadata.languages for element in elements]
    assert langs == [["eng"], ["spa", "eng"], ["eng"], ["eng"], ["spa"]]


# -- miscellaneous -------------------------------------------------------------------------------


def test_partition_doc_grabs_emphasized_texts():
    expected_emphasized_text_contents = ["bold", "italic", "bold-italic", "bold-italic"]
    expected_emphasized_text_tags = ["b", "i", "b", "i"]

    elements = partition_doc("example-docs/fake-doc-emphasized-text.doc")

    assert isinstance(elements[0], Table)
    assert elements[0].metadata.emphasized_text_contents == expected_emphasized_text_contents
    assert elements[0].metadata.emphasized_text_tags == expected_emphasized_text_tags

    assert elements[1] == NarrativeText("I am a bold italic bold-italic text.")
    assert elements[1].metadata.emphasized_text_contents == expected_emphasized_text_contents
    assert elements[1].metadata.emphasized_text_tags == expected_emphasized_text_tags

    assert elements[2] == NarrativeText("I am a normal text.")
    assert elements[2].metadata.emphasized_text_contents is None
    assert elements[2].metadata.emphasized_text_tags is None


def test_partition_doc_with_json(mock_document, tmpdir):
    docx_filename = os.path.join(tmpdir.dirname, "mock_document.docx")
    doc_filename = os.path.join(tmpdir.dirname, "mock_document.doc")
    mock_document.save(docx_filename)
    convert_office_doc(docx_filename, tmpdir.dirname, "doc")

    elements = partition_doc(filename=doc_filename)
    assert_round_trips_through_JSON(elements)


def test_add_chunking_strategy_on_partition_doc(filename="example-docs/fake.doc"):
    chunk_elements = partition_doc(filename, chunking_strategy="by_title")
    elements = partition_doc(filename)
    chunks = chunk_by_title(elements)
    assert chunk_elements != elements
    assert chunk_elements == chunks


def test_partition_doc_for_deterministic_and_unique_ids():
    ids = [element.id for element in partition_doc("example-docs/duplicate-paragraphs.doc")]

    assert ids == [
        "ade273c622c48d67a7be7b3816d5b4d8",
        "7d0b32fdf169f9578723486cb4bc1235",
        "1feb6e8e9c1662cfaef75907aeeb0900",
        "aa2a8ac10143b12f0fe2087837ea11d2",
        "da31ba7ed3919067d2c6572dc1617271",
        "1914359c179a160df921b769acf8c353",
        "f9d0d379fc791bae487b7a45f65caa50",
    ]


# == module-level fixtures =======================================================================


@pytest.fixture()
def expected_elements():
    return [
        Title("These are a few of my favorite things:"),
        ListItem("Parrots"),
        ListItem("Hockey"),
        Title("Analysis"),
        NarrativeText("This is my first thought. This is my second thought."),
        NarrativeText("This is my third thought."),
        Text("2023"),
        Address("DOYLESTOWN, PA 18901"),
    ]


@pytest.fixture()
def mock_document():
    document = docx.Document()

    document.add_paragraph("These are a few of my favorite things:", style="Heading 1")
    # NOTE(robinson) - this should get picked up as a list item due to the •
    document.add_paragraph("• Parrots", style="Normal")
    # NOTE(robinson) - this should get dropped because it's empty
    document.add_paragraph("• ", style="Normal")
    document.add_paragraph("Hockey", style="List Bullet")
    # NOTE(robinson) - this should get dropped because it's empty
    document.add_paragraph("", style="List Bullet")
    # NOTE(robinson) - this should get picked up as a title
    document.add_paragraph("Analysis", style="Normal")
    # NOTE(robinson) - this should get dropped because it is empty
    document.add_paragraph("", style="Normal")
    # NOTE(robinson) - this should get picked up as a narrative text
    document.add_paragraph("This is my first thought. This is my second thought.", style="Normal")
    document.add_paragraph("This is my third thought.", style="Body Text")
    # NOTE(robinson) - this should just be regular text
    document.add_paragraph("2023")
    # NOTE(robinson) - this should be an address
    document.add_paragraph("DOYLESTOWN, PA 18901")

    return document<|MERGE_RESOLUTION|>--- conflicted
+++ resolved
@@ -46,7 +46,6 @@
     assert capsys.readouterr().err == ""
 
 
-<<<<<<< HEAD
 def test_partition_doc_from_filename_with_metadata_filename(
     mock_document,
     expected_elements,
@@ -78,8 +77,6 @@
         partition_doc(filename=doc_filename)
 
 
-=======
->>>>>>> b1b8eae3
 def test_partition_doc_from_file_with_filter(mock_document, expected_elements, tmpdir, capsys):
     docx_filename = os.path.join(tmpdir.dirname, "mock_document.docx")
     doc_filename = os.path.join(tmpdir.dirname, "mock_document.doc")
