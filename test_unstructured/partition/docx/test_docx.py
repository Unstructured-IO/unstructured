--- conflicted
+++ resolved
@@ -508,17 +508,12 @@
     )
     elements = partition_docx(filename)
     chunks = chunk_by_title(elements, max_characters=9, combine_text_under_n_chars=5)
-<<<<<<< HEAD
-    # remove the last element of the TableChunk list because it will be the leftover slice
-    # and not necessarily the max_characters len
-    table_chunks = [chunk for chunk in chunks if isinstance(chunk, TableChunk)][:-1]
-    other_chunks = [chunk for chunk in chunks if not isinstance(chunk, TableChunk)]
-    for table_chunk in table_chunks:
-        assert len(table_chunk.text) == 9
-    for chunk in other_chunks:
-        assert len(chunk.text) >= 5
-    assert chunk_elements != elements
+
     assert chunk_elements == chunks
+    assert elements != chunk_elements
+
+    for chunk in chunks:
+        assert len(chunk.text) <= 9
 
 
 def test_partition_docx_element_metadata_has_languages():
@@ -543,12 +538,4 @@
 def test_invalid_languages_arg_raises_TypeError():
     with pytest.raises(TypeError):
         filename = "example-docs/handbook-1p.docx"
-        partition_docx(filename=filename, languages="eng")
-=======
-
-    assert chunk_elements == chunks
-    assert elements != chunk_elements
-
-    for chunk in chunks:
-        assert len(chunk.text) <= 9
->>>>>>> f98d5e65
+        partition_docx(filename=filename, languages="eng")