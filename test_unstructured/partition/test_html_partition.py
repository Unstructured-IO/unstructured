import os
import pathlib
from unittest.mock import patch

import pytest
import requests
from requests.models import Response

from unstructured.cleaners.core import clean_extra_whitespace
from unstructured.documents.elements import ListItem, NarrativeText, Title
from unstructured.partition.html import partition_html
from unstructured.partition.json import partition_json
from unstructured.staging.base import elements_to_json

DIRECTORY = pathlib.Path(__file__).parent.resolve()

EXPECTED_OUTPUT_LANGUAGE_DE = [
    Title(text="Jahresabschluss zum Geschäftsjahr vom 01.01.2020 bis zum 31.12.2020"),
]


def test_partition_html_from_filename():
    directory = os.path.join(DIRECTORY, "..", "..", "example-docs")
    filename = os.path.join(directory, "example-10k.html")
    elements = partition_html(filename=filename)
    assert len(elements) > 0
    assert "PageBreak" not in [elem.category for elem in elements]
    assert elements[0].metadata.filename == "example-10k.html"
    assert elements[0].metadata.file_directory == directory


def test_partition_html_from_filename_with_metadata_filename():
    directory = os.path.join(DIRECTORY, "..", "..", "example-docs")
    filename = os.path.join(directory, "example-10k.html")
    elements = partition_html(filename=filename, metadata_filename="test")
    assert len(elements) > 0
    assert all(element.metadata.filename == "test" for element in elements)


@pytest.mark.parametrize(
    ("filename", "encoding", "error"),
    [
        ("example-10k-utf-16.html", "utf-8", UnicodeDecodeError),
        ("example-steelJIS-datasheet-utf-16.html", "utf-8", UnicodeDecodeError),
    ],
)
def test_partition_html_from_filename_raises_encoding_error(filename, encoding, error):
    with pytest.raises(error):
        filename = os.path.join(DIRECTORY, "..", "..", "example-docs", filename)
        with open(filename) as f:
            partition_html(file=f, encoding=encoding)


@pytest.mark.parametrize(
    "filename",
    [
        "example-10k-utf-16.html",
        "example-steelJIS-datasheet-utf-16.html",
        "fake-html-lang-de.html",
    ],
)
def test_partition_html_from_filename_default_encoding(filename):
    filename_path = os.path.join(DIRECTORY, "..", "..", "example-docs", filename)
    elements = partition_html(filename=filename_path)
    assert len(elements) > 0
    for element in elements:
        assert element.metadata.filename == filename
    if filename == "fake-html-lang-de.html":
        assert elements == EXPECTED_OUTPUT_LANGUAGE_DE


def test_partition_html_from_filename_metadata_false():
    directory = os.path.join(DIRECTORY, "..", "..", "example-docs")
    filename = os.path.join(directory, "example-10k.html")
    elements = partition_html(filename=filename, include_metadata=False)
    metadata_present = any(element.metadata.to_dict() for element in elements)
    assert not metadata_present


def test_partition_html_with_page_breaks():
    filename = os.path.join(DIRECTORY, "..", "..", "example-docs", "example-10k.html")
    elements = partition_html(filename=filename, include_page_breaks=True)
    assert "PageBreak" in [elem.category for elem in elements]
    assert len(elements) > 0
    for element in elements:
        assert element.metadata.filename == "example-10k.html"


def test_partition_html_from_file():
    filename = os.path.join(DIRECTORY, "..", "..", "example-docs", "example-10k.html")
    with open(filename) as f:
        elements = partition_html(file=f)
    assert len(elements) > 0
    for element in elements:
        assert element.metadata.filename is None


def test_partition_html_from_file_with_metadata_filename():
    filename = os.path.join(DIRECTORY, "..", "..", "example-docs", "example-10k.html")
    with open(filename) as f:
        elements = partition_html(file=f, metadata_filename="test")
    assert len(elements) > 0
    for element in elements:
        assert element.metadata.filename == "test"


@pytest.mark.parametrize(
    ("filename", "encoding", "error"),
    [
        ("example-10k-utf-16.html", "utf-8", UnicodeDecodeError),
        ("example-steelJIS-datasheet-utf-16.html", "utf-8", UnicodeDecodeError),
    ],
)
def test_partition_html_from_file_raises_encoding_error(filename, encoding, error):
    with pytest.raises(error):
        filename = os.path.join(DIRECTORY, "..", "..", "example-docs", filename)
        with open(filename) as f, pytest.raises(UnicodeEncodeError):
            partition_html(file=f, encoding=encoding)


@pytest.mark.parametrize(
    "filename",
    [
        "example-10k-utf-16.html",
        "example-steelJIS-datasheet-utf-16.html",
        "fake-html-lang-de.html",
    ],
)
def test_partition_html_from_file_default_encoding(filename):
    filename = os.path.join(DIRECTORY, "..", "..", "example-docs", filename)
    with open(filename) as f:
        elements = partition_html(file=f)
    assert len(elements) > 0
    if filename == "fake-html-lang-de.html":
        assert elements == EXPECTED_OUTPUT_LANGUAGE_DE


@pytest.mark.parametrize(
    ("filename", "encoding", "error"),
    [
        ("example-10k-utf-16.html", "utf-8", UnicodeDecodeError),
        ("example-steelJIS-datasheet-utf-16.html", "utf-8", UnicodeDecodeError),
    ],
)
def test_partition_html_from_file_rb_raises_encoding_error(filename, encoding, error):
    with pytest.raises(error):
        filename = os.path.join(DIRECTORY, "..", "..", "example-docs", filename)
        with open(filename, "rb") as f:
            partition_html(file=f, encoding=encoding)


@pytest.mark.parametrize(
    "filename",
    [
        "example-10k-utf-16.html",
        "example-steelJIS-datasheet-utf-16.html",
        "fake-html-lang-de.html",
    ],
)
def test_partition_html_from_file_rb_default_encoding(filename):
    filename = os.path.join(DIRECTORY, "..", "..", "example-docs", filename)
    with open(filename, "rb") as f:
        elements = partition_html(file=f)
    assert len(elements) > 0
    if filename == "fake-html-lang-de.html":
        assert elements == EXPECTED_OUTPUT_LANGUAGE_DE


def test_partition_html_from_text():
    filename = os.path.join(DIRECTORY, "..", "..", "example-docs", "example-10k.html")
    with open(filename) as f:
        text = f.read()
    elements = partition_html(text=text)
    assert len(elements) > 0


def test_partition_html_from_text_works_with_empty_string():
    assert partition_html(text="") == []


class MockResponse:
    def __init__(self, text, status_code, headers={}):
        self.text = text
        self.status_code = status_code
        self.ok = status_code < 300
        self.headers = headers


def test_partition_html_from_url():
    filename = os.path.join(DIRECTORY, "..", "..", "example-docs", "example-10k.html")
    with open(filename) as f:
        text = f.read()

    response = MockResponse(
        text=text,
        status_code=200,
        headers={"Content-Type": "text/html"},
    )
    with patch.object(requests, "get", return_value=response) as _:
        elements = partition_html(url="https://fake.url")

    assert len(elements) > 0


def test_partition_html_from_url_raises_with_bad_status_code():
    filename = os.path.join(DIRECTORY, "..", "..", "example-docs", "example-10k.html")
    with open(filename) as f:
        text = f.read()

    response = MockResponse(
        text=text,
        status_code=500,
        headers={"Content-Type": "text/html"},
    )
    with patch.object(requests, "get", return_value=response) as _:
        with pytest.raises(ValueError):
            partition_html(url="https://fake.url")


def test_partition_html_from_url_raises_with_bad_content_type():
    filename = os.path.join(DIRECTORY, "..", "..", "example-docs", "example-10k.html")
    with open(filename) as f:
        text = f.read()

    response = MockResponse(
        text=text,
        status_code=200,
        headers={"Content-Type": "application/json"},
    )
    with patch.object(requests, "get", return_value=response) as _:
        with pytest.raises(ValueError):
            partition_html(url="https://fake.url")


def test_partition_from_url_uses_headers(mocker):
    test_url = "https://example.com"
    test_headers = {"User-Agent": "test"}

    response = Response()
    response.status_code = 200
    response._content = (
        b"<html><head></head><body><p>What do i know? Who needs to know it?</p></body></html>"
    )
    response.headers = {"Content-Type": "text/html"}

    mock_get = mocker.patch("requests.get", return_value=response)

    partition_html(url=test_url, headers=test_headers)

    # Check if requests.get was called with the correct arguments
    mock_get.assert_called_once_with(test_url, headers=test_headers, verify=True)


def test_partition_html_raises_with_none_specified():
    with pytest.raises(ValueError):
        partition_html()


def test_partition_html_raises_with_too_many_specified():
    filename = os.path.join(DIRECTORY, "..", "..", "example-docs", "example-10k.html")
    with open(filename) as f:
        text = f.read()

    with pytest.raises(ValueError):
        partition_html(filename=filename, text=text)


def test_partition_html_on_ideas_page():
    filename = os.path.join(DIRECTORY, "..", "..", "example-docs", "ideas-page.html")
    elements = partition_html(filename=filename)
    document_text = "\n\n".join([str(el) for el in elements])
    assert document_text.startswith("January 2023(Someone fed my essays into GPT")
    assert document_text.endswith("whole new fractal buds.")


def test_user_without_file_write_permission_can_partition_html(tmp_path, monkeypatch):
    example_filename = os.path.join(
        DIRECTORY,
        "..",
        "..",
        "example-docs",
        "example-10k.html",
    )

    # create a file with no write permissions
    read_only_file = tmp_path / "example-10k-readonly.html"
    read_only_file.touch()

    # set content of read_only_file to be that of example-10k.html
    with open(example_filename) as f:
        read_only_file.write_text(f.read())

    # set read_only_file to be read only
    read_only_file.chmod(0o444)

    # partition html should still work
    elements = partition_html(filename=read_only_file.resolve())
    assert len(elements) > 0


def test_partition_html_processes_chinese_chracters():
    html_text = "<html><div><p>每日新闻</p></div></html>"
    elements = partition_html(text=html_text)
    assert elements[0].text == "每日新闻"


def test_emoji_appears_with_emoji_utf8_code():
    html_text = """\n<html charset="utf-8"><p>Hello &#128512;</p></html>"""
    elements = partition_html(text=html_text)
    assert elements[0] == Title("Hello 😀")


def test_partition_html_can_turn_off_assemble_articles():
    html_text = """<html>
    <article>
        <h1>Some important stuff is going on!</h1>
        <p>Here is a description of that stuff</p>
    </article>
    <article>
        <h1>Some other important stuff is going on!</h1>
        <p>Here is a description of that stuff</p>
    </article>
    <h4>This is outside of the article.</h4>
</html>
"""
    elements = partition_html(text=html_text, html_assemble_articles=False)
    assert elements[-1] == Title("This is outside of the article.")


def test_partition_html_with_pre_tag():
    filename = os.path.join(DIRECTORY, "..", "..", "example-docs", "fake-html-pre.htm")
    elements = partition_html(filename=filename)

    assert len(elements) > 0
    assert "PageBreak" not in [elem.category for elem in elements]
    assert clean_extra_whitespace(elements[0].text).startswith("[107th Congress Public Law 56]")
    assert isinstance(elements[0], NarrativeText)
    assert elements[0].metadata.filetype == "text/html"
    assert elements[0].metadata.filename == "fake-html-pre.htm"


def test_partition_html_from_filename_exclude_metadata():
    directory = os.path.join(DIRECTORY, "..", "..", "example-docs")
    filename = os.path.join(directory, "example-10k.html")
    elements = partition_html(filename=filename, include_metadata=False)
    assert len(elements) > 0
    assert "PageBreak" not in [elem.category for elem in elements]
    assert elements[0].metadata.filename is None
    assert elements[0].metadata.file_directory is None


def test_partition_html_metadata_date(mocker, filename="example-docs/fake-html.html"):
    mocked_last_modification_date = "2029-07-05T09:24:28"

    mocker.patch(
        "unstructured.partition.html.get_last_modified_date",
        return_value=mocked_last_modification_date,
    )
    elements = partition_html(filename=filename)

    assert isinstance(elements[0], Title)
    assert elements[0].metadata.last_modified == mocked_last_modification_date


def test_partition_html_from_file_metadata_date(
    mocker,
    filename="example-docs/fake-html.html",
):
    mocked_last_modification_date = "2029-07-05T09:24:28"

    mocker.patch(
        "unstructured.partition.html.get_last_modified_date_from_file",
        return_value=mocked_last_modification_date,
    )

    with open(filename) as f:
        elements = partition_html(file=f)

    assert isinstance(elements[0], Title)
    assert elements[0].metadata.last_modified == mocked_last_modification_date


def test_partition_html_custom_metadata_date(
    mocker,
    filename="example-docs/fake-html.html",
):
    mocked_last_modification_date = "2029-07-05T09:24:28"
    expected_last_modification_date = "2020-07-05T09:24:28"

    mocker.patch(
        "unstructured.partition.html.get_last_modified_date",
        return_value=mocked_last_modification_date,
    )

    elements = partition_html(
        filename=filename,
        metadata_last_modified=expected_last_modification_date,
    )

    assert isinstance(elements[0], Title)
    assert elements[0].metadata.last_modified == expected_last_modification_date


def test_partition_html_from_file_custom_metadata_date(
    mocker,
    filename="example-docs/fake-html.html",
):
    mocked_last_modification_date = "2029-07-05T09:24:28"
    expected_last_modification_date = "2020-07-05T09:24:28"

    mocker.patch(
        "unstructured.partition.html.get_last_modified_date_from_file",
        return_value=mocked_last_modification_date,
    )

    with open(filename) as f:
        elements = partition_html(
            file=f,
            metadata_last_modified=expected_last_modification_date,
        )

    assert isinstance(elements[0], Title)
    assert elements[0].metadata.last_modified == expected_last_modification_date


def test_partition_html_from_text_metadata_date(filename="example-docs/fake-html.html"):
    elements = partition_html(text="<html><div><p>TEST</p></div></html>")

    assert isinstance(elements[0], Title)
    assert elements[0].metadata.last_modified is None


def test_partition_html_from_text_custom_metadata_date(
    filename="example-docs/fake-html.html",
):
    expected_last_modification_date = "2020-07-05T09:24:28"

    elements = partition_html(
        text="<html><div><p>TEST</p></div></html>",
        metadata_last_modified=expected_last_modification_date,
    )

    assert isinstance(elements[0], Title)
    assert elements[0].metadata.last_modified == expected_last_modification_date


def test_partition_html_grabs_links():
    html_text = """<html>
        <p>Hello there I am a <a href="/link">very important link!</a></p>
        <p>Here is a list of my favorite things</p>
        <ul>
            <li><a href="https://en.wikipedia.org/wiki/Parrot">Parrots</a></li>
            <li>Dogs</li>
        </ul>
        <a href="/loner">A lone link!</a>
    </html>"""
    elements = partition_html(text=html_text)

    assert elements[0] == NarrativeText("Hello there I am a very important link!")
    assert elements[0].metadata.link_urls == ["/link"]
    assert elements[0].metadata.link_texts == ["very important link!"]

    assert elements[1] == NarrativeText("Here is a list of my favorite things")
    assert elements[1].metadata.link_urls is None
    assert elements[1].metadata.link_texts is None

    assert elements[2] == ListItem("Parrots")
    assert elements[2].metadata.link_urls == ["https://en.wikipedia.org/wiki/Parrot"]
    assert elements[2].metadata.link_texts == ["Parrots"]

    assert elements[3] == ListItem("Dogs")
    assert elements[3].metadata.link_urls is None
    assert elements[3].metadata.link_texts is None

    assert elements[4] == Title("A lone link!")
    assert elements[4].metadata.link_urls == ["/loner"]
    assert elements[4].metadata.link_texts == ["A lone link!"]


def test_partition_html_from_filename_with_skip_headers_and_footers(
    filename="example-docs/fake-html-with-footer-and-header.html",
):
    elements = partition_html(filename=filename, skip_headers_and_footers=True)

    for element in elements:
        assert "footer" not in element.ancestortags
        assert "header" not in element.ancestortags


def test_partition_html_from_file_with_skip_headers_and_footers(
    filename="example-docs/fake-html-with-footer-and-header.html",
):
    with open(filename) as f:
        elements = partition_html(file=f, skip_headers_and_footers=True)

    for element in elements:
        assert "footer" not in element.ancestortags
        assert "header" not in element.ancestortags


def test_partition_html_from_text_with_skip_headers_and_footers():
    text = """
    <!DOCTYPE html>
    <html>
        <header>
            <p>Header</p>
        </header>
        <body>
            <h1>My First Heading</h1>
            <p>My first paragraph.</p>
        </body>
        <footer>
            <p>Footer</p>
        </footer>
    </html>"""
    elements = partition_html(text=text, skip_headers_and_footers=True)

    for element in elements:
        assert "footer" not in element.ancestortags
        assert "header" not in element.ancestortags


def test_partition_html_from_url_with_skip_headers_and_footers(mocker):
    test_url = "https://example.com"
    test_headers = {"User-Agent": "test"}

    response = Response()
    response.status_code = 200
    response._content = b"""<html>
        <header>
            <p>Header</p>
        </header>
        <body>
            <h1>My First Heading</h1>
            <p>My first paragraph.</p>
        </body>
        <footer>
            <p>Footer</p>
        </footer>
    </html>"""
    response.headers = {"Content-Type": "text/html"}

    mocker.patch("requests.get", return_value=response)

    elements = partition_html(url=test_url, headers=test_headers, skip_headers_and_footers=True)

    for element in elements:
        assert "footer" not in element.ancestortags
        assert "header" not in element.ancestortags


def test_partition_html_grabs_emphasized_texts():
    html_text = """<html>
        <p>Hello there I am a very <strong>important</strong> text!</p>
        <p>Here is a <span>list</span> of <b>my <i>favorite</i> things</b></p>
        <ul>
            <li><em>Parrots</em></li>
            <li>Dogs</li>
        </ul>
        <span>A lone span text!</span>
    </html>"""
    elements = partition_html(text=html_text)

    assert elements[0] == NarrativeText("Hello there I am a very important text!")
    assert elements[0].metadata.emphasized_text_contents == ["important"]
    assert elements[0].metadata.emphasized_text_tags == ["strong"]

    assert elements[1] == NarrativeText("Here is a list of my favorite things")
    assert elements[1].metadata.emphasized_text_contents == [
        "list",
        "my favorite things",
        "favorite",
    ]
    assert elements[1].metadata.emphasized_text_tags == ["span", "b", "i"]

    assert elements[2] == ListItem("Parrots")
    assert elements[2].metadata.emphasized_text_contents == ["Parrots"]
    assert elements[2].metadata.emphasized_text_tags == ["em"]

    assert elements[3] == ListItem("Dogs")
    assert elements[3].metadata.emphasized_text_contents is None
    assert elements[3].metadata.emphasized_text_tags is None

    assert elements[4] == Title("A lone span text!")
    assert elements[4].metadata.emphasized_text_contents == ["A lone span text!"]
    assert elements[4].metadata.emphasized_text_tags == ["span"]


<<<<<<< HEAD
def test_partition_html_with_json():
    directory = os.path.join(DIRECTORY, "..", "..", "example-docs")
    filename = os.path.join(directory, "example-10k.html")
    elements = partition_html(filename=filename)
    test_elements = partition_json(text=elements_to_json(elements))

    assert len(elements) == len(test_elements)
    assert elements[0].metadata.filename == test_elements[0].metadata.filename
    for i in range(len(elements)):
        assert elements[i] == test_elements[i]
=======
def test_pre_tag_parsing_respects_order():
    html_text = """
    <pre>The Big Brown Bear</pre>
    <div>The big brown bear is growling.</div>
    <pre>The big brown bear is sleeping.</pre>
    <div>The Big Blue Bear</div>
    """
    elements = partition_html(text=html_text)
    assert elements == [
        Title("The Big Brown Bear"),
        NarrativeText("The big brown bear is growling."),
        NarrativeText("The big brown bear is sleeping."),
        Title("The Big Blue Bear"),
    ]
>>>>>>> c578b856
<|MERGE_RESOLUTION|>--- conflicted
+++ resolved
@@ -586,7 +586,6 @@
     assert elements[4].metadata.emphasized_text_tags == ["span"]
 
 
-<<<<<<< HEAD
 def test_partition_html_with_json():
     directory = os.path.join(DIRECTORY, "..", "..", "example-docs")
     filename = os.path.join(directory, "example-10k.html")
@@ -597,7 +596,8 @@
     assert elements[0].metadata.filename == test_elements[0].metadata.filename
     for i in range(len(elements)):
         assert elements[i] == test_elements[i]
-=======
+
+        
 def test_pre_tag_parsing_respects_order():
     html_text = """
     <pre>The Big Brown Bear</pre>
@@ -612,4 +612,4 @@
         NarrativeText("The big brown bear is sleeping."),
         Title("The Big Blue Bear"),
     ]
->>>>>>> c578b856
+    