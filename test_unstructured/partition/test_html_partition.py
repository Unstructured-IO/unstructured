--- conflicted
+++ resolved
@@ -595,9 +595,6 @@
     assert len(elements) == len(test_elements)
     assert elements[0].metadata.filename == test_elements[0].metadata.filename
     for i in range(len(elements)):
-<<<<<<< HEAD
-        assert elements[i] == test_elements[i]
-=======
         assert elements[i] == test_elements[i]
 
 
@@ -614,5 +611,4 @@
         NarrativeText("The big brown bear is growling."),
         NarrativeText("The big brown bear is sleeping."),
         Title("The Big Blue Bear"),
-    ]
->>>>>>> cb0b2984
+    ]