--- conflicted
+++ resolved
@@ -725,7 +725,6 @@
     assert partitions[0].metadata.text_as_html == expected
 
 
-<<<<<<< HEAD
 def test_all_element_ids_are_unique():
     ids = [e.id for e in partition_html("example-docs/fake-html-with-duplicate-elements.html")]
     assert len(ids) == len(set(ids))
@@ -743,7 +742,8 @@
         "a1080faf94a25a65a9e44fd90a5c3b0e",
         "087b3e121db40f2e5e64bb95fd3a2420",
     ]
-=======
+
+
 def test_partition_html_b_tag_parsing():
     html_text = """
         <!DOCTYPE html>
@@ -787,5 +787,4 @@
     elements = partition_html(text=html_text)
     element_text = "|".join([str(el).strip() for el in elements])
 
-    assert element_text == "Head|Nested|Tail"
->>>>>>> 4656b8cb
+    assert element_text == "Head|Nested|Tail"