--- conflicted
+++ resolved
@@ -647,12 +647,6 @@
     assert chunk_elements == chunks
 
 
-<<<<<<< HEAD
-def test_partition_html_element_metadata_has_languages():
-    filename = "example-docs/example-10k.html"
-    elements = partition_html(filename=filename)
-    assert elements[0].metadata.languages == ["eng"]
-=======
 def test_html_heading_title_detection():
     html_text = """
     <p>This is a section of narrative text, it's long, flows and has meaning</p>
@@ -673,4 +667,9 @@
         EmailAddress("email@example.com"),
         ListItem("- bulleted item"),
     ]
->>>>>>> bcd0eee7
+
+    
+def test_partition_html_element_metadata_has_languages():
+    filename = "example-docs/example-10k.html"
+    elements = partition_html(filename=filename)
+    assert elements[0].metadata.languages == ["eng"]