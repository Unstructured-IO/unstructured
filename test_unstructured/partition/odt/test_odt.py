--- conflicted
+++ resolved
@@ -2,11 +2,7 @@
 import pathlib
 
 from unstructured.chunking.title import chunk_by_title
-<<<<<<< HEAD
-from unstructured.documents.elements import Text
-=======
 from unstructured.documents.elements import Table, Title
->>>>>>> 868cac5b
 from unstructured.partition.json import partition_json
 from unstructured.partition.odt import partition_odt
 from unstructured.staging.base import elements_to_json
@@ -18,9 +14,6 @@
 def test_partition_odt_from_filename():
     filename = os.path.join(EXAMPLE_DOCS_DIRECTORY, "fake.odt")
     elements = partition_odt(filename=filename)
-<<<<<<< HEAD
-    assert elements == [Text("Lorem ipsum dolor sit amet.")]
-=======
     assert elements == [
         Title("Lorem ipsum dolor sit amet."),
         Table(
@@ -31,7 +24,6 @@
             "Sarah  Mark  Ryan",
         ),
     ]
->>>>>>> 868cac5b
     for element in elements:
         assert element.metadata.filename == "fake.odt"
 
@@ -46,10 +38,8 @@
     filename = os.path.join(EXAMPLE_DOCS_DIRECTORY, "fake.odt")
     with open(filename, "rb") as f:
         elements = partition_odt(file=f)
-<<<<<<< HEAD
 
     assert elements == [Text("Lorem ipsum dolor sit amet.")]
-=======
     assert elements == [
         Title("Lorem ipsum dolor sit amet."),
         Table(
@@ -60,8 +50,7 @@
             "Sarah  Mark  Ryan",
         ),
     ]
->>>>>>> 868cac5b
-
+    
 
 def test_partition_odt_from_file_with_metadata_filename():
     filename = os.path.join(EXAMPLE_DOCS_DIRECTORY, "fake.odt")
