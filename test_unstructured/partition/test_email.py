--- conflicted
+++ resolved
@@ -329,7 +329,6 @@
     assert elements == []
 
 
-<<<<<<< HEAD
 def test_partition_email_from_filename_exclude_metadata():
     filename = os.path.join(EXAMPLE_DOCS_DIRECTORY, "fake-email-header.eml")
     elements = partition_email(filename=filename, include_metadata=False)
@@ -357,7 +356,7 @@
     assert elements[0].metadata.filetype is None
     assert elements[0].metadata.page_name is None
     assert elements[0].metadata.filename is None
-=======
+
 def test_partition_email_can_process_attachments(
     tmpdir,
     filename="example-docs/eml/fake-email-attachment.eml",
@@ -394,5 +393,4 @@
     filename="example-docs/eml/fake-email-attachment.eml",
 ):
     with pytest.raises(ValueError):
-        partition_email(filename=filename, process_attachments=True)
->>>>>>> 350bb1da
+        partition_email(filename=filename, process_attachments=True)