import email
import os
import pathlib
import pytest

from unstructured.documents.elements import NarrativeText, Title, ListItem
from unstructured.documents.email_elements import (
    MetaData,
    Recipient,
    Sender,
    Subject,
)
from unstructured.partition.email import (
    extract_attachment_info,
    partition_email,
    partition_email_header,
)


DIRECTORY = pathlib.Path(__file__).parent.resolve()


EXPECTED_OUTPUT = [
    NarrativeText(text="This is a test email to use for unit tests."),
    Title(text="Important points:"),
    ListItem(text="Roses are red"),
    ListItem(text="Violets are blue"),
]

HEADER_EXPECTED_OUTPUT = [
    MetaData(name="MIME-Version", text="1.0"),
    MetaData(name="Date", text="Fri, 16 Dec 2022 17:04:16 -0500"),
    MetaData(
        name="Message-ID",
        text="<CADc-_xaLB2FeVQ7mNsoX+NJb_7hAJhBKa_zet-rtgPGenj0uVw@mail.gmail.com>",
    ),
    Subject(text="Test Email"),
    Sender(name="Matthew Robinson", text="mrobinson@unstructured.io"),
    Recipient(name="Matthew Robinson", text="mrobinson@unstructured.io"),
    MetaData(
        name="Content-Type", text='multipart/alternative; boundary="00000000000095c9b205eff92630"'
    ),
]

ALL_EXPECTED_OUTPUT = HEADER_EXPECTED_OUTPUT + EXPECTED_OUTPUT

ATTACH_EXPECTED_OUTPUT = [
    {"filename": "fake-attachment.txt", "payload": b"Hey this is a fake attachment!"}
]


def test_partition_email_from_filename():
    filename = os.path.join(DIRECTORY, "..", "..", "example-docs", "fake-email.eml")
    elements = partition_email(filename=filename)
    assert len(elements) > 0
    assert elements == EXPECTED_OUTPUT


def test_partition_email_from_file():
    filename = os.path.join(DIRECTORY, "..", "..", "example-docs", "fake-email.eml")
    with open(filename, "r") as f:
        elements = partition_email(file=f)
    assert len(elements) > 0
    assert elements == EXPECTED_OUTPUT


<<<<<<< HEAD
def test_partition_email_from_file_rb():
    filename = os.path.join(DIRECTORY, "..", "..", "example-docs", "fake-email.eml")
    with open(filename, "rb") as f:
        elements = partition_email(file=f)
=======
def test_partition_email_from_text_file():
    filename = os.path.join(DIRECTORY, "..", "..", "example-docs", "fake-email.txt")
    with open(filename, "r") as f:
        elements = partition_email(file=f, content_source="text/plain")
>>>>>>> d7a00046
    assert len(elements) > 0
    assert elements == EXPECTED_OUTPUT


<<<<<<< HEAD
=======
def test_partition_email_from_text_file_with_headers():
    filename = os.path.join(DIRECTORY, "..", "..", "example-docs", "fake-email.txt")
    with open(filename, "r") as f:
        elements = partition_email(file=f, content_source="text/plain", include_headers=True)
    assert len(elements) > 0
    assert elements == ALL_EXPECTED_OUTPUT


>>>>>>> d7a00046
def test_partition_email_from_text():
    filename = os.path.join(DIRECTORY, "..", "..", "example-docs", "fake-email.eml")
    with open(filename, "r") as f:
        text = f.read()
    elements = partition_email(text=text)
    assert len(elements) > 0
    assert elements == EXPECTED_OUTPUT


def test_partition_email_header():
    filename = os.path.join(DIRECTORY, "..", "..", "example-docs", "fake-email.eml")
    with open(filename, "r") as f:
        msg = email.message_from_file(f)
    elements = partition_email_header(msg)
    assert len(elements) > 0
    assert elements == HEADER_EXPECTED_OUTPUT


def test_extract_attachment_info():
    filename = os.path.join(DIRECTORY, "..", "..", "example-docs", "fake-email-attachment.eml")
    with open(filename, "r") as f:
        msg = email.message_from_file(f)
    attachment_info = extract_attachment_info(msg)
    assert len(attachment_info) > 0
    assert attachment_info == ATTACH_EXPECTED_OUTPUT


def test_partition_email_raises_with_none_specified():
    with pytest.raises(ValueError):
        partition_email()


def test_partition_email_raises_with_too_many_specified():
    filename = os.path.join(DIRECTORY, "..", "..", "example-docs", "fake-email.eml")
    with open(filename, "r") as f:
        text = f.read()

    with pytest.raises(ValueError):
        partition_email(filename=filename, text=text)


def test_partition_email_raises_with_invalid_content_type():
    filename = os.path.join(DIRECTORY, "..", "..", "example-docs", "fake-email.eml")
    with pytest.raises(ValueError):
        partition_email(filename=filename, content_source="application/json")<|MERGE_RESOLUTION|>--- conflicted
+++ resolved
@@ -64,23 +64,19 @@
     assert elements == EXPECTED_OUTPUT
 
 
-<<<<<<< HEAD
 def test_partition_email_from_file_rb():
     filename = os.path.join(DIRECTORY, "..", "..", "example-docs", "fake-email.eml")
     with open(filename, "rb") as f:
         elements = partition_email(file=f)
-=======
+
 def test_partition_email_from_text_file():
     filename = os.path.join(DIRECTORY, "..", "..", "example-docs", "fake-email.txt")
     with open(filename, "r") as f:
         elements = partition_email(file=f, content_source="text/plain")
->>>>>>> d7a00046
     assert len(elements) > 0
     assert elements == EXPECTED_OUTPUT
 
 
-<<<<<<< HEAD
-=======
 def test_partition_email_from_text_file_with_headers():
     filename = os.path.join(DIRECTORY, "..", "..", "example-docs", "fake-email.txt")
     with open(filename, "r") as f:
@@ -89,7 +85,6 @@
     assert elements == ALL_EXPECTED_OUTPUT
 
 
->>>>>>> d7a00046
 def test_partition_email_from_text():
     filename = os.path.join(DIRECTORY, "..", "..", "example-docs", "fake-email.eml")
     with open(filename, "r") as f:
