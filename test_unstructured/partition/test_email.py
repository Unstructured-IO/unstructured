import datetime
import email
import os
import pathlib

import pytest

from unstructured.documents.elements import (
    ElementMetadata,
    Image,
    ListItem,
    NarrativeText,
    Text,
    Title,
)
from unstructured.documents.email_elements import (
    MetaData,
    ReceivedInfo,
    Recipient,
    Sender,
    Subject,
)
from unstructured.partition.email import (
    convert_to_iso_8601,
    extract_attachment_info,
    partition_email,
    partition_email_header,
)
from unstructured.partition.text import partition_text

FILE_DIRECTORY = pathlib.Path(__file__).parent.resolve()
EXAMPLE_DOCS_DIRECTORY = os.path.join(FILE_DIRECTORY, "..", "..", "example-docs", "eml")


EXPECTED_OUTPUT = [
    NarrativeText(text="This is a test email to use for unit tests."),
    Title(text="Important points:"),
    ListItem(text="Roses are red"),
    ListItem(text="Violets are blue"),
]

IMAGE_EXPECTED_OUTPUT = [
    NarrativeText(text="This is a test email to use for unit tests."),
    Title(text="Important points:"),
    NarrativeText(text="hello this is our logo."),
    Image(text="unstructured_logo.png"),
    ListItem(text="Roses are red"),
    ListItem(text="Violets are blue"),
]

RECEIVED_HEADER_OUTPUT = [
    ReceivedInfo(name="ABCDEFG-000.ABC.guide", text="00.0.0.00"),
    ReceivedInfo(name="ABCDEFG-000.ABC.guide", text="ba23::58b5:2236:45g2:88h2"),
    ReceivedInfo(
        name="received_datetimetz",
        text="2023-02-20 10:03:18+12:00",
        datestamp=datetime.datetime(
            2023,
            2,
            20,
            10,
            3,
            18,
            tzinfo=datetime.timezone(datetime.timedelta(seconds=43200)),
        ),
    ),
    MetaData(name="MIME-Version", text="1.0"),
    MetaData(name="Date", text="Fri, 16 Dec 2022 17:04:16 -0500"),
    MetaData(
        name="Message-ID",
        text="<CADc-_xaLB2FeVQ7mNsoX+NJb_7hAJhBKa_zet-rtgPGenj0uVw@mail.gmail.com>",
    ),
    Subject(text="Test Email"),
    Sender(name="Matthew Robinson", text="mrobinson@unstructured.io"),
    Recipient(name="Matthew Robinson", text="mrobinson@unstructured.io"),
    MetaData(
        name="Content-Type",
        text='multipart/alternative; boundary="00000000000095c9b205eff92630"',
    ),
]

HEADER_EXPECTED_OUTPUT = [
    MetaData(name="MIME-Version", text="1.0"),
    MetaData(name="Date", text="Fri, 16 Dec 2022 17:04:16 -0500"),
    MetaData(
        name="Message-ID",
        text="<CADc-_xaLB2FeVQ7mNsoX+NJb_7hAJhBKa_zet-rtgPGenj0uVw@mail.gmail.com>",
    ),
    Subject(text="Test Email"),
    Sender(name="Matthew Robinson", text="mrobinson@unstructured.io"),
    Recipient(name="Matthew Robinson", text="mrobinson@unstructured.io"),
    MetaData(
        name="Content-Type",
        text='multipart/alternative; boundary="00000000000095c9b205eff92630"',
    ),
]

ALL_EXPECTED_OUTPUT = HEADER_EXPECTED_OUTPUT + EXPECTED_OUTPUT

ATTACH_EXPECTED_OUTPUT = [
    {"filename": "fake-attachment.txt", "payload": b"Hey this is a fake attachment!"},
]


def test_partition_email_from_filename():
    filename = os.path.join(EXAMPLE_DOCS_DIRECTORY, "fake-email.eml")
    elements = partition_email(filename=filename)
    assert len(elements) > 0
    assert elements == EXPECTED_OUTPUT
    for element in elements:
        assert element.metadata.filename == "fake-email.eml"


def test_partition_email_from_filename_with_metadata_filename():
    filename = os.path.join(EXAMPLE_DOCS_DIRECTORY, "fake-email.eml")
    elements = partition_email(filename=filename, metadata_filename="test")
    assert len(elements) > 0
    assert all(element.metadata.filename == "test" for element in elements)


def test_partition_email_from_filename_malformed_encoding():
    filename = os.path.join(EXAMPLE_DOCS_DIRECTORY, "fake-email-malformed-encoding.eml")
    elements = partition_email(filename=filename)
    assert len(elements) > 0
    assert elements == EXPECTED_OUTPUT


@pytest.mark.parametrize(
    ("filename", "expected_output"),
    [
        ("fake-email-utf-16.eml", EXPECTED_OUTPUT),
        ("fake-email-utf-16-be.eml", EXPECTED_OUTPUT),
        ("fake-email-utf-16-le.eml", EXPECTED_OUTPUT),
        ("email-no-utf8-2008-07-16.062410.eml", None),
        ("email-no-utf8-2014-03-17.111517.eml", None),
        ("email-replace-mime-encodings-error-1.eml", None),
        ("email-replace-mime-encodings-error-2.eml", None),
        ("email-replace-mime-encodings-error-3.eml", None),
        ("email-replace-mime-encodings-error-4.eml", None),
        ("email-replace-mime-encodings-error-5.eml", None),
    ],
)
def test_partition_email_from_filename_default_encoding(filename, expected_output):
    filename_path = os.path.join(EXAMPLE_DOCS_DIRECTORY, filename)
    elements = partition_email(filename=filename_path)
    assert len(elements) > 0
    if expected_output:
        assert elements == expected_output
    for element in elements:
        assert element.metadata.filename == filename


def test_partition_email_from_file():
    filename = os.path.join(EXAMPLE_DOCS_DIRECTORY, "fake-email.eml")
    with open(filename) as f:
        elements = partition_email(file=f)
    assert len(elements) > 0
    assert elements == EXPECTED_OUTPUT
    for element in elements:
        assert element.metadata.filename is None


@pytest.mark.parametrize(
    ("filename", "expected_output"),
    [
        ("fake-email-utf-16.eml", EXPECTED_OUTPUT),
        ("fake-email-utf-16-be.eml", EXPECTED_OUTPUT),
        ("fake-email-utf-16-le.eml", EXPECTED_OUTPUT),
        ("email-no-utf8-2008-07-16.062410.eml", None),
        ("email-no-utf8-2014-03-17.111517.eml", None),
        ("email-replace-mime-encodings-error-1.eml", None),
        ("email-replace-mime-encodings-error-2.eml", None),
        ("email-replace-mime-encodings-error-3.eml", None),
        ("email-replace-mime-encodings-error-4.eml", None),
        ("email-replace-mime-encodings-error-5.eml", None),
    ],
)
def test_partition_email_from_file_default_encoding(filename, expected_output):
    filename_path = os.path.join(EXAMPLE_DOCS_DIRECTORY, filename)
    with open(filename_path) as f:
        elements = partition_email(file=f)
    assert len(elements) > 0
    if expected_output:
        assert elements == expected_output
    for element in elements:
        assert element.metadata.filename is None


def test_partition_email_from_file_rb():
    filename = os.path.join(EXAMPLE_DOCS_DIRECTORY, "fake-email.eml")
    with open(filename, "rb") as f:
        elements = partition_email(file=f)
    assert len(elements) > 0
    assert elements == EXPECTED_OUTPUT
    for element in elements:
        assert element.metadata.filename is None


@pytest.mark.parametrize(
    ("filename", "expected_output"),
    [
        ("fake-email-utf-16.eml", EXPECTED_OUTPUT),
        ("fake-email-utf-16-be.eml", EXPECTED_OUTPUT),
        ("fake-email-utf-16-le.eml", EXPECTED_OUTPUT),
        ("email-no-utf8-2008-07-16.062410.eml", None),
        ("email-no-utf8-2014-03-17.111517.eml", None),
        ("email-replace-mime-encodings-error-1.eml", None),
        ("email-replace-mime-encodings-error-2.eml", None),
        ("email-replace-mime-encodings-error-3.eml", None),
        ("email-replace-mime-encodings-error-4.eml", None),
        ("email-replace-mime-encodings-error-5.eml", None),
    ],
)
def test_partition_email_from_file_rb_default_encoding(filename, expected_output):
    filename_path = os.path.join(EXAMPLE_DOCS_DIRECTORY, filename)
    with open(filename_path, "rb") as f:
        elements = partition_email(file=f)
    assert len(elements) > 0
    if expected_output:
        assert elements == expected_output
    for element in elements:
        assert element.metadata.filename is None


def test_partition_email_from_text_file():
    filename = os.path.join(EXAMPLE_DOCS_DIRECTORY, "fake-email.txt")
    with open(filename) as f:
        elements = partition_email(file=f, content_source="text/plain")
    assert len(elements) > 0
    assert elements == EXPECTED_OUTPUT
    for element in elements:
        assert element.metadata.filename is None


def test_partition_email_from_text_file_with_headers():
    filename = os.path.join(EXAMPLE_DOCS_DIRECTORY, "fake-email.txt")
    with open(filename) as f:
        elements = partition_email(
            file=f,
            content_source="text/plain",
            include_headers=True,
        )
    assert len(elements) > 0
    assert elements == ALL_EXPECTED_OUTPUT
    for element in elements:
        assert element.metadata.filename is None


def test_partition_email_from_text_file_max():
    filename = os.path.join(EXAMPLE_DOCS_DIRECTORY, "fake-email.txt")
    with open(filename) as f:
        elements = partition_email(file=f, content_source="text/plain", max_partition=20)
    assert len(elements) == 6


def test_partition_email_from_text_file_raises_value_error():
    filename = os.path.join(EXAMPLE_DOCS_DIRECTORY, "fake-email.txt")
    with pytest.raises(ValueError), open(filename) as f:
        partition_email(file=f, content_source="text/plain", min_partition=1000)


def test_partition_email_from_text():
    filename = os.path.join(EXAMPLE_DOCS_DIRECTORY, "fake-email.eml")
    with open(filename) as f:
        text = f.read()
    elements = partition_email(text=text)
    assert len(elements) > 0
    assert elements == EXPECTED_OUTPUT
    for element in elements:
        assert element.metadata.filename is None


def test_partition_email_from_text_work_with_empty_string():
    assert partition_email(text="") == []


def test_partition_email_from_filename_with_embedded_image():
    filename = os.path.join(EXAMPLE_DOCS_DIRECTORY, "fake-email-image-embedded.eml")
    elements = partition_email(filename=filename, content_source="text/plain")
    assert len(elements) > 0
    assert elements == IMAGE_EXPECTED_OUTPUT
    for element in elements:
        assert element.metadata.filename == "fake-email-image-embedded.eml"


def test_partition_email_from_file_with_header():
    filename = os.path.join(EXAMPLE_DOCS_DIRECTORY, "fake-email-header.eml")
    with open(filename) as f:
        msg = email.message_from_file(f)
    elements = partition_email_header(msg)
    assert len(elements) > 0
    assert elements == RECEIVED_HEADER_OUTPUT
    for element in elements:
        assert element.metadata.filename is None


<<<<<<< HEAD
def test_partition_email_from_filename_has_metadata(
    filename="example-docs/eml/fake-email-header.eml",
):
=======
def test_partition_email_from_filename_has_metadata():
    filename = os.path.join(EXAMPLE_DOCS_DIRECTORY, "fake-email.eml")
>>>>>>> cb923b96
    elements = partition_email(filename=filename)
    print("TEST@")
    print(elements[0].metadata.to_dict())
    print(
        ElementMetadata(
            coordinates=None,
            filename="fake-email-header.eml",
            date="2022-12-16T17:04:16-05:00",
            page_number=None,
            url=None,
            sent_from=["Matthew Robinson <mrobinson@unstructured.io>"],
            sent_to=["Matthew Robinson <mrobinson@unstructured.io>"],
            subject="Test Email",
            filetype="message/rfc822",
            file_directory="example-docs/eml",
        ).to_dict(),
    )
    assert len(elements) > 0
    assert (
        elements[0].metadata.to_dict()
        == ElementMetadata(
            coordinates=None,
<<<<<<< HEAD
            filename="fake-email-header.eml",
            date="2022-12-16T17:04:16-05:00",
=======
            filename=filename,
            last_modified="2022-12-16T17:04:16-05:00",
>>>>>>> cb923b96
            page_number=None,
            url=None,
            sent_from=["Matthew Robinson <mrobinson@unstructured.io>"],
            sent_to=["NotMatthew <NotMatthew@notunstructured.com>"],
            subject="Test Email",
            filetype="message/rfc822",
            file_directory="example-docs/eml",
        ).to_dict()
    )
    expected_dt = datetime.datetime.fromisoformat("2022-12-16T17:04:16-05:00")
    assert elements[0].metadata.get_last_modified() == expected_dt
    for element in elements:
        assert element.metadata.filename == "fake-email.eml"


def test_extract_email_text_matches_html():
    filename = os.path.join(EXAMPLE_DOCS_DIRECTORY, "fake-email-attachment.eml")
    elements_from_text = partition_email(filename=filename, content_source="text/plain")
    elements_from_html = partition_email(filename=filename, content_source="text/html")
    assert len(elements_from_text) == len(elements_from_html)
    # NOTE(robinson) - checking each individually is necessary because the text/html returns
    # HTMLTitle, HTMLNarrativeText, etc
    for i, element in enumerate(elements_from_text):
        assert element == elements_from_text[i]
        assert element.metadata.filename == "fake-email-attachment.eml"


def test_extract_attachment_info():
    filename = os.path.join(EXAMPLE_DOCS_DIRECTORY, "fake-email-attachment.eml")
    with open(filename) as f:
        msg = email.message_from_file(f)
    attachment_info = extract_attachment_info(msg)
    assert len(attachment_info) > 0
    assert attachment_info == ATTACH_EXPECTED_OUTPUT


def test_partition_email_raises_with_none_specified():
    with pytest.raises(ValueError):
        partition_email()


def test_partition_email_raises_with_too_many_specified():
    filename = os.path.join(EXAMPLE_DOCS_DIRECTORY, "fake-email.eml")
    with open(filename) as f:
        text = f.read()
    with pytest.raises(ValueError):
        partition_email(filename=filename, text=text)


def test_partition_email_raises_with_invalid_content_type():
    filename = os.path.join(EXAMPLE_DOCS_DIRECTORY, "fake-email.eml")
    with pytest.raises(ValueError):
        partition_email(filename=filename, content_source="application/json")


def test_partition_email_processes_fake_email_with_header():
    filename = os.path.join(EXAMPLE_DOCS_DIRECTORY, "fake-email-header.eml")
    elements = partition_email(filename=filename)
    assert len(elements) > 0
    for element in elements:
        assert element.metadata.filename == "fake-email-header.eml"


@pytest.mark.parametrize(
    (("time", "expected")),
    [
        ("Thu,  4 May 2023 02:32:49 +0000", "2023-05-04T02:32:49+00:00"),
        ("Thu, 4 May 2023 02:32:49 +0000", "2023-05-04T02:32:49+00:00"),
        ("Thu, 4 May 2023 02:32:49 +0000 (UTC)", "2023-05-04T02:32:49+00:00"),
        ("Thursday 5/3/2023 02:32:49", None),
    ],
)
def test_convert_to_iso_8601(time, expected):
    iso_time = convert_to_iso_8601(time)
    assert iso_time == expected


def test_partition_email_still_works_with_no_content():
    filename = os.path.join(EXAMPLE_DOCS_DIRECTORY, "email-no-html-content-1.eml")
    elements = partition_email(filename=filename)
    assert elements == []


def test_partition_email_from_filename_exclude_metadata():
    filename = os.path.join(EXAMPLE_DOCS_DIRECTORY, "fake-email-header.eml")
    elements = partition_email(filename=filename, include_metadata=False)
    assert elements[0].metadata.get_last_modified() is None
    assert elements[0].metadata.filetype is None
    assert elements[0].metadata.page_name is None
    assert elements[0].metadata.filename is None


def test_partition_email_from_text_file_exclude_metadata():
    filename = os.path.join(EXAMPLE_DOCS_DIRECTORY, "fake-email.txt")
    with open(filename) as f:
        elements = partition_email(
            file=f,
            content_source="text/plain",
            include_metadata=False,
        )
    assert elements[0].metadata.get_last_modified() is None
    assert elements[0].metadata.filetype is None
    assert elements[0].metadata.page_name is None
    assert elements[0].metadata.filename is None


def test_partition_email_from_file_exclude_metadata():
    filename = os.path.join(EXAMPLE_DOCS_DIRECTORY, "fake-email.eml")
    with open(filename) as f:
        elements = partition_email(file=f, include_metadata=False)
    assert elements[0].metadata.get_last_modified() is None
    assert elements[0].metadata.filetype is None
    assert elements[0].metadata.page_name is None
    assert elements[0].metadata.filename is None


def test_partition_email_can_process_attachments(
    tmpdir,
    filename="example-docs/eml/fake-email-attachment.eml",
):
    with open(filename) as f:
        msg = email.message_from_file(f)
    extract_attachment_info(msg, output_dir=tmpdir.dirname)
    attachment_filename = os.path.join(
        tmpdir.dirname,
        ATTACH_EXPECTED_OUTPUT[0]["filename"],
    )
    attachment_elements = partition_text(
        filename=attachment_filename,
        metadata_filename=attachment_filename,
    )
    expected_metadata = attachment_elements[0].metadata
    expected_metadata.file_directory = None
    expected_metadata.attached_to_filename = filename

    elements = partition_email(
        filename=filename,
        attachment_partitioner=partition_text,
        process_attachments=True,
    )

    assert elements[0].text.startswith("Hello!")

    for element in elements[:-1]:
        assert element.metadata.filename == "fake-email-attachment.eml"
        assert element.metadata.subject == "Fake email with attachment"

    assert elements[-1].text == "Hey this is a fake attachment!"

    last_mod_email = datetime.datetime.strptime(
        elements[-1].metadata.last_modified,
        "%Y-%m-%dT%H:%M:%S",
    )
    last_mod_text = datetime.datetime.strptime(expected_metadata.last_modified, "%Y-%m-%dT%H:%M:%S")
    assert (last_mod_email - last_mod_text).total_seconds() < 2
    elements[-1].metadata.last_modified = None
    expected_metadata.last_modified = None
    assert elements[-1].metadata == expected_metadata


def test_partition_msg_raises_with_no_partitioner(
    filename="example-docs/eml/fake-email-attachment.eml",
):
    with pytest.raises(ValueError):
        partition_email(filename=filename, process_attachments=True)


<<<<<<< HEAD
def test_partition_email_with_include_path_in_metadata_filename(
    filename="example-docs/eml/fake-email.eml",
):
    elements = partition_email(filename=filename, include_path_in_metadata_filename=True)

    assert elements[0].metadata.filename == filename
    assert elements[0].metadata.file_directory is None


def test_partition_email_with_include_path_in_metadata_filename_and_metadata_filename(
    filename="example-docs/eml/fake-email.eml",
):
    elements = partition_email(
        filename=filename,
        include_path_in_metadata_filename=True,
        metadata_filename="TEST",
    )

    assert elements[0].metadata.filename == "example-docs/eml/TEST"
    assert elements[0].metadata.file_directory is None
=======
def test_partition_email_from_file_custom_metadata_date(
    filename="example-docs/eml/fake-email-attachment.eml",
):
    expected_last_modification_date = "2020-07-05T09:24:28"

    with open(filename) as f:
        elements = partition_email(file=f, metadata_last_modified=expected_last_modification_date)

    assert elements[0].metadata.last_modified == expected_last_modification_date


def test_partition_email_custom_metadata_date(
    filename="example-docs/eml/fake-email-attachment.eml",
):
    expected_last_modification_date = "2020-07-05T09:24:28"

    elements = partition_email(
        filename=filename,
        metadata_last_modified=expected_last_modification_date,
    )

    assert elements[0].metadata.last_modified == expected_last_modification_date


def test_partition_email_inline_content_disposition(
    filename="example-docs/eml/email-inline-content-disposition.eml",
):
    elements = partition_email(
        filename=filename,
        process_attachments=True,
        attachment_partitioner=partition_text,
    )

    assert isinstance(elements[0], Text)
    assert isinstance(elements[1], Text)


def test_partition_email_odd_attachment_filename(
    filename="example-docs/eml/email-equals-attachment-filename.eml",
):
    elements = partition_email(
        filename=filename,
        process_attachments=True,
        attachment_partitioner=partition_text,
    )

    assert elements[1].metadata.filename == "odd=file=name.txt"
>>>>>>> cb923b96
<|MERGE_RESOLUTION|>--- conflicted
+++ resolved
@@ -294,14 +294,9 @@
         assert element.metadata.filename is None
 
 
-<<<<<<< HEAD
 def test_partition_email_from_filename_has_metadata(
     filename="example-docs/eml/fake-email-header.eml",
 ):
-=======
-def test_partition_email_from_filename_has_metadata():
-    filename = os.path.join(EXAMPLE_DOCS_DIRECTORY, "fake-email.eml")
->>>>>>> cb923b96
     elements = partition_email(filename=filename)
     print("TEST@")
     print(elements[0].metadata.to_dict())
@@ -309,7 +304,7 @@
         ElementMetadata(
             coordinates=None,
             filename="fake-email-header.eml",
-            date="2022-12-16T17:04:16-05:00",
+            last_modified="2022-12-16T17:04:16-05:00",
             page_number=None,
             url=None,
             sent_from=["Matthew Robinson <mrobinson@unstructured.io>"],
@@ -324,13 +319,8 @@
         elements[0].metadata.to_dict()
         == ElementMetadata(
             coordinates=None,
-<<<<<<< HEAD
             filename="fake-email-header.eml",
-            date="2022-12-16T17:04:16-05:00",
-=======
-            filename=filename,
             last_modified="2022-12-16T17:04:16-05:00",
->>>>>>> cb923b96
             page_number=None,
             url=None,
             sent_from=["Matthew Robinson <mrobinson@unstructured.io>"],
@@ -498,7 +488,55 @@
         partition_email(filename=filename, process_attachments=True)
 
 
-<<<<<<< HEAD
+def test_partition_email_from_file_custom_metadata_date(
+    filename="example-docs/eml/fake-email-attachment.eml",
+):
+    expected_last_modification_date = "2020-07-05T09:24:28"
+
+    with open(filename) as f:
+        elements = partition_email(file=f, metadata_last_modified=expected_last_modification_date)
+
+    assert elements[0].metadata.last_modified == expected_last_modification_date
+
+
+def test_partition_email_custom_metadata_date(
+    filename="example-docs/eml/fake-email-attachment.eml",
+):
+    expected_last_modification_date = "2020-07-05T09:24:28"
+
+    elements = partition_email(
+        filename=filename,
+        metadata_last_modified=expected_last_modification_date,
+    )
+
+    assert elements[0].metadata.last_modified == expected_last_modification_date
+
+
+def test_partition_email_inline_content_disposition(
+    filename="example-docs/eml/email-inline-content-disposition.eml",
+):
+    elements = partition_email(
+        filename=filename,
+        process_attachments=True,
+        attachment_partitioner=partition_text,
+    )
+
+    assert isinstance(elements[0], Text)
+    assert isinstance(elements[1], Text)
+
+
+def test_partition_email_odd_attachment_filename(
+    filename="example-docs/eml/email-equals-attachment-filename.eml",
+):
+    elements = partition_email(
+        filename=filename,
+        process_attachments=True,
+        attachment_partitioner=partition_text,
+    )
+
+    assert elements[1].metadata.filename == "odd=file=name.txt"
+
+
 def test_partition_email_with_include_path_in_metadata_filename(
     filename="example-docs/eml/fake-email.eml",
 ):
@@ -518,53 +556,4 @@
     )
 
     assert elements[0].metadata.filename == "example-docs/eml/TEST"
-    assert elements[0].metadata.file_directory is None
-=======
-def test_partition_email_from_file_custom_metadata_date(
-    filename="example-docs/eml/fake-email-attachment.eml",
-):
-    expected_last_modification_date = "2020-07-05T09:24:28"
-
-    with open(filename) as f:
-        elements = partition_email(file=f, metadata_last_modified=expected_last_modification_date)
-
-    assert elements[0].metadata.last_modified == expected_last_modification_date
-
-
-def test_partition_email_custom_metadata_date(
-    filename="example-docs/eml/fake-email-attachment.eml",
-):
-    expected_last_modification_date = "2020-07-05T09:24:28"
-
-    elements = partition_email(
-        filename=filename,
-        metadata_last_modified=expected_last_modification_date,
-    )
-
-    assert elements[0].metadata.last_modified == expected_last_modification_date
-
-
-def test_partition_email_inline_content_disposition(
-    filename="example-docs/eml/email-inline-content-disposition.eml",
-):
-    elements = partition_email(
-        filename=filename,
-        process_attachments=True,
-        attachment_partitioner=partition_text,
-    )
-
-    assert isinstance(elements[0], Text)
-    assert isinstance(elements[1], Text)
-
-
-def test_partition_email_odd_attachment_filename(
-    filename="example-docs/eml/email-equals-attachment-filename.eml",
-):
-    elements = partition_email(
-        filename=filename,
-        process_attachments=True,
-        attachment_partitioner=partition_text,
-    )
-
-    assert elements[1].metadata.filename == "odd=file=name.txt"
->>>>>>> cb923b96
+    assert elements[0].metadata.file_directory is None