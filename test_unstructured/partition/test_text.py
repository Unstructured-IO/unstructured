--- conflicted
+++ resolved
@@ -156,17 +156,16 @@
     }
 
 
-<<<<<<< HEAD
 def test_partition_text_splits_long_text(filename="example-docs/norwich-city.txt"):
     elements = partition_text(filename=filename)
     assert len(elements) > 0
     assert elements[0].text.startswith("Iwan Roberts")
     assert elements[-1].text.endswith("External links")
-=======
+
+
 def test_partition_text_doesnt_get_page_breaks():
     text = "--------------------"
     elements = partition_text(text=text)
     assert len(elements) == 1
     assert elements[0].text == text
-    assert not isinstance(elements[0], ListItem)
->>>>>>> 38457777
+    assert not isinstance(elements[0], ListItem)