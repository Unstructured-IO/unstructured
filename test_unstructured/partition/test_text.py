import json
import os
import pathlib

import pytest

from unstructured.cleaners.core import group_broken_paragraphs
from unstructured.documents.elements import Address, ListItem, NarrativeText, Title
from unstructured.partition.text import (
    combine_paragraphs_less_than_min,
    partition_text,
    split_content_to_fit_max,
)

DIRECTORY = pathlib.Path(__file__).parent.resolve()

EXPECTED_OUTPUT = [
    NarrativeText(text="This is a test document to use for unit tests."),
    Address(text="Doylestown, PA 18901"),
    Title(text="Important points:"),
    ListItem(text="Hamburgers are delicious"),
    ListItem(text="Dogs are the best"),
    ListItem(text="I love fuzzy blankets"),
]

MIN_MAX_TEXT = """This is a story. This is a story that doesn't matter
 because it is just being used as an example. Hi. Hello. Howdy. Hola.
 The example is simple and repetitive and long and somewhat boring,
 but it serves a purpose. End.""".replace(
    "\n",
    "",
)

SHORT_PARAGRAPHS = """This is a story.

This is a story that doesn't matter because it is just being used as an example.

Hi.

Hello.

Howdy.

Hola.

The example is simple and repetitive and long and somewhat boring, but it serves a purpose.

End.
"""


@pytest.mark.parametrize(
    ("filename", "encoding"),
    [
        ("fake-text.txt", "utf-8"),
        ("fake-text.txt", None),
        ("fake-text-utf-16-be.txt", "utf-16-be"),
    ],
)
def test_partition_text_from_filename(filename, encoding):
    filename_path = os.path.join(DIRECTORY, "..", "..", "example-docs", filename)
    elements = partition_text(filename=filename_path, encoding=encoding)
    assert len(elements) > 0
    assert elements == EXPECTED_OUTPUT
    for element in elements:
        assert element.metadata.filename == filename


def test_partition_text_from_filename_with_metadata_filename():
    filename_path = os.path.join(DIRECTORY, "..", "..", "example-docs", "fake-text.txt")
    elements = partition_text(
        filename=filename_path,
        encoding="utf-8",
        metadata_filename="test",
    )
    assert elements == EXPECTED_OUTPUT
    for element in elements:
        assert element.metadata.filename == "test"


@pytest.mark.parametrize(
    "filename",
    ["fake-text-utf-16.txt", "fake-text-utf-16-le.txt", "fake-text-utf-32.txt"],
)
def test_partition_text_from_filename_default_encoding(filename):
    filename_path = os.path.join(DIRECTORY, "..", "..", "example-docs", filename)
    elements = partition_text(filename=filename_path)
    assert len(elements) > 0
    assert elements == EXPECTED_OUTPUT
    for element in elements:
        assert element.metadata.filename == filename


@pytest.mark.parametrize(
    ("filename", "encoding", "error"),
    [
        ("fake-text.txt", "utf-16", UnicodeDecodeError),
        ("fake-text-utf-16-be.txt", "utf-16", UnicodeError),
    ],
)
def test_partition_text_from_filename_raises_econding_error(filename, encoding, error):
    with pytest.raises(error):
        filename = os.path.join(DIRECTORY, "..", "..", "example-docs", filename)
        partition_text(filename=filename, encoding=encoding)


def test_partition_text_from_file():
    filename = os.path.join(DIRECTORY, "..", "..", "example-docs", "fake-text.txt")
    with open(filename) as f:
        elements = partition_text(file=f)
    assert len(elements) > 0
    assert elements == EXPECTED_OUTPUT
    for element in elements:
        assert element.metadata.filename is None


def test_partition_text_from_file_with_metadata_filename():
    filename = os.path.join(DIRECTORY, "..", "..", "example-docs", "fake-text.txt")
    with open(filename) as f:
        elements = partition_text(file=f, metadata_filename="test")
    assert len(elements) > 0
    assert elements == EXPECTED_OUTPUT
    for element in elements:
        assert element.metadata.filename == "test"


@pytest.mark.parametrize(
    "filename",
    ["fake-text-utf-16.txt", "fake-text-utf-16-le.txt", "fake-text-utf-32.txt"],
)
def test_partition_text_from_file_default_encoding(filename):
    filename_path = os.path.join(DIRECTORY, "..", "..", "example-docs", filename)
    with open(filename_path) as f:
        elements = partition_text(file=f)
    assert len(elements) > 0
    assert elements == EXPECTED_OUTPUT
    for element in elements:
        assert element.metadata.filename is None


def test_partition_text_from_bytes_file():
    filename = os.path.join(DIRECTORY, "..", "..", "example-docs", "fake-text.txt")
    with open(filename, "rb") as f:
        elements = partition_text(file=f)
    assert len(elements) > 0
    assert elements == EXPECTED_OUTPUT
    for element in elements:
        assert element.metadata.filename is None


@pytest.mark.parametrize(
    "filename",
    ["fake-text-utf-16.txt", "fake-text-utf-16-le.txt", "fake-text-utf-32.txt"],
)
def test_partition_text_from_bytes_file_default_encoding(filename):
    filename_path = os.path.join(DIRECTORY, "..", "..", "example-docs", filename)
    with open(filename_path, "rb") as f:
        elements = partition_text(file=f)
    assert len(elements) > 0
    assert elements == EXPECTED_OUTPUT
    for element in elements:
        assert element.metadata.filename is None


def test_partition_text_from_text():
    filename = os.path.join(DIRECTORY, "..", "..", "example-docs", "fake-text.txt")
    with open(filename) as f:
        text = f.read()
    elements = partition_text(text=text)
    assert len(elements) > 0
    assert elements == EXPECTED_OUTPUT
    for element in elements:
        assert element.metadata.filename is None


def test_partition_text_from_text_works_with_empty_string():
    assert partition_text(text="") == []


def test_partition_text_raises_with_none_specified():
    with pytest.raises(ValueError):
        partition_text()


def test_partition_text_raises_with_too_many_specified():
    filename = os.path.join(DIRECTORY, "..", "..", "example-docs", "fake-text.txt")
    with open(filename) as f:
        text = f.read()

    with pytest.raises(ValueError):
        partition_text(filename=filename, text=text)


def test_partition_text_captures_everything_even_with_linebreaks():
    text = """
    VERY IMPORTANT MEMO
    DOYLESTOWN, PA 18901
    """
    elements = partition_text(text=text)
    assert elements == [
        Title(text="VERY IMPORTANT MEMO"),
        Address(text="DOYLESTOWN, PA 18901"),
    ]
    for element in elements:
        assert element.metadata.filename is None


def test_partition_text_groups_broken_paragraphs():
    text = """The big brown fox
was walking down the lane.

At the end of the lane,
the fox met a bear."""

    elements = partition_text(text=text, paragraph_grouper=group_broken_paragraphs)
    assert elements == [
        NarrativeText(text="The big brown fox was walking down the lane."),
        NarrativeText(text="At the end of the lane, the fox met a bear."),
    ]
    for element in elements:
        assert element.metadata.filename is None


def test_partition_text_extract_regex_metadata():
    text = "SPEAKER 1: It is my turn to speak now!"

    elements = partition_text(text=text, regex_metadata={"speaker": r"SPEAKER \d{1,3}"})
    assert elements[0].metadata.regex_metadata == {
        "speaker": [{"text": "SPEAKER 1", "start": 0, "end": 9}],
    }
    for element in elements:
        assert element.metadata.filename is None


def test_partition_text_splits_long_text(filename="example-docs/norwich-city.txt"):
    elements = partition_text(filename=filename)
    assert len(elements) > 0
    assert elements[0].text.startswith("Iwan Roberts")
    assert elements[-1].text.endswith("External links")


def test_partition_text_splits_long_text_max_partition(filename="example-docs/norwich-city.txt"):
    elements = partition_text(filename=filename)
    elements_max_part = partition_text(filename=filename, max_partition=500)
    # NOTE(klaijan) - I edited the operation here from < to <=
    # Please revert back if this does not make sense
    assert len(elements) <= len(elements_max_part)
    for element in elements_max_part:
        assert len(element.text) <= 500

    # Make sure combined text is all the same
    assert " ".join([el.text for el in elements]) == " ".join([el.text for el in elements_max_part])


def test_partition_text_splits_max_min_partition(filename="example-docs/norwich-city.txt"):
    elements = partition_text(filename=filename)
    elements_max_part = partition_text(filename=filename, min_partition=1000, max_partition=1500)
    for i, element in enumerate(elements_max_part):
        # NOTE(robinson) - the last element does not have a next element to merge with,
        # so it can be short
        if i < len(elements_max_part) - 1:
            assert len(element.text) <= 1500
            assert len(element.text) >= 1000

    import re

    from unstructured.nlp.patterns import BULLETS_PATTERN

    # NOTE(klaijan) - clean the asterik out of both text.
    # The `elements` was partitioned by new line and thus makes line 56 (shown below)
    # "*Club domestic league appearances and goals"
    # be considered as a bullet point by the function is_bulleted_text
    # and so the asterik was removed from the paragraph
    # whereas `elements_max_part` was partitioned differently and thus none of the line
    # starts with any of the BULLETS_PATTERN.

    # TODO(klaijan) - when edit the function partition_text to support non-bullet paragraph
    # that starts with bullet-like BULLETS_PATTERN, remove the re.sub part from the assert below.

    # Make sure combined text is all the same
    assert re.sub(BULLETS_PATTERN, "", " ".join([el.text for el in elements])) == re.sub(
        BULLETS_PATTERN,
        "",
        " ".join([el.text for el in elements_max_part]),
    )


def test_partition_text_min_max(filename="example-docs/norwich-city.txt"):
    segments = partition_text(
        text=SHORT_PARAGRAPHS,
        min_partition=6,
    )
    for i, segment in enumerate(segments):
        # NOTE(robinson) - the last element does not have a next element to merge with,
        # so it can be short
        if i < len(segments) - 1:
            assert len(segment.text) >= 6

    segments = partition_text(
        text=SHORT_PARAGRAPHS,
        max_partition=20,
        min_partition=7,
    )
    for i, segment in enumerate(segments):
        # NOTE(robinson) - the last element does not have a next element to merge with,
        # so it can be short
        if i < len(segments) - 1:
            assert len(segment.text) >= 7
            assert len(segment.text) <= 20


def test_split_content_to_fit_max():
    segments = split_content_to_fit_max(
        content=MIN_MAX_TEXT,
        max_partition=75,
    )
    assert segments == [
        "This is a story.",
        "This is a story that doesn't matter because",
        "it is just being used as an example. Hi. Hello. Howdy. Hola.",
        "The example is simple and repetitive and long",
        "and somewhat boring, but it serves a purpose. End.",
    ]


def test_combine_paragraphs_less_than_min():
    segments = combine_paragraphs_less_than_min(
        SHORT_PARAGRAPHS.split("\n\n"),
        max_partition=1500,
        min_partition=7,
    )
    assert len(segments) < len(SHORT_PARAGRAPHS)


def test_partition_text_doesnt_get_page_breaks():
    text = "--------------------"
    elements = partition_text(text=text)
    assert len(elements) == 1
    assert elements[0].text == text
    assert not isinstance(elements[0], ListItem)


@pytest.mark.parametrize(
    ("filename", "encoding"),
    [
        ("fake-text.txt", "utf-8"),
        ("fake-text.txt", None),
        ("fake-text-utf-16-be.txt", "utf-16-be"),
    ],
)
def test_partition_text_from_filename_exclude_metadata(filename, encoding):
    filename = os.path.join(DIRECTORY, "..", "..", "example-docs", filename)
    elements = partition_text(
        filename=filename,
        encoding=encoding,
        include_metadata=False,
    )
    for i in range(len(elements)):
        assert elements[i].metadata.to_dict() == {}


def test_partition_text_from_file_exclude_metadata():
    filename = os.path.join(DIRECTORY, "..", "..", "example-docs", "fake-text.txt")
    with open(filename) as f:
        elements = partition_text(file=f, include_metadata=False)
    for i in range(len(elements)):
        assert elements[i].metadata.to_dict() == {}


<<<<<<< HEAD
def test_partition_text_with_include_path_in_metadata_filename(
    filename="example-docs/fake-text.txt",
):
    elements = partition_text(filename=filename, include_path_in_metadata_filename=True)

    assert elements[0].metadata.filename == filename
    assert elements[0].metadata.file_directory is None


def test_partition_text_with_include_path_in_metadata_filename_and_metadata_filename(
    filename="example-docs/fake-text.txt",
):
    elements = partition_text(
        filename=filename,
        include_path_in_metadata_filename=True,
        metadata_filename="TEST",
    )

    assert elements[0].metadata.filename == "example-docs/TEST"
    assert elements[0].metadata.file_directory is None
=======
def test_partition_text_metadata_date(
    mocker,
    filename="example-docs/fake-text.txt",
):
    mocked_last_modification_date = "2029-07-05T09:24:28"

    mocker.patch(
        "unstructured.partition.text.get_last_modified_date",
        return_value=mocked_last_modification_date,
    )

    elements = partition_text(
        filename=filename,
    )

    assert elements[0].metadata.last_modified == mocked_last_modification_date


def test_partition_text_with_custom_metadata_date(
    mocker,
    filename="example-docs/fake-text.txt",
):
    mocked_last_modification_date = "2029-07-05T09:24:28"
    expected_last_modification_date = "2020-07-05T09:24:28"

    mocker.patch(
        "unstructured.partition.text.get_last_modified_date",
        return_value=mocked_last_modification_date,
    )

    elements = partition_text(
        filename=filename,
        metadata_last_modified=expected_last_modification_date,
    )

    assert elements[0].metadata.last_modified == expected_last_modification_date


def test_partition_text_from_file_metadata_date(
    mocker,
    filename="example-docs/fake-text.txt",
):
    mocked_last_modification_date = "2029-07-05T09:24:28"

    mocker.patch(
        "unstructured.partition.text.get_last_modified_date_from_file",
        return_value=mocked_last_modification_date,
    )

    with open(filename, "rb") as f:
        elements = partition_text(
            file=f,
        )

    assert elements[0].metadata.last_modified == mocked_last_modification_date


def test_partition_text_from_file_with_custom_metadata_date(
    mocker,
    filename="example-docs/fake-text.txt",
):
    mocked_last_modification_date = "2029-07-05T09:24:28"
    expected_last_modification_date = "2020-07-05T09:24:28"

    mocker.patch(
        "unstructured.partition.text.get_last_modified_date_from_file",
        return_value=mocked_last_modification_date,
    )

    with open(filename, "rb") as f:
        elements = partition_text(file=f, metadata_last_modified=expected_last_modification_date)

    assert elements[0].metadata.last_modified == expected_last_modification_date


def test_partition_text_from_text_metadata_date(
    filename="example-docs/fake-text.txt",
):
    with open(filename) as f:
        text = f.read()

    elements = partition_text(
        text=text,
    )
    assert elements[0].metadata.last_modified is None


def test_partition_text_from_text_with_custom_metadata_date(
    filename="example-docs/fake-text.txt",
):
    expected_last_modification_date = "2020-07-05T09:24:28"

    with open(filename) as f:
        text = f.read()

    elements = partition_text(text=text, metadata_last_modified=expected_last_modification_date)

    assert elements[0].metadata.last_modified == expected_last_modification_date


def test_partition_text_with_unique_ids():
    elements = partition_text(text="hello there!")
    assert elements[0].id == "c69509590d81db2f37f9d75480c8efed"
    # Test that the element is JSON serializable. This should run without an error
    json.dumps(elements[0].to_dict())

    elements = partition_text(text="hello there!", unique_element_ids=True)
    assert len(elements[0].id) == 36
    assert elements[0].id.count("-") == 4
    # Test that the element is JSON serializable. This should run without an error
    json.dumps(elements[0].to_dict())
>>>>>>> cb923b96
<|MERGE_RESOLUTION|>--- conflicted
+++ resolved
@@ -367,28 +367,6 @@
         assert elements[i].metadata.to_dict() == {}
 
 
-<<<<<<< HEAD
-def test_partition_text_with_include_path_in_metadata_filename(
-    filename="example-docs/fake-text.txt",
-):
-    elements = partition_text(filename=filename, include_path_in_metadata_filename=True)
-
-    assert elements[0].metadata.filename == filename
-    assert elements[0].metadata.file_directory is None
-
-
-def test_partition_text_with_include_path_in_metadata_filename_and_metadata_filename(
-    filename="example-docs/fake-text.txt",
-):
-    elements = partition_text(
-        filename=filename,
-        include_path_in_metadata_filename=True,
-        metadata_filename="TEST",
-    )
-
-    assert elements[0].metadata.filename == "example-docs/TEST"
-    assert elements[0].metadata.file_directory is None
-=======
 def test_partition_text_metadata_date(
     mocker,
     filename="example-docs/fake-text.txt",
@@ -500,4 +478,25 @@
     assert elements[0].id.count("-") == 4
     # Test that the element is JSON serializable. This should run without an error
     json.dumps(elements[0].to_dict())
->>>>>>> cb923b96
+
+
+def test_partition_text_with_include_path_in_metadata_filename(
+    filename="example-docs/fake-text.txt",
+):
+    elements = partition_text(filename=filename, include_path_in_metadata_filename=True)
+
+    assert elements[0].metadata.filename == filename
+    assert elements[0].metadata.file_directory is None
+
+
+def test_partition_text_with_include_path_in_metadata_filename_and_metadata_filename(
+    filename="example-docs/fake-text.txt",
+):
+    elements = partition_text(
+        filename=filename,
+        include_path_in_metadata_filename=True,
+        metadata_filename="TEST",
+    )
+
+    assert elements[0].metadata.filename == "example-docs/TEST"
+    assert elements[0].metadata.file_directory is None