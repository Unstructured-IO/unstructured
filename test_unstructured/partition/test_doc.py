--- conflicted
+++ resolved
@@ -184,26 +184,6 @@
     assert elements[0].metadata.filename is None
 
 
-<<<<<<< HEAD
-def test_partition_doc_with_include_path_in_metadata_filename(filename="example-docs/fake.doc"):
-    elements = partition_doc(filename=filename, include_path_in_metadata_filename=True)
-
-    assert elements[0].metadata.filename == filename
-    assert elements[0].metadata.file_directory is None
-
-
-def test_partition_doc_with_include_path_in_metadata_filename_and_metadata_filename(
-    filename="example-docs/fake.doc",
-):
-    elements = partition_doc(
-        filename=filename,
-        include_path_in_metadata_filename=True,
-        metadata_filename="TEST",
-    )
-
-    assert elements[0].metadata.filename == "example-docs/TEST"
-    assert elements[0].metadata.file_directory is None
-=======
 def test_partition_doc_metadata_date(
     mocker,
     filename="example-docs/fake.doc",
@@ -287,4 +267,23 @@
         elements = partition_doc(file=sf, metadata_date="2020-07-05")
 
     assert elements[0].metadata.date == "2020-07-05"
->>>>>>> cb923b96
+
+
+def test_partition_doc_with_include_path_in_metadata_filename(filename="example-docs/fake.doc"):
+    elements = partition_doc(filename=filename, include_path_in_metadata_filename=True)
+
+    assert elements[0].metadata.filename == filename
+    assert elements[0].metadata.file_directory is None
+
+
+def test_partition_doc_with_include_path_in_metadata_filename_and_metadata_filename(
+    filename="example-docs/fake.doc",
+):
+    elements = partition_doc(
+        filename=filename,
+        include_path_in_metadata_filename=True,
+        metadata_filename="TEST",
+    )
+
+    assert elements[0].metadata.filename == "example-docs/TEST"
+    assert elements[0].metadata.file_directory is None