import os
from tempfile import SpooledTemporaryFile

import docx
import pytest

from unstructured.documents.elements import (
    Address,
    ListItem,
    NarrativeText,
    Text,
    Title,
)
from unstructured.partition.common import convert_office_doc
from unstructured.partition.doc import partition_doc
from unstructured.partition.docx import partition_docx


@pytest.fixture()
def mock_document():
    document = docx.Document()

    document.add_paragraph("These are a few of my favorite things:", style="Heading 1")
    # NOTE(robinson) - this should get picked up as a list item due to the •
    document.add_paragraph("• Parrots", style="Normal")
    # NOTE(robinson) - this should get dropped because it's empty
    document.add_paragraph("• ", style="Normal")
    document.add_paragraph("Hockey", style="List Bullet")
    # NOTE(robinson) - this should get dropped because it's empty
    document.add_paragraph("", style="List Bullet")
    # NOTE(robinson) - this should get picked up as a title
    document.add_paragraph("Analysis", style="Normal")
    # NOTE(robinson) - this should get dropped because it is empty
    document.add_paragraph("", style="Normal")
    # NOTE(robinson) - this should get picked up as a narrative text
    document.add_paragraph(
        "This is my first thought. This is my second thought.",
        style="Normal",
    )
    document.add_paragraph("This is my third thought.", style="Body Text")
    # NOTE(robinson) - this should just be regular text
    document.add_paragraph("2023")
    # NOTE(robinson) - this should be an address
    document.add_paragraph("DOYLESTOWN, PA 18901")

    return document


@pytest.fixture()
def expected_elements():
    return [
        Title("These are a few of my favorite things:"),
        ListItem("Parrots"),
        ListItem("Hockey"),
        Title("Analysis"),
        NarrativeText("This is my first thought. This is my second thought."),
        NarrativeText("This is my third thought."),
        Text("2023"),
        Address("DOYLESTOWN, PA 18901"),
    ]


def test_partition_doc_from_filename(mock_document, expected_elements, tmpdir, capsys):
    docx_filename = os.path.join(tmpdir.dirname, "mock_document.docx")
    doc_filename = os.path.join(tmpdir.dirname, "mock_document.doc")
    mock_document.save(docx_filename)
    convert_office_doc(docx_filename, tmpdir.dirname, "doc")
    elements = partition_doc(filename=doc_filename)
    assert elements == expected_elements
    assert elements[0].metadata.filename == "mock_document.doc"
    assert elements[0].metadata.file_directory == tmpdir.dirname
    assert capsys.readouterr().out == ""
    assert capsys.readouterr().err == ""


def test_partition_doc_from_filename_with_metadata_filename(
    mock_document,
    expected_elements,
    tmpdir,
):
    docx_filename = os.path.join(tmpdir.dirname, "mock_document.docx")
    doc_filename = os.path.join(tmpdir.dirname, "mock_document.doc")
    mock_document.save(docx_filename)
    convert_office_doc(docx_filename, tmpdir.dirname, "doc")

    elements = partition_doc(filename=doc_filename, metadata_filename="test")
    assert elements == expected_elements
    assert all(element.metadata.filename == "test" for element in elements)


def test_partition_doc_matches_partition_docx(mock_document, expected_elements, tmpdir):
    docx_filename = os.path.join(tmpdir.dirname, "mock_document.docx")
    doc_filename = os.path.join(tmpdir.dirname, "mock_document.doc")
    mock_document.save(docx_filename)
    convert_office_doc(docx_filename, tmpdir.dirname, "doc")
    assert partition_doc(filename=doc_filename) == partition_docx(filename=docx_filename)


def test_partition_raises_with_missing_doc(mock_document, expected_elements, tmpdir):
    doc_filename = os.path.join(tmpdir.dirname, "asdf.doc")

    with pytest.raises(ValueError):
        partition_doc(filename=doc_filename)


def test_partition_doc_from_file_with_filter(mock_document, expected_elements, tmpdir, capsys):
    docx_filename = os.path.join(tmpdir.dirname, "mock_document.docx")
    doc_filename = os.path.join(tmpdir.dirname, "mock_document.doc")
    mock_document.save(docx_filename)
    convert_office_doc(docx_filename, tmpdir.dirname, "doc")

    with open(doc_filename, "rb") as f:
        elements = partition_doc(file=f, libre_office_filter="MS Word 2007 XML")
    assert elements == expected_elements
    assert capsys.readouterr().out == ""
    assert capsys.readouterr().err == ""
    for element in elements:
        assert element.metadata.filename is None


def test_partition_doc_from_file_with_no_filter(mock_document, expected_elements, tmpdir, capsys):
    docx_filename = os.path.join(tmpdir.dirname, "mock_document.docx")
    doc_filename = os.path.join(tmpdir.dirname, "mock_document.doc")
    mock_document.save(docx_filename)
    convert_office_doc(docx_filename, tmpdir.dirname, "doc")

    with open(doc_filename, "rb") as f:
        elements = partition_doc(file=f, libre_office_filter=None)
    assert elements == expected_elements
    assert capsys.readouterr().out == ""
    assert capsys.readouterr().err == ""
    for element in elements:
        assert element.metadata.filename is None


def test_partition_doc_from_file_with_metadata_filename(mock_document, tmpdir):
    docx_filename = os.path.join(tmpdir.dirname, "mock_document.docx")
    doc_filename = os.path.join(tmpdir.dirname, "mock_document.doc")
    mock_document.save(docx_filename)
    convert_office_doc(docx_filename, tmpdir.dirname, "doc")

    with open(doc_filename, "rb") as f:
        elements = partition_doc(file=f, metadata_filename="test")
    for element in elements:
        assert element.metadata.filename == "test"


def test_partition_doc_raises_with_both_specified(mock_document, tmpdir):
    docx_filename = os.path.join(tmpdir.dirname, "mock_document.docx")
    doc_filename = os.path.join(tmpdir.dirname, "mock_document.doc")
    mock_document.save(docx_filename)
    convert_office_doc(docx_filename, tmpdir.dirname, "doc")

    with open(doc_filename, "rb") as f, pytest.raises(ValueError):
        partition_doc(filename=doc_filename, file=f)


def test_partition_doc_raises_with_neither():
    with pytest.raises(ValueError):
        partition_doc()


def test_partition_doc_from_file_exclude_metadata(mock_document, tmpdir):
    docx_filename = os.path.join(tmpdir.dirname, "mock_document.docx")
    doc_filename = os.path.join(tmpdir.dirname, "mock_document.doc")
    mock_document.save(docx_filename)
    convert_office_doc(docx_filename, tmpdir.dirname, "doc")

    with open(doc_filename, "rb") as f:
        elements = partition_doc(file=f, include_metadata=False)

    assert elements[0].metadata.filetype is None
    assert elements[0].metadata.page_name is None
    assert elements[0].metadata.filename is None


def test_partition_doc_from_filename_exclude_metadata(mock_document, tmpdir):
    docx_filename = os.path.join(tmpdir.dirname, "mock_document.docx")
    doc_filename = os.path.join(tmpdir.dirname, "mock_document.doc")
    mock_document.save(docx_filename)
    convert_office_doc(docx_filename, tmpdir.dirname, "doc")

    elements = partition_doc(filename=doc_filename, include_metadata=False)

    assert elements[0].metadata.filetype is None
    assert elements[0].metadata.page_name is None
    assert elements[0].metadata.filename is None


def test_partition_doc_metadata_date(
    mocker,
    filename="example-docs/fake.doc",
):
    mocked_last_modification_date = "2029-07-05T09:24:28"

    mocker.patch(
        "unstructured.partition.doc.get_last_modified_date",
        return_value=mocked_last_modification_date,
    )

    elements = partition_doc(filename=filename)

    assert elements[0].metadata.last_modified == mocked_last_modification_date


def test_partition_doc_metadata_date_with_custom_metadata(
    mocker,
    filename="example-docs/fake.doc",
):
    mocked_last_modification_date = "2029-07-05T09:24:28"
    expected_last_modified_date = "2020-07-05T09:24:28"

    mocker.patch(
        "unstructured.partition.doc.get_last_modified_date",
        return_value=mocked_last_modification_date,
    )

    elements = partition_doc(
        filename=filename,
        metadata_last_modified=expected_last_modified_date,
    )

    assert elements[0].metadata.last_modified == expected_last_modified_date


def test_partition_doc_from_file_metadata_date(
    mocker,
    filename="example-docs/fake.doc",
):
    mocked_last_modification_date = "2029-07-05T09:24:28"

    mocker.patch(
        "unstructured.partition.doc.get_last_modified_date_from_file",
        return_value=mocked_last_modification_date,
    )

    with open(filename, "rb") as f:
        elements = partition_doc(file=f)

    assert elements[0].metadata.last_modified == mocked_last_modification_date


def test_partition_doc_from_file_metadata_date_with_custom_metadata(
    mocker,
    filename="example-docs/fake.doc",
):
    mocked_last_modification_date = "2029-07-05T09:24:28"
    expected_last_modified_date = "2020-07-05T09:24:28"

    mocker.patch(
        "unstructured.partition.doc.get_last_modified_date_from_file",
        return_value=mocked_last_modification_date,
    )
    with open(filename, "rb") as f:
        elements = partition_doc(file=f, metadata_last_modified=expected_last_modified_date)

    assert elements[0].metadata.last_modified == expected_last_modified_date


@pytest.mark.xfail(reason="handling of last_modified for file vs. filename to be refined later")
def test_partition_doc_from_file_without_metadata_date(
    filename="example-docs/fake.doc",
):
    """Test partition_doc() with file that are not possible to get last modified date"""

    with open(filename, "rb") as f:
        sf = SpooledTemporaryFile()
        sf.write(f.read())
        sf.seek(0)
<<<<<<< HEAD
        elements = partition_doc(file=sf, metadata_date="2020-07-05")

    assert elements[0].metadata.date == "2020-07-05"
=======
        elements = partition_doc(file=sf, metadata_last_modified=None)

    assert elements[0].metadata.last_modified is None
>>>>>>> 13d3559f
<|MERGE_RESOLUTION|>--- conflicted
+++ resolved
@@ -267,12 +267,6 @@
         sf = SpooledTemporaryFile()
         sf.write(f.read())
         sf.seek(0)
-<<<<<<< HEAD
         elements = partition_doc(file=sf, metadata_date="2020-07-05")
 
-    assert elements[0].metadata.date == "2020-07-05"
-=======
-        elements = partition_doc(file=sf, metadata_last_modified=None)
-
-    assert elements[0].metadata.last_modified is None
->>>>>>> 13d3559f
+    assert elements[0].metadata.date == "2020-07-05"