import os
import pathlib

import pytest

from unstructured.partition.xml import partition_xml

DIRECTORY = pathlib.Path(__file__).parent.resolve()


@pytest.mark.parametrize(
    "filename",
    ["factbook.xml", "factbook-utf-16.xml"],
)
def test_partition_xml_from_filename(filename):
    file_path = os.path.join(DIRECTORY, "..", "..", "example-docs", filename)
    elements = partition_xml(filename=file_path, xml_keep_tags=False)

    assert elements[0].text == "United States"
    assert elements[0].metadata.filename == filename


def test_partition_xml_from_filename_with_metadata_filename():
    file_path = os.path.join(DIRECTORY, "..", "..", "example-docs", "factbook.xml")
    elements = partition_xml(filename=file_path, xml_keep_tags=False, metadata_filename="test")

    assert elements[0].text == "United States"
    assert elements[0].metadata.filename == "test"


@pytest.mark.parametrize(
    "filename",
    ["factbook.xml", "factbook-utf-16.xml"],
)
def test_partition_xml_from_file(filename):
    file_path = os.path.join(DIRECTORY, "..", "..", "example-docs", filename)
    with open(file_path) as f:
        elements = partition_xml(file=f, xml_keep_tags=False, metadata_filename=file_path)

    assert elements[0].text == "United States"
    assert elements[0].metadata.filename == filename


def test_partition_xml_from_file_with_metadata_filename():
    file_path = os.path.join(DIRECTORY, "..", "..", "example-docs", "factbook.xml")
    with open(file_path) as f:
        elements = partition_xml(file=f, xml_keep_tags=False, metadata_filename="test")

    assert elements[0].text == "United States"
    assert elements[0].metadata.filename == "test"


@pytest.mark.parametrize(
    "filename",
    ["factbook.xml", "factbook-utf-16.xml"],
)
def test_partition_xml_from_file_rb(filename):
    file_path = os.path.join(DIRECTORY, "..", "..", "example-docs", filename)
    with open(file_path, "rb") as f:
        elements = partition_xml(file=f, xml_keep_tags=False, metadata_filename=file_path)

    assert elements[0].text == "United States"
    assert elements[0].metadata.filename == filename


@pytest.mark.parametrize(
    "filename",
    ["factbook.xml", "factbook-utf-16.xml"],
)
def test_partition_xml_from_filename_with_tags_default_encoding(filename):
    file_path = os.path.join(DIRECTORY, "..", "..", "example-docs", filename)
    elements = partition_xml(filename=file_path, xml_keep_tags=True)

    assert elements[5].text == "<leader>Joe Biden</leader>"
    assert elements[5].metadata.filename == filename


@pytest.mark.parametrize(
    ("filename", "encoding", "error"),
    [("factbook-utf-16.xml", "utf-8", UnicodeDecodeError)],
)
def test_partition_xml_from_filename_with_tags_raises_encoding_error(filename, encoding, error):
    with pytest.raises(error):
        file_path = os.path.join(DIRECTORY, "..", "..", "example-docs", filename)
        partition_xml(filename=file_path, xml_keep_tags=True, encoding=encoding)


@pytest.mark.parametrize(
    "filename",
    ["factbook.xml", "factbook-utf-16.xml"],
)
def test_partition_xml_from_file_with_tags_default_encoding(filename):
    file_path = os.path.join(DIRECTORY, "..", "..", "example-docs", filename)
    with open(file_path) as f:
        elements = partition_xml(file=f, xml_keep_tags=True, metadata_filename=file_path)

    assert elements[5].text == "<leader>Joe Biden</leader>"
    assert elements[5].metadata.filename == filename


@pytest.mark.parametrize(
    "filename",
    ["factbook.xml", "factbook-utf-16.xml"],
)
def test_partition_xml_from_file_rb_with_tags_default_encoding(filename):
    file_path = os.path.join(DIRECTORY, "..", "..", "example-docs", filename)
    with open(file_path, "rb") as f:
        elements = partition_xml(file=f, xml_keep_tags=True, metadata_filename=file_path)

    assert elements[5].text == "<leader>Joe Biden</leader>"
    assert elements[5].metadata.filename == filename


@pytest.mark.parametrize(
    ("filename", "encoding", "error"),
    [("factbook-utf-16.xml", "utf-8", UnicodeDecodeError)],
)
def test_partition_xml_from_file_rb_with_tags_raises_encoding_error(filename, encoding, error):
    file_path = os.path.join(DIRECTORY, "..", "..", "example-docs", filename)
    with pytest.raises(error), open(file_path, "rb") as f:
        partition_xml(
            file=f,
            xml_keep_tags=True,
            metadata_filename=file_path,
            encoding=encoding,
        )


@pytest.mark.parametrize(
    "filename",
    ["factbook.xml", "factbook-utf-16.xml"],
)
def test_partition_xml_from_filename_exclude_metadata(filename):
    file_path = os.path.join(DIRECTORY, "..", "..", "example-docs", filename)
    elements = partition_xml(filename=file_path, xml_keep_tags=False, include_metadata=False)

    assert elements[0].text == "United States"
    for i in range(len(elements)):
        assert elements[i].metadata.to_dict() == {}


@pytest.mark.parametrize(
    "filename",
    ["factbook.xml", "factbook-utf-16.xml"],
)
def test_partition_xml_from_file_exclude_metadata(filename):
    file_path = os.path.join(DIRECTORY, "..", "..", "example-docs", filename)
    with open(file_path) as f:
        elements = partition_xml(
            file=f,
            xml_keep_tags=False,
            metadata_filename=file_path,
            include_metadata=False,
        )

    assert elements[0].text == "United States"
    for i in range(len(elements)):
        assert elements[i].metadata.to_dict() == {}


<<<<<<< HEAD
def test_partition_xml_with_include_path_in_metadata_filename(
    filename="example-docs/factbook.xml",
):
    elements = partition_xml(filename=filename, include_path_in_metadata_filename=True)

    assert elements[0].metadata.filename == filename
    assert elements[0].metadata.file_directory is None


def test_partition_xml_with_include_path_in_metadata_filename_and_metadata_filename(
    filename="example-docs/factbook.xml",
):
    elements = partition_xml(
        filename=filename,
        include_path_in_metadata_filename=True,
        metadata_filename="TEST",
    )

    assert elements[0].metadata.filename == "example-docs/TEST"
    assert elements[0].metadata.file_directory is None
=======
def test_partition_xml_metadata_date(
    mocker,
    filename="example-docs/factbook.xml",
):
    mocked_last_modification_date = "2029-07-05T09:24:28"

    mocker.patch(
        "unstructured.partition.xml.get_last_modified_date",
        return_value=mocked_last_modification_date,
    )

    elements = partition_xml(
        filename=filename,
    )

    assert elements[0].metadata.last_modified == mocked_last_modification_date


def test_partition_xml_with_custom_metadata_date(
    mocker,
    filename="example-docs/factbook.xml",
):
    mocked_last_modification_date = "2029-07-05T09:24:28"
    expected_last_modification_date = "2020-07-05T09:24:28"

    mocker.patch(
        "unstructured.partition.xml.get_last_modified_date",
        return_value=mocked_last_modification_date,
    )

    elements = partition_xml(
        filename=filename,
        metadata_last_modified=expected_last_modification_date,
    )

    assert elements[0].metadata.last_modified == expected_last_modification_date


def test_partition_xml_from_file_metadata_date(
    mocker,
    filename="example-docs/factbook.xml",
):
    mocked_last_modification_date = "2029-07-05T09:24:28"

    mocker.patch(
        "unstructured.partition.xml.get_last_modified_date_from_file",
        return_value=mocked_last_modification_date,
    )

    with open(filename, "rb") as f:
        elements = partition_xml(
            file=f,
        )

    assert elements[0].metadata.last_modified == mocked_last_modification_date


def test_partition_xml_from_file_with_custom_metadata_date(
    mocker,
    filename="example-docs/factbook.xml",
):
    mocked_last_modification_date = "2029-07-05T09:24:28"
    expected_last_modification_date = "2020-07-05T09:24:28"

    mocker.patch(
        "unstructured.partition.xml.get_last_modified_date_from_file",
        return_value=mocked_last_modification_date,
    )

    with open(filename, "rb") as f:
        elements = partition_xml(file=f, metadata_last_modified=expected_last_modification_date)

    assert elements[0].metadata.last_modified == expected_last_modification_date
>>>>>>> cb923b96
<|MERGE_RESOLUTION|>--- conflicted
+++ resolved
@@ -158,7 +158,81 @@
         assert elements[i].metadata.to_dict() == {}
 
 
-<<<<<<< HEAD
+def test_partition_xml_metadata_date(
+    mocker,
+    filename="example-docs/factbook.xml",
+):
+    mocked_last_modification_date = "2029-07-05T09:24:28"
+
+    mocker.patch(
+        "unstructured.partition.xml.get_last_modified_date",
+        return_value=mocked_last_modification_date,
+    )
+
+    elements = partition_xml(
+        filename=filename,
+    )
+
+    assert elements[0].metadata.last_modified == mocked_last_modification_date
+
+
+def test_partition_xml_with_custom_metadata_date(
+    mocker,
+    filename="example-docs/factbook.xml",
+):
+    mocked_last_modification_date = "2029-07-05T09:24:28"
+    expected_last_modification_date = "2020-07-05T09:24:28"
+
+    mocker.patch(
+        "unstructured.partition.xml.get_last_modified_date",
+        return_value=mocked_last_modification_date,
+    )
+
+    elements = partition_xml(
+        filename=filename,
+        metadata_last_modified=expected_last_modification_date,
+    )
+
+    assert elements[0].metadata.last_modified == expected_last_modification_date
+
+
+def test_partition_xml_from_file_metadata_date(
+    mocker,
+    filename="example-docs/factbook.xml",
+):
+    mocked_last_modification_date = "2029-07-05T09:24:28"
+
+    mocker.patch(
+        "unstructured.partition.xml.get_last_modified_date_from_file",
+        return_value=mocked_last_modification_date,
+    )
+
+    with open(filename, "rb") as f:
+        elements = partition_xml(
+            file=f,
+        )
+
+    assert elements[0].metadata.last_modified == mocked_last_modification_date
+
+
+def test_partition_xml_from_file_with_custom_metadata_date(
+    mocker,
+    filename="example-docs/factbook.xml",
+):
+    mocked_last_modification_date = "2029-07-05T09:24:28"
+    expected_last_modification_date = "2020-07-05T09:24:28"
+
+    mocker.patch(
+        "unstructured.partition.xml.get_last_modified_date_from_file",
+        return_value=mocked_last_modification_date,
+    )
+
+    with open(filename, "rb") as f:
+        elements = partition_xml(file=f, metadata_last_modified=expected_last_modification_date)
+
+    assert elements[0].metadata.last_modified == expected_last_modification_date
+
+
 def test_partition_xml_with_include_path_in_metadata_filename(
     filename="example-docs/factbook.xml",
 ):
@@ -178,79 +252,4 @@
     )
 
     assert elements[0].metadata.filename == "example-docs/TEST"
-    assert elements[0].metadata.file_directory is None
-=======
-def test_partition_xml_metadata_date(
-    mocker,
-    filename="example-docs/factbook.xml",
-):
-    mocked_last_modification_date = "2029-07-05T09:24:28"
-
-    mocker.patch(
-        "unstructured.partition.xml.get_last_modified_date",
-        return_value=mocked_last_modification_date,
-    )
-
-    elements = partition_xml(
-        filename=filename,
-    )
-
-    assert elements[0].metadata.last_modified == mocked_last_modification_date
-
-
-def test_partition_xml_with_custom_metadata_date(
-    mocker,
-    filename="example-docs/factbook.xml",
-):
-    mocked_last_modification_date = "2029-07-05T09:24:28"
-    expected_last_modification_date = "2020-07-05T09:24:28"
-
-    mocker.patch(
-        "unstructured.partition.xml.get_last_modified_date",
-        return_value=mocked_last_modification_date,
-    )
-
-    elements = partition_xml(
-        filename=filename,
-        metadata_last_modified=expected_last_modification_date,
-    )
-
-    assert elements[0].metadata.last_modified == expected_last_modification_date
-
-
-def test_partition_xml_from_file_metadata_date(
-    mocker,
-    filename="example-docs/factbook.xml",
-):
-    mocked_last_modification_date = "2029-07-05T09:24:28"
-
-    mocker.patch(
-        "unstructured.partition.xml.get_last_modified_date_from_file",
-        return_value=mocked_last_modification_date,
-    )
-
-    with open(filename, "rb") as f:
-        elements = partition_xml(
-            file=f,
-        )
-
-    assert elements[0].metadata.last_modified == mocked_last_modification_date
-
-
-def test_partition_xml_from_file_with_custom_metadata_date(
-    mocker,
-    filename="example-docs/factbook.xml",
-):
-    mocked_last_modification_date = "2029-07-05T09:24:28"
-    expected_last_modification_date = "2020-07-05T09:24:28"
-
-    mocker.patch(
-        "unstructured.partition.xml.get_last_modified_date_from_file",
-        return_value=mocked_last_modification_date,
-    )
-
-    with open(filename, "rb") as f:
-        elements = partition_xml(file=f, metadata_last_modified=expected_last_modification_date)
-
-    assert elements[0].metadata.last_modified == expected_last_modification_date
->>>>>>> cb923b96
+    assert elements[0].metadata.file_directory is None