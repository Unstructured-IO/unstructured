import pytest

from unstructured.documents.elements import (
    NarrativeText,
    PageBreak,
)
from unstructured.partition.lang import (
    _clean_ocr_languages_arg,
    _convert_language_code_to_pytesseract_lang_code,
    apply_lang_metadata,
    detect_languages,
    prepare_languages_for_tesseract,
)


def test_prepare_languages_for_tesseract_with_one_language():
    languages = ["en"]
    assert prepare_languages_for_tesseract(languages) == "eng"


def test_prepare_languages_for_tesseract_with_duplicated_languages():
    languages = ["en", "eng"]
    assert prepare_languages_for_tesseract(languages) == "eng"


def test_prepare_languages_for_tesseract_special_case():
    languages = ["osd"]
    assert prepare_languages_for_tesseract(languages) == "osd"

    languages = ["equ"]
    assert prepare_languages_for_tesseract(languages) == "equ"


def test_prepare_languages_for_tesseract_removes_empty_inputs():
    languages = ["kbd", "es"]
    assert prepare_languages_for_tesseract(languages) == "spa+spa_old"


def test_prepare_languages_for_tesseract_includes_variants():
    languages = ["chi"]
    assert prepare_languages_for_tesseract(languages) == "chi_sim+chi_sim_vert+chi_tra+chi_tra_vert"


def test_prepare_languages_for_tesseract_with_multiple_languages():
    languages = ["ja", "afr", "en", "equ"]
    assert prepare_languages_for_tesseract(languages) == "jpn+jpn_vert+afr+eng+equ"


def test_prepare_languages_for_tesseract_warns_nonstandard_language(caplog):
    languages = ["zzz", "chi"]
    assert prepare_languages_for_tesseract(languages) == "chi_sim+chi_sim_vert+chi_tra+chi_tra_vert"
    assert "not a valid standard language code" in caplog.text


def test_prepare_languages_for_tesseract_warns_non_tesseract_language(caplog):
    languages = ["kbd", "eng"]
    assert prepare_languages_for_tesseract(languages) == "eng"
    assert "not a language supported by Tesseract" in caplog.text


def test_prepare_languages_for_tesseract_None_languages():
    with pytest.raises(ValueError, match="`languages` can not be `None`"):
        languages = None
        prepare_languages_for_tesseract(languages)


def test_prepare_languages_for_tesseract_no_valid_languages(caplog):
    languages = [""]
    assert prepare_languages_for_tesseract(languages) == "eng"
    assert "Failed to find any valid standard language code from languages" in caplog.text


def test_detect_languages_english_auto():
    text = "This is a short sentence."
    assert detect_languages(text) == ["eng"]


def test_detect_languages_english_provided():
    text = "This is another short sentence."
    languages = ["en"]
    assert detect_languages(text, languages) == ["eng"]


def test_detect_languages_korean_auto():
    text = "안녕하세요"
    assert detect_languages(text) == ["kor"]


def test_detect_languages_gets_multiple_languages():
    text = "My lubimy mleko i chleb."
    assert detect_languages(text) == ["ces", "pol", "slk"]


def test_detect_languages_warns_for_auto_and_other_input(caplog):
    text = "This is another short sentence."
    languages = ["en", "auto", "rus"]
    assert detect_languages(text, languages) == ["eng"]
    assert "rest of the inputted languages will be ignored" in caplog.text


def test_detect_languages_raises_TypeError_for_invalid_languages():
    with pytest.raises(TypeError):
        text = "This is a short sentence."
        detect_languages(text, languages="eng") == ["eng"]


def test_apply_lang_metadata_has_no_warning_for_PageBreak(caplog):
    elements = [NarrativeText("Sample text."), PageBreak("")]
    elements = list(
        apply_lang_metadata(
            elements=elements,
            languages=["auto"],
            detect_language_per_element=True,
        ),
    )
    assert "No features in text." not in [rec.message for rec in caplog.records]


@pytest.mark.parametrize(
    ("lang_in", "expected_lang"),
    [
        ("en", "eng"),
        ("fr", "fra"),
    ],
)
def test_convert_language_code_to_pytesseract_lang_code(lang_in, expected_lang):
    assert expected_lang == _convert_language_code_to_pytesseract_lang_code(lang_in)


<<<<<<< HEAD
def test_convert_to_standard_langcode_full_language():
    assert _convert_to_standard_langcode("Spanish") == "spa"


@pytest.mark.parametrize(
    ("input_ocr_langs", "expected"),
    [
        (["eng"], "eng"),  # list
        ('"deu"', "deu"),  # extra quotation marks
        ("[deu]", "deu"),  # brackets
        ("['deu']", "deu"),  # brackets and quotation marks
        (["[deu]"], "deu"),  # list, brackets and quotation marks
        (['"deu"'], "deu"),  # list and quotation marks
        ("deu+spa", "deu+spa"),  # correct input
    ],
)
def test_clean_ocr_languages_arg(input_ocr_langs, expected):
    assert _clean_ocr_languages_arg(input_ocr_langs) == expected
=======
def test_detect_languages_handles_spelled_out_languages():
    languages = detect_languages(text="Sample text longer than 5 words.", languages=["Spanish"])
    assert languages == ["spa"]
>>>>>>> 1a305866
<|MERGE_RESOLUTION|>--- conflicted
+++ resolved
@@ -127,11 +127,6 @@
     assert expected_lang == _convert_language_code_to_pytesseract_lang_code(lang_in)
 
 
-<<<<<<< HEAD
-def test_convert_to_standard_langcode_full_language():
-    assert _convert_to_standard_langcode("Spanish") == "spa"
-
-
 @pytest.mark.parametrize(
     ("input_ocr_langs", "expected"),
     [
@@ -146,8 +141,8 @@
 )
 def test_clean_ocr_languages_arg(input_ocr_langs, expected):
     assert _clean_ocr_languages_arg(input_ocr_langs) == expected
-=======
+
+    
 def test_detect_languages_handles_spelled_out_languages():
     languages = detect_languages(text="Sample text longer than 5 words.", languages=["Spanish"])
-    assert languages == ["spa"]
->>>>>>> 1a305866
+    assert languages == ["spa"]