import os
import pathlib

from unstructured.documents.elements import Title
from unstructured.partition.rtf import partition_rtf

DIRECTORY = pathlib.Path(__file__).parent.resolve()


def test_partition_rtf_from_filename():
    filename = os.path.join(DIRECTORY, "..", "..", "example-docs", "fake-doc.rtf")
    elements = partition_rtf(filename=filename)
    assert len(elements) > 0
    assert elements[0] == Title("My First Heading")
    for element in elements:
        assert element.metadata.filename == "fake-doc.rtf"


def test_partition_rtf_from_filename_with_metadata_filename():
    filename = os.path.join(DIRECTORY, "..", "..", "example-docs", "fake-doc.rtf")
    elements = partition_rtf(filename=filename, metadata_filename="test")
    assert len(elements) > 0
    assert all(element.metadata.filename == "test" for element in elements)


def test_partition_rtf_from_file():
    filename = os.path.join(DIRECTORY, "..", "..", "example-docs", "fake-doc.rtf")
    with open(filename, "rb") as f:
        elements = partition_rtf(file=f)
    assert len(elements) > 0
    assert elements[0] == Title("My First Heading")
    for element in elements:
        assert element.metadata.filename is None


def test_partition_rtf_from_file_with_metadata_filename():
    filename = os.path.join(DIRECTORY, "..", "..", "example-docs", "fake-doc.rtf")
    with open(filename, "rb") as f:
        elements = partition_rtf(file=f, metadata_filename="test")
    assert elements[0] == Title("My First Heading")
    for element in elements:
        assert element.metadata.filename == "test"


def test_partition_rtf_from_filename_exclude_metadata():
    filename = os.path.join(DIRECTORY, "..", "..", "example-docs", "fake-doc.rtf")
    elements = partition_rtf(filename=filename, include_metadata=False)
    for i in range(len(elements)):
        assert elements[i].metadata.to_dict() == {}


def test_partition_rtf_from_file_exclude_metadata():
    filename = os.path.join(DIRECTORY, "..", "..", "example-docs", "fake-doc.rtf")
    with open(filename, "rb") as f:
        elements = partition_rtf(file=f, include_metadata=False)
    for i in range(len(elements)):
        assert elements[i].metadata.to_dict() == {}


<<<<<<< HEAD
def test_partition_rtf_with_include_path_in_metadata_filename(
    filename="example-docs/fake-doc.rtf",
):
    elements = partition_rtf(filename=filename, include_path_in_metadata_filename=True)

    assert elements[0].metadata.filename == filename
    assert elements[0].metadata.file_directory is None


def test_partition_rtf_with_include_path_in_metadata_filename_and_metadata_filename(
    filename="example-docs/fake-doc.rtf",
):
    elements = partition_rtf(
        filename=filename,
        include_path_in_metadata_filename=True,
        metadata_filename="TEST",
    )

    assert elements[0].metadata.filename == "example-docs/TEST"
    assert elements[0].metadata.file_directory is None
=======
def test_partition_rtf_metadata_date(
    mocker,
    filename="example-docs/fake-doc.rtf",
):
    mocked_last_modification_date = "2029-07-05T09:24:28"

    mocker.patch(
        "unstructured.partition.html.get_last_modified_date",
        return_value=mocked_last_modification_date,
    )

    elements = partition_rtf(
        filename=filename,
    )

    assert elements[0].metadata.last_modified == mocked_last_modification_date


def test_partition_rtf_with_custom_metadata_date(
    mocker,
    filename="example-docs/fake-doc.rtf",
):
    mocked_last_modification_date = "2029-07-05T09:24:28"
    expected_last_modification_date = "2020-07-05T09:24:28"

    mocker.patch(
        "unstructured.partition.html.get_last_modified_date",
        return_value=mocked_last_modification_date,
    )

    elements = partition_rtf(
        filename=filename,
        metadata_last_modified=expected_last_modification_date,
    )

    assert elements[0].metadata.last_modified == expected_last_modification_date


def test_partition_rtf_from_file_metadata_date(
    mocker,
    filename="example-docs/fake-doc.rtf",
):
    mocked_last_modification_date = "2029-07-05T09:24:28"

    mocker.patch(
        "unstructured.partition.html.get_last_modified_date_from_file",
        return_value=mocked_last_modification_date,
    )

    with open(filename, "rb") as f:
        elements = partition_rtf(
            file=f,
        )

    assert elements[0].metadata.last_modified == mocked_last_modification_date


def test_partition_rtf_from_file_with_custom_metadata_date(
    mocker,
    filename="example-docs/fake-doc.rtf",
):
    mocked_last_modification_date = "2029-07-05T09:24:28"
    expected_last_modification_date = "2020-07-05T09:24:28"

    mocker.patch(
        "unstructured.partition.html.get_last_modified_date_from_file",
        return_value=mocked_last_modification_date,
    )

    with open(filename, "rb") as f:
        elements = partition_rtf(file=f, metadata_last_modified=expected_last_modification_date)

    assert elements[0].metadata.last_modified == expected_last_modification_date
>>>>>>> cb923b96
<|MERGE_RESOLUTION|>--- conflicted
+++ resolved
@@ -57,28 +57,6 @@
         assert elements[i].metadata.to_dict() == {}
 
 
-<<<<<<< HEAD
-def test_partition_rtf_with_include_path_in_metadata_filename(
-    filename="example-docs/fake-doc.rtf",
-):
-    elements = partition_rtf(filename=filename, include_path_in_metadata_filename=True)
-
-    assert elements[0].metadata.filename == filename
-    assert elements[0].metadata.file_directory is None
-
-
-def test_partition_rtf_with_include_path_in_metadata_filename_and_metadata_filename(
-    filename="example-docs/fake-doc.rtf",
-):
-    elements = partition_rtf(
-        filename=filename,
-        include_path_in_metadata_filename=True,
-        metadata_filename="TEST",
-    )
-
-    assert elements[0].metadata.filename == "example-docs/TEST"
-    assert elements[0].metadata.file_directory is None
-=======
 def test_partition_rtf_metadata_date(
     mocker,
     filename="example-docs/fake-doc.rtf",
@@ -152,4 +130,25 @@
         elements = partition_rtf(file=f, metadata_last_modified=expected_last_modification_date)
 
     assert elements[0].metadata.last_modified == expected_last_modification_date
->>>>>>> cb923b96
+
+
+def test_partition_rtf_with_include_path_in_metadata_filename(
+    filename="example-docs/fake-doc.rtf",
+):
+    elements = partition_rtf(filename=filename, include_path_in_metadata_filename=True)
+
+    assert elements[0].metadata.filename == filename
+    assert elements[0].metadata.file_directory is None
+
+
+def test_partition_rtf_with_include_path_in_metadata_filename_and_metadata_filename(
+    filename="example-docs/fake-doc.rtf",
+):
+    elements = partition_rtf(
+        filename=filename,
+        include_path_in_metadata_filename=True,
+        metadata_filename="TEST",
+    )
+
+    assert elements[0].metadata.filename == "example-docs/TEST"
+    assert elements[0].metadata.file_directory is None