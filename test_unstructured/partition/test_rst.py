from unstructured.documents.elements import Title
from unstructured.partition.rst import partition_rst


def test_partition_rst_from_filename(filename="example-docs/README.rst"):
    elements = partition_rst(filename=filename)
    assert elements[0] == Title("Example Docs")
    assert elements[0].metadata.filetype == "text/x-rst"
    for element in elements:
        assert element.metadata.filename == "README.rst"


def test_partition_rst_from_filename_with_metadata_filename(
    filename="example-docs/README.rst",
):
    elements = partition_rst(filename=filename, metadata_filename="test")
    assert all(element.metadata.filename == "test" for element in elements)


def test_partition_rst_from_file(filename="example-docs/README.rst"):
    with open(filename, "rb") as f:
        elements = partition_rst(file=f)
    assert elements[0] == Title("Example Docs")
    assert elements[0].metadata.filetype == "text/x-rst"
    for element in elements:
        assert element.metadata.filename is None


def test_partition_rst_from_file_with_metadata_filename(
    filename="example-docs/README.rst",
):
    with open(filename, "rb") as f:
        elements = partition_rst(file=f, metadata_filename="test")
    assert elements[0] == Title("Example Docs")
    for element in elements:
        assert element.metadata.filename == "test"


def test_partition_rst_from_filename_exclude_metadata(
    filename="example-docs/README.rst",
):
    elements = partition_rst(filename=filename, include_metadata=False)

    for i in range(len(elements)):
        assert elements[i].metadata.to_dict() == {}


def test_partition_rst_from_file_exclude_metadata(filename="example-docs/README.rst"):
    with open(filename, "rb") as f:
        elements = partition_rst(file=f, include_metadata=False)

    for i in range(len(elements)):
        assert elements[i].metadata.to_dict() == {}


<<<<<<< HEAD
def test_partition_rst_with_include_path_in_metadata_filename(
    filename="example-docs/README.rst",
):
    elements = partition_rst(filename=filename, include_path_in_metadata_filename=True)

    assert elements[0].metadata.filename == filename
    assert elements[0].metadata.file_directory is None


def test_partition_rst_with_include_path_in_metadata_filename_and_metadata_filename(
    filename="example-docs/README.rst",
):
    elements = partition_rst(
        filename=filename,
        include_path_in_metadata_filename=True,
        metadata_filename="TEST",
    )

    assert elements[0].metadata.filename == "example-docs/TEST"
    assert elements[0].metadata.file_directory is None
=======
def test_partition_rst_metadata_date(
    mocker,
    filename="example-docs/README.rst",
):
    mocked_last_modification_date = "2029-07-05T09:24:28"

    mocker.patch(
        "unstructured.partition.html.get_last_modified_date",
        return_value=mocked_last_modification_date,
    )

    elements = partition_rst(
        filename=filename,
    )

    assert elements[0].metadata.last_modified == mocked_last_modification_date


def test_partition_rst_with_custom_metadata_date(
    mocker,
    filename="example-docs/README.rst",
):
    mocked_last_modification_date = "2029-07-05T09:24:28"
    expected_last_modification_date = "2020-07-05T09:24:28"

    mocker.patch(
        "unstructured.partition.html.get_last_modified_date",
        return_value=mocked_last_modification_date,
    )

    elements = partition_rst(
        filename=filename,
        metadata_last_modified=expected_last_modification_date,
    )

    assert elements[0].metadata.last_modified == expected_last_modification_date


def test_partition_rst_from_file_metadata_date(
    mocker,
    filename="example-docs/README.rst",
):
    mocked_last_modification_date = "2029-07-05T09:24:28"

    mocker.patch(
        "unstructured.partition.html.get_last_modified_date_from_file",
        return_value=mocked_last_modification_date,
    )

    with open(filename, "rb") as f:
        elements = partition_rst(
            file=f,
        )

    assert elements[0].metadata.last_modified == mocked_last_modification_date


def test_partition_rst_from_file_with_custom_metadata_date(
    mocker,
    filename="example-docs/README.rst",
):
    mocked_last_modification_date = "2029-07-05T09:24:28"
    expected_last_modification_date = "2020-07-05T09:24:28"

    mocker.patch(
        "unstructured.partition.html.get_last_modified_date_from_file",
        return_value=mocked_last_modification_date,
    )

    with open(filename, "rb") as f:
        elements = partition_rst(file=f, metadata_last_modified=expected_last_modification_date)

    assert elements[0].metadata.last_modified == expected_last_modification_date
>>>>>>> cb923b96
<|MERGE_RESOLUTION|>--- conflicted
+++ resolved
@@ -53,28 +53,6 @@
         assert elements[i].metadata.to_dict() == {}
 
 
-<<<<<<< HEAD
-def test_partition_rst_with_include_path_in_metadata_filename(
-    filename="example-docs/README.rst",
-):
-    elements = partition_rst(filename=filename, include_path_in_metadata_filename=True)
-
-    assert elements[0].metadata.filename == filename
-    assert elements[0].metadata.file_directory is None
-
-
-def test_partition_rst_with_include_path_in_metadata_filename_and_metadata_filename(
-    filename="example-docs/README.rst",
-):
-    elements = partition_rst(
-        filename=filename,
-        include_path_in_metadata_filename=True,
-        metadata_filename="TEST",
-    )
-
-    assert elements[0].metadata.filename == "example-docs/TEST"
-    assert elements[0].metadata.file_directory is None
-=======
 def test_partition_rst_metadata_date(
     mocker,
     filename="example-docs/README.rst",
@@ -148,4 +126,25 @@
         elements = partition_rst(file=f, metadata_last_modified=expected_last_modification_date)
 
     assert elements[0].metadata.last_modified == expected_last_modification_date
->>>>>>> cb923b96
+
+
+def test_partition_rst_with_include_path_in_metadata_filename(
+    filename="example-docs/README.rst",
+):
+    elements = partition_rst(filename=filename, include_path_in_metadata_filename=True)
+
+    assert elements[0].metadata.filename == filename
+    assert elements[0].metadata.file_directory is None
+
+
+def test_partition_rst_with_include_path_in_metadata_filename_and_metadata_filename(
+    filename="example-docs/README.rst",
+):
+    elements = partition_rst(
+        filename=filename,
+        include_path_in_metadata_filename=True,
+        metadata_filename="TEST",
+    )
+
+    assert elements[0].metadata.filename == "example-docs/TEST"
+    assert elements[0].metadata.file_directory is None