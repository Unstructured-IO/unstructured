import pytest
import datetime

import unstructured.cleaners.extract as extract

EMAIL_META_DATA_INPUT = """from ABC.DEF.local ([ba23::58b5:2236:45g2:88h2]) by
    \n ABC.DEF.local ([ba23::58b5:2236:45g2:88h2%25]) with mapi id\
    n 32.88.5467.123; Fri, 26 Mar 2021 11:04:09 +1200"""


def test_get_indexed_match_raises_with_bad_index():
    with pytest.raises(ValueError):
        extract._get_indexed_match("BLAH BLAH BLAH", "BLAH", -1)


def test_get_indexed_match_raises_with_index_too_high():
    with pytest.raises(ValueError):
        extract._get_indexed_match("BLAH BLAH BLAH", "BLAH", 4)


def test_extract_text_before():
    text = "Teacher: BLAH BLAH BLAH; Student: BLAH BLAH BLAH!"
    assert extract.extract_text_before(text, "BLAH", 1) == "Teacher: BLAH"


def test_extract_text_after():
    text = "Teacher: BLAH BLAH BLAH; Student: BLAH BLAH BLAH!"
    assert extract.extract_text_after(text, "BLAH;", 0) == "Student: BLAH BLAH BLAH!"


<<<<<<< HEAD
def test_extract_email_address():
    text = "Imran Scotty <Imran.Scotty@npf.gov.nr>"
    assert extract.extract_email_address(text) == ["imran.scotty@npf.gov.nr"]


def test_extract_ip_address():
    assert extract.extract_ip_address(EMAIL_META_DATA_INPUT) == [
        "ba23::58b5:2236:45g2:88h2",
        "ba23::58b5:2236:45g2:88h2%25",
    ]


def test_extract_ip_address_name():
    assert extract.extract_ip_address_name(EMAIL_META_DATA_INPUT) == [
        "ABC.DEF.local",
        "ABC.DEF.local",
    ]


def extract_mapi_id():
    assert extract.extract_mapi_id(EMAIL_META_DATA_INPUT) == ["32.88.5467.123"]


def extract_datetimetz():
    assert extract.extract_datetimetx(EMAIL_META_DATA_INPUT) == datetime.datetime(
        2021, 3, 26, 11, 4, 9, tzinfo=datetime.timezone(datetime.timedelta(seconds=43200))
    )
=======
@pytest.mark.parametrize(
    "text, expected",
    [
        ("215-867-5309", "215-867-5309"),
        ("Phone Number: +1 215.867.5309", "+1 215.867.5309"),
        ("Phone Number: Just Kidding", ""),
    ],
)
def test_extract_us_phone_number(text, expected):
    phone_number = extract.extract_us_phone_number(text)
    assert phone_number == expected
>>>>>>> 44553374
<|MERGE_RESOLUTION|>--- conflicted
+++ resolved
@@ -28,10 +28,9 @@
     assert extract.extract_text_after(text, "BLAH;", 0) == "Student: BLAH BLAH BLAH!"
 
 
-<<<<<<< HEAD
 def test_extract_email_address():
-    text = "Imran Scotty <Imran.Scotty@npf.gov.nr>"
-    assert extract.extract_email_address(text) == ["imran.scotty@npf.gov.nr"]
+    text = "Im Rabn <Im.Rabn@npf.gov.nr>"
+    assert extract.extract_email_address(text) == ["im.rabn@npf.gov.nr"]
 
 
 def test_extract_ip_address():
@@ -56,7 +55,6 @@
     assert extract.extract_datetimetx(EMAIL_META_DATA_INPUT) == datetime.datetime(
         2021, 3, 26, 11, 4, 9, tzinfo=datetime.timezone(datetime.timedelta(seconds=43200))
     )
-=======
 @pytest.mark.parametrize(
     "text, expected",
     [
@@ -67,5 +65,4 @@
 )
 def test_extract_us_phone_number(text, expected):
     phone_number = extract.extract_us_phone_number(text)
-    assert phone_number == expected
->>>>>>> 44553374
+    assert phone_number == expected