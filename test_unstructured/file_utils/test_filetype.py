import os
import pathlib
import zipfile

import magic
import pytest

from unstructured.file_utils import filetype
from unstructured.file_utils.filetype import (
    FileType,
    _is_text_file_a_json,
    detect_filetype,
)

FILE_DIRECTORY = pathlib.Path(__file__).parent.resolve()
EXAMPLE_DOCS_DIRECTORY = os.path.join(FILE_DIRECTORY, "..", "..", "example-docs")

DOCX_MIME_TYPES = [
    "application/vnd.openxmlformats-officedocument.wordprocessingml.document",
]

XLSX_MIME_TYPES = [
    "application/vnd.openxmlformats-officedocument.spreadsheetml.sheet",
]


@pytest.mark.parametrize(
    ("file", "expected"),
    [
        ("layout-parser-paper-fast.pdf", FileType.PDF),
        ("fake.docx", FileType.DOCX),
        ("example.jpg", FileType.JPG),
        ("fake-text.txt", FileType.TXT),
        ("fake-email.eml", FileType.EML),
        ("unsupported/factbook.xml", FileType.XML),
        ("example-10k.html", FileType.HTML),
        ("fake-html.html", FileType.HTML),
        ("stanley-cups.xlsx", FileType.XLSX),
        ("fake-power-point.pptx", FileType.PPTX),
        ("winter-sports.epub", FileType.EPUB),
        ("spring-weather.html.json", FileType.JSON),
        ("fake.odt", FileType.ODT),
    ],
)
def test_detect_filetype_from_filename(file, expected):
    filename = os.path.join(EXAMPLE_DOCS_DIRECTORY, file)
    assert detect_filetype(filename) == expected


@pytest.mark.parametrize(
    ("file", "expected"),
    [
        ("layout-parser-paper-fast.pdf", FileType.PDF),
        ("fake.docx", FileType.DOCX),
        ("example.jpg", FileType.JPG),
        ("fake-text.txt", FileType.TXT),
        ("fake-email.eml", FileType.EML),
        ("unsupported/factbook.xml", FileType.XML),
        ("example-10k.html", FileType.HTML),
        ("fake-html.html", FileType.HTML),
        ("stanley-cups.xlsx", FileType.XLSX),
        ("fake-power-point.pptx", FileType.PPTX),
        ("winter-sports.epub", FileType.EPUB),
        ("fake-doc.rtf", FileType.RTF),
        ("spring-weather.html.json", FileType.JSON),
        ("fake.odt", FileType.ODT),
    ],
)
def test_detect_filetype_from_filename_with_extension(monkeypatch, file, expected):
    """Test that we detect the filetype from the filename extension when libmagic is not available
    or the file does not exist."""
    # Test when libmagic is not available
    monkeypatch.setattr(filetype, "LIBMAGIC_AVAILABLE", False)
    filename = os.path.join(EXAMPLE_DOCS_DIRECTORY, file)
    assert detect_filetype(filename) == expected
    # Test when the file does not exist
    monkeypatch.setattr(filetype, "LIBMAGIC_AVAILABLE", True)
    extension = pathlib.Path(file).suffix
    filename = os.path.join(EXAMPLE_DOCS_DIRECTORY, "not-on-disk" + extension)
    assert detect_filetype(filename) == expected


@pytest.mark.parametrize(
    ("file", "expected"),
    [
        ("layout-parser-paper-fast.pdf", FileType.PDF),
        ("fake.docx", FileType.DOCX),
        ("example.jpg", FileType.JPG),
        ("fake-text.txt", FileType.TXT),
        ("fake-email.eml", FileType.EML),
        ("unsupported/factbook.xml", FileType.XML),
        # NOTE(robinson) - For the document, some operating systems return
        # */xml and some return */html. Either could be acceptable depending on the OS
        ("example-10k.html", [FileType.HTML, FileType.XML]),
        ("fake-html.html", FileType.HTML),
        ("stanley-cups.xlsx", FileType.XLSX),
        ("fake-power-point.pptx", FileType.PPTX),
        ("winter-sports.epub", FileType.EPUB),
    ],
)
def test_detect_filetype_from_file(file, expected):
    expected = expected if isinstance(expected, list) else [expected]
    filename = os.path.join(EXAMPLE_DOCS_DIRECTORY, file)
    with open(filename, "rb") as f:
        assert detect_filetype(file=f) in expected


def test_detect_filetype_from_file_raises_without_libmagic(monkeypatch):
    monkeypatch.setattr(filetype, "LIBMAGIC_AVAILABLE", False)
    filename = os.path.join(EXAMPLE_DOCS_DIRECTORY, "fake-text.txt")
    with open(filename, "rb") as f, pytest.raises(ImportError):
        detect_filetype(file=f)


def test_detect_xml_application_xml(monkeypatch):
    monkeypatch.setattr(magic, "from_file", lambda *args, **kwargs: "application/xml")
    filename = os.path.join(EXAMPLE_DOCS_DIRECTORY, "fake.xml")
    filetype = detect_filetype(filename=filename)
    assert filetype == FileType.XML


def test_detect_xml_application_rtf(monkeypatch):
    monkeypatch.setattr(magic, "from_file", lambda *args, **kwargs: "application/rtf")
    filename = os.path.join(EXAMPLE_DOCS_DIRECTORY, "fake.rtf")
    filetype = detect_filetype(filename=filename)
    assert filetype == FileType.RTF


def test_detect_xml_text_xml(monkeypatch):
    monkeypatch.setattr(magic, "from_file", lambda *args, **kwargs: "text/xml")
    filename = os.path.join(EXAMPLE_DOCS_DIRECTORY, "fake.xml")
    filetype = detect_filetype(filename=filename)
    assert filetype == FileType.XML


def test_detect_html_application_xml(monkeypatch):
    monkeypatch.setattr(magic, "from_file", lambda *args, **kwargs: "application/xml")
    filename = os.path.join(EXAMPLE_DOCS_DIRECTORY, "fake.html")
    filetype = detect_filetype(filename=filename)
    assert filetype == FileType.HTML


def test_detect_html_text_xml(monkeypatch):
    monkeypatch.setattr(magic, "from_file", lambda *args, **kwargs: "text/xml")
    filename = os.path.join(EXAMPLE_DOCS_DIRECTORY, "fake.html")
    filetype = detect_filetype(filename=filename)
    assert filetype == FileType.HTML


def test_detect_docx_filetype_application_octet_stream(monkeypatch):
    monkeypatch.setattr(
        magic,
        "from_buffer",
        lambda *args, **kwargs: "application/octet-stream",
    )
    filename = os.path.join(EXAMPLE_DOCS_DIRECTORY, "fake.docx")
    with open(filename, "rb") as f:
        filetype = detect_filetype(file=f)
    assert filetype == FileType.DOCX


def test_detect_docx_filetype_application_octet_stream_with_filename(monkeypatch):
    monkeypatch.setattr(
        magic,
        "from_file",
        lambda *args, **kwargs: "application/octet-stream",
    )
    filename = os.path.join(EXAMPLE_DOCS_DIRECTORY, "fake.docx")
    filetype = detect_filetype(filename=filename)
    assert filetype == FileType.DOCX


def test_detect_docx_filetype_application_zip(monkeypatch):
    monkeypatch.setattr(magic, "from_file", lambda *args, **kwargs: "application/zip")
    filename = os.path.join(EXAMPLE_DOCS_DIRECTORY, "fake.docx")
    filetype = detect_filetype(filename=filename)
    assert filetype == FileType.DOCX


def test_detect_application_zip_files(monkeypatch, tmpdir):
    monkeypatch.setattr(magic, "from_file", lambda *args, **kwargs: "application/zip")
    filename = os.path.join(tmpdir, "test.zip")
    zf = zipfile.ZipFile(filename, "w")
    zf.close()
    filetype = detect_filetype(filename=filename)
    assert filetype == FileType.ZIP


def test_detect_doc_file_from_mime_type(monkeypatch):
    monkeypatch.setattr(
        magic,
        "from_file",
        lambda *args, **kwargs: "application/msword",
    )
    filetype = detect_filetype(filename="fake.doc")
    assert filetype == FileType.DOC


def test_detect_ppt_file_from_mime_type(monkeypatch):
    monkeypatch.setattr(
        magic,
        "from_file",
        lambda *args, **kwargs: "application/vnd.ms-powerpoint",
    )
    filetype = detect_filetype(filename="fake.ppt")
    assert filetype == FileType.PPT


def test_detect_xls_file_from_mime_type(monkeypatch):
    monkeypatch.setattr(
        magic,
        "from_file",
        lambda *args, **kwargs: "application/vnd.ms-excel",
    )
    filetype = detect_filetype(filename="fake.xls")
    assert filetype == FileType.XLS


def test_detect_xlsx_filetype_application_octet_stream(monkeypatch):
<<<<<<< HEAD
    monkeypatch.setattr(
        magic,
        "from_buffer",
        lambda *args, **kwargs: "application/octet-stream",
    )
    filename = os.path.join(EXAMPLE_DOCS_DIRECTORY, "unsupported", "fake-excel.xlsx")
=======
    monkeypatch.setattr(magic, "from_buffer", lambda *args, **kwargs: "application/octet-stream")
    filename = os.path.join(EXAMPLE_DOCS_DIRECTORY, "stanley-cups.xlsx")
>>>>>>> f4f40f58
    with open(filename, "rb") as f:
        filetype = detect_filetype(file=f)
    assert filetype == FileType.XLSX


def test_detect_xlsx_filetype_application_octet_stream_with_filename(monkeypatch):
<<<<<<< HEAD
    monkeypatch.setattr(
        magic,
        "from_file",
        lambda *args, **kwargs: "application/octet-stream",
    )
    filename = os.path.join(EXAMPLE_DOCS_DIRECTORY, "unsupported", "fake-excel.xlsx")
=======
    monkeypatch.setattr(magic, "from_file", lambda *args, **kwargs: "application/octet-stream")
    filename = os.path.join(EXAMPLE_DOCS_DIRECTORY, "stanley-cups.xlsx")
>>>>>>> f4f40f58
    filetype = detect_filetype(filename=filename)
    assert filetype == FileType.XLSX


def test_detect_pptx_filetype_application_octet_stream(monkeypatch):
    monkeypatch.setattr(
        magic,
        "from_buffer",
        lambda *args, **kwargs: "application/octet-stream",
    )
    filename = os.path.join(EXAMPLE_DOCS_DIRECTORY, "fake-power-point.pptx")
    with open(filename, "rb") as f:
        filetype = detect_filetype(file=f)
    assert filetype == FileType.PPTX


def test_detect_pptx_filetype_application_octet_stream_with_filename(monkeypatch):
    monkeypatch.setattr(
        magic,
        "from_file",
        lambda *args, **kwargs: "application/octet-stream",
    )
    filename = os.path.join(EXAMPLE_DOCS_DIRECTORY, "fake-power-point.pptx")
    filetype = detect_filetype(filename=filename)
    assert filetype == FileType.PPTX


def test_detect_application_octet_stream_returns_none_with_unknown(monkeypatch):
    monkeypatch.setattr(
        magic,
        "from_buffer",
        lambda *args, **kwargs: "application/octet-stream",
    )
    filename = os.path.join(EXAMPLE_DOCS_DIRECTORY, "fake-text.txt")
    with open(filename, "rb") as f:
        filetype = detect_filetype(file=f)
    assert filetype == FileType.UNK


def test_detect_application_zip_returns_zip_with_unknown(monkeypatch):
    monkeypatch.setattr(magic, "from_buffer", lambda *args, **kwargs: "application/zip")
    filename = os.path.join(EXAMPLE_DOCS_DIRECTORY, "fake-text.txt")
    with open(filename, "rb") as f:
        filetype = detect_filetype(file=f)
    assert filetype == FileType.ZIP


def test_detect_docx_filetype_word_mime_type(monkeypatch):
    monkeypatch.setattr(magic, "from_file", lambda *args, **kwargs: DOCX_MIME_TYPES[0])
    filename = os.path.join(EXAMPLE_DOCS_DIRECTORY, "fake.docx")
    with open(filename, "rb") as f:
        filetype = detect_filetype(file=f)
    assert filetype == FileType.DOCX


def test_detect_xlsx_filetype_word_mime_type(monkeypatch):
    monkeypatch.setattr(magic, "from_file", lambda *args, **kwargs: XLSX_MIME_TYPES[0])
    filename = os.path.join(EXAMPLE_DOCS_DIRECTORY, "stanley-cups.xlsx")
    with open(filename, "rb") as f:
        filetype = detect_filetype(file=f)
    assert filetype == FileType.XLSX


def test_detect_filetype_returns_none_with_unknown(monkeypatch):
    monkeypatch.setattr(magic, "from_file", lambda *args, **kwargs: "application/fake")
    assert detect_filetype(filename="made_up.fake") == FileType.UNK


def test_detect_filetype_detects_png(monkeypatch):
    monkeypatch.setattr(magic, "from_file", lambda *args, **kwargs: "image/png")
    assert detect_filetype(filename="made_up.png") == FileType.PNG


def test_detect_filetype_detects_unknown_text_types_as_txt(monkeypatch, tmpdir):
    monkeypatch.setattr(magic, "from_file", lambda *args, **kwargs: "text/new-type")
    monkeypatch.setattr(os.path, "isfile", lambda *args, **kwargs: True)

    filename = os.path.join(tmpdir.dirname, "made_up.png")
    with open(filename, "w") as f:
        f.write("here is a fake file!")

    assert detect_filetype(filename=filename) == FileType.TXT


def test_detect_filetype_raises_with_both_specified():
    filename = os.path.join(EXAMPLE_DOCS_DIRECTORY, "fake-email.eml")
    with open(filename, "rb") as f, pytest.raises(ValueError):
        detect_filetype(filename=filename, file=f)


def test_detect_filetype_raises_with_none_specified():
    with pytest.raises(ValueError):
        detect_filetype()


def test_filetype_order():
    assert FileType.HTML < FileType.XML


@pytest.mark.parametrize(
    ("content", "expected"),
    [
        (b"d\xe2\x80", False),
    ],
)
def test_is_text_file_a_json(content, expected):
    from io import BytesIO

    with BytesIO(content) as f:
        assert _is_text_file_a_json(file=f) == expected<|MERGE_RESOLUTION|>--- conflicted
+++ resolved
@@ -217,34 +217,24 @@
 
 
 def test_detect_xlsx_filetype_application_octet_stream(monkeypatch):
-<<<<<<< HEAD
     monkeypatch.setattr(
         magic,
         "from_buffer",
         lambda *args, **kwargs: "application/octet-stream",
     )
     filename = os.path.join(EXAMPLE_DOCS_DIRECTORY, "unsupported", "fake-excel.xlsx")
-=======
-    monkeypatch.setattr(magic, "from_buffer", lambda *args, **kwargs: "application/octet-stream")
-    filename = os.path.join(EXAMPLE_DOCS_DIRECTORY, "stanley-cups.xlsx")
->>>>>>> f4f40f58
     with open(filename, "rb") as f:
         filetype = detect_filetype(file=f)
     assert filetype == FileType.XLSX
 
 
 def test_detect_xlsx_filetype_application_octet_stream_with_filename(monkeypatch):
-<<<<<<< HEAD
     monkeypatch.setattr(
         magic,
         "from_file",
         lambda *args, **kwargs: "application/octet-stream",
     )
     filename = os.path.join(EXAMPLE_DOCS_DIRECTORY, "unsupported", "fake-excel.xlsx")
-=======
-    monkeypatch.setattr(magic, "from_file", lambda *args, **kwargs: "application/octet-stream")
-    filename = os.path.join(EXAMPLE_DOCS_DIRECTORY, "stanley-cups.xlsx")
->>>>>>> f4f40f58
     filetype = detect_filetype(filename=filename)
     assert filetype == FileType.XLSX
 
