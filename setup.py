--- conflicted
+++ resolved
@@ -155,11 +155,8 @@
         "salesforce": load_requirements("requirements/ingest/salesforce.in"),
         "slack": load_requirements("requirements/ingest/slack.in"),
         "wikipedia": load_requirements("requirements/ingest/wikipedia.in"),
-<<<<<<< HEAD
+        "weaviate": load_requirements("requirements/ingest/weaviate.in"),
         "chroma": load_requirements("requirements/ingest/chroma.in"),
-=======
-        "weaviate": load_requirements("requirements/ingest/weaviate.in"),
->>>>>>> f193d3d4
         # Legacy extra requirements
         "huggingface": load_requirements("requirements/huggingface.in"),
         "local-inference": all_doc_reqs,
