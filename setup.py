--- conflicted
+++ resolved
@@ -141,13 +141,10 @@
         "onedrive": load_requirements("requirements/ingest-onedrive.in"),
         "outlook": load_requirements("requirements/ingest-outlook.in"),
         "confluence": load_requirements("requirements/ingest-confluence.in"),
-<<<<<<< HEAD
         "airtable": load_requirements("requirements/ingest-airtable.in"),
-=======
         # Legacy extra requirements
         "huggingface": load_requirements("requirements/huggingface.in"),
         "local-inference": all_doc_reqs,
->>>>>>> fac2da61
     },
     package_dir={"unstructured": "unstructured"},
     package_data={"unstructured": ["nlp/*.txt"]},
