"""
setup.py

unstructured - pre-processing tools for unstructured data

Copyright 2022 Unstructured Technologies, Inc.

Licensed under the Apache License, Version 2.0 (the "License");
you may not use this file except in compliance with the License.
You may obtain a copy of the License at

    http://www.apache.org/licenses/LICENSE-2.0

Unless required by applicable law or agreed to in writing, software
distributed under the License is distributed on an "AS IS" BASIS,
WITHOUT WARRANTIES OR CONDITIONS OF ANY KIND, either express or implied.
See the License for the specific language governing permissions and
limitations under the License.
"""
from typing import List, Optional, Union

from setuptools import find_packages, setup

from unstructured.__version__ import __version__


def load_requirements(file_list: Optional[Union[str, List[str]]] = None) -> List[str]:
    if file_list is None:
        file_list = ["requirements/base.in"]
    if isinstance(file_list, str):
        file_list = [file_list]
    requirements: List[str] = []
    for file in file_list:
        with open(file, encoding="utf-8") as f:
            requirements.extend(f.readlines())
    requirements = [
        req for req in requirements if not req.startswith("#") and not req.startswith("-")
    ]
    return requirements


csv_reqs = load_requirements("requirements/extra-csv.in")
doc_reqs = load_requirements("requirements/extra-docx.in")
docx_reqs = load_requirements("requirements/extra-docx.in")
epub_reqs = load_requirements("requirements/extra-epub.in")
image_reqs = load_requirements("requirements/extra-pdf-image.in")
markdown_reqs = load_requirements("requirements/extra-markdown.in")
msg_reqs = load_requirements("requirements/extra-msg.in")
odt_reqs = load_requirements("requirements/extra-odt.in")
org_reqs = load_requirements("requirements/extra-pandoc.in")
pdf_reqs = load_requirements("requirements/extra-pdf-image.in")
ppt_reqs = load_requirements("requirements/extra-pptx.in")
pptx_reqs = load_requirements("requirements/extra-pptx.in")
rtf_reqs = load_requirements("requirements/extra-pandoc.in")
rst_reqs = load_requirements("requirements/extra-pandoc.in")
tsv_reqs = load_requirements("requirements/extra-csv.in")
xlsx_reqs = load_requirements("requirements/extra-xlsx.in")

all_doc_reqs = list(
    set(
        csv_reqs
        + docx_reqs
        + epub_reqs
        + image_reqs
        + markdown_reqs
        + msg_reqs
        + odt_reqs
        + org_reqs
        + pdf_reqs
        + pptx_reqs
        + rtf_reqs
        + rst_reqs
        + tsv_reqs
        + xlsx_reqs,
    ),
)


setup(
    name="unstructured",
    description="A library that prepares raw documents for downstream ML tasks.",
    long_description=open("README.md", encoding="utf-8").read(),  # noqa: SIM115
    long_description_content_type="text/markdown",
    keywords="NLP PDF HTML CV XML parsing preprocessing",
    url="https://github.com/Unstructured-IO/unstructured",
    python_requires=">=3.7.0",
    classifiers=[
        "Development Status :: 4 - Beta",
        "Intended Audience :: Developers",
        "Intended Audience :: Education",
        "Intended Audience :: Science/Research",
        "License :: OSI Approved :: Apache Software License",
        "Operating System :: OS Independent",
        "Programming Language :: Python :: 3",
        "Programming Language :: Python :: 3.8",
        "Programming Language :: Python :: 3.9",
        "Programming Language :: Python :: 3.10",
        "Programming Language :: Python :: 3.11",
        "Topic :: Scientific/Engineering :: Artificial Intelligence",
    ],
    author="Unstructured Technologies",
    author_email="devops@unstructuredai.io",
    license="Apache-2.0",
    packages=find_packages(),
    version=__version__,
    entry_points={
        "console_scripts": ["unstructured-ingest=unstructured.ingest.main:main"],
    },
    install_requires=load_requirements(),
    extras_require={
        # Document specific extra requirements
        "all-docs": all_doc_reqs,
        "csv": csv_reqs,
        "doc": doc_reqs,
        "docx": docx_reqs,
        "epub": epub_reqs,
        "image": image_reqs,
        "md": markdown_reqs,
        "msg": msg_reqs,
        "odt": odt_reqs,
        "org": org_reqs,
        "pdf": pdf_reqs,
        "ppt": ppt_reqs,
        "pptx": pptx_reqs,
        "rtf": rtf_reqs,
        "rst": rst_reqs,
        "tsv": tsv_reqs,
        "xlsx": xlsx_reqs,
        # Extra requirements for data connectors
        "airtable": load_requirements("requirements/ingest/airtable.in"),
        "azure": load_requirements("requirements/ingest/azure.in"),
        "azure-cognitive-search": load_requirements(
            "requirements/ingest/azure-cognitive-search.in",
        ),
        "biomed": load_requirements("requirements/ingest/biomed.in"),
        "box": load_requirements("requirements/ingest/box.in"),
        "confluence": load_requirements("requirements/ingest/confluence.in"),
        "delta-table": load_requirements("requirements/ingest/delta-table.in"),
        "discord": load_requirements("requirements/ingest/discord.in"),
        "dropbox": load_requirements("requirements/ingest/dropbox.in"),
        "elasticsearch": load_requirements("requirements/ingest/elasticsearch.in"),
        "gcs": load_requirements("requirements/ingest/gcs.in"),
        "github": load_requirements("requirements/ingest/github.in"),
        "gitlab": load_requirements("requirements/ingest/gitlab.in"),
        "google-drive": load_requirements("requirements/ingest/google-drive.in"),
        "hubspot": load_requirements("requirements/ingest/hubspot.in"),
        "jira": load_requirements("requirements/ingest/jira.in"),
        "notion": load_requirements("requirements/ingest/notion.in"),
        "onedrive": load_requirements("requirements/ingest/onedrive.in"),
        "outlook": load_requirements("requirements/ingest/outlook.in"),
        "pinecone": load_requirements("requirements/ingest/pinecone.in"),
        "reddit": load_requirements("requirements/ingest/reddit.in"),
        "s3": load_requirements("requirements/ingest/s3.in"),
        "sharepoint": load_requirements("requirements/ingest/sharepoint.in"),
        "salesforce": load_requirements("requirements/ingest/salesforce.in"),
<<<<<<< HEAD
        "jira": load_requirements("requirements/ingest/jira.in"),
        "chroma": load_requirements("requirements/ingest/chroma.in"),
=======
        "slack": load_requirements("requirements/ingest/slack.in"),
        "wikipedia": load_requirements("requirements/ingest/wikipedia.in"),
>>>>>>> ed08773d
        # Legacy extra requirements
        "huggingface": load_requirements("requirements/huggingface.in"),
        "local-inference": all_doc_reqs,
        "paddleocr": load_requirements("requirements/extra-paddleocr.in"),
        "embed-huggingface": load_requirements("requirements/ingest/embed-huggingface.in"),
        "openai": load_requirements("requirements/ingest/embed-openai.in"),
        "bedrock": load_requirements("requirements/ingest/embed-aws-bedrock.in"),
        "mongodb": load_requirements("requirements/ingest/mongodb.in"),
    },
    package_dir={"unstructured": "unstructured"},
    package_data={"unstructured": ["nlp/*.txt"]},
)<|MERGE_RESOLUTION|>--- conflicted
+++ resolved
@@ -153,13 +153,9 @@
         "s3": load_requirements("requirements/ingest/s3.in"),
         "sharepoint": load_requirements("requirements/ingest/sharepoint.in"),
         "salesforce": load_requirements("requirements/ingest/salesforce.in"),
-<<<<<<< HEAD
-        "jira": load_requirements("requirements/ingest/jira.in"),
-        "chroma": load_requirements("requirements/ingest/chroma.in"),
-=======
         "slack": load_requirements("requirements/ingest/slack.in"),
         "wikipedia": load_requirements("requirements/ingest/wikipedia.in"),
->>>>>>> ed08773d
+        "chroma": load_requirements("requirements/ingest/chroma.in"),
         # Legacy extra requirements
         "huggingface": load_requirements("requirements/huggingface.in"),
         "local-inference": all_doc_reqs,
