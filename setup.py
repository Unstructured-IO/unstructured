--- conflicted
+++ resolved
@@ -106,16 +106,7 @@
     entry_points={
         "console_scripts": ["unstructured-ingest=unstructured.ingest.main:main"],
     },
-<<<<<<< HEAD
-    install_requires=[
-        # (Trevor): This is a simple hello world package that is used to track
-        # download count for this package using scarf.
-        "scarf @ https://packages.unstructured.io/scarf.tgz",
-        load_requirements(),
-    ],
-=======
     install_requires=load_requirements(),
->>>>>>> 5b994f37
     extras_require={
         # Document specific extra requirements
         "all-docs": all_doc_reqs,
