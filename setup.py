"""
setup.py

unstructured - pre-processing tools for unstructured data

Copyright 2022 Unstructured Technologies, Inc.

Licensed under the Apache License, Version 2.0 (the "License");
you may not use this file except in compliance with the License.
You may obtain a copy of the License at

    http://www.apache.org/licenses/LICENSE-2.0

Unless required by applicable law or agreed to in writing, software
distributed under the License is distributed on an "AS IS" BASIS,
WITHOUT WARRANTIES OR CONDITIONS OF ANY KIND, either express or implied.
See the License for the specific language governing permissions and
limitations under the License.
"""
from typing import List, Optional, Union

from setuptools import find_packages, setup

from unstructured.__version__ import __version__


def load_requirements(file_list: Optional[Union[str, List[str]]] = None) -> List[str]:
    if file_list is None:
        file_list = ["requirements/base.in"]
    if isinstance(file_list, str):
        file_list = [file_list]
    requirements: List[str] = []
    for file in file_list:
        with open(file, encoding="utf-8") as f:
            requirements.extend(f.readlines())
    requirements = [
        req for req in requirements if not req.startswith("#") and not req.startswith("-")
    ]
    return requirements


csv_reqs = load_requirements("requirements/extra-csv.in")
doc_reqs = load_requirements("requirements/extra-docx.in")
docx_reqs = load_requirements("requirements/extra-docx.in")
epub_reqs = load_requirements("requirements/extra-epub.in")
image_reqs = load_requirements("requirements/extra-pdf-image.in")
markdown_reqs = load_requirements("requirements/extra-markdown.in")
msg_reqs = load_requirements("requirements/extra-msg.in")
odt_reqs = load_requirements("requirements/extra-odt.in")
org_reqs = load_requirements("requirements/extra-pandoc.in")
pdf_reqs = load_requirements("requirements/extra-pdf-image.in")
ppt_reqs = load_requirements("requirements/extra-pptx.in")
pptx_reqs = load_requirements("requirements/extra-pptx.in")
rtf_reqs = load_requirements("requirements/extra-pandoc.in")
rst_reqs = load_requirements("requirements/extra-pandoc.in")
tsv_reqs = load_requirements("requirements/extra-csv.in")
xlsx_reqs = load_requirements("requirements/extra-xlsx.in")

all_doc_reqs = list(
    set(
        csv_reqs
        + docx_reqs
        + epub_reqs
        + image_reqs
        + markdown_reqs
        + msg_reqs
        + odt_reqs
        + org_reqs
        + pdf_reqs
        + pptx_reqs
        + rtf_reqs
        + rst_reqs
        + tsv_reqs
        + xlsx_reqs,
    ),
)


setup(
    name="unstructured",
    description="A library that prepares raw documents for downstream ML tasks.",
    long_description=open("README.md", encoding="utf-8").read(),  # noqa: SIM115
    long_description_content_type="text/markdown",
    keywords="NLP PDF HTML CV XML parsing preprocessing",
    url="https://github.com/Unstructured-IO/unstructured",
    python_requires=">=3.7.0",
    classifiers=[
        "Development Status :: 4 - Beta",
        "Intended Audience :: Developers",
        "Intended Audience :: Education",
        "Intended Audience :: Science/Research",
        "License :: OSI Approved :: Apache Software License",
        "Operating System :: OS Independent",
        "Programming Language :: Python :: 3",
        "Programming Language :: Python :: 3.8",
        "Programming Language :: Python :: 3.9",
        "Programming Language :: Python :: 3.10",
        "Programming Language :: Python :: 3.11",
        "Topic :: Scientific/Engineering :: Artificial Intelligence",
    ],
    author="Unstructured Technologies",
    author_email="devops@unstructuredai.io",
    license="Apache-2.0",
    packages=find_packages(),
    version=__version__,
    entry_points={
        "console_scripts": ["unstructured-ingest=unstructured.ingest.main:main"],
    },
    install_requires=load_requirements(),
    extras_require={
        # Document specific extra requirements
        "all-docs": all_doc_reqs,
        "csv": csv_reqs,
        "doc": doc_reqs,
        "docx": docx_reqs,
        "epub": epub_reqs,
        "image": image_reqs,
        "md": markdown_reqs,
        "msg": msg_reqs,
        "odt": odt_reqs,
        "org": org_reqs,
        "pdf": pdf_reqs,
        "ppt": ppt_reqs,
        "pptx": pptx_reqs,
        "rtf": rtf_reqs,
        "rst": rst_reqs,
        "tsv": tsv_reqs,
        "xlsx": xlsx_reqs,
        # Extra requirements for data connectors
        "s3": load_requirements("requirements/ingest-s3.in"),
        "azure": load_requirements("requirements/ingest-azure.in"),
        "biomed": load_requirements("requirements/ingest-biomed.in"),
        "discord": load_requirements("requirements/ingest-discord.in"),
        "github": load_requirements("requirements/ingest-github.in"),
        "gitlab": load_requirements("requirements/ingest-gitlab.in"),
        "reddit": load_requirements("requirements/ingest-reddit.in"),
        "notion": load_requirements("requirements/ingest-notion.in"),
        "slack": load_requirements("requirements/ingest-slack.in"),
        "wikipedia": load_requirements("requirements/ingest-wikipedia.in"),
        "google-drive": load_requirements("requirements/ingest-google-drive.in"),
        "gcs": load_requirements("requirements/ingest-gcs.in"),
        "elasticsearch": load_requirements("requirements/ingest-elasticsearch.in"),
        "dropbox": load_requirements("requirements/ingest-dropbox.in"),
        "box": load_requirements("requirements/ingest-box.in"),
        "onedrive": load_requirements("requirements/ingest-onedrive.in"),
        "outlook": load_requirements("requirements/ingest-outlook.in"),
        "confluence": load_requirements("requirements/ingest-confluence.in"),
        "airtable": load_requirements("requirements/ingest-airtable.in"),
<<<<<<< HEAD
        "salesforce": load_requirements("requirements/ingest-salesforce.in"),
=======
        "sharepoint": load_requirements("requirements/ingest-sharepoint.in"),
>>>>>>> ad595d32
        # Legacy extra requirements
        "huggingface": load_requirements("requirements/huggingface.in"),
        "local-inference": all_doc_reqs,
    },
    package_dir={"unstructured": "unstructured"},
    package_data={"unstructured": ["nlp/*.txt"]},
)<|MERGE_RESOLUTION|>--- conflicted
+++ resolved
@@ -146,11 +146,8 @@
         "outlook": load_requirements("requirements/ingest-outlook.in"),
         "confluence": load_requirements("requirements/ingest-confluence.in"),
         "airtable": load_requirements("requirements/ingest-airtable.in"),
-<<<<<<< HEAD
+        "sharepoint": load_requirements("requirements/ingest-sharepoint.in"),
         "salesforce": load_requirements("requirements/ingest-salesforce.in"),
-=======
-        "sharepoint": load_requirements("requirements/ingest-sharepoint.in"),
->>>>>>> ad595d32
         # Legacy extra requirements
         "huggingface": load_requirements("requirements/huggingface.in"),
         "local-inference": all_doc_reqs,
