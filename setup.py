"""
setup.py

unstructured - pre-processing tools for unstructured data

Copyright 2022 Unstructured Technologies, Inc.

Licensed under the Apache License, Version 2.0 (the "License");
you may not use this file except in compliance with the License.
You may obtain a copy of the License at

    http://www.apache.org/licenses/LICENSE-2.0

Unless required by applicable law or agreed to in writing, software
distributed under the License is distributed on an "AS IS" BASIS,
WITHOUT WARRANTIES OR CONDITIONS OF ANY KIND, either express or implied.
See the License for the specific language governing permissions and
limitations under the License.
"""
from typing import List, Optional, Union

from setuptools import find_packages, setup

from unstructured.__version__ import __version__


def load_requirements(file_list: Optional[Union[str, List[str]]] = None) -> List[str]:
    if file_list is None:
        file_list = ["requirements/base.in"]
    if isinstance(file_list, str):
        file_list = [file_list]
    requirements: List[str] = []
    for file in file_list:
        with open(file, encoding="utf-8") as f:
            requirements.extend(f.readlines())
    requirements = [
        req for req in requirements if not req.startswith("#") and not req.startswith("-")
    ]
    return requirements


csv_reqs = load_requirements("requirements/extra-csv.in")
doc_reqs = load_requirements("requirements/extra-docx.in")
docx_reqs = load_requirements("requirements/extra-docx.in")
epub_reqs = load_requirements("requirements/extra-epub.in")
image_reqs = load_requirements("requirements/extra-pdf-image.in")
markdown_reqs = load_requirements("requirements/extra-markdown.in")
msg_reqs = load_requirements("requirements/extra-msg.in")
odt_reqs = load_requirements("requirements/extra-odt.in")
org_reqs = load_requirements("requirements/extra-pandoc.in")
pdf_reqs = load_requirements("requirements/extra-pdf-image.in")
ppt_reqs = load_requirements("requirements/extra-pptx.in")
pptx_reqs = load_requirements("requirements/extra-pptx.in")
rtf_reqs = load_requirements("requirements/extra-pandoc.in")
rst_reqs = load_requirements("requirements/extra-pandoc.in")
tsv_reqs = load_requirements("requirements/extra-csv.in")
xlsx_reqs = load_requirements("requirements/extra-xlsx.in")

all_doc_reqs = list(
    set(
        csv_reqs
        + docx_reqs
        + epub_reqs
        + image_reqs
        + markdown_reqs
        + msg_reqs
        + odt_reqs
        + org_reqs
        + pdf_reqs
        + pptx_reqs
        + rtf_reqs
        + rst_reqs
        + tsv_reqs
        + xlsx_reqs,
    ),
)


setup(
    name="unstructured",
    description="A library that prepares raw documents for downstream ML tasks.",
    long_description=open("README.md", encoding="utf-8").read(),  # noqa: SIM115
    long_description_content_type="text/markdown",
    keywords="NLP PDF HTML CV XML parsing preprocessing",
    url="https://github.com/Unstructured-IO/unstructured",
    python_requires=">=3.7.0",
    classifiers=[
        "Development Status :: 4 - Beta",
        "Intended Audience :: Developers",
        "Intended Audience :: Education",
        "Intended Audience :: Science/Research",
        "License :: OSI Approved :: Apache Software License",
        "Operating System :: OS Independent",
        "Programming Language :: Python :: 3",
        "Programming Language :: Python :: 3.8",
        "Programming Language :: Python :: 3.9",
        "Programming Language :: Python :: 3.10",
        "Programming Language :: Python :: 3.11",
        "Topic :: Scientific/Engineering :: Artificial Intelligence",
    ],
    author="Unstructured Technologies",
    author_email="devops@unstructuredai.io",
    license="Apache-2.0",
    packages=find_packages(),
    version=__version__,
    entry_points={
        "console_scripts": ["unstructured-ingest=unstructured.ingest.main:main"],
    },
    install_requires=load_requirements(),
    extras_require={
        # Document specific extra requirements
        "all-docs": all_doc_reqs,
        "csv": csv_reqs,
        "doc": doc_reqs,
        "docx": docx_reqs,
        "epub": epub_reqs,
        "image": image_reqs,
        "md": markdown_reqs,
        "msg": msg_reqs,
        "odt": odt_reqs,
        "org": org_reqs,
        "pdf": pdf_reqs,
        "ppt": ppt_reqs,
        "pptx": pptx_reqs,
        "rtf": rtf_reqs,
        "rst": rst_reqs,
        "tsv": tsv_reqs,
        "xlsx": xlsx_reqs,
        # Extra requirements for data connectors
        "airtable": load_requirements("requirements/ingest/airtable.in"),
        "azure": load_requirements("requirements/ingest/azure.in"),
        "azure-cognitive-search": load_requirements(
            "requirements/ingest/azure-cognitive-search.in",
        ),
        "biomed": load_requirements("requirements/ingest/biomed.in"),
        "box": load_requirements("requirements/ingest/box.in"),
        "confluence": load_requirements("requirements/ingest/confluence.in"),
        "delta-table": load_requirements("requirements/ingest/delta-table.in"),
        "discord": load_requirements("requirements/ingest/discord.in"),
        "dropbox": load_requirements("requirements/ingest/dropbox.in"),
        "elasticsearch": load_requirements("requirements/ingest/elasticsearch.in"),
        "gcs": load_requirements("requirements/ingest/gcs.in"),
        "github": load_requirements("requirements/ingest/github.in"),
        "gitlab": load_requirements("requirements/ingest/gitlab.in"),
        "google-drive": load_requirements("requirements/ingest/google-drive.in"),
        "hubspot": load_requirements("requirements/ingest/hubspot.in"),
        "jira": load_requirements("requirements/ingest/jira.in"),
        "notion": load_requirements("requirements/ingest/notion.in"),
        "onedrive": load_requirements("requirements/ingest/onedrive.in"),
        "outlook": load_requirements("requirements/ingest/outlook.in"),
        "pinecone": load_requirements("requirements/ingest/pinecone.in"),
        "reddit": load_requirements("requirements/ingest/reddit.in"),
        "s3": load_requirements("requirements/ingest/s3.in"),
        "sharepoint": load_requirements("requirements/ingest/sharepoint.in"),
        "salesforce": load_requirements("requirements/ingest/salesforce.in"),
<<<<<<< HEAD
        "jira": load_requirements("requirements/ingest/jira.in"),
        "weaviate": load_requirements("requirements/ingest/weaviate.in"),
        "hubspot": load_requirements("requirements/ingest/hubspot.in"),
=======
        "slack": load_requirements("requirements/ingest/slack.in"),
        "wikipedia": load_requirements("requirements/ingest/wikipedia.in"),
>>>>>>> 039ae17f
        # Legacy extra requirements
        "huggingface": load_requirements("requirements/huggingface.in"),
        "local-inference": all_doc_reqs,
        "paddleocr": load_requirements("requirements/extra-paddleocr.in"),
        "embed-huggingface": load_requirements("requirements/ingest/embed-huggingface.in"),
        "openai": load_requirements("requirements/ingest/embed-openai.in"),
        "bedrock": load_requirements("requirements/ingest/embed-aws-bedrock.in"),
        "mongodb": load_requirements("requirements/ingest/mongodb.in"),
    },
    package_dir={"unstructured": "unstructured"},
    package_data={"unstructured": ["nlp/*.txt"]},
)<|MERGE_RESOLUTION|>--- conflicted
+++ resolved
@@ -153,14 +153,9 @@
         "s3": load_requirements("requirements/ingest/s3.in"),
         "sharepoint": load_requirements("requirements/ingest/sharepoint.in"),
         "salesforce": load_requirements("requirements/ingest/salesforce.in"),
-<<<<<<< HEAD
-        "jira": load_requirements("requirements/ingest/jira.in"),
-        "weaviate": load_requirements("requirements/ingest/weaviate.in"),
-        "hubspot": load_requirements("requirements/ingest/hubspot.in"),
-=======
         "slack": load_requirements("requirements/ingest/slack.in"),
         "wikipedia": load_requirements("requirements/ingest/wikipedia.in"),
->>>>>>> 039ae17f
+        "weaviate": load_requirements("requirements/ingest/weaviate.in"),
         # Legacy extra requirements
         "huggingface": load_requirements("requirements/huggingface.in"),
         "local-inference": all_doc_reqs,
