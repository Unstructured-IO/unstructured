--- conflicted
+++ resolved
@@ -121,7 +121,6 @@
         "rst": rst_reqs,
         "tsv": tsv_reqs,
         "xlsx": xlsx_reqs,
-<<<<<<< HEAD
         # Extra requirements for data connectors
         "airtable": load_requirements("requirements/ingest/airtable.in"),
         "astradb": load_requirements("requirements/ingest/astradb.in"),
@@ -162,8 +161,6 @@
         "slack": load_requirements("requirements/ingest/slack.in"),
         "wikipedia": load_requirements("requirements/ingest/wikipedia.in"),
         "weaviate": load_requirements("requirements/ingest/weaviate.in"),
-=======
->>>>>>> 208c7edc
         # Legacy extra requirements
         "huggingface": load_requirements("requirements/huggingface.in"),
         "local-inference": all_doc_reqs,
