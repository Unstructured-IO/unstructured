PACKAGE_NAME := unstructured
PIP_VERSION := 23.2.1
CURRENT_DIR := $(shell pwd)
ARCH := $(shell uname -m)

.PHONY: help
help: Makefile
	@sed -n 's/^\(## \)\([a-zA-Z]\)/\2/p' $<


###########
# Install #
###########

## install-base:            installs core requirements needed for text processing bricks
.PHONY: install-base
install-base: install-base-pip-packages install-nltk-models

## install:                 installs all test, dev, and experimental requirements
.PHONY: install
install: install-base-pip-packages install-dev install-nltk-models install-test install-huggingface install-all-docs

.PHONY: install-ci
install-ci: install-base-pip-packages install-nltk-models install-huggingface install-all-docs install-test

.PHONY: install-base-ci
install-base-ci: install-base-pip-packages install-nltk-models install-test

.PHONY: install-base-pip-packages
install-base-pip-packages:
	python3 -m pip install pip==${PIP_VERSION}
	python3 -m pip install -r requirements/base.txt

.PHONY: install-huggingface
install-huggingface:
	python3 -m pip install pip==${PIP_VERSION}
	python3 -m pip install -r requirements/huggingface.txt

.PHONE: install-nltk-models
install-nltk-models:
	python -c "import nltk; nltk.download('punkt')"
	python -c "import nltk; nltk.download('averaged_perceptron_tagger')"

.PHONY: install-test
install-test:
	python3 -m pip install -r requirements/test.txt
	# NOTE(robinson) - Installing weaviate-client separately here because the requests
	# version conflicts with label_studio_sdk
	python3 -m pip install weaviate-client
<<<<<<< HEAD
	# NOTE(yao) - CI seem to always install tesseract to test so it would make sense to also require
	# pytesseract installation into the virtual env for testing
	python3 -m pip install unstructured.pytesseract
=======
	python3 -m pip install argilla
>>>>>>> 6595632a

.PHONY: install-dev
install-dev:
	python3 -m pip install -r requirements/dev.txt

.PHONY: install-build
install-build:
	python3 -m pip install -r requirements/build.txt

.PHONY: install-csv
install-csv:
	python3 -m pip install -r requirements/extra-csv.txt

.PHONY: install-docx
install-docx:
	python3 -m pip install -r requirements/extra-docx.txt

.PHONY: install-epub
install-epub:
	python3 -m pip install -r requirements/extra-epub.txt

.PHONY: install-odt
install-odt:
	python3 -m pip install -r requirements/extra-odt.txt

.PHONY: install-pypandoc
install-pypandoc:
	python3 -m pip install -r requirements/extra-pandoc.txt

.PHONY: install-markdown
install-markdown:
	python3 -m pip install -r requirements/extra-markdown.txt

.PHONY: install-msg
install-msg:
	python3 -m pip install -r requirements/extra-msg.txt

.PHONY: install-pdf-image
install-pdf-image:
	python3 -m pip install -r requirements/extra-pdf-image.txt

.PHONY: install-pptx
install-pptx:
	python3 -m pip install -r requirements/extra-pptx.txt

.PHONY: install-xlsx
install-xlsx:
	python3 -m pip install -r requirements/extra-xlsx.txt

.PHONY: install-all-docs
install-all-docs: install-base install-csv install-docx install-epub install-odt install-pypandoc install-markdown install-msg install-pdf-image install-pptx install-xlsx

.PHONY: install-ingest-google-drive
install-ingest-google-drive:
	python3 -m pip install -r requirements/ingest-google-drive.txt

## install-ingest-s3:       install requirements for the s3 connector
.PHONY: install-ingest-s3
install-ingest-s3:
	python3 -m pip install -r requirements/ingest-s3.txt

.PHONY: install-ingest-gcs
install-ingest-gcs:
	python3 -m pip install -r requirements/ingest-gcs.txt

.PHONY: install-ingest-dropbox
install-ingest-dropbox:
	python3 -m pip install -r requirements/ingest-dropbox.txt

.PHONY: install-ingest-azure
install-ingest-azure:
	python3 -m pip install -r requirements/ingest-azure.txt

.PHONY: install-ingest-box
install-ingest-box:
	python3 -m pip install -r requirements/ingest-box.txt

.PHONY: install-ingest-delta-table
install-ingest-delta-table:
	python3 -m pip install -r requirements/ingest-delta-table.txt

.PHONY: install-ingest-discord
install-ingest-discord:
	pip install -r requirements/ingest-discord.txt

.PHONY: install-ingest-github
install-ingest-github:
	python3 -m pip install -r requirements/ingest-github.txt

.PHONY: install-ingest-biomed
install-ingest-biomed:
	python3 -m pip install -r requirements/ingest-biomed.txt

.PHONY: install-ingest-gitlab
install-ingest-gitlab:
	python3 -m pip install -r requirements/ingest-gitlab.txt

.PHONY: install-ingest-onedrive
install-ingest-onedrive:
	python3 -m pip install -r requirements/ingest-onedrive.txt

.PHONY: install-ingest-outlook
install-ingest-outlook:
	python3 -m pip install -r requirements/ingest-outlook.txt

.PHONY: install-ingest-reddit
install-ingest-reddit:
	python3 -m pip install -r requirements/ingest-reddit.txt

.PHONY: install-ingest-slack
install-ingest-slack:
	pip install -r requirements/ingest-slack.txt

.PHONY: install-ingest-wikipedia
install-ingest-wikipedia:
	python3 -m pip install -r requirements/ingest-wikipedia.txt

.PHONY: install-ingest-elasticsearch
install-ingest-elasticsearch:
	python3 -m pip install -r requirements/ingest-elasticsearch.txt

.PHONY: install-ingest-confluence
install-ingest-confluence:
	python3 -m pip install -r requirements/ingest-confluence.txt

.PHONY: install-ingest-airtable
install-ingest-airtable:
	python3 -m pip install -r requirements/ingest-airtable.txt

.PHONY: install-ingest-sharepoint
install-ingest-sharepoint:
	python3 -m pip install -r requirements/ingest-sharepoint.txt

.PHONY: install-ingest-local
install-ingest-local:
	echo "no unique dependencies for local connector"

.PHONY: install-ingest-notion
install-ingest-notion:
	python3 -m pip install -r requirements/ingest-notion.txt

.PHONY: install-ingest-salesforce
install-ingest-salesforce:
	python3 -m pip install -r requirements/ingest-salesforce.txt

.PHONY: install-ingest-jira
install-ingest-jira:
	python3 -m pip install -r requirements/ingest-jira.txt

.PHONY: install-unstructured-inference
install-unstructured-inference:
	python3 -m pip install -r requirements/local-inference.txt

## install-local-inference: installs requirements for local inference
.PHONY: install-local-inference
install-local-inference: install install-all-docs

.PHONY: install-pandoc
install-pandoc:
	ARCH=${ARCH} ./scripts/install-pandoc.sh


## pip-compile:             compiles all base/dev/test requirements
.PHONY: pip-compile
pip-compile:
	@for file in $(shell ls requirements/*.in); do \
		if [[ "$${file}" =~ "constraints" ]]; then \
			continue; \
		fi; \
		echo "running: pip-compile --upgrade $${file}"; \
		pip-compile --upgrade $${file}; \
	done
	cp requirements/build.txt docs/requirements.txt



## install-project-local:   install unstructured into your local python environment
.PHONY: install-project-local
install-project-local: install
	# MAYBE TODO: fail if already exists?
	pip install -e .

## uninstall-project-local: uninstall unstructured from your local python environment
.PHONY: uninstall-project-local
uninstall-project-local:
	pip uninstall ${PACKAGE_NAME}

#################
# Test and Lint #
#################

export CI ?= false

## test:                    runs all unittests
.PHONY: test
test:
	PYTHONPATH=. CI=$(CI) pytest test_${PACKAGE_NAME} --cov=${PACKAGE_NAME} --cov-report term-missing

.PHONY: test-unstructured-api-unit
test-unstructured-api-unit:
	scripts/test-unstructured-api-unit.sh

.PHONY: test-no-extras
# TODO(newelh) Add json test when fixed
test-no-extras:
	PYTHONPATH=. CI=$(CI) pytest \
		test_${PACKAGE_NAME}/partition/test_text.py \
		test_${PACKAGE_NAME}/partition/test_email.py \
		test_${PACKAGE_NAME}/partition/test_html_partition.py \
		test_${PACKAGE_NAME}/partition/test_xml_partition.py

.PHONY: test-extra-csv
test-extra-csv:
	PYTHONPATH=. CI=$(CI) pytest \
		test_${PACKAGE_NAME}/partition/csv

.PHONY: test-extra-docx
test-extra-docx:
	PYTHONPATH=. CI=$(CI) pytest \
		test_${PACKAGE_NAME}/partition/docx

.PHONY: test-extra-markdown
test-extra-markdown:
	PYTHONPATH=. CI=$(CI) pytest \
		test_${PACKAGE_NAME}/partition/markdown

.PHONY: test-extra-msg
test-extra-msg:
	PYTHONPATH=. CI=$(CI) pytest \
		test_${PACKAGE_NAME}/partition/msg

.PHONY: test-extra-odt
test-extra-odt:
	PYTHONPATH=. CI=$(CI) pytest \
		test_${PACKAGE_NAME}/partition/odt

.PHONY: test-extra-pdf-image
test-extra-pdf-image:
	PYTHONPATH=. CI=$(CI) pytest \
		test_${PACKAGE_NAME}/partition/pdf-image

.PHONY: test-extra-pptx
test-extra-pptx:
	PYTHONPATH=. CI=$(CI) pytest \
		test_${PACKAGE_NAME}/partition/pptx

.PHONY: test-extra-epub
test-extra-epub:
	PYTHONPATH=. CI=$(CI) pytest \
		test_${PACKAGE_NAME}/partition/epub

.PHONY: test-extra-pypandoc
test-extra-pypandoc:
	PYTHONPATH=. CI=$(CI) pytest \
		test_${PACKAGE_NAME}/partition/pypandoc

.PHONY: test-extra-xlsx
test-extra-xlsx:
	PYTHONPATH=. CI=$(CI) pytest \
		test_${PACKAGE_NAME}/partition/xlsx

## check:                   runs linters (includes tests)
.PHONY: check
check: check-src check-tests check-version

## check-src:               runs linters (source only, no tests)
.PHONY: check-src
check-src:
	ruff . --select I,UP015,UP032,UP034,UP018,COM,C4,PT,SIM,PLR0402 --ignore PT011,PT012,SIM117
	black --line-length 100 ${PACKAGE_NAME} --check
	flake8 ${PACKAGE_NAME}
	mypy ${PACKAGE_NAME} --ignore-missing-imports --check-untyped-defs

.PHONY: check-tests
check-tests:
	black --line-length 100 test_${PACKAGE_NAME} --check
	black --line-length 100 test_${PACKAGE_NAME}_ingest --check
	flake8 test_${PACKAGE_NAME}
	flake8 test_${PACKAGE_NAME}_ingest

## check-scripts:           run shellcheck
.PHONY: check-scripts
check-scripts:
    # Fail if any of these files have warnings
	scripts/shellcheck.sh

## check-version:           run check to ensure version in CHANGELOG.md matches version in package
.PHONY: check-version
check-version:
    # Fail if syncing version would produce changes
	scripts/version-sync.sh -c \
		-f "unstructured/__version__.py" semver

## tidy:                    run black
.PHONY: tidy
tidy:
	ruff . --select I,UP015,UP032,UP034,UP018,COM,C4,PT,SIM,PLR0402 --fix-only || true
	black --line-length 100 ${PACKAGE_NAME}
	black --line-length 100 test_${PACKAGE_NAME}
	black --line-length 100 test_${PACKAGE_NAME}_ingest

## version-sync:            update __version__.py with most recent version from CHANGELOG.md
.PHONY: version-sync
version-sync:
	scripts/version-sync.sh \
		-f "unstructured/__version__.py" semver

.PHONY: check-coverage
check-coverage:
	coverage report --fail-under=95

## check-deps:              check consistency of dependencies
.PHONY: check-deps
check-deps:
	scripts/consistent-deps.sh

##########
# Docker #
##########

# Docker targets are provided for convenience only and are not required in a standard development environment

DOCKER_IMAGE ?= unstructured:dev

.PHONY: docker-build
docker-build:
	PIP_VERSION=${PIP_VERSION} DOCKER_IMAGE_NAME=${DOCKER_IMAGE} ./scripts/docker-build.sh

.PHONY: docker-start-bash
docker-start-bash:
	docker run -ti --rm ${DOCKER_IMAGE}

.PHONY: docker-start-dev
docker-start-dev:
	docker run --rm \
	-v ${CURRENT_DIR}:/mnt/local_unstructued \
	-ti ${DOCKER_IMAGE}

.PHONY: docker-test
docker-test:
	docker run --rm \
	-v ${CURRENT_DIR}/test_unstructured:/home/notebook-user/test_unstructured \
	-v ${CURRENT_DIR}/test_unstructured_ingest:/home/notebook-user/test_unstructured_ingest \
	$(if $(wildcard uns_test_env_file),--env-file uns_test_env_file,) \
	$(DOCKER_IMAGE) \
	bash -c "CI=$(CI) pytest $(if $(TEST_NAME),-k $(TEST_NAME),) test_unstructured"

.PHONY: docker-smoke-test
docker-smoke-test:
	DOCKER_IMAGE=${DOCKER_IMAGE} ./scripts/docker-smoke-test.sh


###########
# Jupyter #
###########

.PHONY: docker-jupyter-notebook
docker-jupyter-notebook:
	docker run -p 8888:8888 --mount type=bind,source=$(realpath .),target=/home --entrypoint jupyter-notebook -t --rm ${DOCKER_IMAGE} --allow-root --port 8888 --ip 0.0.0.0 --NotebookApp.token='' --NotebookApp.password=''


.PHONY: run-jupyter
run-jupyter:
	PYTHONPATH=$(realpath .) JUPYTER_PATH=$(realpath .) jupyter-notebook --NotebookApp.token='' --NotebookApp.password=''<|MERGE_RESOLUTION|>--- conflicted
+++ resolved
@@ -47,13 +47,10 @@
 	# NOTE(robinson) - Installing weaviate-client separately here because the requests
 	# version conflicts with label_studio_sdk
 	python3 -m pip install weaviate-client
-<<<<<<< HEAD
 	# NOTE(yao) - CI seem to always install tesseract to test so it would make sense to also require
 	# pytesseract installation into the virtual env for testing
 	python3 -m pip install unstructured.pytesseract
-=======
 	python3 -m pip install argilla
->>>>>>> 6595632a
 
 .PHONY: install-dev
 install-dev:
