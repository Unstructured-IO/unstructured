PACKAGE_NAME := unstructured
PIP_VERSION := 23.2.1
CURRENT_DIR := $(shell pwd)
ARCH := $(shell uname -m)

.PHONY: help
help: Makefile
	@sed -n 's/^\(## \)\([a-zA-Z]\)/\2/p' $<


###########
# Install #
###########

## install-base:            installs core requirements needed for text processing bricks
.PHONY: install-base
install-base: install-base-pip-packages install-nltk-models

## install:                 installs all test, dev, and experimental requirements
.PHONY: install
install: install-base-pip-packages install-dev install-nltk-models install-test install-huggingface install-all-docs

.PHONY: install-ci
install-ci: install-base-pip-packages install-nltk-models install-huggingface install-all-docs install-test

.PHONY: install-base-ci
install-base-ci: install-base-pip-packages install-nltk-models install-test

.PHONY: install-base-pip-packages
install-base-pip-packages:
	python3 -m pip install pip==${PIP_VERSION}
	python3 -m pip install -r requirements/base.txt

.PHONY: install-huggingface
install-huggingface:
	python3 -m pip install pip==${PIP_VERSION}
	python3 -m pip install -r requirements/huggingface.txt

.PHONE: install-nltk-models
install-nltk-models:
	python -c "import nltk; nltk.download('punkt')"
	python -c "import nltk; nltk.download('averaged_perceptron_tagger')"

.PHONY: install-test
install-test:
	python3 -m pip install -r requirements/test.txt
	# NOTE(yao) - CI seem to always install tesseract to test so it would make sense to also require
	# pytesseract installation into the virtual env for testing
	python3 -m pip install unstructured.pytesseract -c requirements/constraints.in
	python3 -m pip install argilla -c requirements/constraints.in
	# NOTE(robinson) - Installing weaviate-client separately here because the requests
	# version conflicts with label_studio_sdk
	python3 -m pip install weaviate-client -c requirements/constraints.in
<<<<<<< HEAD
=======
	# TODO (yao): find out if how to constrain argilla properly without causing conflicts
	python3 -m pip install argilla
>>>>>>> 12d7628b

.PHONY: install-dev
install-dev:
	python3 -m pip install -r requirements/dev.txt

.PHONY: install-build
install-build:
	python3 -m pip install -r requirements/build.txt

.PHONY: install-csv
install-csv:
	python3 -m pip install -r requirements/extra-csv.txt

.PHONY: install-docx
install-docx:
	python3 -m pip install -r requirements/extra-docx.txt

.PHONY: install-epub
install-epub:
	python3 -m pip install -r requirements/extra-epub.txt

.PHONY: install-odt
install-odt:
	python3 -m pip install -r requirements/extra-odt.txt

.PHONY: install-pypandoc
install-pypandoc:
	python3 -m pip install -r requirements/extra-pandoc.txt

.PHONY: install-markdown
install-markdown:
	python3 -m pip install -r requirements/extra-markdown.txt

.PHONY: install-msg
install-msg:
	python3 -m pip install -r requirements/extra-msg.txt

.PHONY: install-pdf-image
install-pdf-image:
	python3 -m pip install -r requirements/extra-pdf-image.txt

.PHONY: install-pptx
install-pptx:
	python3 -m pip install -r requirements/extra-pptx.txt

.PHONY: install-xlsx
install-xlsx:
	python3 -m pip install -r requirements/extra-xlsx.txt

.PHONY: install-all-docs
install-all-docs: install-base install-csv install-docx install-epub install-odt install-pypandoc install-markdown install-msg install-pdf-image install-pptx install-xlsx

.PHONY: install-ingest-google-drive
install-ingest-google-drive:
	python3 -m pip install -r requirements/ingest-google-drive.txt

## install-ingest-s3:       install requirements for the s3 connector
.PHONY: install-ingest-s3
install-ingest-s3:
	python3 -m pip install -r requirements/ingest-s3.txt

.PHONY: install-ingest-gcs
install-ingest-gcs:
	python3 -m pip install -r requirements/ingest-gcs.txt

.PHONY: install-ingest-dropbox
install-ingest-dropbox:
	python3 -m pip install -r requirements/ingest-dropbox.txt

.PHONY: install-ingest-azure
install-ingest-azure:
	python3 -m pip install -r requirements/ingest-azure.txt

.PHONY: install-ingest-box
install-ingest-box:
	python3 -m pip install -r requirements/ingest-box.txt

.PHONY: install-ingest-delta-table
install-ingest-delta-table:
	python3 -m pip install -r requirements/ingest-delta-table.txt

.PHONY: install-ingest-discord
install-ingest-discord:
	pip install -r requirements/ingest-discord.txt

.PHONY: install-ingest-github
install-ingest-github:
	python3 -m pip install -r requirements/ingest-github.txt

.PHONY: install-ingest-biomed
install-ingest-biomed:
	python3 -m pip install -r requirements/ingest-biomed.txt

.PHONY: install-ingest-gitlab
install-ingest-gitlab:
	python3 -m pip install -r requirements/ingest-gitlab.txt

.PHONY: install-ingest-onedrive
install-ingest-onedrive:
	python3 -m pip install -r requirements/ingest-onedrive.txt

.PHONY: install-ingest-outlook
install-ingest-outlook:
	python3 -m pip install -r requirements/ingest-outlook.txt

.PHONY: install-ingest-reddit
install-ingest-reddit:
	python3 -m pip install -r requirements/ingest-reddit.txt

.PHONY: install-ingest-slack
install-ingest-slack:
	pip install -r requirements/ingest-slack.txt

.PHONY: install-ingest-wikipedia
install-ingest-wikipedia:
	python3 -m pip install -r requirements/ingest-wikipedia.txt

.PHONY: install-ingest-elasticsearch
install-ingest-elasticsearch:
	python3 -m pip install -r requirements/ingest-elasticsearch.txt

.PHONY: install-ingest-confluence
install-ingest-confluence:
	python3 -m pip install -r requirements/ingest-confluence.txt

.PHONY: install-ingest-airtable
install-ingest-airtable:
	python3 -m pip install -r requirements/ingest-airtable.txt

.PHONY: install-ingest-sharepoint
install-ingest-sharepoint:
	python3 -m pip install -r requirements/ingest-sharepoint.txt

.PHONY: install-ingest-local
install-ingest-local:
	echo "no unique dependencies for local connector"

.PHONY: install-ingest-notion
install-ingest-notion:
	python3 -m pip install -r requirements/ingest-notion.txt

.PHONY: install-ingest-salesforce
install-ingest-salesforce:
	python3 -m pip install -r requirements/ingest-salesforce.txt

.PHONY: install-ingest-jira
install-ingest-jira:
	python3 -m pip install -r requirements/ingest-jira.txt

.PHONY: install-unstructured-inference
install-unstructured-inference:
	python3 -m pip install -r requirements/local-inference.txt

## install-local-inference: installs requirements for local inference
.PHONY: install-local-inference
install-local-inference: install install-all-docs

.PHONY: install-pandoc
install-pandoc:
	ARCH=${ARCH} ./scripts/install-pandoc.sh


## pip-compile:             compiles all base/dev/test requirements
.PHONY: pip-compile
pip-compile:
	@for file in $(shell ls requirements/*.in); do \
		if [[ "$${file}" =~ "constraints" ]]; then \
			continue; \
		fi; \
		echo "running: pip-compile --upgrade $${file}"; \
		pip-compile --upgrade $${file}; \
	done
	cp requirements/build.txt docs/requirements.txt



## install-project-local:   install unstructured into your local python environment
.PHONY: install-project-local
install-project-local: install
	# MAYBE TODO: fail if already exists?
	pip install -e .

## uninstall-project-local: uninstall unstructured from your local python environment
.PHONY: uninstall-project-local
uninstall-project-local:
	pip uninstall ${PACKAGE_NAME}

#################
# Test and Lint #
#################

export CI ?= false

## test:                    runs all unittests
.PHONY: test
test:
	PYTHONPATH=. CI=$(CI) pytest test_${PACKAGE_NAME} --cov=${PACKAGE_NAME} --cov-report term-missing

.PHONY: test-unstructured-api-unit
test-unstructured-api-unit:
	scripts/test-unstructured-api-unit.sh

.PHONY: test-no-extras
# TODO(newelh) Add json test when fixed
test-no-extras:
	PYTHONPATH=. CI=$(CI) pytest \
		test_${PACKAGE_NAME}/partition/test_text.py \
		test_${PACKAGE_NAME}/partition/test_email.py \
		test_${PACKAGE_NAME}/partition/test_html_partition.py \
		test_${PACKAGE_NAME}/partition/test_xml_partition.py

.PHONY: test-extra-csv
test-extra-csv:
	PYTHONPATH=. CI=$(CI) pytest \
		test_${PACKAGE_NAME}/partition/csv

.PHONY: test-extra-docx
test-extra-docx:
	PYTHONPATH=. CI=$(CI) pytest \
		test_${PACKAGE_NAME}/partition/docx

.PHONY: test-extra-markdown
test-extra-markdown:
	PYTHONPATH=. CI=$(CI) pytest \
		test_${PACKAGE_NAME}/partition/markdown

.PHONY: test-extra-msg
test-extra-msg:
	PYTHONPATH=. CI=$(CI) pytest \
		test_${PACKAGE_NAME}/partition/msg

.PHONY: test-extra-odt
test-extra-odt:
	PYTHONPATH=. CI=$(CI) pytest \
		test_${PACKAGE_NAME}/partition/odt

.PHONY: test-extra-pdf-image
test-extra-pdf-image:
	PYTHONPATH=. CI=$(CI) pytest \
		test_${PACKAGE_NAME}/partition/pdf-image

.PHONY: test-extra-pptx
test-extra-pptx:
	PYTHONPATH=. CI=$(CI) pytest \
		test_${PACKAGE_NAME}/partition/pptx

.PHONY: test-extra-epub
test-extra-epub:
	PYTHONPATH=. CI=$(CI) pytest \
		test_${PACKAGE_NAME}/partition/epub

.PHONY: test-extra-pypandoc
test-extra-pypandoc:
	PYTHONPATH=. CI=$(CI) pytest \
		test_${PACKAGE_NAME}/partition/pypandoc

.PHONY: test-extra-xlsx
test-extra-xlsx:
	PYTHONPATH=. CI=$(CI) pytest \
		test_${PACKAGE_NAME}/partition/xlsx

## check:                   runs linters (includes tests)
.PHONY: check
check: check-src check-tests check-version

## check-src:               runs linters (source only, no tests)
.PHONY: check-src
check-src:
	ruff . --select I,UP015,UP032,UP034,UP018,COM,C4,PT,SIM,PLR0402 --ignore PT011,PT012,SIM117
	black --line-length 100 ${PACKAGE_NAME} --check
	flake8 ${PACKAGE_NAME}
	mypy ${PACKAGE_NAME} --ignore-missing-imports --check-untyped-defs

.PHONY: check-tests
check-tests:
	black --line-length 100 test_${PACKAGE_NAME} --check
	black --line-length 100 test_${PACKAGE_NAME}_ingest --check
	flake8 test_${PACKAGE_NAME}
	flake8 test_${PACKAGE_NAME}_ingest

## check-scripts:           run shellcheck
.PHONY: check-scripts
check-scripts:
    # Fail if any of these files have warnings
	scripts/shellcheck.sh

## check-version:           run check to ensure version in CHANGELOG.md matches version in package
.PHONY: check-version
check-version:
    # Fail if syncing version would produce changes
	scripts/version-sync.sh -c \
		-f "unstructured/__version__.py" semver

## tidy:                    run black
.PHONY: tidy
tidy:
	ruff . --select I,UP015,UP032,UP034,UP018,COM,C4,PT,SIM,PLR0402 --fix-only || true
	black --line-length 100 ${PACKAGE_NAME}
	black --line-length 100 test_${PACKAGE_NAME}
	black --line-length 100 test_${PACKAGE_NAME}_ingest

## version-sync:            update __version__.py with most recent version from CHANGELOG.md
.PHONY: version-sync
version-sync:
	scripts/version-sync.sh \
		-f "unstructured/__version__.py" semver

.PHONY: check-coverage
check-coverage:
	coverage report --fail-under=95

## check-deps:              check consistency of dependencies
.PHONY: check-deps
check-deps:
	scripts/consistent-deps.sh

##########
# Docker #
##########

# Docker targets are provided for convenience only and are not required in a standard development environment

DOCKER_IMAGE ?= unstructured:dev

.PHONY: docker-build
docker-build:
	PIP_VERSION=${PIP_VERSION} DOCKER_IMAGE_NAME=${DOCKER_IMAGE} ./scripts/docker-build.sh

.PHONY: docker-start-bash
docker-start-bash:
	docker run -ti --rm ${DOCKER_IMAGE}

.PHONY: docker-start-dev
docker-start-dev:
	docker run --rm \
	-v ${CURRENT_DIR}:/mnt/local_unstructued \
	-ti ${DOCKER_IMAGE}

.PHONY: docker-test
docker-test:
	docker run --rm \
	-v ${CURRENT_DIR}/test_unstructured:/home/notebook-user/test_unstructured \
	-v ${CURRENT_DIR}/test_unstructured_ingest:/home/notebook-user/test_unstructured_ingest \
	$(if $(wildcard uns_test_env_file),--env-file uns_test_env_file,) \
	$(DOCKER_IMAGE) \
	bash -c "CI=$(CI) pytest $(if $(TEST_NAME),-k $(TEST_NAME),) test_unstructured"

.PHONY: docker-smoke-test
docker-smoke-test:
	DOCKER_IMAGE=${DOCKER_IMAGE} ./scripts/docker-smoke-test.sh


###########
# Jupyter #
###########

.PHONY: docker-jupyter-notebook
docker-jupyter-notebook:
	docker run -p 8888:8888 --mount type=bind,source=$(realpath .),target=/home --entrypoint jupyter-notebook -t --rm ${DOCKER_IMAGE} --allow-root --port 8888 --ip 0.0.0.0 --NotebookApp.token='' --NotebookApp.password=''


.PHONY: run-jupyter
run-jupyter:
	PYTHONPATH=$(realpath .) JUPYTER_PATH=$(realpath .) jupyter-notebook --NotebookApp.token='' --NotebookApp.password=''<|MERGE_RESOLUTION|>--- conflicted
+++ resolved
@@ -51,11 +51,8 @@
 	# NOTE(robinson) - Installing weaviate-client separately here because the requests
 	# version conflicts with label_studio_sdk
 	python3 -m pip install weaviate-client -c requirements/constraints.in
-<<<<<<< HEAD
-=======
 	# TODO (yao): find out if how to constrain argilla properly without causing conflicts
 	python3 -m pip install argilla
->>>>>>> 12d7628b
 
 .PHONY: install-dev
 install-dev:
