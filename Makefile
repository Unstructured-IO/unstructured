PACKAGE_NAME := unstructured
PIP_VERSION := 22.2.1


.PHONY: help
help: Makefile
	@sed -n 's/^\(## \)\([a-zA-Z]\)/\2/p' $<


###########
# Install #
###########

## install-base:            installs core requirements needed for text processing bricks
.PHONY: install-base
install-base: install-base-pip-packages install-nltk-models

## install:                 installs all test, dev, and experimental requirements
.PHONY: install
install: install-base-pip-packages install-dev install-nltk-models install-test install-huggingface install-unstructured-inference

.PHONY: install-ci
install-ci: install-base-pip-packages install-nltk-models install-huggingface install-unstructured-inference install-test

.PHONY: install-base-pip-packages
install-base-pip-packages:
	python3 -m pip install pip==${PIP_VERSION}
	pip install -r requirements/base.txt

.PHONY: install-huggingface
install-huggingface:
	python3 -m pip install pip==${PIP_VERSION}
	pip install -r requirements/huggingface.txt

.PHONE: install-nltk-models
install-nltk-models:
	python -c "import nltk; nltk.download('punkt')"
	python -c "import nltk; nltk.download('averaged_perceptron_tagger')"

.PHONY: install-test
install-test:
	pip install -r requirements/test.txt

.PHONY: install-dev
install-dev:
	pip install -r requirements/dev.txt

.PHONY: install-build
install-build:
	pip install -r requirements/build.txt

## install-ingest-s3:       install requirements for the s3 connector
.PHONY: install-ingest-s3
install-ingest-s3:
	pip install -r requirements/ingest-s3.txt

.PHONY: install-ingest-github
install-ingest-github:
	pip install -r requirements/ingest-github.txt

.PHONY: install-ingest-reddit
install-ingest-reddit:
	pip install -r requirements/ingest-reddit.txt

.PHONY: install-ingest-wikipedia
install-ingest-wikipedia:
	pip install -r requirements/ingest-wikipedia.txt

.PHONY: install-unstructured-inference
install-unstructured-inference:
	pip install -r requirements/local-inference.txt

.PHONY: install-detectron2
install-detectron2:
	pip install "detectron2@git+https://github.com/facebookresearch/detectron2.git@v0.6#egg=detectron2"

## install-local-inference: installs requirements for local inference
.PHONY: install-local-inference
install-local-inference: install install-unstructured-inference install-detectron2

## pip-compile:             compiles all base/dev/test requirements
.PHONY: pip-compile
pip-compile:
	pip-compile --upgrade -o requirements/base.txt
	# Extra requirements for huggingface staging functions
	pip-compile --upgrade --extra huggingface -o requirements/huggingface.txt
	# NOTE(robinson) - We want the dependencies for detectron2 in the requirements.txt, but not
	# the detectron2 repo itself. If detectron2 is in the requirements.txt file, an order of
	# operations issue related to the torch library causes the install to fail
	pip-compile --upgrade requirements/dev.in
	pip-compile --upgrade requirements/test.in
	pip-compile --upgrade requirements/build.in
	pip-compile --upgrade --extra local-inference -o requirements/local-inference.txt
	# NOTE(robinson) - doc/requirements.txt is where the GitHub action for building
	# sphinx docs looks for additional requirements
	cp requirements/build.txt docs/requirements.txt
<<<<<<< HEAD
	pip-compile --upgrade --extra=s3        --output-file=requirements/ingest-s3.txt        requirements/base.txt setup.py
	pip-compile --upgrade --extra=reddit    --output-file=requirements/ingest-reddit.txt    requirements/base.txt setup.py
	pip-compile --upgrade --extra=wikipedia --output-file=requirements/ingest-wikipedia.txt requirements/base.txt setup.py
=======
	pip-compile --upgrade --extra=s3     --output-file=requirements/ingest-s3.txt     requirements/base.txt setup.py
	pip-compile --upgrade --extra=reddit --output-file=requirements/ingest-reddit.txt requirements/base.txt setup.py
	pip-compile --upgrade --extra=github --output-file=requirements/ingest-github.txt requirements/base.txt setup.py
>>>>>>> c7eba163

## install-project-local:   install unstructured into your local python environment
.PHONY: install-project-local
install-project-local: install
	# MAYBE TODO: fail if already exists?
	pip install -e .

## uninstall-project-local: uninstall unstructured from your local python environment
.PHONY: uninstall-project-local
uninstall-project-local:
	pip uninstall ${PACKAGE_NAME}

#################
# Test and Lint #
#################

## test:                    runs all unittests
.PHONY: test
test:
	PYTHONPATH=. pytest test_${PACKAGE_NAME} --cov=${PACKAGE_NAME} --cov-report term-missing

## check:                   runs linters (includes tests)
.PHONY: check
check: check-src check-tests check-version

## check-src:               runs linters (source only, no tests)
.PHONY: check-src
check-src:
	ruff . --select I,UP015,UP032,UP034,UP018,COM,C4,PT,SIM,PLR0402 --ignore PT011,PT012,SIM117
	black --line-length 100 ${PACKAGE_NAME} --check
	flake8 ${PACKAGE_NAME}
	mypy ${PACKAGE_NAME} --ignore-missing-imports --check-untyped-defs

.PHONY: check-tests
check-tests:
	black --line-length 100 test_${PACKAGE_NAME} --check
	flake8 test_${PACKAGE_NAME}

## check-scripts:           run shellcheck
.PHONY: check-scripts
check-scripts:
    # Fail if any of these files have warnings
	scripts/shellcheck.sh

## check-version:           run check to ensure version in CHANGELOG.md matches version in package
.PHONY: check-version
check-version:
    # Fail if syncing version would produce changes
	scripts/version-sync.sh -c -f "unstructured/__version__.py" semver

## tidy:                    run black
.PHONY: tidy
tidy:
	ruff . --select I,UP015,UP032,UP034,UP018,COM,C4,PT,SIM,PLR0402 --fix-only || true
	black --line-length 100 ${PACKAGE_NAME}
	black --line-length 100 test_${PACKAGE_NAME}

## version-sync:            update __version__.py with most recent version from CHANGELOG.md
.PHONY: version-sync
version-sync:
	scripts/version-sync.sh -f "unstructured/__version__.py" semver

.PHONY: check-coverage
check-coverage:
	coverage report --fail-under=95<|MERGE_RESOLUTION|>--- conflicted
+++ resolved
@@ -94,15 +94,10 @@
 	# NOTE(robinson) - doc/requirements.txt is where the GitHub action for building
 	# sphinx docs looks for additional requirements
 	cp requirements/build.txt docs/requirements.txt
-<<<<<<< HEAD
 	pip-compile --upgrade --extra=s3        --output-file=requirements/ingest-s3.txt        requirements/base.txt setup.py
 	pip-compile --upgrade --extra=reddit    --output-file=requirements/ingest-reddit.txt    requirements/base.txt setup.py
+	pip-compile --upgrade --extra=github    --output-file=requirements/ingest-github.txt    requirements/base.txt setup.py
 	pip-compile --upgrade --extra=wikipedia --output-file=requirements/ingest-wikipedia.txt requirements/base.txt setup.py
-=======
-	pip-compile --upgrade --extra=s3     --output-file=requirements/ingest-s3.txt     requirements/base.txt setup.py
-	pip-compile --upgrade --extra=reddit --output-file=requirements/ingest-reddit.txt requirements/base.txt setup.py
-	pip-compile --upgrade --extra=github --output-file=requirements/ingest-github.txt requirements/base.txt setup.py
->>>>>>> c7eba163
 
 ## install-project-local:   install unstructured into your local python environment
 .PHONY: install-project-local
