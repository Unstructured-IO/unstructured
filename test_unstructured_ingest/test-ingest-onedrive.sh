--- conflicted
+++ resolved
@@ -24,15 +24,9 @@
 # to update ingest test fixtures, run scripts/ingest-test-fixtures-update.sh on x86_64
 if [[ "$OVERWRITE_FIXTURES" != "false" ]]; then
 
-<<<<<<< HEAD
     cp onedrive-output/* test_unstructured_ingest/expected-structured-output/onedrive-output/
 
 elif ! diff -ru test_unstructured_ingest/expected-structured-output/onedrive-output onedrive-output ; then
-=======
-    cp onedrive/* test_unstructured_ingest/expected-structured-output/onedrive/
-
-elif ! diff -ru test_unstructured_ingest/expected-structured-output/onedrive onedrive ; then
->>>>>>> 4a7e4fa0
 
     echo
     echo "There are differences from the previously checked-in structured outputs."
