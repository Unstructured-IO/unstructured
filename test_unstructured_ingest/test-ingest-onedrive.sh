#!/usr/bin/env bash

set -e

SCRIPT_DIR=$(dirname "$(realpath "$0")")
cd "$SCRIPT_DIR"/.. || exit 1
OUTPUT_FOLDER_NAME=onedrive
OUTPUT_DIR=$SCRIPT_DIR/structured-output/$OUTPUT_FOLDER_NAME
DOWNLOAD_DIR=$SCRIPT_DIR/download/$OUTPUT_FOLDER_NAME

if [ -z "$MS_CLIENT_ID" ] || [ -z "$MS_CLIENT_CRED" ] || [ -z "$MS_USER_PNAME" ]; then
   echo "Skipping OneDrive ingest test because the MS_CLIENT_ID, MS_CLIENT_CRED, MS_USER_PNAME env var is not set."
   exit 0
fi

PYTHONPATH=. ./unstructured/ingest/main.py \
    onedrive \
    --download-dir "$DOWNLOAD_DIR" \
<<<<<<< HEAD
    --ms-client-cred "$MS_CLIENT_CRED" \
    --ms-client-id "$MS_CLIENT_ID" \
    --ms-tenant "$MS_TENANT_ID" \
    --ms-user-pname "$MS_USER_PNAME" \
    --ms-onedrive-path '/utic-test-ingest-fixtures' \
=======
>>>>>>> 15426078
    --metadata-exclude file_directory,metadata.data_source.date_processed,metadata.date \
    --num-processes 2 \
    --partition-strategy hi_res \
    --preserve-downloads \
    --reprocess \
    --structured-output-dir "$OUTPUT_DIR" \
    --verbose \
    --client-cred "$MS_CLIENT_CRED" \
    --client-id "$MS_CLIENT_ID" \
    --tenant "$MS_TENANT_ID" \
    --user-pname "$MS_USER_PNAME" \
    --onedrive-folder '/utic-test-ingest-fixtures' \
    --recursive \

sh "$SCRIPT_DIR"/check-diff-expected-output.sh $OUTPUT_FOLDER_NAME<|MERGE_RESOLUTION|>--- conflicted
+++ resolved
@@ -16,14 +16,6 @@
 PYTHONPATH=. ./unstructured/ingest/main.py \
     onedrive \
     --download-dir "$DOWNLOAD_DIR" \
-<<<<<<< HEAD
-    --ms-client-cred "$MS_CLIENT_CRED" \
-    --ms-client-id "$MS_CLIENT_ID" \
-    --ms-tenant "$MS_TENANT_ID" \
-    --ms-user-pname "$MS_USER_PNAME" \
-    --ms-onedrive-path '/utic-test-ingest-fixtures' \
-=======
->>>>>>> 15426078
     --metadata-exclude file_directory,metadata.data_source.date_processed,metadata.date \
     --num-processes 2 \
     --partition-strategy hi_res \
