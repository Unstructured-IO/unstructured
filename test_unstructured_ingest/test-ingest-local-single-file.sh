#!/usr/bin/env bash

set -e

SCRIPT_DIR=$(dirname "$(realpath "$0")")
cd "$SCRIPT_DIR"/.. || exit 1
OUTPUT_FOLDER_NAME=local-single-file
OUTPUT_DIR=$SCRIPT_DIR/structured-output/$OUTPUT_FOLDER_NAME

PYTHONPATH=. ./unstructured/ingest/main.py \
    --metadata-exclude filename,file_directory,metadata.data_source.date_processed \
    --local-input-path example-docs/english-and-korean.png \
    --structured-output-dir "$OUTPUT_DIR" \
    --partition-ocr-languages eng+kor \
    --partition-strategy ocr_only \
    --verbose \
    --reprocess

set +e

<<<<<<< HEAD
sh "$SCRIPT_DIR"/check-diff-expected-output.sh $OUTPUT_FOLDER_NAME
=======
OVERWRITE_FIXTURES=${OVERWRITE_FIXTURES:-false}

# to update ingest test fixtures, run scripts/ingest-test-fixtures-update.sh on x86_64
if [[ "$OVERWRITE_FIXTURES" != "false" ]]; then

    cp -r parameterized-ingest-output/ test_unstructured_ingest/expected-structured-output/

elif ! diff -ru test_unstructured_ingest/expected-structured-output/parameterized-ingest-output parameterized-ingest-output ; then
    echo
    echo "There are differences from the previously checked-in structured outputs."
    echo
    echo "If these differences are acceptable, overwrite by the fixtures by setting the env var:"
    echo
    echo "  export OVERWRITE_FIXTURES=true"
    echo
    echo "and then rerun this script."
    echo
    echo "NOTE: You'll likely just want to run scripts/ingest-test-fixtures-update.sh on x86_64 hardware"
    echo "to update fixtures for CI,"
    echo
    exit 1

fi
>>>>>>> 8ea5f693
<|MERGE_RESOLUTION|>--- conflicted
+++ resolved
@@ -18,30 +18,4 @@
 
 set +e
 
-<<<<<<< HEAD
-sh "$SCRIPT_DIR"/check-diff-expected-output.sh $OUTPUT_FOLDER_NAME
-=======
-OVERWRITE_FIXTURES=${OVERWRITE_FIXTURES:-false}
-
-# to update ingest test fixtures, run scripts/ingest-test-fixtures-update.sh on x86_64
-if [[ "$OVERWRITE_FIXTURES" != "false" ]]; then
-
-    cp -r parameterized-ingest-output/ test_unstructured_ingest/expected-structured-output/
-
-elif ! diff -ru test_unstructured_ingest/expected-structured-output/parameterized-ingest-output parameterized-ingest-output ; then
-    echo
-    echo "There are differences from the previously checked-in structured outputs."
-    echo
-    echo "If these differences are acceptable, overwrite by the fixtures by setting the env var:"
-    echo
-    echo "  export OVERWRITE_FIXTURES=true"
-    echo
-    echo "and then rerun this script."
-    echo
-    echo "NOTE: You'll likely just want to run scripts/ingest-test-fixtures-update.sh on x86_64 hardware"
-    echo "to update fixtures for CI,"
-    echo
-    exit 1
-
-fi
->>>>>>> 8ea5f693
+sh "$SCRIPT_DIR"/check-diff-expected-output.sh $OUTPUT_FOLDER_NAME