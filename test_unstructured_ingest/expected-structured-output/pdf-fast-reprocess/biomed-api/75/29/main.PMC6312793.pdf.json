[
  {
    "type": "UncategorizedText",
    "element_id": "cfb3400e6eb0487eeb704674d40bf85c",
    "metadata": {
      "data_source": {},
      "filetype": "application/pdf",
      "page_number": 1,
      "category_depth": 0
    },
    "text": "Data in Brief 22 (2019) 484–487"
  },
  {
    "type": "NarrativeText",
    "element_id": "b0658ce9dccc0acba9a472c2bb992cc9",
    "metadata": {
      "data_source": {},
      "filetype": "application/pdf",
      "page_number": 1,
      "category_depth": 0
    },
    "text": "Contents lists available at ScienceDirect"
  },
  {
    "type": "Title",
    "element_id": "f2fe9c33b7e8535efebf7c20ebce297c",
    "metadata": {
      "data_source": {},
      "filetype": "application/pdf",
      "page_number": 1,
      "category_depth": 0
    },
    "text": "Data in Brief"
  },
  {
    "type": "Title",
    "element_id": "0ca3f075fdccf9232449ff461b63ceb9",
    "metadata": {
      "data_source": {},
      "filetype": "application/pdf",
      "page_number": 1,
      "category_depth": 0
    },
    "text": "journal homepage: www.elsevier.com/locate/dib"
  },
  {
    "type": "Title",
    "element_id": "0ccb3a9876bbc64a1ca09fa40c4f844d",
    "metadata": {
      "data_source": {},
      "filetype": "application/pdf",
      "page_number": 1,
      "category_depth": 0
    },
    "text": "Data Article"
  },
  {
    "type": "Title",
    "element_id": "4a7569e80133c37eb90758771086bca6",
    "metadata": {
      "data_source": {},
      "filetype": "application/pdf",
      "page_number": 1,
      "category_depth": 0
    },
    "text": "A benchmark dataset for the multiple depot vehicle scheduling problem"
  },
  {
    "type": "UncategorizedText",
    "element_id": "6171cb8d012b6a4fe0d3d2d559fa8a49",
    "metadata": {
      "data_source": {},
      "filetype": "application/pdf",
      "page_number": 1,
      "category_depth": 0
    },
    "text": "Sarang Kulkarni a,b,c,n, Mohan Krishnamoorthy d,e, Abhiram Ranade f, Andreas T. Ernst c, Rahul Patil b"
  },
  {
    "type": "UncategorizedText",
    "element_id": "cd24a5d2989d27bd46eede4ea54cb41e",
    "metadata": {
      "data_source": {},
      "filetype": "application/pdf",
      "page_number": 1,
      "category_depth": 0
    },
    "text": "a IITB-Monash Research Academy, IIT Bombay, Powai, Mumbai 400076, India b SJM School of Management, IIT Bombay, Powai, Mumbai 400076, India c School of Mathematical Sciences, Monash University, Clayton, VIC 3800, Australia d Department of Mechanical and Aerospace Engineering, Monash University, Clayton, VIC 3800, Australia e School of Information Technology and Electrical Engineering, The University of Queensland, QLD 4072, Australia f Department of Computer Science and Engineering, IIT Bombay, Powai, Mumbai 400076, India"
  },
  {
    "type": "NarrativeText",
    "element_id": "fbd221e3c1f82c8601661213b98b0962",
    "metadata": {
      "data_source": {},
      "filetype": "application/pdf",
      "page_number": 1,
      "category_depth": 0
    },
    "text": "a r t i c l e i n f o"
  },
  {
    "type": "NarrativeText",
    "element_id": "d6923075e35e5f3296e0d24ceb70a2bb",
    "metadata": {
      "data_source": {},
      "filetype": "application/pdf",
      "page_number": 1,
      "category_depth": 0
    },
    "text": "a b s t r a c t"
  },
  {
    "type": "UncategorizedText",
    "element_id": "ed0a4666ce85e6310a0984f37e0e98f8",
    "metadata": {
      "data_source": {},
      "filetype": "application/pdf",
      "page_number": 1,
      "category_depth": 0
    },
    "text": "Article history: Received 21 November 2018 Received in revised form 13 December 2018 Accepted 15 December 2018 Available online 18 December 2018"
  },
  {
    "type": "NarrativeText",
    "element_id": "8fd297d1a2817570ee2dfbca314e8039",
    "metadata": {
      "data_source": {},
      "filetype": "application/pdf",
      "page_number": 1,
      "category_depth": 0
    },
    "text": "This data article presents a description of a benchmark dataset for the multiple depot vehicle scheduling problem (MDVSP). The MDVSP is to assign vehicles from different depots to timetabled trips to minimize the total cost of empty travel and waiting. The dataset has been developed to evaluate the heuristics of the MDVSP that are presented in “A new formulation and a column generation-based heuristic for the multiple depot vehicle sche- duling problem” (Kulkarni et al., 2018). The dataset contains 60 problem instances of varying size. Researchers can use the dataset to evaluate the future algorithms for the MDVSP and compare the performance with the existing algorithms. The dataset includes a program that can be used to generate new problem instances of the MDVSP."
  },
  {
    "type": "NarrativeText",
    "element_id": "260cf1397ece5718c2d35900917688de",
    "metadata": {
      "data_source": {},
      "filetype": "application/pdf",
      "page_number": 1,
      "category_depth": 0
    },
    "text": "& 2018 Published by Elsevier Inc. This is an open access article under the CC BY-NC-ND license (http://creativecommons.org/licenses/by-nc-nd/4.0/)."
  },
  {
    "type": "UncategorizedText",
    "element_id": "149d0d44f9fe5d3c234aa32aec552e99",
    "metadata": {
      "data_source": {},
      "filetype": "application/pdf",
      "page_number": 1,
      "category_depth": 0
    },
    "text": "DOI of original article: https://doi.org/10.1016/j.trb.2018.11.007 n Corresponding author at: IITB-Monash Research Academy, IIT Bombay, Powai, Mumbai 400076, India."
  },
  {
    "type": "Title",
    "element_id": "5810d7d862f5f5d65e257a3ed9b102ac",
    "metadata": {
      "data_source": {},
      "filetype": "application/pdf",
      "page_number": 1,
      "category_depth": 0
    },
    "text": "E-mail address: sarangkulkarni@iitb.ac.in (S. Kulkarni)."
  },
  {
    "type": "NarrativeText",
    "element_id": "1623d0f690a72d1898d3308deff11caa",
    "metadata": {
      "data_source": {},
      "filetype": "application/pdf",
      "page_number": 1,
      "category_depth": 0
    },
    "text": "https://doi.org/10.1016/j.dib.2018.12.055 2352-3409/& 2018 Published by Elsevier Inc. This is an open access article under the CC BY-NC-ND license (http://creativecommons.org/licenses/by-nc-nd/4.0/)."
  },
  {
    "type": "NarrativeText",
    "element_id": "0a1b09ff562f4d063703cbf021ee297f",
    "metadata": {
      "data_source": {},
      "filetype": "application/pdf",
      "page_number": 2,
      "category_depth": 0
    },
    "text": "S. Kulkarni et al. / Data in Brief 22 (2019) 484–487"
  },
  {
    "type": "UncategorizedText",
    "element_id": "5844a72aee9269a68da28cae55c706d8",
    "metadata": {
      "data_source": {},
      "filetype": "application/pdf",
      "page_number": 2,
      "category_depth": 0
    },
    "text": "485"
  },
  {
    "type": "Title",
    "element_id": "5af2c5326780fc58a48ca40c6b47bee5",
    "metadata": {
      "data_source": {},
      "filetype": "application/pdf",
      "page_number": 2,
      "category_depth": 0
    },
    "text": "Speciﬁcations table"
  },
  {
    "type": "NarrativeText",
    "element_id": "5c3978ebc42ea4f11240c221ac3be1cf",
    "metadata": {
      "data_source": {},
      "filetype": "application/pdf",
      "page_number": 2,
      "category_depth": 0
    },
    "text": "Subject area Operations research More speciﬁc subject area Vehicle scheduling Type of data How data were acquired"
  },
  {
    "type": "Title",
    "element_id": "41e0fa358cefcadbb2633ec45ff2d129",
    "metadata": {
      "data_source": {},
      "filetype": "application/pdf",
      "page_number": 2,
      "category_depth": 0
    },
    "text": "Data format Experimental factors"
  },
  {
    "type": "Title",
    "element_id": "27d70c97431a2bec06d0a89368489dfb",
    "metadata": {
      "data_source": {},
      "filetype": "application/pdf",
      "page_number": 2,
      "category_depth": 0
    },
    "text": "Experimental features Data source location Data accessibility Related research article"
  },
  {
    "type": "NarrativeText",
    "element_id": "eed804f27c782a8a3643b5d5379099d4",
    "metadata": {
      "data_source": {},
      "filetype": "application/pdf",
      "page_number": 2,
      "category_depth": 0
    },
    "text": "Tables, text ﬁles Artiﬁcially generated by a C þ þ program on Intels Xeons CPU E5– 2670 v2 with Linux operating system. Raw Sixty randomly generated instances of the MDVSP with the number of depots in (8, 12, 16) and the number of trips in (1500, 2000, 2500, 3000) Randomly generated instances IITB-Monash Research Academy, IIT Bombay, Powai, Mumbai, India. Data can be downloaded from https://orlib.uqcloud.net/ Kulkarni, S., Krishnamoorthy, M., Ranade, A., Ernst, A.T. and Patil, R., 2018. A new formulation and a column generation-based heuristic for the multiple depot vehicle scheduling problem. Transportation Research Part B: Methodological, 118, pp. 457–487 [3]."
  },
  {
    "type": "Title",
    "element_id": "596eda178f8c5adefbae7cfe1bec78c3",
    "metadata": {
      "data_source": {},
      "filetype": "application/pdf",
      "page_number": 2,
      "category_depth": 0
    },
    "text": "Value of the data"
  },
  {
    "type": "NarrativeText",
    "element_id": "f2fdefc49840022ffb3a88bd4a3512d0",
    "metadata": {
      "data_source": {},
      "filetype": "application/pdf",
      "page_number": 2,
      "category_depth": 0
    },
    "text": "(cid:2) The dataset contains 60 different problem instances of the MDVSP that can be used to evaluate the"
  },
  {
    "type": "NarrativeText",
    "element_id": "7c8bc2811f71480b433eb6fee2a3bb33",
    "metadata": {
      "data_source": {},
      "filetype": "application/pdf",
      "page_number": 2,
      "category_depth": 0
    },
    "text": "(cid:2) The data provide all the information that is required to model the MDVSP by using the existing"
  },
  {
    "type": "Title",
    "element_id": "bd7d750cb9f652c80c17a264072b8858",
    "metadata": {
      "data_source": {},
      "filetype": "application/pdf",
      "page_number": 2,
      "category_depth": 0
    },
    "text": "performance of the algorithms for the MDVSP."
  },
  {
    "type": "NarrativeText",
    "element_id": "e69dab6e2bc16d11cfd2d80a804d89fb",
    "metadata": {
      "data_source": {},
      "filetype": "application/pdf",
      "page_number": 2,
      "category_depth": 0
    },
    "text": "(cid:2) All the problem instances are available for use without any restrictions. (cid:2) The benchmark solutions and solution time for the problem instances are presented in [3] and can"
  },
  {
    "type": "Title",
    "element_id": "68d39f7bcfe99749cc221fa901314626",
    "metadata": {
      "data_source": {},
      "filetype": "application/pdf",
      "page_number": 2,
      "category_depth": 0
    },
    "text": "mathematical formulations."
  },
  {
    "type": "NarrativeText",
    "element_id": "1c1d6b35ac0925a35ea3bb4d018e675f",
    "metadata": {
      "data_source": {},
      "filetype": "application/pdf",
      "page_number": 2,
      "category_depth": 0
    },
    "text": "(cid:2) The dataset includes a program that can generate similar problem instances of different sizes."
  },
  {
    "type": "NarrativeText",
    "element_id": "24d7f2ed4386a169639b93a5bf03fd79",
    "metadata": {
      "data_source": {},
      "filetype": "application/pdf",
      "page_number": 2,
      "category_depth": 0
    },
    "text": "be used for the comparison."
  },
  {
    "type": "ListItem",
    "element_id": "c2b2b778d53cc9a1cb4dc340476bc5aa",
    "metadata": {
      "data_source": {},
      "filetype": "application/pdf",
      "page_number": 2,
      "category_depth": 0
    },
    "text": "1. Data"
  },
  {
    "type": "NarrativeText",
    "element_id": "5ad10502cbd650879e80499f35df587b",
    "metadata": {
      "data_source": {},
      "filetype": "application/pdf",
      "page_number": 2,
      "category_depth": 0
    },
    "text": "The dataset contains 60 different problem instances of the multiple depot vehicle scheduling pro- blem (MDVSP). Each problem instance is provided in a separate ﬁle. Each ﬁle is named as ‘RN-m-n-k.dat’, where ‘m’, ‘n’, and ‘k’ denote the number of depots, the number of trips, and the instance number ‘RN-8–1500-01.dat’, for is the ﬁrst problem instance with 8 depots and 1500 trips. For the number of depots, m, we used three values, 8, 12, and 16. The four values for the number of trips, n, are 1500, 2000, 2500, and 3000. For each size, ðm; nÞ, ﬁve instances are provided. The dataset can be downloaded from https://orlib.uqcloud.net."
  },
  {
    "type": "UncategorizedText",
    "element_id": "aea66a7c89c6de4d3e3ed6c1ada31104",
    "metadata": {
      "data_source": {},
      "filetype": "application/pdf",
      "page_number": 2,
      "category_depth": 0
    },
    "text": "the size,"
  },
  {
    "type": "UncategorizedText",
    "element_id": "e0feab8a8888b2955af1cc1a2acff883",
    "metadata": {
      "data_source": {},
      "filetype": "application/pdf",
      "page_number": 2,
      "category_depth": 0
    },
    "text": "‘ðm; nÞ’,"
  },
  {
    "type": "UncategorizedText",
    "element_id": "0b113c91aaaf031e5d7b74747e1b4153",
    "metadata": {
      "data_source": {},
      "filetype": "application/pdf",
      "page_number": 2,
      "category_depth": 0
    },
    "text": "respectively. For example,"
  },
  {
    "type": "UncategorizedText",
    "element_id": "6dd3e9101394a1fbacb451c4c9ba03b9",
    "metadata": {
      "data_source": {},
      "filetype": "application/pdf",
      "page_number": 2,
      "category_depth": 0
    },
    "text": "the problem instance,"
  },
  {
    "type": "NarrativeText",
    "element_id": "33d26eae1edf215a9677101c7147d671",
    "metadata": {
      "data_source": {},
      "filetype": "application/pdf",
      "page_number": 2,
      "category_depth": 0
    },
    "text": "For each problem instance, the following information is provided: The number of depots mð The number of trips ðnÞ, The number of locations ðlÞ, The number of vehicles at each depot, For each trip i A 1; 2; …; n, a start time, ts"
  },
  {
    "type": "UncategorizedText",
    "element_id": "c6490fc185478150e7816c45ef8a48d5",
    "metadata": {
      "data_source": {},
      "filetype": "application/pdf",
      "page_number": 2,
      "category_depth": 0
    },
    "text": "Þ,"
  },
  {
    "type": "Title",
    "element_id": "5a15b4000add06e52b66591cd8cac950",
    "metadata": {
      "data_source": {},
      "filetype": "application/pdf",
      "page_number": 2,
      "category_depth": 0
    },
    "text": "i , an end time, te"
  },
  {
    "type": "Title",
    "element_id": "7798ae4daad9264de38e67c98f2bd624",
    "metadata": {
      "data_source": {},
      "filetype": "application/pdf",
      "page_number": 2,
      "category_depth": 0
    },
    "text": "i , a start location, ls"
  },
  {
    "type": "UncategorizedText",
    "element_id": "801a0d00a5b76dbd0f039368ee45eda3",
    "metadata": {
      "data_source": {},
      "filetype": "application/pdf",
      "page_number": 2,
      "category_depth": 0
    },
    "text": "i , and an end location, le i ,"
  },
  {
    "type": "Title",
    "element_id": "6201111b83a0cb5b0922cb37cc442b9a",
    "metadata": {
      "data_source": {},
      "filetype": "application/pdf",
      "page_number": 2,
      "category_depth": 0
    },
    "text": "and"
  },
  {
    "type": "NarrativeText",
    "element_id": "58168d11d11b267ef94792569c66bb4b",
    "metadata": {
      "data_source": {},
      "filetype": "application/pdf",
      "page_number": 2,
      "category_depth": 0
    },
    "text": "(cid:2) The travel time, δij, between any two locations i; j A 1; …; l."
  },
  {
    "type": "NarrativeText",
    "element_id": "dab070cacfbf18590b72f6cecc1abe8a",
    "metadata": {
      "data_source": {},
      "filetype": "application/pdf",
      "page_number": 2,
      "category_depth": 0
    },
    "text": "All times are in minutes and integers. The planning duration is from 5 a.m. to around midnight. Each instance has two classes of trips, short trips and long trips, with 40% short trips and 60% long trips. The duration of a short trip is less than a total of 45 min and the travel time between the start"
  },
  {
    "type": "UncategorizedText",
    "element_id": "86b700fab5db37977a73700b53a0654b",
    "metadata": {
      "data_source": {},
      "filetype": "application/pdf",
      "page_number": 3,
      "category_depth": 0
    },
    "text": "486"
  },
  {
    "type": "NarrativeText",
    "element_id": "0a1b09ff562f4d063703cbf021ee297f",
    "metadata": {
      "data_source": {},
      "filetype": "application/pdf",
      "page_number": 3,
      "category_depth": 0
    },
    "text": "S. Kulkarni et al. / Data in Brief 22 (2019) 484–487"
  },
  {
    "type": "NarrativeText",
    "element_id": "ab861dc146a84a52e48a75be2ba3f190",
    "metadata": {
      "data_source": {},
      "filetype": "application/pdf",
      "page_number": 3,
      "category_depth": 0
    },
    "text": "and end location of the trip. A long trip is about 3–5 h in duration and has the same start and end location. For all instances, m r l and the locations 1; …; m correspond to depots, while the remaining locations only appear as trip start and end locations."
  },
  {
    "type": "NarrativeText",
    "element_id": "7e6cb88c34318aaf1a8850c7602bbe6f",
    "metadata": {
      "data_source": {},
      "filetype": "application/pdf",
      "page_number": 3,
      "category_depth": 0
    },
    "text": "j , the vehicle must travel empty from le j (cid:3)te i Þ. A schedule is given by the sequence in which a vehicle can cover the trips. The MDVSP is to determine the minimum number of schedules to cover all trips that minimizes total time in waiting and empty travel. The following requirements must be satisﬁed:"
  },
  {
    "type": "NarrativeText",
    "element_id": "a18dff87ecdbfa5d5d8a1ed56f7ce734",
    "metadata": {
      "data_source": {},
      "filetype": "application/pdf",
      "page_number": 3,
      "category_depth": 0
    },
    "text": "A trip j can be covered after trip i by the same vehicle, if ts j"
  },
  {
    "type": "NarrativeText",
    "element_id": "3e549e73bba49a63f20841b5821cfda9",
    "metadata": {
      "data_source": {},
      "filetype": "application/pdf",
      "page_number": 3,
      "category_depth": 0
    },
    "text": "i to ls"
  },
  {
    "type": "NarrativeText",
    "element_id": "43dad32a26a446c5a2c74f3f2328b849",
    "metadata": {
      "data_source": {},
      "filetype": "application/pdf",
      "page_number": 3,
      "category_depth": 0
    },
    "text": ". If le i ls le i j , otherwise, the vehicle may require waiting at le i for the duration of ðts"
  },
  {
    "type": "Title",
    "element_id": "3feb623147ddb3265b5968ce2efb8f6b",
    "metadata": {
      "data_source": {},
      "filetype": "application/pdf",
      "page_number": 3,
      "category_depth": 0
    },
    "text": "Z te"
  },
  {
    "type": "NarrativeText",
    "element_id": "5201e1037409ea15055e320409a9f5eb",
    "metadata": {
      "data_source": {},
      "filetype": "application/pdf",
      "page_number": 3,
      "category_depth": 0
    },
    "text": "i þδ"
  },
  {
    "type": "Title",
    "element_id": "189f40034be7a199f1fa9891668ee3ab",
    "metadata": {
      "data_source": {},
      "filetype": "application/pdf",
      "page_number": 3,
      "category_depth": 0
    },
    "text": "j"
  },
  {
    "type": "Title",
    "element_id": "a10959d132f2b0d3723ae6b8b77f86b7",
    "metadata": {
      "data_source": {},
      "filetype": "application/pdf",
      "page_number": 3,
      "category_depth": 0
    },
    "text": "a ls"
  },
  {
    "type": "ListItem",
    "element_id": "2d6b506bd58a7dd7bbf1c8599ef630c8",
    "metadata": {
      "data_source": {},
      "filetype": "application/pdf",
      "page_number": 3,
      "category_depth": 0
    },
<<<<<<< HEAD
    "text": "1. Each schedule should start and end at the same depot. 2. Each trip should be covered by only one vehicle. 3. The number of schedules that start from a depot should not exceed the number of vehicles at"
  },
  {
    "type": "Title",
    "element_id": "e46a5a30f05d06e82d8b7d10448de683",
    "metadata": {
      "data_source": {},
      "filetype": "application/pdf",
      "page_number": 3,
      "category_depth": 0
    },
    "text": "the depot."
=======
    "text": "1. Each schedule should start and end at the same depot. 2. Each trip should be covered by only one vehicle. 3. The number of schedules that start from a depot should not exceed the number of vehicles at the depot."
>>>>>>> bd33a52e
  },
  {
    "type": "NarrativeText",
    "element_id": "4fa30384f002f9a1d85b03ebdb0c8143",
    "metadata": {
      "data_source": {},
      "filetype": "application/pdf",
      "page_number": 3,
      "category_depth": 0
    },
    "text": "A sufﬁcient number of vehicles are provided to maintain the feasibility of an instance. For each instance size ðm; nÞ, Table 1 provides the average of the number of locations, the number of times, the number of vehicles, and the number of possible empty travels, over ﬁve instances. The number of locations includes m distinct locations for depots and the number of locations at which various trips start or end. The number of times includes the start and the end time of the planning horizon and the start/end times for the trips. The number of vehicles is the total number of vehicles from all the depots. The number of possible empty travels is the number of possible connections between trips that require a vehicle travelling empty between two consecutive trips in a schedule."
  },
  {
    "type": "NarrativeText",
    "element_id": "928fa0dcad70f173bc989ee5715375c5",
    "metadata": {
      "data_source": {},
      "filetype": "application/pdf",
      "page_number": 3,
      "category_depth": 0
    },
    "text": "The description of the ﬁle for each problem instance is presented in Table 2. The ﬁrst line in the ﬁle provides the number of depots ðmÞ, the number of trips, ðnÞ, and the number of locations ðlÞ, in the problem instance. The next n lines present the information for n trips. Each line corresponds to a trip, i A 1; …; n g, and provides the start location, the start time, the end location, and the end time of trip i. The next l lines present the travel times between any two locations, i; jA 1; …; l"
  },
  {
    "type": "Title",
    "element_id": "252f10c83610ebca1a059c0bae8255eb",
    "metadata": {
      "data_source": {},
      "filetype": "application/pdf",
      "page_number": 3,
      "category_depth": 0
    },
    "text": "f"
  },
  {
    "type": "UncategorizedText",
    "element_id": "89507815c6b4a6f31e6d3da7fca6b561",
    "metadata": {
      "data_source": {},
      "filetype": "application/pdf",
      "page_number": 3,
      "category_depth": 0
    },
    "text": "(cid:1)"
  },
  {
    "type": "UncategorizedText",
    "element_id": "33a2b57b388470db1cb13defbe73dc18",
    "metadata": {
      "data_source": {},
      "filetype": "application/pdf",
      "page_number": 3,
      "category_depth": 0
    },
    "text": "(cid:3)"
  },
  {
    "type": "UncategorizedText",
    "element_id": "cdb4ee2aea69cc6a83331bbe96dc2caa",
    "metadata": {
      "data_source": {},
      "filetype": "application/pdf",
      "page_number": 3,
      "category_depth": 0
    },
    "text": "."
  },
  {
    "type": "NarrativeText",
    "element_id": "bdd9b87a8aef93e1a524990fcf9f1334",
    "metadata": {
      "data_source": {},
      "filetype": "application/pdf",
      "page_number": 3,
      "category_depth": 0
    },
    "text": "The dataset also includes a program ‘GenerateInstance.cpp’ that can be used to generate new instances. The program takes three inputs, the number of depots ðmÞ, the number of trips ðnÞ, and the number of instances for each size ðm; nÞ."
  },
  {
    "type": "UncategorizedText",
    "element_id": "d8e33a2b60213fb3cebaf5c3a36b0b63",
    "metadata": {
      "data_source": {},
      "filetype": "application/pdf",
      "page_number": 3,
      "category_depth": 0
    },
    "text": "Table 1 Average number of locations, times, vehicles and empty travels for each instance size."
  },
  {
    "type": "Title",
    "element_id": "0580daab1f34babd90ca1aaa345984f1",
    "metadata": {
      "data_source": {},
      "filetype": "application/pdf",
      "page_number": 3,
      "category_depth": 0
    },
    "text": "Instance size (m, n)"
  },
  {
    "type": "Title",
    "element_id": "47a68d3aa70030f2e7886e3f1cb07c69",
    "metadata": {
      "data_source": {},
      "filetype": "application/pdf",
      "page_number": 3,
      "category_depth": 0
    },
    "text": "Average number of"
  },
  {
    "type": "Title",
    "element_id": "95c61170318a2851165109a8116a27a9",
    "metadata": {
      "data_source": {},
      "filetype": "application/pdf",
      "page_number": 3,
      "category_depth": 0
    },
    "text": "Locations"
  },
  {
    "type": "Title",
    "element_id": "0c0fd31c67d414997f9e4ea6442d2491",
    "metadata": {
      "data_source": {},
      "filetype": "application/pdf",
      "page_number": 3,
      "category_depth": 0
    },
    "text": "Times"
  },
  {
    "type": "Title",
    "element_id": "9113796a52c0df37c55b39646ac339d9",
    "metadata": {
      "data_source": {},
      "filetype": "application/pdf",
      "page_number": 3,
      "category_depth": 0
    },
    "text": "Vehicles"
  },
  {
    "type": "Title",
    "element_id": "68ec9a56bde1cd8ea67340bf9cb829cb",
    "metadata": {
      "data_source": {},
      "filetype": "application/pdf",
      "page_number": 3,
      "category_depth": 0
    },
    "text": "Possible empty travels"
  },
  {
    "type": "UncategorizedText",
    "element_id": "6d1f07a97479928ee102d525dd11d2d7",
    "metadata": {
      "data_source": {},
      "filetype": "application/pdf",
      "page_number": 3,
      "category_depth": 0
    },
    "text": "(8, 1500) (8, 2000) (8, 2500) (8, 3000) (12, 1500) (12, 2000) (12, 2500) (12, 3000) (16, 1500) (16, 2000) (16, 2500) (16, 3000)"
  },
  {
    "type": "UncategorizedText",
    "element_id": "1cb85e5f94671526c0cf38dc533f87e0",
    "metadata": {
      "data_source": {},
      "filetype": "application/pdf",
      "page_number": 3,
      "category_depth": 0
    },
    "text": "568.40 672.80 923.40 977.00 566.00 732.60 875.00 1119.60 581.80 778.00 879.00 1087.20"
  },
  {
    "type": "UncategorizedText",
    "element_id": "a301c0244e4c6b948f1594f7e90277dd",
    "metadata": {
      "data_source": {},
      "filetype": "application/pdf",
      "page_number": 3,
      "category_depth": 0
    },
    "text": "975.20 1048.00 1078.00 1113.20 994.00 1040.60 1081.00 1107.40 985.40 1040.60 1083.20 1101.60"
  },
  {
    "type": "UncategorizedText",
    "element_id": "0c4fb5c1a2bbb7af3d2deb3d323598f1",
    "metadata": {
      "data_source": {},
      "filetype": "application/pdf",
      "page_number": 3,
      "category_depth": 0
    },
    "text": "652.20 857.20 1082.40 1272.80 642.00 861.20 1096.00 1286.20 667.80 872.40 1076.40 1284.60"
  },
  {
    "type": "UncategorizedText",
    "element_id": "4a30645cb68832ec26e551345d9cff0a",
    "metadata": {
      "data_source": {},
      "filetype": "application/pdf",
      "page_number": 3,
      "category_depth": 0
    },
    "text": "668,279.40 1,195,844.80 1,866,175.20 2,705,617.00 674,191.00 1,199,659.80 1,878,745.20 2,711,180.40 673,585.80 1,200,560.80 1,879,387.00 2,684,983.60"
  },
  {
    "type": "NarrativeText",
    "element_id": "0a1b09ff562f4d063703cbf021ee297f",
    "metadata": {
      "data_source": {},
      "filetype": "application/pdf",
      "page_number": 4,
      "category_depth": 0
    },
    "text": "S. Kulkarni et al. / Data in Brief 22 (2019) 484–487"
  },
  {
    "type": "UncategorizedText",
    "element_id": "9b19f9ab816598a0809e4afd5d60800f",
    "metadata": {
      "data_source": {},
      "filetype": "application/pdf",
      "page_number": 4,
      "category_depth": 0
    },
    "text": "487"
  },
  {
    "type": "Title",
    "element_id": "6ad378122bcd6e47bbfc3a3d2c23984a",
    "metadata": {
      "data_source": {},
      "filetype": "application/pdf",
      "page_number": 4,
      "category_depth": 0
    },
    "text": "Table 2 Description of ﬁle format for each problem instance."
  },
  {
    "type": "Title",
    "element_id": "151e509ce97fe40eecae3822c78adcf5",
    "metadata": {
      "data_source": {},
      "filetype": "application/pdf",
      "page_number": 4,
      "category_depth": 0
    },
    "text": "Number of lines"
  },
  {
    "type": "Title",
    "element_id": "0d42fdb9458af19413eee0a1227f415c",
    "metadata": {
      "data_source": {},
      "filetype": "application/pdf",
      "page_number": 4,
      "category_depth": 0
    },
    "text": "Number of columns in each line"
  },
  {
    "type": "Title",
    "element_id": "526e0087cc3f254d9f86f6c7d8e23d95",
    "metadata": {
      "data_source": {},
      "filetype": "application/pdf",
      "page_number": 4,
      "category_depth": 0
    },
    "text": "Description"
  },
  {
    "type": "UncategorizedText",
    "element_id": "05f82fa1685502a356c0894aa45b404d",
    "metadata": {
      "data_source": {},
      "filetype": "application/pdf",
      "page_number": 4,
      "category_depth": 0
    },
    "text": "1 1 n"
  },
  {
    "type": "Title",
    "element_id": "acac86c0e609ca906f632b0e2dacccb2",
    "metadata": {
      "data_source": {},
      "filetype": "application/pdf",
      "page_number": 4,
      "category_depth": 0
    },
    "text": "l"
  },
  {
    "type": "UncategorizedText",
    "element_id": "ea661ceae235dff310398cd2e921e9d8",
    "metadata": {
      "data_source": {},
      "filetype": "application/pdf",
      "page_number": 4,
      "category_depth": 0
    },
    "text": "3 m 4"
  },
  {
    "type": "Title",
    "element_id": "acac86c0e609ca906f632b0e2dacccb2",
    "metadata": {
      "data_source": {},
      "filetype": "application/pdf",
      "page_number": 4,
      "category_depth": 0
    },
    "text": "l"
  },
  {
    "type": "NarrativeText",
    "element_id": "d2660f6e66916959c5de8a941bfa89c7",
    "metadata": {
      "data_source": {},
      "filetype": "application/pdf",
      "page_number": 4,
      "category_depth": 0
    },
    "text": "The number of depots, the number of trips, and the number of locations. The number of vehicles rd at each depot d. One line for each trip, i ¼ 1; 2; …; n. Each line provides the start location ls time ts i and the end time te i for the corresponding trip. Each element, δij; where i; j A 1; 2; …; l, refers to the travel time between location i and location j."
  },
  {
    "type": "Title",
    "element_id": "8ee69286d5f681913dbfdeb60bedc572",
    "metadata": {
      "data_source": {},
      "filetype": "application/pdf",
      "page_number": 4,
      "category_depth": 0
    },
    "text": "i , the end location le"
  },
  {
    "type": "Title",
    "element_id": "08238905e7bba7115b7d7d58fef13ec6",
    "metadata": {
      "data_source": {},
      "filetype": "application/pdf",
      "page_number": 4,
      "category_depth": 0
    },
    "text": "i , the start"
  },
  {
    "type": "ListItem",
    "element_id": "764eef872135149aaf95224bab69c844",
    "metadata": {
      "data_source": {},
      "filetype": "application/pdf",
      "page_number": 4,
      "category_depth": 0
    },
    "text": "2. Experimental design, materials, and methods"
  },
  {
    "type": "NarrativeText",
    "element_id": "cfd640766bf0c2b995b2f4dab227edd2",
    "metadata": {
      "data_source": {},
      "filetype": "application/pdf",
      "page_number": 4,
      "category_depth": 0
    },
    "text": "The procedure presented by Carpaneto et al. in [1] is used to generate the problem instances. The same procedure has been used by Pepin et al. in [4] to generate the benchmark dataset of the MDVSP. A detailed description of the procedure is presented in [3]."
  },
  {
    "type": "NarrativeText",
    "element_id": "157151c62675e261aaff2c214d91123b",
    "metadata": {
      "data_source": {},
      "filetype": "application/pdf",
      "page_number": 4,
      "category_depth": 0
    },
    "text": "Our dataset provides start/end location and time of trips as well as the travel time between any two locations. The location and time information is required to model the MDVSP on a time-space network. The feasible connections and the cost of connections between the trips can be obtained as discussed in [3]. Thus, the dataset has all the information that is required to model the MDVSP on the time-space network (see [2]) as well as the connection-network (see [5]). The benchmark solutions for all the problem instances are presented in [3]."
  },
  {
    "type": "NarrativeText",
    "element_id": "d202816913e482abce90d70d88f202c3",
    "metadata": {
      "data_source": {},
      "filetype": "application/pdf",
      "page_number": 4,
      "category_depth": 0
    },
    "text": "Transparency document. Supporting information"
  },
  {
    "type": "NarrativeText",
    "element_id": "d434a0e19d0d34e92936b9566e1ebb45",
    "metadata": {
      "data_source": {},
      "filetype": "application/pdf",
      "page_number": 4,
      "category_depth": 0
    },
    "text": "Transparency document associated with this article can be found in the online version at https://doi."
  },
  {
    "type": "UncategorizedText",
    "element_id": "fa783fbedd3cbd108b99d04da7fb7e8b",
    "metadata": {
      "data_source": {},
      "filetype": "application/pdf",
      "page_number": 4,
      "category_depth": 0
    },
    "text": "org/10.1016/j.dib.2018.12.055."
  },
  {
    "type": "Title",
    "element_id": "69824d3b0e70ca6aaa0da1613b65fd91",
    "metadata": {
      "data_source": {},
      "filetype": "application/pdf",
      "page_number": 4,
      "category_depth": 0
    },
    "text": "References"
  },
  {
    "type": "NarrativeText",
    "element_id": "5a1d84f7d74fc4ceeacb634d524cc041",
    "metadata": {
      "data_source": {},
      "filetype": "application/pdf",
      "page_number": 4,
      "category_depth": 0
    },
    "text": "[1] G. Carpaneto, M. Dell'Amico, M. Fischetti, P. Toth, A branch and bound algorithm for the multiple depot vehicle scheduling"
  },
  {
    "type": "NarrativeText",
    "element_id": "19dee0a4e8fd073350e234b4352b8af6",
    "metadata": {
      "data_source": {},
      "filetype": "application/pdf",
      "page_number": 4,
      "category_depth": 0
    },
    "text": "[2] N. Kliewer, T. Mellouli, L. Suhl, A time–space network based exact optimization model for multi-depot bus scheduling, Eur."
  },
  {
    "type": "UncategorizedText",
    "element_id": "bec40b25a277a08de3415e33284fc76d",
    "metadata": {
      "data_source": {},
      "filetype": "application/pdf",
      "page_number": 4,
      "category_depth": 0
    },
    "text": "problem, Networks 19 (5) (1989) 531–548."
  },
  {
    "type": "UncategorizedText",
    "element_id": "5f5ca82752a3220998c06ea0c44eb80e",
    "metadata": {
      "data_source": {},
      "filetype": "application/pdf",
      "page_number": 4,
      "category_depth": 0
    },
    "text": "J. Oper. Res. 175 (3) (2006) 1616–1627."
  },
  {
    "type": "UncategorizedText",
    "element_id": "64cd13c78330953bd999d37dacbeaf0e",
    "metadata": {
      "data_source": {},
      "filetype": "application/pdf",
      "page_number": 4,
      "category_depth": 0
    },
    "text": "[3] S. Kulkarni, M. Krishnamoorthy, A. Ranade, A.T. Ernst, R. Patil, A new formulation and a column generation-based heuristic"
  },
  {
    "type": "NarrativeText",
    "element_id": "c4f2c64b5f38feaa921647abceebaec8",
    "metadata": {
      "data_source": {},
      "filetype": "application/pdf",
      "page_number": 4,
      "category_depth": 0
    },
    "text": "for the multiple depot vehicle scheduling problem, Transp. Res. Part B Methodol. 118 (2018) 457–487."
  },
  {
    "type": "NarrativeText",
    "element_id": "16c341408703257ff517dcc76140e2c0",
    "metadata": {
      "data_source": {},
      "filetype": "application/pdf",
      "page_number": 4,
      "category_depth": 0
    },
    "text": "[4] A.S. Pepin, G. Desaulniers, A. Hertz, D. Huisman, A comparison of ﬁve heuristics for the multiple depot vehicle scheduling"
  },
  {
    "type": "UncategorizedText",
    "element_id": "aa252076bc877d1ba2b95aa13b73ff72",
    "metadata": {
      "data_source": {},
      "filetype": "application/pdf",
      "page_number": 4,
      "category_depth": 0
    },
    "text": "problem, J. Sched. 12 (1) (2009) 17."
  },
  {
    "type": "UncategorizedText",
    "element_id": "2e00441177bee9377583470218bea299",
    "metadata": {
      "data_source": {},
      "filetype": "application/pdf",
      "page_number": 4,
      "category_depth": 0
    },
    "text": "[5] C.C. Ribeiro, F. Soumis, A column generation approach to the multiple-depot vehicle scheduling problem, Oper. Res. 42 (1)"
  },
  {
    "type": "UncategorizedText",
    "element_id": "4b1b8c9df00f25e26176a85d84c8c927",
    "metadata": {
      "data_source": {},
      "filetype": "application/pdf",
      "page_number": 4,
      "category_depth": 0
    },
    "text": "(1994) 41–52."
  }
]<|MERGE_RESOLUTION|>--- conflicted
+++ resolved
@@ -624,7 +624,6 @@
       "page_number": 3,
       "category_depth": 0
     },
-<<<<<<< HEAD
     "text": "1. Each schedule should start and end at the same depot. 2. Each trip should be covered by only one vehicle. 3. The number of schedules that start from a depot should not exceed the number of vehicles at"
   },
   {
@@ -637,9 +636,6 @@
       "category_depth": 0
     },
     "text": "the depot."
-=======
-    "text": "1. Each schedule should start and end at the same depot. 2. Each trip should be covered by only one vehicle. 3. The number of schedules that start from a depot should not exceed the number of vehicles at the depot."
->>>>>>> bd33a52e
   },
   {
     "type": "NarrativeText",
