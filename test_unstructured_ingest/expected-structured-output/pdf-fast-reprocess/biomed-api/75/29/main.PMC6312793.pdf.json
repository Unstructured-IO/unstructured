[
  {
    "element_id": "230be10990a5d5663624743293c6890b",
    "metadata": {
      "data_source": {
        "permissions_data": [
          {
            "mode": 33188
          }
        ],
        "url": "/home/runner/work/unstructured/unstructured/test_unstructured_ingest/download/biomed-api/75/29/main.PMC6312793.pdf"
      },
      "filetype": "application/pdf",
      "languages": [
        "eng"
      ],
      "links": [
        {
          "start_index": 0,
          "text": "DatainBrief22 ( 2019 ) 484 –",
          "url": "https://doi.org/10.1016/j.dib.2018.12.055"
        }
      ],
      "page_number": 1
    },
    "text": "Data in Brief 22 (2019) 484–487",
    "type": "Header"
  },
  {
    "element_id": "4983bb351e78b36fe58579160c15f5bc",
    "metadata": {
      "data_source": {
        "permissions_data": [
          {
            "mode": 33188
          }
        ],
        "url": "/home/runner/work/unstructured/unstructured/test_unstructured_ingest/download/biomed-api/75/29/main.PMC6312793.pdf"
      },
      "filetype": "application/pdf",
      "languages": [
        "eng"
      ],
      "links": [
        {
          "start_index": -1,
          "text": "",
          "url": "www.sciencedirect.com/science/journal/23523409"
        }
      ],
      "page_number": 1
    },
    "text": "Contents lists available at ScienceDirect",
    "type": "NarrativeText"
  },
  {
    "element_id": "09d187a9cc57edd95c5e365c30aa882e",
    "metadata": {
      "data_source": {
        "permissions_data": [
          {
            "mode": 33188
          }
        ],
        "url": "/home/runner/work/unstructured/unstructured/test_unstructured_ingest/download/biomed-api/75/29/main.PMC6312793.pdf"
      },
      "filetype": "application/pdf",
      "languages": [
        "eng"
      ],
      "page_number": 1
    },
    "text": "Data in Brief",
    "type": "Title"
  },
  {
    "element_id": "70ee009521a267fdf4d187346d67d3de",
    "metadata": {
      "data_source": {
        "permissions_data": [
          {
            "mode": 33188
          }
        ],
        "url": "/home/runner/work/unstructured/unstructured/test_unstructured_ingest/download/biomed-api/75/29/main.PMC6312793.pdf"
      },
      "filetype": "application/pdf",
      "languages": [
        "eng"
      ],
      "links": [
        {
          "start_index": 18,
          "text": "www . elsevier . com / locate /",
          "url": "www.elsevier.com/locate/dib"
        }
      ],
      "page_number": 1
    },
    "text": "journal homepage: www.elsevier.com/locate/dib",
    "type": "Title"
  },
  {
    "element_id": "1b534e8c1523581d550c5f56b5e10e65",
    "metadata": {
      "data_source": {
        "permissions_data": [
          {
            "mode": 33188
          }
        ],
        "url": "/home/runner/work/unstructured/unstructured/test_unstructured_ingest/download/biomed-api/75/29/main.PMC6312793.pdf"
      },
      "filetype": "application/pdf",
      "languages": [
        "eng"
      ],
      "page_number": 1
    },
    "text": "Data Article",
    "type": "Title"
  },
  {
    "element_id": "ac60f7bc40ee2e16a0d7cb9693657951",
    "metadata": {
      "data_source": {
        "permissions_data": [
          {
            "mode": 33188
          }
        ],
        "url": "/home/runner/work/unstructured/unstructured/test_unstructured_ingest/download/biomed-api/75/29/main.PMC6312793.pdf"
      },
      "filetype": "application/pdf",
      "languages": [
        "eng"
      ],
      "page_number": 1
    },
    "text": "A benchmark dataset for the multiple depot vehicle scheduling problem",
    "type": "Title"
  },
  {
    "element_id": "1059e6df2e36cfb7b73a0dd9fb270f55",
    "metadata": {
      "data_source": {
        "permissions_data": [
          {
            "mode": 33188
          }
        ],
        "url": "/home/runner/work/unstructured/unstructured/test_unstructured_ingest/download/biomed-api/75/29/main.PMC6312793.pdf"
      },
      "filetype": "application/pdf",
      "languages": [
        "eng"
      ],
      "page_number": 1
    },
    "text": "Sarang Kulkarni a,b,c,n, Mohan Krishnamoorthy d,e, Abhiram Ranade f, Andreas T. Ernst c, Rahul Patil b",
    "type": "UncategorizedText"
  },
  {
    "element_id": "ae1a6129c2bc2ff3644df05b1cdbde81",
    "metadata": {
      "data_source": {
        "permissions_data": [
          {
            "mode": 33188
          }
        ],
        "url": "/home/runner/work/unstructured/unstructured/test_unstructured_ingest/download/biomed-api/75/29/main.PMC6312793.pdf"
      },
      "filetype": "application/pdf",
      "languages": [
        "eng"
      ],
      "page_number": 1
    },
    "text": "a IITB-Monash Research Academy, IIT Bombay, Powai, Mumbai 400076, India b SJM School of Management, IIT Bombay, Powai, Mumbai 400076, India c School of Mathematical Sciences, Monash University, Clayton, VIC 3800, Australia d Department of Mechanical and Aerospace Engineering, Monash University, Clayton, VIC 3800, Australia e School of Information Technology and Electrical Engineering, The University of Queensland, QLD 4072, Australia f Department of Computer Science and Engineering, IIT Bombay, Powai, Mumbai 400076, India",
    "type": "UncategorizedText"
  },
  {
    "element_id": "d7ea8d28a846920e2bc7c457b63ae7d8",
    "metadata": {
      "data_source": {
        "permissions_data": [
          {
            "mode": 33188
          }
        ],
        "url": "/home/runner/work/unstructured/unstructured/test_unstructured_ingest/download/biomed-api/75/29/main.PMC6312793.pdf"
      },
      "filetype": "application/pdf",
      "languages": [
        "eng"
      ],
      "page_number": 1
    },
    "text": "a r t i c l e i n f o",
    "type": "NarrativeText"
  },
  {
    "element_id": "c4b0841e5dfc94b97fe07bbd38e0696f",
    "metadata": {
      "data_source": {
        "permissions_data": [
          {
            "mode": 33188
          }
        ],
        "url": "/home/runner/work/unstructured/unstructured/test_unstructured_ingest/download/biomed-api/75/29/main.PMC6312793.pdf"
      },
      "filetype": "application/pdf",
      "languages": [
        "eng"
      ],
      "page_number": 1
    },
    "text": "a b s t r a c t",
    "type": "NarrativeText"
  },
  {
    "element_id": "0748f973640f6adbc8588eb4c33ab4ec",
    "metadata": {
      "data_source": {
        "permissions_data": [
          {
            "mode": 33188
          }
        ],
        "url": "/home/runner/work/unstructured/unstructured/test_unstructured_ingest/download/biomed-api/75/29/main.PMC6312793.pdf"
      },
      "filetype": "application/pdf",
      "languages": [
        "eng"
      ],
      "page_number": 1
    },
    "text": "Article history: Received 21 November 2018 Received in revised form 13 December 2018 Accepted 15 December 2018 Available online 18 December 2018",
    "type": "UncategorizedText"
  },
  {
    "element_id": "d629c8a4a67b1457146697c967d3c364",
    "metadata": {
      "data_source": {
        "permissions_data": [
          {
            "mode": 33188
          }
        ],
        "url": "/home/runner/work/unstructured/unstructured/test_unstructured_ingest/download/biomed-api/75/29/main.PMC6312793.pdf"
      },
      "filetype": "application/pdf",
      "languages": [
        "eng"
      ],
      "page_number": 1
    },
    "text": "This data article presents a description of a benchmark dataset for the multiple depot vehicle scheduling problem (MDVSP). The MDVSP is to assign vehicles from different depots to timetabled trips to minimize the total cost of empty travel and waiting. The dataset has been developed to evaluate the heuristics of the MDVSP that are presented in “A new formulation and a column generation-based heuristic for the multiple depot vehicle sche- duling problem” (Kulkarni et al., 2018). The dataset contains 60 problem instances of varying size. Researchers can use the dataset to evaluate the future algorithms for the MDVSP and compare the performance with the existing algorithms. The dataset includes a program that can be used to generate new problem instances of the MDVSP.",
    "type": "NarrativeText"
  },
  {
    "element_id": "ab5aad51a95f51cd9db08aa78c5ea1a7",
    "metadata": {
      "data_source": {
        "permissions_data": [
          {
            "mode": 33188
          }
        ],
        "url": "/home/runner/work/unstructured/unstructured/test_unstructured_ingest/download/biomed-api/75/29/main.PMC6312793.pdf"
      },
      "filetype": "application/pdf",
      "languages": [
        "eng"
      ],
      "page_number": 1
    },
    "text": "& 2018 Published by Elsevier Inc. This is an open access article under the CC BY-NC-ND license (http://creativecommons.org/licenses/by-nc-nd/4.0/).",
    "type": "NarrativeText"
  },
  {
    "element_id": "d3dccc4a497d2c6efc9fe831e29e849b",
    "metadata": {
      "data_source": {
        "permissions_data": [
          {
            "mode": 33188
          }
        ],
        "url": "/home/runner/work/unstructured/unstructured/test_unstructured_ingest/download/biomed-api/75/29/main.PMC6312793.pdf"
      },
      "filetype": "application/pdf",
      "languages": [
        "eng"
      ],
      "links": [
        {
          "start_index": 25,
          "text": "https :// doi . org / 10 . 1016 / j . trb . 2018 . 11 . nCorrespondingauthorat",
          "url": "http://dx.doi.org/10.1016/j.trb.2018.11.007"
        },
        {
          "start_index": 25,
          "text": "https",
          "url": "http://dx.doi.org/10.1016/j.trb.2018.11.007"
        },
        {
          "start_index": 25,
          "text": "https :// doi . org / 10 . 1016 / j . trb . 2018 . 11 .",
          "url": "http://dx.doi.org/10.1016/j.trb.2018.11.007"
        }
      ],
      "page_number": 1
    },
    "text": "DOI of original article: https://doi.org/10.1016/j.trb.2018.11.007 n Corresponding author at: IITB-Monash Research Academy, IIT Bombay, Powai, Mumbai 400076, India.",
    "type": "UncategorizedText"
  },
  {
    "element_id": "c07a6b2b27567c66e0af6d7a1b76c0a2",
    "metadata": {
      "data_source": {
        "permissions_data": [
          {
            "mode": 33188
          }
        ],
        "url": "/home/runner/work/unstructured/unstructured/test_unstructured_ingest/download/biomed-api/75/29/main.PMC6312793.pdf"
      },
      "filetype": "application/pdf",
      "languages": [
        "eng"
      ],
      "links": [
        {
          "start_index": 16,
          "text": "sarangkulkarni @ iitb . ac . in",
          "url": "mailto:sarangkulkarni@iitb.ac.in"
        }
      ],
      "page_number": 1
    },
    "text": "E-mail address: sarangkulkarni@iitb.ac.in (S. Kulkarni).",
    "type": "Title"
  },
  {
    "element_id": "724d3bf01359e3d68886758ca8d10f10",
    "metadata": {
      "data_source": {
        "permissions_data": [
          {
            "mode": 33188
          }
        ],
        "url": "/home/runner/work/unstructured/unstructured/test_unstructured_ingest/download/biomed-api/75/29/main.PMC6312793.pdf"
      },
      "filetype": "application/pdf",
      "languages": [
        "eng"
      ],
      "links": [
        {
          "start_index": 0,
          "text": "https",
          "url": "https://doi.org/10.1016/j.dib.2018.12.055"
        },
        {
          "start_index": 0,
          "text": "https",
          "url": "https://doi.org/10.1016/j.dib.2018.12.055"
        },
        {
          "start_index": 0,
          "text": "https :// doi . org / 10 . 1016 / j . dib . 2018 . 12 .",
          "url": "https://doi.org/10.1016/j.dib.2018.12.055"
        }
      ],
      "page_number": 1
    },
    "text": "https://doi.org/10.1016/j.dib.2018.12.055 2352-3409/& 2018 Published by Elsevier Inc. This is an open access article under the CC BY-NC-ND license (http://creativecommons.org/licenses/by-nc-nd/4.0/).",
    "type": "NarrativeText"
  },
  {
    "element_id": "e1b2f89d9b01a11d6aff9032a66d0dfa",
    "metadata": {
      "data_source": {
        "permissions_data": [
          {
            "mode": 33188
          }
        ],
        "url": "/home/runner/work/unstructured/unstructured/test_unstructured_ingest/download/biomed-api/75/29/main.PMC6312793.pdf"
      },
      "filetype": "application/pdf",
      "languages": [
        "eng"
      ],
      "page_number": 2
    },
    "text": "S. Kulkarni et al. / Data in Brief 22 (2019) 484–487",
    "type": "Header"
  },
  {
    "element_id": "de535b8a5cde54dae62323b0304f920d",
    "metadata": {
      "data_source": {
        "permissions_data": [
          {
            "mode": 33188
          }
        ],
        "url": "/home/runner/work/unstructured/unstructured/test_unstructured_ingest/download/biomed-api/75/29/main.PMC6312793.pdf"
      },
      "filetype": "application/pdf",
      "languages": [
        "eng"
      ],
      "page_number": 2
    },
    "text": "485",
    "type": "UncategorizedText"
  },
  {
    "element_id": "f31110dddfaa3023012ffa0d6dc46ab9",
    "metadata": {
      "data_source": {
        "permissions_data": [
          {
            "mode": 33188
          }
        ],
        "url": "/home/runner/work/unstructured/unstructured/test_unstructured_ingest/download/biomed-api/75/29/main.PMC6312793.pdf"
      },
      "filetype": "application/pdf",
      "languages": [
        "eng"
      ],
      "page_number": 2
    },
    "text": "Speciﬁcations table",
    "type": "Title"
  },
  {
    "element_id": "746a03a177039b3606cdcf48a3b2ab76",
    "metadata": {
      "data_source": {
        "permissions_data": [
          {
            "mode": 33188
          }
        ],
        "url": "/home/runner/work/unstructured/unstructured/test_unstructured_ingest/download/biomed-api/75/29/main.PMC6312793.pdf"
      },
      "filetype": "application/pdf",
      "languages": [
        "eng"
      ],
      "page_number": 2
    },
    "text": "Subject area Operations research More speciﬁc subject area Vehicle scheduling Type of data How data were acquired",
    "type": "NarrativeText"
  },
  {
    "element_id": "3790370543e26678a4a0bd31133d715a",
    "metadata": {
      "data_source": {
        "permissions_data": [
          {
            "mode": 33188
          }
        ],
        "url": "/home/runner/work/unstructured/unstructured/test_unstructured_ingest/download/biomed-api/75/29/main.PMC6312793.pdf"
      },
      "filetype": "application/pdf",
      "languages": [
        "eng"
      ],
      "links": [
        {
          "start_index": 444,
          "text": ".,",
          "url": "https://orlib.uqcloud.net/"
        }
      ],
      "page_number": 2
    },
    "text": "Tables, text ﬁles Artiﬁcially generated by a C þ þ program on Intels Xeons CPU E5– 2670 v2 with Linux operating system. Raw Sixty randomly generated instances of the MDVSP with the number of depots in (8, 12, 16) and the number of trips in (1500, 2000, 2500, 3000) Randomly generated instances IITB-Monash Research Academy, IIT Bombay, Powai, Mumbai, India. Data can be downloaded from https://orlib.uqcloud.net/ Kulkarni, S., Krishnamoorthy, M., Ranade, A., Ernst, A.T. and Patil, R., 2018. A new formulation and a column generation-based heuristic for the multiple depot vehicle scheduling problem. Transportation Research Part B: Methodological, 118, pp. 457–487 [3].",
    "type": "NarrativeText"
  },
  {
    "element_id": "687661d39cd0a44e6e4001bda525ac9a",
    "metadata": {
      "data_source": {
        "permissions_data": [
          {
            "mode": 33188
          }
        ],
        "url": "/home/runner/work/unstructured/unstructured/test_unstructured_ingest/download/biomed-api/75/29/main.PMC6312793.pdf"
      },
      "filetype": "application/pdf",
      "languages": [
        "eng"
      ],
      "page_number": 2
    },
    "text": "Data format Experimental factors",
    "type": "Title"
  },
  {
    "element_id": "71d60aa6305c01a3585969bb76c5079c",
    "metadata": {
      "data_source": {
        "permissions_data": [
          {
            "mode": 33188
          }
        ],
        "url": "/home/runner/work/unstructured/unstructured/test_unstructured_ingest/download/biomed-api/75/29/main.PMC6312793.pdf"
      },
      "filetype": "application/pdf",
      "languages": [
        "eng"
      ],
      "page_number": 2
    },
    "text": "Experimental features Data source location Data accessibility Related research article",
    "type": "Title"
  },
  {
    "element_id": "ef86a97f9d805c2d29a6bb0ca52e4e4c",
    "metadata": {
      "data_source": {
        "permissions_data": [
          {
            "mode": 33188
          }
        ],
        "url": "/home/runner/work/unstructured/unstructured/test_unstructured_ingest/download/biomed-api/75/29/main.PMC6312793.pdf"
      },
      "filetype": "application/pdf",
      "languages": [
        "eng"
      ],
      "page_number": 2
    },
    "text": "Value of the data",
    "type": "Title"
  },
  {
    "element_id": "a161ff3f971797a136c9a864e418987a",
    "metadata": {
      "data_source": {
        "permissions_data": [
          {
            "mode": 33188
          }
        ],
        "url": "/home/runner/work/unstructured/unstructured/test_unstructured_ingest/download/biomed-api/75/29/main.PMC6312793.pdf"
      },
      "filetype": "application/pdf",
      "languages": [
        "eng"
      ],
      "page_number": 2
    },
    "text": "(cid:2) The dataset contains 60 different problem instances of the MDVSP that can be used to evaluate the",
    "type": "NarrativeText"
  },
  {
    "element_id": "e9492487da81c0324ebe89f6ccd3091c",
    "metadata": {
      "data_source": {
        "permissions_data": [
          {
            "mode": 33188
          }
        ],
        "url": "/home/runner/work/unstructured/unstructured/test_unstructured_ingest/download/biomed-api/75/29/main.PMC6312793.pdf"
      },
      "filetype": "application/pdf",
      "languages": [
        "eng"
      ],
      "page_number": 2
    },
    "text": "performance of the algorithms for the MDVSP.",
    "type": "Title"
  },
  {
    "element_id": "4fee1300a5cae37add8fb40842660518",
    "metadata": {
      "data_source": {
        "permissions_data": [
          {
            "mode": 33188
          }
        ],
        "url": "/home/runner/work/unstructured/unstructured/test_unstructured_ingest/download/biomed-api/75/29/main.PMC6312793.pdf"
      },
      "filetype": "application/pdf",
      "languages": [
        "eng"
      ],
      "page_number": 2
    },
    "text": "(cid:2) The data provide all the information that is required to model the MDVSP by using the existing",
    "type": "NarrativeText"
  },
  {
    "element_id": "fd8ec92b16d47138d0282da0d2a11535",
    "metadata": {
      "data_source": {
        "permissions_data": [
          {
            "mode": 33188
          }
        ],
        "url": "/home/runner/work/unstructured/unstructured/test_unstructured_ingest/download/biomed-api/75/29/main.PMC6312793.pdf"
      },
      "filetype": "application/pdf",
      "languages": [
        "eng"
      ],
      "page_number": 2
    },
    "text": "mathematical formulations.",
    "type": "Title"
  },
  {
    "element_id": "63d7643e70d1d99c7661a3e107150198",
    "metadata": {
      "data_source": {
        "permissions_data": [
          {
            "mode": 33188
          }
        ],
        "url": "/home/runner/work/unstructured/unstructured/test_unstructured_ingest/download/biomed-api/75/29/main.PMC6312793.pdf"
      },
      "filetype": "application/pdf",
      "languages": [
        "eng"
      ],
      "page_number": 2
    },
    "text": "(cid:2) All the problem instances are available for use without any restrictions. (cid:2) The benchmark solutions and solution time for the problem instances are presented in [3] and can",
    "type": "NarrativeText"
  },
  {
    "element_id": "97233f56d019bfdd6cf2e32b673fca1f",
    "metadata": {
      "data_source": {
        "permissions_data": [
          {
            "mode": 33188
          }
        ],
        "url": "/home/runner/work/unstructured/unstructured/test_unstructured_ingest/download/biomed-api/75/29/main.PMC6312793.pdf"
      },
      "filetype": "application/pdf",
      "languages": [
        "eng"
      ],
      "page_number": 2
    },
    "text": "be used for the comparison.",
    "type": "NarrativeText"
  },
  {
    "element_id": "0b41eab57045111c252363397da68186",
    "metadata": {
      "data_source": {
        "permissions_data": [
          {
            "mode": 33188
          }
        ],
        "url": "/home/runner/work/unstructured/unstructured/test_unstructured_ingest/download/biomed-api/75/29/main.PMC6312793.pdf"
      },
      "filetype": "application/pdf",
      "languages": [
        "eng"
      ],
      "page_number": 2
    },
    "text": "(cid:2) The dataset includes a program that can generate similar problem instances of different sizes.",
    "type": "NarrativeText"
  },
  {
    "element_id": "209d4c8e6b9df8cfba995b7742a705aa",
    "metadata": {
      "data_source": {
        "permissions_data": [
          {
            "mode": 33188
          }
        ],
        "url": "/home/runner/work/unstructured/unstructured/test_unstructured_ingest/download/biomed-api/75/29/main.PMC6312793.pdf"
      },
      "filetype": "application/pdf",
      "languages": [
        "eng"
      ],
      "page_number": 2
    },
    "text": "1. Data",
    "type": "ListItem"
  },
  {
    "element_id": "0a1072aa63bd39a19dae4312953755dc",
    "metadata": {
      "data_source": {
        "permissions_data": [
          {
            "mode": 33188
          }
        ],
        "url": "/home/runner/work/unstructured/unstructured/test_unstructured_ingest/download/biomed-api/75/29/main.PMC6312793.pdf"
      },
      "filetype": "application/pdf",
      "languages": [
        "eng"
      ],
      "links": [
        {
          "start_index": 509,
          "text": "2500 , and3000 . size , ðm ; nÞ , ﬁveinstancesareprovided . Thedatasetcanbedownloadedfromhttps :// orlib . uqcloud . net",
          "url": "https://orlib.uqcloud.net"
        }
      ],
      "page_number": 2
    },
    "text": "The dataset contains 60 different problem instances of the multiple depot vehicle scheduling pro- blem (MDVSP). Each problem instance is provided in a separate ﬁle. Each ﬁle is named as ‘RN-m-n-k.dat’, where ‘m’, ‘n’, and ‘k’ denote the number of depots, the number of trips, and the instance number ‘RN-8–1500-01.dat’, for is the ﬁrst problem instance with 8 depots and 1500 trips. For the number of depots, m, we used three values, 8, 12, and 16. The four values for the number of trips, n, are 1500, 2000, 2500, and 3000. For each size, ðm; nÞ, ﬁve instances are provided. The dataset can be downloaded from https://orlib.uqcloud.net.",
    "type": "NarrativeText"
  },
  {
    "element_id": "f761d8d722a2fd544c3c9edbefaea347",
    "metadata": {
      "data_source": {
        "permissions_data": [
          {
            "mode": 33188
          }
        ],
        "url": "/home/runner/work/unstructured/unstructured/test_unstructured_ingest/download/biomed-api/75/29/main.PMC6312793.pdf"
      },
      "filetype": "application/pdf",
      "languages": [
        "eng"
      ],
      "page_number": 2
    },
    "text": "‘ðm; nÞ’,",
    "type": "UncategorizedText"
  },
  {
    "element_id": "8bcd7ffe16f2b3099deb51f7d53e5eec",
    "metadata": {
      "data_source": {
        "permissions_data": [
          {
            "mode": 33188
          }
        ],
        "url": "/home/runner/work/unstructured/unstructured/test_unstructured_ingest/download/biomed-api/75/29/main.PMC6312793.pdf"
      },
      "filetype": "application/pdf",
      "languages": [
        "eng"
      ],
      "page_number": 2
    },
    "text": "the size,",
    "type": "UncategorizedText"
  },
  {
    "element_id": "4d1ed485a89dfc57b70d8aa4dd2fb574",
    "metadata": {
      "data_source": {
        "permissions_data": [
          {
            "mode": 33188
          }
        ],
        "url": "/home/runner/work/unstructured/unstructured/test_unstructured_ingest/download/biomed-api/75/29/main.PMC6312793.pdf"
      },
      "filetype": "application/pdf",
      "languages": [
        "eng"
      ],
      "page_number": 2
    },
    "text": "respectively. For example,",
    "type": "UncategorizedText"
  },
  {
    "element_id": "8878ce35710372dd6717f8a94d3ef8fb",
    "metadata": {
      "data_source": {
        "permissions_data": [
          {
            "mode": 33188
          }
        ],
        "url": "/home/runner/work/unstructured/unstructured/test_unstructured_ingest/download/biomed-api/75/29/main.PMC6312793.pdf"
      },
      "filetype": "application/pdf",
      "languages": [
        "eng"
      ],
      "page_number": 2
    },
    "text": "the problem instance,",
    "type": "UncategorizedText"
  },
  {
    "element_id": "e99baf199c4ecda283ee88b7cf66a2da",
    "metadata": {
      "data_source": {
        "permissions_data": [
          {
            "mode": 33188
          }
        ],
        "url": "/home/runner/work/unstructured/unstructured/test_unstructured_ingest/download/biomed-api/75/29/main.PMC6312793.pdf"
      },
      "filetype": "application/pdf",
      "languages": [
        "eng"
      ],
      "page_number": 2
    },
    "text": "For each problem instance, the following information is provided: The number of depots mð The number of trips ðnÞ, The number of locations ðlÞ, The number of vehicles at each depot, For each trip i A 1; 2; …; n, a start time, ts",
    "type": "NarrativeText"
  },
  {
    "element_id": "38906df74d16186ac6b5c6da7e2b84d3",
    "metadata": {
      "data_source": {
        "permissions_data": [
          {
            "mode": 33188
          }
        ],
        "url": "/home/runner/work/unstructured/unstructured/test_unstructured_ingest/download/biomed-api/75/29/main.PMC6312793.pdf"
      },
      "filetype": "application/pdf",
      "languages": [
        "eng"
      ],
      "page_number": 2
    },
    "text": "Þ,",
    "type": "UncategorizedText"
  },
  {
    "element_id": "21f029c098ba513ab6b268a68926a87e",
    "metadata": {
      "data_source": {
        "permissions_data": [
          {
            "mode": 33188
          }
        ],
        "url": "/home/runner/work/unstructured/unstructured/test_unstructured_ingest/download/biomed-api/75/29/main.PMC6312793.pdf"
      },
      "filetype": "application/pdf",
      "languages": [
        "eng"
      ],
      "page_number": 2
    },
    "text": "i , a start location, ls",
    "type": "Title"
  },
  {
    "element_id": "a2c33a6683f50375455a360e897ba6f1",
    "metadata": {
      "data_source": {
        "permissions_data": [
          {
            "mode": 33188
          }
        ],
        "url": "/home/runner/work/unstructured/unstructured/test_unstructured_ingest/download/biomed-api/75/29/main.PMC6312793.pdf"
      },
      "filetype": "application/pdf",
      "languages": [
        "eng"
      ],
      "page_number": 2
    },
    "text": "i , an end time, te",
    "type": "Title"
  },
  {
    "element_id": "7e3ad03e3059fde4d098d020295d579e",
    "metadata": {
      "data_source": {
        "permissions_data": [
          {
            "mode": 33188
          }
        ],
        "url": "/home/runner/work/unstructured/unstructured/test_unstructured_ingest/download/biomed-api/75/29/main.PMC6312793.pdf"
      },
      "filetype": "application/pdf",
      "languages": [
        "eng"
      ],
      "page_number": 2
    },
    "text": "i , and an end location, le i ,",
    "type": "UncategorizedText"
  },
  {
    "element_id": "3888294265bab80e08e9daa84edbddf3",
    "metadata": {
      "data_source": {
        "permissions_data": [
          {
            "mode": 33188
          }
        ],
        "url": "/home/runner/work/unstructured/unstructured/test_unstructured_ingest/download/biomed-api/75/29/main.PMC6312793.pdf"
      },
      "filetype": "application/pdf",
      "languages": [
        "eng"
      ],
      "page_number": 2
    },
    "text": "and",
    "type": "Title"
  },
  {
    "element_id": "debbd11a60cd6dc154f068c7581e030b",
    "metadata": {
      "data_source": {
        "permissions_data": [
          {
            "mode": 33188
          }
        ],
        "url": "/home/runner/work/unstructured/unstructured/test_unstructured_ingest/download/biomed-api/75/29/main.PMC6312793.pdf"
      },
      "filetype": "application/pdf",
      "languages": [
        "eng"
      ],
      "page_number": 2
    },
    "text": "(cid:2) The travel time, δij, between any two locations i; j A 1; …; l.",
    "type": "NarrativeText"
  },
  {
    "element_id": "4e36d3f7c3f68f48f25cd7e9375e1950",
    "metadata": {
      "data_source": {
        "permissions_data": [
          {
            "mode": 33188
          }
        ],
        "url": "/home/runner/work/unstructured/unstructured/test_unstructured_ingest/download/biomed-api/75/29/main.PMC6312793.pdf"
      },
      "filetype": "application/pdf",
      "languages": [
        "eng"
      ],
      "page_number": 2
    },
    "text": "All times are in minutes and integers. The planning duration is from 5 a.m. to around midnight. Each instance has two classes of trips, short trips and long trips, with 40% short trips and 60% long trips. The duration of a short trip is less than a total of 45 min and the travel time between the start",
    "type": "NarrativeText"
  },
  {
    "element_id": "e002053beb15a33e0d9a151281ee884b",
    "metadata": {
      "data_source": {
        "permissions_data": [
          {
            "mode": 33188
          }
        ],
        "url": "/home/runner/work/unstructured/unstructured/test_unstructured_ingest/download/biomed-api/75/29/main.PMC6312793.pdf"
      },
      "filetype": "application/pdf",
      "languages": [
        "eng"
      ],
      "page_number": 3
    },
    "text": "486",
    "type": "UncategorizedText"
  },
  {
    "element_id": "5fc350251e749ddaf1a277ae7a8832e7",
    "metadata": {
      "data_source": {
        "permissions_data": [
          {
            "mode": 33188
          }
        ],
        "url": "/home/runner/work/unstructured/unstructured/test_unstructured_ingest/download/biomed-api/75/29/main.PMC6312793.pdf"
      },
      "filetype": "application/pdf",
      "languages": [
        "eng"
      ],
      "page_number": 3
    },
    "text": "S. Kulkarni et al. / Data in Brief 22 (2019) 484–487",
    "type": "Header"
  },
  {
    "element_id": "e0097149799021f84930addd05dea850",
    "metadata": {
      "data_source": {
        "permissions_data": [
          {
            "mode": 33188
          }
        ],
        "url": "/home/runner/work/unstructured/unstructured/test_unstructured_ingest/download/biomed-api/75/29/main.PMC6312793.pdf"
      },
      "filetype": "application/pdf",
      "languages": [
        "eng"
      ],
      "page_number": 3
    },
    "text": "and end location of the trip. A long trip is about 3–5 h in duration and has the same start and end location. For all instances, m r l and the locations 1; …; m correspond to depots, while the remaining locations only appear as trip start and end locations.",
    "type": "NarrativeText"
  },
  {
    "element_id": "cf4072a25f31da4806caa1d1fbc68c99",
    "metadata": {
      "data_source": {
        "permissions_data": [
          {
            "mode": 33188
          }
        ],
        "url": "/home/runner/work/unstructured/unstructured/test_unstructured_ingest/download/biomed-api/75/29/main.PMC6312793.pdf"
      },
      "filetype": "application/pdf",
      "languages": [
        "eng"
      ],
      "page_number": 3
    },
    "text": "i þδ",
    "type": "NarrativeText"
  },
  {
    "element_id": "51f6f02d3d68e00610be2103b0e1042f",
    "metadata": {
      "data_source": {
        "permissions_data": [
          {
            "mode": 33188
          }
        ],
        "url": "/home/runner/work/unstructured/unstructured/test_unstructured_ingest/download/biomed-api/75/29/main.PMC6312793.pdf"
      },
      "filetype": "application/pdf",
      "languages": [
        "eng"
      ],
      "page_number": 3
    },
    "text": ". If le i ls le i j , otherwise, the vehicle may require waiting at le i for the duration of ðts",
    "type": "NarrativeText"
  },
  {
    "element_id": "e3933d0492d3bd79680ff81e3b682025",
    "metadata": {
      "data_source": {
        "permissions_data": [
          {
            "mode": 33188
          }
        ],
        "url": "/home/runner/work/unstructured/unstructured/test_unstructured_ingest/download/biomed-api/75/29/main.PMC6312793.pdf"
      },
      "filetype": "application/pdf",
      "languages": [
        "eng"
      ],
      "page_number": 3
    },
    "text": "Z te",
    "type": "Title"
  },
  {
    "element_id": "2ed324ca928c3e58dcb39552650be0ed",
    "metadata": {
      "data_source": {
        "permissions_data": [
          {
            "mode": 33188
          }
        ],
        "url": "/home/runner/work/unstructured/unstructured/test_unstructured_ingest/download/biomed-api/75/29/main.PMC6312793.pdf"
      },
      "filetype": "application/pdf",
      "languages": [
        "eng"
      ],
      "page_number": 3
    },
    "text": "a ls",
    "type": "Title"
  },
  {
    "element_id": "8f0192962e04c8a77fe3ba0555979431",
    "metadata": {
      "data_source": {
        "permissions_data": [
          {
            "mode": 33188
          }
        ],
        "url": "/home/runner/work/unstructured/unstructured/test_unstructured_ingest/download/biomed-api/75/29/main.PMC6312793.pdf"
      },
      "filetype": "application/pdf",
      "languages": [
        "eng"
      ],
      "page_number": 3
    },
    "text": "A trip j can be covered after trip i by the same vehicle, if ts j",
    "type": "NarrativeText"
  },
  {
    "element_id": "1c1e6b398f305d200cf5a7b9e150e499",
    "metadata": {
      "data_source": {
        "permissions_data": [
          {
            "mode": 33188
          }
        ],
        "url": "/home/runner/work/unstructured/unstructured/test_unstructured_ingest/download/biomed-api/75/29/main.PMC6312793.pdf"
      },
      "filetype": "application/pdf",
      "languages": [
        "eng"
      ],
      "page_number": 3
    },
    "text": "j , the vehicle must travel empty from le j (cid:3)te i Þ. A schedule is given by the sequence in which a vehicle can cover the trips. The MDVSP is to determine the minimum number of schedules to cover all trips that minimizes total time in waiting and empty travel. The following requirements must be satisﬁed:",
    "type": "NarrativeText"
  },
  {
    "element_id": "92270f4d379d552a113e536ccc236ea3",
    "metadata": {
      "data_source": {
        "permissions_data": [
          {
            "mode": 33188
          }
        ],
        "url": "/home/runner/work/unstructured/unstructured/test_unstructured_ingest/download/biomed-api/75/29/main.PMC6312793.pdf"
      },
      "filetype": "application/pdf",
      "languages": [
        "eng"
      ],
      "page_number": 3
    },
    "text": "j",
    "type": "Title"
  },
  {
    "element_id": "5c0a169a29401ead6ab60ed89c043c56",
    "metadata": {
      "data_source": {
        "permissions_data": [
          {
            "mode": 33188
          }
        ],
        "url": "/home/runner/work/unstructured/unstructured/test_unstructured_ingest/download/biomed-api/75/29/main.PMC6312793.pdf"
      },
      "filetype": "application/pdf",
      "languages": [
        "eng"
      ],
      "page_number": 3
    },
    "text": "i to ls",
    "type": "NarrativeText"
  },
  {
<<<<<<< HEAD
    "element_id": "530ec92bd031fd6ef4b59c6bf96666b0",
=======
    "element_id": "4d47b9cd8d7fa658b61e62e181a14f92",
>>>>>>> 001fa17c
    "metadata": {
      "data_source": {
        "permissions_data": [
          {
            "mode": 33188
          }
        ],
        "url": "/home/runner/work/unstructured/unstructured/test_unstructured_ingest/download/biomed-api/75/29/main.PMC6312793.pdf"
      },
      "filetype": "application/pdf",
      "languages": [
        "eng"
      ],
      "page_number": 3
    },
    "text": "1. Each schedule should start and end at the same depot. 2. Each trip should be covered by only one vehicle. 3. The number of schedules that start from a depot should not exceed the number of vehicles at the depot.",
    "type": "ListItem"
  },
  {
    "element_id": "ab3fd77ad30e140a2a9ead63c50c9785",
    "metadata": {
      "data_source": {
        "permissions_data": [
          {
            "mode": 33188
          }
        ],
        "url": "/home/runner/work/unstructured/unstructured/test_unstructured_ingest/download/biomed-api/75/29/main.PMC6312793.pdf"
      },
      "filetype": "application/pdf",
      "languages": [
        "eng"
      ],
      "page_number": 3
    },
    "text": "A sufﬁcient number of vehicles are provided to maintain the feasibility of an instance. For each instance size ðm; nÞ, Table 1 provides the average of the number of locations, the number of times, the number of vehicles, and the number of possible empty travels, over ﬁve instances. The number of locations includes m distinct locations for depots and the number of locations at which various trips start or end. The number of times includes the start and the end time of the planning horizon and the start/end times for the trips. The number of vehicles is the total number of vehicles from all the depots. The number of possible empty travels is the number of possible connections between trips that require a vehicle travelling empty between two consecutive trips in a schedule.",
    "type": "NarrativeText"
  },
  {
    "element_id": "f04fef74a18957f35b396cc10501885a",
    "metadata": {
      "data_source": {
        "permissions_data": [
          {
            "mode": 33188
          }
        ],
        "url": "/home/runner/work/unstructured/unstructured/test_unstructured_ingest/download/biomed-api/75/29/main.PMC6312793.pdf"
      },
      "filetype": "application/pdf",
      "languages": [
        "eng"
      ],
      "page_number": 3
    },
    "text": "The description of the ﬁle for each problem instance is presented in Table 2. The ﬁrst line in the ﬁle provides the number of depots ðmÞ, the number of trips, ðnÞ, and the number of locations ðlÞ, in the problem instance. The next n lines present the information for n trips. Each line corresponds to a trip, i A 1; …; n g, and provides the start location, the start time, the end location, and the end time of trip i. The next l lines present the travel times between any two locations, i; jA 1; …; l",
    "type": "NarrativeText"
  },
  {
    "element_id": "0503cb711562ed504d9fe8e51a7c90c4",
    "metadata": {
      "data_source": {
        "permissions_data": [
          {
            "mode": 33188
          }
        ],
        "url": "/home/runner/work/unstructured/unstructured/test_unstructured_ingest/download/biomed-api/75/29/main.PMC6312793.pdf"
      },
      "filetype": "application/pdf",
      "languages": [
        "eng"
      ],
      "page_number": 3
    },
    "text": "f",
    "type": "Title"
  },
  {
    "element_id": "4ffe17b952e51f0951589ff85d245f1a",
    "metadata": {
      "data_source": {
        "permissions_data": [
          {
            "mode": 33188
          }
        ],
        "url": "/home/runner/work/unstructured/unstructured/test_unstructured_ingest/download/biomed-api/75/29/main.PMC6312793.pdf"
      },
      "filetype": "application/pdf",
      "languages": [
        "eng"
      ],
      "page_number": 3
    },
    "text": "(cid:1)",
    "type": "UncategorizedText"
  },
  {
    "element_id": "ef537d6a3c4057dc7af2d720a08b8299",
    "metadata": {
      "data_source": {
        "permissions_data": [
          {
            "mode": 33188
          }
        ],
        "url": "/home/runner/work/unstructured/unstructured/test_unstructured_ingest/download/biomed-api/75/29/main.PMC6312793.pdf"
      },
      "filetype": "application/pdf",
      "languages": [
        "eng"
      ],
      "page_number": 3
    },
    "text": "(cid:3)",
    "type": "UncategorizedText"
  },
  {
    "element_id": "1b5344eb536b5ac9bf870fd83dc65a5c",
    "metadata": {
      "data_source": {
        "permissions_data": [
          {
            "mode": 33188
          }
        ],
        "url": "/home/runner/work/unstructured/unstructured/test_unstructured_ingest/download/biomed-api/75/29/main.PMC6312793.pdf"
      },
      "filetype": "application/pdf",
      "languages": [
        "eng"
      ],
      "page_number": 3
    },
    "text": ".",
    "type": "UncategorizedText"
  },
  {
    "element_id": "51b70d323ac3433b3a43fb6cb261bf00",
    "metadata": {
      "data_source": {
        "permissions_data": [
          {
            "mode": 33188
          }
        ],
        "url": "/home/runner/work/unstructured/unstructured/test_unstructured_ingest/download/biomed-api/75/29/main.PMC6312793.pdf"
      },
      "filetype": "application/pdf",
      "languages": [
        "eng"
      ],
      "page_number": 3
    },
    "text": "The dataset also includes a program ‘GenerateInstance.cpp’ that can be used to generate new instances. The program takes three inputs, the number of depots ðmÞ, the number of trips ðnÞ, and the number of instances for each size ðm; nÞ.",
    "type": "NarrativeText"
  },
  {
    "element_id": "a1f3ced7feab2b0a4b42398de66a9c3a",
    "metadata": {
      "data_source": {
        "permissions_data": [
          {
            "mode": 33188
          }
        ],
        "url": "/home/runner/work/unstructured/unstructured/test_unstructured_ingest/download/biomed-api/75/29/main.PMC6312793.pdf"
      },
      "filetype": "application/pdf",
      "languages": [
        "eng"
      ],
      "page_number": 3
    },
    "text": "Table 1 Average number of locations, times, vehicles and empty travels for each instance size.",
    "type": "UncategorizedText"
  },
  {
    "element_id": "2d4d98cb229b5bdcbacfc5625e87f12d",
    "metadata": {
      "data_source": {
        "permissions_data": [
          {
            "mode": 33188
          }
        ],
        "url": "/home/runner/work/unstructured/unstructured/test_unstructured_ingest/download/biomed-api/75/29/main.PMC6312793.pdf"
      },
      "filetype": "application/pdf",
      "languages": [
        "eng"
      ],
      "page_number": 3
    },
    "text": "Instance size (m, n)",
    "type": "Title"
  },
  {
    "element_id": "cfb7c93410d0dfcd6bfa1f6aadce34f9",
    "metadata": {
      "data_source": {
        "permissions_data": [
          {
            "mode": 33188
          }
        ],
        "url": "/home/runner/work/unstructured/unstructured/test_unstructured_ingest/download/biomed-api/75/29/main.PMC6312793.pdf"
      },
      "filetype": "application/pdf",
      "languages": [
        "eng"
      ],
      "page_number": 3
    },
    "text": "Average number of",
    "type": "Title"
  },
  {
    "element_id": "41ce5d8ecb3d8c25065b43682f8df5e9",
    "metadata": {
      "data_source": {
        "permissions_data": [
          {
            "mode": 33188
          }
        ],
        "url": "/home/runner/work/unstructured/unstructured/test_unstructured_ingest/download/biomed-api/75/29/main.PMC6312793.pdf"
      },
      "filetype": "application/pdf",
      "languages": [
        "eng"
      ],
      "page_number": 3
    },
    "text": "Locations",
    "type": "Title"
  },
  {
    "element_id": "86016852bf0ddf8745714e5d9957a20c",
    "metadata": {
      "data_source": {
        "permissions_data": [
          {
            "mode": 33188
          }
        ],
        "url": "/home/runner/work/unstructured/unstructured/test_unstructured_ingest/download/biomed-api/75/29/main.PMC6312793.pdf"
      },
      "filetype": "application/pdf",
      "languages": [
        "eng"
      ],
      "page_number": 3
    },
    "text": "Times",
    "type": "Title"
  },
  {
    "element_id": "b39aa98344ea62275650b1bd3465f0d0",
    "metadata": {
      "data_source": {
        "permissions_data": [
          {
            "mode": 33188
          }
        ],
        "url": "/home/runner/work/unstructured/unstructured/test_unstructured_ingest/download/biomed-api/75/29/main.PMC6312793.pdf"
      },
      "filetype": "application/pdf",
      "languages": [
        "eng"
      ],
      "page_number": 3
    },
    "text": "Vehicles",
    "type": "Title"
  },
  {
    "element_id": "62e62514d578b1a63b6b55ca69c03029",
    "metadata": {
      "data_source": {
        "permissions_data": [
          {
            "mode": 33188
          }
        ],
        "url": "/home/runner/work/unstructured/unstructured/test_unstructured_ingest/download/biomed-api/75/29/main.PMC6312793.pdf"
      },
      "filetype": "application/pdf",
      "languages": [
        "eng"
      ],
      "page_number": 3
    },
    "text": "Possible empty travels",
    "type": "Title"
  },
  {
    "element_id": "08554d1822eb80f6a5198493d860a1ff",
    "metadata": {
      "data_source": {
        "permissions_data": [
          {
            "mode": 33188
          }
        ],
        "url": "/home/runner/work/unstructured/unstructured/test_unstructured_ingest/download/biomed-api/75/29/main.PMC6312793.pdf"
      },
      "filetype": "application/pdf",
      "languages": [
        "eng"
      ],
      "page_number": 3
    },
    "text": "(8, 1500) (8, 2000) (8, 2500) (8, 3000) (12, 1500) (12, 2000) (12, 2500) (12, 3000) (16, 1500) (16, 2000) (16, 2500) (16, 3000)",
    "type": "UncategorizedText"
  },
  {
    "element_id": "f7afc9a96042c95862f02097c698d1d3",
    "metadata": {
      "data_source": {
        "permissions_data": [
          {
            "mode": 33188
          }
        ],
        "url": "/home/runner/work/unstructured/unstructured/test_unstructured_ingest/download/biomed-api/75/29/main.PMC6312793.pdf"
      },
      "filetype": "application/pdf",
      "languages": [
        "eng"
      ],
      "page_number": 3
    },
    "text": "568.40 672.80 923.40 977.00 566.00 732.60 875.00 1119.60 581.80 778.00 879.00 1087.20",
    "type": "UncategorizedText"
  },
  {
    "element_id": "28da3f25451527c002966242930cccb9",
    "metadata": {
      "data_source": {
        "permissions_data": [
          {
            "mode": 33188
          }
        ],
        "url": "/home/runner/work/unstructured/unstructured/test_unstructured_ingest/download/biomed-api/75/29/main.PMC6312793.pdf"
      },
      "filetype": "application/pdf",
      "languages": [
        "eng"
      ],
      "page_number": 3
    },
    "text": "975.20 1048.00 1078.00 1113.20 994.00 1040.60 1081.00 1107.40 985.40 1040.60 1083.20 1101.60",
    "type": "UncategorizedText"
  },
  {
    "element_id": "d938749e942bd40a291f08ae1ce4821e",
    "metadata": {
      "data_source": {
        "permissions_data": [
          {
            "mode": 33188
          }
        ],
        "url": "/home/runner/work/unstructured/unstructured/test_unstructured_ingest/download/biomed-api/75/29/main.PMC6312793.pdf"
      },
      "filetype": "application/pdf",
      "languages": [
        "eng"
      ],
      "page_number": 3
    },
    "text": "652.20 857.20 1082.40 1272.80 642.00 861.20 1096.00 1286.20 667.80 872.40 1076.40 1284.60",
    "type": "UncategorizedText"
  },
  {
    "element_id": "6bf0440cd5c4ce7a7a5271349da5d07b",
    "metadata": {
      "data_source": {
        "permissions_data": [
          {
            "mode": 33188
          }
        ],
        "url": "/home/runner/work/unstructured/unstructured/test_unstructured_ingest/download/biomed-api/75/29/main.PMC6312793.pdf"
      },
      "filetype": "application/pdf",
      "languages": [
        "eng"
      ],
      "page_number": 3
    },
    "text": "668,279.40 1,195,844.80 1,866,175.20 2,705,617.00 674,191.00 1,199,659.80 1,878,745.20 2,711,180.40 673,585.80 1,200,560.80 1,879,387.00 2,684,983.60",
    "type": "UncategorizedText"
  },
  {
    "element_id": "ad8e357fb7fbfb2d2095a6bd926ee142",
    "metadata": {
      "data_source": {
        "permissions_data": [
          {
            "mode": 33188
          }
        ],
        "url": "/home/runner/work/unstructured/unstructured/test_unstructured_ingest/download/biomed-api/75/29/main.PMC6312793.pdf"
      },
      "filetype": "application/pdf",
      "languages": [
        "eng"
      ],
      "page_number": 4
    },
    "text": "S. Kulkarni et al. / Data in Brief 22 (2019) 484–487",
    "type": "Header"
  },
  {
    "element_id": "8be0c9b49b154ad6847f3e94243d21bc",
    "metadata": {
      "data_source": {
        "permissions_data": [
          {
            "mode": 33188
          }
        ],
        "url": "/home/runner/work/unstructured/unstructured/test_unstructured_ingest/download/biomed-api/75/29/main.PMC6312793.pdf"
      },
      "filetype": "application/pdf",
      "languages": [
        "eng"
      ],
      "page_number": 4
    },
    "text": "Table 2 Description of ﬁle format for each problem instance.",
    "type": "Title"
  },
  {
    "element_id": "aa1ac77d2ca00a5e0ee89ac5dc5cb670",
    "metadata": {
      "data_source": {
        "permissions_data": [
          {
            "mode": 33188
          }
        ],
        "url": "/home/runner/work/unstructured/unstructured/test_unstructured_ingest/download/biomed-api/75/29/main.PMC6312793.pdf"
      },
      "filetype": "application/pdf",
      "languages": [
        "eng"
      ],
      "page_number": 4
    },
    "text": "Number of lines",
    "type": "Title"
  },
  {
    "element_id": "768182ee2c5dc400df4623c9a33fea0a",
    "metadata": {
      "data_source": {
        "permissions_data": [
          {
            "mode": 33188
          }
        ],
        "url": "/home/runner/work/unstructured/unstructured/test_unstructured_ingest/download/biomed-api/75/29/main.PMC6312793.pdf"
      },
      "filetype": "application/pdf",
      "languages": [
        "eng"
      ],
      "page_number": 4
    },
    "text": "Number of columns in each line",
    "type": "Title"
  },
  {
    "element_id": "7b31ecabe7ce952c32f7cfe9b93e2257",
    "metadata": {
      "data_source": {
        "permissions_data": [
          {
            "mode": 33188
          }
        ],
        "url": "/home/runner/work/unstructured/unstructured/test_unstructured_ingest/download/biomed-api/75/29/main.PMC6312793.pdf"
      },
      "filetype": "application/pdf",
      "languages": [
        "eng"
      ],
      "page_number": 4
    },
    "text": "Description",
    "type": "Title"
  },
  {
    "element_id": "a391c157c3e078200036a0291985f9dd",
    "metadata": {
      "data_source": {
        "permissions_data": [
          {
            "mode": 33188
          }
        ],
        "url": "/home/runner/work/unstructured/unstructured/test_unstructured_ingest/download/biomed-api/75/29/main.PMC6312793.pdf"
      },
      "filetype": "application/pdf",
      "languages": [
        "eng"
      ],
      "page_number": 4
    },
    "text": "1 1 n",
    "type": "UncategorizedText"
  },
  {
    "element_id": "d4081ee96f44a357ef8af731b8642b9d",
    "metadata": {
      "data_source": {
        "permissions_data": [
          {
            "mode": 33188
          }
        ],
        "url": "/home/runner/work/unstructured/unstructured/test_unstructured_ingest/download/biomed-api/75/29/main.PMC6312793.pdf"
      },
      "filetype": "application/pdf",
      "languages": [
        "eng"
      ],
      "page_number": 4
    },
    "text": "l",
    "type": "Title"
  },
  {
    "element_id": "36cdd9f463770d35a6bf359c063afb69",
    "metadata": {
      "data_source": {
        "permissions_data": [
          {
            "mode": 33188
          }
        ],
        "url": "/home/runner/work/unstructured/unstructured/test_unstructured_ingest/download/biomed-api/75/29/main.PMC6312793.pdf"
      },
      "filetype": "application/pdf",
      "languages": [
        "eng"
      ],
      "page_number": 4
    },
    "text": "3 m 4",
    "type": "UncategorizedText"
  },
  {
    "element_id": "c32c8f5137f5299c41a24b611a35730b",
    "metadata": {
      "data_source": {
        "permissions_data": [
          {
            "mode": 33188
          }
        ],
        "url": "/home/runner/work/unstructured/unstructured/test_unstructured_ingest/download/biomed-api/75/29/main.PMC6312793.pdf"
      },
      "filetype": "application/pdf",
      "languages": [
        "eng"
      ],
      "page_number": 4
    },
    "text": "l",
    "type": "Title"
  },
  {
    "element_id": "fb83b879f83e0037d2987ae6dd6d6a7d",
    "metadata": {
      "data_source": {
        "permissions_data": [
          {
            "mode": 33188
          }
        ],
        "url": "/home/runner/work/unstructured/unstructured/test_unstructured_ingest/download/biomed-api/75/29/main.PMC6312793.pdf"
      },
      "filetype": "application/pdf",
      "languages": [
        "eng"
      ],
      "page_number": 4
    },
    "text": "The number of depots, the number of trips, and the number of locations. The number of vehicles rd at each depot d. One line for each trip, i ¼ 1; 2; …; n. Each line provides the start location ls time ts i and the end time te i for the corresponding trip. Each element, δij; where i; j A 1; 2; …; l, refers to the travel time between location i and location j.",
    "type": "NarrativeText"
  },
  {
    "element_id": "8153fb11801f663de39c41f6fca2657e",
    "metadata": {
      "data_source": {
        "permissions_data": [
          {
            "mode": 33188
          }
        ],
        "url": "/home/runner/work/unstructured/unstructured/test_unstructured_ingest/download/biomed-api/75/29/main.PMC6312793.pdf"
      },
      "filetype": "application/pdf",
      "languages": [
        "eng"
      ],
      "page_number": 4
    },
    "text": "i , the start",
    "type": "Title"
  },
  {
    "element_id": "d54fb6e21454b808fa0ed1af1b8d4ab8",
    "metadata": {
      "data_source": {
        "permissions_data": [
          {
            "mode": 33188
          }
        ],
        "url": "/home/runner/work/unstructured/unstructured/test_unstructured_ingest/download/biomed-api/75/29/main.PMC6312793.pdf"
      },
      "filetype": "application/pdf",
      "languages": [
        "eng"
      ],
      "page_number": 4
    },
    "text": "i , the end location le",
    "type": "Title"
  },
  {
    "element_id": "105a2f06a4674d00a786ecae93a7db15",
    "metadata": {
      "data_source": {
        "permissions_data": [
          {
            "mode": 33188
          }
        ],
        "url": "/home/runner/work/unstructured/unstructured/test_unstructured_ingest/download/biomed-api/75/29/main.PMC6312793.pdf"
      },
      "filetype": "application/pdf",
      "languages": [
        "eng"
      ],
      "page_number": 4
    },
    "text": "2. Experimental design, materials, and methods",
    "type": "ListItem"
  },
  {
    "element_id": "efcc5b835e1f21de1637a2ca7bf3878e",
    "metadata": {
      "data_source": {
        "permissions_data": [
          {
            "mode": 33188
          }
        ],
        "url": "/home/runner/work/unstructured/unstructured/test_unstructured_ingest/download/biomed-api/75/29/main.PMC6312793.pdf"
      },
      "filetype": "application/pdf",
      "languages": [
        "eng"
      ],
      "page_number": 4
    },
    "text": "The procedure presented by Carpaneto et al. in [1] is used to generate the problem instances. The same procedure has been used by Pepin et al. in [4] to generate the benchmark dataset of the MDVSP. A detailed description of the procedure is presented in [3].",
    "type": "NarrativeText"
  },
  {
    "element_id": "e3af6d8a57b219caf6d5ed108bf0c89e",
    "metadata": {
      "data_source": {
        "permissions_data": [
          {
            "mode": 33188
          }
        ],
        "url": "/home/runner/work/unstructured/unstructured/test_unstructured_ingest/download/biomed-api/75/29/main.PMC6312793.pdf"
      },
      "filetype": "application/pdf",
      "languages": [
        "eng"
      ],
      "page_number": 4
    },
    "text": "Our dataset provides start/end location and time of trips as well as the travel time between any two locations. The location and time information is required to model the MDVSP on a time-space network. The feasible connections and the cost of connections between the trips can be obtained as discussed in [3]. Thus, the dataset has all the information that is required to model the MDVSP on the time-space network (see [2]) as well as the connection-network (see [5]). The benchmark solutions for all the problem instances are presented in [3].",
    "type": "NarrativeText"
  },
  {
    "element_id": "166cab4dcfe9343ea802da54b3725046",
    "metadata": {
      "data_source": {
        "permissions_data": [
          {
            "mode": 33188
          }
        ],
        "url": "/home/runner/work/unstructured/unstructured/test_unstructured_ingest/download/biomed-api/75/29/main.PMC6312793.pdf"
      },
      "filetype": "application/pdf",
      "languages": [
        "eng"
      ],
      "page_number": 4
    },
    "text": "Transparency document. Supporting information",
    "type": "NarrativeText"
  },
  {
    "element_id": "8775d348d2512dc6fe96d78355e1c1da",
    "metadata": {
      "data_source": {
        "permissions_data": [
          {
            "mode": 33188
          }
        ],
        "url": "/home/runner/work/unstructured/unstructured/test_unstructured_ingest/download/biomed-api/75/29/main.PMC6312793.pdf"
      },
      "filetype": "application/pdf",
      "languages": [
        "eng"
      ],
      "links": [
        {
          "start_index": 94,
          "text": ":// doi",
          "url": "https://doi.org/10.1016/j.dib.2018.12.055"
        }
      ],
      "page_number": 4
    },
    "text": "Transparency document associated with this article can be found in the online version at https://doi.",
    "type": "NarrativeText"
  },
  {
    "element_id": "0f79ba85c62ba4d62b8bdfc9edb9bcb6",
    "metadata": {
      "data_source": {
        "permissions_data": [
          {
            "mode": 33188
          }
        ],
        "url": "/home/runner/work/unstructured/unstructured/test_unstructured_ingest/download/biomed-api/75/29/main.PMC6312793.pdf"
      },
      "filetype": "application/pdf",
      "languages": [
        "eng"
      ],
      "links": [
        {
          "start_index": 0,
          "text": "org / 10 . 1016 / j . dib . 2018 . 12 . 055",
          "url": "https://doi.org/10.1016/j.dib.2018.12.055"
        }
      ],
      "page_number": 4
    },
    "text": "org/10.1016/j.dib.2018.12.055.",
    "type": "UncategorizedText"
  },
  {
    "element_id": "c8c7b5fe90ae0796f1e0b11d0a233b85",
    "metadata": {
      "data_source": {
        "permissions_data": [
          {
            "mode": 33188
          }
        ],
        "url": "/home/runner/work/unstructured/unstructured/test_unstructured_ingest/download/biomed-api/75/29/main.PMC6312793.pdf"
      },
      "filetype": "application/pdf",
      "languages": [
        "eng"
      ],
      "page_number": 4
    },
    "text": "References",
    "type": "Title"
  },
  {
    "element_id": "831d6aab9798f89df597ff63cfacb1c3",
    "metadata": {
      "data_source": {
        "permissions_data": [
          {
            "mode": 33188
          }
        ],
        "url": "/home/runner/work/unstructured/unstructured/test_unstructured_ingest/download/biomed-api/75/29/main.PMC6312793.pdf"
      },
      "filetype": "application/pdf",
      "languages": [
        "eng"
      ],
      "links": [
        {
          "start_index": 4,
          "text": "G . Carpaneto , M . Dell ' Amico , M . Fischetti , P . Toth ,",
          "url": "http://refhub.elsevier.com/S2352-3409(18)31594-4/sbref1"
        }
      ],
      "page_number": 4
    },
    "text": "[1] G. Carpaneto, M. Dell'Amico, M. Fischetti, P. Toth, A branch and bound algorithm for the multiple depot vehicle scheduling",
    "type": "NarrativeText"
  },
  {
    "element_id": "61705c9993a796ded9c9647e9fd1fcae",
    "metadata": {
      "data_source": {
        "permissions_data": [
          {
            "mode": 33188
          }
        ],
        "url": "/home/runner/work/unstructured/unstructured/test_unstructured_ingest/download/biomed-api/75/29/main.PMC6312793.pdf"
      },
      "filetype": "application/pdf",
      "languages": [
        "eng"
      ],
      "links": [
        {
          "start_index": 0,
          "text": "problem , Networks19 ( 5 )( 1989 ) 531 –",
          "url": "http://refhub.elsevier.com/S2352-3409(18)31594-4/sbref1"
        },
        {
          "start_index": 0,
          "text": "problem , Networks19 ( 5 )( 1989 ) 531 – 548",
          "url": "http://refhub.elsevier.com/S2352-3409(18)31594-4/sbref1"
        }
      ],
      "page_number": 4
    },
    "text": "problem, Networks 19 (5) (1989) 531–548.",
    "type": "UncategorizedText"
  },
  {
    "element_id": "5bf80365c4d91530deb74047f6562d8b",
    "metadata": {
      "data_source": {
        "permissions_data": [
          {
            "mode": 33188
          }
        ],
        "url": "/home/runner/work/unstructured/unstructured/test_unstructured_ingest/download/biomed-api/75/29/main.PMC6312793.pdf"
      },
      "filetype": "application/pdf",
      "languages": [
        "eng"
      ],
      "links": [
        {
          "start_index": 4,
          "text": "N . Kliewer , T . Mellouli , L . Suhl , Atime – spacenetworkbasedexactoptimizationmodelformulti - depotbusscheduling , Eur",
          "url": "http://refhub.elsevier.com/S2352-3409(18)31594-4/sbref2"
        }
      ],
      "page_number": 4
    },
    "text": "[2] N. Kliewer, T. Mellouli, L. Suhl, A time–space network based exact optimization model for multi-depot bus scheduling, Eur.",
    "type": "NarrativeText"
  },
  {
    "element_id": "a8f66146dbd43da6b9e4f690928b419b",
    "metadata": {
      "data_source": {
        "permissions_data": [
          {
            "mode": 33188
          }
        ],
        "url": "/home/runner/work/unstructured/unstructured/test_unstructured_ingest/download/biomed-api/75/29/main.PMC6312793.pdf"
      },
      "filetype": "application/pdf",
      "languages": [
        "eng"
      ],
      "links": [
        {
          "start_index": 0,
          "text": "J . Oper . Res . 175 ( 3 )( 2006 ) 1616 –",
          "url": "http://refhub.elsevier.com/S2352-3409(18)31594-4/sbref2"
        },
        {
          "start_index": 0,
          "text": "J . Oper . Res . 175 ( 3 )( 2006 ) 1616 – 1627",
          "url": "http://refhub.elsevier.com/S2352-3409(18)31594-4/sbref2"
        }
      ],
      "page_number": 4
    },
    "text": "J. Oper. Res. 175 (3) (2006) 1616–1627.",
    "type": "UncategorizedText"
  },
  {
    "element_id": "93af1ecfbb57eae060ea8242f7104781",
    "metadata": {
      "data_source": {
        "permissions_data": [
          {
            "mode": 33188
          }
        ],
        "url": "/home/runner/work/unstructured/unstructured/test_unstructured_ingest/download/biomed-api/75/29/main.PMC6312793.pdf"
      },
      "filetype": "application/pdf",
      "languages": [
        "eng"
      ],
      "links": [
        {
          "start_index": 4,
          "text": "S . Kulkarni , M . Krishnamoorthy , A . Ranade , A . T . Ernst , R . Patil , Anewformulationandacolumngeneration -",
          "url": "http://refhub.elsevier.com/S2352-3409(18)31594-4/sbref3"
        }
      ],
      "page_number": 4
    },
    "text": "[3] S. Kulkarni, M. Krishnamoorthy, A. Ranade, A.T. Ernst, R. Patil, A new formulation and a column generation-based heuristic",
    "type": "UncategorizedText"
  },
  {
    "element_id": "b387c575f0917c6c89d3f082af0c3775",
    "metadata": {
      "data_source": {
        "permissions_data": [
          {
            "mode": 33188
          }
        ],
        "url": "/home/runner/work/unstructured/unstructured/test_unstructured_ingest/download/biomed-api/75/29/main.PMC6312793.pdf"
      },
      "filetype": "application/pdf",
      "languages": [
        "eng"
      ],
      "links": [
        {
          "start_index": 0,
          "text": "forthemultipledepotvehicleschedulingproblem , Transp . Res . PartBMethodol . 118 ( 2018 ) 457 –",
          "url": "http://refhub.elsevier.com/S2352-3409(18)31594-4/sbref3"
        },
        {
          "start_index": 0,
          "text": "forthemultipledepotvehicleschedulingproblem , Transp . Res . PartBMethodol . 118 ( 2018 ) 457 – 487",
          "url": "http://refhub.elsevier.com/S2352-3409(18)31594-4/sbref3"
        }
      ],
      "page_number": 4
    },
    "text": "for the multiple depot vehicle scheduling problem, Transp. Res. Part B Methodol. 118 (2018) 457–487.",
    "type": "NarrativeText"
  },
  {
    "element_id": "6c91fc3fbd8544119e6b468e14c94899",
    "metadata": {
      "data_source": {
        "permissions_data": [
          {
            "mode": 33188
          }
        ],
        "url": "/home/runner/work/unstructured/unstructured/test_unstructured_ingest/download/biomed-api/75/29/main.PMC6312793.pdf"
      },
      "filetype": "application/pdf",
      "languages": [
        "eng"
      ],
      "links": [
        {
          "start_index": 4,
          "text": "A . S . Pepin , G . Desaulniers , A . Hertz , D . Huisman ,",
          "url": "http://refhub.elsevier.com/S2352-3409(18)31594-4/sbref4"
        }
      ],
      "page_number": 4
    },
    "text": "[4] A.S. Pepin, G. Desaulniers, A. Hertz, D. Huisman, A comparison of ﬁve heuristics for the multiple depot vehicle scheduling",
    "type": "NarrativeText"
  },
  {
    "element_id": "26db1c73c56bb290eb44e7deb74630e1",
    "metadata": {
      "data_source": {
        "permissions_data": [
          {
            "mode": 33188
          }
        ],
        "url": "/home/runner/work/unstructured/unstructured/test_unstructured_ingest/download/biomed-api/75/29/main.PMC6312793.pdf"
      },
      "filetype": "application/pdf",
      "languages": [
        "eng"
      ],
      "links": [
        {
          "start_index": 0,
          "text": "problem , J . Sched . 12 ( 1 )( 2009 ) 17",
          "url": "http://refhub.elsevier.com/S2352-3409(18)31594-4/sbref4"
        }
      ],
      "page_number": 4
    },
    "text": "problem, J. Sched. 12 (1) (2009) 17.",
    "type": "UncategorizedText"
  },
  {
    "element_id": "604f17fd0869b1a7e74906289cf150f7",
    "metadata": {
      "data_source": {
        "permissions_data": [
          {
            "mode": 33188
          }
        ],
        "url": "/home/runner/work/unstructured/unstructured/test_unstructured_ingest/download/biomed-api/75/29/main.PMC6312793.pdf"
      },
      "filetype": "application/pdf",
      "languages": [
        "eng"
      ],
      "links": [
        {
          "start_index": 4,
          "text": "C . C . Ribeiro , F . Soumis , Acolumngenerationapproachtothemultiple - depotvehicleschedulingproblem , Oper . Res . 42 ( 1",
          "url": "http://refhub.elsevier.com/S2352-3409(18)31594-4/sbref5"
        }
      ],
      "page_number": 4
    },
    "text": "[5] C.C. Ribeiro, F. Soumis, A column generation approach to the multiple-depot vehicle scheduling problem, Oper. Res. 42 (1)",
    "type": "UncategorizedText"
  },
  {
    "element_id": "4480e9bd39ef0b19725e60101010939e",
    "metadata": {
      "data_source": {
        "permissions_data": [
          {
            "mode": 33188
          }
        ],
        "url": "/home/runner/work/unstructured/unstructured/test_unstructured_ingest/download/biomed-api/75/29/main.PMC6312793.pdf"
      },
      "filetype": "application/pdf",
      "languages": [
        "eng"
      ],
      "links": [
        {
          "start_index": 0,
          "text": "( 1994 ) 41 –",
          "url": "http://refhub.elsevier.com/S2352-3409(18)31594-4/sbref5"
        },
        {
          "start_index": 0,
          "text": "( 1994 ) 41 – 52",
          "url": "http://refhub.elsevier.com/S2352-3409(18)31594-4/sbref5"
        }
      ],
      "page_number": 4
    },
    "text": "(1994) 41–52.",
    "type": "UncategorizedText"
  },
  {
    "element_id": "337bad9abf0468a04d1b5c377d6bcedb",
    "metadata": {
      "data_source": {
        "permissions_data": [
          {
            "mode": 33188
          }
        ],
        "url": "/home/runner/work/unstructured/unstructured/test_unstructured_ingest/download/biomed-api/75/29/main.PMC6312793.pdf"
      },
      "filetype": "application/pdf",
      "languages": [
        "eng"
      ],
      "page_number": 4
    },
    "text": "487",
    "type": "UncategorizedText"
  }
]<|MERGE_RESOLUTION|>--- conflicted
+++ resolved
@@ -1196,11 +1196,7 @@
     "type": "NarrativeText"
   },
   {
-<<<<<<< HEAD
     "element_id": "530ec92bd031fd6ef4b59c6bf96666b0",
-=======
-    "element_id": "4d47b9cd8d7fa658b61e62e181a14f92",
->>>>>>> 001fa17c
     "metadata": {
       "data_source": {
         "permissions_data": [
