--- conflicted
+++ resolved
@@ -100,11 +100,7 @@
     "type": "ListItem"
   },
   {
-<<<<<<< HEAD
     "element_id": "d277f7c4ec5b18d82cc87b9547da0db3",
-=======
-    "element_id": "9c6b7199088b306bb702a124f6c39bf8",
->>>>>>> 178bf57a
     "metadata": {
       "data_source": {
         "permissions_data": [
@@ -124,11 +120,7 @@
     "type": "ListItem"
   },
   {
-<<<<<<< HEAD
     "element_id": "a765cd4a9e61fd0f62880259d850199f",
-=======
-    "element_id": "69dcedf9a02c5e0d13e718159afdf842",
->>>>>>> 178bf57a
     "metadata": {
       "data_source": {
         "permissions_data": [
@@ -988,11 +980,7 @@
     "type": "NarrativeText"
   },
   {
-<<<<<<< HEAD
     "element_id": "513f11607e04666c6bf6676b2202943a",
-=======
-    "element_id": "0f7f5cac826db7bda01154e7d024356f",
->>>>>>> 178bf57a
     "metadata": {
       "data_source": {
         "permissions_data": [
@@ -1012,11 +1000,7 @@
     "type": "ListItem"
   },
   {
-<<<<<<< HEAD
     "element_id": "d04ca3b235656b3bf2f41eba1b66c28d",
-=======
-    "element_id": "75853ae763e45a58d5b49dbc743519ba",
->>>>>>> 178bf57a
     "metadata": {
       "data_source": {
         "permissions_data": [
@@ -1036,11 +1020,7 @@
     "type": "ListItem"
   },
   {
-<<<<<<< HEAD
     "element_id": "408c73cb3cdbb98d35fbbeac30d49663",
-=======
-    "element_id": "968cc16a6f05e1f4c40da05632df9609",
->>>>>>> 178bf57a
     "metadata": {
       "data_source": {
         "permissions_data": [
@@ -1080,11 +1060,7 @@
     "type": "NarrativeText"
   },
   {
-<<<<<<< HEAD
     "element_id": "f60406793d10f1bd8f1b60a57521d45a",
-=======
-    "element_id": "f7764f911d5e1da4a2583cd85e7e8194",
->>>>>>> 178bf57a
     "metadata": {
       "data_source": {
         "permissions_data": [
@@ -3184,11 +3160,7 @@
     "type": "NarrativeText"
   },
   {
-<<<<<<< HEAD
     "element_id": "aad8b50922b4c6eb5c8dfd7351f0aa91",
-=======
-    "element_id": "43398d1e65fd20a61957d43e5ec24474",
->>>>>>> 178bf57a
     "metadata": {
       "data_source": {
         "permissions_data": [
@@ -3228,11 +3200,7 @@
     "type": "NarrativeText"
   },
   {
-<<<<<<< HEAD
     "element_id": "9ea90e5f9d0d95ef75b1d25cdf7098b6",
-=======
-    "element_id": "668cd3ea4f48a2f080b7b764c04ab011",
->>>>>>> 178bf57a
     "metadata": {
       "data_source": {
         "permissions_data": [
@@ -3272,11 +3240,7 @@
     "type": "NarrativeText"
   },
   {
-<<<<<<< HEAD
     "element_id": "873bd3ab661d0a41e63a249967fafc6c",
-=======
-    "element_id": "886fb51a31bfcee6b3c5bc80ee1b8ed9",
->>>>>>> 178bf57a
     "metadata": {
       "data_source": {
         "permissions_data": [
@@ -3296,11 +3260,7 @@
     "type": "ListItem"
   },
   {
-<<<<<<< HEAD
     "element_id": "76dcfa7905df932d98482192c14ec960",
-=======
-    "element_id": "dee2537df2657b7847c38cd9e6509c8c",
->>>>>>> 178bf57a
     "metadata": {
       "data_source": {
         "permissions_data": [
@@ -3380,11 +3340,7 @@
     "type": "ListItem"
   },
   {
-<<<<<<< HEAD
     "element_id": "4166617c344cb5c6a9b5bf182db94bd1",
-=======
-    "element_id": "ae30fa302ec0f967aaedcf919b7038d1",
->>>>>>> 178bf57a
     "metadata": {
       "data_source": {
         "permissions_data": [
@@ -3604,11 +3560,7 @@
     "type": "NarrativeText"
   },
   {
-<<<<<<< HEAD
     "element_id": "58dca63bc432cfc8731144bb58687fcb",
-=======
-    "element_id": "fa0128f99868725dfd8a15da9aceb22f",
->>>>>>> 178bf57a
     "metadata": {
       "data_source": {
         "permissions_data": [
@@ -3628,11 +3580,7 @@
     "type": "ListItem"
   },
   {
-<<<<<<< HEAD
     "element_id": "73593980732e9136d141dbcc6d15d42c",
-=======
-    "element_id": "d3a388008a782a0f72a7daf03146aaf2",
->>>>>>> 178bf57a
     "metadata": {
       "data_source": {
         "permissions_data": [
@@ -3672,11 +3620,7 @@
     "type": "ListItem"
   },
   {
-<<<<<<< HEAD
     "element_id": "d8e689b455f12c0d9ee9da91cc036ed9",
-=======
-    "element_id": "ad3c2f8c46cf3b298bcd23e60ce7162c",
->>>>>>> 178bf57a
     "metadata": {
       "data_source": {
         "permissions_data": [
