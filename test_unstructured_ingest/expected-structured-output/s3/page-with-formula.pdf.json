[
  {
<<<<<<< HEAD
    "element_id": "cf04e1e4ef10a7f9886662a671e8fbe3",
=======
    "element_id": "259298f61f4d6456eb95121be01c03dc",
>>>>>>> 178bf57a
    "metadata": {
      "data_source": {
        "date_modified": "2023-10-17T23:20:41+00:00",
        "record_locator": {
          "protocol": "s3",
          "remote_file_path": "utic-dev-tech-fixtures/small-pdf-set/page-with-formula.pdf"
        },
        "url": "s3://utic-dev-tech-fixtures/small-pdf-set/page-with-formula.pdf",
        "version": "322346180051831626890059520864532632042"
      },
      "filetype": "application/pdf",
      "languages": [
        "eng"
      ],
      "page_number": 1
    },
    "text": "output values. These are concatenated and once again projected, resulting in the final values, as depicted in Figure 2.",
    "type": "NarrativeText"
  },
  {
<<<<<<< HEAD
    "element_id": "44a47f81037ec2128d5935dd7d9bddf3",
=======
    "element_id": "be50bef9d05264591898ec2a7afeabdf",
>>>>>>> 178bf57a
    "metadata": {
      "data_source": {
        "date_modified": "2023-10-17T23:20:41+00:00",
        "record_locator": {
          "protocol": "s3",
          "remote_file_path": "utic-dev-tech-fixtures/small-pdf-set/page-with-formula.pdf"
        },
        "url": "s3://utic-dev-tech-fixtures/small-pdf-set/page-with-formula.pdf",
        "version": "322346180051831626890059520864532632042"
      },
      "filetype": "application/pdf",
      "languages": [
        "eng"
      ],
      "page_number": 1
    },
    "text": "Multi-head attention allows the model to jointly attend to information from different representation subspaces at different positions. With a single attention head, averaging inhibits this.",
    "type": "NarrativeText"
  },
  {
<<<<<<< HEAD
    "element_id": "a71f29c0a9249909a4b201d7b78b0c92",
=======
    "element_id": "6a0d3e9870c9e2cb00af9390c53a9dbc",
>>>>>>> 178bf57a
    "metadata": {
      "data_source": {
        "date_modified": "2023-10-17T23:20:41+00:00",
        "record_locator": {
          "protocol": "s3",
          "remote_file_path": "utic-dev-tech-fixtures/small-pdf-set/page-with-formula.pdf"
        },
        "url": "s3://utic-dev-tech-fixtures/small-pdf-set/page-with-formula.pdf",
        "version": "322346180051831626890059520864532632042"
      },
      "filetype": "application/pdf",
      "languages": [
        "eng"
      ],
      "page_number": 1
    },
    "text": "MultiHead(Q, K, V ) = Concat(head1, ..., headh)W O where headi = Attention(QW Q i , KW K i , V W V i )",
    "type": "Formula"
  },
  {
<<<<<<< HEAD
    "element_id": "5cfccbf2b383c48ecc5327ebc927f697",
=======
    "element_id": "c8661b461dcf25896b2d96d01684600d",
>>>>>>> 178bf57a
    "metadata": {
      "data_source": {
        "date_modified": "2023-10-17T23:20:41+00:00",
        "record_locator": {
          "protocol": "s3",
          "remote_file_path": "utic-dev-tech-fixtures/small-pdf-set/page-with-formula.pdf"
        },
        "url": "s3://utic-dev-tech-fixtures/small-pdf-set/page-with-formula.pdf",
        "version": "322346180051831626890059520864532632042"
      },
      "filetype": "application/pdf",
      "languages": [
        "eng"
      ],
      "page_number": 1
    },
    "text": "Where the projections are parameter matrices W Q and W O ∈ Rhdv×dmodel. i ∈ Rdmodel×dk , W K i ∈ Rdmodel×dk , W V i ∈ Rdmodel×dv",
    "type": "NarrativeText"
  },
  {
<<<<<<< HEAD
    "element_id": "b2e517e64270a05ca5420d0c603c067e",
=======
    "element_id": "10d4ac36f66e0318cd97f5921638dc37",
>>>>>>> 178bf57a
    "metadata": {
      "data_source": {
        "date_modified": "2023-10-17T23:20:41+00:00",
        "record_locator": {
          "protocol": "s3",
          "remote_file_path": "utic-dev-tech-fixtures/small-pdf-set/page-with-formula.pdf"
        },
        "url": "s3://utic-dev-tech-fixtures/small-pdf-set/page-with-formula.pdf",
        "version": "322346180051831626890059520864532632042"
      },
      "filetype": "application/pdf",
      "languages": [
        "eng"
      ],
      "page_number": 1
    },
    "text": "In this work we employ h = 8 parallel attention layers, or heads. For each of these we use dk = dv = dmodel/h = 64. Due to the reduced dimension of each head, the total computational cost is similar to that of single-head attention with full dimensionality.",
    "type": "NarrativeText"
  },
  {
<<<<<<< HEAD
    "element_id": "f0c15f9928b0a7721f045e97dce15cf3",
=======
    "element_id": "d31b9469d49a1d806388e85c09c96669",
>>>>>>> 178bf57a
    "metadata": {
      "data_source": {
        "date_modified": "2023-10-17T23:20:41+00:00",
        "record_locator": {
          "protocol": "s3",
          "remote_file_path": "utic-dev-tech-fixtures/small-pdf-set/page-with-formula.pdf"
        },
        "url": "s3://utic-dev-tech-fixtures/small-pdf-set/page-with-formula.pdf",
        "version": "322346180051831626890059520864532632042"
      },
      "filetype": "application/pdf",
      "languages": [
        "eng"
      ],
      "page_number": 1
    },
    "text": "3.2.3 Applications of Attention in our Model",
    "type": "Title"
  },
  {
<<<<<<< HEAD
    "element_id": "d544a3fcd7c526abe0a4f18c0b73952d",
=======
    "element_id": "3a881c92f819fd398474f23105de039f",
>>>>>>> 178bf57a
    "metadata": {
      "data_source": {
        "date_modified": "2023-10-17T23:20:41+00:00",
        "record_locator": {
          "protocol": "s3",
          "remote_file_path": "utic-dev-tech-fixtures/small-pdf-set/page-with-formula.pdf"
        },
        "url": "s3://utic-dev-tech-fixtures/small-pdf-set/page-with-formula.pdf",
        "version": "322346180051831626890059520864532632042"
      },
      "filetype": "application/pdf",
      "languages": [
        "eng"
      ],
      "page_number": 1
    },
    "text": "The Transformer uses multi-head attention in three different ways:",
    "type": "NarrativeText"
  },
  {
<<<<<<< HEAD
    "element_id": "8a8a5662b150c644a734899fa21967e6",
=======
    "element_id": "e765bc35cb42dc33b5a13663d6174b2a",
>>>>>>> 178bf57a
    "metadata": {
      "data_source": {
        "date_modified": "2023-10-17T23:20:41+00:00",
        "record_locator": {
          "protocol": "s3",
          "remote_file_path": "utic-dev-tech-fixtures/small-pdf-set/page-with-formula.pdf"
        },
        "url": "s3://utic-dev-tech-fixtures/small-pdf-set/page-with-formula.pdf",
        "version": "322346180051831626890059520864532632042"
      },
      "filetype": "application/pdf",
      "languages": [
        "eng"
      ],
      "page_number": 1
    },
    "text": "• In \"encoder-decoder attention\" layers, the queries come from the previous decoder layer, and the memory keys and values come from the output of the encoder. This allows every position in the decoder to attend over all positions in the input sequence. This mimics the typical encoder-decoder attention mechanisms in sequence-to-sequence models such as [38, 2, 9].",
    "type": "ListItem"
  },
  {
<<<<<<< HEAD
    "element_id": "aba199d7e84fe386cd52c33a60460edb",
=======
    "element_id": "bd00582c13047fd4d28864e329837be5",
>>>>>>> 178bf57a
    "metadata": {
      "data_source": {
        "date_modified": "2023-10-17T23:20:41+00:00",
        "record_locator": {
          "protocol": "s3",
          "remote_file_path": "utic-dev-tech-fixtures/small-pdf-set/page-with-formula.pdf"
        },
        "url": "s3://utic-dev-tech-fixtures/small-pdf-set/page-with-formula.pdf",
        "version": "322346180051831626890059520864532632042"
      },
      "filetype": "application/pdf",
      "languages": [
        "eng"
      ],
      "page_number": 1
    },
    "text": "• The encoder contains self-attention layers. In a self-attention layer all of the keys, values and queries come from the same place, in this case, the output of the previous layer in the encoder. Each position in the encoder can attend to all positions in the previous layer of the encoder.",
    "type": "ListItem"
  },
  {
<<<<<<< HEAD
    "element_id": "3259141dcc8e627480c43b7e2122f884",
=======
    "element_id": "b4729448fb87b6c19cc2bed12cee1967",
>>>>>>> 178bf57a
    "metadata": {
      "data_source": {
        "date_modified": "2023-10-17T23:20:41+00:00",
        "record_locator": {
          "protocol": "s3",
          "remote_file_path": "utic-dev-tech-fixtures/small-pdf-set/page-with-formula.pdf"
        },
        "url": "s3://utic-dev-tech-fixtures/small-pdf-set/page-with-formula.pdf",
        "version": "322346180051831626890059520864532632042"
      },
      "filetype": "application/pdf",
      "languages": [
        "eng"
      ],
      "page_number": 1
    },
    "text": "• Similarly, self-attention layers in the decoder allow each position in the decoder to attend to all positions in the decoder up to and including that position. We need to prevent leftward information flow in the decoder to preserve the auto-regressive property. We implement this inside of scaled dot-product attention by masking out (setting to −∞) all values in the input of the softmax which correspond to illegal connections. See Figure 2.",
    "type": "ListItem"
  },
  {
<<<<<<< HEAD
    "element_id": "3fec47f79301ad9f582d8c4bfec0f952",
=======
    "element_id": "5abe45658c9277b6f0ffa3080a007d73",
>>>>>>> 178bf57a
    "metadata": {
      "data_source": {
        "date_modified": "2023-10-17T23:20:41+00:00",
        "record_locator": {
          "protocol": "s3",
          "remote_file_path": "utic-dev-tech-fixtures/small-pdf-set/page-with-formula.pdf"
        },
        "url": "s3://utic-dev-tech-fixtures/small-pdf-set/page-with-formula.pdf",
        "version": "322346180051831626890059520864532632042"
      },
      "filetype": "application/pdf",
      "languages": [
        "eng"
      ],
      "page_number": 1
    },
    "text": "3.3 Position-wise Feed-Forward Networks",
    "type": "Title"
  },
  {
<<<<<<< HEAD
    "element_id": "1b5f27e366222d87e059a6a1838f9b30",
=======
    "element_id": "d25fe7951542a7487ea748861d01d8e8",
>>>>>>> 178bf57a
    "metadata": {
      "data_source": {
        "date_modified": "2023-10-17T23:20:41+00:00",
        "record_locator": {
          "protocol": "s3",
          "remote_file_path": "utic-dev-tech-fixtures/small-pdf-set/page-with-formula.pdf"
        },
        "url": "s3://utic-dev-tech-fixtures/small-pdf-set/page-with-formula.pdf",
        "version": "322346180051831626890059520864532632042"
      },
      "filetype": "application/pdf",
      "languages": [
        "eng"
      ],
      "page_number": 1
    },
    "text": "In addition to attention sub-layers, each of the layers in our encoder and decoder contains a fully connected feed-forward network, which is applied to each position separately and identically. This consists of two linear transformations with a ReLU activation in between.",
    "type": "NarrativeText"
  },
  {
<<<<<<< HEAD
    "element_id": "162b0e0438fc258f43d3adadace834da",
=======
    "element_id": "11ce0102cb370d7c483f9317b9befbfb",
>>>>>>> 178bf57a
    "metadata": {
      "data_source": {
        "date_modified": "2023-10-17T23:20:41+00:00",
        "record_locator": {
          "protocol": "s3",
          "remote_file_path": "utic-dev-tech-fixtures/small-pdf-set/page-with-formula.pdf"
        },
        "url": "s3://utic-dev-tech-fixtures/small-pdf-set/page-with-formula.pdf",
        "version": "322346180051831626890059520864532632042"
      },
      "filetype": "application/pdf",
      "languages": [
        "eng"
      ],
      "page_number": 1
    },
    "text": "FFN(x) = max(0, xW1 + b1)W2 + b2 (2)",
    "type": "Formula"
  },
  {
<<<<<<< HEAD
    "element_id": "9f79d048cd923211608a8250af27edce",
=======
    "element_id": "f0894df186d469df50a36f0d7022b0d7",
>>>>>>> 178bf57a
    "metadata": {
      "data_source": {
        "date_modified": "2023-10-17T23:20:41+00:00",
        "record_locator": {
          "protocol": "s3",
          "remote_file_path": "utic-dev-tech-fixtures/small-pdf-set/page-with-formula.pdf"
        },
        "url": "s3://utic-dev-tech-fixtures/small-pdf-set/page-with-formula.pdf",
        "version": "322346180051831626890059520864532632042"
      },
      "filetype": "application/pdf",
      "languages": [
        "eng"
      ],
      "page_number": 1
    },
    "text": "While the linear transformations are the same across different positions, they use different parameters from layer to layer. Another way of describing this is as two convolutions with kernel size 1. The dimensionality of input and output is dmodel = 512, and the inner-layer has dimensionality df f = 2048.",
    "type": "NarrativeText"
  },
  {
<<<<<<< HEAD
    "element_id": "59724b6b1fc8ac5c531b8abe342fdc79",
=======
    "element_id": "ee3bb63cce2f927a9195c1cf7ac06417",
>>>>>>> 178bf57a
    "metadata": {
      "data_source": {
        "date_modified": "2023-10-17T23:20:41+00:00",
        "record_locator": {
          "protocol": "s3",
          "remote_file_path": "utic-dev-tech-fixtures/small-pdf-set/page-with-formula.pdf"
        },
        "url": "s3://utic-dev-tech-fixtures/small-pdf-set/page-with-formula.pdf",
        "version": "322346180051831626890059520864532632042"
      },
      "filetype": "application/pdf",
      "languages": [
        "eng"
      ],
      "page_number": 1
    },
    "text": "3.4 Embeddings and Softmax",
    "type": "Title"
  },
  {
<<<<<<< HEAD
    "element_id": "cfc50b9375c8a16c02d51be55b18c4a8",
=======
    "element_id": "e0fea088e5ff762de65f5bed79ec58a3",
>>>>>>> 178bf57a
    "metadata": {
      "data_source": {
        "date_modified": "2023-10-17T23:20:41+00:00",
        "record_locator": {
          "protocol": "s3",
          "remote_file_path": "utic-dev-tech-fixtures/small-pdf-set/page-with-formula.pdf"
        },
        "url": "s3://utic-dev-tech-fixtures/small-pdf-set/page-with-formula.pdf",
        "version": "322346180051831626890059520864532632042"
      },
      "filetype": "application/pdf",
      "languages": [
        "eng"
      ],
      "page_number": 1
    },
    "text": "Similarly to other sequence transduction models, we use learned embeddings to convert the input tokens and output tokens to vectors of dimension dmodel. We also use the usual learned linear transfor- mation and softmax function to convert the decoder output to predicted next-token probabilities. In our model, we share the same weight matrix between the two embedding layers and the pre-softmax dmodel. linear transformation, similar to [30]. In the embedding layers, we multiply those weights by",
    "type": "NarrativeText"
  },
  {
<<<<<<< HEAD
    "element_id": "4771bef2c04a34b548b77ea7581cf821",
=======
    "element_id": "ef2d127de37b942baad06145e54b0c61",
>>>>>>> 178bf57a
    "metadata": {
      "data_source": {
        "date_modified": "2023-10-17T23:20:41+00:00",
        "record_locator": {
          "protocol": "s3",
          "remote_file_path": "utic-dev-tech-fixtures/small-pdf-set/page-with-formula.pdf"
        },
        "url": "s3://utic-dev-tech-fixtures/small-pdf-set/page-with-formula.pdf",
        "version": "322346180051831626890059520864532632042"
      },
      "filetype": "application/pdf",
      "languages": [
        "eng"
      ],
      "page_number": 1
    },
    "text": "5",
    "type": "Footer"
  }
]<|MERGE_RESOLUTION|>--- conflicted
+++ resolved
@@ -1,10 +1,6 @@
 [
   {
-<<<<<<< HEAD
     "element_id": "cf04e1e4ef10a7f9886662a671e8fbe3",
-=======
-    "element_id": "259298f61f4d6456eb95121be01c03dc",
->>>>>>> 178bf57a
     "metadata": {
       "data_source": {
         "date_modified": "2023-10-17T23:20:41+00:00",
@@ -25,11 +21,7 @@
     "type": "NarrativeText"
   },
   {
-<<<<<<< HEAD
     "element_id": "44a47f81037ec2128d5935dd7d9bddf3",
-=======
-    "element_id": "be50bef9d05264591898ec2a7afeabdf",
->>>>>>> 178bf57a
     "metadata": {
       "data_source": {
         "date_modified": "2023-10-17T23:20:41+00:00",
@@ -50,11 +42,7 @@
     "type": "NarrativeText"
   },
   {
-<<<<<<< HEAD
     "element_id": "a71f29c0a9249909a4b201d7b78b0c92",
-=======
-    "element_id": "6a0d3e9870c9e2cb00af9390c53a9dbc",
->>>>>>> 178bf57a
     "metadata": {
       "data_source": {
         "date_modified": "2023-10-17T23:20:41+00:00",
@@ -75,11 +63,7 @@
     "type": "Formula"
   },
   {
-<<<<<<< HEAD
     "element_id": "5cfccbf2b383c48ecc5327ebc927f697",
-=======
-    "element_id": "c8661b461dcf25896b2d96d01684600d",
->>>>>>> 178bf57a
     "metadata": {
       "data_source": {
         "date_modified": "2023-10-17T23:20:41+00:00",
@@ -100,11 +84,7 @@
     "type": "NarrativeText"
   },
   {
-<<<<<<< HEAD
     "element_id": "b2e517e64270a05ca5420d0c603c067e",
-=======
-    "element_id": "10d4ac36f66e0318cd97f5921638dc37",
->>>>>>> 178bf57a
     "metadata": {
       "data_source": {
         "date_modified": "2023-10-17T23:20:41+00:00",
@@ -125,11 +105,7 @@
     "type": "NarrativeText"
   },
   {
-<<<<<<< HEAD
     "element_id": "f0c15f9928b0a7721f045e97dce15cf3",
-=======
-    "element_id": "d31b9469d49a1d806388e85c09c96669",
->>>>>>> 178bf57a
     "metadata": {
       "data_source": {
         "date_modified": "2023-10-17T23:20:41+00:00",
@@ -150,11 +126,7 @@
     "type": "Title"
   },
   {
-<<<<<<< HEAD
     "element_id": "d544a3fcd7c526abe0a4f18c0b73952d",
-=======
-    "element_id": "3a881c92f819fd398474f23105de039f",
->>>>>>> 178bf57a
     "metadata": {
       "data_source": {
         "date_modified": "2023-10-17T23:20:41+00:00",
@@ -175,11 +147,7 @@
     "type": "NarrativeText"
   },
   {
-<<<<<<< HEAD
     "element_id": "8a8a5662b150c644a734899fa21967e6",
-=======
-    "element_id": "e765bc35cb42dc33b5a13663d6174b2a",
->>>>>>> 178bf57a
     "metadata": {
       "data_source": {
         "date_modified": "2023-10-17T23:20:41+00:00",
@@ -200,11 +168,7 @@
     "type": "ListItem"
   },
   {
-<<<<<<< HEAD
     "element_id": "aba199d7e84fe386cd52c33a60460edb",
-=======
-    "element_id": "bd00582c13047fd4d28864e329837be5",
->>>>>>> 178bf57a
     "metadata": {
       "data_source": {
         "date_modified": "2023-10-17T23:20:41+00:00",
@@ -225,11 +189,7 @@
     "type": "ListItem"
   },
   {
-<<<<<<< HEAD
     "element_id": "3259141dcc8e627480c43b7e2122f884",
-=======
-    "element_id": "b4729448fb87b6c19cc2bed12cee1967",
->>>>>>> 178bf57a
     "metadata": {
       "data_source": {
         "date_modified": "2023-10-17T23:20:41+00:00",
@@ -250,11 +210,7 @@
     "type": "ListItem"
   },
   {
-<<<<<<< HEAD
     "element_id": "3fec47f79301ad9f582d8c4bfec0f952",
-=======
-    "element_id": "5abe45658c9277b6f0ffa3080a007d73",
->>>>>>> 178bf57a
     "metadata": {
       "data_source": {
         "date_modified": "2023-10-17T23:20:41+00:00",
@@ -275,11 +231,7 @@
     "type": "Title"
   },
   {
-<<<<<<< HEAD
     "element_id": "1b5f27e366222d87e059a6a1838f9b30",
-=======
-    "element_id": "d25fe7951542a7487ea748861d01d8e8",
->>>>>>> 178bf57a
     "metadata": {
       "data_source": {
         "date_modified": "2023-10-17T23:20:41+00:00",
@@ -300,11 +252,7 @@
     "type": "NarrativeText"
   },
   {
-<<<<<<< HEAD
     "element_id": "162b0e0438fc258f43d3adadace834da",
-=======
-    "element_id": "11ce0102cb370d7c483f9317b9befbfb",
->>>>>>> 178bf57a
     "metadata": {
       "data_source": {
         "date_modified": "2023-10-17T23:20:41+00:00",
@@ -325,11 +273,7 @@
     "type": "Formula"
   },
   {
-<<<<<<< HEAD
     "element_id": "9f79d048cd923211608a8250af27edce",
-=======
-    "element_id": "f0894df186d469df50a36f0d7022b0d7",
->>>>>>> 178bf57a
     "metadata": {
       "data_source": {
         "date_modified": "2023-10-17T23:20:41+00:00",
@@ -350,11 +294,7 @@
     "type": "NarrativeText"
   },
   {
-<<<<<<< HEAD
     "element_id": "59724b6b1fc8ac5c531b8abe342fdc79",
-=======
-    "element_id": "ee3bb63cce2f927a9195c1cf7ac06417",
->>>>>>> 178bf57a
     "metadata": {
       "data_source": {
         "date_modified": "2023-10-17T23:20:41+00:00",
@@ -375,11 +315,7 @@
     "type": "Title"
   },
   {
-<<<<<<< HEAD
     "element_id": "cfc50b9375c8a16c02d51be55b18c4a8",
-=======
-    "element_id": "e0fea088e5ff762de65f5bed79ec58a3",
->>>>>>> 178bf57a
     "metadata": {
       "data_source": {
         "date_modified": "2023-10-17T23:20:41+00:00",
@@ -400,11 +336,7 @@
     "type": "NarrativeText"
   },
   {
-<<<<<<< HEAD
     "element_id": "4771bef2c04a34b548b77ea7581cf821",
-=======
-    "element_id": "ef2d127de37b942baad06145e54b0c61",
->>>>>>> 178bf57a
     "metadata": {
       "data_source": {
         "date_modified": "2023-10-17T23:20:41+00:00",
