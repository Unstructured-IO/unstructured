--- conflicted
+++ resolved
@@ -307,9 +307,24 @@
   },
   {
     "type": "UncategorizedText",
-<<<<<<< HEAD
     "element_id": "624b60c58c9d8bfb6ff1886c2fd605d2",
-=======
+    "metadata": {
+      "data_source": {
+        "url": "s3://utic-dev-tech-fixtures/small-pdf-set/recalibrating-risk-report.pdf",
+        "version": 306475068461766865312866697521104206816,
+        "record_locator": {
+          "protocol": "s3",
+          "remote_file_path": "utic-dev-tech-fixtures/small-pdf-set/recalibrating-risk-report.pdf"
+        },
+        "date_modified": "2023-02-12T10:09:32"
+      },
+      "filetype": "application/pdf",
+      "page_number": 4
+    },
+    "text": "17"
+  },
+  {
+    "type": "UncategorizedText",
     "element_id": "785f3ec7eb32f30b90cd0fcf3657d388",
     "metadata": {
       "data_source": {
@@ -328,43 +343,6 @@
   },
   {
     "type": "UncategorizedText",
-    "element_id": "4523540f1504cd17100c4835e85b7eef",
->>>>>>> 5b994f37
-    "metadata": {
-      "data_source": {
-        "url": "s3://utic-dev-tech-fixtures/small-pdf-set/recalibrating-risk-report.pdf",
-        "version": 306475068461766865312866697521104206816,
-        "record_locator": {
-          "protocol": "s3",
-          "remote_file_path": "utic-dev-tech-fixtures/small-pdf-set/recalibrating-risk-report.pdf"
-        },
-        "date_modified": "2023-02-12T10:09:32"
-      },
-      "filetype": "application/pdf",
-      "page_number": 4
-    },
-    "text": "17"
-  },
-  {
-    "type": "UncategorizedText",
-    "element_id": "785f3ec7eb32f30b90cd0fcf3657d388",
-    "metadata": {
-      "data_source": {
-        "url": "s3://utic-dev-tech-fixtures/small-pdf-set/recalibrating-risk-report.pdf",
-        "version": 306475068461766865312866697521104206816,
-        "record_locator": {
-          "protocol": "s3",
-          "remote_file_path": "utic-dev-tech-fixtures/small-pdf-set/recalibrating-risk-report.pdf"
-        },
-        "date_modified": "2023-02-12T10:09:32"
-      },
-      "filetype": "application/pdf",
-      "page_number": 4
-    },
-    "text": "22"
-  },
-  {
-    "type": "UncategorizedText",
     "element_id": "6b86b273ff34fce19d6b804eff5a3f57",
     "metadata": {
       "data_source": {
@@ -401,29 +379,363 @@
   },
   {
     "type": "UncategorizedText",
-<<<<<<< HEAD
     "element_id": "a318c24216defe206feeb73ef5be0003",
-=======
+    "metadata": {
+      "data_source": {
+        "url": "s3://utic-dev-tech-fixtures/small-pdf-set/recalibrating-risk-report.pdf",
+        "version": 306475068461766865312866697521104206816,
+        "record_locator": {
+          "protocol": "s3",
+          "remote_file_path": "utic-dev-tech-fixtures/small-pdf-set/recalibrating-risk-report.pdf"
+        },
+        "date_modified": "2023-02-12T10:09:32"
+      },
+      "filetype": "application/pdf",
+      "page_number": 4
+    },
+    "text": "+"
+  },
+  {
+    "type": "UncategorizedText",
+    "element_id": "4e07408562bedb8b60ce05c1decfe3ad",
+    "metadata": {
+      "data_source": {
+        "url": "s3://utic-dev-tech-fixtures/small-pdf-set/recalibrating-risk-report.pdf",
+        "version": 306475068461766865312866697521104206816,
+        "record_locator": {
+          "protocol": "s3",
+          "remote_file_path": "utic-dev-tech-fixtures/small-pdf-set/recalibrating-risk-report.pdf"
+        },
+        "date_modified": "2023-02-12T10:09:32"
+      },
+      "filetype": "application/pdf",
+      "page_number": 4
+    },
+    "text": "3"
+  },
+  {
+    "type": "UncategorizedText",
+    "element_id": "4b227777d4dd1fc61c6f884f48641d02",
+    "metadata": {
+      "data_source": {
+        "url": "s3://utic-dev-tech-fixtures/small-pdf-set/recalibrating-risk-report.pdf",
+        "version": 306475068461766865312866697521104206816,
+        "record_locator": {
+          "protocol": "s3",
+          "remote_file_path": "utic-dev-tech-fixtures/small-pdf-set/recalibrating-risk-report.pdf"
+        },
+        "date_modified": "2023-02-12T10:09:32"
+      },
+      "filetype": "application/pdf",
+      "page_number": 4
+    },
+    "text": "4"
+  },
+  {
+    "type": "UncategorizedText",
+    "element_id": "d4735e3a265e16eee03f59718b9b5d03",
+    "metadata": {
+      "data_source": {
+        "url": "s3://utic-dev-tech-fixtures/small-pdf-set/recalibrating-risk-report.pdf",
+        "version": 306475068461766865312866697521104206816,
+        "record_locator": {
+          "protocol": "s3",
+          "remote_file_path": "utic-dev-tech-fixtures/small-pdf-set/recalibrating-risk-report.pdf"
+        },
+        "date_modified": "2023-02-12T10:09:32"
+      },
+      "filetype": "application/pdf",
+      "page_number": 4
+    },
+    "text": "2"
+  },
+  {
+    "type": "Title",
+    "element_id": "1656c455012b016fbac5eac0a38397bd",
+    "metadata": {
+      "data_source": {
+        "url": "s3://utic-dev-tech-fixtures/small-pdf-set/recalibrating-risk-report.pdf",
+        "version": 306475068461766865312866697521104206816,
+        "record_locator": {
+          "protocol": "s3",
+          "remote_file_path": "utic-dev-tech-fixtures/small-pdf-set/recalibrating-risk-report.pdf"
+        },
+        "date_modified": "2023-02-12T10:09:32"
+      },
+      "filetype": "application/pdf",
+      "page_number": 4
+    },
+    "text": "Electric power (non-nuclear)"
+  },
+  {
+    "type": "Title",
+    "element_id": "5100ba2f8fe13018eacaacaaf49dad36",
+    "metadata": {
+      "data_source": {
+        "url": "s3://utic-dev-tech-fixtures/small-pdf-set/recalibrating-risk-report.pdf",
+        "version": 306475068461766865312866697521104206816,
+        "record_locator": {
+          "protocol": "s3",
+          "remote_file_path": "utic-dev-tech-fixtures/small-pdf-set/recalibrating-risk-report.pdf"
+        },
+        "date_modified": "2023-02-12T10:09:32"
+      },
+      "filetype": "application/pdf",
+      "page_number": 4
+    },
+    "text": "xrays"
+  },
+  {
+    "type": "Title",
+    "element_id": "f8e3740e358309bd0570d4f3ca141793",
+    "metadata": {
+      "data_source": {
+        "url": "s3://utic-dev-tech-fixtures/small-pdf-set/recalibrating-risk-report.pdf",
+        "version": 306475068461766865312866697521104206816,
+        "record_locator": {
+          "protocol": "s3",
+          "remote_file_path": "utic-dev-tech-fixtures/small-pdf-set/recalibrating-risk-report.pdf"
+        },
+        "date_modified": "2023-02-12T10:09:32"
+      },
+      "filetype": "application/pdf",
+      "page_number": 4
+    },
+    "text": "Handguns"
+  },
+  {
+    "type": "Title",
+    "element_id": "ed3861e631428b9b77e2bdc0384d2cbe",
+    "metadata": {
+      "data_source": {
+        "url": "s3://utic-dev-tech-fixtures/small-pdf-set/recalibrating-risk-report.pdf",
+        "version": 306475068461766865312866697521104206816,
+        "record_locator": {
+          "protocol": "s3",
+          "remote_file_path": "utic-dev-tech-fixtures/small-pdf-set/recalibrating-risk-report.pdf"
+        },
+        "date_modified": "2023-02-12T10:09:32"
+      },
+      "filetype": "application/pdf",
+      "page_number": 4
+    },
+    "text": "Vaccinations"
+  },
+  {
+    "type": "Title",
+    "element_id": "602d25f25cca4ebb709f8b48f54d99d9",
+    "metadata": {
+      "data_source": {
+        "url": "s3://utic-dev-tech-fixtures/small-pdf-set/recalibrating-risk-report.pdf",
+        "version": 306475068461766865312866697521104206816,
+        "record_locator": {
+          "protocol": "s3",
+          "remote_file_path": "utic-dev-tech-fixtures/small-pdf-set/recalibrating-risk-report.pdf"
+        },
+        "date_modified": "2023-02-12T10:09:32"
+      },
+      "filetype": "application/pdf",
+      "page_number": 4
+    },
+    "text": "Motor vehicles"
+  },
+  {
+    "type": "Title",
+    "element_id": "82a60569029ed9032f1b08891e8524c2",
+    "metadata": {
+      "data_source": {
+        "url": "s3://utic-dev-tech-fixtures/small-pdf-set/recalibrating-risk-report.pdf",
+        "version": 306475068461766865312866697521104206816,
+        "record_locator": {
+          "protocol": "s3",
+          "remote_file_path": "utic-dev-tech-fixtures/small-pdf-set/recalibrating-risk-report.pdf"
+        },
+        "date_modified": "2023-02-12T10:09:32"
+      },
+      "filetype": "application/pdf",
+      "page_number": 4
+    },
+    "text": "Nuclear power"
+  },
+  {
+    "type": "Title",
+    "element_id": "1656c455012b016fbac5eac0a38397bd",
+    "metadata": {
+      "data_source": {
+        "url": "s3://utic-dev-tech-fixtures/small-pdf-set/recalibrating-risk-report.pdf",
+        "version": 306475068461766865312866697521104206816,
+        "record_locator": {
+          "protocol": "s3",
+          "remote_file_path": "utic-dev-tech-fixtures/small-pdf-set/recalibrating-risk-report.pdf"
+        },
+        "date_modified": "2023-02-12T10:09:32"
+      },
+      "filetype": "application/pdf",
+      "page_number": 4
+    },
+    "text": "Electric power (non-nuclear)"
+  },
+  {
+    "type": "Title",
+    "element_id": "5e12750596bdf1413e64c24997479b21",
+    "metadata": {
+      "data_source": {
+        "url": "s3://utic-dev-tech-fixtures/small-pdf-set/recalibrating-risk-report.pdf",
+        "version": 306475068461766865312866697521104206816,
+        "record_locator": {
+          "protocol": "s3",
+          "remote_file_path": "utic-dev-tech-fixtures/small-pdf-set/recalibrating-risk-report.pdf"
+        },
+        "date_modified": "2023-02-12T10:09:32"
+      },
+      "filetype": "application/pdf",
+      "page_number": 4
+    },
+    "text": "Experts"
+  },
+  {
+    "type": "UncategorizedText",
+    "element_id": "f5ca38f748a1d6eaf726b8a42fb575c3",
+    "metadata": {
+      "data_source": {
+        "url": "s3://utic-dev-tech-fixtures/small-pdf-set/recalibrating-risk-report.pdf",
+        "version": 306475068461766865312866697521104206816,
+        "record_locator": {
+          "protocol": "s3",
+          "remote_file_path": "utic-dev-tech-fixtures/small-pdf-set/recalibrating-risk-report.pdf"
+        },
+        "date_modified": "2023-02-12T10:09:32"
+      },
+      "filetype": "application/pdf",
+      "page_number": 4
+    },
+    "text": "20"
+  },
+  {
+    "type": "UncategorizedText",
+    "element_id": "b7a56873cd771f2c446d369b649430b6",
+    "metadata": {
+      "data_source": {
+        "url": "s3://utic-dev-tech-fixtures/small-pdf-set/recalibrating-risk-report.pdf",
+        "version": 306475068461766865312866697521104206816,
+        "record_locator": {
+          "protocol": "s3",
+          "remote_file_path": "utic-dev-tech-fixtures/small-pdf-set/recalibrating-risk-report.pdf"
+        },
+        "date_modified": "2023-02-12T10:09:32"
+      },
+      "filetype": "application/pdf",
+      "page_number": 4
+    },
+    "text": "25"
+  },
+  {
+    "type": "UncategorizedText",
+    "element_id": "cbe5cfdf7c2118a9c3d78ef1d684f3af",
+    "metadata": {
+      "data_source": {
+        "url": "s3://utic-dev-tech-fixtures/small-pdf-set/recalibrating-risk-report.pdf",
+        "version": 306475068461766865312866697521104206816,
+        "record_locator": {
+          "protocol": "s3",
+          "remote_file_path": "utic-dev-tech-fixtures/small-pdf-set/recalibrating-risk-report.pdf"
+        },
+        "date_modified": "2023-02-12T10:09:32"
+      },
+      "filetype": "application/pdf",
+      "page_number": 4
+    },
+    "text": "|"
+  },
+  {
+    "type": "UncategorizedText",
+    "element_id": "a318c24216defe206feeb73ef5be0003",
+    "metadata": {
+      "data_source": {
+        "url": "s3://utic-dev-tech-fixtures/small-pdf-set/recalibrating-risk-report.pdf",
+        "version": 306475068461766865312866697521104206816,
+        "record_locator": {
+          "protocol": "s3",
+          "remote_file_path": "utic-dev-tech-fixtures/small-pdf-set/recalibrating-risk-report.pdf"
+        },
+        "date_modified": "2023-02-12T10:09:32"
+      },
+      "filetype": "application/pdf",
+      "page_number": 4
+    },
+    "text": "+"
+  },
+  {
+    "type": "UncategorizedText",
+    "element_id": "4b227777d4dd1fc61c6f884f48641d02",
+    "metadata": {
+      "data_source": {
+        "url": "s3://utic-dev-tech-fixtures/small-pdf-set/recalibrating-risk-report.pdf",
+        "version": 306475068461766865312866697521104206816,
+        "record_locator": {
+          "protocol": "s3",
+          "remote_file_path": "utic-dev-tech-fixtures/small-pdf-set/recalibrating-risk-report.pdf"
+        },
+        "date_modified": "2023-02-12T10:09:32"
+      },
+      "filetype": "application/pdf",
+      "page_number": 4
+    },
+    "text": "4"
+  },
+  {
+    "type": "UncategorizedText",
+    "element_id": "19581e27de7ced00ff1ce50b2047e7a5",
+    "metadata": {
+      "data_source": {
+        "url": "s3://utic-dev-tech-fixtures/small-pdf-set/recalibrating-risk-report.pdf",
+        "version": 306475068461766865312866697521104206816,
+        "record_locator": {
+          "protocol": "s3",
+          "remote_file_path": "utic-dev-tech-fixtures/small-pdf-set/recalibrating-risk-report.pdf"
+        },
+        "date_modified": "2023-02-12T10:09:32"
+      },
+      "filetype": "application/pdf",
+      "page_number": 4
+    },
+    "text": "9"
+  },
+  {
+    "type": "UncategorizedText",
     "element_id": "6b86b273ff34fce19d6b804eff5a3f57",
->>>>>>> 5b994f37
-    "metadata": {
-      "data_source": {
-        "url": "s3://utic-dev-tech-fixtures/small-pdf-set/recalibrating-risk-report.pdf",
-        "version": 306475068461766865312866697521104206816,
-        "record_locator": {
-          "protocol": "s3",
-          "remote_file_path": "utic-dev-tech-fixtures/small-pdf-set/recalibrating-risk-report.pdf"
-        },
-        "date_modified": "2023-02-12T10:09:32"
-      },
-      "filetype": "application/pdf",
-      "page_number": 4
-    },
-<<<<<<< HEAD
-    "text": "+"
-=======
+    "metadata": {
+      "data_source": {
+        "url": "s3://utic-dev-tech-fixtures/small-pdf-set/recalibrating-risk-report.pdf",
+        "version": 306475068461766865312866697521104206816,
+        "record_locator": {
+          "protocol": "s3",
+          "remote_file_path": "utic-dev-tech-fixtures/small-pdf-set/recalibrating-risk-report.pdf"
+        },
+        "date_modified": "2023-02-12T10:09:32"
+      },
+      "filetype": "application/pdf",
+      "page_number": 4
+    },
     "text": "1"
->>>>>>> 5b994f37
+  },
+  {
+    "type": "UncategorizedText",
+    "element_id": "7902699be42c8a8e46fbbb4501726517",
+    "metadata": {
+      "data_source": {
+        "url": "s3://utic-dev-tech-fixtures/small-pdf-set/recalibrating-risk-report.pdf",
+        "version": 306475068461766865312866697521104206816,
+        "record_locator": {
+          "protocol": "s3",
+          "remote_file_path": "utic-dev-tech-fixtures/small-pdf-set/recalibrating-risk-report.pdf"
+        },
+        "date_modified": "2023-02-12T10:09:32"
+      },
+      "filetype": "application/pdf",
+      "page_number": 4
+    },
+    "text": "7"
   },
   {
     "type": "UncategorizedText",
@@ -445,191 +757,237 @@
   },
   {
     "type": "UncategorizedText",
-    "element_id": "4e07408562bedb8b60ce05c1decfe3ad",
-    "metadata": {
-      "data_source": {
-        "url": "s3://utic-dev-tech-fixtures/small-pdf-set/recalibrating-risk-report.pdf",
-        "version": 306475068461766865312866697521104206816,
-        "record_locator": {
-          "protocol": "s3",
-          "remote_file_path": "utic-dev-tech-fixtures/small-pdf-set/recalibrating-risk-report.pdf"
-        },
-        "date_modified": "2023-02-12T10:09:32"
-      },
-      "filetype": "application/pdf",
-      "page_number": 4
-    },
-    "text": "3"
-  },
-  {
-    "type": "UncategorizedText",
-    "element_id": "4b227777d4dd1fc61c6f884f48641d02",
-    "metadata": {
-      "data_source": {
-        "url": "s3://utic-dev-tech-fixtures/small-pdf-set/recalibrating-risk-report.pdf",
-        "version": 306475068461766865312866697521104206816,
-        "record_locator": {
-          "protocol": "s3",
-          "remote_file_path": "utic-dev-tech-fixtures/small-pdf-set/recalibrating-risk-report.pdf"
-        },
-        "date_modified": "2023-02-12T10:09:32"
-      },
-      "filetype": "application/pdf",
-      "page_number": 4
-    },
-    "text": "4"
-  },
-  {
-    "type": "UncategorizedText",
-    "element_id": "d4735e3a265e16eee03f59718b9b5d03",
-    "metadata": {
-      "data_source": {
-        "url": "s3://utic-dev-tech-fixtures/small-pdf-set/recalibrating-risk-report.pdf",
-        "version": 306475068461766865312866697521104206816,
-        "record_locator": {
-          "protocol": "s3",
-          "remote_file_path": "utic-dev-tech-fixtures/small-pdf-set/recalibrating-risk-report.pdf"
-        },
-        "date_modified": "2023-02-12T10:09:32"
-      },
-      "filetype": "application/pdf",
-      "page_number": 4
-    },
-    "text": "2"
-  },
-  {
-    "type": "Title",
-    "element_id": "eda8f72476c539920d2c0e3515ba4b07",
-    "metadata": {
-      "data_source": {
-        "url": "s3://utic-dev-tech-fixtures/small-pdf-set/recalibrating-risk-report.pdf",
-        "version": 306475068461766865312866697521104206816,
-        "record_locator": {
-          "protocol": "s3",
-          "remote_file_path": "utic-dev-tech-fixtures/small-pdf-set/recalibrating-risk-report.pdf"
-        },
-        "date_modified": "2023-02-12T10:09:32"
-      },
-      "filetype": "application/pdf",
-      "page_number": 4
-    },
-    "text": "Smoking"
-  },
-  {
-    "type": "Title",
-<<<<<<< HEAD
-    "element_id": "5100ba2f8fe13018eacaacaaf49dad36",
-=======
-    "element_id": "f8e3740e358309bd0570d4f3ca141793",
->>>>>>> 5b994f37
-    "metadata": {
-      "data_source": {
-        "url": "s3://utic-dev-tech-fixtures/small-pdf-set/recalibrating-risk-report.pdf",
-        "version": 306475068461766865312866697521104206816,
-        "record_locator": {
-          "protocol": "s3",
-          "remote_file_path": "utic-dev-tech-fixtures/small-pdf-set/recalibrating-risk-report.pdf"
-        },
-        "date_modified": "2023-02-12T10:09:32"
-      },
-      "filetype": "application/pdf",
-      "page_number": 4
-    },
-<<<<<<< HEAD
-    "text": "xrays"
-=======
-    "text": "Handguns"
-  },
-  {
-    "type": "Title",
-    "element_id": "ed3861e631428b9b77e2bdc0384d2cbe",
-    "metadata": {
-      "data_source": {
-        "url": "s3://utic-dev-tech-fixtures/small-pdf-set/recalibrating-risk-report.pdf",
-        "version": 306475068461766865312866697521104206816,
-        "record_locator": {
-          "protocol": "s3",
-          "remote_file_path": "utic-dev-tech-fixtures/small-pdf-set/recalibrating-risk-report.pdf"
-        },
-        "date_modified": "2023-02-12T10:09:32"
-      },
-      "filetype": "application/pdf",
-      "page_number": 4
-    },
-    "text": "Vaccinations"
->>>>>>> 5b994f37
-  },
-  {
-    "type": "Title",
-    "element_id": "602d25f25cca4ebb709f8b48f54d99d9",
-    "metadata": {
-      "data_source": {
-        "url": "s3://utic-dev-tech-fixtures/small-pdf-set/recalibrating-risk-report.pdf",
-        "version": 306475068461766865312866697521104206816,
-        "record_locator": {
-          "protocol": "s3",
-          "remote_file_path": "utic-dev-tech-fixtures/small-pdf-set/recalibrating-risk-report.pdf"
-        },
-        "date_modified": "2023-02-12T10:09:32"
-      },
-      "filetype": "application/pdf",
-      "page_number": 4
-    },
-    "text": "Motor vehicles"
-  },
-  {
-    "type": "Title",
-    "element_id": "82a60569029ed9032f1b08891e8524c2",
-    "metadata": {
-      "data_source": {
-        "url": "s3://utic-dev-tech-fixtures/small-pdf-set/recalibrating-risk-report.pdf",
-        "version": 306475068461766865312866697521104206816,
-        "record_locator": {
-          "protocol": "s3",
-          "remote_file_path": "utic-dev-tech-fixtures/small-pdf-set/recalibrating-risk-report.pdf"
-        },
-        "date_modified": "2023-02-12T10:09:32"
-      },
-      "filetype": "application/pdf",
-      "page_number": 4
-    },
-    "text": "Nuclear power"
-  },
-  {
-    "type": "Title",
-    "element_id": "1656c455012b016fbac5eac0a38397bd",
-    "metadata": {
-      "data_source": {
-        "url": "s3://utic-dev-tech-fixtures/small-pdf-set/recalibrating-risk-report.pdf",
-        "version": 306475068461766865312866697521104206816,
-        "record_locator": {
-          "protocol": "s3",
-          "remote_file_path": "utic-dev-tech-fixtures/small-pdf-set/recalibrating-risk-report.pdf"
-        },
-        "date_modified": "2023-02-12T10:09:32"
-      },
-      "filetype": "application/pdf",
-      "page_number": 4
-    },
-    "text": "Electric power (non-nuclear)"
-  },
-  {
-    "type": "Title",
-    "element_id": "5e12750596bdf1413e64c24997479b21",
-    "metadata": {
-      "data_source": {
-        "url": "s3://utic-dev-tech-fixtures/small-pdf-set/recalibrating-risk-report.pdf",
-        "version": 306475068461766865312866697521104206816,
-        "record_locator": {
-          "protocol": "s3",
-          "remote_file_path": "utic-dev-tech-fixtures/small-pdf-set/recalibrating-risk-report.pdf"
-        },
-        "date_modified": "2023-02-12T10:09:32"
-      },
-      "filetype": "application/pdf",
-      "page_number": 4
-    },
-    "text": "Experts"
+    "element_id": "d1429f8178a04f7fc73a66edf10ab8b5",
+    "metadata": {
+      "data_source": {
+        "url": "s3://utic-dev-tech-fixtures/small-pdf-set/recalibrating-risk-report.pdf",
+        "version": 306475068461766865312866697521104206816,
+        "record_locator": {
+          "protocol": "s3",
+          "remote_file_path": "utic-dev-tech-fixtures/small-pdf-set/recalibrating-risk-report.pdf"
+        },
+        "date_modified": "2023-02-12T10:09:32"
+      },
+      "filetype": "application/pdf",
+      "page_number": 4
+    },
+    "text": ""
+  },
+  {
+    "type": "NarrativeText",
+    "element_id": "8f9be28f05c8c954d28a75a51a8cac7c",
+    "metadata": {
+      "data_source": {
+        "url": "s3://utic-dev-tech-fixtures/small-pdf-set/recalibrating-risk-report.pdf",
+        "version": 306475068461766865312866697521104206816,
+        "record_locator": {
+          "protocol": "s3",
+          "remote_file_path": "utic-dev-tech-fixtures/small-pdf-set/recalibrating-risk-report.pdf"
+        },
+        "date_modified": "2023-02-12T10:09:32"
+      },
+      "filetype": "application/pdf",
+      "page_number": 4
+    },
+    "text": "In fact, scientific consensus is that when it comes to preventing exposure to radiation, nuclear power is much better than other electricity generators. A 2016 report'' from the United Nations Scientific Committee on the Effects of Atomic Radiation (UNSCEAR) found that coal-generated electricity is responsible for more than half of the total global radiation exposure arising from electricity generation, while nuclear power contributed less than a fifth. Coal miners received high occupational exposure and workers in solar and wind farms received the highest occupational exposure associated with plant construction for the same amount of installed capacity."
+  },
+  {
+    "type": "NarrativeText",
+    "element_id": "33f57e773922e591e35d14a5b42ca93d",
+    "metadata": {
+      "data_source": {
+        "url": "s3://utic-dev-tech-fixtures/small-pdf-set/recalibrating-risk-report.pdf",
+        "version": 306475068461766865312866697521104206816,
+        "record_locator": {
+          "protocol": "s3",
+          "remote_file_path": "utic-dev-tech-fixtures/small-pdf-set/recalibrating-risk-report.pdf"
+        },
+        "date_modified": "2023-02-12T10:09:32"
+      },
+      "filetype": "application/pdf",
+      "page_number": 4
+    },
+    "text": "' The original study was published in 1978, but its findings have been confirmed by numerous studies since."
+  },
+  {
+    "type": "Title",
+    "element_id": "d6acb6d51cfc574936fc79bc06b8a371",
+    "metadata": {
+      "data_source": {
+        "url": "s3://utic-dev-tech-fixtures/small-pdf-set/recalibrating-risk-report.pdf",
+        "version": 306475068461766865312866697521104206816,
+        "record_locator": {
+          "protocol": "s3",
+          "remote_file_path": "utic-dev-tech-fixtures/small-pdf-set/recalibrating-risk-report.pdf"
+        },
+        "date_modified": "2023-02-12T10:09:32"
+      },
+      "filetype": "application/pdf",
+      "page_number": 5
+    },
+    "text": "Natural"
+  },
+  {
+    "type": "UncategorizedText",
+    "element_id": "3da3871439a8d912770234fbf7d14caf",
+    "metadata": {
+      "data_source": {
+        "url": "s3://utic-dev-tech-fixtures/small-pdf-set/recalibrating-risk-report.pdf",
+        "version": 306475068461766865312866697521104206816,
+        "record_locator": {
+          "protocol": "s3",
+          "remote_file_path": "utic-dev-tech-fixtures/small-pdf-set/recalibrating-risk-report.pdf"
+        },
+        "date_modified": "2023-02-12T10:09:32"
+      },
+      "filetype": "application/pdf",
+      "page_number": 5
+    },
+    "text": "@ 48% Radon @ 14% Buildings & soil @ 12% Food & water @ 10% Cosmic @ 4% = Thoron"
+  },
+  {
+    "type": "Title",
+    "element_id": "8c3274ea479fd4a25c0b5611a8e48662",
+    "metadata": {
+      "data_source": {
+        "url": "s3://utic-dev-tech-fixtures/small-pdf-set/recalibrating-risk-report.pdf",
+        "version": 306475068461766865312866697521104206816,
+        "record_locator": {
+          "protocol": "s3",
+          "remote_file_path": "utic-dev-tech-fixtures/small-pdf-set/recalibrating-risk-report.pdf"
+        },
+        "date_modified": "2023-02-12T10:09:32"
+      },
+      "filetype": "application/pdf",
+      "page_number": 5
+    },
+    "text": "Artificial"
+  },
+  {
+    "type": "UncategorizedText",
+    "element_id": "8c17fcfc332406e6840a98e3234841f0",
+    "metadata": {
+      "data_source": {
+        "url": "s3://utic-dev-tech-fixtures/small-pdf-set/recalibrating-risk-report.pdf",
+        "version": 306475068461766865312866697521104206816,
+        "record_locator": {
+          "protocol": "s3",
+          "remote_file_path": "utic-dev-tech-fixtures/small-pdf-set/recalibrating-risk-report.pdf"
+        },
+        "date_modified": "2023-02-12T10:09:32"
+      },
+      "filetype": "application/pdf",
+      "page_number": 5
+    },
+    "text": "@ 11% Medicine @ 0.4% = Fallout @ 0.4% Miscellaneous @ 0.2% Occupational @ 0.04% Nuclear discharges"
+  },
+  {
+    "type": "Title",
+    "element_id": "039bede24e51e7c42ce352c25b6427c0",
+    "metadata": {
+      "data_source": {
+        "url": "s3://utic-dev-tech-fixtures/small-pdf-set/recalibrating-risk-report.pdf",
+        "version": 306475068461766865312866697521104206816,
+        "record_locator": {
+          "protocol": "s3",
+          "remote_file_path": "utic-dev-tech-fixtures/small-pdf-set/recalibrating-risk-report.pdf"
+        },
+        "date_modified": "2023-02-12T10:09:32"
+      },
+      "filetype": "application/pdf",
+      "page_number": 5
+    },
+    "text": "Fallout"
+  },
+  {
+    "type": "NarrativeText",
+    "element_id": "9f3d0ae9a00bcefb94ac8bd0cd5a5da3",
+    "metadata": {
+      "data_source": {
+        "url": "s3://utic-dev-tech-fixtures/small-pdf-set/recalibrating-risk-report.pdf",
+        "version": 306475068461766865312866697521104206816,
+        "record_locator": {
+          "protocol": "s3",
+          "remote_file_path": "utic-dev-tech-fixtures/small-pdf-set/recalibrating-risk-report.pdf"
+        },
+        "date_modified": "2023-02-12T10:09:32"
+      },
+      "filetype": "application/pdf",
+      "page_number": 5
+    },
+    "text": "Figure 2. Global average exposure from different sources of radiation"
+  },
+  {
+    "type": "NarrativeText",
+    "element_id": "7975f7117f2cb5c8686114bcd26bab19",
+    "metadata": {
+      "data_source": {
+        "url": "s3://utic-dev-tech-fixtures/small-pdf-set/recalibrating-risk-report.pdf",
+        "version": 306475068461766865312866697521104206816,
+        "record_locator": {
+          "protocol": "s3",
+          "remote_file_path": "utic-dev-tech-fixtures/small-pdf-set/recalibrating-risk-report.pdf"
+        },
+        "date_modified": "2023-02-12T10:09:32"
+      },
+      "filetype": "application/pdf",
+      "page_number": 5
+    },
+    "text": "Fossil fuels — currently accounting for around 81% of total energy supply” — cause significant levels of emissions in terms of both greenhouse gases and air pollutants. Despite the serious and ongoing health and environmental harms caused by air pollution, it is often considered to be an inevitable consequence of economic development. Air pollution’s contribution to the burden of disease is profound, with an estimated 8.7 million people dying worldwide prematurely in 2018 alone’,”. Despite this, it fails to induce the same fears and anxieties in people as nuclear energy does."
+  },
+  {
+    "type": "NarrativeText",
+    "element_id": "95e7f998bd1e5468c319d5bb36566ca5",
+    "metadata": {
+      "data_source": {
+        "url": "s3://utic-dev-tech-fixtures/small-pdf-set/recalibrating-risk-report.pdf",
+        "version": 306475068461766865312866697521104206816,
+        "record_locator": {
+          "protocol": "s3",
+          "remote_file_path": "utic-dev-tech-fixtures/small-pdf-set/recalibrating-risk-report.pdf"
+        },
+        "date_modified": "2023-02-12T10:09:32"
+      },
+      "filetype": "application/pdf",
+      "page_number": 5
+    },
+    "text": "In terms of accidents, hydropower is the deadliest electricity generator, mostly due to collapsing dams and the consequences of flooding. The Bangiao Dam failure in 1975 led to at least 26,000 people drowning, and as many as 150,000 deaths resulting from the secondary effects of the accident. In comparison, radiation exposure following Chernobyl caused 54 deaths’, while no casualties due to radiation are likely to occur from the accident at Fukushima Daiichi."
+  },
+  {
+    "type": "UncategorizedText",
+    "element_id": "c97550ce8213ef5cf6ed4ba48790c137",
+    "metadata": {
+      "data_source": {
+        "url": "s3://utic-dev-tech-fixtures/small-pdf-set/recalibrating-risk-report.pdf",
+        "version": 306475068461766865312866697521104206816,
+        "record_locator": {
+          "protocol": "s3",
+          "remote_file_path": "utic-dev-tech-fixtures/small-pdf-set/recalibrating-risk-report.pdf"
+        },
+        "date_modified": "2023-02-12T10:09:32"
+      },
+      "filetype": "application/pdf",
+      "page_number": 5
+    },
+    "text": "05"
+  },
+  {
+    "type": "UncategorizedText",
+    "element_id": "6a3adc54db5128f797d4a12855193373",
+    "metadata": {
+      "data_source": {
+        "url": "s3://utic-dev-tech-fixtures/small-pdf-set/recalibrating-risk-report.pdf",
+        "version": 306475068461766865312866697521104206816,
+        "record_locator": {
+          "protocol": "s3",
+          "remote_file_path": "utic-dev-tech-fixtures/small-pdf-set/recalibrating-risk-report.pdf"
+        },
+        "date_modified": "2023-02-12T10:09:32"
+      },
+      "filetype": "application/pdf",
+      "page_number": 5
+    },
+    "text": "24.6"
   },
   {
     "type": "UncategorizedText",
@@ -645,412 +1003,12 @@
         "date_modified": "2023-02-12T10:09:32"
       },
       "filetype": "application/pdf",
-      "page_number": 4
+      "page_number": 5
     },
     "text": "20"
   },
   {
     "type": "UncategorizedText",
-    "element_id": "b7a56873cd771f2c446d369b649430b6",
-    "metadata": {
-      "data_source": {
-        "url": "s3://utic-dev-tech-fixtures/small-pdf-set/recalibrating-risk-report.pdf",
-        "version": 306475068461766865312866697521104206816,
-        "record_locator": {
-          "protocol": "s3",
-          "remote_file_path": "utic-dev-tech-fixtures/small-pdf-set/recalibrating-risk-report.pdf"
-        },
-        "date_modified": "2023-02-12T10:09:32"
-      },
-      "filetype": "application/pdf",
-      "page_number": 4
-    },
-    "text": "25"
-  },
-  {
-    "type": "UncategorizedText",
-    "element_id": "cbe5cfdf7c2118a9c3d78ef1d684f3af",
-    "metadata": {
-      "data_source": {
-        "url": "s3://utic-dev-tech-fixtures/small-pdf-set/recalibrating-risk-report.pdf",
-        "version": 306475068461766865312866697521104206816,
-        "record_locator": {
-          "protocol": "s3",
-          "remote_file_path": "utic-dev-tech-fixtures/small-pdf-set/recalibrating-risk-report.pdf"
-        },
-        "date_modified": "2023-02-12T10:09:32"
-      },
-      "filetype": "application/pdf",
-      "page_number": 4
-    },
-    "text": "|"
-  },
-  {
-    "type": "UncategorizedText",
-    "element_id": "a318c24216defe206feeb73ef5be0003",
-    "metadata": {
-      "data_source": {
-        "url": "s3://utic-dev-tech-fixtures/small-pdf-set/recalibrating-risk-report.pdf",
-        "version": 306475068461766865312866697521104206816,
-        "record_locator": {
-          "protocol": "s3",
-          "remote_file_path": "utic-dev-tech-fixtures/small-pdf-set/recalibrating-risk-report.pdf"
-        },
-        "date_modified": "2023-02-12T10:09:32"
-      },
-      "filetype": "application/pdf",
-      "page_number": 4
-    },
-<<<<<<< HEAD
-    "text": "+"
-=======
-    "text": ""
-  },
-  {
-    "type": "UncategorizedText",
-    "element_id": "4b227777d4dd1fc61c6f884f48641d02",
-    "metadata": {
-      "data_source": {
-        "url": "s3://utic-dev-tech-fixtures/small-pdf-set/recalibrating-risk-report.pdf",
-        "version": 306475068461766865312866697521104206816,
-        "record_locator": {
-          "protocol": "s3",
-          "remote_file_path": "utic-dev-tech-fixtures/small-pdf-set/recalibrating-risk-report.pdf"
-        },
-        "date_modified": "2023-02-12T10:09:32"
-      },
-      "filetype": "application/pdf",
-      "page_number": 4
-    },
-    "text": "4"
->>>>>>> 5b994f37
-  },
-  {
-    "type": "UncategorizedText",
-    "element_id": "19581e27de7ced00ff1ce50b2047e7a5",
-    "metadata": {
-      "data_source": {
-        "url": "s3://utic-dev-tech-fixtures/small-pdf-set/recalibrating-risk-report.pdf",
-        "version": 306475068461766865312866697521104206816,
-        "record_locator": {
-          "protocol": "s3",
-          "remote_file_path": "utic-dev-tech-fixtures/small-pdf-set/recalibrating-risk-report.pdf"
-        },
-        "date_modified": "2023-02-12T10:09:32"
-      },
-      "filetype": "application/pdf",
-      "page_number": 4
-    },
-    "text": "9"
-  },
-  {
-    "type": "UncategorizedText",
-    "element_id": "6b86b273ff34fce19d6b804eff5a3f57",
-    "metadata": {
-      "data_source": {
-        "url": "s3://utic-dev-tech-fixtures/small-pdf-set/recalibrating-risk-report.pdf",
-        "version": 306475068461766865312866697521104206816,
-        "record_locator": {
-          "protocol": "s3",
-          "remote_file_path": "utic-dev-tech-fixtures/small-pdf-set/recalibrating-risk-report.pdf"
-        },
-        "date_modified": "2023-02-12T10:09:32"
-      },
-      "filetype": "application/pdf",
-      "page_number": 4
-    },
-    "text": "1"
-  },
-  {
-    "type": "UncategorizedText",
-    "element_id": "7902699be42c8a8e46fbbb4501726517",
-    "metadata": {
-      "data_source": {
-        "url": "s3://utic-dev-tech-fixtures/small-pdf-set/recalibrating-risk-report.pdf",
-        "version": 306475068461766865312866697521104206816,
-        "record_locator": {
-          "protocol": "s3",
-          "remote_file_path": "utic-dev-tech-fixtures/small-pdf-set/recalibrating-risk-report.pdf"
-        },
-        "date_modified": "2023-02-12T10:09:32"
-      },
-      "filetype": "application/pdf",
-      "page_number": 4
-    },
-    "text": "7"
-  },
-  {
-    "type": "UncategorizedText",
-    "element_id": "d4735e3a265e16eee03f59718b9b5d03",
-    "metadata": {
-      "data_source": {
-        "url": "s3://utic-dev-tech-fixtures/small-pdf-set/recalibrating-risk-report.pdf",
-        "version": 306475068461766865312866697521104206816,
-        "record_locator": {
-          "protocol": "s3",
-          "remote_file_path": "utic-dev-tech-fixtures/small-pdf-set/recalibrating-risk-report.pdf"
-        },
-        "date_modified": "2023-02-12T10:09:32"
-      },
-      "filetype": "application/pdf",
-      "page_number": 4
-    },
-    "text": "2"
-  },
-  {
-    "type": "UncategorizedText",
-    "element_id": "d1429f8178a04f7fc73a66edf10ab8b5",
-    "metadata": {
-      "data_source": {
-        "url": "s3://utic-dev-tech-fixtures/small-pdf-set/recalibrating-risk-report.pdf",
-        "version": 306475068461766865312866697521104206816,
-        "record_locator": {
-          "protocol": "s3",
-          "remote_file_path": "utic-dev-tech-fixtures/small-pdf-set/recalibrating-risk-report.pdf"
-        },
-        "date_modified": "2023-02-12T10:09:32"
-      },
-      "filetype": "application/pdf",
-      "page_number": 4
-    },
-    "text": ""
-  },
-  {
-    "type": "NarrativeText",
-    "element_id": "8f9be28f05c8c954d28a75a51a8cac7c",
-    "metadata": {
-      "data_source": {
-        "url": "s3://utic-dev-tech-fixtures/small-pdf-set/recalibrating-risk-report.pdf",
-        "version": 306475068461766865312866697521104206816,
-        "record_locator": {
-          "protocol": "s3",
-          "remote_file_path": "utic-dev-tech-fixtures/small-pdf-set/recalibrating-risk-report.pdf"
-        },
-        "date_modified": "2023-02-12T10:09:32"
-      },
-      "filetype": "application/pdf",
-      "page_number": 4
-    },
-    "text": "In fact, scientific consensus is that when it comes to preventing exposure to radiation, nuclear power is much better than other electricity generators. A 2016 report'' from the United Nations Scientific Committee on the Effects of Atomic Radiation (UNSCEAR) found that coal-generated electricity is responsible for more than half of the total global radiation exposure arising from electricity generation, while nuclear power contributed less than a fifth. Coal miners received high occupational exposure and workers in solar and wind farms received the highest occupational exposure associated with plant construction for the same amount of installed capacity."
-  },
-  {
-    "type": "NarrativeText",
-    "element_id": "33f57e773922e591e35d14a5b42ca93d",
-    "metadata": {
-      "data_source": {
-        "url": "s3://utic-dev-tech-fixtures/small-pdf-set/recalibrating-risk-report.pdf",
-        "version": 306475068461766865312866697521104206816,
-        "record_locator": {
-          "protocol": "s3",
-          "remote_file_path": "utic-dev-tech-fixtures/small-pdf-set/recalibrating-risk-report.pdf"
-        },
-        "date_modified": "2023-02-12T10:09:32"
-      },
-      "filetype": "application/pdf",
-      "page_number": 4
-    },
-    "text": "' The original study was published in 1978, but its findings have been confirmed by numerous studies since."
-  },
-  {
-    "type": "Title",
-    "element_id": "d6acb6d51cfc574936fc79bc06b8a371",
-    "metadata": {
-      "data_source": {
-        "url": "s3://utic-dev-tech-fixtures/small-pdf-set/recalibrating-risk-report.pdf",
-        "version": 306475068461766865312866697521104206816,
-        "record_locator": {
-          "protocol": "s3",
-          "remote_file_path": "utic-dev-tech-fixtures/small-pdf-set/recalibrating-risk-report.pdf"
-        },
-        "date_modified": "2023-02-12T10:09:32"
-      },
-      "filetype": "application/pdf",
-      "page_number": 5
-    },
-    "text": "Natural"
-  },
-  {
-    "type": "UncategorizedText",
-    "element_id": "3da3871439a8d912770234fbf7d14caf",
-    "metadata": {
-      "data_source": {
-        "url": "s3://utic-dev-tech-fixtures/small-pdf-set/recalibrating-risk-report.pdf",
-        "version": 306475068461766865312866697521104206816,
-        "record_locator": {
-          "protocol": "s3",
-          "remote_file_path": "utic-dev-tech-fixtures/small-pdf-set/recalibrating-risk-report.pdf"
-        },
-        "date_modified": "2023-02-12T10:09:32"
-      },
-      "filetype": "application/pdf",
-      "page_number": 5
-    },
-    "text": "@ 48% Radon @ 14% Buildings & soil @ 12% Food & water @ 10% Cosmic @ 4% = Thoron"
-  },
-  {
-    "type": "Title",
-    "element_id": "8c3274ea479fd4a25c0b5611a8e48662",
-    "metadata": {
-      "data_source": {
-        "url": "s3://utic-dev-tech-fixtures/small-pdf-set/recalibrating-risk-report.pdf",
-        "version": 306475068461766865312866697521104206816,
-        "record_locator": {
-          "protocol": "s3",
-          "remote_file_path": "utic-dev-tech-fixtures/small-pdf-set/recalibrating-risk-report.pdf"
-        },
-        "date_modified": "2023-02-12T10:09:32"
-      },
-      "filetype": "application/pdf",
-      "page_number": 5
-    },
-    "text": "Artificial"
-  },
-  {
-    "type": "UncategorizedText",
-    "element_id": "8c17fcfc332406e6840a98e3234841f0",
-    "metadata": {
-      "data_source": {
-        "url": "s3://utic-dev-tech-fixtures/small-pdf-set/recalibrating-risk-report.pdf",
-        "version": 306475068461766865312866697521104206816,
-        "record_locator": {
-          "protocol": "s3",
-          "remote_file_path": "utic-dev-tech-fixtures/small-pdf-set/recalibrating-risk-report.pdf"
-        },
-        "date_modified": "2023-02-12T10:09:32"
-      },
-      "filetype": "application/pdf",
-      "page_number": 5
-    },
-    "text": "@ 11% Medicine @ 0.4% = Fallout @ 0.4% Miscellaneous @ 0.2% Occupational @ 0.04% Nuclear discharges"
-  },
-  {
-    "type": "Title",
-    "element_id": "039bede24e51e7c42ce352c25b6427c0",
-    "metadata": {
-      "data_source": {
-        "url": "s3://utic-dev-tech-fixtures/small-pdf-set/recalibrating-risk-report.pdf",
-        "version": 306475068461766865312866697521104206816,
-        "record_locator": {
-          "protocol": "s3",
-          "remote_file_path": "utic-dev-tech-fixtures/small-pdf-set/recalibrating-risk-report.pdf"
-        },
-        "date_modified": "2023-02-12T10:09:32"
-      },
-      "filetype": "application/pdf",
-      "page_number": 5
-    },
-    "text": "Fallout"
-  },
-  {
-    "type": "NarrativeText",
-    "element_id": "9f3d0ae9a00bcefb94ac8bd0cd5a5da3",
-    "metadata": {
-      "data_source": {
-        "url": "s3://utic-dev-tech-fixtures/small-pdf-set/recalibrating-risk-report.pdf",
-        "version": 306475068461766865312866697521104206816,
-        "record_locator": {
-          "protocol": "s3",
-          "remote_file_path": "utic-dev-tech-fixtures/small-pdf-set/recalibrating-risk-report.pdf"
-        },
-        "date_modified": "2023-02-12T10:09:32"
-      },
-      "filetype": "application/pdf",
-      "page_number": 5
-    },
-    "text": "Figure 2. Global average exposure from different sources of radiation"
-  },
-  {
-    "type": "NarrativeText",
-    "element_id": "7975f7117f2cb5c8686114bcd26bab19",
-    "metadata": {
-      "data_source": {
-        "url": "s3://utic-dev-tech-fixtures/small-pdf-set/recalibrating-risk-report.pdf",
-        "version": 306475068461766865312866697521104206816,
-        "record_locator": {
-          "protocol": "s3",
-          "remote_file_path": "utic-dev-tech-fixtures/small-pdf-set/recalibrating-risk-report.pdf"
-        },
-        "date_modified": "2023-02-12T10:09:32"
-      },
-      "filetype": "application/pdf",
-      "page_number": 5
-    },
-    "text": "Fossil fuels — currently accounting for around 81% of total energy supply” — cause significant levels of emissions in terms of both greenhouse gases and air pollutants. Despite the serious and ongoing health and environmental harms caused by air pollution, it is often considered to be an inevitable consequence of economic development. Air pollution’s contribution to the burden of disease is profound, with an estimated 8.7 million people dying worldwide prematurely in 2018 alone’,”. Despite this, it fails to induce the same fears and anxieties in people as nuclear energy does."
-  },
-  {
-    "type": "NarrativeText",
-    "element_id": "95e7f998bd1e5468c319d5bb36566ca5",
-    "metadata": {
-      "data_source": {
-        "url": "s3://utic-dev-tech-fixtures/small-pdf-set/recalibrating-risk-report.pdf",
-        "version": 306475068461766865312866697521104206816,
-        "record_locator": {
-          "protocol": "s3",
-          "remote_file_path": "utic-dev-tech-fixtures/small-pdf-set/recalibrating-risk-report.pdf"
-        },
-        "date_modified": "2023-02-12T10:09:32"
-      },
-      "filetype": "application/pdf",
-      "page_number": 5
-    },
-    "text": "In terms of accidents, hydropower is the deadliest electricity generator, mostly due to collapsing dams and the consequences of flooding. The Bangiao Dam failure in 1975 led to at least 26,000 people drowning, and as many as 150,000 deaths resulting from the secondary effects of the accident. In comparison, radiation exposure following Chernobyl caused 54 deaths’, while no casualties due to radiation are likely to occur from the accident at Fukushima Daiichi."
-  },
-  {
-    "type": "UncategorizedText",
-    "element_id": "c97550ce8213ef5cf6ed4ba48790c137",
-    "metadata": {
-      "data_source": {
-        "url": "s3://utic-dev-tech-fixtures/small-pdf-set/recalibrating-risk-report.pdf",
-        "version": 306475068461766865312866697521104206816,
-        "record_locator": {
-          "protocol": "s3",
-          "remote_file_path": "utic-dev-tech-fixtures/small-pdf-set/recalibrating-risk-report.pdf"
-        },
-        "date_modified": "2023-02-12T10:09:32"
-      },
-      "filetype": "application/pdf",
-      "page_number": 5
-    },
-    "text": "05"
-  },
-  {
-    "type": "UncategorizedText",
-    "element_id": "6a3adc54db5128f797d4a12855193373",
-    "metadata": {
-      "data_source": {
-        "url": "s3://utic-dev-tech-fixtures/small-pdf-set/recalibrating-risk-report.pdf",
-        "version": 306475068461766865312866697521104206816,
-        "record_locator": {
-          "protocol": "s3",
-          "remote_file_path": "utic-dev-tech-fixtures/small-pdf-set/recalibrating-risk-report.pdf"
-        },
-        "date_modified": "2023-02-12T10:09:32"
-      },
-      "filetype": "application/pdf",
-      "page_number": 5
-    },
-    "text": "24.6"
-  },
-  {
-    "type": "UncategorizedText",
-    "element_id": "f5ca38f748a1d6eaf726b8a42fb575c3",
-    "metadata": {
-      "data_source": {
-        "url": "s3://utic-dev-tech-fixtures/small-pdf-set/recalibrating-risk-report.pdf",
-        "version": 306475068461766865312866697521104206816,
-        "record_locator": {
-          "protocol": "s3",
-          "remote_file_path": "utic-dev-tech-fixtures/small-pdf-set/recalibrating-risk-report.pdf"
-        },
-        "date_modified": "2023-02-12T10:09:32"
-      },
-      "filetype": "application/pdf",
-      "page_number": 5
-    },
-    "text": "20"
-  },
-  {
-    "type": "UncategorizedText",
     "element_id": "dfb6b8c404e0fa2b32def4ba49e00b3c",
     "metadata": {
       "data_source": {
@@ -1086,67 +1044,26 @@
     "text": "ro"
   },
   {
-    "type": "Title",
-    "element_id": "3f79bb7b435b05321651daefd374cdc6",
-    "metadata": {
-      "data_source": {
-        "url": "s3://utic-dev-tech-fixtures/small-pdf-set/recalibrating-risk-report.pdf",
-        "version": 306475068461766865312866697521104206816,
-        "record_locator": {
-          "protocol": "s3",
-          "remote_file_path": "utic-dev-tech-fixtures/small-pdf-set/recalibrating-risk-report.pdf"
-        },
-        "date_modified": "2023-02-12T10:09:32"
-      },
-      "filetype": "application/pdf",
-      "page_number": 5
-    },
-    "text": "e"
-  },
-  {
-<<<<<<< HEAD
+    "type": "UncategorizedText",
+    "element_id": "dca468ba69cda6650ce03d976c274c66",
+    "metadata": {
+      "data_source": {
+        "url": "s3://utic-dev-tech-fixtures/small-pdf-set/recalibrating-risk-report.pdf",
+        "version": 306475068461766865312866697521104206816,
+        "record_locator": {
+          "protocol": "s3",
+          "remote_file_path": "utic-dev-tech-fixtures/small-pdf-set/recalibrating-risk-report.pdf"
+        },
+        "date_modified": "2023-02-12T10:09:32"
+      },
+      "filetype": "application/pdf",
+      "page_number": 5
+    },
+    "text": "S15"
+  },
+  {
     "type": "UncategorizedText",
     "element_id": "f4702dca8e9380e2700b7c3a1a253373",
-=======
-    "type": "UncategorizedText",
-    "element_id": "e629fa6598d732768f7c726b4b621285",
-    "metadata": {
-      "data_source": {
-        "url": "s3://utic-dev-tech-fixtures/small-pdf-set/recalibrating-risk-report.pdf",
-        "version": 306475068461766865312866697521104206816,
-        "record_locator": {
-          "protocol": "s3",
-          "remote_file_path": "utic-dev-tech-fixtures/small-pdf-set/recalibrating-risk-report.pdf"
-        },
-        "date_modified": "2023-02-12T10:09:32"
-      },
-      "filetype": "application/pdf",
-      "page_number": 5
-    },
-    "text": "15"
-  },
-  {
-    "type": "UncategorizedText",
-    "element_id": "dca468ba69cda6650ce03d976c274c66",
-    "metadata": {
-      "data_source": {
-        "url": "s3://utic-dev-tech-fixtures/small-pdf-set/recalibrating-risk-report.pdf",
-        "version": 306475068461766865312866697521104206816,
-        "record_locator": {
-          "protocol": "s3",
-          "remote_file_path": "utic-dev-tech-fixtures/small-pdf-set/recalibrating-risk-report.pdf"
-        },
-        "date_modified": "2023-02-12T10:09:32"
-      },
-      "filetype": "application/pdf",
-      "page_number": 5
-    },
-    "text": "S15"
-  },
-  {
-    "type": "Title",
-    "element_id": "f83714d89302473e0e4f5399bd50e7a9",
->>>>>>> 5b994f37
     "metadata": {
       "data_source": {
         "url": "s3://utic-dev-tech-fixtures/small-pdf-set/recalibrating-risk-report.pdf",
@@ -1163,49 +1080,40 @@
     "text": "3 8"
   },
   {
-<<<<<<< HEAD
     "type": "UncategorizedText",
     "element_id": "28934ad54f465a9e517a9104d1b21e20",
-=======
-    "type": "NarrativeText",
-    "element_id": "f9bb49945b60897227abdd75b5f8d39b",
-    "metadata": {
-      "data_source": {
-        "url": "s3://utic-dev-tech-fixtures/small-pdf-set/recalibrating-risk-report.pdf",
-        "version": 306475068461766865312866697521104206816,
-        "record_locator": {
-          "protocol": "s3",
-          "remote_file_path": "utic-dev-tech-fixtures/small-pdf-set/recalibrating-risk-report.pdf"
-        },
-        "date_modified": "2023-02-12T10:09:32"
-      },
-      "filetype": "application/pdf",
-      "page_number": 5
-    },
-    "text": "r e p s e i t i l"
+    "metadata": {
+      "data_source": {
+        "url": "s3://utic-dev-tech-fixtures/small-pdf-set/recalibrating-risk-report.pdf",
+        "version": 306475068461766865312866697521104206816,
+        "record_locator": {
+          "protocol": "s3",
+          "remote_file_path": "utic-dev-tech-fixtures/small-pdf-set/recalibrating-risk-report.pdf"
+        },
+        "date_modified": "2023-02-12T10:09:32"
+      },
+      "filetype": "application/pdf",
+      "page_number": 5
+    },
+    "text": "S &"
   },
   {
     "type": "UncategorizedText",
     "element_id": "4a44dc15364204a80fe80e9039455cc1",
->>>>>>> 5b994f37
-    "metadata": {
-      "data_source": {
-        "url": "s3://utic-dev-tech-fixtures/small-pdf-set/recalibrating-risk-report.pdf",
-        "version": 306475068461766865312866697521104206816,
-        "record_locator": {
-          "protocol": "s3",
-          "remote_file_path": "utic-dev-tech-fixtures/small-pdf-set/recalibrating-risk-report.pdf"
-        },
-        "date_modified": "2023-02-12T10:09:32"
-      },
-      "filetype": "application/pdf",
-      "page_number": 5
-    },
-<<<<<<< HEAD
-    "text": "S &"
-=======
+    "metadata": {
+      "data_source": {
+        "url": "s3://utic-dev-tech-fixtures/small-pdf-set/recalibrating-risk-report.pdf",
+        "version": 306475068461766865312866697521104206816,
+        "record_locator": {
+          "protocol": "s3",
+          "remote_file_path": "utic-dev-tech-fixtures/small-pdf-set/recalibrating-risk-report.pdf"
+        },
+        "date_modified": "2023-02-12T10:09:32"
+      },
+      "filetype": "application/pdf",
+      "page_number": 5
+    },
     "text": "10"
->>>>>>> 5b994f37
   },
   {
     "type": "Title",
@@ -1245,28 +1153,21 @@
   },
   {
     "type": "UncategorizedText",
-<<<<<<< HEAD
     "element_id": "25fc0e7096fc653718202dc30b0c580b",
-=======
-    "element_id": "8bf40d0515e8461bd30866c2eb8ac250",
->>>>>>> 5b994f37
-    "metadata": {
-      "data_source": {
-        "url": "s3://utic-dev-tech-fixtures/small-pdf-set/recalibrating-risk-report.pdf",
-        "version": 306475068461766865312866697521104206816,
-        "record_locator": {
-          "protocol": "s3",
-          "remote_file_path": "utic-dev-tech-fixtures/small-pdf-set/recalibrating-risk-report.pdf"
-        },
-        "date_modified": "2023-02-12T10:09:32"
-      },
-      "filetype": "application/pdf",
-      "page_number": 5
-    },
-<<<<<<< HEAD
+    "metadata": {
+      "data_source": {
+        "url": "s3://utic-dev-tech-fixtures/small-pdf-set/recalibrating-risk-report.pdf",
+        "version": 306475068461766865312866697521104206816,
+        "record_locator": {
+          "protocol": "s3",
+          "remote_file_path": "utic-dev-tech-fixtures/small-pdf-set/recalibrating-risk-report.pdf"
+        },
+        "date_modified": "2023-02-12T10:09:32"
+      },
+      "filetype": "application/pdf",
+      "page_number": 5
+    },
     "text": "46"
-=======
-    "text": "4.6"
   },
   {
     "type": "UncategorizedText",
@@ -1285,7 +1186,6 @@
       "page_number": 5
     },
     "text": "2.8"
->>>>>>> 5b994f37
   },
   {
     "type": "UncategorizedText",
@@ -1307,133 +1207,97 @@
   },
   {
     "type": "Title",
-<<<<<<< HEAD
+    "element_id": "51229f9593cbcb7c8e25059c004d67b0",
+    "metadata": {
+      "data_source": {
+        "url": "s3://utic-dev-tech-fixtures/small-pdf-set/recalibrating-risk-report.pdf",
+        "version": 306475068461766865312866697521104206816,
+        "record_locator": {
+          "protocol": "s3",
+          "remote_file_path": "utic-dev-tech-fixtures/small-pdf-set/recalibrating-risk-report.pdf"
+        },
+        "date_modified": "2023-02-12T10:09:32"
+      },
+      "filetype": "application/pdf",
+      "page_number": 5
+    },
+    "text": "|| es"
+  },
+  {
+    "type": "Title",
     "element_id": "8509624b77c437a9148e48b370d205c0",
-=======
-    "element_id": "51229f9593cbcb7c8e25059c004d67b0",
->>>>>>> 5b994f37
-    "metadata": {
-      "data_source": {
-        "url": "s3://utic-dev-tech-fixtures/small-pdf-set/recalibrating-risk-report.pdf",
-        "version": 306475068461766865312866697521104206816,
-        "record_locator": {
-          "protocol": "s3",
-          "remote_file_path": "utic-dev-tech-fixtures/small-pdf-set/recalibrating-risk-report.pdf"
-        },
-        "date_modified": "2023-02-12T10:09:32"
-      },
-      "filetype": "application/pdf",
-      "page_number": 5
-    },
-<<<<<<< HEAD
+    "metadata": {
+      "data_source": {
+        "url": "s3://utic-dev-tech-fixtures/small-pdf-set/recalibrating-risk-report.pdf",
+        "version": 306475068461766865312866697521104206816,
+        "record_locator": {
+          "protocol": "s3",
+          "remote_file_path": "utic-dev-tech-fixtures/small-pdf-set/recalibrating-risk-report.pdf"
+        },
+        "date_modified": "2023-02-12T10:09:32"
+      },
+      "filetype": "application/pdf",
+      "page_number": 5
+    },
     "text": "> es"
   },
   {
     "type": "UncategorizedText",
     "element_id": "b8db6e01f0696bcf456ddac0f9d11a30",
-=======
-    "text": "|| es"
-  },
-  {
-    "type": "Title",
-    "element_id": "6c25ebfc9ffd2510c4c41d4bd5cb7ea9",
->>>>>>> 5b994f37
-    "metadata": {
-      "data_source": {
-        "url": "s3://utic-dev-tech-fixtures/small-pdf-set/recalibrating-risk-report.pdf",
-        "version": 306475068461766865312866697521104206816,
-        "record_locator": {
-          "protocol": "s3",
-          "remote_file_path": "utic-dev-tech-fixtures/small-pdf-set/recalibrating-risk-report.pdf"
-        },
-        "date_modified": "2023-02-12T10:09:32"
-      },
-      "filetype": "application/pdf",
-      "page_number": 5
-    },
-<<<<<<< HEAD
+    "metadata": {
+      "data_source": {
+        "url": "s3://utic-dev-tech-fixtures/small-pdf-set/recalibrating-risk-report.pdf",
+        "version": 306475068461766865312866697521104206816,
+        "record_locator": {
+          "protocol": "s3",
+          "remote_file_path": "utic-dev-tech-fixtures/small-pdf-set/recalibrating-risk-report.pdf"
+        },
+        "date_modified": "2023-02-12T10:09:32"
+      },
+      "filetype": "application/pdf",
+      "page_number": 5
+    },
     "text": "SS °"
   },
   {
     "type": "Title",
     "element_id": "d3b347d6bece768599d6651783327be8",
-=======
-    "text": "C oal"
-  },
-  {
-    "type": "Title",
-    "element_id": "2378bdd2cf4f491cf401e6b215cbb4fd",
->>>>>>> 5b994f37
-    "metadata": {
-      "data_source": {
-        "url": "s3://utic-dev-tech-fixtures/small-pdf-set/recalibrating-risk-report.pdf",
-        "version": 306475068461766865312866697521104206816,
-        "record_locator": {
-          "protocol": "s3",
-          "remote_file_path": "utic-dev-tech-fixtures/small-pdf-set/recalibrating-risk-report.pdf"
-        },
-        "date_modified": "2023-02-12T10:09:32"
-      },
-      "filetype": "application/pdf",
-      "page_number": 5
-    },
-<<<<<<< HEAD
+    "metadata": {
+      "data_source": {
+        "url": "s3://utic-dev-tech-fixtures/small-pdf-set/recalibrating-risk-report.pdf",
+        "version": 306475068461766865312866697521104206816,
+        "record_locator": {
+          "protocol": "s3",
+          "remote_file_path": "utic-dev-tech-fixtures/small-pdf-set/recalibrating-risk-report.pdf"
+        },
+        "date_modified": "2023-02-12T10:09:32"
+      },
+      "filetype": "application/pdf",
+      "page_number": 5
+    },
     "text": "& ro"
   },
   {
     "type": "Title",
     "element_id": "4c0ae32a23a712661a2154bb3a26c300",
-=======
-    "text": "Oil"
-  },
-  {
-    "type": "Title",
-    "element_id": "3a21fb0158c2ea04834163deee74a836",
->>>>>>> 5b994f37
-    "metadata": {
-      "data_source": {
-        "url": "s3://utic-dev-tech-fixtures/small-pdf-set/recalibrating-risk-report.pdf",
-        "version": 306475068461766865312866697521104206816,
-        "record_locator": {
-          "protocol": "s3",
-          "remote_file_path": "utic-dev-tech-fixtures/small-pdf-set/recalibrating-risk-report.pdf"
-        },
-        "date_modified": "2023-02-12T10:09:32"
-      },
-      "filetype": "application/pdf",
-      "page_number": 5
-    },
-<<<<<<< HEAD
+    "metadata": {
+      "data_source": {
+        "url": "s3://utic-dev-tech-fixtures/small-pdf-set/recalibrating-risk-report.pdf",
+        "version": 306475068461766865312866697521104206816,
+        "record_locator": {
+          "protocol": "s3",
+          "remote_file_path": "utic-dev-tech-fixtures/small-pdf-set/recalibrating-risk-report.pdf"
+        },
+        "date_modified": "2023-02-12T10:09:32"
+      },
+      "filetype": "application/pdf",
+      "page_number": 5
+    },
     "text": "Se se e"
   },
   {
     "type": "UncategorizedText",
     "element_id": "59e19706d51d39f66711c2653cd7eb12",
-=======
-    "text": "Bio m ass"
-  },
-  {
-    "type": "Title",
-    "element_id": "4fabb98454d019811a732c4a09f31bf0",
-    "metadata": {
-      "data_source": {
-        "url": "s3://utic-dev-tech-fixtures/small-pdf-set/recalibrating-risk-report.pdf",
-        "version": 306475068461766865312866697521104206816,
-        "record_locator": {
-          "protocol": "s3",
-          "remote_file_path": "utic-dev-tech-fixtures/small-pdf-set/recalibrating-risk-report.pdf"
-        },
-        "date_modified": "2023-02-12T10:09:32"
-      },
-      "filetype": "application/pdf",
-      "page_number": 5
-    },
-    "text": "N atural gas"
-  },
-  {
-    "type": "Title",
-    "element_id": "d151346fe7eea3c6a0865199579ca601",
->>>>>>> 5b994f37
     "metadata": {
       "data_source": {
         "url": "s3://utic-dev-tech-fixtures/small-pdf-set/recalibrating-risk-report.pdf",
@@ -2099,11 +1963,7 @@
   },
   {
     "type": "NarrativeText",
-<<<<<<< HEAD
     "element_id": "9c0d68d3a2179b7edf0645a668c3281e",
-=======
-    "element_id": "e72fdf383c0b4d8cba0284d4f7ff06d5",
->>>>>>> 5b994f37
     "metadata": {
       "data_source": {
         "url": "s3://utic-dev-tech-fixtures/small-pdf-set/recalibrating-risk-report.pdf",
@@ -2117,19 +1977,11 @@
       "filetype": "application/pdf",
       "page_number": 10
     },
-<<<<<<< HEAD
     "text": "xi World Health Organization (2018). Climate change and health. Available at: https:/Awww.who.int/news-room/fact-"
   },
   {
     "type": "NarrativeText",
     "element_id": "0f4f63b9648d943fc773dc07223545ac",
-=======
-    "text": "World Health Organization (2020). Road traffic injuries. Available at: https://www.who.int/news-room/fact-sheets/ detail/road-traffic-injuries"
-  },
-  {
-    "type": "Title",
-    "element_id": "5d7f49449ab22deac22d767b89549c55",
->>>>>>> 5b994f37
     "metadata": {
       "data_source": {
         "url": "s3://utic-dev-tech-fixtures/small-pdf-set/recalibrating-risk-report.pdf",
@@ -2143,19 +1995,11 @@
       "filetype": "application/pdf",
       "page_number": 10
     },
-<<<<<<< HEAD
     "text": "OECD-NEA (2019). The Full Costs of Electricity Provision. Available at: https:/Avww.oecd-nea.org/jcms/pl_14998/"
   },
   {
     "type": "NarrativeText",
     "element_id": "5f757b53161742ab00005346b4a9f3b3",
-=======
-    "text": "ii"
-  },
-  {
-    "type": "Title",
-    "element_id": "f5557d4fcf727a981a3c315aca733eef",
->>>>>>> 5b994f37
     "metadata": {
       "data_source": {
         "url": "s3://utic-dev-tech-fixtures/small-pdf-set/recalibrating-risk-report.pdf",
@@ -2169,19 +2013,11 @@
       "filetype": "application/pdf",
       "page_number": 10
     },
-<<<<<<< HEAD
     "text": "Cancer Research UK (n.d.). Cancer risk statistics. Available at: https:/Awww.cancerresearchuk.org/health-"
   },
   {
     "type": "NarrativeText",
     "element_id": "ec020beb752381c5b19c276299f4a70c",
-=======
-    "text": "iii"
-  },
-  {
-    "type": "Title",
-    "element_id": "4c94485e0c21ae6c41ce1dfe7b6bface",
->>>>>>> 5b994f37
     "metadata": {
       "data_source": {
         "url": "s3://utic-dev-tech-fixtures/small-pdf-set/recalibrating-risk-report.pdf",
@@ -2195,18 +2031,11 @@
       "filetype": "application/pdf",
       "page_number": 10
     },
-<<<<<<< HEAD
     "text": "National Cancer Institute (2020). Cancer statistics. Available at: https://www.cancer.gov/about-cancer/"
   },
   {
     "type": "NarrativeText",
     "element_id": "c43bc21515b0913d2d95c7d5897cf294",
-=======
-    "text": "v"
-  },
-  {
-    "type": "Title",
-    "element_id": "c0ff93ea8927a7366db0331e5fd9d19f",
     "metadata": {
       "data_source": {
         "url": "s3://utic-dev-tech-fixtures/small-pdf-set/recalibrating-risk-report.pdf",
@@ -2220,11 +2049,11 @@
       "filetype": "application/pdf",
       "page_number": 10
     },
-    "text": "vi"
-  },
-  {
-    "type": "NarrativeText",
-    "element_id": "9d45931b60fa1041a13243a1ee1bb170",
+    "text": "VIL World Health Organization. (2016). Updated tables 2016 for ‘Preventing disease through health environments: a"
+  },
+  {
+    "type": "NarrativeText",
+    "element_id": "e8c70ed020e8ab1230c173702e73a955",
     "metadata": {
       "data_source": {
         "url": "s3://utic-dev-tech-fixtures/small-pdf-set/recalibrating-risk-report.pdf",
@@ -2238,11 +2067,11 @@
       "filetype": "application/pdf",
       "page_number": 10
     },
-    "text": "xii BP, 2020. BP Statistical Review of World Energy, London: BP."
-  },
-  {
-    "type": "NarrativeText",
-    "element_id": "794a96b3ab9a3e860f65549c3a106704",
+    "text": "xii BP 2020. BP Statistical Review of World Energy, London: BP"
+  },
+  {
+    "type": "Title",
+    "element_id": "4ab924a2c4364b07abe1862cb7cd2df5",
     "metadata": {
       "data_source": {
         "url": "s3://utic-dev-tech-fixtures/small-pdf-set/recalibrating-risk-report.pdf",
@@ -2256,12 +2085,11 @@
       "filetype": "application/pdf",
       "page_number": 10
     },
-    "text": "viii National Cancer Institute (2020). Cancer statistics. Available at: https://www.cancer.gov/about-cancer/"
-  },
-  {
-    "type": "NarrativeText",
-    "element_id": "94178a8c2e84bf4b8f2eed9c79d7cfd5",
->>>>>>> 5b994f37
+    "text": "Vi"
+  },
+  {
+    "type": "NarrativeText",
+    "element_id": "9a236889bced20048d1619798291d194",
     "metadata": {
       "data_source": {
         "url": "s3://utic-dev-tech-fixtures/small-pdf-set/recalibrating-risk-report.pdf",
@@ -2275,15 +2103,11 @@
       "filetype": "application/pdf",
       "page_number": 10
     },
-<<<<<<< HEAD
-    "text": "VIL World Health Organization. (2016). Updated tables 2016 for ‘Preventing disease through health environments: a"
-=======
-    "text": "ix Cancer Research UK (n.d.). Cancer risk statistics. Available at: https://www.cancerresearchuk.org/health-"
->>>>>>> 5b994f37
-  },
-  {
-    "type": "NarrativeText",
-    "element_id": "e8c70ed020e8ab1230c173702e73a955",
+    "text": "vii World Health Organization. (2016). Updated tables 2016 for ‘Preventing disease through health environments: a"
+  },
+  {
+    "type": "NarrativeText",
+    "element_id": "3486acacd969362bc8ce2a73d7b5e806",
     "metadata": {
       "data_source": {
         "url": "s3://utic-dev-tech-fixtures/small-pdf-set/recalibrating-risk-report.pdf",
@@ -2297,16 +2121,11 @@
       "filetype": "application/pdf",
       "page_number": 10
     },
-    "text": "xii BP 2020. BP Statistical Review of World Energy, London: BP"
-  },
-  {
-<<<<<<< HEAD
-    "type": "Title",
-    "element_id": "4ab924a2c4364b07abe1862cb7cd2df5",
-=======
-    "type": "NarrativeText",
-    "element_id": "d85940c91ae6b53fc4b41bd5137e7371",
->>>>>>> 5b994f37
+    "text": "United Nations Scientific Committee on the Effects of Radiation (2016). Report of the United Nations Scientific"
+  },
+  {
+    "type": "NarrativeText",
+    "element_id": "c328c06c32c00c43471cd3c9d257c68b",
     "metadata": {
       "data_source": {
         "url": "s3://utic-dev-tech-fixtures/small-pdf-set/recalibrating-risk-report.pdf",
@@ -2320,14 +2139,11 @@
       "filetype": "application/pdf",
       "page_number": 10
     },
-<<<<<<< HEAD
-    "text": "Vi"
-=======
-    "text": "xi World Health Organization (2018). Climate change and health. Available at: https://www.who.int/news-room/fact-"
-  },
-  {
-    "type": "NarrativeText",
-    "element_id": "9a236889bced20048d1619798291d194",
+    "text": "International Energy Agency (2020). Global share of total energy supply by source, 2018. Key World Energy Statistics 2020. Available at: https://www.iea.org/data-and-statistics/charts/global-share-of-total-energy-supply-by- source-2018"
+  },
+  {
+    "type": "NarrativeText",
+    "element_id": "32756016aa708e2ba71d5771b1bff502",
     "metadata": {
       "data_source": {
         "url": "s3://utic-dev-tech-fixtures/small-pdf-set/recalibrating-risk-report.pdf",
@@ -2341,12 +2157,11 @@
       "filetype": "application/pdf",
       "page_number": 10
     },
-    "text": "vii World Health Organization. (2016). Updated tables 2016 for ‘Preventing disease through health environments: a"
->>>>>>> 5b994f37
-  },
-  {
-    "type": "NarrativeText",
-    "element_id": "26a84724035df76d7d8a6610a6fa4627",
+    "text": "Slovic, P, 2010. The Psychology of risk. Sauide e Sociedade, 19(4), pp. 731-747."
+  },
+  {
+    "type": "NarrativeText",
+    "element_id": "d5658e2a49995a2f4ca4b45d95f2058b",
     "metadata": {
       "data_source": {
         "url": "s3://utic-dev-tech-fixtures/small-pdf-set/recalibrating-risk-report.pdf",
@@ -2360,16 +2175,11 @@
       "filetype": "application/pdf",
       "page_number": 10
     },
-    "text": "x OECD-NEA (2019). The Full Costs of Electricity Provision. Available at: https://www.oecd-nea.org/jcms/pl_14998/"
-  },
-  {
-<<<<<<< HEAD
-    "type": "NarrativeText",
-    "element_id": "3486acacd969362bc8ce2a73d7b5e806",
-=======
+    "text": "global assessment of the burden of disease from environmental risks’. Available at: https://www.who.int/data/gho/ data/themes/public-health-and-environment [Accessed on 8 April 2021]"
+  },
+  {
     "type": "Title",
     "element_id": "6e98dee26ce2439cd4b8af82426e894e",
->>>>>>> 5b994f37
     "metadata": {
       "data_source": {
         "url": "s3://utic-dev-tech-fixtures/small-pdf-set/recalibrating-risk-report.pdf",
@@ -2383,19 +2193,29 @@
       "filetype": "application/pdf",
       "page_number": 10
     },
-<<<<<<< HEAD
-    "text": "United Nations Scientific Committee on the Effects of Radiation (2016). Report of the United Nations Scientific"
-  },
-  {
-    "type": "NarrativeText",
-    "element_id": "c328c06c32c00c43471cd3c9d257c68b",
-=======
     "text": "understanding/statistics"
   },
   {
+    "type": "NarrativeText",
+    "element_id": "baeaebe85a1ded74afa84f13c0481a2f",
+    "metadata": {
+      "data_source": {
+        "url": "s3://utic-dev-tech-fixtures/small-pdf-set/recalibrating-risk-report.pdf",
+        "version": 306475068461766865312866697521104206816,
+        "record_locator": {
+          "protocol": "s3",
+          "remote_file_path": "utic-dev-tech-fixtures/small-pdf-set/recalibrating-risk-report.pdf"
+        },
+        "date_modified": "2023-02-12T10:09:32"
+      },
+      "filetype": "application/pdf",
+      "page_number": 10
+    },
+    "text": "BBC (2020). Plane crash fatalities fell more than 50% in 2019. Available at: https:/Awww.bbc.co.uk/news/ business-50953712"
+  },
+  {
     "type": "Title",
     "element_id": "759772833f6756e511150b2a49233864",
->>>>>>> 5b994f37
     "metadata": {
       "data_source": {
         "url": "s3://utic-dev-tech-fixtures/small-pdf-set/recalibrating-risk-report.pdf",
@@ -2409,19 +2229,11 @@
       "filetype": "application/pdf",
       "page_number": 10
     },
-<<<<<<< HEAD
-    "text": "International Energy Agency (2020). Global share of total energy supply by source, 2018. Key World Energy Statistics 2020. Available at: https://www.iea.org/data-and-statistics/charts/global-share-of-total-energy-supply-by- source-2018"
-  },
-  {
-    "type": "NarrativeText",
-    "element_id": "32756016aa708e2ba71d5771b1bff502",
-=======
     "text": "professional/cancer-statistics/risk"
   },
   {
     "type": "Title",
     "element_id": "86c0a0cef7faa217f386f75ead17dbec",
->>>>>>> 5b994f37
     "metadata": {
       "data_source": {
         "url": "s3://utic-dev-tech-fixtures/small-pdf-set/recalibrating-risk-report.pdf",
@@ -2435,11 +2247,7 @@
       "filetype": "application/pdf",
       "page_number": 10
     },
-<<<<<<< HEAD
-    "text": "Slovic, P, 2010. The Psychology of risk. Sauide e Sociedade, 19(4), pp. 731-747."
-=======
     "text": "sheets/detail/climate-change-and-health"
->>>>>>> 5b994f37
   },
   {
     "type": "Title",
@@ -2460,13 +2268,8 @@
     "text": "the-full-costs-of-electricity-provision?details=true"
   },
   {
-<<<<<<< HEAD
-    "type": "Title",
-    "element_id": "6e98dee26ce2439cd4b8af82426e894e",
-=======
     "type": "NarrativeText",
     "element_id": "2ef1e8614bc32af635d2a0c894b2ed3c",
->>>>>>> 5b994f37
     "metadata": {
       "data_source": {
         "url": "s3://utic-dev-tech-fixtures/small-pdf-set/recalibrating-risk-report.pdf",
@@ -2480,19 +2283,11 @@
       "filetype": "application/pdf",
       "page_number": 10
     },
-<<<<<<< HEAD
-    "text": "understanding/statistics"
-  },
-  {
-    "type": "NarrativeText",
-    "element_id": "baeaebe85a1ded74afa84f13c0481a2f",
-=======
     "text": "Slovic, P., 2010. The Psychology of risk. Saúde e Sociedade, 19(4), pp. 731-747."
   },
   {
     "type": "NarrativeText",
     "element_id": "e4d7c811a799c3c8e706125556f8a370",
->>>>>>> 5b994f37
     "metadata": {
       "data_source": {
         "url": "s3://utic-dev-tech-fixtures/small-pdf-set/recalibrating-risk-report.pdf",
@@ -2506,15 +2301,11 @@
       "filetype": "application/pdf",
       "page_number": 10
     },
-<<<<<<< HEAD
-    "text": "BBC (2020). Plane crash fatalities fell more than 50% in 2019. Available at: https:/Awww.bbc.co.uk/news/ business-50953712"
-=======
     "text": "BBC (2020). Plane crash fatalities fell more than 50% in 2019. Available at: https://www.bbc.co.uk/news/ business-50953712"
->>>>>>> 5b994f37
-  },
-  {
-    "type": "NarrativeText",
-    "element_id": "98e5f594de0e79990a0650489fdf295c",
+  },
+  {
+    "type": "NarrativeText",
+    "element_id": "7b4c6d6f78ff183032cc360b320bce58",
     "metadata": {
       "data_source": {
         "url": "s3://utic-dev-tech-fixtures/small-pdf-set/recalibrating-risk-report.pdf",
@@ -2528,87 +2319,7 @@
       "filetype": "application/pdf",
       "page_number": 10
     },
-    "text": "Committee on the Effects of Atomic Radiation. Accessed from: https://www.unscear.org/docs/publications/2016/ UNSCEAR_2016_GA-Report-CORR.pdf"
-  },
-  {
-    "type": "NarrativeText",
-    "element_id": "d5658e2a49995a2f4ca4b45d95f2058b",
-    "metadata": {
-      "data_source": {
-        "url": "s3://utic-dev-tech-fixtures/small-pdf-set/recalibrating-risk-report.pdf",
-        "version": 306475068461766865312866697521104206816,
-        "record_locator": {
-          "protocol": "s3",
-          "remote_file_path": "utic-dev-tech-fixtures/small-pdf-set/recalibrating-risk-report.pdf"
-        },
-        "date_modified": "2023-02-12T10:09:32"
-      },
-      "filetype": "application/pdf",
-      "page_number": 10
-    },
-    "text": "global assessment of the burden of disease from environmental risks’. Available at: https://www.who.int/data/gho/ data/themes/public-health-and-environment [Accessed on 8 April 2021]"
-  },
-  {
-    "type": "NarrativeText",
-    "element_id": "c328c06c32c00c43471cd3c9d257c68b",
-    "metadata": {
-      "data_source": {
-        "url": "s3://utic-dev-tech-fixtures/small-pdf-set/recalibrating-risk-report.pdf",
-        "version": 306475068461766865312866697521104206816,
-        "record_locator": {
-          "protocol": "s3",
-          "remote_file_path": "utic-dev-tech-fixtures/small-pdf-set/recalibrating-risk-report.pdf"
-        },
-        "date_modified": "2023-02-12T10:09:32"
-      },
-      "filetype": "application/pdf",
-      "page_number": 10
-    },
-    "text": "International Energy Agency (2020). Global share of total energy supply by source, 2018. Key World Energy Statistics 2020. Available at: https://www.iea.org/data-and-statistics/charts/global-share-of-total-energy-supply-by- source-2018"
-  },
-  {
-    "type": "NarrativeText",
-    "element_id": "6bbd046b939157389606adf4059fe1f3",
-    "metadata": {
-      "data_source": {
-        "url": "s3://utic-dev-tech-fixtures/small-pdf-set/recalibrating-risk-report.pdf",
-        "version": 306475068461766865312866697521104206816,
-        "record_locator": {
-          "protocol": "s3",
-          "remote_file_path": "utic-dev-tech-fixtures/small-pdf-set/recalibrating-risk-report.pdf"
-        },
-        "date_modified": "2023-02-12T10:09:32"
-      },
-      "filetype": "application/pdf",
-      "page_number": 10
-    },
-    "text": "Vohra, K., Vodonos, A., Schwartz, J., Marais, E., Sulprizio, M., & Mickley, L. (2021). Global mortality from outdoor fine particle pollution generated by fossil fuel combustion: Results from GEOS-Chem. Environmental Research, 195, p. 1-8"
-  },
-  {
-    "type": "NarrativeText",
-<<<<<<< HEAD
-    "element_id": "7b4c6d6f78ff183032cc360b320bce58",
-=======
-    "element_id": "b6c39a9b3890b5132e4310c83d06b310",
->>>>>>> 5b994f37
-    "metadata": {
-      "data_source": {
-        "url": "s3://utic-dev-tech-fixtures/small-pdf-set/recalibrating-risk-report.pdf",
-        "version": 306475068461766865312866697521104206816,
-        "record_locator": {
-          "protocol": "s3",
-          "remote_file_path": "utic-dev-tech-fixtures/small-pdf-set/recalibrating-risk-report.pdf"
-        },
-        "date_modified": "2023-02-12T10:09:32"
-      },
-      "filetype": "application/pdf",
-      "page_number": 10
-    },
-<<<<<<< HEAD
     "text": "Committee on the Effects of Atomic Radiation. Accessed from: https:/Avww.unscear.org/docs/publications/2016/ UNSCEAR_2016_GA-Report-CORR.pdf"
-=======
-    "text": "Photo credits: Front cover & pages 1, 4, 6 left, 7 bottom: Adobe Stock; page 6 right: Getty Images; page 7 top: Uniper."
->>>>>>> 5b994f37
   },
   {
     "type": "NarrativeText",
