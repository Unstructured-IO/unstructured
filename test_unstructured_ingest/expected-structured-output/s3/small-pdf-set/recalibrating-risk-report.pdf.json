[
  {
    "type": "Title",
    "element_id": "3288e0ea130894600aa48a45aaf12121",
    "metadata": {
      "data_source": {
        "url": "s3://utic-dev-tech-fixtures/small-pdf-set/recalibrating-risk-report.pdf",
        "version": 306475068461766865312866697521104206816,
        "record_locator": {
          "protocol": "s3",
          "remote_file_path": "utic-dev-tech-fixtures/small-pdf-set/recalibrating-risk-report.pdf"
        },
        "date_modified": "2023-02-12T10:09:32"
      },
      "filetype": "application/pdf",
      "page_number": 1
    },
    "text": "WORLD ASSOCIATION"
  },
  {
    "type": "Title",
    "element_id": "d72f07e2c764ae90417305db928ebce1",
    "metadata": {
      "data_source": {
        "url": "s3://utic-dev-tech-fixtures/small-pdf-set/recalibrating-risk-report.pdf",
        "version": 306475068461766865312866697521104206816,
        "record_locator": {
          "protocol": "s3",
          "remote_file_path": "utic-dev-tech-fixtures/small-pdf-set/recalibrating-risk-report.pdf"
        },
        "date_modified": "2023-02-12T10:09:32"
      },
      "filetype": "application/pdf",
      "page_number": 1
    },
    "text": "Recalibrating risk"
  },
  {
    "type": "NarrativeText",
    "element_id": "c875f7e098e5ea1b337a189c28e80ac3",
    "metadata": {
      "data_source": {
        "url": "s3://utic-dev-tech-fixtures/small-pdf-set/recalibrating-risk-report.pdf",
        "version": 306475068461766865312866697521104206816,
        "record_locator": {
          "protocol": "s3",
          "remote_file_path": "utic-dev-tech-fixtures/small-pdf-set/recalibrating-risk-report.pdf"
        },
        "date_modified": "2023-02-12T10:09:32"
      },
      "filetype": "application/pdf",
      "page_number": 1
    },
    "text": "Putting nuclear risk in context and perspective"
  },
  {
    "type": "NarrativeText",
    "element_id": "327be60d66a34747047e1365e6bab727",
    "metadata": {
      "data_source": {
        "url": "s3://utic-dev-tech-fixtures/small-pdf-set/recalibrating-risk-report.pdf",
        "version": 306475068461766865312866697521104206816,
        "record_locator": {
          "protocol": "s3",
          "remote_file_path": "utic-dev-tech-fixtures/small-pdf-set/recalibrating-risk-report.pdf"
        },
        "date_modified": "2023-02-12T10:09:32"
      },
      "filetype": "application/pdf",
      "page_number": 2
    },
    "text": "© 2021 World Nuclear Association"
  },
  {
    "type": "NarrativeText",
    "element_id": "0e7b344a22dd76ce94588c537d418717",
    "metadata": {
      "data_source": {
        "url": "s3://utic-dev-tech-fixtures/small-pdf-set/recalibrating-risk-report.pdf",
        "version": 306475068461766865312866697521104206816,
        "record_locator": {
          "protocol": "s3",
          "remote_file_path": "utic-dev-tech-fixtures/small-pdf-set/recalibrating-risk-report.pdf"
        },
        "date_modified": "2023-02-12T10:09:32"
      },
      "filetype": "application/pdf",
      "page_number": 2
    },
    "text": "Registered in England and Wales, company number 01215741. This report represents the views of individual experts, but does not necessarily represent those of any of the World Nuclear Association’s individual member organizations."
  },
  {
    "type": "Title",
    "element_id": "2fa985d0a50e61b09ec22c447cc4b2c9",
    "metadata": {
      "data_source": {
        "url": "s3://utic-dev-tech-fixtures/small-pdf-set/recalibrating-risk-report.pdf",
        "version": 306475068461766865312866697521104206816,
        "record_locator": {
          "protocol": "s3",
          "remote_file_path": "utic-dev-tech-fixtures/small-pdf-set/recalibrating-risk-report.pdf"
        },
        "date_modified": "2023-02-12T10:09:32"
      },
      "filetype": "application/pdf",
      "page_number": 3
    },
    "text": "Executive Summary"
  },
  {
    "type": "NarrativeText",
    "element_id": "eeb2fd62f21f17d70b2c51f4857426fe",
    "metadata": {
      "data_source": {
        "url": "s3://utic-dev-tech-fixtures/small-pdf-set/recalibrating-risk-report.pdf",
        "version": 306475068461766865312866697521104206816,
        "record_locator": {
          "protocol": "s3",
          "remote_file_path": "utic-dev-tech-fixtures/small-pdf-set/recalibrating-risk-report.pdf"
        },
        "date_modified": "2023-02-12T10:09:32"
      },
      "filetype": "application/pdf",
      "page_number": 3
    },
    "text": "Nuclear energy is crucial to meeting the world’s ever-increasing demand for energy, thanks to its ability to supply affordable, reliable, and sustainable electricity and heat. Despite the many benefits of nuclear energy, its deployment is hindered in some parts of the world due to long-standing misconceptions about its risks. Even with its safety record – unmatched by any other energy source – the perception of nuclear power as uniquely dangerous endures."
  },
  {
    "type": "NarrativeText",
    "element_id": "3689b86ea677b25a3ce9586c4be41a46",
    "metadata": {
      "data_source": {
        "url": "s3://utic-dev-tech-fixtures/small-pdf-set/recalibrating-risk-report.pdf",
        "version": 306475068461766865312866697521104206816,
        "record_locator": {
          "protocol": "s3",
          "remote_file_path": "utic-dev-tech-fixtures/small-pdf-set/recalibrating-risk-report.pdf"
        },
        "date_modified": "2023-02-12T10:09:32"
      },
      "filetype": "application/pdf",
      "page_number": 3
    },
    "text": "This is reflected in the regulatory burden placed on the nuclear industry, which is geared towards an “as low as possible” approach, demanding radiation levels to be far below the levels where health effects have been observed (and in many cases below natural background radiation). This has resulted in higher costs, without delivering any additional health benefits, and has resulted in policymakers choosing other, more risky energy sources. More often than not, those alternative energy sources have been fossil fuels, greatly exacerbating the well-known risks posed by air pollution and climate change."
  },
  {
    "type": "NarrativeText",
    "element_id": "ee4ac543bf2035b86b6818e06e3a0a90",
    "metadata": {
      "data_source": {
        "url": "s3://utic-dev-tech-fixtures/small-pdf-set/recalibrating-risk-report.pdf",
        "version": 306475068461766865312866697521104206816,
        "record_locator": {
          "protocol": "s3",
          "remote_file_path": "utic-dev-tech-fixtures/small-pdf-set/recalibrating-risk-report.pdf"
        },
        "date_modified": "2023-02-12T10:09:32"
      },
      "filetype": "application/pdf",
      "page_number": 3
    },
    "text": "Expanding the use of nuclear energy is essential for solving some of the biggest challenges facing humanity. Nuclear power has already played a major role in avoiding the emission of air pollutants and greenhouse gases, a role that will have to be greatly expanded in the future to ensure global energy supplies are decarbonized by 2050. Nuclear energy will also play a major part in ensuring that the transition to a low-carbon future is done in an equitable fashion, providing people across the world with a high-powered and sustainable future."
  },
  {
    "type": "NarrativeText",
    "element_id": "c89f871dfc13c4c4bcde1f9e241f17da",
    "metadata": {
      "data_source": {
        "url": "s3://utic-dev-tech-fixtures/small-pdf-set/recalibrating-risk-report.pdf",
        "version": 306475068461766865312866697521104206816,
        "record_locator": {
          "protocol": "s3",
          "remote_file_path": "utic-dev-tech-fixtures/small-pdf-set/recalibrating-risk-report.pdf"
        },
        "date_modified": "2023-02-12T10:09:32"
      },
      "filetype": "application/pdf",
      "page_number": 3
    },
    "text": "In order to fully unlock the potential of the atom, it is crucial that the gap between perceived and actual risks is addressed. The window of opportunity to act on climate change and other global challenges is closing fast – we must not delay increasing the contribution of nuclear energy on the grounds of myths and misconceptions."
  },
  {
    "type": "NarrativeText",
    "element_id": "f62c49fcf0a7960d0b509e37507d76d3",
    "metadata": {
      "data_source": {
        "url": "s3://utic-dev-tech-fixtures/small-pdf-set/recalibrating-risk-report.pdf",
        "version": 306475068461766865312866697521104206816,
        "record_locator": {
          "protocol": "s3",
          "remote_file_path": "utic-dev-tech-fixtures/small-pdf-set/recalibrating-risk-report.pdf"
        },
        "date_modified": "2023-02-12T10:09:32"
      },
      "filetype": "application/pdf",
      "page_number": 3
    },
    "text": "Therefore, World Nuclear Association calls upon policymakers and regulators to adopt an all-hazards approach, where different risks associated with energy producing technologies are placed in perspective and the appropriate context, and examined in line with the latest scientific evidence. Policymakers and regulators must ensure that their decisions regarding radiation protection do not create greater risks elsewhere. This include the recalibration of existing regulations regarding nuclear power and radiation, weighing the cost of regulatory measures against the societal benefits provided by nuclear energy."
  },
  {
    "type": "Footer",
    "element_id": "6b86b273ff34fce19d6b804eff5a3f57",
    "metadata": {
      "data_source": {
        "url": "s3://utic-dev-tech-fixtures/small-pdf-set/recalibrating-risk-report.pdf",
        "version": 306475068461766865312866697521104206816,
        "record_locator": {
          "protocol": "s3",
          "remote_file_path": "utic-dev-tech-fixtures/small-pdf-set/recalibrating-risk-report.pdf"
        },
        "date_modified": "2023-02-12T10:09:32"
      },
      "filetype": "application/pdf",
      "page_number": 3
    },
    "text": "1"
  },
  {
    "type": "Footer",
    "element_id": "53c234e5e8472b6ac51c1ae1cab3fe06",
    "metadata": {
      "data_source": {
        "url": "s3://utic-dev-tech-fixtures/small-pdf-set/recalibrating-risk-report.pdf",
        "version": 306475068461766865312866697521104206816,
        "record_locator": {
          "protocol": "s3",
          "remote_file_path": "utic-dev-tech-fixtures/small-pdf-set/recalibrating-risk-report.pdf"
        },
        "date_modified": "2023-02-12T10:09:32"
      },
      "filetype": "application/pdf",
      "page_number": 4
    },
    "text": "2"
  },
  {
    "type": "Title",
    "element_id": "6b3149c1769f5cd200ec2a0017b936dc",
    "metadata": {
      "data_source": {
        "url": "s3://utic-dev-tech-fixtures/small-pdf-set/recalibrating-risk-report.pdf",
        "version": 306475068461766865312866697521104206816,
        "record_locator": {
          "protocol": "s3",
          "remote_file_path": "utic-dev-tech-fixtures/small-pdf-set/recalibrating-risk-report.pdf"
        },
        "date_modified": "2023-02-12T10:09:32"
      },
      "filetype": "application/pdf",
      "page_number": 4
    },
    "text": "Perceived versus actual risk"
  },
  {
    "type": "NarrativeText",
    "element_id": "ce5bcf6b4fe24d62bd24d156d5bc965e",
    "metadata": {
      "data_source": {
        "url": "s3://utic-dev-tech-fixtures/small-pdf-set/recalibrating-risk-report.pdf",
        "version": 306475068461766865312866697521104206816,
        "record_locator": {
          "protocol": "s3",
          "remote_file_path": "utic-dev-tech-fixtures/small-pdf-set/recalibrating-risk-report.pdf"
        },
        "date_modified": "2023-02-12T10:09:32"
      },
      "filetype": "application/pdf",
      "page_number": 4
    },
    "text": "It is widely accepted that humans have skewed perceptions of risks, and the way we respond to them is shaped by these perceptions, rather than the actual threats posed. Approximately 1.35 millioni people die every year because of traffic accidents, in comparison with 257 aviation fatalities in 2019ii, yet more people are nervous about flying, fearing a rare deadly crash, than being in a fatal traffic accident. These numbers tell a powerful and well-established story: evaluations of risk are largely the result of emotions, rather than logic or facts. Although it is hard to recognize and accept that our perceptions may mislead us and curtail effective decision making, this is a well-established characteristic of humanity."
  },
  {
    "type": "NarrativeText",
    "element_id": "45e9c81bf6ccdc498a6ac5640d786736",
    "metadata": {
      "data_source": {
        "url": "s3://utic-dev-tech-fixtures/small-pdf-set/recalibrating-risk-report.pdf",
        "version": 306475068461766865312866697521104206816,
        "record_locator": {
          "protocol": "s3",
          "remote_file_path": "utic-dev-tech-fixtures/small-pdf-set/recalibrating-risk-report.pdf"
        },
        "date_modified": "2023-02-12T10:09:32"
      },
      "filetype": "application/pdf",
      "page_number": 4
    },
    "text": "Nuclear energy and the risk of radiation is one of the most extreme cases in which perceived and actual risks have diverged. The fear of radiation, whilst pre- dating the Second World War, was firmly established by the debate on the potential impacts of low-dose radiation from the fallout from nuclear weapons testing in the early years of the Cold War. Radiation in many ways became linked with the mental imagery of nuclear war, playing an important role in increasing public concern about radiation and its health effects. There is a well-established discrepancy between fact-based risk assessments and public perception of different risks. This is very much the case with nuclear power, and this is clearly highlighted in Figure 1, with laypersons ranking nuclear power as the highest risk out of 30 activities and technologies, with experts ranking nuclear as 20th. In many ways, popular culture’s depiction of radiation has played a role in ensuring that this discrepancy has remained, be it Godzilla, The Incredible Hulk, or The Simpsons, which regularly plays on the notion of radiation from nuclear power plants causing three-eyed fish, something that has been firmly rejected as unscientific."
  },
  {
    "type": "Title",
    "element_id": "d977fff4c69c437aa4a44a5c5f4bf02e",
    "metadata": {
      "data_source": {
        "url": "s3://utic-dev-tech-fixtures/small-pdf-set/recalibrating-risk-report.pdf",
        "version": 306475068461766865312866697521104206816,
        "record_locator": {
          "protocol": "s3",
          "remote_file_path": "utic-dev-tech-fixtures/small-pdf-set/recalibrating-risk-report.pdf"
        },
        "date_modified": "2023-02-12T10:09:32"
      },
      "filetype": "application/pdf",
      "page_number": 4
    },
    "text": "Rank Order Laypersons"
  },
  {
    "type": "Table",
    "element_id": "07e04cdff751f52e042c08c1b265b6f5",
    "metadata": {
      "data_source": {
        "url": "s3://utic-dev-tech-fixtures/small-pdf-set/recalibrating-risk-report.pdf",
        "version": 306475068461766865312866697521104206816,
        "record_locator": {
          "protocol": "s3",
          "remote_file_path": "utic-dev-tech-fixtures/small-pdf-set/recalibrating-risk-report.pdf"
        },
        "date_modified": "2023-02-12T10:09:32"
      },
      "filetype": "application/pdf",
      "page_number": 4
    },
    "text": "_Laypersons Experts 1 2 3 Handguns 4 + Nuclear power 20 Motor vehicles 1 4 Smoking 2 17 Electric power (non-nuclear) 9 1 | + + 22 xrays 7 30 Vaccinations 25"
  },
  {
<<<<<<< HEAD
    "type": "Table",
    "element_id": "c5f7f12cc3a85d4f0f8601be51d565a7",
=======
    "type": "Title",
    "element_id": "5e12750596bdf1413e64c24997479b21",
>>>>>>> 5d14a2ae
    "metadata": {
      "data_source": {
        "url": "s3://utic-dev-tech-fixtures/small-pdf-set/recalibrating-risk-report.pdf",
        "version": 306475068461766865312866697521104206816,
        "record_locator": {
          "protocol": "s3",
          "remote_file_path": "utic-dev-tech-fixtures/small-pdf-set/recalibrating-risk-report.pdf"
        },
        "date_modified": "2023-02-12T10:09:32"
      },
      "filetype": "application/pdf",
      "page_number": 4
    },
<<<<<<< HEAD
    "text": "4 3 1 1 2 20 Experts Handguns Motor vehicles Nuclear power Electric power (non-nuclear) Vaccinations Smoking X-rays 17 22 30 25 2 4 9 7"
=======
    "text": "Experts"
>>>>>>> 5d14a2ae
  },
  {
    "type": "UncategorizedText",
    "element_id": "6b86b273ff34fce19d6b804eff5a3f57",
    "metadata": {
      "data_source": {
        "url": "s3://utic-dev-tech-fixtures/small-pdf-set/recalibrating-risk-report.pdf",
        "version": 306475068461766865312866697521104206816,
        "record_locator": {
          "protocol": "s3",
          "remote_file_path": "utic-dev-tech-fixtures/small-pdf-set/recalibrating-risk-report.pdf"
        },
        "date_modified": "2023-02-12T10:09:32"
      },
      "filetype": "application/pdf",
      "page_number": 4
    },
    "text": "1"
  },
  {
    "type": "Title",
    "element_id": "82a60569029ed9032f1b08891e8524c2",
    "metadata": {
      "data_source": {
        "url": "s3://utic-dev-tech-fixtures/small-pdf-set/recalibrating-risk-report.pdf",
        "version": 306475068461766865312866697521104206816,
        "record_locator": {
          "protocol": "s3",
          "remote_file_path": "utic-dev-tech-fixtures/small-pdf-set/recalibrating-risk-report.pdf"
        },
        "date_modified": "2023-02-12T10:09:32"
      },
      "filetype": "application/pdf",
      "page_number": 4
    },
    "text": "Nuclear power"
  },
  {
    "type": "UncategorizedText",
<<<<<<< HEAD
    "element_id": "f5ca38f748a1d6eaf726b8a42fb575c3",
=======
    "element_id": "6b86b273ff34fce19d6b804eff5a3f57",
>>>>>>> 5d14a2ae
    "metadata": {
      "data_source": {
        "url": "s3://utic-dev-tech-fixtures/small-pdf-set/recalibrating-risk-report.pdf",
        "version": 306475068461766865312866697521104206816,
        "record_locator": {
          "protocol": "s3",
          "remote_file_path": "utic-dev-tech-fixtures/small-pdf-set/recalibrating-risk-report.pdf"
        },
        "date_modified": "2023-02-12T10:09:32"
      },
      "filetype": "application/pdf",
      "page_number": 4
    },
<<<<<<< HEAD
    "text": "20"
=======
    "text": "1"
>>>>>>> 5d14a2ae
  },
  {
    "type": "UncategorizedText",
    "element_id": "6b86b273ff34fce19d6b804eff5a3f57",
    "metadata": {
      "data_source": {
        "url": "s3://utic-dev-tech-fixtures/small-pdf-set/recalibrating-risk-report.pdf",
        "version": 306475068461766865312866697521104206816,
        "record_locator": {
          "protocol": "s3",
          "remote_file_path": "utic-dev-tech-fixtures/small-pdf-set/recalibrating-risk-report.pdf"
        },
        "date_modified": "2023-02-12T10:09:32"
      },
      "filetype": "application/pdf",
      "page_number": 4
    },
    "text": "1"
  },
  {
<<<<<<< HEAD
    "type": "UncategorizedText",
    "element_id": "6b86b273ff34fce19d6b804eff5a3f57",
=======
    "type": "Title",
    "element_id": "602d25f25cca4ebb709f8b48f54d99d9",
>>>>>>> 5d14a2ae
    "metadata": {
      "data_source": {
        "url": "s3://utic-dev-tech-fixtures/small-pdf-set/recalibrating-risk-report.pdf",
        "version": 306475068461766865312866697521104206816,
        "record_locator": {
          "protocol": "s3",
          "remote_file_path": "utic-dev-tech-fixtures/small-pdf-set/recalibrating-risk-report.pdf"
        },
        "date_modified": "2023-02-12T10:09:32"
      },
      "filetype": "application/pdf",
      "page_number": 4
    },
<<<<<<< HEAD
    "text": "1"
=======
    "text": "Motor vehicles"
>>>>>>> 5d14a2ae
  },
  {
    "type": "UncategorizedText",
    "element_id": "d4735e3a265e16eee03f59718b9b5d03",
    "metadata": {
      "data_source": {
        "url": "s3://utic-dev-tech-fixtures/small-pdf-set/recalibrating-risk-report.pdf",
        "version": 306475068461766865312866697521104206816,
        "record_locator": {
          "protocol": "s3",
          "remote_file_path": "utic-dev-tech-fixtures/small-pdf-set/recalibrating-risk-report.pdf"
        },
        "date_modified": "2023-02-12T10:09:32"
      },
      "filetype": "application/pdf",
      "page_number": 4
    },
    "text": "2"
  },
  {
    "type": "UncategorizedText",
    "element_id": "4b227777d4dd1fc61c6f884f48641d02",
    "metadata": {
      "data_source": {
        "url": "s3://utic-dev-tech-fixtures/small-pdf-set/recalibrating-risk-report.pdf",
        "version": 306475068461766865312866697521104206816,
        "record_locator": {
          "protocol": "s3",
          "remote_file_path": "utic-dev-tech-fixtures/small-pdf-set/recalibrating-risk-report.pdf"
        },
        "date_modified": "2023-02-12T10:09:32"
      },
      "filetype": "application/pdf",
      "page_number": 4
    },
    "text": "4"
  },
  {
    "type": "Title",
    "element_id": "f8e3740e358309bd0570d4f3ca141793",
    "metadata": {
      "data_source": {
        "url": "s3://utic-dev-tech-fixtures/small-pdf-set/recalibrating-risk-report.pdf",
        "version": 306475068461766865312866697521104206816,
        "record_locator": {
          "protocol": "s3",
          "remote_file_path": "utic-dev-tech-fixtures/small-pdf-set/recalibrating-risk-report.pdf"
        },
        "date_modified": "2023-02-12T10:09:32"
      },
      "filetype": "application/pdf",
      "page_number": 4
    },
    "text": "Handguns"
  },
  {
    "type": "UncategorizedText",
    "element_id": "4e07408562bedb8b60ce05c1decfe3ad",
    "metadata": {
      "data_source": {
        "url": "s3://utic-dev-tech-fixtures/small-pdf-set/recalibrating-risk-report.pdf",
        "version": 306475068461766865312866697521104206816,
        "record_locator": {
          "protocol": "s3",
          "remote_file_path": "utic-dev-tech-fixtures/small-pdf-set/recalibrating-risk-report.pdf"
        },
        "date_modified": "2023-02-12T10:09:32"
      },
      "filetype": "application/pdf",
      "page_number": 4
    },
    "text": "3"
  },
  {
    "type": "UncategorizedText",
    "element_id": "d4735e3a265e16eee03f59718b9b5d03",
    "metadata": {
      "data_source": {
        "url": "s3://utic-dev-tech-fixtures/small-pdf-set/recalibrating-risk-report.pdf",
        "version": 306475068461766865312866697521104206816,
        "record_locator": {
          "protocol": "s3",
          "remote_file_path": "utic-dev-tech-fixtures/small-pdf-set/recalibrating-risk-report.pdf"
        },
        "date_modified": "2023-02-12T10:09:32"
      },
      "filetype": "application/pdf",
      "page_number": 4
    },
    "text": "2"
  },
  {
    "type": "UncategorizedText",
    "element_id": "d4735e3a265e16eee03f59718b9b5d03",
    "metadata": {
      "data_source": {
        "url": "s3://utic-dev-tech-fixtures/small-pdf-set/recalibrating-risk-report.pdf",
        "version": 306475068461766865312866697521104206816,
        "record_locator": {
          "protocol": "s3",
          "remote_file_path": "utic-dev-tech-fixtures/small-pdf-set/recalibrating-risk-report.pdf"
        },
        "date_modified": "2023-02-12T10:09:32"
      },
      "filetype": "application/pdf",
      "page_number": 4
    },
    "text": "2"
  },
  {
<<<<<<< HEAD
    "type": "Title",
    "element_id": "eda8f72476c539920d2c0e3515ba4b07",
=======
    "type": "UncategorizedText",
    "element_id": "4b227777d4dd1fc61c6f884f48641d02",
>>>>>>> 5d14a2ae
    "metadata": {
      "data_source": {
        "url": "s3://utic-dev-tech-fixtures/small-pdf-set/recalibrating-risk-report.pdf",
        "version": 306475068461766865312866697521104206816,
        "record_locator": {
          "protocol": "s3",
          "remote_file_path": "utic-dev-tech-fixtures/small-pdf-set/recalibrating-risk-report.pdf"
        },
        "date_modified": "2023-02-12T10:09:32"
      },
      "filetype": "application/pdf",
      "page_number": 4
    },
<<<<<<< HEAD
    "text": "Smoking"
=======
    "text": "4"
>>>>>>> 5d14a2ae
  },
  {
    "type": "UncategorizedText",
    "element_id": "d1429f8178a04f7fc73a66edf10ab8b5",
    "metadata": {
      "data_source": {
        "url": "s3://utic-dev-tech-fixtures/small-pdf-set/recalibrating-risk-report.pdf",
        "version": 306475068461766865312866697521104206816,
        "record_locator": {
          "protocol": "s3",
          "remote_file_path": "utic-dev-tech-fixtures/small-pdf-set/recalibrating-risk-report.pdf"
        },
        "date_modified": "2023-02-12T10:09:32"
      },
      "filetype": "application/pdf",
      "page_number": 4
    },
    "text": ""
  },
  {
    "type": "UncategorizedText",
    "element_id": "d1429f8178a04f7fc73a66edf10ab8b5",
    "metadata": {
      "data_source": {
        "url": "s3://utic-dev-tech-fixtures/small-pdf-set/recalibrating-risk-report.pdf",
        "version": 306475068461766865312866697521104206816,
        "record_locator": {
          "protocol": "s3",
          "remote_file_path": "utic-dev-tech-fixtures/small-pdf-set/recalibrating-risk-report.pdf"
        },
        "date_modified": "2023-02-12T10:09:32"
      },
      "filetype": "application/pdf",
      "page_number": 4
    },
    "text": ""
  },
  {
    "type": "UncategorizedText",
    "element_id": "4523540f1504cd17100c4835e85b7eef",
    "metadata": {
      "data_source": {
        "url": "s3://utic-dev-tech-fixtures/small-pdf-set/recalibrating-risk-report.pdf",
        "version": 306475068461766865312866697521104206816,
        "record_locator": {
          "protocol": "s3",
          "remote_file_path": "utic-dev-tech-fixtures/small-pdf-set/recalibrating-risk-report.pdf"
        },
        "date_modified": "2023-02-12T10:09:32"
      },
      "filetype": "application/pdf",
      "page_number": 4
    },
    "text": "17"
  },
  {
    "type": "UncategorizedText",
    "element_id": "19581e27de7ced00ff1ce50b2047e7a5",
    "metadata": {
      "data_source": {
        "url": "s3://utic-dev-tech-fixtures/small-pdf-set/recalibrating-risk-report.pdf",
        "version": 306475068461766865312866697521104206816,
        "record_locator": {
          "protocol": "s3",
          "remote_file_path": "utic-dev-tech-fixtures/small-pdf-set/recalibrating-risk-report.pdf"
        },
        "date_modified": "2023-02-12T10:09:32"
      },
      "filetype": "application/pdf",
      "page_number": 4
    },
    "text": "9"
  },
  {
    "type": "Title",
    "element_id": "1656c455012b016fbac5eac0a38397bd",
    "metadata": {
      "data_source": {
        "url": "s3://utic-dev-tech-fixtures/small-pdf-set/recalibrating-risk-report.pdf",
        "version": 306475068461766865312866697521104206816,
        "record_locator": {
          "protocol": "s3",
          "remote_file_path": "utic-dev-tech-fixtures/small-pdf-set/recalibrating-risk-report.pdf"
        },
        "date_modified": "2023-02-12T10:09:32"
      },
      "filetype": "application/pdf",
      "page_number": 4
    },
    "text": "Electric power (non-nuclear)"
  },
  {
    "type": "UncategorizedText",
    "element_id": "d1429f8178a04f7fc73a66edf10ab8b5",
    "metadata": {
      "data_source": {
        "url": "s3://utic-dev-tech-fixtures/small-pdf-set/recalibrating-risk-report.pdf",
        "version": 306475068461766865312866697521104206816,
        "record_locator": {
          "protocol": "s3",
          "remote_file_path": "utic-dev-tech-fixtures/small-pdf-set/recalibrating-risk-report.pdf"
        },
        "date_modified": "2023-02-12T10:09:32"
      },
      "filetype": "application/pdf",
      "page_number": 4
    },
    "text": ""
  },
  {
    "type": "UncategorizedText",
    "element_id": "d1429f8178a04f7fc73a66edf10ab8b5",
    "metadata": {
      "data_source": {
        "url": "s3://utic-dev-tech-fixtures/small-pdf-set/recalibrating-risk-report.pdf",
        "version": 306475068461766865312866697521104206816,
        "record_locator": {
          "protocol": "s3",
          "remote_file_path": "utic-dev-tech-fixtures/small-pdf-set/recalibrating-risk-report.pdf"
        },
        "date_modified": "2023-02-12T10:09:32"
      },
      "filetype": "application/pdf",
      "page_number": 4
    },
    "text": ""
  },
  {
    "type": "UncategorizedText",
    "element_id": "785f3ec7eb32f30b90cd0fcf3657d388",
    "metadata": {
      "data_source": {
        "url": "s3://utic-dev-tech-fixtures/small-pdf-set/recalibrating-risk-report.pdf",
        "version": 306475068461766865312866697521104206816,
        "record_locator": {
          "protocol": "s3",
          "remote_file_path": "utic-dev-tech-fixtures/small-pdf-set/recalibrating-risk-report.pdf"
        },
        "date_modified": "2023-02-12T10:09:32"
      },
      "filetype": "application/pdf",
      "page_number": 4
    },
    "text": "22"
  },
  {
    "type": "Title",
    "element_id": "2f3122790ccc9e095abe1b5ceedddf88",
    "metadata": {
      "data_source": {
        "url": "s3://utic-dev-tech-fixtures/small-pdf-set/recalibrating-risk-report.pdf",
        "version": 306475068461766865312866697521104206816,
        "record_locator": {
          "protocol": "s3",
          "remote_file_path": "utic-dev-tech-fixtures/small-pdf-set/recalibrating-risk-report.pdf"
        },
        "date_modified": "2023-02-12T10:09:32"
      },
      "filetype": "application/pdf",
      "page_number": 4
    },
    "text": "X-rays"
  },
  {
    "type": "UncategorizedText",
    "element_id": "7902699be42c8a8e46fbbb4501726517",
    "metadata": {
      "data_source": {
        "url": "s3://utic-dev-tech-fixtures/small-pdf-set/recalibrating-risk-report.pdf",
        "version": 306475068461766865312866697521104206816,
        "record_locator": {
          "protocol": "s3",
          "remote_file_path": "utic-dev-tech-fixtures/small-pdf-set/recalibrating-risk-report.pdf"
        },
        "date_modified": "2023-02-12T10:09:32"
      },
      "filetype": "application/pdf",
      "page_number": 4
    },
    "text": "7"
  },
  {
    "type": "UncategorizedText",
    "element_id": "d1429f8178a04f7fc73a66edf10ab8b5",
    "metadata": {
      "data_source": {
        "url": "s3://utic-dev-tech-fixtures/small-pdf-set/recalibrating-risk-report.pdf",
        "version": 306475068461766865312866697521104206816,
        "record_locator": {
          "protocol": "s3",
          "remote_file_path": "utic-dev-tech-fixtures/small-pdf-set/recalibrating-risk-report.pdf"
        },
        "date_modified": "2023-02-12T10:09:32"
      },
      "filetype": "application/pdf",
      "page_number": 4
    },
    "text": ""
  },
  {
    "type": "UncategorizedText",
    "element_id": "d1429f8178a04f7fc73a66edf10ab8b5",
    "metadata": {
      "data_source": {
        "url": "s3://utic-dev-tech-fixtures/small-pdf-set/recalibrating-risk-report.pdf",
        "version": 306475068461766865312866697521104206816,
        "record_locator": {
          "protocol": "s3",
          "remote_file_path": "utic-dev-tech-fixtures/small-pdf-set/recalibrating-risk-report.pdf"
        },
        "date_modified": "2023-02-12T10:09:32"
      },
      "filetype": "application/pdf",
      "page_number": 4
    },
    "text": ""
  },
  {
    "type": "UncategorizedText",
    "element_id": "624b60c58c9d8bfb6ff1886c2fd605d2",
    "metadata": {
      "data_source": {
        "url": "s3://utic-dev-tech-fixtures/small-pdf-set/recalibrating-risk-report.pdf",
        "version": 306475068461766865312866697521104206816,
        "record_locator": {
          "protocol": "s3",
          "remote_file_path": "utic-dev-tech-fixtures/small-pdf-set/recalibrating-risk-report.pdf"
        },
        "date_modified": "2023-02-12T10:09:32"
      },
      "filetype": "application/pdf",
      "page_number": 4
    },
    "text": "30"
  },
  {
    "type": "Title",
    "element_id": "ed3861e631428b9b77e2bdc0384d2cbe",
    "metadata": {
      "data_source": {
        "url": "s3://utic-dev-tech-fixtures/small-pdf-set/recalibrating-risk-report.pdf",
        "version": 306475068461766865312866697521104206816,
        "record_locator": {
          "protocol": "s3",
          "remote_file_path": "utic-dev-tech-fixtures/small-pdf-set/recalibrating-risk-report.pdf"
        },
        "date_modified": "2023-02-12T10:09:32"
      },
      "filetype": "application/pdf",
      "page_number": 4
    },
    "text": "Vaccinations"
  },
  {
    "type": "UncategorizedText",
    "element_id": "b7a56873cd771f2c446d369b649430b6",
    "metadata": {
      "data_source": {
        "url": "s3://utic-dev-tech-fixtures/small-pdf-set/recalibrating-risk-report.pdf",
        "version": 306475068461766865312866697521104206816,
        "record_locator": {
          "protocol": "s3",
          "remote_file_path": "utic-dev-tech-fixtures/small-pdf-set/recalibrating-risk-report.pdf"
        },
        "date_modified": "2023-02-12T10:09:32"
      },
      "filetype": "application/pdf",
      "page_number": 4
    },
    "text": "25"
  },
  {
    "type": "NarrativeText",
    "element_id": "3cf0a9c5ad0cacc724f90abbe99664d9",
    "metadata": {
      "data_source": {
        "url": "s3://utic-dev-tech-fixtures/small-pdf-set/recalibrating-risk-report.pdf",
        "version": 306475068461766865312866697521104206816,
        "record_locator": {
          "protocol": "s3",
          "remote_file_path": "utic-dev-tech-fixtures/small-pdf-set/recalibrating-risk-report.pdf"
        },
        "date_modified": "2023-02-12T10:09:32"
      },
      "filetype": "application/pdf",
      "page_number": 4
    },
    "text": "In reality, radiation is a natural part of life; indeed, we are all exposed to radiation every day, on average receiving 2-3 millisieverts (mSv) per year. Most of this radiation is naturally occurring, with radon gas from the ground being the main source of exposure. The nuclear industry is responsible for a very small part of radiation exposure to the public, as seen in Figure 2. To put this into perspective, eating 10 bananas or two Brazil nuts results in the same radiation dose as living nearby a nuclear power plant for a year. Humans are also naturally radioactive, and the radiation dose from sleeping next to someone else each night for a year is ten times higher than the exposure from living nearby a nuclear power plant for the same time span."
  },
  {
    "type": "NarrativeText",
    "element_id": "82cf60d4b6b58dd2d61b49884fceb83d",
    "metadata": {
      "data_source": {
        "url": "s3://utic-dev-tech-fixtures/small-pdf-set/recalibrating-risk-report.pdf",
        "version": 306475068461766865312866697521104206816,
        "record_locator": {
          "protocol": "s3",
          "remote_file_path": "utic-dev-tech-fixtures/small-pdf-set/recalibrating-risk-report.pdf"
        },
        "date_modified": "2023-02-12T10:09:32"
      },
      "filetype": "application/pdf",
      "page_number": 4
    },
    "text": "In fact, scientific consensus is that when it comes to preventing exposure to radiation, nuclear power is much better than other electricity generators. A 2016 reportiii from the United Nations Scientific Committee on the Effects of Atomic Radiation (UNSCEAR) found that coal-generated electricity is responsible for more than half of the total global radiation exposure arising from electricity generation, while nuclear power contributed less than a fifth. Coal miners received high occupational exposure and workers in solar and wind farms received the highest occupational exposure associated with plant construction for the same amount of installed capacity."
  },
  {
    "type": "NarrativeText",
    "element_id": "0d28f703c3b3aa9fee1f9f08fa688409",
    "metadata": {
      "data_source": {
        "url": "s3://utic-dev-tech-fixtures/small-pdf-set/recalibrating-risk-report.pdf",
        "version": 306475068461766865312866697521104206816,
        "record_locator": {
          "protocol": "s3",
          "remote_file_path": "utic-dev-tech-fixtures/small-pdf-set/recalibrating-risk-report.pdf"
        },
        "date_modified": "2023-02-12T10:09:32"
      },
      "filetype": "application/pdf",
      "page_number": 4
    },
    "text": "1 The original study was published in 1978, but its findings have been confirmed by numerous studies since."
  },
  {
    "type": "Image",
    "element_id": "aa493f4c5f573e209dc5e56d5e2a341f",
    "metadata": {
      "data_source": {
        "url": "s3://utic-dev-tech-fixtures/small-pdf-set/recalibrating-risk-report.pdf",
        "version": 306475068461766865312866697521104206816,
        "record_locator": {
          "protocol": "s3",
          "remote_file_path": "utic-dev-tech-fixtures/small-pdf-set/recalibrating-risk-report.pdf"
        },
        "date_modified": "2023-02-12T10:09:32"
      },
      "filetype": "application/pdf",
      "page_number": 5
    },
    "text": "Natural Artificial   @ 48% Radon @ 11% Medicine @ 14% Buildings & soil @ 0.4% = Fallout @ 12% Food & water @ 0.4% Miscellaneous @ 10% Cosmic @ 0.2% Occupational @ 4% = Thoron @ 0.04% Nuclear discharges  "
  },
  {
    "type": "FigureCaption",
    "element_id": "9b657ab0d2ea482c887c7877ba86598d",
    "metadata": {
      "data_source": {
        "url": "s3://utic-dev-tech-fixtures/small-pdf-set/recalibrating-risk-report.pdf",
        "version": 306475068461766865312866697521104206816,
        "record_locator": {
          "protocol": "s3",
          "remote_file_path": "utic-dev-tech-fixtures/small-pdf-set/recalibrating-risk-report.pdf"
        },
        "date_modified": "2023-02-12T10:09:32"
      },
      "filetype": "application/pdf",
      "page_number": 5
    },
    "text": "Figure 2. Global average exposure from different sources of radiation"
  },
  {
    "type": "NarrativeText",
    "element_id": "4469b98946c004fbae47ad6285c9bba4",
    "metadata": {
      "data_source": {
        "url": "s3://utic-dev-tech-fixtures/small-pdf-set/recalibrating-risk-report.pdf",
        "version": 306475068461766865312866697521104206816,
        "record_locator": {
          "protocol": "s3",
          "remote_file_path": "utic-dev-tech-fixtures/small-pdf-set/recalibrating-risk-report.pdf"
        },
        "date_modified": "2023-02-12T10:09:32"
      },
      "filetype": "application/pdf",
      "page_number": 5
    },
    "text": "Fossil fuels – currently accounting for around 81% of total energy supplyiv – cause significant levels of emissions in terms of both greenhouse gases and air pollutants. Despite the serious and ongoing health and environmental harms caused by air pollution, it is often considered to be an inevitable consequence of economic development. Air pollution’s contribution to the burden of disease is profound, with an estimated 8.7 million people dying worldwide prematurely in 2018 alonev,vi. Despite this, it fails to induce the same fears and anxieties in people as nuclear energy does."
  },
  {
    "type": "NarrativeText",
    "element_id": "cbf390f564b0b1197deb5bf3dd999291",
    "metadata": {
      "data_source": {
        "url": "s3://utic-dev-tech-fixtures/small-pdf-set/recalibrating-risk-report.pdf",
        "version": 306475068461766865312866697521104206816,
        "record_locator": {
          "protocol": "s3",
          "remote_file_path": "utic-dev-tech-fixtures/small-pdf-set/recalibrating-risk-report.pdf"
        },
        "date_modified": "2023-02-12T10:09:32"
      },
      "filetype": "application/pdf",
      "page_number": 5
    },
    "text": "In terms of accidents, hydropower is the deadliest electricity generator, mostly due to collapsing dams and the consequences of flooding. The Banqiao Dam failure in 1975 led to at least 26,000 people drowning, and as many as 150,000 deaths resulting from the secondary effects of the accident. In comparison, radiation exposure following Chernobyl caused 54 deaths2, while no casualties due to radiation are likely to occur from the accident at Fukushima Daiichi."
  },
  {
    "type": "NarrativeText",
    "element_id": "e11247712b3df61756970b45f019ad68",
    "metadata": {
      "data_source": {
        "url": "s3://utic-dev-tech-fixtures/small-pdf-set/recalibrating-risk-report.pdf",
        "version": 306475068461766865312866697521104206816,
        "record_locator": {
          "protocol": "s3",
          "remote_file_path": "utic-dev-tech-fixtures/small-pdf-set/recalibrating-risk-report.pdf"
        },
        "date_modified": "2023-02-12T10:09:32"
      },
      "filetype": "application/pdf",
      "page_number": 5
    },
    "text": "r a e y"
  },
  {
<<<<<<< HEAD
    "type": "Image",
    "element_id": "a88982f8cceca040a44cfec8fbc3c085",
=======
    "type": "Title",
    "element_id": "3f79bb7b435b05321651daefd374cdc6",
>>>>>>> 5d14a2ae
    "metadata": {
      "data_source": {
        "url": "s3://utic-dev-tech-fixtures/small-pdf-set/recalibrating-risk-report.pdf",
        "version": 306475068461766865312866697521104206816,
        "record_locator": {
          "protocol": "s3",
          "remote_file_path": "utic-dev-tech-fixtures/small-pdf-set/recalibrating-risk-report.pdf"
        },
        "date_modified": "2023-02-12T10:09:32"
      },
      "filetype": "application/pdf",
      "page_number": 5
    },
<<<<<<< HEAD
    "text": "Natural Artificial   48%  Radon  14%  Buildings & soil  12%  Food & water  10%  Cosmic  4% Thoron Fallout   11%  Medicine  0.4%   0.4%  Miscellaneous  0.2%  Occupational  0.04%  Nuclear discharges"
=======
    "text": "e"
>>>>>>> 5d14a2ae
  },
  {
    "type": "Title",
    "element_id": "f83714d89302473e0e4f5399bd50e7a9",
    "metadata": {
      "data_source": {
        "url": "s3://utic-dev-tech-fixtures/small-pdf-set/recalibrating-risk-report.pdf",
        "version": 306475068461766865312866697521104206816,
        "record_locator": {
          "protocol": "s3",
          "remote_file_path": "utic-dev-tech-fixtures/small-pdf-set/recalibrating-risk-report.pdf"
        },
        "date_modified": "2023-02-12T10:09:32"
      },
      "filetype": "application/pdf",
      "page_number": 5
    },
    "text": "W T"
  },
  {
    "type": "NarrativeText",
    "element_id": "f9bb49945b60897227abdd75b5f8d39b",
    "metadata": {
      "data_source": {
        "url": "s3://utic-dev-tech-fixtures/small-pdf-set/recalibrating-risk-report.pdf",
        "version": 306475068461766865312866697521104206816,
        "record_locator": {
          "protocol": "s3",
          "remote_file_path": "utic-dev-tech-fixtures/small-pdf-set/recalibrating-risk-report.pdf"
        },
        "date_modified": "2023-02-12T10:09:32"
      },
      "filetype": "application/pdf",
      "page_number": 5
    },
    "text": "r e p s e i t i l"
  },
  {
    "type": "Title",
    "element_id": "1fb2ec4fc8fc547c0de86ba79ba651e5",
    "metadata": {
      "data_source": {
        "url": "s3://utic-dev-tech-fixtures/small-pdf-set/recalibrating-risk-report.pdf",
        "version": 306475068461766865312866697521104206816,
        "record_locator": {
          "protocol": "s3",
          "remote_file_path": "utic-dev-tech-fixtures/small-pdf-set/recalibrating-risk-report.pdf"
        },
        "date_modified": "2023-02-12T10:09:32"
      },
      "filetype": "application/pdf",
      "page_number": 5
    },
    "text": "a t a F"
  },
  {
    "type": "UncategorizedText",
    "element_id": "6a3adc54db5128f797d4a12855193373",
    "metadata": {
      "data_source": {
        "url": "s3://utic-dev-tech-fixtures/small-pdf-set/recalibrating-risk-report.pdf",
        "version": 306475068461766865312866697521104206816,
        "record_locator": {
          "protocol": "s3",
          "remote_file_path": "utic-dev-tech-fixtures/small-pdf-set/recalibrating-risk-report.pdf"
        },
        "date_modified": "2023-02-12T10:09:32"
      },
      "filetype": "application/pdf",
      "page_number": 5
    },
    "text": "24.6"
  },
  {
    "type": "Image",
    "element_id": "99edfb124ea2be2853e4c8545af02274",
    "metadata": {
      "data_source": {
        "url": "s3://utic-dev-tech-fixtures/small-pdf-set/recalibrating-risk-report.pdf",
        "version": 306475068461766865312866697521104206816,
        "record_locator": {
          "protocol": "s3",
          "remote_file_path": "utic-dev-tech-fixtures/small-pdf-set/recalibrating-risk-report.pdf"
        },
        "date_modified": "2023-02-12T10:09:32"
      },
      "filetype": "application/pdf",
      "page_number": 5
    },
    "text": "25 20 15 10 5 0 18.4 C oal Oil 4.6 Bio m ass 2.8 N atural gas 0.07 Wind 0.04 H ydropo w er 0.02 S olar 0.01 N uclear"
  },
  {
    "type": "FigureCaption",
    "element_id": "8e44807922e69a38594c4b389cd0be54",
    "metadata": {
      "data_source": {
        "url": "s3://utic-dev-tech-fixtures/small-pdf-set/recalibrating-risk-report.pdf",
        "version": 306475068461766865312866697521104206816,
        "record_locator": {
          "protocol": "s3",
          "remote_file_path": "utic-dev-tech-fixtures/small-pdf-set/recalibrating-risk-report.pdf"
        },
        "date_modified": "2023-02-12T10:09:32"
      },
      "filetype": "application/pdf",
      "page_number": 5
    },
    "text": "Figure 3. Comparison of number of fatalities due to electricity generation, including accidents and air pollution3"
  },
  {
    "type": "NarrativeText",
    "element_id": "bf88d949b16b32347c420a66fa413d49",
    "metadata": {
      "data_source": {
        "url": "s3://utic-dev-tech-fixtures/small-pdf-set/recalibrating-risk-report.pdf",
        "version": 306475068461766865312866697521104206816,
        "record_locator": {
          "protocol": "s3",
          "remote_file_path": "utic-dev-tech-fixtures/small-pdf-set/recalibrating-risk-report.pdf"
        },
        "date_modified": "2023-02-12T10:09:32"
      },
      "filetype": "application/pdf",
      "page_number": 5
    },
    "text": "Contrary to perceptions, nuclear is an incredibly safe source of energy (see Figure 3 for a comparison). What is also clear is that the continued use of alternative energy sources in preference to nuclear energy – in particular fossil fuels – poses a far greater risk to public health by significantly contributing to climate change and air pollution."
  },
  {
    "type": "NarrativeText",
    "element_id": "e450813fe6430d87c4caa64e4792bc74",
    "metadata": {
      "data_source": {
        "url": "s3://utic-dev-tech-fixtures/small-pdf-set/recalibrating-risk-report.pdf",
        "version": 306475068461766865312866697521104206816,
        "record_locator": {
          "protocol": "s3",
          "remote_file_path": "utic-dev-tech-fixtures/small-pdf-set/recalibrating-risk-report.pdf"
        },
        "date_modified": "2023-02-12T10:09:32"
      },
      "filetype": "application/pdf",
      "page_number": 5
    },
    "text": "2 Including 28 firefighters that were exposed to lethal amounts of radiation during the accident night, and 15 fatal cases of thyroid cancer. 3 Sources drawn upon: Markandya, A., & Wilkinson, P. (2007), Sovacool et al. (2016). Data for nuclear accidents modified to reflect the"
  },
  {
    "type": "ListItem",
    "element_id": "31138d5dc0c297144d27d5dbd15d5ef0",
    "metadata": {
      "data_source": {
        "url": "s3://utic-dev-tech-fixtures/small-pdf-set/recalibrating-risk-report.pdf",
        "version": 306475068461766865312866697521104206816,
        "record_locator": {
          "protocol": "s3",
          "remote_file_path": "utic-dev-tech-fixtures/small-pdf-set/recalibrating-risk-report.pdf"
        },
        "date_modified": "2023-02-12T10:09:32"
      },
      "filetype": "application/pdf",
      "page_number": 5
    },
    "text": "2012 UNSCEAR report and the 2015 US NRC SOARCA study."
  },
  {
    "type": "Header",
    "element_id": "4e07408562bedb8b60ce05c1decfe3ad",
    "metadata": {
      "data_source": {
        "url": "s3://utic-dev-tech-fixtures/small-pdf-set/recalibrating-risk-report.pdf",
        "version": 306475068461766865312866697521104206816,
        "record_locator": {
          "protocol": "s3",
          "remote_file_path": "utic-dev-tech-fixtures/small-pdf-set/recalibrating-risk-report.pdf"
        },
        "date_modified": "2023-02-12T10:09:32"
      },
      "filetype": "application/pdf",
      "page_number": 5
    },
    "text": "3"
  },
  {
    "type": "Footer",
    "element_id": "7de1555df0c2700329e815b93b32c571",
    "metadata": {
      "data_source": {
        "url": "s3://utic-dev-tech-fixtures/small-pdf-set/recalibrating-risk-report.pdf",
        "version": 306475068461766865312866697521104206816,
        "record_locator": {
          "protocol": "s3",
          "remote_file_path": "utic-dev-tech-fixtures/small-pdf-set/recalibrating-risk-report.pdf"
        },
        "date_modified": "2023-02-12T10:09:32"
      },
      "filetype": "application/pdf",
      "page_number": 6
    },
    "text": "4"
  },
  {
    "type": "Title",
    "element_id": "b6812463b15ddda3f2402dfda95d2c86",
    "metadata": {
      "data_source": {
        "url": "s3://utic-dev-tech-fixtures/small-pdf-set/recalibrating-risk-report.pdf",
        "version": 306475068461766865312866697521104206816,
        "record_locator": {
          "protocol": "s3",
          "remote_file_path": "utic-dev-tech-fixtures/small-pdf-set/recalibrating-risk-report.pdf"
        },
        "date_modified": "2023-02-12T10:09:32"
      },
      "filetype": "application/pdf",
      "page_number": 6
    },
    "text": "The low-dose question"
  },
  {
    "type": "NarrativeText",
    "element_id": "ec0fb27e2a16f77899bf83591cd2d0de",
    "metadata": {
      "data_source": {
        "url": "s3://utic-dev-tech-fixtures/small-pdf-set/recalibrating-risk-report.pdf",
        "version": 306475068461766865312866697521104206816,
        "record_locator": {
          "protocol": "s3",
          "remote_file_path": "utic-dev-tech-fixtures/small-pdf-set/recalibrating-risk-report.pdf"
        },
        "date_modified": "2023-02-12T10:09:32"
      },
      "filetype": "application/pdf",
      "page_number": 6
    },
    "text": "Since the 1950s, the Linear No-Threshold (LNT) theory has been used to inform regulatory decisions, positing that any dose of radiation, regardless of the amount or the duration over which it is received, poses a risk. Assuming that LNT is correct, we should expect to see that people living in areas of the world where background doses are higher (e.g. India, Iran and northern Europe) have a higher incidence of cancer. However, despite people living in areas of the world where radiation doses are naturally higher than those that would be received in parts of the evacuation zones around Chernobyl and Fukushima Daiichi, there is no evidence that these populations exhibit any negative health effects. Living nearby a nuclear power plant on average exposes the local population to 0.00009mSv/year, which according to LNT would increase the risk of developing cancer by 0.00000045%. After Chernobyl, the average dose to those evacuated was 30mSv, which would theoretically increase the risk of cancer at some point in their lifetime by 0.15% (on top of the average baseline lifetime risk of cancer, which is 39.5% in the USviii, 50% in the UKix)."
  },
  {
    "type": "NarrativeText",
    "element_id": "d6bd9451ceee595c090d110656bb1b2b",
    "metadata": {
      "data_source": {
        "url": "s3://utic-dev-tech-fixtures/small-pdf-set/recalibrating-risk-report.pdf",
        "version": 306475068461766865312866697521104206816,
        "record_locator": {
          "protocol": "s3",
          "remote_file_path": "utic-dev-tech-fixtures/small-pdf-set/recalibrating-risk-report.pdf"
        },
        "date_modified": "2023-02-12T10:09:32"
      },
      "filetype": "application/pdf",
      "page_number": 6
    },
    "text": "Since the 1980s, there has been considerable scientific debate as to whether the LNT theory is valid, following scientific breakthroughs within, for example, radiobiology and medicine. Indeed, the Chernobyl accident helped illuminate some of the issues associated with LNT. Multiplication of the low doses after the accident (many far too low to be of any health concern) with large populations – using the assumptions made by LNT – led to a large number of predicted cancer deaths, which have not, and likely will not materialize. This practice has been heavily criticized for being inappropriate in making risk assessments by UNSCEAR, the International Commission on Radiation Protection and a large number of independent scientists."
  },
  {
    "type": "NarrativeText",
    "element_id": "d8c68c0317a4a3867de201703e068e2e",
    "metadata": {
      "data_source": {
        "url": "s3://utic-dev-tech-fixtures/small-pdf-set/recalibrating-risk-report.pdf",
        "version": 306475068461766865312866697521104206816,
        "record_locator": {
          "protocol": "s3",
          "remote_file_path": "utic-dev-tech-fixtures/small-pdf-set/recalibrating-risk-report.pdf"
        },
        "date_modified": "2023-02-12T10:09:32"
      },
      "filetype": "application/pdf",
      "page_number": 6
    },
    "text": "Determining the precise risk (or lack thereof) of the extremely small radiation doses associated with the routine operations of nuclear power plants, the disposal of nuclear waste or even extremely rare nuclear accidents is a purely academic exercise, that tries to determine whether the risk is extremely low, too small to detect, or non- existent. The risks of low-level radiation pale in comparison to other societal risks such as obesity, smoking, and air pollution."
  },
  {
    "type": "NarrativeText",
    "element_id": "e5dec03340d86adfd26612d5d06ab5e6",
    "metadata": {
      "data_source": {
        "url": "s3://utic-dev-tech-fixtures/small-pdf-set/recalibrating-risk-report.pdf",
        "version": 306475068461766865312866697521104206816,
        "record_locator": {
          "protocol": "s3",
          "remote_file_path": "utic-dev-tech-fixtures/small-pdf-set/recalibrating-risk-report.pdf"
        },
        "date_modified": "2023-02-12T10:09:32"
      },
      "filetype": "application/pdf",
      "page_number": 6
    },
    "text": "By looking at radiation risks in isolation, we prolong the over-regulation of radiation in nuclear plants, driving up costs, whilst not delivering any additional health benefits, in turn incentivising the use of more harmful energy sources. A recalibration is required, and this can only done by ensuring a holistic approach to risk is taken."
  },
  {
    "type": "Title",
    "element_id": "3506b7d2b1626663985ae1a521a60fe1",
    "metadata": {
      "data_source": {
        "url": "s3://utic-dev-tech-fixtures/small-pdf-set/recalibrating-risk-report.pdf",
        "version": 306475068461766865312866697521104206816,
        "record_locator": {
          "protocol": "s3",
          "remote_file_path": "utic-dev-tech-fixtures/small-pdf-set/recalibrating-risk-report.pdf"
        },
        "date_modified": "2023-02-12T10:09:32"
      },
      "filetype": "application/pdf",
      "page_number": 7
    },
    "text": "Adopting an all-hazards approach"
  },
  {
    "type": "NarrativeText",
    "element_id": "00548dbd288df8370c39789adb302f50",
    "metadata": {
      "data_source": {
        "url": "s3://utic-dev-tech-fixtures/small-pdf-set/recalibrating-risk-report.pdf",
        "version": 306475068461766865312866697521104206816,
        "record_locator": {
          "protocol": "s3",
          "remote_file_path": "utic-dev-tech-fixtures/small-pdf-set/recalibrating-risk-report.pdf"
        },
        "date_modified": "2023-02-12T10:09:32"
      },
      "filetype": "application/pdf",
      "page_number": 7
    },
    "text": "Contemporary debates around nuclear energy often reflect the precautionary principle, a problematic concept applied across a range of regulatory and policy issues. A ‘strong’ interpretation of the precautionary principle, or a ‘as low as possible’ approach to risk, dictates that regulation is required whenever there is a potential adverse health risk, even if the evidence is not certain and regardless of the cost of regulation."
  },
  {
    "type": "NarrativeText",
    "element_id": "07ed21008ec3f8801f7cbb1fc670d4db",
    "metadata": {
      "data_source": {
        "url": "s3://utic-dev-tech-fixtures/small-pdf-set/recalibrating-risk-report.pdf",
        "version": 306475068461766865312866697521104206816,
        "record_locator": {
          "protocol": "s3",
          "remote_file_path": "utic-dev-tech-fixtures/small-pdf-set/recalibrating-risk-report.pdf"
        },
        "date_modified": "2023-02-12T10:09:32"
      },
      "filetype": "application/pdf",
      "page_number": 7
    },
    "text": "The overall regulatory philosophy, at least theoretically, used in the nuclear industry is the ALARA (As Low As Reasonably Achievable) principle, where any regulatory action on radiation should account for socio- economic benefits and costs, as opposed to making decisions based on radiation risks alone."
  },
  {
    "type": "NarrativeText",
    "element_id": "ba80f89ec0449fefee24b33fbb7e29b6",
    "metadata": {
      "data_source": {
        "url": "s3://utic-dev-tech-fixtures/small-pdf-set/recalibrating-risk-report.pdf",
        "version": 306475068461766865312866697521104206816,
        "record_locator": {
          "protocol": "s3",
          "remote_file_path": "utic-dev-tech-fixtures/small-pdf-set/recalibrating-risk-report.pdf"
        },
        "date_modified": "2023-02-12T10:09:32"
      },
      "filetype": "application/pdf",
      "page_number": 7
    },
    "text": "However, the regulatory process and the policy debate around nuclear more broadly has long departed from the ALARA principle, no longer weighing cost versus benefits, or considering the overall advantages of nuclear energy, but rather looking at radiation in isolation. This has resulted in a subtle shift towards an ‘as low as possible’ mentality. Attempting to reduce radiation far below de facto safe levels has resulted in an escalation of costs and loss of public confidence, and in some cases has deprived communities of the many benefits nuclear energy provides. In practical terms, this has led to the continued use of more harmful energy sources, such as fossil fuels."
  },
  {
    "type": "NarrativeText",
    "element_id": "9e9ed8938e271667a9512898d2ca629b",
    "metadata": {
      "data_source": {
        "url": "s3://utic-dev-tech-fixtures/small-pdf-set/recalibrating-risk-report.pdf",
        "version": 306475068461766865312866697521104206816,
        "record_locator": {
          "protocol": "s3",
          "remote_file_path": "utic-dev-tech-fixtures/small-pdf-set/recalibrating-risk-report.pdf"
        },
        "date_modified": "2023-02-12T10:09:32"
      },
      "filetype": "application/pdf",
      "page_number": 7
    },
    "text": "If the potential of nuclear energy is to be fully realized, public health and safety approaches must be recalibrated to consider a wider range of factors when considering radiation, adopting an “all-hazards” approach. Such an approach must ensure that risks are placed within a proper perspective and context, rather than looking at them in isolation. We therefore must not look at the costs – be they economic, environmental, or public health – associated with an individual power plant in isolation, but rather the costs associated with it (and its alternatives) at a societal level (Figure 4). This would entail looking at the potential risks arising from the use of nuclear power and comparing these with the risks associated with not adopting nuclear power."
  },
  {
    "type": "Image",
    "element_id": "c7925f94ce12c29308a5f93a8819e7da",
    "metadata": {
      "data_source": {
        "url": "s3://utic-dev-tech-fixtures/small-pdf-set/recalibrating-risk-report.pdf",
        "version": 306475068461766865312866697521104206816,
        "record_locator": {
          "protocol": "s3",
          "remote_file_path": "utic-dev-tech-fixtures/small-pdf-set/recalibrating-risk-report.pdf"
        },
        "date_modified": "2023-02-12T10:09:32"
      },
      "filetype": "application/pdf",
      "page_number": 7
    },
    "text": "Plant-levelproduction costsat market prices Grid-level costsof the electricitysystem Social andenvironmental costs ofemissions, land-use,climate change, securityof supply, etc."
  },
  {
    "type": "FigureCaption",
    "element_id": "567f470fb4fb5c58b115fbe79a425970",
    "metadata": {
      "data_source": {
        "url": "s3://utic-dev-tech-fixtures/small-pdf-set/recalibrating-risk-report.pdf",
        "version": 306475068461766865312866697521104206816,
        "record_locator": {
          "protocol": "s3",
          "remote_file_path": "utic-dev-tech-fixtures/small-pdf-set/recalibrating-risk-report.pdf"
        },
        "date_modified": "2023-02-12T10:09:32"
      },
      "filetype": "application/pdf",
      "page_number": 7
    },
    "text": "Figure 4. The different levels of cost associated with electricity generationx"
  },
  {
    "type": "NarrativeText",
    "element_id": "6595e50969f899bd2fa05c0d7a8a682c",
    "metadata": {
      "data_source": {
        "url": "s3://utic-dev-tech-fixtures/small-pdf-set/recalibrating-risk-report.pdf",
        "version": 306475068461766865312866697521104206816,
        "record_locator": {
          "protocol": "s3",
          "remote_file_path": "utic-dev-tech-fixtures/small-pdf-set/recalibrating-risk-report.pdf"
        },
        "date_modified": "2023-02-12T10:09:32"
      },
      "filetype": "application/pdf",
      "page_number": 7
    },
    "text": "A more holistic regulatory process would be required, in which regulators move away from being siloed, looking at specific risks in isolation, with little regard for the greater picture. The move towards an all-hazard, holistic approach would require greater coordination between regulators, ensuring that the combined risks of a specific nuclear project are weighed against the risks posed by not advancing said project."
  },
  {
    "type": "NarrativeText",
    "element_id": "07958b72a8f6127e362d9ce84be7ea54",
    "metadata": {
      "data_source": {
        "url": "s3://utic-dev-tech-fixtures/small-pdf-set/recalibrating-risk-report.pdf",
        "version": 306475068461766865312866697521104206816,
        "record_locator": {
          "protocol": "s3",
          "remote_file_path": "utic-dev-tech-fixtures/small-pdf-set/recalibrating-risk-report.pdf"
        },
        "date_modified": "2023-02-12T10:09:32"
      },
      "filetype": "application/pdf",
      "page_number": 7
    },
    "text": "Equally, the adoption of an all-hazards approach means regulators should consider declaring when a risk is too low to be a public health concern, in line with what the U.S. Nuclear Regulatory Commission attempted to do with its Below Regulatory Concern policy statements in the 1980s and early 1990s. In the context of nuclear power, this means departing from the notion that LNT instils of no safe level of radiation, and adopting a regulatory framework which notes the impossibility of eradicating risks. Failing to do so will result in excessive regulation that continues to limit the full potential of nuclear power in tackling climate change and sees a continued reliance on objectively more harmful energy sources."
  },
  {
    "type": "Header",
    "element_id": "ef2d127de37b942baad06145e54b0c61",
    "metadata": {
      "data_source": {
        "url": "s3://utic-dev-tech-fixtures/small-pdf-set/recalibrating-risk-report.pdf",
        "version": 306475068461766865312866697521104206816,
        "record_locator": {
          "protocol": "s3",
          "remote_file_path": "utic-dev-tech-fixtures/small-pdf-set/recalibrating-risk-report.pdf"
        },
        "date_modified": "2023-02-12T10:09:32"
      },
      "filetype": "application/pdf",
      "page_number": 7
    },
    "text": "5"
  },
  {
    "type": "Header",
    "element_id": "e7f6c011776e8db7cd330b54174fd76f",
    "metadata": {
      "data_source": {
        "url": "s3://utic-dev-tech-fixtures/small-pdf-set/recalibrating-risk-report.pdf",
        "version": 306475068461766865312866697521104206816,
        "record_locator": {
          "protocol": "s3",
          "remote_file_path": "utic-dev-tech-fixtures/small-pdf-set/recalibrating-risk-report.pdf"
        },
        "date_modified": "2023-02-12T10:09:32"
      },
      "filetype": "application/pdf",
      "page_number": 8
    },
    "text": "6"
  },
  {
    "type": "Title",
    "element_id": "75ed57ac08703850c3e6aa55ac4aea97",
    "metadata": {
      "data_source": {
        "url": "s3://utic-dev-tech-fixtures/small-pdf-set/recalibrating-risk-report.pdf",
        "version": 306475068461766865312866697521104206816,
        "record_locator": {
          "protocol": "s3",
          "remote_file_path": "utic-dev-tech-fixtures/small-pdf-set/recalibrating-risk-report.pdf"
        },
        "date_modified": "2023-02-12T10:09:32"
      },
      "filetype": "application/pdf",
      "page_number": 8
    },
    "text": "Recalibrating the risk conversation"
  },
  {
    "type": "NarrativeText",
    "element_id": "7cb6cd150bb2cc2a0f10ba8584c285c7",
    "metadata": {
      "data_source": {
        "url": "s3://utic-dev-tech-fixtures/small-pdf-set/recalibrating-risk-report.pdf",
        "version": 306475068461766865312866697521104206816,
        "record_locator": {
          "protocol": "s3",
          "remote_file_path": "utic-dev-tech-fixtures/small-pdf-set/recalibrating-risk-report.pdf"
        },
        "date_modified": "2023-02-12T10:09:32"
      },
      "filetype": "application/pdf",
      "page_number": 8
    },
    "text": "By looking at radiation risks in isolation, we have created something akin to a “radiation phobia”, that both directly and indirectly harms people around the world. For instance, it is well established that the vast majority of health impacts from Chernobyl and Fukushima Daiichi were not radiological, but rather psychosocial. There has been an observable and dramatic increase in depression, PTSD, substance abuse, and suicides following these events, which can be significantly attributed to the dissonance between the actual and perceived risks of radiation, and the stigmatization they caused."
  },
  {
    "type": "NarrativeText",
    "element_id": "5165336fa7f2d57e7fa5030f6b4f6a24",
    "metadata": {
      "data_source": {
        "url": "s3://utic-dev-tech-fixtures/small-pdf-set/recalibrating-risk-report.pdf",
        "version": 306475068461766865312866697521104206816,
        "record_locator": {
          "protocol": "s3",
          "remote_file_path": "utic-dev-tech-fixtures/small-pdf-set/recalibrating-risk-report.pdf"
        },
        "date_modified": "2023-02-12T10:09:32"
      },
      "filetype": "application/pdf",
      "page_number": 8
    },
    "text": "Similarly, many of the tremendous challenges the global community faces are significantly driven by this “radiation phobia”. Indeed, several of these issues have been considerably exacerbated by the fact that certain risks are given a disproportionate amount of focus, whereas others are de facto ignored. The global conversation around climate change is a prime example of this. The historical use of fossil fuels has contributed significantly to climate change through greenhouse gas emissions, causing unprecedented changes in the liveability of the Earth. By 2025, half of the world’s population will be living in water-stressed areas, as extreme heat and droughts are exacerbating water resources. Between 2030 and 2050, climate change is expected to be the cause of an additional 250,000 deaths per year, arising from malnutrition, malaria, diarrhoea and heat stressx. Yet, despite the huge risks associated with climate change, our addiction to coal, oil, and fossil gas remains, with fossil fuels providing 84% of global primary energy in 2019xii. The continued prioritization of fossil fuels at the expense of nuclear energy results in a considerable increase in the risks posed by climate change."
  },
  {
    "type": "FigureCaption",
    "element_id": "29215d2c137a392941315c6c7a67e8fd",
    "metadata": {
      "data_source": {
        "url": "s3://utic-dev-tech-fixtures/small-pdf-set/recalibrating-risk-report.pdf",
        "version": 306475068461766865312866697521104206816,
        "record_locator": {
          "protocol": "s3",
          "remote_file_path": "utic-dev-tech-fixtures/small-pdf-set/recalibrating-risk-report.pdf"
        },
        "date_modified": "2023-02-12T10:09:32"
      },
      "filetype": "application/pdf",
      "page_number": 8
    },
    "text": "Equally, it is well established that living without access to electricity results in illness and death around the world, caused by everything from not having access to modern healthcare to household air pollution. As of today, 770 million people around the world do not have access to electricity, with over 75% of that population living in Sub-Saharan Africa. The world's poorest 4 billion people consume a mere 5% of the energy used in developed economies, and we need to find ways of delivering reliable electricity to the entire human population in a fashion that is sustainable. Household and ambient air pollution causes 8.7 million deaths each year, largely because of the continued use of fossil fuels. Widespread electrification is a key tool for delivering a just energy transition. Investment in nuclear, has become an urgent necessity. Discarding it, based on risk perceptions divorced from science, would be to abandon the moral obligation to ensure affordable, reliable, and sustainable energy for every community around the world."
  },
  {
    "type": "NarrativeText",
    "element_id": "d754d8d468346f652657279272a11897",
    "metadata": {
      "data_source": {
        "url": "s3://utic-dev-tech-fixtures/small-pdf-set/recalibrating-risk-report.pdf",
        "version": 306475068461766865312866697521104206816,
        "record_locator": {
          "protocol": "s3",
          "remote_file_path": "utic-dev-tech-fixtures/small-pdf-set/recalibrating-risk-report.pdf"
        },
        "date_modified": "2023-02-12T10:09:32"
      },
      "filetype": "application/pdf",
      "page_number": 9
    },
    "text": "Clearly, we have reached a point where we must establish a new conversation about the relative risks of using nuclear, especially when risks created by other energy sources are considered. We cannot address many of the global challenges we face without a significant increase in the use of nuclear energy. The detrimental effects of decades of looking at nuclear risks in isolation highlights just how crucial it is that regulators and policymakers change the way they view nuclear energy, and transition towards an all-hazards approach, ensuring that actions taken to mitigate risks do not result in creating more severe risks."
  },
  {
    "type": "NarrativeText",
    "element_id": "0714f9ff88637006bdb76908c7c936bf",
    "metadata": {
      "data_source": {
        "url": "s3://utic-dev-tech-fixtures/small-pdf-set/recalibrating-risk-report.pdf",
        "version": 306475068461766865312866697521104206816,
        "record_locator": {
          "protocol": "s3",
          "remote_file_path": "utic-dev-tech-fixtures/small-pdf-set/recalibrating-risk-report.pdf"
        },
        "date_modified": "2023-02-12T10:09:32"
      },
      "filetype": "application/pdf",
      "page_number": 9
    },
    "text": "We must begin to holistically look at the severity of the consequences of maintaining the current energy production system, many of which are irreversible. The ways in which we address climate change and other issues of global importance must be sustainable and not create new hazards down the line. The reality is that nuclear has always been and remains an exceptionally safe source of energy, representing the lowest risk, the most sustainable, and the most affordable ways to generate around-the-clock electricity."
  },
  {
    "type": "NarrativeText",
    "element_id": "f62c49fcf0a7960d0b509e37507d76d3",
    "metadata": {
      "data_source": {
        "url": "s3://utic-dev-tech-fixtures/small-pdf-set/recalibrating-risk-report.pdf",
        "version": 306475068461766865312866697521104206816,
        "record_locator": {
          "protocol": "s3",
          "remote_file_path": "utic-dev-tech-fixtures/small-pdf-set/recalibrating-risk-report.pdf"
        },
        "date_modified": "2023-02-12T10:09:32"
      },
      "filetype": "application/pdf",
      "page_number": 9
    },
    "text": "Therefore, World Nuclear Association calls upon policymakers and regulators to adopt an all-hazards approach, where different risks associated with energy producing technologies are placed in perspective and the appropriate context, and examined in line with the latest scientific evidence. Policymakers and regulators must ensure that their decisions regarding radiation protection do not create greater risks elsewhere. This include the recalibration of existing regulations regarding nuclear power and radiation, weighing the cost of regulatory measures against the societal benefits provided by nuclear energy."
  },
  {
    "type": "Footer",
    "element_id": "7902699be42c8a8e46fbbb4501726517",
    "metadata": {
      "data_source": {
        "url": "s3://utic-dev-tech-fixtures/small-pdf-set/recalibrating-risk-report.pdf",
        "version": 306475068461766865312866697521104206816,
        "record_locator": {
          "protocol": "s3",
          "remote_file_path": "utic-dev-tech-fixtures/small-pdf-set/recalibrating-risk-report.pdf"
        },
        "date_modified": "2023-02-12T10:09:32"
      },
      "filetype": "application/pdf",
      "page_number": 9
    },
    "text": "7"
  },
  {
    "type": "Header",
    "element_id": "2c624232cdd221771294dfbb310aca00",
    "metadata": {
      "data_source": {
        "url": "s3://utic-dev-tech-fixtures/small-pdf-set/recalibrating-risk-report.pdf",
        "version": 306475068461766865312866697521104206816,
        "record_locator": {
          "protocol": "s3",
          "remote_file_path": "utic-dev-tech-fixtures/small-pdf-set/recalibrating-risk-report.pdf"
        },
        "date_modified": "2023-02-12T10:09:32"
      },
      "filetype": "application/pdf",
      "page_number": 10
    },
    "text": "8"
  },
  {
    "type": "Title",
    "element_id": "e56261e0bd30965b8e68ed2abb15b141",
    "metadata": {
      "data_source": {
        "url": "s3://utic-dev-tech-fixtures/small-pdf-set/recalibrating-risk-report.pdf",
        "version": 306475068461766865312866697521104206816,
        "record_locator": {
          "protocol": "s3",
          "remote_file_path": "utic-dev-tech-fixtures/small-pdf-set/recalibrating-risk-report.pdf"
        },
        "date_modified": "2023-02-12T10:09:32"
      },
      "filetype": "application/pdf",
      "page_number": 10
    },
    "text": "References"
  },
  {
    "type": "ListItem",
    "element_id": "c06ac75f019ceac1ff2baecfc090fd3e",
    "metadata": {
      "data_source": {
        "url": "s3://utic-dev-tech-fixtures/small-pdf-set/recalibrating-risk-report.pdf",
        "version": 306475068461766865312866697521104206816,
        "record_locator": {
          "protocol": "s3",
          "remote_file_path": "utic-dev-tech-fixtures/small-pdf-set/recalibrating-risk-report.pdf"
        },
        "date_modified": "2023-02-12T10:09:32"
      },
      "filetype": "application/pdf",
      "page_number": 10
    },
    "text": "World Health Organization (2020). Road traffic injuries. Available at: https://www.who.int/news-room/fact-sheets/ detail/road-traffic-injuries"
  },
  {
    "type": "Title",
    "element_id": "de7d1b721a1e0632b7cf04edf5032c8e",
    "metadata": {
      "data_source": {
        "url": "s3://utic-dev-tech-fixtures/small-pdf-set/recalibrating-risk-report.pdf",
        "version": 306475068461766865312866697521104206816,
        "record_locator": {
          "protocol": "s3",
          "remote_file_path": "utic-dev-tech-fixtures/small-pdf-set/recalibrating-risk-report.pdf"
        },
        "date_modified": "2023-02-12T10:09:32"
      },
      "filetype": "application/pdf",
      "page_number": 10
    },
    "text": "i"
  },
  {
    "type": "ListItem",
    "element_id": "199440a0821e16b612f4697aa2306cb2",
    "metadata": {
      "data_source": {
        "url": "s3://utic-dev-tech-fixtures/small-pdf-set/recalibrating-risk-report.pdf",
        "version": 306475068461766865312866697521104206816,
        "record_locator": {
          "protocol": "s3",
          "remote_file_path": "utic-dev-tech-fixtures/small-pdf-set/recalibrating-risk-report.pdf"
        },
        "date_modified": "2023-02-12T10:09:32"
      },
      "filetype": "application/pdf",
      "page_number": 10
    },
    "text": "BBC (2020). Plane crash fatalities fell more than 50% in 2019. Available at: https://www.bbc.co.uk/news/ business-50953712"
  },
  {
    "type": "Title",
    "element_id": "5d7f49449ab22deac22d767b89549c55",
    "metadata": {
      "data_source": {
        "url": "s3://utic-dev-tech-fixtures/small-pdf-set/recalibrating-risk-report.pdf",
        "version": 306475068461766865312866697521104206816,
        "record_locator": {
          "protocol": "s3",
          "remote_file_path": "utic-dev-tech-fixtures/small-pdf-set/recalibrating-risk-report.pdf"
        },
        "date_modified": "2023-02-12T10:09:32"
      },
      "filetype": "application/pdf",
      "page_number": 10
    },
    "text": "ii"
  },
  {
    "type": "ListItem",
    "element_id": "18b2cdcbf43cbcab942c6ffa69abdc51",
    "metadata": {
      "data_source": {
        "url": "s3://utic-dev-tech-fixtures/small-pdf-set/recalibrating-risk-report.pdf",
        "version": 306475068461766865312866697521104206816,
        "record_locator": {
          "protocol": "s3",
          "remote_file_path": "utic-dev-tech-fixtures/small-pdf-set/recalibrating-risk-report.pdf"
        },
        "date_modified": "2023-02-12T10:09:32"
      },
      "filetype": "application/pdf",
      "page_number": 10
    },
    "text": "Slovic, P., 2010. The Psychology of risk. Saúde e Sociedade, 19(4), pp. 731-747."
  },
  {
    "type": "ListItem",
    "element_id": "6febbd0bffa8633c6c188165767c843c",
    "metadata": {
      "data_source": {
        "url": "s3://utic-dev-tech-fixtures/small-pdf-set/recalibrating-risk-report.pdf",
        "version": 306475068461766865312866697521104206816,
        "record_locator": {
          "protocol": "s3",
          "remote_file_path": "utic-dev-tech-fixtures/small-pdf-set/recalibrating-risk-report.pdf"
        },
        "date_modified": "2023-02-12T10:09:32"
      },
      "filetype": "application/pdf",
      "page_number": 10
    },
    "text": "United Nations Scientific Committee on the Effects of Radiation (2016). Report of the United Nations Scientific Committee on the Effects of Atomic Radiation. Accessed from: https:/Avww.unscear.org/docs/publications/2016/ UNSCEAR_2016_GA-Report-CORR.pdf"
  },
  {
    "type": "ListItem",
    "element_id": "81be06e67a1b533cb1278b15860c51db",
    "metadata": {
      "data_source": {
        "url": "s3://utic-dev-tech-fixtures/small-pdf-set/recalibrating-risk-report.pdf",
        "version": 306475068461766865312866697521104206816,
        "record_locator": {
          "protocol": "s3",
          "remote_file_path": "utic-dev-tech-fixtures/small-pdf-set/recalibrating-risk-report.pdf"
        },
        "date_modified": "2023-02-12T10:09:32"
      },
      "filetype": "application/pdf",
      "page_number": 10
    },
    "text": "International Energy Agency (2020). Global share of total energy supply by source, 2018. Key World Energy Statistics 2020. Available at: https://www.iea.org/data-and-statistics/charts/global-share-of-total-energy-supply-by- source-2018"
  },
  {
<<<<<<< HEAD
    "type": "ListItem",
    "element_id": "0d47ae52e5f061cfc5048ddcaba403d4",
=======
    "type": "Title",
    "element_id": "4c94485e0c21ae6c41ce1dfe7b6bface",
>>>>>>> 5d14a2ae
    "metadata": {
      "data_source": {
        "url": "s3://utic-dev-tech-fixtures/small-pdf-set/recalibrating-risk-report.pdf",
        "version": 306475068461766865312866697521104206816,
        "record_locator": {
          "protocol": "s3",
          "remote_file_path": "utic-dev-tech-fixtures/small-pdf-set/recalibrating-risk-report.pdf"
        },
        "date_modified": "2023-02-12T10:09:32"
      },
      "filetype": "application/pdf",
      "page_number": 10
    },
<<<<<<< HEAD
    "text": "iv United Nations Scientific Committee on the Effects of Radiation (2016). Report of the United Nations Scientific Committee on the Effects of Atomic Radiation. Accessed from: https://www.unscear.org/docs/publications/2016/UNSCEAR_2016_GA-Report-CORR.pdf"
=======
    "text": "v"
>>>>>>> 5d14a2ae
  },
  {
    "type": "Title",
    "element_id": "c0ff93ea8927a7366db0331e5fd9d19f",
    "metadata": {
      "data_source": {
        "url": "s3://utic-dev-tech-fixtures/small-pdf-set/recalibrating-risk-report.pdf",
        "version": 306475068461766865312866697521104206816,
        "record_locator": {
          "protocol": "s3",
          "remote_file_path": "utic-dev-tech-fixtures/small-pdf-set/recalibrating-risk-report.pdf"
        },
        "date_modified": "2023-02-12T10:09:32"
      },
      "filetype": "application/pdf",
      "page_number": 10
    },
    "text": "vi"
  },
  {
    "type": "ListItem",
    "element_id": "69bd2cd5a46ac8850a9e3ea2df80de60",
    "metadata": {
      "data_source": {
        "url": "s3://utic-dev-tech-fixtures/small-pdf-set/recalibrating-risk-report.pdf",
        "version": 306475068461766865312866697521104206816,
        "record_locator": {
          "protocol": "s3",
          "remote_file_path": "utic-dev-tech-fixtures/small-pdf-set/recalibrating-risk-report.pdf"
        },
        "date_modified": "2023-02-12T10:09:32"
      },
      "filetype": "application/pdf",
      "page_number": 10
    },
    "text": "Vohra, K., Vodonos, A., Schwartz, J., Marais, E., Sulprizio, M., & Mickley, L. (2021). Global mortality from outdoor fine particle pollution generated by fossil fuel combustion: Results from GEOS-Chem. Environmental Research, 195, p. 1-8"
  },
  {
    "type": "ListItem",
    "element_id": "15e80c04027ef832c3b1390cc65e4bd3",
    "metadata": {
      "data_source": {
        "url": "s3://utic-dev-tech-fixtures/small-pdf-set/recalibrating-risk-report.pdf",
        "version": 306475068461766865312866697521104206816,
        "record_locator": {
          "protocol": "s3",
          "remote_file_path": "utic-dev-tech-fixtures/small-pdf-set/recalibrating-risk-report.pdf"
        },
        "date_modified": "2023-02-12T10:09:32"
      },
      "filetype": "application/pdf",
      "page_number": 10
    },
    "text": "vii World Health Organization. (2016). Updated tables 2016 for ‘Preventing disease through health environments: a global assessment of the burden of disease from environmental risks’. Available at: https://www.who.int/data/gho/data/themes/public-health-and-environment [Accessed on 8 April 2021]"
  },
  {
    "type": "ListItem",
    "element_id": "cfe3779da861867bff1504ddefb25de7",
    "metadata": {
      "data_source": {
        "url": "s3://utic-dev-tech-fixtures/small-pdf-set/recalibrating-risk-report.pdf",
        "version": 306475068461766865312866697521104206816,
        "record_locator": {
          "protocol": "s3",
          "remote_file_path": "utic-dev-tech-fixtures/small-pdf-set/recalibrating-risk-report.pdf"
        },
        "date_modified": "2023-02-12T10:09:32"
      },
      "filetype": "application/pdf",
      "page_number": 10
    },
    "text": "viii National Cancer Institute (2020). Cancer statistics. Available at: https://www.cancer.gov/about-cancer/ understanding/statistics"
  },
  {
    "type": "ListItem",
    "element_id": "dd9a5a9cddd215a320cef8faba067a29",
    "metadata": {
      "data_source": {
        "url": "s3://utic-dev-tech-fixtures/small-pdf-set/recalibrating-risk-report.pdf",
        "version": 306475068461766865312866697521104206816,
        "record_locator": {
          "protocol": "s3",
          "remote_file_path": "utic-dev-tech-fixtures/small-pdf-set/recalibrating-risk-report.pdf"
        },
        "date_modified": "2023-02-12T10:09:32"
      },
      "filetype": "application/pdf",
      "page_number": 10
    },
    "text": "ix Cancer Research UK (n.d.). Cancer risk statistics. Available at: https://www.cancerresearchuk.org/health- professional/cancer-statistics/risk"
  },
  {
    "type": "ListItem",
    "element_id": "406c6ad54b798573c5e610cb96d3d7e1",
    "metadata": {
      "data_source": {
        "url": "s3://utic-dev-tech-fixtures/small-pdf-set/recalibrating-risk-report.pdf",
        "version": 306475068461766865312866697521104206816,
        "record_locator": {
          "protocol": "s3",
          "remote_file_path": "utic-dev-tech-fixtures/small-pdf-set/recalibrating-risk-report.pdf"
        },
        "date_modified": "2023-02-12T10:09:32"
      },
      "filetype": "application/pdf",
      "page_number": 10
    },
    "text": "x OECD-NEA (2019). The Full Costs of Electricity Provision. Available at: https://www.oecd-nea.org/jcms/pl_14998/ the-full-costs-of-electricity-provision?details=true"
  },
  {
    "type": "ListItem",
    "element_id": "5f515ae66188ea42830eaf540f4f0c12",
    "metadata": {
      "data_source": {
        "url": "s3://utic-dev-tech-fixtures/small-pdf-set/recalibrating-risk-report.pdf",
        "version": 306475068461766865312866697521104206816,
        "record_locator": {
          "protocol": "s3",
          "remote_file_path": "utic-dev-tech-fixtures/small-pdf-set/recalibrating-risk-report.pdf"
        },
        "date_modified": "2023-02-12T10:09:32"
      },
      "filetype": "application/pdf",
      "page_number": 10
    },
    "text": "xi World Health Organization (2018). Climate change and health. Available at: https://www.who.int/news-room/fact- sheets/detail/climate-change-and-health"
  },
  {
    "type": "ListItem",
    "element_id": "af64bcc9f6d36d2c339a592dc2ae75ff",
    "metadata": {
      "data_source": {
        "url": "s3://utic-dev-tech-fixtures/small-pdf-set/recalibrating-risk-report.pdf",
        "version": 306475068461766865312866697521104206816,
        "record_locator": {
          "protocol": "s3",
          "remote_file_path": "utic-dev-tech-fixtures/small-pdf-set/recalibrating-risk-report.pdf"
        },
        "date_modified": "2023-02-12T10:09:32"
      },
      "filetype": "application/pdf",
      "page_number": 10
    },
    "text": "xii BP, 2020. BP Statistical Review of World Energy, London: BP."
  },
  {
    "type": "NarrativeText",
    "element_id": "10407d498f2636f50597e71d97cc001a",
    "metadata": {
      "data_source": {
        "url": "s3://utic-dev-tech-fixtures/small-pdf-set/recalibrating-risk-report.pdf",
        "version": 306475068461766865312866697521104206816,
        "record_locator": {
          "protocol": "s3",
          "remote_file_path": "utic-dev-tech-fixtures/small-pdf-set/recalibrating-risk-report.pdf"
        },
        "date_modified": "2023-02-12T10:09:32"
      },
      "filetype": "application/pdf",
      "page_number": 10
    },
    "text": "Photo credits: Front cover & pages 1, 4, 6 left, 7 bottom: Adobe Stock; page 6 right: Getty Images; page 7 top: Uniper."
  },
  {
    "type": "NarrativeText",
    "element_id": "821daa4396c0087d9d5ee9240bc5c85c",
    "metadata": {
      "data_source": {
        "url": "s3://utic-dev-tech-fixtures/small-pdf-set/recalibrating-risk-report.pdf",
        "version": 306475068461766865312866697521104206816,
        "record_locator": {
          "protocol": "s3",
          "remote_file_path": "utic-dev-tech-fixtures/small-pdf-set/recalibrating-risk-report.pdf"
        },
        "date_modified": "2023-02-12T10:09:32"
      },
      "filetype": "application/pdf",
      "page_number": 12
    },
    "text": "+44 (0)20 7451 1520 www.world-nuclear.org info@world-nuclear.org"
  },
  {
    "type": "NarrativeText",
    "element_id": "c48603fd38d3449d3afcd2dc18903083",
    "metadata": {
      "data_source": {
        "url": "s3://utic-dev-tech-fixtures/small-pdf-set/recalibrating-risk-report.pdf",
        "version": 306475068461766865312866697521104206816,
        "record_locator": {
          "protocol": "s3",
          "remote_file_path": "utic-dev-tech-fixtures/small-pdf-set/recalibrating-risk-report.pdf"
        },
        "date_modified": "2023-02-12T10:09:32"
      },
      "filetype": "application/pdf",
      "page_number": 12
    },
    "text": "World Nuclear Association Tower House 10 Southampton Street London WC2E 7HA United Kingdom"
  },
  {
    "type": "NarrativeText",
    "element_id": "705da4db5e220010ddfd03d9452855e4",
    "metadata": {
      "data_source": {
        "url": "s3://utic-dev-tech-fixtures/small-pdf-set/recalibrating-risk-report.pdf",
        "version": 306475068461766865312866697521104206816,
        "record_locator": {
          "protocol": "s3",
          "remote_file_path": "utic-dev-tech-fixtures/small-pdf-set/recalibrating-risk-report.pdf"
        },
        "date_modified": "2023-02-12T10:09:32"
      },
      "filetype": "application/pdf",
      "page_number": 12
    },
    "text": "World Nuclear Association is the international organization that represents the global nuclear industry. Its mission is to promote a wider understanding of nuclear energy among key international influencers by producing authoritative information, developing common industry positions, and contributing to the energy debate."
  },
  {
    "type": "NarrativeText",
    "element_id": "fc5faebaec5a1349ce932f1863bdd842",
    "metadata": {
      "data_source": {
        "url": "s3://utic-dev-tech-fixtures/small-pdf-set/recalibrating-risk-report.pdf",
        "version": 306475068461766865312866697521104206816,
        "record_locator": {
          "protocol": "s3",
          "remote_file_path": "utic-dev-tech-fixtures/small-pdf-set/recalibrating-risk-report.pdf"
        },
        "date_modified": "2023-02-12T10:09:32"
      },
      "filetype": "application/pdf",
      "page_number": 12
    },
    "text": "Recalibrating risk © 2021 World Nuclear Association. Registered in England and Wales, company number 01215741"
  }
]<|MERGE_RESOLUTION|>--- conflicted
+++ resolved
@@ -324,31 +324,58 @@
     "text": "_Laypersons Experts 1 2 3 Handguns 4 + Nuclear power 20 Motor vehicles 1 4 Smoking 2 17 Electric power (non-nuclear) 9 1 | + + 22 xrays 7 30 Vaccinations 25"
   },
   {
-<<<<<<< HEAD
-    "type": "Table",
-    "element_id": "c5f7f12cc3a85d4f0f8601be51d565a7",
-=======
     "type": "Title",
     "element_id": "5e12750596bdf1413e64c24997479b21",
->>>>>>> 5d14a2ae
-    "metadata": {
-      "data_source": {
-        "url": "s3://utic-dev-tech-fixtures/small-pdf-set/recalibrating-risk-report.pdf",
-        "version": 306475068461766865312866697521104206816,
-        "record_locator": {
-          "protocol": "s3",
-          "remote_file_path": "utic-dev-tech-fixtures/small-pdf-set/recalibrating-risk-report.pdf"
-        },
-        "date_modified": "2023-02-12T10:09:32"
-      },
-      "filetype": "application/pdf",
-      "page_number": 4
-    },
-<<<<<<< HEAD
-    "text": "4 3 1 1 2 20 Experts Handguns Motor vehicles Nuclear power Electric power (non-nuclear) Vaccinations Smoking X-rays 17 22 30 25 2 4 9 7"
-=======
+    "metadata": {
+      "data_source": {
+        "url": "s3://utic-dev-tech-fixtures/small-pdf-set/recalibrating-risk-report.pdf",
+        "version": 306475068461766865312866697521104206816,
+        "record_locator": {
+          "protocol": "s3",
+          "remote_file_path": "utic-dev-tech-fixtures/small-pdf-set/recalibrating-risk-report.pdf"
+        },
+        "date_modified": "2023-02-12T10:09:32"
+      },
+      "filetype": "application/pdf",
+      "page_number": 4
+    },
     "text": "Experts"
->>>>>>> 5d14a2ae
+  },
+  {
+    "type": "UncategorizedText",
+    "element_id": "f5ca38f748a1d6eaf726b8a42fb575c3",
+    "metadata": {
+      "data_source": {
+        "url": "s3://utic-dev-tech-fixtures/small-pdf-set/recalibrating-risk-report.pdf",
+        "version": 306475068461766865312866697521104206816,
+        "record_locator": {
+          "protocol": "s3",
+          "remote_file_path": "utic-dev-tech-fixtures/small-pdf-set/recalibrating-risk-report.pdf"
+        },
+        "date_modified": "2023-02-12T10:09:32"
+      },
+      "filetype": "application/pdf",
+      "page_number": 4
+    },
+    "text": "20"
+  },
+  {
+    "type": "Title",
+    "element_id": "82a60569029ed9032f1b08891e8524c2",
+    "metadata": {
+      "data_source": {
+        "url": "s3://utic-dev-tech-fixtures/small-pdf-set/recalibrating-risk-report.pdf",
+        "version": 306475068461766865312866697521104206816,
+        "record_locator": {
+          "protocol": "s3",
+          "remote_file_path": "utic-dev-tech-fixtures/small-pdf-set/recalibrating-risk-report.pdf"
+        },
+        "date_modified": "2023-02-12T10:09:32"
+      },
+      "filetype": "application/pdf",
+      "page_number": 4
+    },
+    "text": "Nuclear power"
   },
   {
     "type": "UncategorizedText",
@@ -369,50 +396,6 @@
     "text": "1"
   },
   {
-    "type": "Title",
-    "element_id": "82a60569029ed9032f1b08891e8524c2",
-    "metadata": {
-      "data_source": {
-        "url": "s3://utic-dev-tech-fixtures/small-pdf-set/recalibrating-risk-report.pdf",
-        "version": 306475068461766865312866697521104206816,
-        "record_locator": {
-          "protocol": "s3",
-          "remote_file_path": "utic-dev-tech-fixtures/small-pdf-set/recalibrating-risk-report.pdf"
-        },
-        "date_modified": "2023-02-12T10:09:32"
-      },
-      "filetype": "application/pdf",
-      "page_number": 4
-    },
-    "text": "Nuclear power"
-  },
-  {
-    "type": "UncategorizedText",
-<<<<<<< HEAD
-    "element_id": "f5ca38f748a1d6eaf726b8a42fb575c3",
-=======
-    "element_id": "6b86b273ff34fce19d6b804eff5a3f57",
->>>>>>> 5d14a2ae
-    "metadata": {
-      "data_source": {
-        "url": "s3://utic-dev-tech-fixtures/small-pdf-set/recalibrating-risk-report.pdf",
-        "version": 306475068461766865312866697521104206816,
-        "record_locator": {
-          "protocol": "s3",
-          "remote_file_path": "utic-dev-tech-fixtures/small-pdf-set/recalibrating-risk-report.pdf"
-        },
-        "date_modified": "2023-02-12T10:09:32"
-      },
-      "filetype": "application/pdf",
-      "page_number": 4
-    },
-<<<<<<< HEAD
-    "text": "20"
-=======
-    "text": "1"
->>>>>>> 5d14a2ae
-  },
-  {
     "type": "UncategorizedText",
     "element_id": "6b86b273ff34fce19d6b804eff5a3f57",
     "metadata": {
@@ -431,31 +414,22 @@
     "text": "1"
   },
   {
-<<<<<<< HEAD
-    "type": "UncategorizedText",
-    "element_id": "6b86b273ff34fce19d6b804eff5a3f57",
-=======
     "type": "Title",
     "element_id": "602d25f25cca4ebb709f8b48f54d99d9",
->>>>>>> 5d14a2ae
-    "metadata": {
-      "data_source": {
-        "url": "s3://utic-dev-tech-fixtures/small-pdf-set/recalibrating-risk-report.pdf",
-        "version": 306475068461766865312866697521104206816,
-        "record_locator": {
-          "protocol": "s3",
-          "remote_file_path": "utic-dev-tech-fixtures/small-pdf-set/recalibrating-risk-report.pdf"
-        },
-        "date_modified": "2023-02-12T10:09:32"
-      },
-      "filetype": "application/pdf",
-      "page_number": 4
-    },
-<<<<<<< HEAD
-    "text": "1"
-=======
+    "metadata": {
+      "data_source": {
+        "url": "s3://utic-dev-tech-fixtures/small-pdf-set/recalibrating-risk-report.pdf",
+        "version": 306475068461766865312866697521104206816,
+        "record_locator": {
+          "protocol": "s3",
+          "remote_file_path": "utic-dev-tech-fixtures/small-pdf-set/recalibrating-risk-report.pdf"
+        },
+        "date_modified": "2023-02-12T10:09:32"
+      },
+      "filetype": "application/pdf",
+      "page_number": 4
+    },
     "text": "Motor vehicles"
->>>>>>> 5d14a2ae
   },
   {
     "type": "UncategorizedText",
@@ -530,6 +504,24 @@
     "text": "3"
   },
   {
+    "type": "Title",
+    "element_id": "eda8f72476c539920d2c0e3515ba4b07",
+    "metadata": {
+      "data_source": {
+        "url": "s3://utic-dev-tech-fixtures/small-pdf-set/recalibrating-risk-report.pdf",
+        "version": 306475068461766865312866697521104206816,
+        "record_locator": {
+          "protocol": "s3",
+          "remote_file_path": "utic-dev-tech-fixtures/small-pdf-set/recalibrating-risk-report.pdf"
+        },
+        "date_modified": "2023-02-12T10:09:32"
+      },
+      "filetype": "application/pdf",
+      "page_number": 4
+    },
+    "text": "Smoking"
+  },
+  {
     "type": "UncategorizedText",
     "element_id": "d4735e3a265e16eee03f59718b9b5d03",
     "metadata": {
@@ -549,48 +541,21 @@
   },
   {
     "type": "UncategorizedText",
-    "element_id": "d4735e3a265e16eee03f59718b9b5d03",
-    "metadata": {
-      "data_source": {
-        "url": "s3://utic-dev-tech-fixtures/small-pdf-set/recalibrating-risk-report.pdf",
-        "version": 306475068461766865312866697521104206816,
-        "record_locator": {
-          "protocol": "s3",
-          "remote_file_path": "utic-dev-tech-fixtures/small-pdf-set/recalibrating-risk-report.pdf"
-        },
-        "date_modified": "2023-02-12T10:09:32"
-      },
-      "filetype": "application/pdf",
-      "page_number": 4
-    },
-    "text": "2"
-  },
-  {
-<<<<<<< HEAD
-    "type": "Title",
-    "element_id": "eda8f72476c539920d2c0e3515ba4b07",
-=======
-    "type": "UncategorizedText",
     "element_id": "4b227777d4dd1fc61c6f884f48641d02",
->>>>>>> 5d14a2ae
-    "metadata": {
-      "data_source": {
-        "url": "s3://utic-dev-tech-fixtures/small-pdf-set/recalibrating-risk-report.pdf",
-        "version": 306475068461766865312866697521104206816,
-        "record_locator": {
-          "protocol": "s3",
-          "remote_file_path": "utic-dev-tech-fixtures/small-pdf-set/recalibrating-risk-report.pdf"
-        },
-        "date_modified": "2023-02-12T10:09:32"
-      },
-      "filetype": "application/pdf",
-      "page_number": 4
-    },
-<<<<<<< HEAD
-    "text": "Smoking"
-=======
+    "metadata": {
+      "data_source": {
+        "url": "s3://utic-dev-tech-fixtures/small-pdf-set/recalibrating-risk-report.pdf",
+        "version": 306475068461766865312866697521104206816,
+        "record_locator": {
+          "protocol": "s3",
+          "remote_file_path": "utic-dev-tech-fixtures/small-pdf-set/recalibrating-risk-report.pdf"
+        },
+        "date_modified": "2023-02-12T10:09:32"
+      },
+      "filetype": "application/pdf",
+      "page_number": 4
+    },
     "text": "4"
->>>>>>> 5d14a2ae
   },
   {
     "type": "UncategorizedText",
@@ -1007,13 +972,8 @@
     "text": "r a e y"
   },
   {
-<<<<<<< HEAD
-    "type": "Image",
-    "element_id": "a88982f8cceca040a44cfec8fbc3c085",
-=======
     "type": "Title",
     "element_id": "3f79bb7b435b05321651daefd374cdc6",
->>>>>>> 5d14a2ae
     "metadata": {
       "data_source": {
         "url": "s3://utic-dev-tech-fixtures/small-pdf-set/recalibrating-risk-report.pdf",
@@ -1027,11 +987,7 @@
       "filetype": "application/pdf",
       "page_number": 5
     },
-<<<<<<< HEAD
-    "text": "Natural Artificial   48%  Radon  14%  Buildings & soil  12%  Food & water  10%  Cosmic  4% Thoron Fallout   11%  Medicine  0.4%   0.4%  Miscellaneous  0.2%  Occupational  0.04%  Nuclear discharges"
-=======
     "text": "e"
->>>>>>> 5d14a2ae
   },
   {
     "type": "Title",
@@ -1107,7 +1063,7 @@
   },
   {
     "type": "Image",
-    "element_id": "99edfb124ea2be2853e4c8545af02274",
+    "element_id": "226de27a8eeb930616d6b9c4aa4dc574",
     "metadata": {
       "data_source": {
         "url": "s3://utic-dev-tech-fixtures/small-pdf-set/recalibrating-risk-report.pdf",
@@ -1121,7 +1077,7 @@
       "filetype": "application/pdf",
       "page_number": 5
     },
-    "text": "25 20 15 10 5 0 18.4 C oal Oil 4.6 Bio m ass 2.8 N atural gas 0.07 Wind 0.04 H ydropo w er 0.02 S olar 0.01 N uclear"
+    "text": "            05 24.6 20 18.4 S15 10 46 28 5 || 0.07 0.04 0.02 0.01 > SS I ~— ~— es ° & Se es oe oe & ro se s& e as"
   },
   {
     "type": "FigureCaption",
@@ -1179,7 +1135,7 @@
   },
   {
     "type": "ListItem",
-    "element_id": "31138d5dc0c297144d27d5dbd15d5ef0",
+    "element_id": "9f9b01127f5b3b297b3759a8e205ad59",
     "metadata": {
       "data_source": {
         "url": "s3://utic-dev-tech-fixtures/small-pdf-set/recalibrating-risk-report.pdf",
@@ -1193,7 +1149,7 @@
       "filetype": "application/pdf",
       "page_number": 5
     },
-    "text": "2012 UNSCEAR report and the 2015 US NRC SOARCA study."
+    "text": "$ Sources drawn upon: Markandya, A., & Wilkinson, P. (2007), Sovacool et al. (2016). Data for nuclear accidents modified to reflect the 2012 UNSCEAR report and the 2015 US NRC SOARCA study."
   },
   {
     "type": "Header",
@@ -1413,7 +1369,7 @@
   },
   {
     "type": "Image",
-    "element_id": "c7925f94ce12c29308a5f93a8819e7da",
+    "element_id": "72b1be8b707acf2f917fef7ea176ec32",
     "metadata": {
       "data_source": {
         "url": "s3://utic-dev-tech-fixtures/small-pdf-set/recalibrating-risk-report.pdf",
@@ -1427,7 +1383,7 @@
       "filetype": "application/pdf",
       "page_number": 7
     },
-    "text": "Plant-levelproduction costsat market prices Grid-level costsof the electricitysystem Social andenvironmental costs ofemissions, land-use,climate change, securityof supply, etc."
+    "text": "ae) Plant-level Social and flea productio Grid-level costs environmental costs of at market pri of the electricity emissions, land-use, system climate change, security of supply, etc.  "
   },
   {
     "type": "FigureCaption",
@@ -1826,13 +1782,8 @@
     "text": "International Energy Agency (2020). Global share of total energy supply by source, 2018. Key World Energy Statistics 2020. Available at: https://www.iea.org/data-and-statistics/charts/global-share-of-total-energy-supply-by- source-2018"
   },
   {
-<<<<<<< HEAD
-    "type": "ListItem",
-    "element_id": "0d47ae52e5f061cfc5048ddcaba403d4",
-=======
     "type": "Title",
     "element_id": "4c94485e0c21ae6c41ce1dfe7b6bface",
->>>>>>> 5d14a2ae
     "metadata": {
       "data_source": {
         "url": "s3://utic-dev-tech-fixtures/small-pdf-set/recalibrating-risk-report.pdf",
@@ -1846,11 +1797,7 @@
       "filetype": "application/pdf",
       "page_number": 10
     },
-<<<<<<< HEAD
-    "text": "iv United Nations Scientific Committee on the Effects of Radiation (2016). Report of the United Nations Scientific Committee on the Effects of Atomic Radiation. Accessed from: https://www.unscear.org/docs/publications/2016/UNSCEAR_2016_GA-Report-CORR.pdf"
-=======
     "text": "v"
->>>>>>> 5d14a2ae
   },
   {
     "type": "Title",
@@ -1890,7 +1837,7 @@
   },
   {
     "type": "ListItem",
-    "element_id": "15e80c04027ef832c3b1390cc65e4bd3",
+    "element_id": "2f9b2ba9ed7265891caea2b618d2968c",
     "metadata": {
       "data_source": {
         "url": "s3://utic-dev-tech-fixtures/small-pdf-set/recalibrating-risk-report.pdf",
@@ -1904,11 +1851,11 @@
       "filetype": "application/pdf",
       "page_number": 10
     },
-    "text": "vii World Health Organization. (2016). Updated tables 2016 for ‘Preventing disease through health environments: a global assessment of the burden of disease from environmental risks’. Available at: https://www.who.int/data/gho/data/themes/public-health-and-environment [Accessed on 8 April 2021]"
+    "text": "VIL World Health Organization. (2016). Updated tables 2016 for ‘Preventing disease through health environments: a global assessment of the burden of disease from environmental risks’. Available at: https://www.who.int/data/gho/ data/themes/public-health-and-environment [Accessed on 8 April 2021]"
   },
   {
     "type": "ListItem",
-    "element_id": "cfe3779da861867bff1504ddefb25de7",
+    "element_id": "46c6ddac9c0dadbc38d874f4b35fa235",
     "metadata": {
       "data_source": {
         "url": "s3://utic-dev-tech-fixtures/small-pdf-set/recalibrating-risk-report.pdf",
@@ -1922,11 +1869,11 @@
       "filetype": "application/pdf",
       "page_number": 10
     },
-    "text": "viii National Cancer Institute (2020). Cancer statistics. Available at: https://www.cancer.gov/about-cancer/ understanding/statistics"
+    "text": "National Cancer Institute (2020). Cancer statistics. Available at: https://www.cancer.gov/about-cancer/ understanding/statistics"
   },
   {
     "type": "ListItem",
-    "element_id": "dd9a5a9cddd215a320cef8faba067a29",
+    "element_id": "acdfef838c7c3dd2d1d6bfe41f4156e6",
     "metadata": {
       "data_source": {
         "url": "s3://utic-dev-tech-fixtures/small-pdf-set/recalibrating-risk-report.pdf",
@@ -1940,11 +1887,11 @@
       "filetype": "application/pdf",
       "page_number": 10
     },
-    "text": "ix Cancer Research UK (n.d.). Cancer risk statistics. Available at: https://www.cancerresearchuk.org/health- professional/cancer-statistics/risk"
+    "text": "Cancer Research UK (n.d.). Cancer risk statistics. Available at: https:/Awww.cancerresearchuk.org/health- professional/cancer-statistics/risk"
   },
   {
     "type": "ListItem",
-    "element_id": "406c6ad54b798573c5e610cb96d3d7e1",
+    "element_id": "0765b3700a8d5cdd4e4cdb9283835ade",
     "metadata": {
       "data_source": {
         "url": "s3://utic-dev-tech-fixtures/small-pdf-set/recalibrating-risk-report.pdf",
@@ -1958,11 +1905,11 @@
       "filetype": "application/pdf",
       "page_number": 10
     },
-    "text": "x OECD-NEA (2019). The Full Costs of Electricity Provision. Available at: https://www.oecd-nea.org/jcms/pl_14998/ the-full-costs-of-electricity-provision?details=true"
+    "text": "OECD-NEA (2019). The Full Costs of Electricity Provision. Available at: https:/Avww.oecd-nea.org/jcms/pl_14998/ the-full-costs-of-electricity-provision?details=true"
   },
   {
     "type": "ListItem",
-    "element_id": "5f515ae66188ea42830eaf540f4f0c12",
+    "element_id": "8bfb0188dff570fe23d75b3873051528",
     "metadata": {
       "data_source": {
         "url": "s3://utic-dev-tech-fixtures/small-pdf-set/recalibrating-risk-report.pdf",
@@ -1976,7 +1923,7 @@
       "filetype": "application/pdf",
       "page_number": 10
     },
-    "text": "xi World Health Organization (2018). Climate change and health. Available at: https://www.who.int/news-room/fact- sheets/detail/climate-change-and-health"
+    "text": "xi World Health Organization (2018). Climate change and health. Available at: https:/Awww.who.int/news-room/fact- sheets/detail/climate-change-and-health"
   },
   {
     "type": "ListItem",
