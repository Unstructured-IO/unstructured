[
  {
    "type": "Title",
    "element_id": "57eef8242d3675c93268fde018dc9df3",
    "metadata": {
      "data_source": {
        "url": "s3://utic-dev-tech-fixtures/small-pdf-set/Silent-Giant-(1).pdf",
        "version": 177372694731575984083482917563244941766,
        "record_locator": {
          "protocol": "s3",
          "remote_file_path": "utic-dev-tech-fixtures/small-pdf-set/Silent-Giant-(1).pdf"
        },
        "date_modified": "2023-02-12T10:10:36"
      },
      "filetype": "application/pdf",
      "page_number": 1
    },
    "text": "WORLD NUCLEAR //s88ciation"
  },
  {
    "type": "Title",
    "element_id": "9f8388cf868cb29d273fdd7328642ff8",
    "metadata": {
      "data_source": {
        "url": "s3://utic-dev-tech-fixtures/small-pdf-set/Silent-Giant-(1).pdf",
        "version": 177372694731575984083482917563244941766,
        "record_locator": {
          "protocol": "s3",
          "remote_file_path": "utic-dev-tech-fixtures/small-pdf-set/Silent-Giant-(1).pdf"
        },
        "date_modified": "2023-02-12T10:10:36"
      },
      "filetype": "application/pdf",
      "page_number": 1
    },
    "text": "The Silent Giant"
  },
  {
    "type": "Title",
    "element_id": "f439367da08e61523302e29f153007e0",
    "metadata": {
      "data_source": {
        "url": "s3://utic-dev-tech-fixtures/small-pdf-set/Silent-Giant-(1).pdf",
        "version": 177372694731575984083482917563244941766,
        "record_locator": {
          "protocol": "s3",
          "remote_file_path": "utic-dev-tech-fixtures/small-pdf-set/Silent-Giant-(1).pdf"
        },
        "date_modified": "2023-02-12T10:10:36"
      },
      "filetype": "application/pdf",
      "page_number": 1
    },
    "text": "The need for nuclear in a clean energy system"
  },
  {
    "type": "Title",
    "element_id": "53d548aa01fc3eb72da15a5be7f235e2",
    "metadata": {
      "data_source": {
        "url": "s3://utic-dev-tech-fixtures/small-pdf-set/Silent-Giant-(1).pdf",
        "version": 177372694731575984083482917563244941766,
        "record_locator": {
          "protocol": "s3",
          "remote_file_path": "utic-dev-tech-fixtures/small-pdf-set/Silent-Giant-(1).pdf"
        },
        "date_modified": "2023-02-12T10:10:36"
      },
      "filetype": "application/pdf",
      "page_number": 3
    },
    "text": "Executive Summary"
  },
  {
    "type": "NarrativeText",
    "element_id": "1f4925fb064910ee923ccc1f6b20715b",
    "metadata": {
      "data_source": {
        "url": "s3://utic-dev-tech-fixtures/small-pdf-set/Silent-Giant-(1).pdf",
        "version": 177372694731575984083482917563244941766,
        "record_locator": {
          "protocol": "s3",
          "remote_file_path": "utic-dev-tech-fixtures/small-pdf-set/Silent-Giant-(1).pdf"
        },
        "date_modified": "2023-02-12T10:10:36"
      },
      "filetype": "application/pdf",
      "page_number": 3
    },
    "text": "In a world centred on short-term fixes, many of the traits that make nuclear energy a key player in the transition to a sustainable world are not properly valued and often taken for granted. Reflecting on the popular discourse in the world of energy politics it would seem that renewables, and renewables alone, will be responsible for, and capable of, delivering a zero-carbon energy system – and that it is just a matter of time."
  },
  {
    "type": "NarrativeText",
    "element_id": "46385c950e7da4d8e588686a541335c2",
    "metadata": {
      "data_source": {
        "url": "s3://utic-dev-tech-fixtures/small-pdf-set/Silent-Giant-(1).pdf",
        "version": 177372694731575984083482917563244941766,
        "record_locator": {
          "protocol": "s3",
          "remote_file_path": "utic-dev-tech-fixtures/small-pdf-set/Silent-Giant-(1).pdf"
        },
        "date_modified": "2023-02-12T10:10:36"
      },
      "filetype": "application/pdf",
      "page_number": 3
    },
    "text": "The reality today is that both global carbon dioxide emissions and fossil fuel use are still on the rise. This does not only make the battle against climate change much harder, but also results in hundreds of thousands of pollution deaths every year."
  },
  {
    "type": "NarrativeText",
    "element_id": "8e1e0570b2ba9211cc184c21a3ffbf90",
    "metadata": {
      "data_source": {
        "url": "s3://utic-dev-tech-fixtures/small-pdf-set/Silent-Giant-(1).pdf",
        "version": 177372694731575984083482917563244941766,
        "record_locator": {
          "protocol": "s3",
          "remote_file_path": "utic-dev-tech-fixtures/small-pdf-set/Silent-Giant-(1).pdf"
        },
        "date_modified": "2023-02-12T10:10:36"
      },
      "filetype": "application/pdf",
      "page_number": 3
    },
    "text": "Nuclear energy is a proven solution with a long and well-established track record. Nuclear reactors – a grand total of 445 in 30 countries – are the low-carbon backbone of electricity systems, operating in the background, day in and day out, often out of sight and out of mind. Capable of generating immense amounts of clean power, they are the silent giants upon which we rely daily."
  },
  {
    "type": "NarrativeText",
    "element_id": "ae77460bce2d3a52d823954ccb9c708f",
    "metadata": {
      "data_source": {
        "url": "s3://utic-dev-tech-fixtures/small-pdf-set/Silent-Giant-(1).pdf",
        "version": 177372694731575984083482917563244941766,
        "record_locator": {
          "protocol": "s3",
          "remote_file_path": "utic-dev-tech-fixtures/small-pdf-set/Silent-Giant-(1).pdf"
        },
        "date_modified": "2023-02-12T10:10:36"
      },
      "filetype": "application/pdf",
      "page_number": 3
    },
    "text": "Energy is the essential agent for promoting human development, and global demand is projected to increase significantly in the coming decades. Securing access to modern and affordable energy is essential for lifting people out of poverty, and for promoting energy independence and economic growth."
  },
  {
    "type": "NarrativeText",
    "element_id": "c6d2fa859e6df9845dee4044d05ddbc5",
    "metadata": {
      "data_source": {
        "url": "s3://utic-dev-tech-fixtures/small-pdf-set/Silent-Giant-(1).pdf",
        "version": 177372694731575984083482917563244941766,
        "record_locator": {
          "protocol": "s3",
          "remote_file_path": "utic-dev-tech-fixtures/small-pdf-set/Silent-Giant-(1).pdf"
        },
        "date_modified": "2023-02-12T10:10:36"
      },
      "filetype": "application/pdf",
      "page_number": 3
    },
    "text": "Nuclear energy has shown – be it in France or Sweden – that it has the potential to be the catalyst for delivering sustainable energy transitions, long before climate change was on the agenda. The use of nuclear energy is the fast track to a high-powered and clean energy system, which not only delivers a healthier environment and an affordable supply of electricity, but also strengthens energy security and helps mitigate climate change."
  },
  {
    "type": "NarrativeText",
    "element_id": "e055395659c9e1aa4d5c0afb188e4a9e",
    "metadata": {
      "data_source": {
        "url": "s3://utic-dev-tech-fixtures/small-pdf-set/Silent-Giant-(1).pdf",
        "version": 177372694731575984083482917563244941766,
        "record_locator": {
          "protocol": "s3",
          "remote_file_path": "utic-dev-tech-fixtures/small-pdf-set/Silent-Giant-(1).pdf"
        },
        "date_modified": "2023-02-12T10:10:36"
      },
      "filetype": "application/pdf",
      "page_number": 3
    },
    "text": "The global nuclear industry, led by World Nuclear Association, is ready to take on the challenge. As part of the Harmony Programme, we have set a target to build an additional 1000GWe of reactors across the world before 2050, bringing the global share of electricity production of nuclear to 25%."
  },
  {
    "type": "NarrativeText",
    "element_id": "33a2aba13d6b228d8d6f792f16caa684",
    "metadata": {
      "data_source": {
        "url": "s3://utic-dev-tech-fixtures/small-pdf-set/Silent-Giant-(1).pdf",
        "version": 177372694731575984083482917563244941766,
        "record_locator": {
          "protocol": "s3",
          "remote_file_path": "utic-dev-tech-fixtures/small-pdf-set/Silent-Giant-(1).pdf"
        },
        "date_modified": "2023-02-12T10:10:36"
      },
      "filetype": "application/pdf",
      "page_number": 3
    },
    "text": "In order to realise the full potential of nuclear energy we have identified three key areas where actions are required:"
  },
  {
    "type": "ListItem",
    "element_id": "3cc3e847449fed4fa13bbd94f86e43a9",
    "metadata": {
      "data_source": {
        "url": "s3://utic-dev-tech-fixtures/small-pdf-set/Silent-Giant-(1).pdf",
        "version": 177372694731575984083482917563244941766,
        "record_locator": {
          "protocol": "s3",
          "remote_file_path": "utic-dev-tech-fixtures/small-pdf-set/Silent-Giant-(1).pdf"
        },
        "date_modified": "2023-02-12T10:10:36"
      },
      "filetype": "application/pdf",
      "page_number": 3
    },
    "text": "The need to create a level playing field that values reliability and energy security"
  },
  {
    "type": "ListItem",
    "element_id": "9c4387f669c689e9af0a712fd494b2d7",
    "metadata": {
      "data_source": {
        "url": "s3://utic-dev-tech-fixtures/small-pdf-set/Silent-Giant-(1).pdf",
        "version": 177372694731575984083482917563244941766,
        "record_locator": {
          "protocol": "s3",
          "remote_file_path": "utic-dev-tech-fixtures/small-pdf-set/Silent-Giant-(1).pdf"
        },
        "date_modified": "2023-02-12T10:10:36"
      },
      "filetype": "application/pdf",
      "page_number": 3
    },
    "text": "The need for harmony in the nuclear regulatory environment"
  },
  {
    "type": "ListItem",
    "element_id": "93e7dedc9d334470067ad2de1f9ee788",
    "metadata": {
      "data_source": {
        "url": "s3://utic-dev-tech-fixtures/small-pdf-set/Silent-Giant-(1).pdf",
        "version": 177372694731575984083482917563244941766,
        "record_locator": {
          "protocol": "s3",
          "remote_file_path": "utic-dev-tech-fixtures/small-pdf-set/Silent-Giant-(1).pdf"
        },
        "date_modified": "2023-02-12T10:10:36"
      },
      "filetype": "application/pdf",
      "page_number": 3
    },
    "text": "The need for a holistic safety paradigm for the whole electricity system."
  },
  {
    "type": "UncategorizedText",
    "element_id": "6b86b273ff34fce19d6b804eff5a3f57",
    "metadata": {
      "data_source": {
        "url": "s3://utic-dev-tech-fixtures/small-pdf-set/Silent-Giant-(1).pdf",
        "version": 177372694731575984083482917563244941766,
        "record_locator": {
          "protocol": "s3",
          "remote_file_path": "utic-dev-tech-fixtures/small-pdf-set/Silent-Giant-(1).pdf"
        },
        "date_modified": "2023-02-12T10:10:36"
      },
      "filetype": "application/pdf",
      "page_number": 3
    },
    "text": "1"
  },
  {
    "type": "Title",
    "element_id": "257fa04b9d79fc46da551d720411595a",
    "metadata": {
      "data_source": {
        "url": "s3://utic-dev-tech-fixtures/small-pdf-set/Silent-Giant-(1).pdf",
        "version": 177372694731575984083482917563244941766,
        "record_locator": {
          "protocol": "s3",
          "remote_file_path": "utic-dev-tech-fixtures/small-pdf-set/Silent-Giant-(1).pdf"
        },
        "date_modified": "2023-02-12T10:10:36"
      },
      "filetype": "application/pdf",
      "page_number": 4
    },
    "text": "The drivers for a clean energy system"
  },
  {
    "type": "NarrativeText",
    "element_id": "ca18f74506ddc1bca89179259f3ff4cb",
    "metadata": {
      "data_source": {
        "url": "s3://utic-dev-tech-fixtures/small-pdf-set/Silent-Giant-(1).pdf",
        "version": 177372694731575984083482917563244941766,
        "record_locator": {
          "protocol": "s3",
          "remote_file_path": "utic-dev-tech-fixtures/small-pdf-set/Silent-Giant-(1).pdf"
        },
        "date_modified": "2023-02-12T10:10:36"
      },
      "filetype": "application/pdf",
      "page_number": 4
    },
    "text": "Electricity is central to modern life – it powers our daily lives, as well as our dreams and ambitions. Demand has grown steadily for more than 100 years, and will continue to do so as many parts of the world continue to develop, and electrification takes a central role in efforts to decarbonize (Figure 1). With nearly a billion people around the world still living in the dark, without access to electricity, humanity has a responsibility to learn from the past - everyone has the right to enjoy a modern lifestyle in a way that does not cause harm to people or the planet."
  },
  {
    "type": "UncategorizedText",
    "element_id": "b4af08fb653ae7dea99f3a48c2ff7f5d",
    "metadata": {
      "data_source": {
        "url": "s3://utic-dev-tech-fixtures/small-pdf-set/Silent-Giant-(1).pdf",
        "version": 177372694731575984083482917563244941766,
        "record_locator": {
          "protocol": "s3",
          "remote_file_path": "utic-dev-tech-fixtures/small-pdf-set/Silent-Giant-(1).pdf"
        },
        "date_modified": "2023-02-12T10:10:36"
      },
      "filetype": "application/pdf",
      "page_number": 4
    },
    "text": "45,000"
  },
  {
    "type": "Title",
    "element_id": "e29786b8cc565a047639f24f7171c30f",
    "metadata": {
      "data_source": {
        "url": "s3://utic-dev-tech-fixtures/small-pdf-set/Silent-Giant-(1).pdf",
        "version": 177372694731575984083482917563244941766,
        "record_locator": {
          "protocol": "s3",
          "remote_file_path": "utic-dev-tech-fixtures/small-pdf-set/Silent-Giant-(1).pdf"
        },
        "date_modified": "2023-02-12T10:10:36"
      },
      "filetype": "application/pdf",
      "page_number": 4
    },
    "text": " Marine"
  },
  {
    "type": "Title",
    "element_id": "563a2980d46c81119e1d7d952b375a41",
    "metadata": {
      "data_source": {
        "url": "s3://utic-dev-tech-fixtures/small-pdf-set/Silent-Giant-(1).pdf",
        "version": 177372694731575984083482917563244941766,
        "record_locator": {
          "protocol": "s3",
          "remote_file_path": "utic-dev-tech-fixtures/small-pdf-set/Silent-Giant-(1).pdf"
        },
        "date_modified": "2023-02-12T10:10:36"
      },
      "filetype": "application/pdf",
      "page_number": 4
    },
    "text": "h W T"
  },
  {
    "type": "UncategorizedText",
    "element_id": "9925953f1faef050547e5f7b811c3f7d",
    "metadata": {
      "data_source": {
        "url": "s3://utic-dev-tech-fixtures/small-pdf-set/Silent-Giant-(1).pdf",
        "version": 177372694731575984083482917563244941766,
        "record_locator": {
          "protocol": "s3",
          "remote_file_path": "utic-dev-tech-fixtures/small-pdf-set/Silent-Giant-(1).pdf"
        },
        "date_modified": "2023-02-12T10:10:36"
      },
      "filetype": "application/pdf",
      "page_number": 4
    },
    "text": "40,000"
  },
  {
    "type": "UncategorizedText",
    "element_id": "4ebe55cc1aee6dd892d7182d797d105a",
    "metadata": {
      "data_source": {
        "url": "s3://utic-dev-tech-fixtures/small-pdf-set/Silent-Giant-(1).pdf",
        "version": 177372694731575984083482917563244941766,
        "record_locator": {
          "protocol": "s3",
          "remote_file_path": "utic-dev-tech-fixtures/small-pdf-set/Silent-Giant-(1).pdf"
        },
        "date_modified": "2023-02-12T10:10:36"
      },
      "filetype": "application/pdf",
      "page_number": 4
    },
    "text": "35,000"
  },
  {
    "type": "UncategorizedText",
    "element_id": "422f240e43a3226f329ba4a0236f587c",
    "metadata": {
      "data_source": {
        "url": "s3://utic-dev-tech-fixtures/small-pdf-set/Silent-Giant-(1).pdf",
        "version": 177372694731575984083482917563244941766,
        "record_locator": {
          "protocol": "s3",
          "remote_file_path": "utic-dev-tech-fixtures/small-pdf-set/Silent-Giant-(1).pdf"
        },
        "date_modified": "2023-02-12T10:10:36"
      },
      "filetype": "application/pdf",
      "page_number": 4
    },
    "text": "30,000"
  },
  {
    "type": "UncategorizedText",
    "element_id": "c7e6673590d2426f635c9be70bd8f057",
    "metadata": {
      "data_source": {
        "url": "s3://utic-dev-tech-fixtures/small-pdf-set/Silent-Giant-(1).pdf",
        "version": 177372694731575984083482917563244941766,
        "record_locator": {
          "protocol": "s3",
          "remote_file_path": "utic-dev-tech-fixtures/small-pdf-set/Silent-Giant-(1).pdf"
        },
        "date_modified": "2023-02-12T10:10:36"
      },
      "filetype": "application/pdf",
      "page_number": 4
    },
    "text": "25,000"
  },
  {
    "type": "UncategorizedText",
    "element_id": "b6b53b7d4224992f9aa86411bbc3f74b",
    "metadata": {
      "data_source": {
        "url": "s3://utic-dev-tech-fixtures/small-pdf-set/Silent-Giant-(1).pdf",
        "version": 177372694731575984083482917563244941766,
        "record_locator": {
          "protocol": "s3",
          "remote_file_path": "utic-dev-tech-fixtures/small-pdf-set/Silent-Giant-(1).pdf"
        },
        "date_modified": "2023-02-12T10:10:36"
      },
      "filetype": "application/pdf",
      "page_number": 4
    },
    "text": "20,000"
  },
  {
    "type": "UncategorizedText",
    "element_id": "b2ee3509c1fa4f9741f894e592bda9ac",
    "metadata": {
      "data_source": {
        "url": "s3://utic-dev-tech-fixtures/small-pdf-set/Silent-Giant-(1).pdf",
        "version": 177372694731575984083482917563244941766,
        "record_locator": {
          "protocol": "s3",
          "remote_file_path": "utic-dev-tech-fixtures/small-pdf-set/Silent-Giant-(1).pdf"
        },
        "date_modified": "2023-02-12T10:10:36"
      },
      "filetype": "application/pdf",
      "page_number": 4
    },
    "text": "15,000"
  },
  {
    "type": "UncategorizedText",
    "element_id": "28ec039832f5bc96c2be0eaee016dafe",
    "metadata": {
      "data_source": {
        "url": "s3://utic-dev-tech-fixtures/small-pdf-set/Silent-Giant-(1).pdf",
        "version": 177372694731575984083482917563244941766,
        "record_locator": {
          "protocol": "s3",
          "remote_file_path": "utic-dev-tech-fixtures/small-pdf-set/Silent-Giant-(1).pdf"
        },
        "date_modified": "2023-02-12T10:10:36"
      },
      "filetype": "application/pdf",
      "page_number": 4
    },
    "text": "10,000"
  },
  {
    "type": "UncategorizedText",
    "element_id": "b2008c37ee3a7cf7ba87f5ad50dd9e11",
    "metadata": {
      "data_source": {
        "url": "s3://utic-dev-tech-fixtures/small-pdf-set/Silent-Giant-(1).pdf",
        "version": 177372694731575984083482917563244941766,
        "record_locator": {
          "protocol": "s3",
          "remote_file_path": "utic-dev-tech-fixtures/small-pdf-set/Silent-Giant-(1).pdf"
        },
        "date_modified": "2023-02-12T10:10:36"
      },
      "filetype": "application/pdf",
      "page_number": 4
    },
    "text": "5,000"
  },
  {
    "type": "UncategorizedText",
    "element_id": "5feceb66ffc86f38d952786c6d696c79",
    "metadata": {
      "data_source": {
        "url": "s3://utic-dev-tech-fixtures/small-pdf-set/Silent-Giant-(1).pdf",
        "version": 177372694731575984083482917563244941766,
        "record_locator": {
          "protocol": "s3",
          "remote_file_path": "utic-dev-tech-fixtures/small-pdf-set/Silent-Giant-(1).pdf"
        },
        "date_modified": "2023-02-12T10:10:36"
      },
      "filetype": "application/pdf",
      "page_number": 4
    },
    "text": "0"
  },
  {
    "type": "Title",
    "element_id": "4a60bf7d4bc1e485744cf7e8d0860524",
    "metadata": {
      "data_source": {
        "url": "s3://utic-dev-tech-fixtures/small-pdf-set/Silent-Giant-(1).pdf",
        "version": 177372694731575984083482917563244941766,
        "record_locator": {
          "protocol": "s3",
          "remote_file_path": "utic-dev-tech-fixtures/small-pdf-set/Silent-Giant-(1).pdf"
        },
        "date_modified": "2023-02-12T10:10:36"
      },
      "filetype": "application/pdf",
      "page_number": 4
    },
    "text": "zz"
  },
  {
    "type": "UncategorizedText",
    "element_id": "7ace431cb61584cb9b8dc7ec08cf38ac",
    "metadata": {
      "data_source": {
        "url": "s3://utic-dev-tech-fixtures/small-pdf-set/Silent-Giant-(1).pdf",
        "version": 177372694731575984083482917563244941766,
        "record_locator": {
          "protocol": "s3",
          "remote_file_path": "utic-dev-tech-fixtures/small-pdf-set/Silent-Giant-(1).pdf"
        },
        "date_modified": "2023-02-12T10:10:36"
      },
      "filetype": "application/pdf",
      "page_number": 4
    },
    "text": "~"
  },
  {
    "type": "UncategorizedText",
    "element_id": "bda050585a00f0f6cb502350559d7553",
    "metadata": {
      "data_source": {
        "url": "s3://utic-dev-tech-fixtures/small-pdf-set/Silent-Giant-(1).pdf",
        "version": 177372694731575984083482917563244941766,
        "record_locator": {
          "protocol": "s3",
          "remote_file_path": "utic-dev-tech-fixtures/small-pdf-set/Silent-Giant-(1).pdf"
        },
        "date_modified": "2023-02-12T10:10:36"
      },
      "filetype": "application/pdf",
      "page_number": 4
    },
    "text": "—"
  },
  {
    "type": "UncategorizedText",
    "element_id": "380918b946a526640a40df5dced65167",
    "metadata": {
      "data_source": {
        "url": "s3://utic-dev-tech-fixtures/small-pdf-set/Silent-Giant-(1).pdf",
        "version": 177372694731575984083482917563244941766,
        "record_locator": {
          "protocol": "s3",
          "remote_file_path": "utic-dev-tech-fixtures/small-pdf-set/Silent-Giant-(1).pdf"
        },
        "date_modified": "2023-02-12T10:10:36"
      },
      "filetype": "application/pdf",
      "page_number": 4
    },
    "text": "="
  },
  {
    "type": "UncategorizedText",
    "element_id": "bda050585a00f0f6cb502350559d7553",
    "metadata": {
      "data_source": {
        "url": "s3://utic-dev-tech-fixtures/small-pdf-set/Silent-Giant-(1).pdf",
        "version": 177372694731575984083482917563244941766,
        "record_locator": {
          "protocol": "s3",
          "remote_file_path": "utic-dev-tech-fixtures/small-pdf-set/Silent-Giant-(1).pdf"
        },
        "date_modified": "2023-02-12T10:10:36"
      },
      "filetype": "application/pdf",
      "page_number": 4
    },
    "text": "—"
  },
  {
    "type": "UncategorizedText",
    "element_id": "bda050585a00f0f6cb502350559d7553",
    "metadata": {
      "data_source": {
        "url": "s3://utic-dev-tech-fixtures/small-pdf-set/Silent-Giant-(1).pdf",
        "version": 177372694731575984083482917563244941766,
        "record_locator": {
          "protocol": "s3",
          "remote_file_path": "utic-dev-tech-fixtures/small-pdf-set/Silent-Giant-(1).pdf"
        },
        "date_modified": "2023-02-12T10:10:36"
      },
      "filetype": "application/pdf",
      "page_number": 4
    },
    "text": "—"
  },
  {
    "type": "UncategorizedText",
    "element_id": "9911f4d2b18457c4726664d309385072",
    "metadata": {
      "data_source": {
        "url": "s3://utic-dev-tech-fixtures/small-pdf-set/Silent-Giant-(1).pdf",
        "version": 177372694731575984083482917563244941766,
        "record_locator": {
          "protocol": "s3",
          "remote_file_path": "utic-dev-tech-fixtures/small-pdf-set/Silent-Giant-(1).pdf"
        },
        "date_modified": "2023-02-12T10:10:36"
      },
      "filetype": "application/pdf",
      "page_number": 4
    },
    "text": "__"
  },
  {
    "type": "UncategorizedText",
    "element_id": "81a83544cf93c245178cbc1620030f11",
    "metadata": {
      "data_source": {
        "url": "s3://utic-dev-tech-fixtures/small-pdf-set/Silent-Giant-(1).pdf",
        "version": 177372694731575984083482917563244941766,
        "record_locator": {
          "protocol": "s3",
          "remote_file_path": "utic-dev-tech-fixtures/small-pdf-set/Silent-Giant-(1).pdf"
        },
        "date_modified": "2023-02-12T10:10:36"
      },
      "filetype": "application/pdf",
      "page_number": 4
    },
    "text": "2000"
  },
  {
    "type": "UncategorizedText",
    "element_id": "7d12ba56e9f8b3dc64f77c87318c4f37",
    "metadata": {
      "data_source": {
        "url": "s3://utic-dev-tech-fixtures/small-pdf-set/Silent-Giant-(1).pdf",
        "version": 177372694731575984083482917563244941766,
        "record_locator": {
          "protocol": "s3",
          "remote_file_path": "utic-dev-tech-fixtures/small-pdf-set/Silent-Giant-(1).pdf"
        },
        "date_modified": "2023-02-12T10:10:36"
      },
      "filetype": "application/pdf",
      "page_number": 4
    },
    "text": "2010"
  },
  {
    "type": "UncategorizedText",
    "element_id": "73a2af8864fc500fa49048bf3003776c",
    "metadata": {
      "data_source": {
        "url": "s3://utic-dev-tech-fixtures/small-pdf-set/Silent-Giant-(1).pdf",
        "version": 177372694731575984083482917563244941766,
        "record_locator": {
          "protocol": "s3",
          "remote_file_path": "utic-dev-tech-fixtures/small-pdf-set/Silent-Giant-(1).pdf"
        },
        "date_modified": "2023-02-12T10:10:36"
      },
      "filetype": "application/pdf",
      "page_number": 4
    },
    "text": "2020"
  },
  {
    "type": "UncategorizedText",
    "element_id": "8e1f192fe25ad49be764c3f55c68beb3",
    "metadata": {
      "data_source": {
        "url": "s3://utic-dev-tech-fixtures/small-pdf-set/Silent-Giant-(1).pdf",
        "version": 177372694731575984083482917563244941766,
        "record_locator": {
          "protocol": "s3",
          "remote_file_path": "utic-dev-tech-fixtures/small-pdf-set/Silent-Giant-(1).pdf"
        },
        "date_modified": "2023-02-12T10:10:36"
      },
      "filetype": "application/pdf",
      "page_number": 4
    },
    "text": "2030"
  },
  {
    "type": "UncategorizedText",
    "element_id": "df34d853f2f2f1f14b92359f695426dc",
    "metadata": {
      "data_source": {
        "url": "s3://utic-dev-tech-fixtures/small-pdf-set/Silent-Giant-(1).pdf",
        "version": 177372694731575984083482917563244941766,
        "record_locator": {
          "protocol": "s3",
          "remote_file_path": "utic-dev-tech-fixtures/small-pdf-set/Silent-Giant-(1).pdf"
        },
        "date_modified": "2023-02-12T10:10:36"
      },
      "filetype": "application/pdf",
      "page_number": 4
    },
    "text": "2040"
  },
  {
    "type": "Title",
    "element_id": "d04999bf99ea28fc8a6b20318caac58c",
    "metadata": {
      "data_source": {
        "url": "s3://utic-dev-tech-fixtures/small-pdf-set/Silent-Giant-(1).pdf",
        "version": 177372694731575984083482917563244941766,
        "record_locator": {
          "protocol": "s3",
          "remote_file_path": "utic-dev-tech-fixtures/small-pdf-set/Silent-Giant-(1).pdf"
        },
        "date_modified": "2023-02-12T10:10:36"
      },
      "filetype": "application/pdf",
      "page_number": 4
    },
    "text": " CSP"
  },
  {
    "type": "Title",
    "element_id": "8af26217282646d0f64d3e3211f47512",
    "metadata": {
      "data_source": {
        "url": "s3://utic-dev-tech-fixtures/small-pdf-set/Silent-Giant-(1).pdf",
        "version": 177372694731575984083482917563244941766,
        "record_locator": {
          "protocol": "s3",
          "remote_file_path": "utic-dev-tech-fixtures/small-pdf-set/Silent-Giant-(1).pdf"
        },
        "date_modified": "2023-02-12T10:10:36"
      },
      "filetype": "application/pdf",
      "page_number": 4
    },
    "text": " Solar PV"
  },
  {
    "type": "Title",
    "element_id": "6e28663850f2b50ee6af2d4477b410be",
    "metadata": {
      "data_source": {
        "url": "s3://utic-dev-tech-fixtures/small-pdf-set/Silent-Giant-(1).pdf",
        "version": 177372694731575984083482917563244941766,
        "record_locator": {
          "protocol": "s3",
          "remote_file_path": "utic-dev-tech-fixtures/small-pdf-set/Silent-Giant-(1).pdf"
        },
        "date_modified": "2023-02-12T10:10:36"
      },
      "filetype": "application/pdf",
      "page_number": 4
    },
    "text": " Geothermal"
  },
  {
    "type": "Title",
    "element_id": "7e2f430d44cfb03dca12ffde615c36ec",
    "metadata": {
      "data_source": {
        "url": "s3://utic-dev-tech-fixtures/small-pdf-set/Silent-Giant-(1).pdf",
        "version": 177372694731575984083482917563244941766,
        "record_locator": {
          "protocol": "s3",
          "remote_file_path": "utic-dev-tech-fixtures/small-pdf-set/Silent-Giant-(1).pdf"
        },
        "date_modified": "2023-02-12T10:10:36"
      },
      "filetype": "application/pdf",
      "page_number": 4
    },
    "text": " Wind"
  },
  {
    "type": "Title",
    "element_id": "bde9df80639b681edb85ace46b4d4600",
    "metadata": {
      "data_source": {
        "url": "s3://utic-dev-tech-fixtures/small-pdf-set/Silent-Giant-(1).pdf",
        "version": 177372694731575984083482917563244941766,
        "record_locator": {
          "protocol": "s3",
          "remote_file_path": "utic-dev-tech-fixtures/small-pdf-set/Silent-Giant-(1).pdf"
        },
        "date_modified": "2023-02-12T10:10:36"
      },
      "filetype": "application/pdf",
      "page_number": 4
    },
    "text": " Bioenergy"
  },
  {
    "type": "Title",
    "element_id": "b449cd843dc44ab907e1e9ed9c30d92e",
    "metadata": {
      "data_source": {
        "url": "s3://utic-dev-tech-fixtures/small-pdf-set/Silent-Giant-(1).pdf",
        "version": 177372694731575984083482917563244941766,
        "record_locator": {
          "protocol": "s3",
          "remote_file_path": "utic-dev-tech-fixtures/small-pdf-set/Silent-Giant-(1).pdf"
        },
        "date_modified": "2023-02-12T10:10:36"
      },
      "filetype": "application/pdf",
      "page_number": 4
    },
    "text": " Hydro"
  },
  {
    "type": "Title",
    "element_id": "f35457739b3bd74c61625c986c844726",
    "metadata": {
      "data_source": {
        "url": "s3://utic-dev-tech-fixtures/small-pdf-set/Silent-Giant-(1).pdf",
        "version": 177372694731575984083482917563244941766,
        "record_locator": {
          "protocol": "s3",
          "remote_file_path": "utic-dev-tech-fixtures/small-pdf-set/Silent-Giant-(1).pdf"
        },
        "date_modified": "2023-02-12T10:10:36"
      },
      "filetype": "application/pdf",
      "page_number": 4
    },
    "text": " Nuclear"
  },
  {
    "type": "Title",
    "element_id": "0f3341ae76e0d4d7816d3620bd915110",
    "metadata": {
      "data_source": {
        "url": "s3://utic-dev-tech-fixtures/small-pdf-set/Silent-Giant-(1).pdf",
        "version": 177372694731575984083482917563244941766,
        "record_locator": {
          "protocol": "s3",
          "remote_file_path": "utic-dev-tech-fixtures/small-pdf-set/Silent-Giant-(1).pdf"
        },
        "date_modified": "2023-02-12T10:10:36"
      },
      "filetype": "application/pdf",
      "page_number": 4
    },
    "text": " Gas"
  },
  {
    "type": "Title",
    "element_id": "b001a2374d44e3085e712bb40f66270e",
    "metadata": {
      "data_source": {
        "url": "s3://utic-dev-tech-fixtures/small-pdf-set/Silent-Giant-(1).pdf",
        "version": 177372694731575984083482917563244941766,
        "record_locator": {
          "protocol": "s3",
          "remote_file_path": "utic-dev-tech-fixtures/small-pdf-set/Silent-Giant-(1).pdf"
        },
        "date_modified": "2023-02-12T10:10:36"
      },
      "filetype": "application/pdf",
      "page_number": 4
    },
    "text": " Oil"
  },
  {
    "type": "Title",
    "element_id": "90ad0c8c14253135efd14645e0156145",
    "metadata": {
      "data_source": {
        "url": "s3://utic-dev-tech-fixtures/small-pdf-set/Silent-Giant-(1).pdf",
        "version": 177372694731575984083482917563244941766,
        "record_locator": {
          "protocol": "s3",
          "remote_file_path": "utic-dev-tech-fixtures/small-pdf-set/Silent-Giant-(1).pdf"
        },
        "date_modified": "2023-02-12T10:10:36"
      },
      "filetype": "application/pdf",
      "page_number": 4
    },
    "text": " Coal"
  },
  {
    "type": "NarrativeText",
    "element_id": "578e73d091a9463a76ea7502a6a92503",
    "metadata": {
      "data_source": {
        "url": "s3://utic-dev-tech-fixtures/small-pdf-set/Silent-Giant-(1).pdf",
        "version": 177372694731575984083482917563244941766,
        "record_locator": {
          "protocol": "s3",
          "remote_file_path": "utic-dev-tech-fixtures/small-pdf-set/Silent-Giant-(1).pdf"
        },
        "date_modified": "2023-02-12T10:10:36"
      },
      "filetype": "application/pdf",
      "page_number": 4
    },
    "text": "Figure 1. IEA projected electricity production and sources to 2040 i"
  },
  {
    "type": "NarrativeText",
    "element_id": "427b54db6e4b434f92954bc67db93473",
    "metadata": {
      "data_source": {
        "url": "s3://utic-dev-tech-fixtures/small-pdf-set/Silent-Giant-(1).pdf",
        "version": 177372694731575984083482917563244941766,
        "record_locator": {
          "protocol": "s3",
          "remote_file_path": "utic-dev-tech-fixtures/small-pdf-set/Silent-Giant-(1).pdf"
        },
        "date_modified": "2023-02-12T10:10:36"
      },
      "filetype": "application/pdf",
      "page_number": 4
    },
    "text": "The challenge before us, however, goes far beyond just electricity – we will need to find ways to decarbonize all parts of the economy, and we need solutions that are sustainable in the long-term. That means changing the way we heat our homes and power our industrial processes, as well as ensuring that the way we travel, export our products and ship our food moves away from fossil fuels."
  },
  {
    "type": "NarrativeText",
    "element_id": "92f6fd6a561b87154049d083b93b611d",
    "metadata": {
      "data_source": {
        "url": "s3://utic-dev-tech-fixtures/small-pdf-set/Silent-Giant-(1).pdf",
        "version": 177372694731575984083482917563244941766,
        "record_locator": {
          "protocol": "s3",
          "remote_file_path": "utic-dev-tech-fixtures/small-pdf-set/Silent-Giant-(1).pdf"
        },
        "date_modified": "2023-02-12T10:10:36"
      },
      "filetype": "application/pdf",
      "page_number": 4
    },
    "text": "Despite the very considerable efforts to decarbonize the economy and the countless billions spent, our world remains heavily addicted to fossil fuels. The trend is clear – instead of reducing our dependence on fossil fuels, we are increasing it (Figure 2). As a direct result, greenhouse gas emissions continue to rise when they need to drastically fall."
  },
  {
    "type": "Title",
    "element_id": "a5d60fc4dbbd484074d8389c35703cf7",
    "metadata": {
      "data_source": {
        "url": "s3://utic-dev-tech-fixtures/small-pdf-set/Silent-Giant-(1).pdf",
        "version": 177372694731575984083482917563244941766,
        "record_locator": {
          "protocol": "s3",
          "remote_file_path": "utic-dev-tech-fixtures/small-pdf-set/Silent-Giant-(1).pdf"
        },
        "date_modified": "2023-02-12T10:10:36"
      },
      "filetype": "application/pdf",
      "page_number": 4
    },
    "text": "h W G"
  },
  {
    "type": "UncategorizedText",
    "element_id": "ebc18f485dc347b842b3d248d011ce6c",
    "metadata": {
      "data_source": {
        "url": "s3://utic-dev-tech-fixtures/small-pdf-set/Silent-Giant-(1).pdf",
        "version": 177372694731575984083482917563244941766,
        "record_locator": {
          "protocol": "s3",
          "remote_file_path": "utic-dev-tech-fixtures/small-pdf-set/Silent-Giant-(1).pdf"
        },
        "date_modified": "2023-02-12T10:10:36"
      },
      "filetype": "application/pdf",
      "page_number": 4
    },
    "text": "30,000,000"
  },
  {
    "type": "UncategorizedText",
    "element_id": "dcdc1a65c75197a553fdd90554060414",
    "metadata": {
      "data_source": {
        "url": "s3://utic-dev-tech-fixtures/small-pdf-set/Silent-Giant-(1).pdf",
        "version": 177372694731575984083482917563244941766,
        "record_locator": {
          "protocol": "s3",
          "remote_file_path": "utic-dev-tech-fixtures/small-pdf-set/Silent-Giant-(1).pdf"
        },
        "date_modified": "2023-02-12T10:10:36"
      },
      "filetype": "application/pdf",
      "page_number": 4
    },
    "text": "25,000,000"
  },
  {
    "type": "UncategorizedText",
    "element_id": "1476fd07ef61145d484f5a2e0b4e8e7d",
    "metadata": {
      "data_source": {
        "url": "s3://utic-dev-tech-fixtures/small-pdf-set/Silent-Giant-(1).pdf",
        "version": 177372694731575984083482917563244941766,
        "record_locator": {
          "protocol": "s3",
          "remote_file_path": "utic-dev-tech-fixtures/small-pdf-set/Silent-Giant-(1).pdf"
        },
        "date_modified": "2023-02-12T10:10:36"
      },
      "filetype": "application/pdf",
      "page_number": 4
    },
    "text": "20,000,000"
  },
  {
    "type": "UncategorizedText",
    "element_id": "a63634f2c80c7bcc81bc6faad5d53e16",
    "metadata": {
      "data_source": {
        "url": "s3://utic-dev-tech-fixtures/small-pdf-set/Silent-Giant-(1).pdf",
        "version": 177372694731575984083482917563244941766,
        "record_locator": {
          "protocol": "s3",
          "remote_file_path": "utic-dev-tech-fixtures/small-pdf-set/Silent-Giant-(1).pdf"
        },
        "date_modified": "2023-02-12T10:10:36"
      },
      "filetype": "application/pdf",
      "page_number": 4
    },
    "text": "15,000,000"
  },
  {
    "type": "UncategorizedText",
    "element_id": "8582d26affb6928525e4f027c2cb8c08",
    "metadata": {
      "data_source": {
        "url": "s3://utic-dev-tech-fixtures/small-pdf-set/Silent-Giant-(1).pdf",
        "version": 177372694731575984083482917563244941766,
        "record_locator": {
          "protocol": "s3",
          "remote_file_path": "utic-dev-tech-fixtures/small-pdf-set/Silent-Giant-(1).pdf"
        },
        "date_modified": "2023-02-12T10:10:36"
      },
      "filetype": "application/pdf",
      "page_number": 4
    },
    "text": "10,000,000"
  },
  {
    "type": "UncategorizedText",
    "element_id": "265e4d619f6b21971816b0e4274faf92",
    "metadata": {
      "data_source": {
        "url": "s3://utic-dev-tech-fixtures/small-pdf-set/Silent-Giant-(1).pdf",
        "version": 177372694731575984083482917563244941766,
        "record_locator": {
          "protocol": "s3",
          "remote_file_path": "utic-dev-tech-fixtures/small-pdf-set/Silent-Giant-(1).pdf"
        },
        "date_modified": "2023-02-12T10:10:36"
      },
      "filetype": "application/pdf",
      "page_number": 4
    },
    "text": "5,000,000"
  },
  {
    "type": "UncategorizedText",
    "element_id": "5feceb66ffc86f38d952786c6d696c79",
    "metadata": {
      "data_source": {
        "url": "s3://utic-dev-tech-fixtures/small-pdf-set/Silent-Giant-(1).pdf",
        "version": 177372694731575984083482917563244941766,
        "record_locator": {
          "protocol": "s3",
          "remote_file_path": "utic-dev-tech-fixtures/small-pdf-set/Silent-Giant-(1).pdf"
        },
        "date_modified": "2023-02-12T10:10:36"
      },
      "filetype": "application/pdf",
      "page_number": 4
    },
    "text": "0"
  },
  {
    "type": "Title",
    "element_id": "e3cf3e34001852adb7a17cf424bda9fc",
    "metadata": {
      "data_source": {
        "url": "s3://utic-dev-tech-fixtures/small-pdf-set/Silent-Giant-(1).pdf",
        "version": 177372694731575984083482917563244941766,
        "record_locator": {
          "protocol": "s3",
          "remote_file_path": "utic-dev-tech-fixtures/small-pdf-set/Silent-Giant-(1).pdf"
        },
        "date_modified": "2023-02-12T10:10:36"
      },
      "filetype": "application/pdf",
      "page_number": 4
    },
    "text": " High-carbon  Low-carbon"
  },
  {
    "type": "UncategorizedText",
    "element_id": "a7be8e1fe282a37cd666e0632b17d933",
    "metadata": {
      "data_source": {
        "url": "s3://utic-dev-tech-fixtures/small-pdf-set/Silent-Giant-(1).pdf",
        "version": 177372694731575984083482917563244941766,
        "record_locator": {
          "protocol": "s3",
          "remote_file_path": "utic-dev-tech-fixtures/small-pdf-set/Silent-Giant-(1).pdf"
        },
        "date_modified": "2023-02-12T10:10:36"
      },
      "filetype": "application/pdf",
      "page_number": 4
    },
    "text": "1990"
  },
  {
    "type": "UncategorizedText",
    "element_id": "e78f27ab3ef177a9926e6b90e572b985",
    "metadata": {
      "data_source": {
        "url": "s3://utic-dev-tech-fixtures/small-pdf-set/Silent-Giant-(1).pdf",
        "version": 177372694731575984083482917563244941766,
        "record_locator": {
          "protocol": "s3",
          "remote_file_path": "utic-dev-tech-fixtures/small-pdf-set/Silent-Giant-(1).pdf"
        },
        "date_modified": "2023-02-12T10:10:36"
      },
      "filetype": "application/pdf",
      "page_number": 4
    },
    "text": "1995"
  },
  {
    "type": "UncategorizedText",
    "element_id": "81a83544cf93c245178cbc1620030f11",
    "metadata": {
      "data_source": {
        "url": "s3://utic-dev-tech-fixtures/small-pdf-set/Silent-Giant-(1).pdf",
        "version": 177372694731575984083482917563244941766,
        "record_locator": {
          "protocol": "s3",
          "remote_file_path": "utic-dev-tech-fixtures/small-pdf-set/Silent-Giant-(1).pdf"
        },
        "date_modified": "2023-02-12T10:10:36"
      },
      "filetype": "application/pdf",
      "page_number": 4
    },
    "text": "2000"
  },
  {
    "type": "UncategorizedText",
    "element_id": "a20a2b7bb0842d5cf8a0c06c626421fd",
    "metadata": {
      "data_source": {
        "url": "s3://utic-dev-tech-fixtures/small-pdf-set/Silent-Giant-(1).pdf",
        "version": 177372694731575984083482917563244941766,
        "record_locator": {
          "protocol": "s3",
          "remote_file_path": "utic-dev-tech-fixtures/small-pdf-set/Silent-Giant-(1).pdf"
        },
        "date_modified": "2023-02-12T10:10:36"
      },
      "filetype": "application/pdf",
      "page_number": 4
    },
    "text": "2005"
  },
  {
    "type": "UncategorizedText",
    "element_id": "7d12ba56e9f8b3dc64f77c87318c4f37",
    "metadata": {
      "data_source": {
        "url": "s3://utic-dev-tech-fixtures/small-pdf-set/Silent-Giant-(1).pdf",
        "version": 177372694731575984083482917563244941766,
        "record_locator": {
          "protocol": "s3",
          "remote_file_path": "utic-dev-tech-fixtures/small-pdf-set/Silent-Giant-(1).pdf"
        },
        "date_modified": "2023-02-12T10:10:36"
      },
      "filetype": "application/pdf",
      "page_number": 4
    },
    "text": "2010"
  },
  {
    "type": "UncategorizedText",
    "element_id": "a85e9db4851f7cd3efb8db7bf69a07cf",
    "metadata": {
      "data_source": {
        "url": "s3://utic-dev-tech-fixtures/small-pdf-set/Silent-Giant-(1).pdf",
        "version": 177372694731575984083482917563244941766,
        "record_locator": {
          "protocol": "s3",
          "remote_file_path": "utic-dev-tech-fixtures/small-pdf-set/Silent-Giant-(1).pdf"
        },
        "date_modified": "2023-02-12T10:10:36"
      },
      "filetype": "application/pdf",
      "page_number": 4
    },
    "text": "2015"
  },
  {
    "type": "NarrativeText",
    "element_id": "aa04bda99d06997f39a4b613c2c62be5",
    "metadata": {
      "data_source": {
        "url": "s3://utic-dev-tech-fixtures/small-pdf-set/Silent-Giant-(1).pdf",
        "version": 177372694731575984083482917563244941766,
        "record_locator": {
          "protocol": "s3",
          "remote_file_path": "utic-dev-tech-fixtures/small-pdf-set/Silent-Giant-(1).pdf"
        },
        "date_modified": "2023-02-12T10:10:36"
      },
      "filetype": "application/pdf",
      "page_number": 4
    },
    "text": "Figure 2. Worldwide electricity generation by fuel (1990-2016)ii"
  },
  {
    "type": "UncategorizedText",
    "element_id": "d4735e3a265e16eee03f59718b9b5d03",
    "metadata": {
      "data_source": {
        "url": "s3://utic-dev-tech-fixtures/small-pdf-set/Silent-Giant-(1).pdf",
        "version": 177372694731575984083482917563244941766,
        "record_locator": {
          "protocol": "s3",
          "remote_file_path": "utic-dev-tech-fixtures/small-pdf-set/Silent-Giant-(1).pdf"
        },
        "date_modified": "2023-02-12T10:10:36"
      },
      "filetype": "application/pdf",
      "page_number": 4
    },
    "text": "2"
  },
  {
    "type": "NarrativeText",
    "element_id": "d841776bdfaae69274a3c8b898021653",
    "metadata": {
      "data_source": {
        "url": "s3://utic-dev-tech-fixtures/small-pdf-set/Silent-Giant-(1).pdf",
        "version": 177372694731575984083482917563244941766,
        "record_locator": {
          "protocol": "s3",
          "remote_file_path": "utic-dev-tech-fixtures/small-pdf-set/Silent-Giant-(1).pdf"
        },
        "date_modified": "2023-02-12T10:10:36"
      },
      "filetype": "application/pdf",
      "page_number": 5
    },
    "text": "We need to deliver a worldwide transformation that is socially, economically and environmentally sustainable. We need a system that is affordable – no one should have to choose between heating their home, and essentials like eating – as well as helping to alleviate poverty, and ensure the realization of human potential globally. We need a power source that can not only help us mitigate the effects of climate change and environmental degradation, but can also help bring the enormous benefits of reliable electricity supply to the corners of the world that do not have access to it."
  },
  {
    "type": "NarrativeText",
    "element_id": "10a72512425bbe7a4cdd6529b0337d90",
    "metadata": {
      "data_source": {
        "url": "s3://utic-dev-tech-fixtures/small-pdf-set/Silent-Giant-(1).pdf",
        "version": 177372694731575984083482917563244941766,
        "record_locator": {
          "protocol": "s3",
          "remote_file_path": "utic-dev-tech-fixtures/small-pdf-set/Silent-Giant-(1).pdf"
        },
        "date_modified": "2023-02-12T10:10:36"
      },
      "filetype": "application/pdf",
      "page_number": 5
    },
    "text": "Nuclear energy is already making a major contribution. By using nuclear energy rather than fossil fuels, we currently avoid the emission of more than 2500 million tonnes of carbon dioxide every year. To put that into perspective, it is the equivalent of removing about 400 million cars from the world’s roads."
  },
  {
    "type": "NarrativeText",
    "element_id": "030d3154a592248139651c5f8fbef1d5",
    "metadata": {
      "data_source": {
        "url": "s3://utic-dev-tech-fixtures/small-pdf-set/Silent-Giant-(1).pdf",
        "version": 177372694731575984083482917563244941766,
        "record_locator": {
          "protocol": "s3",
          "remote_file_path": "utic-dev-tech-fixtures/small-pdf-set/Silent-Giant-(1).pdf"
        },
        "date_modified": "2023-02-12T10:10:36"
      },
      "filetype": "application/pdf",
      "page_number": 5
    },
    "text": "Modern society is dependent on the steady supply of electricity, every day of the year – regardless of weather, season or time of day – and nuclear energy is particularly well-suited to providing this service. Given that the majority of baseload supply is fossil-based, an increase in the use of nuclear energy would result in a rapid decarbonization of the electricity system. The International Energy Agency’s (IEA) recent report III on nuclear energy highlighted the importance of dependable baseload electricity generators and the need to properly value and compensate them for the electricity security and reliability services they provide."
  },
  {
    "type": "UncategorizedText",
    "element_id": "4e07408562bedb8b60ce05c1decfe3ad",
    "metadata": {
      "data_source": {
        "url": "s3://utic-dev-tech-fixtures/small-pdf-set/Silent-Giant-(1).pdf",
        "version": 177372694731575984083482917563244941766,
        "record_locator": {
          "protocol": "s3",
          "remote_file_path": "utic-dev-tech-fixtures/small-pdf-set/Silent-Giant-(1).pdf"
        },
        "date_modified": "2023-02-12T10:10:36"
      },
      "filetype": "application/pdf",
      "page_number": 5
    },
    "text": "3"
  },
  {
    "type": "NarrativeText",
    "element_id": "a53cecd93ffb9ec731b7974f1805e924",
    "metadata": {
      "data_source": {
        "url": "s3://utic-dev-tech-fixtures/small-pdf-set/Silent-Giant-(1).pdf",
        "version": 177372694731575984083482917563244941766,
        "record_locator": {
          "protocol": "s3",
          "remote_file_path": "utic-dev-tech-fixtures/small-pdf-set/Silent-Giant-(1).pdf"
        },
        "date_modified": "2023-02-12T10:10:36"
      },
      "filetype": "application/pdf",
      "page_number": 6
    },
    "text": "Despite impressive recent growth, the stark reality is that renewables alone will not be able to resolve our dependence on fossil fuels. Clearly, the sun does not always shine, and the wind does not always blow, and this is compounded by the fact that many times these periods coincide with when electricity demand is at its highest, but renewables can be complementary to nuclear energy. Storage solutions, such as batteries, will not be able to power our societies for days or weeks when the weather is not favourable. Natural gas is currently the most used solution for the intermittency problem, which only serves to reinforce our economy’s dependence of fossil fuels, and severely undermines the apparently ‘green credentials’ of many renewables."
  },
  {
    "type": "Title",
    "element_id": "899a2c517ba69726f3808d66f442e439",
    "metadata": {
      "data_source": {
        "url": "s3://utic-dev-tech-fixtures/small-pdf-set/Silent-Giant-(1).pdf",
        "version": 177372694731575984083482917563244941766,
        "record_locator": {
          "protocol": "s3",
          "remote_file_path": "utic-dev-tech-fixtures/small-pdf-set/Silent-Giant-(1).pdf"
        },
        "date_modified": "2023-02-12T10:10:36"
      },
      "filetype": "application/pdf",
      "page_number": 6
    },
    "text": "Moving to a sustainable future"
  },
  {
    "type": "NarrativeText",
    "element_id": "a8c17b6aa3cad915f2f7e0126706c2f5",
    "metadata": {
      "data_source": {
        "url": "s3://utic-dev-tech-fixtures/small-pdf-set/Silent-Giant-(1).pdf",
        "version": 177372694731575984083482917563244941766,
        "record_locator": {
          "protocol": "s3",
          "remote_file_path": "utic-dev-tech-fixtures/small-pdf-set/Silent-Giant-(1).pdf"
        },
        "date_modified": "2023-02-12T10:10:36"
      },
      "filetype": "application/pdf",
      "page_number": 6
    },
    "text": "The Intergovernmental Panel on Climate Change (IPCC) special report on Global Warming of 1.5°C iv examined a large number of different scenarios for limiting global warming to 1.5°C. Of those scenarios which would achieve the 1.5°C target, the mean increase in nuclear energy’s contribution to electricity production was 2.5 times higher compared to today. However, the ‘middle-of-the-road’ scenario – in which social, economic, and technological trends follow current patterns and would not require major changes to, for example, diet and travel habits – sees the need for nuclear increase by five times globally by 2050."
  },
  {
    "type": "NarrativeText",
    "element_id": "7562e707e991f1fb634fff41f2cae0e4",
    "metadata": {
      "data_source": {
        "url": "s3://utic-dev-tech-fixtures/small-pdf-set/Silent-Giant-(1).pdf",
        "version": 177372694731575984083482917563244941766,
        "record_locator": {
          "protocol": "s3",
          "remote_file_path": "utic-dev-tech-fixtures/small-pdf-set/Silent-Giant-(1).pdf"
        },
        "date_modified": "2023-02-12T10:10:36"
      },
      "filetype": "application/pdf",
      "page_number": 6
    },
    "text": "The IEA has concluded that without an expanded contribution from nuclear energy, the already huge challenge of achieving emissions reductions will become drastically harder and more costly. In their latest report on nuclear energy v, published in 2019, they also conclude that not using nuclear would have negative implications for energy security and result in higher costs for the consumers. The IEA recommends policy reforms to ‘… ensure competition on a level playing field’ and that the ‘… focus should be on designing electricity markets in a way that values the clean energy and energy security attributes of low-carbon technologies, including nuclear power.’ Such reforms should also ensure that reliability of electricity production is properly valued and compensated."
  },
  {
    "type": "NarrativeText",
    "element_id": "1cde21cc10aa769a17ca11aa1e10823e",
    "metadata": {
      "data_source": {
        "url": "s3://utic-dev-tech-fixtures/small-pdf-set/Silent-Giant-(1).pdf",
        "version": 177372694731575984083482917563244941766,
        "record_locator": {
          "protocol": "s3",
          "remote_file_path": "utic-dev-tech-fixtures/small-pdf-set/Silent-Giant-(1).pdf"
        },
        "date_modified": "2023-02-12T10:10:36"
      },
      "filetype": "application/pdf",
      "page_number": 6
    },
    "text": "As part of the Harmony Programme, the world’s nuclear industry has identified three key policy areas for action to unlock the true potential of nuclear energy - the need for a level playing field, the harmonization of regulations and the establishment of an effective safety paradigm."
  },
  {
    "type": "NarrativeText",
    "element_id": "af2424b7ec665072a2ee0bdcd901e244",
    "metadata": {
      "data_source": {
        "url": "s3://utic-dev-tech-fixtures/small-pdf-set/Silent-Giant-(1).pdf",
        "version": 177372694731575984083482917563244941766,
        "record_locator": {
          "protocol": "s3",
          "remote_file_path": "utic-dev-tech-fixtures/small-pdf-set/Silent-Giant-(1).pdf"
        },
        "date_modified": "2023-02-12T10:10:36"
      },
      "filetype": "application/pdf",
      "page_number": 6
    },
    "text": "In regard to the need for a level playing field, we see that many of the world’s electricity markets operate in an unsustainable fashion, dominated by short-term thinking. Electricity supply which is affordable, reliable and available 24/7 generates broad societal benefits, and as seen in Figure 3, nuclear is one of the most affordable electricity sources."
  },
  {
    "type": "UncategorizedText",
    "element_id": "4b227777d4dd1fc61c6f884f48641d02",
    "metadata": {
      "data_source": {
        "url": "s3://utic-dev-tech-fixtures/small-pdf-set/Silent-Giant-(1).pdf",
        "version": 177372694731575984083482917563244941766,
        "record_locator": {
          "protocol": "s3",
          "remote_file_path": "utic-dev-tech-fixtures/small-pdf-set/Silent-Giant-(1).pdf"
        },
        "date_modified": "2023-02-12T10:10:36"
      },
      "filetype": "application/pdf",
      "page_number": 6
    },
    "text": "4"
  },
  {
    "type": "UncategorizedText",
    "element_id": "983bd614bb5afece5ab3b6023f71147c",
    "metadata": {
      "data_source": {
        "url": "s3://utic-dev-tech-fixtures/small-pdf-set/Silent-Giant-(1).pdf",
        "version": 177372694731575984083482917563244941766,
        "record_locator": {
          "protocol": "s3",
          "remote_file_path": "utic-dev-tech-fixtures/small-pdf-set/Silent-Giant-(1).pdf"
        },
        "date_modified": "2023-02-12T10:10:36"
      },
      "filetype": "application/pdf",
      "page_number": 7
    },
    "text": "300"
  },
  {
    "type": "UncategorizedText",
    "element_id": "1e472b39b105d349bcd069c4a711b44a",
    "metadata": {
      "data_source": {
        "url": "s3://utic-dev-tech-fixtures/small-pdf-set/Silent-Giant-(1).pdf",
        "version": 177372694731575984083482917563244941766,
        "record_locator": {
          "protocol": "s3",
          "remote_file_path": "utic-dev-tech-fixtures/small-pdf-set/Silent-Giant-(1).pdf"
        },
        "date_modified": "2023-02-12T10:10:36"
      },
      "filetype": "application/pdf",
      "page_number": 7
    },
    "text": "250"
  },
  {
    "type": "UncategorizedText",
    "element_id": "27badc983df1780b60c2b3fa9d3a19a0",
    "metadata": {
      "data_source": {
        "url": "s3://utic-dev-tech-fixtures/small-pdf-set/Silent-Giant-(1).pdf",
        "version": 177372694731575984083482917563244941766,
        "record_locator": {
          "protocol": "s3",
          "remote_file_path": "utic-dev-tech-fixtures/small-pdf-set/Silent-Giant-(1).pdf"
        },
        "date_modified": "2023-02-12T10:10:36"
      },
      "filetype": "application/pdf",
      "page_number": 7
    },
    "text": "200"
  },
  {
    "type": "Title",
    "element_id": "e8dbac2cdc67e714e99baa9c0f6a54b9",
    "metadata": {
      "data_source": {
        "url": "s3://utic-dev-tech-fixtures/small-pdf-set/Silent-Giant-(1).pdf",
        "version": 177372694731575984083482917563244941766,
        "record_locator": {
          "protocol": "s3",
          "remote_file_path": "utic-dev-tech-fixtures/small-pdf-set/Silent-Giant-(1).pdf"
        },
        "date_modified": "2023-02-12T10:10:36"
      },
      "filetype": "application/pdf",
      "page_number": 7
    },
    "text": "h W M / $"
  },
  {
    "type": "UncategorizedText",
    "element_id": "9ae2bdd7beedc2e766c6b76585530e16",
    "metadata": {
      "data_source": {
        "url": "s3://utic-dev-tech-fixtures/small-pdf-set/Silent-Giant-(1).pdf",
        "version": 177372694731575984083482917563244941766,
        "record_locator": {
          "protocol": "s3",
          "remote_file_path": "utic-dev-tech-fixtures/small-pdf-set/Silent-Giant-(1).pdf"
        },
        "date_modified": "2023-02-12T10:10:36"
      },
      "filetype": "application/pdf",
      "page_number": 7
    },
    "text": "150"
  },
  {
    "type": "UncategorizedText",
    "element_id": "ad57366865126e55649ecb23ae1d4888",
    "metadata": {
      "data_source": {
        "url": "s3://utic-dev-tech-fixtures/small-pdf-set/Silent-Giant-(1).pdf",
        "version": 177372694731575984083482917563244941766,
        "record_locator": {
          "protocol": "s3",
          "remote_file_path": "utic-dev-tech-fixtures/small-pdf-set/Silent-Giant-(1).pdf"
        },
        "date_modified": "2023-02-12T10:10:36"
      },
      "filetype": "application/pdf",
      "page_number": 7
    },
    "text": "100"
  },
  {
    "type": "UncategorizedText",
    "element_id": "1a6562590ef19d1045d06c4055742d38",
    "metadata": {
      "data_source": {
        "url": "s3://utic-dev-tech-fixtures/small-pdf-set/Silent-Giant-(1).pdf",
        "version": 177372694731575984083482917563244941766,
        "record_locator": {
          "protocol": "s3",
          "remote_file_path": "utic-dev-tech-fixtures/small-pdf-set/Silent-Giant-(1).pdf"
        },
        "date_modified": "2023-02-12T10:10:36"
      },
      "filetype": "application/pdf",
      "page_number": 7
    },
    "text": "50"
  },
  {
    "type": "UncategorizedText",
    "element_id": "5feceb66ffc86f38d952786c6d696c79",
    "metadata": {
      "data_source": {
        "url": "s3://utic-dev-tech-fixtures/small-pdf-set/Silent-Giant-(1).pdf",
        "version": 177372694731575984083482917563244941766,
        "record_locator": {
          "protocol": "s3",
          "remote_file_path": "utic-dev-tech-fixtures/small-pdf-set/Silent-Giant-(1).pdf"
        },
        "date_modified": "2023-02-12T10:10:36"
      },
      "filetype": "application/pdf",
      "page_number": 7
    },
    "text": "0"
  },
  {
    "type": "Title",
    "element_id": "4b5ebf5890b9c61b43c5daf4c40cbab0",
    "metadata": {
      "data_source": {
        "url": "s3://utic-dev-tech-fixtures/small-pdf-set/Silent-Giant-(1).pdf",
        "version": 177372694731575984083482917563244941766,
        "record_locator": {
          "protocol": "s3",
          "remote_file_path": "utic-dev-tech-fixtures/small-pdf-set/Silent-Giant-(1).pdf"
        },
        "date_modified": "2023-02-12T10:10:36"
      },
      "filetype": "application/pdf",
      "page_number": 7
    },
    "text": "C o m"
  },
  {
    "type": "Title",
    "element_id": "8fd5206adbbb7a132889e4161057d4cf",
    "metadata": {
      "data_source": {
        "url": "s3://utic-dev-tech-fixtures/small-pdf-set/Silent-Giant-(1).pdf",
        "version": 177372694731575984083482917563244941766,
        "record_locator": {
          "protocol": "s3",
          "remote_file_path": "utic-dev-tech-fixtures/small-pdf-set/Silent-Giant-(1).pdf"
        },
        "date_modified": "2023-02-12T10:10:36"
      },
      "filetype": "application/pdf",
      "page_number": 7
    },
    "text": "m ercial Photovoltaic"
  },
  {
    "type": "Title",
    "element_id": "8e2f99a9826b1b316f7690290f32b31f",
    "metadata": {
      "data_source": {
        "url": "s3://utic-dev-tech-fixtures/small-pdf-set/Silent-Giant-(1).pdf",
        "version": 177372694731575984083482917563244941766,
        "record_locator": {
          "protocol": "s3",
          "remote_file_path": "utic-dev-tech-fixtures/small-pdf-set/Silent-Giant-(1).pdf"
        },
        "date_modified": "2023-02-12T10:10:36"
      },
      "filetype": "application/pdf",
      "page_number": 7
    },
    "text": "O nshore Wind"
  },
  {
    "type": "Title",
    "element_id": "53209d7cc67427ba22ec6d878fc8d421",
    "metadata": {
      "data_source": {
        "url": "s3://utic-dev-tech-fixtures/small-pdf-set/Silent-Giant-(1).pdf",
        "version": 177372694731575984083482917563244941766,
        "record_locator": {
          "protocol": "s3",
          "remote_file_path": "utic-dev-tech-fixtures/small-pdf-set/Silent-Giant-(1).pdf"
        },
        "date_modified": "2023-02-12T10:10:36"
      },
      "filetype": "application/pdf",
      "page_number": 7
    },
    "text": "Offshore Wind"
  },
  {
    "type": "Title",
    "element_id": "0e6fac6a3ad129a64c2b9d6eaf6680e4",
    "metadata": {
      "data_source": {
        "url": "s3://utic-dev-tech-fixtures/small-pdf-set/Silent-Giant-(1).pdf",
        "version": 177372694731575984083482917563244941766,
        "record_locator": {
          "protocol": "s3",
          "remote_file_path": "utic-dev-tech-fixtures/small-pdf-set/Silent-Giant-(1).pdf"
        },
        "date_modified": "2023-02-12T10:10:36"
      },
      "filetype": "application/pdf",
      "page_number": 7
    },
    "text": "SS"
  },
  {
    "type": "Title",
    "element_id": "6dc76d1e1c35d4253537250288157d0c",
    "metadata": {
      "data_source": {
        "url": "s3://utic-dev-tech-fixtures/small-pdf-set/Silent-Giant-(1).pdf",
        "version": 177372694731575984083482917563244941766,
        "record_locator": {
          "protocol": "s3",
          "remote_file_path": "utic-dev-tech-fixtures/small-pdf-set/Silent-Giant-(1).pdf"
        },
        "date_modified": "2023-02-12T10:10:36"
      },
      "filetype": "application/pdf",
      "page_number": 7
    },
    "text": "N uclear"
  },
  {
    "type": "Title",
    "element_id": "079c085d3cb9f52f2392addf619382be",
    "metadata": {
      "data_source": {
        "url": "s3://utic-dev-tech-fixtures/small-pdf-set/Silent-Giant-(1).pdf",
        "version": 177372694731575984083482917563244941766,
        "record_locator": {
          "protocol": "s3",
          "remote_file_path": "utic-dev-tech-fixtures/small-pdf-set/Silent-Giant-(1).pdf"
        },
        "date_modified": "2023-02-12T10:10:36"
      },
      "filetype": "application/pdf",
      "page_number": 7
    },
    "text": "C C G T"
  },
  {
    "type": "Title",
    "element_id": "6c25ebfc9ffd2510c4c41d4bd5cb7ea9",
    "metadata": {
      "data_source": {
        "url": "s3://utic-dev-tech-fixtures/small-pdf-set/Silent-Giant-(1).pdf",
        "version": 177372694731575984083482917563244941766,
        "record_locator": {
          "protocol": "s3",
          "remote_file_path": "utic-dev-tech-fixtures/small-pdf-set/Silent-Giant-(1).pdf"
        },
        "date_modified": "2023-02-12T10:10:36"
      },
      "filetype": "application/pdf",
      "page_number": 7
    },
    "text": "C oal"
  },
  {
    "type": "NarrativeText",
    "element_id": "a5846cd18e790db780cc03f9e5f63278",
    "metadata": {
      "data_source": {
        "url": "s3://utic-dev-tech-fixtures/small-pdf-set/Silent-Giant-(1).pdf",
        "version": 177372694731575984083482917563244941766,
        "record_locator": {
          "protocol": "s3",
          "remote_file_path": "utic-dev-tech-fixtures/small-pdf-set/Silent-Giant-(1).pdf"
        },
        "date_modified": "2023-02-12T10:10:36"
      },
      "filetype": "application/pdf",
      "page_number": 7
    },
    "text": "Figure 3. Comparative cost projections for main electricity generators vi"
  },
  {
    "type": "NarrativeText",
    "element_id": "9ad4cf48d0b9d0bbfd257214f3d050dd",
    "metadata": {
      "data_source": {
        "url": "s3://utic-dev-tech-fixtures/small-pdf-set/Silent-Giant-(1).pdf",
        "version": 177372694731575984083482917563244941766,
        "record_locator": {
          "protocol": "s3",
          "remote_file_path": "utic-dev-tech-fixtures/small-pdf-set/Silent-Giant-(1).pdf"
        },
        "date_modified": "2023-02-12T10:10:36"
      },
      "filetype": "application/pdf",
      "page_number": 7
    },
    "text": "However, markets fail to give due credit to electricity generators, such as nuclear energy, that are able to meet these societal demands. This has resulted in situations where nuclear energy has struggled to compete with energy sources that have been subsidized, do not pay the hidden costs brought on by their intermittency (e.g. costly backup provisions and investments in the grid), or do not have to take responsibility for using our common atmosphere as a dumping ground."
  },
  {
    "type": "NarrativeText",
    "element_id": "4b3dad9b769c100e89b2c082e7d9e13e",
    "metadata": {
      "data_source": {
        "url": "s3://utic-dev-tech-fixtures/small-pdf-set/Silent-Giant-(1).pdf",
        "version": 177372694731575984083482917563244941766,
        "record_locator": {
          "protocol": "s3",
          "remote_file_path": "utic-dev-tech-fixtures/small-pdf-set/Silent-Giant-(1).pdf"
        },
        "date_modified": "2023-02-12T10:10:36"
      },
      "filetype": "application/pdf",
      "page_number": 7
    },
    "text": "In regard to the need to harmonize regulations, multiple regulatory barriers stemming from diverse national licensing processes and safety requirements currently limit global nuclear trade and investment. A lack of international standardization places unnecessary regulatory burdens on nuclear activities and causes delays in the licensing of new designs, hindering innovation."
  },
  {
    "type": "NarrativeText",
    "element_id": "13ff2375260e277c2dfbc8826aa50a65",
    "metadata": {
      "data_source": {
        "url": "s3://utic-dev-tech-fixtures/small-pdf-set/Silent-Giant-(1).pdf",
        "version": 177372694731575984083482917563244941766,
        "record_locator": {
          "protocol": "s3",
          "remote_file_path": "utic-dev-tech-fixtures/small-pdf-set/Silent-Giant-(1).pdf"
        },
        "date_modified": "2023-02-12T10:10:36"
      },
      "filetype": "application/pdf",
      "page_number": 7
    },
    "text": "Additionally, electricity markets fail to recognize the relative costs of different forms of electricity generation. Whilst the nuclear industry takes responsibility for its lifecycle costs (including decommissioning and waste management), other electricity generators do not. Fossil fuel generators are rarely required to pay the price in line with the environmental and health damage that their emissions cause, whilst the cost of wind and solar does not include the disposal of the sometimes toxic materials at the end of their life."
  },
  {
    "type": "NarrativeText",
    "element_id": "0ce74aa5e786157de72d5ae801d86cc4",
    "metadata": {
      "data_source": {
        "url": "s3://utic-dev-tech-fixtures/small-pdf-set/Silent-Giant-(1).pdf",
        "version": 177372694731575984083482917563244941766,
        "record_locator": {
          "protocol": "s3",
          "remote_file_path": "utic-dev-tech-fixtures/small-pdf-set/Silent-Giant-(1).pdf"
        },
        "date_modified": "2023-02-12T10:10:36"
      },
      "filetype": "application/pdf",
      "page_number": 7
    },
    "text": "The International Atomic Energy Agency (IAEA) has highlighted the importance of addressing this issue, concluding that the lack of regulatory harmony ‘…causes many drawbacks for the entire nuclear industry, including developers, vendors, operators and even regulators themselves…This results in increased costs and reduced predictability in project execution’. vii It is therefore crucial that we harmonize the regulatory process to address these weaknesses, and avoid unnecessary duplication and inconsistencies."
  },
  {
    "type": "UncategorizedText",
    "element_id": "ef2d127de37b942baad06145e54b0c61",
    "metadata": {
      "data_source": {
        "url": "s3://utic-dev-tech-fixtures/small-pdf-set/Silent-Giant-(1).pdf",
        "version": 177372694731575984083482917563244941766,
        "record_locator": {
          "protocol": "s3",
          "remote_file_path": "utic-dev-tech-fixtures/small-pdf-set/Silent-Giant-(1).pdf"
        },
        "date_modified": "2023-02-12T10:10:36"
      },
      "filetype": "application/pdf",
      "page_number": 7
    },
    "text": "5"
  },
  {
    "type": "NarrativeText",
    "element_id": "2cf9c478a20b21f5792941a179d926e9",
    "metadata": {
      "data_source": {
        "url": "s3://utic-dev-tech-fixtures/small-pdf-set/Silent-Giant-(1).pdf",
        "version": 177372694731575984083482917563244941766,
        "record_locator": {
          "protocol": "s3",
          "remote_file_path": "utic-dev-tech-fixtures/small-pdf-set/Silent-Giant-(1).pdf"
        },
        "date_modified": "2023-02-12T10:10:36"
      },
      "filetype": "application/pdf",
      "page_number": 8
    },
    "text": "In regard to the need for a holistic safety paradigm for the whole electricity system, we need to consider safety from a societal perspective, something the current energy system fails to do. The health, environmental and safety benefits of nuclear energy are not sufficiently understood and valued when compared with other electricity sources. Nuclear energy remains the safest form of electricity generation (Figure 4). Additionally, the use of nuclear consistently prevents many tens of thousands of deaths (mainly resulting from air pollution) every year by avoiding the use of coal - lifesaving measures which must be better recognised and valued."
  },
  {
    "type": "UncategorizedText",
    "element_id": "dbae772db29058a88f9bd830e957c695",
    "metadata": {
      "data_source": {
        "url": "s3://utic-dev-tech-fixtures/small-pdf-set/Silent-Giant-(1).pdf",
        "version": 177372694731575984083482917563244941766,
        "record_locator": {
          "protocol": "s3",
          "remote_file_path": "utic-dev-tech-fixtures/small-pdf-set/Silent-Giant-(1).pdf"
        },
        "date_modified": "2023-02-12T10:10:36"
      },
      "filetype": "application/pdf",
      "page_number": 8
    },
    "text": "140"
  },
  {
    "type": "Title",
<<<<<<< HEAD
    "element_id": "f9bb49945b60897227abdd75b5f8d39b",
=======
    "element_id": "1fb2ec4fc8fc547c0de86ba79ba651e5",
>>>>>>> 868cac5b
    "metadata": {
      "data_source": {
        "url": "s3://utic-dev-tech-fixtures/small-pdf-set/Silent-Giant-(1).pdf",
        "version": 177372694731575984083482917563244941766,
        "record_locator": {
          "protocol": "s3",
          "remote_file_path": "utic-dev-tech-fixtures/small-pdf-set/Silent-Giant-(1).pdf"
        },
        "date_modified": "2023-02-12T10:10:36"
      },
      "filetype": "application/pdf",
      "page_number": 8
    },
    "text": "a t a F"
  },
  {
    "type": "Title",
    "element_id": "e11247712b3df61756970b45f019ad68",
    "metadata": {
      "data_source": {
        "url": "s3://utic-dev-tech-fixtures/small-pdf-set/Silent-Giant-(1).pdf",
        "version": 177372694731575984083482917563244941766,
        "record_locator": {
          "protocol": "s3",
          "remote_file_path": "utic-dev-tech-fixtures/small-pdf-set/Silent-Giant-(1).pdf"
        },
        "date_modified": "2023-02-12T10:10:36"
      },
      "filetype": "application/pdf",
      "page_number": 8
    },
    "text": "r a e y"
  },
  {
    "type": "Title",
    "element_id": "f83714d89302473e0e4f5399bd50e7a9",
    "metadata": {
      "data_source": {
        "url": "s3://utic-dev-tech-fixtures/small-pdf-set/Silent-Giant-(1).pdf",
        "version": 177372694731575984083482917563244941766,
        "record_locator": {
          "protocol": "s3",
          "remote_file_path": "utic-dev-tech-fixtures/small-pdf-set/Silent-Giant-(1).pdf"
        },
        "date_modified": "2023-02-12T10:10:36"
      },
      "filetype": "application/pdf",
      "page_number": 8
    },
    "text": "W T"
  },
  {
    "type": "NarrativeText",
    "element_id": "f9bb49945b60897227abdd75b5f8d39b",
    "metadata": {
      "data_source": {
        "url": "s3://utic-dev-tech-fixtures/small-pdf-set/Silent-Giant-(1).pdf",
        "version": 177372694731575984083482917563244941766,
        "record_locator": {
          "protocol": "s3",
          "remote_file_path": "utic-dev-tech-fixtures/small-pdf-set/Silent-Giant-(1).pdf"
        },
        "date_modified": "2023-02-12T10:10:36"
      },
      "filetype": "application/pdf",
      "page_number": 8
    },
    "text": "r e p s e i t i l"
  },
  {
    "type": "UncategorizedText",
    "element_id": "380918b946a526640a40df5dced65167",
    "metadata": {
      "data_source": {
        "url": "s3://utic-dev-tech-fixtures/small-pdf-set/Silent-Giant-(1).pdf",
        "version": 177372694731575984083482917563244941766,
        "record_locator": {
          "protocol": "s3",
          "remote_file_path": "utic-dev-tech-fixtures/small-pdf-set/Silent-Giant-(1).pdf"
        },
        "date_modified": "2023-02-12T10:10:36"
      },
      "filetype": "application/pdf",
      "page_number": 8
    },
    "text": "="
  },
  {
    "type": "UncategorizedText",
    "element_id": "911bc18af1665a604b4fa4a97d47f477",
    "metadata": {
      "data_source": {
        "url": "s3://utic-dev-tech-fixtures/small-pdf-set/Silent-Giant-(1).pdf",
        "version": 177372694731575984083482917563244941766,
        "record_locator": {
          "protocol": "s3",
          "remote_file_path": "utic-dev-tech-fixtures/small-pdf-set/Silent-Giant-(1).pdf"
        },
        "date_modified": "2023-02-12T10:10:36"
      },
      "filetype": "application/pdf",
      "page_number": 8
    },
    "text": "“99 :"
  },
  {
    "type": "Title",
    "element_id": "3f79bb7b435b05321651daefd374cdc6",
    "metadata": {
      "data_source": {
        "url": "s3://utic-dev-tech-fixtures/small-pdf-set/Silent-Giant-(1).pdf",
        "version": 177372694731575984083482917563244941766,
        "record_locator": {
          "protocol": "s3",
          "remote_file_path": "utic-dev-tech-fixtures/small-pdf-set/Silent-Giant-(1).pdf"
        },
        "date_modified": "2023-02-12T10:10:36"
      },
      "filetype": "application/pdf",
      "page_number": 8
    },
    "text": "e"
  },
  {
    "type": "UncategorizedText",
    "element_id": "2abaca4911e68fa9bfbf3482ee797fd5",
    "metadata": {
      "data_source": {
        "url": "s3://utic-dev-tech-fixtures/small-pdf-set/Silent-Giant-(1).pdf",
        "version": 177372694731575984083482917563244941766,
        "record_locator": {
          "protocol": "s3",
          "remote_file_path": "utic-dev-tech-fixtures/small-pdf-set/Silent-Giant-(1).pdf"
        },
        "date_modified": "2023-02-12T10:10:36"
      },
      "filetype": "application/pdf",
      "page_number": 8
    },
    "text": "120"
  },
  {
    "type": "UncategorizedText",
    "element_id": "ad57366865126e55649ecb23ae1d4888",
    "metadata": {
      "data_source": {
        "url": "s3://utic-dev-tech-fixtures/small-pdf-set/Silent-Giant-(1).pdf",
        "version": 177372694731575984083482917563244941766,
        "record_locator": {
          "protocol": "s3",
          "remote_file_path": "utic-dev-tech-fixtures/small-pdf-set/Silent-Giant-(1).pdf"
        },
        "date_modified": "2023-02-12T10:10:36"
      },
      "filetype": "application/pdf",
      "page_number": 8
    },
    "text": "100"
  },
  {
    "type": "UncategorizedText",
    "element_id": "d59eced1ded07f84c145592f65bdf854",
    "metadata": {
      "data_source": {
        "url": "s3://utic-dev-tech-fixtures/small-pdf-set/Silent-Giant-(1).pdf",
        "version": 177372694731575984083482917563244941766,
        "record_locator": {
          "protocol": "s3",
          "remote_file_path": "utic-dev-tech-fixtures/small-pdf-set/Silent-Giant-(1).pdf"
        },
        "date_modified": "2023-02-12T10:10:36"
      },
      "filetype": "application/pdf",
      "page_number": 8
    },
    "text": "40"
  },
  {
    "type": "UncategorizedText",
    "element_id": "39fa9ec190eee7b6f4dff1100d6343e1",
    "metadata": {
      "data_source": {
        "url": "s3://utic-dev-tech-fixtures/small-pdf-set/Silent-Giant-(1).pdf",
        "version": 177372694731575984083482917563244941766,
        "record_locator": {
          "protocol": "s3",
          "remote_file_path": "utic-dev-tech-fixtures/small-pdf-set/Silent-Giant-(1).pdf"
        },
        "date_modified": "2023-02-12T10:10:36"
      },
      "filetype": "application/pdf",
      "page_number": 8
    },
    "text": "60"
  },
  {
    "type": "UncategorizedText",
    "element_id": "f5ca38f748a1d6eaf726b8a42fb575c3",
    "metadata": {
      "data_source": {
        "url": "s3://utic-dev-tech-fixtures/small-pdf-set/Silent-Giant-(1).pdf",
        "version": 177372694731575984083482917563244941766,
        "record_locator": {
          "protocol": "s3",
          "remote_file_path": "utic-dev-tech-fixtures/small-pdf-set/Silent-Giant-(1).pdf"
        },
        "date_modified": "2023-02-12T10:10:36"
      },
      "filetype": "application/pdf",
      "page_number": 8
    },
    "text": "20"
  },
  {
    "type": "UncategorizedText",
    "element_id": "48449a14a4ff7d79bb7a1b6f3d488eba",
    "metadata": {
      "data_source": {
        "url": "s3://utic-dev-tech-fixtures/small-pdf-set/Silent-Giant-(1).pdf",
        "version": 177372694731575984083482917563244941766,
        "record_locator": {
          "protocol": "s3",
          "remote_file_path": "utic-dev-tech-fixtures/small-pdf-set/Silent-Giant-(1).pdf"
        },
        "date_modified": "2023-02-12T10:10:36"
      },
      "filetype": "application/pdf",
      "page_number": 8
    },
    "text": "80"
  },
  {
    "type": "UncategorizedText",
    "element_id": "5feceb66ffc86f38d952786c6d696c79",
    "metadata": {
      "data_source": {
        "url": "s3://utic-dev-tech-fixtures/small-pdf-set/Silent-Giant-(1).pdf",
        "version": 177372694731575984083482917563244941766,
        "record_locator": {
          "protocol": "s3",
          "remote_file_path": "utic-dev-tech-fixtures/small-pdf-set/Silent-Giant-(1).pdf"
        },
        "date_modified": "2023-02-12T10:10:36"
      },
      "filetype": "application/pdf",
      "page_number": 8
    },
    "text": "0"
  },
  {
    "type": "UncategorizedText",
    "element_id": "e7ac0786668e0ff0f02b62bd04f45ff6",
    "metadata": {
      "data_source": {
        "url": "s3://utic-dev-tech-fixtures/small-pdf-set/Silent-Giant-(1).pdf",
        "version": 177372694731575984083482917563244941766,
        "record_locator": {
          "protocol": "s3",
          "remote_file_path": "utic-dev-tech-fixtures/small-pdf-set/Silent-Giant-(1).pdf"
        },
        "date_modified": "2023-02-12T10:10:36"
      },
      "filetype": "application/pdf",
      "page_number": 8
    },
    "text": ":"
  },
  {
    "type": "UncategorizedText",
    "element_id": "5bddd069fd77ec5699d9ab00c00f47c4",
    "metadata": {
      "data_source": {
        "url": "s3://utic-dev-tech-fixtures/small-pdf-set/Silent-Giant-(1).pdf",
        "version": 177372694731575984083482917563244941766,
        "record_locator": {
          "protocol": "s3",
          "remote_file_path": "utic-dev-tech-fixtures/small-pdf-set/Silent-Giant-(1).pdf"
        },
        "date_modified": "2023-02-12T10:10:36"
      },
      "filetype": "application/pdf",
      "page_number": 8
    },
    "text": "1 :"
  },
  {
    "type": "Title",
    "element_id": "6c25ebfc9ffd2510c4c41d4bd5cb7ea9",
    "metadata": {
      "data_source": {
        "url": "s3://utic-dev-tech-fixtures/small-pdf-set/Silent-Giant-(1).pdf",
        "version": 177372694731575984083482917563244941766,
        "record_locator": {
          "protocol": "s3",
          "remote_file_path": "utic-dev-tech-fixtures/small-pdf-set/Silent-Giant-(1).pdf"
        },
        "date_modified": "2023-02-12T10:10:36"
      },
      "filetype": "application/pdf",
      "page_number": 8
    },
    "text": "C oal"
  },
  {
    "type": "UncategorizedText",
    "element_id": "2abaca4911e68fa9bfbf3482ee797fd5",
    "metadata": {
      "data_source": {
        "url": "s3://utic-dev-tech-fixtures/small-pdf-set/Silent-Giant-(1).pdf",
        "version": 177372694731575984083482917563244941766,
        "record_locator": {
          "protocol": "s3",
          "remote_file_path": "utic-dev-tech-fixtures/small-pdf-set/Silent-Giant-(1).pdf"
        },
        "date_modified": "2023-02-12T10:10:36"
      },
      "filetype": "application/pdf",
      "page_number": 8
    },
    "text": "120"
  },
  {
    "type": "UncategorizedText",
    "element_id": "b725d20650649a5221675144bab5946e",
    "metadata": {
      "data_source": {
        "url": "s3://utic-dev-tech-fixtures/small-pdf-set/Silent-Giant-(1).pdf",
        "version": 177372694731575984083482917563244941766,
        "record_locator": {
          "protocol": "s3",
          "remote_file_path": "utic-dev-tech-fixtures/small-pdf-set/Silent-Giant-(1).pdf"
        },
        "date_modified": "2023-02-12T10:10:36"
      },
      "filetype": "application/pdf",
      "page_number": 8
    },
    "text": "99.5"
  },
  {
    "type": "Title",
    "element_id": "2378bdd2cf4f491cf401e6b215cbb4fd",
    "metadata": {
      "data_source": {
        "url": "s3://utic-dev-tech-fixtures/small-pdf-set/Silent-Giant-(1).pdf",
        "version": 177372694731575984083482917563244941766,
        "record_locator": {
          "protocol": "s3",
          "remote_file_path": "utic-dev-tech-fixtures/small-pdf-set/Silent-Giant-(1).pdf"
        },
        "date_modified": "2023-02-12T10:10:36"
      },
      "filetype": "application/pdf",
      "page_number": 8
    },
    "text": "Oil"
  },
  {
    "type": "Title",
    "element_id": "4fabb98454d019811a732c4a09f31bf0",
    "metadata": {
      "data_source": {
        "url": "s3://utic-dev-tech-fixtures/small-pdf-set/Silent-Giant-(1).pdf",
        "version": 177372694731575984083482917563244941766,
        "record_locator": {
          "protocol": "s3",
          "remote_file_path": "utic-dev-tech-fixtures/small-pdf-set/Silent-Giant-(1).pdf"
        },
        "date_modified": "2023-02-12T10:10:36"
      },
      "filetype": "application/pdf",
      "page_number": 8
    },
    "text": "N atural gas"
  },
  {
    "type": "UncategorizedText",
    "element_id": "ce3201efc2e495241a85e4fc84575f50",
    "metadata": {
      "data_source": {
        "url": "s3://utic-dev-tech-fixtures/small-pdf-set/Silent-Giant-(1).pdf",
        "version": 177372694731575984083482917563244941766,
        "record_locator": {
          "protocol": "s3",
          "remote_file_path": "utic-dev-tech-fixtures/small-pdf-set/Silent-Giant-(1).pdf"
        },
        "date_modified": "2023-02-12T10:10:36"
      },
      "filetype": "application/pdf",
      "page_number": 8
    },
    "text": "71.9"
  },
  {
    "type": "Title",
    "element_id": "593cbe414f10662e62c0da03ce3302b8",
    "metadata": {
      "data_source": {
        "url": "s3://utic-dev-tech-fixtures/small-pdf-set/Silent-Giant-(1).pdf",
        "version": 177372694731575984083482917563244941766,
        "record_locator": {
          "protocol": "s3",
          "remote_file_path": "utic-dev-tech-fixtures/small-pdf-set/Silent-Giant-(1).pdf"
        },
        "date_modified": "2023-02-12T10:10:36"
      },
      "filetype": "application/pdf",
      "page_number": 8
    },
    "text": "fe)"
  },
  {
    "type": "Title",
    "element_id": "77cf83b127020f3a465005abc747e63f",
    "metadata": {
      "data_source": {
        "url": "s3://utic-dev-tech-fixtures/small-pdf-set/Silent-Giant-(1).pdf",
        "version": 177372694731575984083482917563244941766,
        "record_locator": {
          "protocol": "s3",
          "remote_file_path": "utic-dev-tech-fixtures/small-pdf-set/Silent-Giant-(1).pdf"
        },
        "date_modified": "2023-02-12T10:10:36"
      },
      "filetype": "application/pdf",
      "page_number": 8
    },
    "text": "Offshore wind"
  },
  {
    "type": "UncategorizedText",
    "element_id": "e7ac0786668e0ff0f02b62bd04f45ff6",
    "metadata": {
      "data_source": {
        "url": "s3://utic-dev-tech-fixtures/small-pdf-set/Silent-Giant-(1).pdf",
        "version": 177372694731575984083482917563244941766,
        "record_locator": {
          "protocol": "s3",
          "remote_file_path": "utic-dev-tech-fixtures/small-pdf-set/Silent-Giant-(1).pdf"
        },
        "date_modified": "2023-02-12T10:10:36"
      },
      "filetype": "application/pdf",
      "page_number": 8
    },
    "text": ":"
  },
  {
    "type": "UncategorizedText",
    "element_id": "6b86b273ff34fce19d6b804eff5a3f57",
    "metadata": {
      "data_source": {
        "url": "s3://utic-dev-tech-fixtures/small-pdf-set/Silent-Giant-(1).pdf",
        "version": 177372694731575984083482917563244941766,
        "record_locator": {
          "protocol": "s3",
          "remote_file_path": "utic-dev-tech-fixtures/small-pdf-set/Silent-Giant-(1).pdf"
        },
        "date_modified": "2023-02-12T10:10:36"
      },
      "filetype": "application/pdf",
      "page_number": 8
    },
    "text": "1"
  },
  {
    "type": "Title",
    "element_id": "1b16b1df538ba12dc3f97edbb85caa70",
    "metadata": {
      "data_source": {
        "url": "s3://utic-dev-tech-fixtures/small-pdf-set/Silent-Giant-(1).pdf",
        "version": 177372694731575984083482917563244941766,
        "record_locator": {
          "protocol": "s3",
          "remote_file_path": "utic-dev-tech-fixtures/small-pdf-set/Silent-Giant-(1).pdf"
        },
        "date_modified": "2023-02-12T10:10:36"
      },
      "filetype": "application/pdf",
      "page_number": 8
    },
    "text": "n"
  },
  {
    "type": "UncategorizedText",
    "element_id": "6b86b273ff34fce19d6b804eff5a3f57",
    "metadata": {
      "data_source": {
        "url": "s3://utic-dev-tech-fixtures/small-pdf-set/Silent-Giant-(1).pdf",
        "version": 177372694731575984083482917563244941766,
        "record_locator": {
          "protocol": "s3",
          "remote_file_path": "utic-dev-tech-fixtures/small-pdf-set/Silent-Giant-(1).pdf"
        },
        "date_modified": "2023-02-12T10:10:36"
      },
      "filetype": "application/pdf",
      "page_number": 8
    },
    "text": "1"
  },
  {
    "type": "UncategorizedText",
    "element_id": "cdb4ee2aea69cc6a83331bbe96dc2caa",
    "metadata": {
      "data_source": {
        "url": "s3://utic-dev-tech-fixtures/small-pdf-set/Silent-Giant-(1).pdf",
        "version": 177372694731575984083482917563244941766,
        "record_locator": {
          "protocol": "s3",
          "remote_file_path": "utic-dev-tech-fixtures/small-pdf-set/Silent-Giant-(1).pdf"
        },
        "date_modified": "2023-02-12T10:10:36"
      },
      "filetype": "application/pdf",
      "page_number": 8
    },
    "text": "."
  },
  {
    "type": "UncategorizedText",
    "element_id": "77e43ef38dbfcec0511535d9c7dbee5c",
    "metadata": {
      "data_source": {
        "url": "s3://utic-dev-tech-fixtures/small-pdf-set/Silent-Giant-(1).pdf",
        "version": 177372694731575984083482917563244941766,
        "record_locator": {
          "protocol": "s3",
          "remote_file_path": "utic-dev-tech-fixtures/small-pdf-set/Silent-Giant-(1).pdf"
        },
        "date_modified": "2023-02-12T10:10:36"
      },
      "filetype": "application/pdf",
      "page_number": 8
    },
    "text": "(U K)"
  },
  {
    "type": "UncategorizedText",
    "element_id": "cc6f2aa507f6a1f7de2db7e09ddef042",
    "metadata": {
      "data_source": {
        "url": "s3://utic-dev-tech-fixtures/small-pdf-set/Silent-Giant-(1).pdf",
        "version": 177372694731575984083482917563244941766,
        "record_locator": {
          "protocol": "s3",
          "remote_file_path": "utic-dev-tech-fixtures/small-pdf-set/Silent-Giant-(1).pdf"
        },
        "date_modified": "2023-02-12T10:10:36"
      },
      "filetype": "application/pdf",
      "page_number": 8
    },
    "text": "8.5"
  },
  {
    "type": "Title",
    "element_id": "50a78acc78a3c5b4acc8c439af743a0a",
    "metadata": {
      "data_source": {
        "url": "s3://utic-dev-tech-fixtures/small-pdf-set/Silent-Giant-(1).pdf",
        "version": 177372694731575984083482917563244941766,
        "record_locator": {
          "protocol": "s3",
          "remote_file_path": "utic-dev-tech-fixtures/small-pdf-set/Silent-Giant-(1).pdf"
        },
        "date_modified": "2023-02-12T10:10:36"
      },
      "filetype": "application/pdf",
      "page_number": 8
    },
    "text": "O nshore wind (G erm any)"
  },
  {
    "type": "UncategorizedText",
    "element_id": "5d48c7c6dce082d397fecf99b8f1ac7f",
    "metadata": {
      "data_source": {
        "url": "s3://utic-dev-tech-fixtures/small-pdf-set/Silent-Giant-(1).pdf",
        "version": 177372694731575984083482917563244941766,
        "record_locator": {
          "protocol": "s3",
          "remote_file_path": "utic-dev-tech-fixtures/small-pdf-set/Silent-Giant-(1).pdf"
        },
        "date_modified": "2023-02-12T10:10:36"
      },
      "filetype": "application/pdf",
      "page_number": 8
    },
    "text": "1.78"
  },
  {
    "type": "Title",
    "element_id": "bbf2011ddebee240452a3ab98416afb4",
    "metadata": {
      "data_source": {
        "url": "s3://utic-dev-tech-fixtures/small-pdf-set/Silent-Giant-(1).pdf",
        "version": 177372694731575984083482917563244941766,
        "record_locator": {
          "protocol": "s3",
          "remote_file_path": "utic-dev-tech-fixtures/small-pdf-set/Silent-Giant-(1).pdf"
        },
        "date_modified": "2023-02-12T10:10:36"
      },
      "filetype": "application/pdf",
      "page_number": 8
    },
    "text": "S olar P V"
  },
  {
    "type": "UncategorizedText",
    "element_id": "f1ced6d8a7d437fd3748f56bb2358f9a",
    "metadata": {
      "data_source": {
        "url": "s3://utic-dev-tech-fixtures/small-pdf-set/Silent-Giant-(1).pdf",
        "version": 177372694731575984083482917563244941766,
        "record_locator": {
          "protocol": "s3",
          "remote_file_path": "utic-dev-tech-fixtures/small-pdf-set/Silent-Giant-(1).pdf"
        },
        "date_modified": "2023-02-12T10:10:36"
      },
      "filetype": "application/pdf",
      "page_number": 8
    },
    "text": "0.245"
  },
  {
    "type": "Title",
    "element_id": "f280c2a253ebd5a7389dd0790fcbd56c",
    "metadata": {
      "data_source": {
        "url": "s3://utic-dev-tech-fixtures/small-pdf-set/Silent-Giant-(1).pdf",
        "version": 177372694731575984083482917563244941766,
        "record_locator": {
          "protocol": "s3",
          "remote_file_path": "utic-dev-tech-fixtures/small-pdf-set/Silent-Giant-(1).pdf"
        },
        "date_modified": "2023-02-12T10:10:36"
      },
      "filetype": "application/pdf",
      "page_number": 8
    },
    "text": "N uclear*"
  },
  {
    "type": "UncategorizedText",
    "element_id": "efc293f64a092b9bfe153be9357f9580",
    "metadata": {
      "data_source": {
        "url": "s3://utic-dev-tech-fixtures/small-pdf-set/Silent-Giant-(1).pdf",
        "version": 177372694731575984083482917563244941766,
        "record_locator": {
          "protocol": "s3",
          "remote_file_path": "utic-dev-tech-fixtures/small-pdf-set/Silent-Giant-(1).pdf"
        },
        "date_modified": "2023-02-12T10:10:36"
      },
      "filetype": "application/pdf",
      "page_number": 8
    },
    "text": "<0.01"
  },
  {
    "type": "NarrativeText",
    "element_id": "445676822969fb5177c0081d07449a70",
    "metadata": {
      "data_source": {
        "url": "s3://utic-dev-tech-fixtures/small-pdf-set/Silent-Giant-(1).pdf",
        "version": 177372694731575984083482917563244941766,
        "record_locator": {
          "protocol": "s3",
          "remote_file_path": "utic-dev-tech-fixtures/small-pdf-set/Silent-Giant-(1).pdf"
        },
        "date_modified": "2023-02-12T10:10:36"
      },
      "filetype": "application/pdf",
      "page_number": 8
    },
    "text": "Figure 4. Comparison of number of fatalities due to electricity generation viii"
  },
  {
    "type": "Title",
    "element_id": "98d83a387e3ac2261daaf8d936bf3e27",
    "metadata": {
      "data_source": {
        "url": "s3://utic-dev-tech-fixtures/small-pdf-set/Silent-Giant-(1).pdf",
        "version": 177372694731575984083482917563244941766,
        "record_locator": {
          "protocol": "s3",
          "remote_file_path": "utic-dev-tech-fixtures/small-pdf-set/Silent-Giant-(1).pdf"
        },
        "date_modified": "2023-02-12T10:10:36"
      },
      "filetype": "application/pdf",
      "page_number": 8
    },
    "text": "Nuclear for a sustainable tomorrow"
  },
  {
    "type": "NarrativeText",
    "element_id": "1119369ba9a68924c64155762de72d8e",
    "metadata": {
      "data_source": {
        "url": "s3://utic-dev-tech-fixtures/small-pdf-set/Silent-Giant-(1).pdf",
        "version": 177372694731575984083482917563244941766,
        "record_locator": {
          "protocol": "s3",
          "remote_file_path": "utic-dev-tech-fixtures/small-pdf-set/Silent-Giant-(1).pdf"
        },
        "date_modified": "2023-02-12T10:10:36"
      },
      "filetype": "application/pdf",
      "page_number": 8
    },
    "text": "Nuclear energy is already making a significant contribution to providing the world with clean and abundant electricity, and has a proven track record of being a reliable workhorse around the world. Countries like France, Sweden and Switzerland have proven that it is possible to divorce economic growth from an increase in damaging emissions and over the timescales required to effectively challenge climate change and environmental degradation (Figures 5 and 6). Nuclear can ensure that fast-growing populations achieve rising standards of living – without having to sacrifice the planet or their own well-being."
  },
  {
    "type": "UncategorizedText",
    "element_id": "ad57366865126e55649ecb23ae1d4888",
    "metadata": {
      "data_source": {
        "url": "s3://utic-dev-tech-fixtures/small-pdf-set/Silent-Giant-(1).pdf",
        "version": 177372694731575984083482917563244941766,
        "record_locator": {
          "protocol": "s3",
          "remote_file_path": "utic-dev-tech-fixtures/small-pdf-set/Silent-Giant-(1).pdf"
        },
        "date_modified": "2023-02-12T10:10:36"
      },
      "filetype": "application/pdf",
      "page_number": 8
    },
    "text": "100"
  },
  {
    "type": "UncategorizedText",
    "element_id": "69f59c273b6e669ac32a6dd5e1b2cb63",
    "metadata": {
      "data_source": {
        "url": "s3://utic-dev-tech-fixtures/small-pdf-set/Silent-Giant-(1).pdf",
        "version": 177372694731575984083482917563244941766,
        "record_locator": {
          "protocol": "s3",
          "remote_file_path": "utic-dev-tech-fixtures/small-pdf-set/Silent-Giant-(1).pdf"
        },
        "date_modified": "2023-02-12T10:10:36"
      },
      "filetype": "application/pdf",
      "page_number": 8
    },
    "text": "90"
  },
  {
    "type": "Title",
    "element_id": "90ad0c8c14253135efd14645e0156145",
    "metadata": {
      "data_source": {
        "url": "s3://utic-dev-tech-fixtures/small-pdf-set/Silent-Giant-(1).pdf",
        "version": 177372694731575984083482917563244941766,
        "record_locator": {
          "protocol": "s3",
          "remote_file_path": "utic-dev-tech-fixtures/small-pdf-set/Silent-Giant-(1).pdf"
        },
        "date_modified": "2023-02-12T10:10:36"
      },
      "filetype": "application/pdf",
      "page_number": 8
    },
    "text": " Coal"
  },
  {
    "type": "Title",
    "element_id": "3fd264839410c464bf2640d6dbf3ed86",
    "metadata": {
      "data_source": {
        "url": "s3://utic-dev-tech-fixtures/small-pdf-set/Silent-Giant-(1).pdf",
        "version": 177372694731575984083482917563244941766,
        "record_locator": {
          "protocol": "s3",
          "remote_file_path": "utic-dev-tech-fixtures/small-pdf-set/Silent-Giant-(1).pdf"
        },
        "date_modified": "2023-02-12T10:10:36"
      },
      "filetype": "application/pdf",
      "page_number": 8
    },
    "text": " Gas/Oil"
  },
  {
    "type": "UncategorizedText",
    "element_id": "48449a14a4ff7d79bb7a1b6f3d488eba",
    "metadata": {
      "data_source": {
        "url": "s3://utic-dev-tech-fixtures/small-pdf-set/Silent-Giant-(1).pdf",
        "version": 177372694731575984083482917563244941766,
        "record_locator": {
          "protocol": "s3",
          "remote_file_path": "utic-dev-tech-fixtures/small-pdf-set/Silent-Giant-(1).pdf"
        },
        "date_modified": "2023-02-12T10:10:36"
      },
      "filetype": "application/pdf",
      "page_number": 8
    },
    "text": "80"
  },
  {
    "type": "Title",
    "element_id": "9a1f49cd39fe9698fc556924b6b889da",
    "metadata": {
      "data_source": {
        "url": "s3://utic-dev-tech-fixtures/small-pdf-set/Silent-Giant-(1).pdf",
        "version": 177372694731575984083482917563244941766,
        "record_locator": {
          "protocol": "s3",
          "remote_file_path": "utic-dev-tech-fixtures/small-pdf-set/Silent-Giant-(1).pdf"
        },
        "date_modified": "2023-02-12T10:10:36"
      },
      "filetype": "application/pdf",
      "page_number": 8
    },
    "text": " Biofuels/Waste"
  },
  {
    "type": "UncategorizedText",
    "element_id": "ff5a1ae012afa5d4c889c50ad427aaf5",
    "metadata": {
      "data_source": {
        "url": "s3://utic-dev-tech-fixtures/small-pdf-set/Silent-Giant-(1).pdf",
        "version": 177372694731575984083482917563244941766,
        "record_locator": {
          "protocol": "s3",
          "remote_file_path": "utic-dev-tech-fixtures/small-pdf-set/Silent-Giant-(1).pdf"
        },
        "date_modified": "2023-02-12T10:10:36"
      },
      "filetype": "application/pdf",
      "page_number": 8
    },
    "text": "70"
  },
  {
    "type": "Title",
    "element_id": "c4fad0ce9772d241be8c8624896ada86",
    "metadata": {
      "data_source": {
        "url": "s3://utic-dev-tech-fixtures/small-pdf-set/Silent-Giant-(1).pdf",
        "version": 177372694731575984083482917563244941766,
        "record_locator": {
          "protocol": "s3",
          "remote_file_path": "utic-dev-tech-fixtures/small-pdf-set/Silent-Giant-(1).pdf"
        },
        "date_modified": "2023-02-12T10:10:36"
      },
      "filetype": "application/pdf",
      "page_number": 8
    },
    "text": " Wind/Solar"
  },
  {
    "type": "UncategorizedText",
    "element_id": "39fa9ec190eee7b6f4dff1100d6343e1",
    "metadata": {
      "data_source": {
        "url": "s3://utic-dev-tech-fixtures/small-pdf-set/Silent-Giant-(1).pdf",
        "version": 177372694731575984083482917563244941766,
        "record_locator": {
          "protocol": "s3",
          "remote_file_path": "utic-dev-tech-fixtures/small-pdf-set/Silent-Giant-(1).pdf"
        },
        "date_modified": "2023-02-12T10:10:36"
      },
      "filetype": "application/pdf",
      "page_number": 8
    },
    "text": "60"
  },
  {
    "type": "Title",
    "element_id": "b449cd843dc44ab907e1e9ed9c30d92e",
    "metadata": {
      "data_source": {
        "url": "s3://utic-dev-tech-fixtures/small-pdf-set/Silent-Giant-(1).pdf",
        "version": 177372694731575984083482917563244941766,
        "record_locator": {
          "protocol": "s3",
          "remote_file_path": "utic-dev-tech-fixtures/small-pdf-set/Silent-Giant-(1).pdf"
        },
        "date_modified": "2023-02-12T10:10:36"
      },
      "filetype": "application/pdf",
      "page_number": 8
    },
    "text": " Hydro"
  },
  {
    "type": "Title",
    "element_id": "f35457739b3bd74c61625c986c844726",
    "metadata": {
      "data_source": {
        "url": "s3://utic-dev-tech-fixtures/small-pdf-set/Silent-Giant-(1).pdf",
        "version": 177372694731575984083482917563244941766,
        "record_locator": {
          "protocol": "s3",
          "remote_file_path": "utic-dev-tech-fixtures/small-pdf-set/Silent-Giant-(1).pdf"
        },
        "date_modified": "2023-02-12T10:10:36"
      },
      "filetype": "application/pdf",
      "page_number": 8
    },
    "text": " Nuclear"
  },
  {
    "type": "UncategorizedText",
    "element_id": "bbf3f11cb5b43e700273a78d12de55e4",
    "metadata": {
      "data_source": {
        "url": "s3://utic-dev-tech-fixtures/small-pdf-set/Silent-Giant-(1).pdf",
        "version": 177372694731575984083482917563244941766,
        "record_locator": {
          "protocol": "s3",
          "remote_file_path": "utic-dev-tech-fixtures/small-pdf-set/Silent-Giant-(1).pdf"
        },
        "date_modified": "2023-02-12T10:10:36"
      },
      "filetype": "application/pdf",
      "page_number": 8
    },
    "text": "%"
  },
  {
    "type": "UncategorizedText",
    "element_id": "1a6562590ef19d1045d06c4055742d38",
    "metadata": {
      "data_source": {
        "url": "s3://utic-dev-tech-fixtures/small-pdf-set/Silent-Giant-(1).pdf",
        "version": 177372694731575984083482917563244941766,
        "record_locator": {
          "protocol": "s3",
          "remote_file_path": "utic-dev-tech-fixtures/small-pdf-set/Silent-Giant-(1).pdf"
        },
        "date_modified": "2023-02-12T10:10:36"
      },
      "filetype": "application/pdf",
      "page_number": 8
    },
    "text": "50"
  },
  {
    "type": "UncategorizedText",
    "element_id": "d59eced1ded07f84c145592f65bdf854",
    "metadata": {
      "data_source": {
        "url": "s3://utic-dev-tech-fixtures/small-pdf-set/Silent-Giant-(1).pdf",
        "version": 177372694731575984083482917563244941766,
        "record_locator": {
          "protocol": "s3",
          "remote_file_path": "utic-dev-tech-fixtures/small-pdf-set/Silent-Giant-(1).pdf"
        },
        "date_modified": "2023-02-12T10:10:36"
      },
      "filetype": "application/pdf",
      "page_number": 8
    },
    "text": "40"
  },
  {
    "type": "UncategorizedText",
    "element_id": "624b60c58c9d8bfb6ff1886c2fd605d2",
    "metadata": {
      "data_source": {
        "url": "s3://utic-dev-tech-fixtures/small-pdf-set/Silent-Giant-(1).pdf",
        "version": 177372694731575984083482917563244941766,
        "record_locator": {
          "protocol": "s3",
          "remote_file_path": "utic-dev-tech-fixtures/small-pdf-set/Silent-Giant-(1).pdf"
        },
        "date_modified": "2023-02-12T10:10:36"
      },
      "filetype": "application/pdf",
      "page_number": 8
    },
    "text": "30"
  },
  {
    "type": "UncategorizedText",
    "element_id": "f5ca38f748a1d6eaf726b8a42fb575c3",
    "metadata": {
      "data_source": {
        "url": "s3://utic-dev-tech-fixtures/small-pdf-set/Silent-Giant-(1).pdf",
        "version": 177372694731575984083482917563244941766,
        "record_locator": {
          "protocol": "s3",
          "remote_file_path": "utic-dev-tech-fixtures/small-pdf-set/Silent-Giant-(1).pdf"
        },
        "date_modified": "2023-02-12T10:10:36"
      },
      "filetype": "application/pdf",
      "page_number": 8
    },
    "text": "20"
  },
  {
    "type": "UncategorizedText",
    "element_id": "4a44dc15364204a80fe80e9039455cc1",
    "metadata": {
      "data_source": {
        "url": "s3://utic-dev-tech-fixtures/small-pdf-set/Silent-Giant-(1).pdf",
        "version": 177372694731575984083482917563244941766,
        "record_locator": {
          "protocol": "s3",
          "remote_file_path": "utic-dev-tech-fixtures/small-pdf-set/Silent-Giant-(1).pdf"
        },
        "date_modified": "2023-02-12T10:10:36"
      },
      "filetype": "application/pdf",
      "page_number": 8
    },
    "text": "10"
  },
  {
    "type": "UncategorizedText",
    "element_id": "5feceb66ffc86f38d952786c6d696c79",
    "metadata": {
      "data_source": {
        "url": "s3://utic-dev-tech-fixtures/small-pdf-set/Silent-Giant-(1).pdf",
        "version": 177372694731575984083482917563244941766,
        "record_locator": {
          "protocol": "s3",
          "remote_file_path": "utic-dev-tech-fixtures/small-pdf-set/Silent-Giant-(1).pdf"
        },
        "date_modified": "2023-02-12T10:10:36"
      },
      "filetype": "application/pdf",
      "page_number": 8
    },
    "text": "0"
  },
  {
    "type": "Title",
    "element_id": "7a1ca4ef7515f7276bae7230545829c2",
    "metadata": {
      "data_source": {
        "url": "s3://utic-dev-tech-fixtures/small-pdf-set/Silent-Giant-(1).pdf",
        "version": 177372694731575984083482917563244941766,
        "record_locator": {
          "protocol": "s3",
          "remote_file_path": "utic-dev-tech-fixtures/small-pdf-set/Silent-Giant-(1).pdf"
        },
        "date_modified": "2023-02-12T10:10:36"
      },
      "filetype": "application/pdf",
      "page_number": 8
    },
    "text": "France"
  },
  {
    "type": "Title",
    "element_id": "853637136575897a73cba3c5fb085e8c",
    "metadata": {
      "data_source": {
        "url": "s3://utic-dev-tech-fixtures/small-pdf-set/Silent-Giant-(1).pdf",
        "version": 177372694731575984083482917563244941766,
        "record_locator": {
          "protocol": "s3",
          "remote_file_path": "utic-dev-tech-fixtures/small-pdf-set/Silent-Giant-(1).pdf"
        },
        "date_modified": "2023-02-12T10:10:36"
      },
      "filetype": "application/pdf",
      "page_number": 8
    },
    "text": "Sweden"
  },
  {
    "type": "Title",
    "element_id": "2275583196d791405892aaca0d87743c",
    "metadata": {
      "data_source": {
        "url": "s3://utic-dev-tech-fixtures/small-pdf-set/Silent-Giant-(1).pdf",
        "version": 177372694731575984083482917563244941766,
        "record_locator": {
          "protocol": "s3",
          "remote_file_path": "utic-dev-tech-fixtures/small-pdf-set/Silent-Giant-(1).pdf"
        },
        "date_modified": "2023-02-12T10:10:36"
      },
      "filetype": "application/pdf",
      "page_number": 8
    },
    "text": "Switzerland"
  },
  {
    "type": "NarrativeText",
    "element_id": "fd1b6d076800203a708efab109d9393a",
    "metadata": {
      "data_source": {
        "url": "s3://utic-dev-tech-fixtures/small-pdf-set/Silent-Giant-(1).pdf",
        "version": 177372694731575984083482917563244941766,
        "record_locator": {
          "protocol": "s3",
          "remote_file_path": "utic-dev-tech-fixtures/small-pdf-set/Silent-Giant-(1).pdf"
        },
        "date_modified": "2023-02-12T10:10:36"
      },
      "filetype": "application/pdf",
      "page_number": 8
    },
    "text": "Figure 5. The importance of nuclear in ensuring clean energy systems in France, Sweden and Switzerland ix"
  },
  {
    "type": "UncategorizedText",
    "element_id": "e7f6c011776e8db7cd330b54174fd76f",
    "metadata": {
      "data_source": {
        "url": "s3://utic-dev-tech-fixtures/small-pdf-set/Silent-Giant-(1).pdf",
        "version": 177372694731575984083482917563244941766,
        "record_locator": {
          "protocol": "s3",
          "remote_file_path": "utic-dev-tech-fixtures/small-pdf-set/Silent-Giant-(1).pdf"
        },
        "date_modified": "2023-02-12T10:10:36"
      },
      "filetype": "application/pdf",
      "page_number": 8
    },
    "text": "6"
  },
  {
    "type": "UncategorizedText",
    "element_id": "284b7e6d788f363f910f7beb1910473e",
    "metadata": {
      "data_source": {
        "url": "s3://utic-dev-tech-fixtures/small-pdf-set/Silent-Giant-(1).pdf",
        "version": 177372694731575984083482917563244941766,
        "record_locator": {
          "protocol": "s3",
          "remote_file_path": "utic-dev-tech-fixtures/small-pdf-set/Silent-Giant-(1).pdf"
        },
        "date_modified": "2023-02-12T10:10:36"
      },
      "filetype": "application/pdf",
      "page_number": 9
    },
    "text": "600"
  },
  {
    "type": "UncategorizedText",
    "element_id": "0604cd3138feed202ef293e062da2f47",
    "metadata": {
      "data_source": {
        "url": "s3://utic-dev-tech-fixtures/small-pdf-set/Silent-Giant-(1).pdf",
        "version": 177372694731575984083482917563244941766,
        "record_locator": {
          "protocol": "s3",
          "remote_file_path": "utic-dev-tech-fixtures/small-pdf-set/Silent-Giant-(1).pdf"
        },
        "date_modified": "2023-02-12T10:10:36"
      },
      "filetype": "application/pdf",
      "page_number": 9
    },
    "text": "500"
  },
  {
    "type": "Title",
    "element_id": "de7d1b721a1e0632b7cf04edf5032c8e",
    "metadata": {
      "data_source": {
        "url": "s3://utic-dev-tech-fixtures/small-pdf-set/Silent-Giant-(1).pdf",
        "version": 177372694731575984083482917563244941766,
        "record_locator": {
          "protocol": "s3",
          "remote_file_path": "utic-dev-tech-fixtures/small-pdf-set/Silent-Giant-(1).pdf"
        },
        "date_modified": "2023-02-12T10:10:36"
      },
      "filetype": "application/pdf",
      "page_number": 9
    },
    "text": "i"
  },
  {
    "type": "Title",
    "element_id": "baa49be4a9f9fab3b991718e0adb565e",
    "metadata": {
      "data_source": {
        "url": "s3://utic-dev-tech-fixtures/small-pdf-set/Silent-Giant-(1).pdf",
        "version": 177372694731575984083482917563244941766,
        "record_locator": {
          "protocol": "s3",
          "remote_file_path": "utic-dev-tech-fixtures/small-pdf-set/Silent-Giant-(1).pdf"
        },
        "date_modified": "2023-02-12T10:10:36"
      },
      "filetype": "application/pdf",
      "page_number": 9
    },
    "text": " Non-hydro"
  },
  {
    "type": "Title",
    "element_id": "293e9366a39d6ed33a894e4dbe0b8700",
    "metadata": {
      "data_source": {
        "url": "s3://utic-dev-tech-fixtures/small-pdf-set/Silent-Giant-(1).pdf",
        "version": 177372694731575984083482917563244941766,
        "record_locator": {
          "protocol": "s3",
          "remote_file_path": "utic-dev-tech-fixtures/small-pdf-set/Silent-Giant-(1).pdf"
        },
        "date_modified": "2023-02-12T10:10:36"
      },
      "filetype": "application/pdf",
      "page_number": 9
    },
    "text": "ren. & waste"
  },
  {
    "type": "UncategorizedText",
    "element_id": "26d228663f13a88592a12d16cf9587ca",
    "metadata": {
      "data_source": {
        "url": "s3://utic-dev-tech-fixtures/small-pdf-set/Silent-Giant-(1).pdf",
        "version": 177372694731575984083482917563244941766,
        "record_locator": {
          "protocol": "s3",
          "remote_file_path": "utic-dev-tech-fixtures/small-pdf-set/Silent-Giant-(1).pdf"
        },
        "date_modified": "2023-02-12T10:10:36"
      },
      "filetype": "application/pdf",
      "page_number": 9
    },
    "text": "400"
  },
  {
    "type": "Title",
    "element_id": "30b160442c1de4494644bbb253d47d62",
    "metadata": {
      "data_source": {
        "url": "s3://utic-dev-tech-fixtures/small-pdf-set/Silent-Giant-(1).pdf",
        "version": 177372694731575984083482917563244941766,
        "record_locator": {
          "protocol": "s3",
          "remote_file_path": "utic-dev-tech-fixtures/small-pdf-set/Silent-Giant-(1).pdf"
        },
        "date_modified": "2023-02-12T10:10:36"
      },
      "filetype": "application/pdf",
      "page_number": 9
    },
    "text": "z="
  },
  {
    "type": "Title",
    "element_id": "f35457739b3bd74c61625c986c844726",
    "metadata": {
      "data_source": {
        "url": "s3://utic-dev-tech-fixtures/small-pdf-set/Silent-Giant-(1).pdf",
        "version": 177372694731575984083482917563244941766,
        "record_locator": {
          "protocol": "s3",
          "remote_file_path": "utic-dev-tech-fixtures/small-pdf-set/Silent-Giant-(1).pdf"
        },
        "date_modified": "2023-02-12T10:10:36"
      },
      "filetype": "application/pdf",
      "page_number": 9
    },
    "text": " Nuclear"
  },
  {
    "type": "Title",
    "element_id": "563a2980d46c81119e1d7d952b375a41",
    "metadata": {
      "data_source": {
        "url": "s3://utic-dev-tech-fixtures/small-pdf-set/Silent-Giant-(1).pdf",
        "version": 177372694731575984083482917563244941766,
        "record_locator": {
          "protocol": "s3",
          "remote_file_path": "utic-dev-tech-fixtures/small-pdf-set/Silent-Giant-(1).pdf"
        },
        "date_modified": "2023-02-12T10:10:36"
      },
      "filetype": "application/pdf",
      "page_number": 9
    },
    "text": "h W T"
  },
  {
    "type": "UncategorizedText",
    "element_id": "983bd614bb5afece5ab3b6023f71147c",
    "metadata": {
      "data_source": {
        "url": "s3://utic-dev-tech-fixtures/small-pdf-set/Silent-Giant-(1).pdf",
        "version": 177372694731575984083482917563244941766,
        "record_locator": {
          "protocol": "s3",
          "remote_file_path": "utic-dev-tech-fixtures/small-pdf-set/Silent-Giant-(1).pdf"
        },
        "date_modified": "2023-02-12T10:10:36"
      },
      "filetype": "application/pdf",
      "page_number": 9
    },
    "text": "300"
  },
  {
    "type": "UncategorizedText",
    "element_id": "27badc983df1780b60c2b3fa9d3a19a0",
    "metadata": {
      "data_source": {
        "url": "s3://utic-dev-tech-fixtures/small-pdf-set/Silent-Giant-(1).pdf",
        "version": 177372694731575984083482917563244941766,
        "record_locator": {
          "protocol": "s3",
          "remote_file_path": "utic-dev-tech-fixtures/small-pdf-set/Silent-Giant-(1).pdf"
        },
        "date_modified": "2023-02-12T10:10:36"
      },
      "filetype": "application/pdf",
      "page_number": 9
    },
    "text": "200"
  },
  {
    "type": "UncategorizedText",
    "element_id": "0b06ee5051e3d7dd686665a41ae1f2d9",
    "metadata": {
      "data_source": {
        "url": "s3://utic-dev-tech-fixtures/small-pdf-set/Silent-Giant-(1).pdf",
        "version": 177372694731575984083482917563244941766,
        "record_locator": {
          "protocol": "s3",
          "remote_file_path": "utic-dev-tech-fixtures/small-pdf-set/Silent-Giant-(1).pdf"
        },
        "date_modified": "2023-02-12T10:10:36"
      },
      "filetype": "application/pdf",
      "page_number": 9
    },
    "text": "y ——"
  },
  {
    "type": "ListItem",
    "element_id": "bda050585a00f0f6cb502350559d7553",
    "metadata": {
      "data_source": {
        "url": "s3://utic-dev-tech-fixtures/small-pdf-set/Silent-Giant-(1).pdf",
        "version": 177372694731575984083482917563244941766,
        "record_locator": {
          "protocol": "s3",
          "remote_file_path": "utic-dev-tech-fixtures/small-pdf-set/Silent-Giant-(1).pdf"
        },
        "date_modified": "2023-02-12T10:10:36"
      },
      "filetype": "application/pdf",
      "page_number": 9
    },
    "text": "—"
  },
  {
    "type": "ListItem",
    "element_id": "bda050585a00f0f6cb502350559d7553",
    "metadata": {
      "data_source": {
        "url": "s3://utic-dev-tech-fixtures/small-pdf-set/Silent-Giant-(1).pdf",
        "version": 177372694731575984083482917563244941766,
        "record_locator": {
          "protocol": "s3",
          "remote_file_path": "utic-dev-tech-fixtures/small-pdf-set/Silent-Giant-(1).pdf"
        },
        "date_modified": "2023-02-12T10:10:36"
      },
      "filetype": "application/pdf",
      "page_number": 9
    },
    "text": "—"
  },
  {
    "type": "Title",
    "element_id": "f6e172956a9472fa43f9a895f99c2836",
    "metadata": {
      "data_source": {
        "url": "s3://utic-dev-tech-fixtures/small-pdf-set/Silent-Giant-(1).pdf",
        "version": 177372694731575984083482917563244941766,
        "record_locator": {
          "protocol": "s3",
          "remote_file_path": "utic-dev-tech-fixtures/small-pdf-set/Silent-Giant-(1).pdf"
        },
        "date_modified": "2023-02-12T10:10:36"
      },
      "filetype": "application/pdf",
      "page_number": 9
    },
    "text": " Natural gas"
  },
  {
    "type": "Title",
    "element_id": "b449cd843dc44ab907e1e9ed9c30d92e",
    "metadata": {
      "data_source": {
        "url": "s3://utic-dev-tech-fixtures/small-pdf-set/Silent-Giant-(1).pdf",
        "version": 177372694731575984083482917563244941766,
        "record_locator": {
          "protocol": "s3",
          "remote_file_path": "utic-dev-tech-fixtures/small-pdf-set/Silent-Giant-(1).pdf"
        },
        "date_modified": "2023-02-12T10:10:36"
      },
      "filetype": "application/pdf",
      "page_number": 9
    },
    "text": " Hydro"
  },
  {
    "type": "Title",
    "element_id": "b001a2374d44e3085e712bb40f66270e",
    "metadata": {
      "data_source": {
        "url": "s3://utic-dev-tech-fixtures/small-pdf-set/Silent-Giant-(1).pdf",
        "version": 177372694731575984083482917563244941766,
        "record_locator": {
          "protocol": "s3",
          "remote_file_path": "utic-dev-tech-fixtures/small-pdf-set/Silent-Giant-(1).pdf"
        },
        "date_modified": "2023-02-12T10:10:36"
      },
      "filetype": "application/pdf",
      "page_number": 9
    },
    "text": " Oil"
  },
  {
    "type": "Title",
    "element_id": "90ad0c8c14253135efd14645e0156145",
    "metadata": {
      "data_source": {
        "url": "s3://utic-dev-tech-fixtures/small-pdf-set/Silent-Giant-(1).pdf",
        "version": 177372694731575984083482917563244941766,
        "record_locator": {
          "protocol": "s3",
          "remote_file_path": "utic-dev-tech-fixtures/small-pdf-set/Silent-Giant-(1).pdf"
        },
        "date_modified": "2023-02-12T10:10:36"
      },
      "filetype": "application/pdf",
      "page_number": 9
    },
    "text": " Coal"
  },
  {
    "type": "UncategorizedText",
    "element_id": "ad57366865126e55649ecb23ae1d4888",
    "metadata": {
      "data_source": {
        "url": "s3://utic-dev-tech-fixtures/small-pdf-set/Silent-Giant-(1).pdf",
        "version": 177372694731575984083482917563244941766,
        "record_locator": {
          "protocol": "s3",
          "remote_file_path": "utic-dev-tech-fixtures/small-pdf-set/Silent-Giant-(1).pdf"
        },
        "date_modified": "2023-02-12T10:10:36"
      },
      "filetype": "application/pdf",
      "page_number": 9
    },
    "text": "100"
  },
  {
    "type": "UncategorizedText",
    "element_id": "5feceb66ffc86f38d952786c6d696c79",
    "metadata": {
      "data_source": {
        "url": "s3://utic-dev-tech-fixtures/small-pdf-set/Silent-Giant-(1).pdf",
        "version": 177372694731575984083482917563244941766,
        "record_locator": {
          "protocol": "s3",
          "remote_file_path": "utic-dev-tech-fixtures/small-pdf-set/Silent-Giant-(1).pdf"
        },
        "date_modified": "2023-02-12T10:10:36"
      },
      "filetype": "application/pdf",
      "page_number": 9
    },
    "text": "0"
  },
  {
    "type": "UncategorizedText",
    "element_id": "ec54e99514663edb97adef400fbf34a7",
    "metadata": {
      "data_source": {
        "url": "s3://utic-dev-tech-fixtures/small-pdf-set/Silent-Giant-(1).pdf",
        "version": 177372694731575984083482917563244941766,
        "record_locator": {
          "protocol": "s3",
          "remote_file_path": "utic-dev-tech-fixtures/small-pdf-set/Silent-Giant-(1).pdf"
        },
        "date_modified": "2023-02-12T10:10:36"
      },
      "filetype": "application/pdf",
      "page_number": 9
    },
    "text": "1974"
  },
  {
    "type": "UncategorizedText",
    "element_id": "a2c54f65d066210267b404e8386a7f4c",
    "metadata": {
      "data_source": {
        "url": "s3://utic-dev-tech-fixtures/small-pdf-set/Silent-Giant-(1).pdf",
        "version": 177372694731575984083482917563244941766,
        "record_locator": {
          "protocol": "s3",
          "remote_file_path": "utic-dev-tech-fixtures/small-pdf-set/Silent-Giant-(1).pdf"
        },
        "date_modified": "2023-02-12T10:10:36"
      },
      "filetype": "application/pdf",
      "page_number": 9
    },
    "text": "1980 1985 1990 1995 2000 2005 2010"
  },
  {
    "type": "UncategorizedText",
    "element_id": "46e67c525617663b392a53c0e94ba79e",
    "metadata": {
      "data_source": {
        "url": "s3://utic-dev-tech-fixtures/small-pdf-set/Silent-Giant-(1).pdf",
        "version": 177372694731575984083482917563244941766,
        "record_locator": {
          "protocol": "s3",
          "remote_file_path": "utic-dev-tech-fixtures/small-pdf-set/Silent-Giant-(1).pdf"
        },
        "date_modified": "2023-02-12T10:10:36"
      },
      "filetype": "application/pdf",
      "page_number": 9
    },
    "text": "2017"
  },
  {
    "type": "NarrativeText",
    "element_id": "338d3e15917414641f2b559473f168f8",
    "metadata": {
      "data_source": {
        "url": "s3://utic-dev-tech-fixtures/small-pdf-set/Silent-Giant-(1).pdf",
        "version": 177372694731575984083482917563244941766,
        "record_locator": {
          "protocol": "s3",
          "remote_file_path": "utic-dev-tech-fixtures/small-pdf-set/Silent-Giant-(1).pdf"
        },
        "date_modified": "2023-02-12T10:10:36"
      },
      "filetype": "application/pdf",
      "page_number": 9
    },
    "text": "Figure 6. The lasting decarbonization of French electricity and nuclear’s ability to meet growing demand x"
  },
  {
    "type": "FigureCaption",
    "element_id": "eeda9f9210dfe4be7e82b4385290d3ca",
    "metadata": {
      "data_source": {
        "url": "s3://utic-dev-tech-fixtures/small-pdf-set/Silent-Giant-(1).pdf",
        "version": 177372694731575984083482917563244941766,
        "record_locator": {
          "protocol": "s3",
          "remote_file_path": "utic-dev-tech-fixtures/small-pdf-set/Silent-Giant-(1).pdf"
        },
        "date_modified": "2023-02-12T10:10:36"
      },
      "filetype": "application/pdf",
      "page_number": 9
    },
    "text": "One fuel pellet contains as much energy as a tonne of coal"
  },
  {
    "type": "NarrativeText",
    "element_id": "4f5cc927b953f3c49c562a22c88f863f",
    "metadata": {
      "data_source": {
        "url": "s3://utic-dev-tech-fixtures/small-pdf-set/Silent-Giant-(1).pdf",
        "version": 177372694731575984083482917563244941766,
        "record_locator": {
          "protocol": "s3",
          "remote_file_path": "utic-dev-tech-fixtures/small-pdf-set/Silent-Giant-(1).pdf"
        },
        "date_modified": "2023-02-12T10:10:36"
      },
      "filetype": "application/pdf",
      "page_number": 9
    },
    "text": "The incredible energy density of uranium means that just a few kilos is all that is required to provide one person with enough power for a lifetime. Uranium is abundant and can be found in many parts of the world, as well as in seawater. Furthermore, spent nuclear fuel is well managed and can in most cases be recycled to produce even more power. By using nuclear energy, countries are able to take charge of their own destinies by decreasing their reliance on imported energy – enhanced independence and security in uncertain times."
  },
  {
    "type": "NarrativeText",
    "element_id": "0e28734a89e6f2473c6bbd5c1bdaf50e",
    "metadata": {
      "data_source": {
        "url": "s3://utic-dev-tech-fixtures/small-pdf-set/Silent-Giant-(1).pdf",
        "version": 177372694731575984083482917563244941766,
        "record_locator": {
          "protocol": "s3",
          "remote_file_path": "utic-dev-tech-fixtures/small-pdf-set/Silent-Giant-(1).pdf"
        },
        "date_modified": "2023-02-12T10:10:36"
      },
      "filetype": "application/pdf",
      "page_number": 9
    },
    "text": "Unlike other power sources, nuclear energy helps us reduce our total footprint, going beyond just the environment. When accounting for factors such as cost (e.g. fuel and construction costs), carbon (lifecycle greenhouse gas emissions), water and land footprints, nuclear is far ahead of all other energy generators."
  },
  {
    "type": "NarrativeText",
    "element_id": "81a65c45b597c6647c9f984f7b2e3554",
    "metadata": {
      "data_source": {
        "url": "s3://utic-dev-tech-fixtures/small-pdf-set/Silent-Giant-(1).pdf",
        "version": 177372694731575984083482917563244941766,
        "record_locator": {
          "protocol": "s3",
          "remote_file_path": "utic-dev-tech-fixtures/small-pdf-set/Silent-Giant-(1).pdf"
        },
        "date_modified": "2023-02-12T10:10:36"
      },
      "filetype": "application/pdf",
      "page_number": 9
    },
    "text": "Nuclear energy offers a multitude of services beyond just electricity. With nuclear, we can decarbonize the way we heat our homes, provide process heat for industry, and ensure access to clean water. As freshwater supplies come under increasing pressure worldwide, nuclear reactors can provide desalination, ensuring a reliable flow of fresh drinking water in areas where it is scarce."
  },
  {
    "type": "UncategorizedText",
    "element_id": "7902699be42c8a8e46fbbb4501726517",
    "metadata": {
      "data_source": {
        "url": "s3://utic-dev-tech-fixtures/small-pdf-set/Silent-Giant-(1).pdf",
        "version": 177372694731575984083482917563244941766,
        "record_locator": {
          "protocol": "s3",
          "remote_file_path": "utic-dev-tech-fixtures/small-pdf-set/Silent-Giant-(1).pdf"
        },
        "date_modified": "2023-02-12T10:10:36"
      },
      "filetype": "application/pdf",
      "page_number": 9
    },
    "text": "7"
  },
  {
    "type": "NarrativeText",
    "element_id": "4c23c5c4e459d5f3f6f62cc6a06a816a",
    "metadata": {
      "data_source": {
        "url": "s3://utic-dev-tech-fixtures/small-pdf-set/Silent-Giant-(1).pdf",
        "version": 177372694731575984083482917563244941766,
        "record_locator": {
          "protocol": "s3",
          "remote_file_path": "utic-dev-tech-fixtures/small-pdf-set/Silent-Giant-(1).pdf"
        },
        "date_modified": "2023-02-12T10:10:36"
      },
      "filetype": "application/pdf",
      "page_number": 10
    },
    "text": "Nuclear energy can be relied upon to power the new mobility revolution taking place. Every day, we use almost 20 million barrels of oil to power our vehicles. By swapping to an electric or hydrogen-powered transport fleet – all powered by the atom – we are able to address one of the key challenges to a sustainable economy."
  },
  {
    "type": "NarrativeText",
    "element_id": "cd055b546424c5003939bb047a56abf0",
    "metadata": {
      "data_source": {
        "url": "s3://utic-dev-tech-fixtures/small-pdf-set/Silent-Giant-(1).pdf",
        "version": 177372694731575984083482917563244941766,
        "record_locator": {
          "protocol": "s3",
          "remote_file_path": "utic-dev-tech-fixtures/small-pdf-set/Silent-Giant-(1).pdf"
        },
        "date_modified": "2023-02-12T10:10:36"
      },
      "filetype": "application/pdf",
      "page_number": 10
    },
    "text": "We cannot afford to wait – we need every part of the puzzle to contribute towards solving some of the greatest challenges faced by humankind in a very long time. The impacts of climate change will hit the poorest and most vulnerable first, and failing to act will have significant humanitarian consequences."
  },
  {
    "type": "NarrativeText",
    "element_id": "a654080ea22f70c397bca52fee82b82f",
    "metadata": {
      "data_source": {
        "url": "s3://utic-dev-tech-fixtures/small-pdf-set/Silent-Giant-(1).pdf",
        "version": 177372694731575984083482917563244941766,
        "record_locator": {
          "protocol": "s3",
          "remote_file_path": "utic-dev-tech-fixtures/small-pdf-set/Silent-Giant-(1).pdf"
        },
        "date_modified": "2023-02-12T10:10:36"
      },
      "filetype": "application/pdf",
      "page_number": 10
    },
    "text": "Nuclear power is the silent giant of today’s energy system – it runs quietly in the background, capable of delivering immense amounts of power, regardless of weather or season, allowing us to focus on everything else in life. It is a technology that is available now, and can be expanded quickly across the world to help us solve some of the most defining challenges we face. Nuclear energy holds the potential to herald a new, cleaner and truly sustainable world – enabling us to pass on a cleaner planet to our children."
  },
  {
    "type": "Title",
    "element_id": "69824d3b0e70ca6aaa0da1613b65fd91",
    "metadata": {
      "data_source": {
        "url": "s3://utic-dev-tech-fixtures/small-pdf-set/Silent-Giant-(1).pdf",
        "version": 177372694731575984083482917563244941766,
        "record_locator": {
          "protocol": "s3",
          "remote_file_path": "utic-dev-tech-fixtures/small-pdf-set/Silent-Giant-(1).pdf"
        },
        "date_modified": "2023-02-12T10:10:36"
      },
      "filetype": "application/pdf",
      "page_number": 10
    },
    "text": "References"
  },
  {
    "type": "Title",
    "element_id": "de7d1b721a1e0632b7cf04edf5032c8e",
    "metadata": {
      "data_source": {
        "url": "s3://utic-dev-tech-fixtures/small-pdf-set/Silent-Giant-(1).pdf",
        "version": 177372694731575984083482917563244941766,
        "record_locator": {
          "protocol": "s3",
          "remote_file_path": "utic-dev-tech-fixtures/small-pdf-set/Silent-Giant-(1).pdf"
        },
        "date_modified": "2023-02-12T10:10:36"
      },
      "filetype": "application/pdf",
      "page_number": 10
    },
    "text": "i"
  },
  {
    "type": "Title",
    "element_id": "5d7f49449ab22deac22d767b89549c55",
    "metadata": {
      "data_source": {
        "url": "s3://utic-dev-tech-fixtures/small-pdf-set/Silent-Giant-(1).pdf",
        "version": 177372694731575984083482917563244941766,
        "record_locator": {
          "protocol": "s3",
          "remote_file_path": "utic-dev-tech-fixtures/small-pdf-set/Silent-Giant-(1).pdf"
        },
        "date_modified": "2023-02-12T10:10:36"
      },
      "filetype": "application/pdf",
      "page_number": 10
    },
    "text": "ii"
  },
  {
    "type": "Title",
    "element_id": "f5557d4fcf727a981a3c315aca733eef",
    "metadata": {
      "data_source": {
        "url": "s3://utic-dev-tech-fixtures/small-pdf-set/Silent-Giant-(1).pdf",
        "version": 177372694731575984083482917563244941766,
        "record_locator": {
          "protocol": "s3",
          "remote_file_path": "utic-dev-tech-fixtures/small-pdf-set/Silent-Giant-(1).pdf"
        },
        "date_modified": "2023-02-12T10:10:36"
      },
      "filetype": "application/pdf",
      "page_number": 10
    },
    "text": "iii"
  },
  {
    "type": "Title",
    "element_id": "0ab306823035661bb8dba21cc2535231",
    "metadata": {
      "data_source": {
        "url": "s3://utic-dev-tech-fixtures/small-pdf-set/Silent-Giant-(1).pdf",
        "version": 177372694731575984083482917563244941766,
        "record_locator": {
          "protocol": "s3",
          "remote_file_path": "utic-dev-tech-fixtures/small-pdf-set/Silent-Giant-(1).pdf"
        },
        "date_modified": "2023-02-12T10:10:36"
      },
      "filetype": "application/pdf",
      "page_number": 10
    },
    "text": "iv"
  },
  {
    "type": "Title",
    "element_id": "d3fc2842ddfad4c8d3859f84d4439bfd",
    "metadata": {
      "data_source": {
        "url": "s3://utic-dev-tech-fixtures/small-pdf-set/Silent-Giant-(1).pdf",
        "version": 177372694731575984083482917563244941766,
        "record_locator": {
          "protocol": "s3",
          "remote_file_path": "utic-dev-tech-fixtures/small-pdf-set/Silent-Giant-(1).pdf"
        },
        "date_modified": "2023-02-12T10:10:36"
      },
      "filetype": "application/pdf",
      "page_number": 10
    },
    "text": "Vv"
  },
  {
    "type": "Title",
    "element_id": "4c94485e0c21ae6c41ce1dfe7b6bface",
    "metadata": {
      "data_source": {
        "url": "s3://utic-dev-tech-fixtures/small-pdf-set/Silent-Giant-(1).pdf",
        "version": 177372694731575984083482917563244941766,
        "record_locator": {
          "protocol": "s3",
          "remote_file_path": "utic-dev-tech-fixtures/small-pdf-set/Silent-Giant-(1).pdf"
        },
        "date_modified": "2023-02-12T10:10:36"
      },
      "filetype": "application/pdf",
      "page_number": 10
    },
    "text": "v"
  },
  {
    "type": "Title",
    "element_id": "c0ff93ea8927a7366db0331e5fd9d19f",
    "metadata": {
      "data_source": {
        "url": "s3://utic-dev-tech-fixtures/small-pdf-set/Silent-Giant-(1).pdf",
        "version": 177372694731575984083482917563244941766,
        "record_locator": {
          "protocol": "s3",
          "remote_file_path": "utic-dev-tech-fixtures/small-pdf-set/Silent-Giant-(1).pdf"
        },
        "date_modified": "2023-02-12T10:10:36"
      },
      "filetype": "application/pdf",
      "page_number": 10
    },
    "text": "vi"
  },
  {
    "type": "Title",
    "element_id": "c0ff93ea8927a7366db0331e5fd9d19f",
    "metadata": {
      "data_source": {
        "url": "s3://utic-dev-tech-fixtures/small-pdf-set/Silent-Giant-(1).pdf",
        "version": 177372694731575984083482917563244941766,
        "record_locator": {
          "protocol": "s3",
          "remote_file_path": "utic-dev-tech-fixtures/small-pdf-set/Silent-Giant-(1).pdf"
        },
        "date_modified": "2023-02-12T10:10:36"
      },
      "filetype": "application/pdf",
      "page_number": 10
    },
    "text": "vi"
  },
  {
    "type": "Title",
    "element_id": "c1d2906220d1eef1b17422b7132872a8",
    "metadata": {
      "data_source": {
        "url": "s3://utic-dev-tech-fixtures/small-pdf-set/Silent-Giant-(1).pdf",
        "version": 177372694731575984083482917563244941766,
        "record_locator": {
          "protocol": "s3",
          "remote_file_path": "utic-dev-tech-fixtures/small-pdf-set/Silent-Giant-(1).pdf"
        },
        "date_modified": "2023-02-12T10:10:36"
      },
      "filetype": "application/pdf",
      "page_number": 10
    },
    "text": "vii"
  },
  {
    "type": "NarrativeText",
    "element_id": "de72de35f0092bdd3107011f3be18dc0",
    "metadata": {
      "data_source": {
        "url": "s3://utic-dev-tech-fixtures/small-pdf-set/Silent-Giant-(1).pdf",
        "version": 177372694731575984083482917563244941766,
        "record_locator": {
          "protocol": "s3",
          "remote_file_path": "utic-dev-tech-fixtures/small-pdf-set/Silent-Giant-(1).pdf"
        },
        "date_modified": "2023-02-12T10:10:36"
      },
      "filetype": "application/pdf",
      "page_number": 10
    },
    "text": "International Energy Agency (2018), World Energy Outlook 2018. Data accessed from https://www.iea.org/weo/ – Based on the New Policies Scenario, which incorporates existing energy policies as well as an assessment of the results likely to stem from the implementation of announced policy intentions – with visual modification by World Nuclear Association. International Energy Agency (n.d.), Statistics. Accessed from: https://www.iea.org/statistics/?country=WORLD&year=2016&category=Electricity&indicator=ElecGenByFuel&mode =chart&dataTable=ELECTRICITYANDHEAT – with visual modifications by World Nuclear Association. International Energy Agency (2019), Nuclear Power in a Clean Energy System. Accessed from: https://www.iea.org/ publications/nuclear/ Intergovernmental Panel on Climate Change (2018), Special Report on Global Warming of 1.5 °C. Accessed from: https://www.ipcc.ch/sr15/ International Energy Agency (2019), Nuclear Power in a Clean Energy System. Accessed from: https://www.iea.org/ publications/nuclear/ International Energy Agency & OECD Nuclear Energy Agency (2015), Projected Costs of generating Electricity – 2015 Edition. Accessed from: https://www.oecd-nea.org/ndd/pubs/2015/7057-proj-costs-electricity-2015.pdf International Atomic Energy Agency (2015), Technical challenges in the application and licensing of digital instrumentation and control systems in nuclear power plants. Accessed from: https://www-pub.iaea.org/MTCD/ Publications/PDF/P1695_web.pdf"
  },
  {
    "type": "NarrativeText",
    "element_id": "b6396ecd6f60e3dcca17c045c00846c1",
    "metadata": {
      "data_source": {
        "url": "s3://utic-dev-tech-fixtures/small-pdf-set/Silent-Giant-(1).pdf",
        "version": 177372694731575984083482917563244941766,
        "record_locator": {
          "protocol": "s3",
          "remote_file_path": "utic-dev-tech-fixtures/small-pdf-set/Silent-Giant-(1).pdf"
        },
        "date_modified": "2023-02-12T10:10:36"
      },
      "filetype": "application/pdf",
      "page_number": 10
    },
    "text": "viii Paul-Scherrer Institute. Data for nuclear accidents modified to reflect UNSCEAR findings/recommendations (2012)"
  },
  {
    "type": "Title",
    "element_id": "ed171375d0bf81eaa5512140c3a29b8f",
    "metadata": {
      "data_source": {
        "url": "s3://utic-dev-tech-fixtures/small-pdf-set/Silent-Giant-(1).pdf",
        "version": 177372694731575984083482917563244941766,
        "record_locator": {
          "protocol": "s3",
          "remote_file_path": "utic-dev-tech-fixtures/small-pdf-set/Silent-Giant-(1).pdf"
        },
        "date_modified": "2023-02-12T10:10:36"
      },
      "filetype": "application/pdf",
      "page_number": 10
    },
    "text": "ix"
  },
  {
    "type": "Title",
    "element_id": "2d711642b726b04401627ca9fbac32f5",
    "metadata": {
      "data_source": {
        "url": "s3://utic-dev-tech-fixtures/small-pdf-set/Silent-Giant-(1).pdf",
        "version": 177372694731575984083482917563244941766,
        "record_locator": {
          "protocol": "s3",
          "remote_file_path": "utic-dev-tech-fixtures/small-pdf-set/Silent-Giant-(1).pdf"
        },
        "date_modified": "2023-02-12T10:10:36"
      },
      "filetype": "application/pdf",
      "page_number": 10
    },
    "text": "x"
  },
  {
    "type": "UncategorizedText",
    "element_id": "5897aff759a5cc8d94710101c73af296",
    "metadata": {
      "data_source": {
        "url": "s3://utic-dev-tech-fixtures/small-pdf-set/Silent-Giant-(1).pdf",
        "version": 177372694731575984083482917563244941766,
        "record_locator": {
          "protocol": "s3",
          "remote_file_path": "utic-dev-tech-fixtures/small-pdf-set/Silent-Giant-(1).pdf"
        },
        "date_modified": "2023-02-12T10:10:36"
      },
      "filetype": "application/pdf",
      "page_number": 10
    },
    "text": "and NRC SOARCA study 2015 International Energy Agency (2018), Electricity Information 2018 https://webstore.iea.org/electricity-information-2018-overview Ibid."
  },
  {
    "type": "NarrativeText",
    "element_id": "ab9c4428d3394fd230d7636bea5030d5",
    "metadata": {
      "data_source": {
        "url": "s3://utic-dev-tech-fixtures/small-pdf-set/Silent-Giant-(1).pdf",
        "version": 177372694731575984083482917563244941766,
        "record_locator": {
          "protocol": "s3",
          "remote_file_path": "utic-dev-tech-fixtures/small-pdf-set/Silent-Giant-(1).pdf"
        },
        "date_modified": "2023-02-12T10:10:36"
      },
      "filetype": "application/pdf",
      "page_number": 10
    },
    "text": "Photo credits: Front cover: Mike Baird; page 2: Vattenfall; page 4: Getty Images; page 5: Adobe Stock; page 6: Rosatom; page 8: Dean Calma, IAEA; page 10: Kazatomprom; page 11: EDF."
  },
  {
    "type": "UncategorizedText",
    "element_id": "2c624232cdd221771294dfbb310aca00",
    "metadata": {
      "data_source": {
        "url": "s3://utic-dev-tech-fixtures/small-pdf-set/Silent-Giant-(1).pdf",
        "version": 177372694731575984083482917563244941766,
        "record_locator": {
          "protocol": "s3",
          "remote_file_path": "utic-dev-tech-fixtures/small-pdf-set/Silent-Giant-(1).pdf"
        },
        "date_modified": "2023-02-12T10:10:36"
      },
      "filetype": "application/pdf",
      "page_number": 10
    },
    "text": "8"
  },
  {
    "type": "UncategorizedText",
    "element_id": "481e5a54650b0a4ac7bc2568ddad436d",
    "metadata": {
      "data_source": {
        "url": "s3://utic-dev-tech-fixtures/small-pdf-set/Silent-Giant-(1).pdf",
        "version": 177372694731575984083482917563244941766,
        "record_locator": {
          "protocol": "s3",
          "remote_file_path": "utic-dev-tech-fixtures/small-pdf-set/Silent-Giant-(1).pdf"
        },
        "date_modified": "2023-02-12T10:10:36"
      },
      "filetype": "application/pdf",
      "page_number": 12
    },
    "text": "World Nuclear Association Tower House 10 Southampton Street London WC2E 7HA United Kingdom"
  },
  {
    "type": "NarrativeText",
    "element_id": "cff66c7267104eeade830b3dc8675acd",
    "metadata": {
      "data_source": {
        "url": "s3://utic-dev-tech-fixtures/small-pdf-set/Silent-Giant-(1).pdf",
        "version": 177372694731575984083482917563244941766,
        "record_locator": {
          "protocol": "s3",
          "remote_file_path": "utic-dev-tech-fixtures/small-pdf-set/Silent-Giant-(1).pdf"
        },
        "date_modified": "2023-02-12T10:10:36"
      },
      "filetype": "application/pdf",
      "page_number": 12
    },
    "text": "The Silent Giant © 2019 World Nuclear Association. Registered in England and Wales, company number 01215741"
  },
  {
    "type": "Title",
    "element_id": "2ef1a5c0752085d3a6935132ad9e597c",
    "metadata": {
      "data_source": {
        "url": "s3://utic-dev-tech-fixtures/small-pdf-set/Silent-Giant-(1).pdf",
        "version": 177372694731575984083482917563244941766,
        "record_locator": {
          "protocol": "s3",
          "remote_file_path": "utic-dev-tech-fixtures/small-pdf-set/Silent-Giant-(1).pdf"
        },
        "date_modified": "2023-02-12T10:10:36"
      },
      "filetype": "application/pdf",
      "page_number": 12
    },
    "text": "+44 (0)20 7451 1520 www.world-nuclear.org info@world-nuclear.org"
  },
  {
    "type": "NarrativeText",
    "element_id": "20ef77d9aa66e60f1443750cdbaa9014",
    "metadata": {
      "data_source": {
        "url": "s3://utic-dev-tech-fixtures/small-pdf-set/Silent-Giant-(1).pdf",
        "version": 177372694731575984083482917563244941766,
        "record_locator": {
          "protocol": "s3",
          "remote_file_path": "utic-dev-tech-fixtures/small-pdf-set/Silent-Giant-(1).pdf"
        },
        "date_modified": "2023-02-12T10:10:36"
      },
      "filetype": "application/pdf",
      "page_number": 12
    },
    "text": "World Nuclear Association is the international organization that represents the global nuclear industry. Its mission is to promote a wider understanding of nuclear energy among key international influencers by producing authoritative information, developing common industry positions, and contributing to the energy debate."
  }
]<|MERGE_RESOLUTION|>--- conflicted
+++ resolved
@@ -1909,11 +1909,7 @@
   },
   {
     "type": "Title",
-<<<<<<< HEAD
-    "element_id": "f9bb49945b60897227abdd75b5f8d39b",
-=======
     "element_id": "1fb2ec4fc8fc547c0de86ba79ba651e5",
->>>>>>> 868cac5b
     "metadata": {
       "data_source": {
         "url": "s3://utic-dev-tech-fixtures/small-pdf-set/Silent-Giant-(1).pdf",
