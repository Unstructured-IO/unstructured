[
  {
    "type": "Title",
    "element_id": "57eef8242d3675c93268fde018dc9df3",
    "metadata": {
      "data_source": {},
      "filetype": "application/pdf",
      "page_number": 1
    },
    "text": "WORLD NUCLEAR //s88ciation"
  },
  {
    "type": "Title",
    "element_id": "9f8388cf868cb29d273fdd7328642ff8",
    "metadata": {
      "data_source": {},
      "filetype": "application/pdf",
      "page_number": 1
    },
    "text": "The Silent Giant"
  },
  {
    "type": "Title",
    "element_id": "f439367da08e61523302e29f153007e0",
    "metadata": {
      "data_source": {},
      "filetype": "application/pdf",
      "page_number": 1
    },
    "text": "The need for nuclear in a clean energy system"
  },
  {
    "type": "Title",
    "element_id": "53d548aa01fc3eb72da15a5be7f235e2",
    "metadata": {
      "data_source": {},
      "filetype": "application/pdf",
      "page_number": 3
    },
    "text": "Executive Summary"
  },
  {
    "type": "NarrativeText",
    "element_id": "1f4925fb064910ee923ccc1f6b20715b",
    "metadata": {
      "data_source": {},
      "filetype": "application/pdf",
      "page_number": 3
    },
    "text": "In a world centred on short-term fixes, many of the traits that make nuclear energy a key player in the transition to a sustainable world are not properly valued and often taken for granted. Reflecting on the popular discourse in the world of energy politics it would seem that renewables, and renewables alone, will be responsible for, and capable of, delivering a zero-carbon energy system – and that it is just a matter of time."
  },
  {
    "type": "NarrativeText",
    "element_id": "46385c950e7da4d8e588686a541335c2",
    "metadata": {
      "data_source": {},
      "filetype": "application/pdf",
      "page_number": 3
    },
    "text": "The reality today is that both global carbon dioxide emissions and fossil fuel use are still on the rise. This does not only make the battle against climate change much harder, but also results in hundreds of thousands of pollution deaths every year."
  },
  {
    "type": "NarrativeText",
    "element_id": "8e1e0570b2ba9211cc184c21a3ffbf90",
    "metadata": {
      "data_source": {},
      "filetype": "application/pdf",
      "page_number": 3
    },
    "text": "Nuclear energy is a proven solution with a long and well-established track record. Nuclear reactors – a grand total of 445 in 30 countries – are the low-carbon backbone of electricity systems, operating in the background, day in and day out, often out of sight and out of mind. Capable of generating immense amounts of clean power, they are the silent giants upon which we rely daily."
  },
  {
    "type": "NarrativeText",
    "element_id": "ae77460bce2d3a52d823954ccb9c708f",
    "metadata": {
      "data_source": {},
      "filetype": "application/pdf",
      "page_number": 3
    },
    "text": "Energy is the essential agent for promoting human development, and global demand is projected to increase significantly in the coming decades. Securing access to modern and affordable energy is essential for lifting people out of poverty, and for promoting energy independence and economic growth."
  },
  {
    "type": "NarrativeText",
    "element_id": "c6d2fa859e6df9845dee4044d05ddbc5",
    "metadata": {
      "data_source": {},
      "filetype": "application/pdf",
      "page_number": 3
    },
    "text": "Nuclear energy has shown – be it in France or Sweden – that it has the potential to be the catalyst for delivering sustainable energy transitions, long before climate change was on the agenda. The use of nuclear energy is the fast track to a high-powered and clean energy system, which not only delivers a healthier environment and an affordable supply of electricity, but also strengthens energy security and helps mitigate climate change."
  },
  {
    "type": "NarrativeText",
    "element_id": "e055395659c9e1aa4d5c0afb188e4a9e",
    "metadata": {
      "data_source": {},
      "filetype": "application/pdf",
      "page_number": 3
    },
    "text": "The global nuclear industry, led by World Nuclear Association, is ready to take on the challenge. As part of the Harmony Programme, we have set a target to build an additional 1000GWe of reactors across the world before 2050, bringing the global share of electricity production of nuclear to 25%."
  },
  {
    "type": "NarrativeText",
    "element_id": "33a2aba13d6b228d8d6f792f16caa684",
    "metadata": {
      "data_source": {},
      "filetype": "application/pdf",
      "page_number": 3
    },
    "text": "In order to realise the full potential of nuclear energy we have identified three key areas where actions are required:"
  },
  {
    "type": "ListItem",
    "element_id": "3cc3e847449fed4fa13bbd94f86e43a9",
    "metadata": {
      "data_source": {},
      "filetype": "application/pdf",
      "page_number": 3
    },
    "text": "The need to create a level playing field that values reliability and energy security"
  },
  {
    "type": "ListItem",
    "element_id": "9c4387f669c689e9af0a712fd494b2d7",
    "metadata": {
      "data_source": {},
      "filetype": "application/pdf",
      "page_number": 3
    },
    "text": "The need for harmony in the nuclear regulatory environment"
  },
  {
    "type": "ListItem",
    "element_id": "93e7dedc9d334470067ad2de1f9ee788",
    "metadata": {
      "data_source": {},
      "filetype": "application/pdf",
      "page_number": 3
    },
    "text": "The need for a holistic safety paradigm for the whole electricity system."
  },
  {
    "type": "UncategorizedText",
    "element_id": "6b86b273ff34fce19d6b804eff5a3f57",
    "metadata": {
      "data_source": {},
      "filetype": "application/pdf",
      "page_number": 3
    },
    "text": "1"
  },
  {
    "type": "Title",
    "element_id": "257fa04b9d79fc46da551d720411595a",
    "metadata": {
      "data_source": {},
      "filetype": "application/pdf",
      "page_number": 4
    },
    "text": "The drivers for a clean energy system"
  },
  {
    "type": "NarrativeText",
    "element_id": "ca18f74506ddc1bca89179259f3ff4cb",
    "metadata": {
      "data_source": {},
      "filetype": "application/pdf",
      "page_number": 4
    },
    "text": "Electricity is central to modern life – it powers our daily lives, as well as our dreams and ambitions. Demand has grown steadily for more than 100 years, and will continue to do so as many parts of the world continue to develop, and electrification takes a central role in efforts to decarbonize (Figure 1). With nearly a billion people around the world still living in the dark, without access to electricity, humanity has a responsibility to learn from the past - everyone has the right to enjoy a modern lifestyle in a way that does not cause harm to people or the planet."
  },
  {
    "type": "UncategorizedText",
    "element_id": "b4af08fb653ae7dea99f3a48c2ff7f5d",
    "metadata": {
      "data_source": {},
      "filetype": "application/pdf",
      "page_number": 4
    },
    "text": "45,000"
  },
  {
    "type": "Title",
    "element_id": "e29786b8cc565a047639f24f7171c30f",
    "metadata": {
      "data_source": {},
      "filetype": "application/pdf",
      "page_number": 4
    },
    "text": " Marine"
  },
  {
    "type": "Title",
    "element_id": "563a2980d46c81119e1d7d952b375a41",
    "metadata": {
      "data_source": {},
      "filetype": "application/pdf",
      "page_number": 4
    },
    "text": "h W T"
  },
  {
    "type": "UncategorizedText",
    "element_id": "9925953f1faef050547e5f7b811c3f7d",
    "metadata": {
      "data_source": {},
      "filetype": "application/pdf",
      "page_number": 4
    },
    "text": "40,000"
  },
  {
    "type": "UncategorizedText",
    "element_id": "4ebe55cc1aee6dd892d7182d797d105a",
    "metadata": {
      "data_source": {},
      "filetype": "application/pdf",
      "page_number": 4
    },
    "text": "35,000"
  },
  {
    "type": "UncategorizedText",
    "element_id": "422f240e43a3226f329ba4a0236f587c",
    "metadata": {
      "data_source": {},
      "filetype": "application/pdf",
      "page_number": 4
    },
    "text": "30,000"
  },
  {
    "type": "UncategorizedText",
    "element_id": "c7e6673590d2426f635c9be70bd8f057",
    "metadata": {
      "data_source": {},
      "filetype": "application/pdf",
      "page_number": 4
    },
    "text": "25,000"
  },
  {
    "type": "UncategorizedText",
    "element_id": "b6b53b7d4224992f9aa86411bbc3f74b",
    "metadata": {
      "data_source": {},
      "filetype": "application/pdf",
      "page_number": 4
    },
    "text": "20,000"
  },
  {
    "type": "UncategorizedText",
    "element_id": "b2ee3509c1fa4f9741f894e592bda9ac",
    "metadata": {
      "data_source": {},
      "filetype": "application/pdf",
      "page_number": 4
    },
    "text": "15,000"
  },
  {
    "type": "UncategorizedText",
    "element_id": "28ec039832f5bc96c2be0eaee016dafe",
    "metadata": {
      "data_source": {},
      "filetype": "application/pdf",
      "page_number": 4
    },
    "text": "10,000"
  },
  {
    "type": "UncategorizedText",
    "element_id": "b2008c37ee3a7cf7ba87f5ad50dd9e11",
    "metadata": {
      "data_source": {},
      "filetype": "application/pdf",
      "page_number": 4
    },
    "text": "5,000"
  },
  {
    "type": "UncategorizedText",
    "element_id": "5feceb66ffc86f38d952786c6d696c79",
    "metadata": {
      "data_source": {},
      "filetype": "application/pdf",
      "page_number": 4
    },
    "text": "0"
  },
  {
    "type": "UncategorizedText",
    "element_id": "bda050585a00f0f6cb502350559d7553",
    "metadata": {
      "data_source": {},
      "filetype": "application/pdf",
      "page_number": 4
    },
    "text": "—"
  },
  {
    "type": "UncategorizedText",
    "element_id": "bda050585a00f0f6cb502350559d7553",
    "metadata": {
      "data_source": {},
      "filetype": "application/pdf",
      "page_number": 4
    },
    "text": "—"
  },
  {
    "type": "UncategorizedText",
    "element_id": "7ace431cb61584cb9b8dc7ec08cf38ac",
    "metadata": {
      "data_source": {},
      "filetype": "application/pdf",
      "page_number": 4
    },
    "text": "~"
  },
  {
    "type": "Title",
    "element_id": "4a60bf7d4bc1e485744cf7e8d0860524",
    "metadata": {
      "data_source": {},
      "filetype": "application/pdf",
      "page_number": 4
    },
    "text": "zz"
  },
  {
    "type": "UncategorizedText",
    "element_id": "bda050585a00f0f6cb502350559d7553",
    "metadata": {
      "data_source": {},
      "filetype": "application/pdf",
      "page_number": 4
    },
    "text": "—"
  },
  {
    "type": "UncategorizedText",
    "element_id": "380918b946a526640a40df5dced65167",
    "metadata": {
      "data_source": {},
      "filetype": "application/pdf",
      "page_number": 4
    },
    "text": "="
  },
  {
    "type": "UncategorizedText",
    "element_id": "9911f4d2b18457c4726664d309385072",
    "metadata": {
      "data_source": {},
      "filetype": "application/pdf",
      "page_number": 4
    },
    "text": "__"
  },
  {
    "type": "UncategorizedText",
    "element_id": "81a83544cf93c245178cbc1620030f11",
    "metadata": {
      "data_source": {},
      "filetype": "application/pdf",
      "page_number": 4
    },
    "text": "2000"
  },
  {
    "type": "UncategorizedText",
    "element_id": "7d12ba56e9f8b3dc64f77c87318c4f37",
    "metadata": {
      "data_source": {},
      "filetype": "application/pdf",
      "page_number": 4
    },
    "text": "2010"
  },
  {
    "type": "UncategorizedText",
    "element_id": "73a2af8864fc500fa49048bf3003776c",
    "metadata": {
      "data_source": {},
      "filetype": "application/pdf",
      "page_number": 4
    },
    "text": "2020"
  },
  {
    "type": "UncategorizedText",
    "element_id": "8e1f192fe25ad49be764c3f55c68beb3",
    "metadata": {
      "data_source": {},
      "filetype": "application/pdf",
      "page_number": 4
    },
    "text": "2030"
  },
  {
    "type": "UncategorizedText",
    "element_id": "df34d853f2f2f1f14b92359f695426dc",
    "metadata": {
      "data_source": {},
      "filetype": "application/pdf",
      "page_number": 4
    },
    "text": "2040"
  },
  {
    "type": "Title",
    "element_id": "d04999bf99ea28fc8a6b20318caac58c",
    "metadata": {
      "data_source": {},
      "filetype": "application/pdf",
      "page_number": 4
    },
    "text": " CSP"
  },
  {
    "type": "Title",
    "element_id": "8af26217282646d0f64d3e3211f47512",
    "metadata": {
      "data_source": {},
      "filetype": "application/pdf",
      "page_number": 4
    },
    "text": " Solar PV"
  },
  {
    "type": "Title",
    "element_id": "6e28663850f2b50ee6af2d4477b410be",
    "metadata": {
      "data_source": {},
      "filetype": "application/pdf",
      "page_number": 4
    },
    "text": " Geothermal"
  },
  {
    "type": "Title",
    "element_id": "7e2f430d44cfb03dca12ffde615c36ec",
    "metadata": {
      "data_source": {},
      "filetype": "application/pdf",
      "page_number": 4
    },
    "text": " Wind"
  },
  {
    "type": "Title",
    "element_id": "bde9df80639b681edb85ace46b4d4600",
    "metadata": {
      "data_source": {},
      "filetype": "application/pdf",
      "page_number": 4
    },
    "text": " Bioenergy"
  },
  {
    "type": "Title",
    "element_id": "b449cd843dc44ab907e1e9ed9c30d92e",
    "metadata": {
      "data_source": {},
      "filetype": "application/pdf",
      "page_number": 4
    },
    "text": " Hydro"
  },
  {
    "type": "Title",
    "element_id": "f35457739b3bd74c61625c986c844726",
    "metadata": {
      "data_source": {},
      "filetype": "application/pdf",
      "page_number": 4
    },
    "text": " Nuclear"
  },
  {
    "type": "Title",
    "element_id": "0f3341ae76e0d4d7816d3620bd915110",
    "metadata": {
      "data_source": {},
      "filetype": "application/pdf",
      "page_number": 4
    },
    "text": " Gas"
  },
  {
    "type": "Title",
    "element_id": "b001a2374d44e3085e712bb40f66270e",
    "metadata": {
      "data_source": {},
      "filetype": "application/pdf",
      "page_number": 4
    },
    "text": " Oil"
  },
  {
    "type": "Title",
    "element_id": "90ad0c8c14253135efd14645e0156145",
    "metadata": {
      "data_source": {},
      "filetype": "application/pdf",
      "page_number": 4
    },
    "text": " Coal"
  },
  {
    "type": "NarrativeText",
    "element_id": "578e73d091a9463a76ea7502a6a92503",
    "metadata": {
      "data_source": {},
      "filetype": "application/pdf",
      "page_number": 4
    },
    "text": "Figure 1. IEA projected electricity production and sources to 2040 i"
  },
  {
    "type": "NarrativeText",
    "element_id": "427b54db6e4b434f92954bc67db93473",
    "metadata": {
      "data_source": {},
      "filetype": "application/pdf",
      "page_number": 4
    },
    "text": "The challenge before us, however, goes far beyond just electricity – we will need to find ways to decarbonize all parts of the economy, and we need solutions that are sustainable in the long-term. That means changing the way we heat our homes and power our industrial processes, as well as ensuring that the way we travel, export our products and ship our food moves away from fossil fuels."
  },
  {
    "type": "NarrativeText",
    "element_id": "92f6fd6a561b87154049d083b93b611d",
    "metadata": {
      "data_source": {},
      "filetype": "application/pdf",
      "page_number": 4
    },
    "text": "Despite the very considerable efforts to decarbonize the economy and the countless billions spent, our world remains heavily addicted to fossil fuels. The trend is clear – instead of reducing our dependence on fossil fuels, we are increasing it (Figure 2). As a direct result, greenhouse gas emissions continue to rise when they need to drastically fall."
  },
  {
    "type": "Title",
    "element_id": "a5d60fc4dbbd484074d8389c35703cf7",
    "metadata": {
      "data_source": {},
      "filetype": "application/pdf",
      "page_number": 4
    },
    "text": "h W G"
  },
  {
    "type": "UncategorizedText",
    "element_id": "ebc18f485dc347b842b3d248d011ce6c",
    "metadata": {
      "data_source": {},
      "filetype": "application/pdf",
      "page_number": 4
    },
    "text": "30,000,000"
  },
  {
    "type": "UncategorizedText",
    "element_id": "dcdc1a65c75197a553fdd90554060414",
    "metadata": {
      "data_source": {},
      "filetype": "application/pdf",
      "page_number": 4
    },
    "text": "25,000,000"
  },
  {
    "type": "UncategorizedText",
    "element_id": "1476fd07ef61145d484f5a2e0b4e8e7d",
    "metadata": {
      "data_source": {},
      "filetype": "application/pdf",
      "page_number": 4
    },
    "text": "20,000,000"
  },
  {
    "type": "UncategorizedText",
    "element_id": "a63634f2c80c7bcc81bc6faad5d53e16",
    "metadata": {
      "data_source": {},
      "filetype": "application/pdf",
      "page_number": 4
    },
    "text": "15,000,000"
  },
  {
    "type": "UncategorizedText",
    "element_id": "8582d26affb6928525e4f027c2cb8c08",
    "metadata": {
      "data_source": {},
      "filetype": "application/pdf",
      "page_number": 4
    },
    "text": "10,000,000"
  },
  {
    "type": "UncategorizedText",
    "element_id": "265e4d619f6b21971816b0e4274faf92",
    "metadata": {
      "data_source": {},
      "filetype": "application/pdf",
      "page_number": 4
    },
    "text": "5,000,000"
  },
  {
    "type": "UncategorizedText",
    "element_id": "5feceb66ffc86f38d952786c6d696c79",
    "metadata": {
      "data_source": {},
      "filetype": "application/pdf",
      "page_number": 4
    },
    "text": "0"
  },
  {
    "type": "Title",
    "element_id": "e3cf3e34001852adb7a17cf424bda9fc",
    "metadata": {
      "data_source": {},
      "filetype": "application/pdf",
      "page_number": 4
    },
    "text": " High-carbon  Low-carbon"
  },
  {
    "type": "UncategorizedText",
    "element_id": "a7be8e1fe282a37cd666e0632b17d933",
    "metadata": {
      "data_source": {},
      "filetype": "application/pdf",
      "page_number": 4
    },
    "text": "1990"
  },
  {
    "type": "UncategorizedText",
    "element_id": "e78f27ab3ef177a9926e6b90e572b985",
    "metadata": {
      "data_source": {},
      "filetype": "application/pdf",
      "page_number": 4
    },
    "text": "1995"
  },
  {
    "type": "UncategorizedText",
    "element_id": "81a83544cf93c245178cbc1620030f11",
    "metadata": {
      "data_source": {},
      "filetype": "application/pdf",
      "page_number": 4
    },
    "text": "2000"
  },
  {
    "type": "UncategorizedText",
    "element_id": "a20a2b7bb0842d5cf8a0c06c626421fd",
    "metadata": {
      "data_source": {},
      "filetype": "application/pdf",
      "page_number": 4
    },
    "text": "2005"
  },
  {
    "type": "UncategorizedText",
    "element_id": "7d12ba56e9f8b3dc64f77c87318c4f37",
    "metadata": {
      "data_source": {},
      "filetype": "application/pdf",
      "page_number": 4
    },
    "text": "2010"
  },
  {
    "type": "UncategorizedText",
    "element_id": "a85e9db4851f7cd3efb8db7bf69a07cf",
    "metadata": {
      "data_source": {},
      "filetype": "application/pdf",
      "page_number": 4
    },
    "text": "2015"
  },
  {
    "type": "NarrativeText",
    "element_id": "aa04bda99d06997f39a4b613c2c62be5",
    "metadata": {
      "data_source": {},
      "filetype": "application/pdf",
      "page_number": 4
    },
    "text": "Figure 2. Worldwide electricity generation by fuel (1990-2016)ii"
  },
  {
    "type": "UncategorizedText",
    "element_id": "d4735e3a265e16eee03f59718b9b5d03",
    "metadata": {
      "data_source": {},
      "filetype": "application/pdf",
      "page_number": 4
    },
    "text": "2"
  },
  {
    "type": "NarrativeText",
    "element_id": "d841776bdfaae69274a3c8b898021653",
    "metadata": {
      "data_source": {},
      "filetype": "application/pdf",
      "page_number": 5
    },
    "text": "We need to deliver a worldwide transformation that is socially, economically and environmentally sustainable. We need a system that is affordable – no one should have to choose between heating their home, and essentials like eating – as well as helping to alleviate poverty, and ensure the realization of human potential globally. We need a power source that can not only help us mitigate the effects of climate change and environmental degradation, but can also help bring the enormous benefits of reliable electricity supply to the corners of the world that do not have access to it."
  },
  {
    "type": "NarrativeText",
    "element_id": "10a72512425bbe7a4cdd6529b0337d90",
    "metadata": {
      "data_source": {},
      "filetype": "application/pdf",
      "page_number": 5
    },
    "text": "Nuclear energy is already making a major contribution. By using nuclear energy rather than fossil fuels, we currently avoid the emission of more than 2500 million tonnes of carbon dioxide every year. To put that into perspective, it is the equivalent of removing about 400 million cars from the world’s roads."
  },
  {
    "type": "NarrativeText",
    "element_id": "030d3154a592248139651c5f8fbef1d5",
    "metadata": {
      "data_source": {},
      "filetype": "application/pdf",
      "page_number": 5
    },
    "text": "Modern society is dependent on the steady supply of electricity, every day of the year – regardless of weather, season or time of day – and nuclear energy is particularly well-suited to providing this service. Given that the majority of baseload supply is fossil-based, an increase in the use of nuclear energy would result in a rapid decarbonization of the electricity system. The International Energy Agency’s (IEA) recent report III on nuclear energy highlighted the importance of dependable baseload electricity generators and the need to properly value and compensate them for the electricity security and reliability services they provide."
  },
  {
    "type": "UncategorizedText",
    "element_id": "4e07408562bedb8b60ce05c1decfe3ad",
    "metadata": {
      "data_source": {},
      "filetype": "application/pdf",
      "page_number": 5
    },
    "text": "3"
  },
  {
    "type": "NarrativeText",
    "element_id": "a53cecd93ffb9ec731b7974f1805e924",
    "metadata": {
      "data_source": {},
      "filetype": "application/pdf",
      "page_number": 6
    },
    "text": "Despite impressive recent growth, the stark reality is that renewables alone will not be able to resolve our dependence on fossil fuels. Clearly, the sun does not always shine, and the wind does not always blow, and this is compounded by the fact that many times these periods coincide with when electricity demand is at its highest, but renewables can be complementary to nuclear energy. Storage solutions, such as batteries, will not be able to power our societies for days or weeks when the weather is not favourable. Natural gas is currently the most used solution for the intermittency problem, which only serves to reinforce our economy’s dependence of fossil fuels, and severely undermines the apparently ‘green credentials’ of many renewables."
  },
  {
    "type": "Title",
    "element_id": "899a2c517ba69726f3808d66f442e439",
    "metadata": {
      "data_source": {},
      "filetype": "application/pdf",
      "page_number": 6
    },
    "text": "Moving to a sustainable future"
  },
  {
    "type": "NarrativeText",
    "element_id": "a8c17b6aa3cad915f2f7e0126706c2f5",
    "metadata": {
      "data_source": {},
      "filetype": "application/pdf",
      "page_number": 6
    },
    "text": "The Intergovernmental Panel on Climate Change (IPCC) special report on Global Warming of 1.5°C iv examined a large number of different scenarios for limiting global warming to 1.5°C. Of those scenarios which would achieve the 1.5°C target, the mean increase in nuclear energy’s contribution to electricity production was 2.5 times higher compared to today. However, the ‘middle-of-the-road’ scenario – in which social, economic, and technological trends follow current patterns and would not require major changes to, for example, diet and travel habits – sees the need for nuclear increase by five times globally by 2050."
  },
  {
    "type": "NarrativeText",
    "element_id": "7562e707e991f1fb634fff41f2cae0e4",
    "metadata": {
      "data_source": {},
      "filetype": "application/pdf",
      "page_number": 6
    },
    "text": "The IEA has concluded that without an expanded contribution from nuclear energy, the already huge challenge of achieving emissions reductions will become drastically harder and more costly. In their latest report on nuclear energy v, published in 2019, they also conclude that not using nuclear would have negative implications for energy security and result in higher costs for the consumers. The IEA recommends policy reforms to ‘… ensure competition on a level playing field’ and that the ‘… focus should be on designing electricity markets in a way that values the clean energy and energy security attributes of low-carbon technologies, including nuclear power.’ Such reforms should also ensure that reliability of electricity production is properly valued and compensated."
  },
  {
    "type": "NarrativeText",
    "element_id": "1cde21cc10aa769a17ca11aa1e10823e",
    "metadata": {
      "data_source": {},
      "filetype": "application/pdf",
      "page_number": 6
    },
    "text": "As part of the Harmony Programme, the world’s nuclear industry has identified three key policy areas for action to unlock the true potential of nuclear energy - the need for a level playing field, the harmonization of regulations and the establishment of an effective safety paradigm."
  },
  {
    "type": "NarrativeText",
    "element_id": "af2424b7ec665072a2ee0bdcd901e244",
    "metadata": {
      "data_source": {},
      "filetype": "application/pdf",
      "page_number": 6
    },
    "text": "In regard to the need for a level playing field, we see that many of the world’s electricity markets operate in an unsustainable fashion, dominated by short-term thinking. Electricity supply which is affordable, reliable and available 24/7 generates broad societal benefits, and as seen in Figure 3, nuclear is one of the most affordable electricity sources."
  },
  {
    "type": "UncategorizedText",
    "element_id": "4b227777d4dd1fc61c6f884f48641d02",
    "metadata": {
      "data_source": {},
      "filetype": "application/pdf",
      "page_number": 6
    },
    "text": "4"
  },
  {
    "type": "UncategorizedText",
    "element_id": "983bd614bb5afece5ab3b6023f71147c",
    "metadata": {
      "data_source": {},
      "filetype": "application/pdf",
      "page_number": 7
    },
    "text": "300"
  },
  {
    "type": "Title",
    "element_id": "e8dbac2cdc67e714e99baa9c0f6a54b9",
    "metadata": {
      "data_source": {},
      "filetype": "application/pdf",
      "page_number": 7
    },
    "text": "h W M / $"
  },
  {
    "type": "UncategorizedText",
    "element_id": "1e472b39b105d349bcd069c4a711b44a",
    "metadata": {
      "data_source": {},
      "filetype": "application/pdf",
      "page_number": 7
    },
    "text": "250"
  },
  {
    "type": "UncategorizedText",
    "element_id": "27badc983df1780b60c2b3fa9d3a19a0",
    "metadata": {
      "data_source": {},
      "filetype": "application/pdf",
      "page_number": 7
    },
    "text": "200"
  },
  {
    "type": "UncategorizedText",
    "element_id": "9ae2bdd7beedc2e766c6b76585530e16",
    "metadata": {
      "data_source": {},
      "filetype": "application/pdf",
      "page_number": 7
    },
    "text": "150"
  },
  {
    "type": "UncategorizedText",
    "element_id": "ad57366865126e55649ecb23ae1d4888",
    "metadata": {
      "data_source": {},
      "filetype": "application/pdf",
      "page_number": 7
    },
    "text": "100"
  },
  {
    "type": "UncategorizedText",
    "element_id": "1a6562590ef19d1045d06c4055742d38",
    "metadata": {
      "data_source": {},
      "filetype": "application/pdf",
      "page_number": 7
    },
    "text": "50"
  },
  {
    "type": "UncategorizedText",
    "element_id": "5feceb66ffc86f38d952786c6d696c79",
    "metadata": {
      "data_source": {},
      "filetype": "application/pdf",
      "page_number": 7
    },
    "text": "0"
  },
  {
    "type": "NarrativeText",
    "element_id": "4b5ebf5890b9c61b43c5daf4c40cbab0",
    "metadata": {
      "data_source": {},
      "filetype": "application/pdf",
      "page_number": 7
    },
    "text": "C o m"
  },
  {
    "type": "Title",
    "element_id": "8fd5206adbbb7a132889e4161057d4cf",
    "metadata": {
      "data_source": {},
      "filetype": "application/pdf",
      "page_number": 7
    },
    "text": "m ercial Photovoltaic"
  },
  {
    "type": "Title",
    "element_id": "8e2f99a9826b1b316f7690290f32b31f",
    "metadata": {
      "data_source": {},
      "filetype": "application/pdf",
      "page_number": 7
    },
    "text": "O nshore Wind"
  },
  {
    "type": "Title",
    "element_id": "53209d7cc67427ba22ec6d878fc8d421",
    "metadata": {
      "data_source": {},
      "filetype": "application/pdf",
      "page_number": 7
    },
    "text": "Offshore Wind"
  },
  {
    "type": "Title",
    "element_id": "0e6fac6a3ad129a64c2b9d6eaf6680e4",
    "metadata": {
      "data_source": {},
      "filetype": "application/pdf",
      "page_number": 7
    },
    "text": "SS"
  },
  {
    "type": "Title",
    "element_id": "6dc76d1e1c35d4253537250288157d0c",
    "metadata": {
      "data_source": {},
      "filetype": "application/pdf",
      "page_number": 7
    },
    "text": "N uclear"
  },
  {
    "type": "Title",
    "element_id": "079c085d3cb9f52f2392addf619382be",
    "metadata": {
      "data_source": {},
      "filetype": "application/pdf",
      "page_number": 7
    },
    "text": "C C G T"
  },
  {
    "type": "Title",
    "element_id": "6c25ebfc9ffd2510c4c41d4bd5cb7ea9",
    "metadata": {
      "data_source": {},
      "filetype": "application/pdf",
      "page_number": 7
    },
    "text": "C oal"
  },
  {
    "type": "NarrativeText",
    "element_id": "a5846cd18e790db780cc03f9e5f63278",
    "metadata": {
      "data_source": {},
      "filetype": "application/pdf",
      "page_number": 7
    },
    "text": "Figure 3. Comparative cost projections for main electricity generators vi"
  },
  {
    "type": "NarrativeText",
    "element_id": "9ad4cf48d0b9d0bbfd257214f3d050dd",
    "metadata": {
      "data_source": {},
      "filetype": "application/pdf",
      "page_number": 7
    },
    "text": "However, markets fail to give due credit to electricity generators, such as nuclear energy, that are able to meet these societal demands. This has resulted in situations where nuclear energy has struggled to compete with energy sources that have been subsidized, do not pay the hidden costs brought on by their intermittency (e.g. costly backup provisions and investments in the grid), or do not have to take responsibility for using our common atmosphere as a dumping ground."
  },
  {
    "type": "NarrativeText",
    "element_id": "4b3dad9b769c100e89b2c082e7d9e13e",
    "metadata": {
      "data_source": {},
      "filetype": "application/pdf",
      "page_number": 7
    },
    "text": "In regard to the need to harmonize regulations, multiple regulatory barriers stemming from diverse national licensing processes and safety requirements currently limit global nuclear trade and investment. A lack of international standardization places unnecessary regulatory burdens on nuclear activities and causes delays in the licensing of new designs, hindering innovation."
  },
  {
    "type": "NarrativeText",
    "element_id": "13ff2375260e277c2dfbc8826aa50a65",
    "metadata": {
      "data_source": {},
      "filetype": "application/pdf",
      "page_number": 7
    },
    "text": "Additionally, electricity markets fail to recognize the relative costs of different forms of electricity generation. Whilst the nuclear industry takes responsibility for its lifecycle costs (including decommissioning and waste management), other electricity generators do not. Fossil fuel generators are rarely required to pay the price in line with the environmental and health damage that their emissions cause, whilst the cost of wind and solar does not include the disposal of the sometimes toxic materials at the end of their life."
  },
  {
    "type": "NarrativeText",
    "element_id": "0ce74aa5e786157de72d5ae801d86cc4",
    "metadata": {
      "data_source": {},
      "filetype": "application/pdf",
      "page_number": 7
    },
    "text": "The International Atomic Energy Agency (IAEA) has highlighted the importance of addressing this issue, concluding that the lack of regulatory harmony ‘…causes many drawbacks for the entire nuclear industry, including developers, vendors, operators and even regulators themselves…This results in increased costs and reduced predictability in project execution’. vii It is therefore crucial that we harmonize the regulatory process to address these weaknesses, and avoid unnecessary duplication and inconsistencies."
  },
  {
    "type": "UncategorizedText",
    "element_id": "ef2d127de37b942baad06145e54b0c61",
    "metadata": {
      "data_source": {},
      "filetype": "application/pdf",
      "page_number": 7
    },
    "text": "5"
  },
  {
    "type": "NarrativeText",
    "element_id": "2cf9c478a20b21f5792941a179d926e9",
    "metadata": {
      "data_source": {},
      "filetype": "application/pdf",
      "page_number": 8
    },
    "text": "In regard to the need for a holistic safety paradigm for the whole electricity system, we need to consider safety from a societal perspective, something the current energy system fails to do. The health, environmental and safety benefits of nuclear energy are not sufficiently understood and valued when compared with other electricity sources. Nuclear energy remains the safest form of electricity generation (Figure 4). Additionally, the use of nuclear consistently prevents many tens of thousands of deaths (mainly resulting from air pollution) every year by avoiding the use of coal - lifesaving measures which must be better recognised and valued."
  },
  {
    "type": "UncategorizedText",
    "element_id": "dbae772db29058a88f9bd830e957c695",
    "metadata": {
      "data_source": {},
      "filetype": "application/pdf",
      "page_number": 8
    },
    "text": "140"
  },
  {
    "type": "NarrativeText",
    "element_id": "f9bb49945b60897227abdd75b5f8d39b",
    "metadata": {
      "data_source": {},
      "filetype": "application/pdf",
      "page_number": 8
    },
    "text": "r e p s e i t i l"
  },
  {
    "type": "NarrativeText",
    "element_id": "e11247712b3df61756970b45f019ad68",
    "metadata": {
      "data_source": {},
      "filetype": "application/pdf",
      "page_number": 8
    },
    "text": "r a e y"
  },
  {
    "type": "Title",
    "element_id": "1fb2ec4fc8fc547c0de86ba79ba651e5",
    "metadata": {
      "data_source": {},
      "filetype": "application/pdf",
      "page_number": 8
    },
    "text": "a t a F"
  },
  {
    "type": "Title",
    "element_id": "f83714d89302473e0e4f5399bd50e7a9",
    "metadata": {
      "data_source": {},
      "filetype": "application/pdf",
      "page_number": 8
    },
    "text": "W T"
  },
  {
    "type": "UncategorizedText",
    "element_id": "911bc18af1665a604b4fa4a97d47f477",
    "metadata": {
      "data_source": {},
      "filetype": "application/pdf",
      "page_number": 8
    },
    "text": "“99 :"
  },
  {
    "type": "UncategorizedText",
    "element_id": "380918b946a526640a40df5dced65167",
    "metadata": {
      "data_source": {},
      "filetype": "application/pdf",
      "page_number": 8
    },
    "text": "="
  },
  {
    "type": "Title",
    "element_id": "3f79bb7b435b05321651daefd374cdc6",
    "metadata": {
      "data_source": {},
      "filetype": "application/pdf",
      "page_number": 8
    },
    "text": "e"
  },
  {
    "type": "UncategorizedText",
    "element_id": "2abaca4911e68fa9bfbf3482ee797fd5",
    "metadata": {
      "data_source": {},
      "filetype": "application/pdf",
      "page_number": 8
    },
    "text": "120"
  },
  {
    "type": "UncategorizedText",
    "element_id": "ad57366865126e55649ecb23ae1d4888",
    "metadata": {
      "data_source": {},
      "filetype": "application/pdf",
      "page_number": 8
    },
    "text": "100"
  },
  {
    "type": "UncategorizedText",
    "element_id": "48449a14a4ff7d79bb7a1b6f3d488eba",
    "metadata": {
      "data_source": {},
      "filetype": "application/pdf",
      "page_number": 8
    },
    "text": "80"
  },
  {
    "type": "UncategorizedText",
    "element_id": "f5ca38f748a1d6eaf726b8a42fb575c3",
    "metadata": {
      "data_source": {},
      "filetype": "application/pdf",
      "page_number": 8
    },
    "text": "20"
  },
  {
    "type": "UncategorizedText",
    "element_id": "d59eced1ded07f84c145592f65bdf854",
    "metadata": {
      "data_source": {},
      "filetype": "application/pdf",
      "page_number": 8
    },
    "text": "40"
  },
  {
    "type": "UncategorizedText",
    "element_id": "39fa9ec190eee7b6f4dff1100d6343e1",
    "metadata": {
      "data_source": {},
      "filetype": "application/pdf",
      "page_number": 8
    },
    "text": "60"
  },
  {
    "type": "UncategorizedText",
    "element_id": "5feceb66ffc86f38d952786c6d696c79",
    "metadata": {
      "data_source": {},
      "filetype": "application/pdf",
      "page_number": 8
    },
    "text": "0"
  },
  {
    "type": "UncategorizedText",
    "element_id": "e7ac0786668e0ff0f02b62bd04f45ff6",
    "metadata": {
      "data_source": {},
      "filetype": "application/pdf",
      "page_number": 8
    },
    "text": ":"
  },
  {
    "type": "UncategorizedText",
    "element_id": "5bddd069fd77ec5699d9ab00c00f47c4",
    "metadata": {
      "data_source": {},
      "filetype": "application/pdf",
      "page_number": 8
    },
    "text": "1 :"
  },
  {
    "type": "Title",
    "element_id": "6c25ebfc9ffd2510c4c41d4bd5cb7ea9",
    "metadata": {
      "data_source": {},
      "filetype": "application/pdf",
      "page_number": 8
    },
    "text": "C oal"
  },
  {
    "type": "UncategorizedText",
    "element_id": "2abaca4911e68fa9bfbf3482ee797fd5",
    "metadata": {
      "data_source": {},
      "filetype": "application/pdf",
      "page_number": 8
    },
    "text": "120"
  },
  {
    "type": "UncategorizedText",
    "element_id": "b725d20650649a5221675144bab5946e",
    "metadata": {
      "data_source": {},
      "filetype": "application/pdf",
      "page_number": 8
    },
    "text": "99.5"
  },
  {
    "type": "Title",
    "element_id": "2378bdd2cf4f491cf401e6b215cbb4fd",
    "metadata": {
      "data_source": {},
      "filetype": "application/pdf",
      "page_number": 8
    },
    "text": "Oil"
  },
  {
    "type": "Title",
    "element_id": "4fabb98454d019811a732c4a09f31bf0",
    "metadata": {
      "data_source": {},
      "filetype": "application/pdf",
      "page_number": 8
    },
    "text": "N atural gas"
  },
  {
    "type": "UncategorizedText",
    "element_id": "ce3201efc2e495241a85e4fc84575f50",
    "metadata": {
      "data_source": {},
      "filetype": "application/pdf",
      "page_number": 8
    },
    "text": "71.9"
  },
  {
    "type": "Title",
    "element_id": "593cbe414f10662e62c0da03ce3302b8",
    "metadata": {
      "data_source": {},
      "filetype": "application/pdf",
      "page_number": 8
    },
    "text": "fe)"
  },
  {
    "type": "Title",
    "element_id": "77cf83b127020f3a465005abc747e63f",
    "metadata": {
      "data_source": {},
      "filetype": "application/pdf",
      "page_number": 8
    },
    "text": "Offshore wind"
  },
  {
    "type": "UncategorizedText",
    "element_id": "cdb4ee2aea69cc6a83331bbe96dc2caa",
    "metadata": {
      "data_source": {},
      "filetype": "application/pdf",
      "page_number": 8
    },
    "text": "."
  },
  {
    "type": "UncategorizedText",
    "element_id": "6b86b273ff34fce19d6b804eff5a3f57",
    "metadata": {
      "data_source": {},
      "filetype": "application/pdf",
      "page_number": 8
    },
    "text": "1"
  },
  {
    "type": "UncategorizedText",
    "element_id": "e7ac0786668e0ff0f02b62bd04f45ff6",
    "metadata": {
      "data_source": {},
      "filetype": "application/pdf",
      "page_number": 8
    },
    "text": ":"
  },
  {
    "type": "UncategorizedText",
    "element_id": "6b86b273ff34fce19d6b804eff5a3f57",
    "metadata": {
      "data_source": {},
      "filetype": "application/pdf",
      "page_number": 8
    },
    "text": "1"
  },
  {
    "type": "Title",
    "element_id": "1b16b1df538ba12dc3f97edbb85caa70",
    "metadata": {
      "data_source": {},
      "filetype": "application/pdf",
      "page_number": 8
    },
    "text": "n"
  },
  {
    "type": "UncategorizedText",
    "element_id": "77e43ef38dbfcec0511535d9c7dbee5c",
    "metadata": {
      "data_source": {},
      "filetype": "application/pdf",
      "page_number": 8
    },
    "text": "(U K)"
  },
  {
    "type": "UncategorizedText",
    "element_id": "cc6f2aa507f6a1f7de2db7e09ddef042",
    "metadata": {
      "data_source": {},
      "filetype": "application/pdf",
      "page_number": 8
    },
    "text": "8.5"
  },
  {
    "type": "NarrativeText",
    "element_id": "50a78acc78a3c5b4acc8c439af743a0a",
    "metadata": {
      "data_source": {},
      "filetype": "application/pdf",
      "page_number": 8
    },
    "text": "O nshore wind (G erm any)"
  },
  {
    "type": "UncategorizedText",
    "element_id": "5d48c7c6dce082d397fecf99b8f1ac7f",
    "metadata": {
      "data_source": {},
      "filetype": "application/pdf",
      "page_number": 8
    },
    "text": "1.78"
  },
  {
    "type": "Title",
    "element_id": "bbf2011ddebee240452a3ab98416afb4",
    "metadata": {
      "data_source": {},
      "filetype": "application/pdf",
      "page_number": 8
    },
    "text": "S olar P V"
  },
  {
    "type": "UncategorizedText",
    "element_id": "f1ced6d8a7d437fd3748f56bb2358f9a",
    "metadata": {
      "data_source": {},
      "filetype": "application/pdf",
      "page_number": 8
    },
    "text": "0.245"
  },
  {
    "type": "Title",
    "element_id": "f280c2a253ebd5a7389dd0790fcbd56c",
    "metadata": {
      "data_source": {},
      "filetype": "application/pdf",
      "page_number": 8
    },
    "text": "N uclear*"
  },
  {
    "type": "UncategorizedText",
    "element_id": "efc293f64a092b9bfe153be9357f9580",
    "metadata": {
      "data_source": {},
      "filetype": "application/pdf",
      "page_number": 8
    },
    "text": "<0.01"
  },
  {
    "type": "NarrativeText",
    "element_id": "445676822969fb5177c0081d07449a70",
    "metadata": {
      "data_source": {},
      "filetype": "application/pdf",
      "page_number": 8
    },
    "text": "Figure 4. Comparison of number of fatalities due to electricity generation viii"
  },
  {
    "type": "Title",
    "element_id": "98d83a387e3ac2261daaf8d936bf3e27",
    "metadata": {
      "data_source": {},
      "filetype": "application/pdf",
      "page_number": 8
    },
    "text": "Nuclear for a sustainable tomorrow"
  },
  {
    "type": "NarrativeText",
    "element_id": "1119369ba9a68924c64155762de72d8e",
    "metadata": {
      "data_source": {},
      "filetype": "application/pdf",
      "page_number": 8
    },
    "text": "Nuclear energy is already making a significant contribution to providing the world with clean and abundant electricity, and has a proven track record of being a reliable workhorse around the world. Countries like France, Sweden and Switzerland have proven that it is possible to divorce economic growth from an increase in damaging emissions and over the timescales required to effectively challenge climate change and environmental degradation (Figures 5 and 6). Nuclear can ensure that fast-growing populations achieve rising standards of living – without having to sacrifice the planet or their own well-being."
  },
  {
    "type": "UncategorizedText",
    "element_id": "bbf3f11cb5b43e700273a78d12de55e4",
    "metadata": {
      "data_source": {},
      "filetype": "application/pdf",
      "page_number": 8
    },
    "text": "%"
  },
  {
    "type": "UncategorizedText",
    "element_id": "ad57366865126e55649ecb23ae1d4888",
    "metadata": {
      "data_source": {},
      "filetype": "application/pdf",
      "page_number": 8
    },
    "text": "100"
  },
  {
    "type": "UncategorizedText",
    "element_id": "69f59c273b6e669ac32a6dd5e1b2cb63",
    "metadata": {
      "data_source": {},
      "filetype": "application/pdf",
      "page_number": 8
    },
    "text": "90"
  },
  {
    "type": "UncategorizedText",
    "element_id": "48449a14a4ff7d79bb7a1b6f3d488eba",
    "metadata": {
      "data_source": {},
      "filetype": "application/pdf",
      "page_number": 8
    },
    "text": "80"
  },
  {
    "type": "UncategorizedText",
    "element_id": "ff5a1ae012afa5d4c889c50ad427aaf5",
    "metadata": {
      "data_source": {},
      "filetype": "application/pdf",
      "page_number": 8
    },
    "text": "70"
  },
  {
    "type": "UncategorizedText",
    "element_id": "39fa9ec190eee7b6f4dff1100d6343e1",
    "metadata": {
      "data_source": {},
      "filetype": "application/pdf",
      "page_number": 8
    },
    "text": "60"
  },
  {
    "type": "UncategorizedText",
    "element_id": "1a6562590ef19d1045d06c4055742d38",
    "metadata": {
      "data_source": {},
      "filetype": "application/pdf",
      "page_number": 8
    },
    "text": "50"
  },
  {
    "type": "UncategorizedText",
    "element_id": "d59eced1ded07f84c145592f65bdf854",
    "metadata": {
      "data_source": {},
      "filetype": "application/pdf",
      "page_number": 8
    },
    "text": "40"
  },
  {
    "type": "UncategorizedText",
    "element_id": "624b60c58c9d8bfb6ff1886c2fd605d2",
    "metadata": {
      "data_source": {},
      "filetype": "application/pdf",
      "page_number": 8
    },
    "text": "30"
  },
  {
    "type": "UncategorizedText",
    "element_id": "f5ca38f748a1d6eaf726b8a42fb575c3",
    "metadata": {
      "data_source": {},
      "filetype": "application/pdf",
      "page_number": 8
    },
    "text": "20"
  },
  {
    "type": "UncategorizedText",
    "element_id": "4a44dc15364204a80fe80e9039455cc1",
    "metadata": {
      "data_source": {},
      "filetype": "application/pdf",
      "page_number": 8
    },
    "text": "10"
  },
  {
    "type": "UncategorizedText",
    "element_id": "5feceb66ffc86f38d952786c6d696c79",
    "metadata": {
      "data_source": {},
      "filetype": "application/pdf",
      "page_number": 8
    },
    "text": "0"
  },
  {
    "type": "Title",
    "element_id": "b449cd843dc44ab907e1e9ed9c30d92e",
    "metadata": {
      "data_source": {},
      "filetype": "application/pdf",
      "page_number": 8
    },
    "text": " Hydro"
  },
  {
    "type": "Title",
    "element_id": "f35457739b3bd74c61625c986c844726",
    "metadata": {
      "data_source": {},
      "filetype": "application/pdf",
      "page_number": 8
    },
    "text": " Nuclear"
  },
  {
    "type": "Title",
    "element_id": "9a1f49cd39fe9698fc556924b6b889da",
    "metadata": {
      "data_source": {},
      "filetype": "application/pdf",
      "page_number": 8
    },
    "text": " Biofuels/Waste"
  },
  {
    "type": "Title",
    "element_id": "90ad0c8c14253135efd14645e0156145",
    "metadata": {
      "data_source": {},
      "filetype": "application/pdf",
      "page_number": 8
    },
    "text": " Coal"
  },
  {
    "type": "Title",
    "element_id": "3fd264839410c464bf2640d6dbf3ed86",
    "metadata": {
      "data_source": {},
      "filetype": "application/pdf",
      "page_number": 8
    },
    "text": " Gas/Oil"
  },
  {
    "type": "Title",
    "element_id": "c4fad0ce9772d241be8c8624896ada86",
    "metadata": {
      "data_source": {},
      "filetype": "application/pdf",
      "page_number": 8
    },
    "text": " Wind/Solar"
  },
  {
    "type": "Title",
    "element_id": "7a1ca4ef7515f7276bae7230545829c2",
    "metadata": {
      "data_source": {},
      "filetype": "application/pdf",
      "page_number": 8
    },
    "text": "France"
  },
  {
    "type": "Title",
    "element_id": "853637136575897a73cba3c5fb085e8c",
    "metadata": {
      "data_source": {},
      "filetype": "application/pdf",
      "page_number": 8
    },
    "text": "Sweden"
  },
  {
    "type": "Title",
    "element_id": "2275583196d791405892aaca0d87743c",
    "metadata": {
      "data_source": {},
      "filetype": "application/pdf",
      "page_number": 8
    },
    "text": "Switzerland"
  },
  {
    "type": "NarrativeText",
    "element_id": "fd1b6d076800203a708efab109d9393a",
    "metadata": {
      "data_source": {},
      "filetype": "application/pdf",
      "page_number": 8
    },
    "text": "Figure 5. The importance of nuclear in ensuring clean energy systems in France, Sweden and Switzerland ix"
  },
  {
    "type": "UncategorizedText",
    "element_id": "e7f6c011776e8db7cd330b54174fd76f",
    "metadata": {
      "data_source": {},
      "filetype": "application/pdf",
      "page_number": 8
    },
    "text": "6"
  },
  {
    "type": "UncategorizedText",
    "element_id": "284b7e6d788f363f910f7beb1910473e",
    "metadata": {
      "data_source": {},
      "filetype": "application/pdf",
      "page_number": 9
    },
    "text": "600"
  },
  {
    "type": "Title",
    "element_id": "563a2980d46c81119e1d7d952b375a41",
    "metadata": {
      "data_source": {},
      "filetype": "application/pdf",
      "page_number": 9
    },
    "text": "h W T"
  },
  {
    "type": "UncategorizedText",
    "element_id": "0604cd3138feed202ef293e062da2f47",
    "metadata": {
      "data_source": {},
      "filetype": "application/pdf",
      "page_number": 9
    },
    "text": "500"
  },
  {
    "type": "UncategorizedText",
    "element_id": "26d228663f13a88592a12d16cf9587ca",
    "metadata": {
      "data_source": {},
      "filetype": "application/pdf",
      "page_number": 9
    },
    "text": "400"
  },
  {
    "type": "UncategorizedText",
    "element_id": "983bd614bb5afece5ab3b6023f71147c",
    "metadata": {
      "data_source": {},
      "filetype": "application/pdf",
      "page_number": 9
    },
    "text": "300"
  },
  {
    "type": "UncategorizedText",
    "element_id": "27badc983df1780b60c2b3fa9d3a19a0",
    "metadata": {
      "data_source": {},
      "filetype": "application/pdf",
      "page_number": 9
    },
    "text": "200"
  },
  {
    "type": "UncategorizedText",
    "element_id": "ad57366865126e55649ecb23ae1d4888",
    "metadata": {
      "data_source": {},
      "filetype": "application/pdf",
      "page_number": 9
    },
    "text": "100"
  },
  {
    "type": "UncategorizedText",
    "element_id": "5feceb66ffc86f38d952786c6d696c79",
    "metadata": {
      "data_source": {},
      "filetype": "application/pdf",
      "page_number": 9
    },
    "text": "0"
  },
  {
    "type": "UncategorizedText",
    "element_id": "f3f3079e2ba8b15c942c7f54d01977d9",
    "metadata": {
      "data_source": {},
      "filetype": "application/pdf",
      "page_number": 9
    },
    "text": "——"
  },
  {
    "type": "Title",
    "element_id": "de7d1b721a1e0632b7cf04edf5032c8e",
    "metadata": {
      "data_source": {},
      "filetype": "application/pdf",
      "page_number": 9
    },
    "text": "i"
  },
  {
    "type": "Title",
    "element_id": "30b160442c1de4494644bbb253d47d62",
    "metadata": {
      "data_source": {},
      "filetype": "application/pdf",
      "page_number": 9
    },
    "text": "z="
  },
  {
    "type": "ListItem",
    "element_id": "bda050585a00f0f6cb502350559d7553",
    "metadata": {
      "data_source": {},
      "filetype": "application/pdf",
      "page_number": 9
    },
    "text": "—"
  },
  {
    "type": "ListItem",
    "element_id": "bda050585a00f0f6cb502350559d7553",
    "metadata": {
      "data_source": {},
      "filetype": "application/pdf",
      "page_number": 9
    },
    "text": "—"
  },
  {
    "type": "UncategorizedText",
    "element_id": "ec54e99514663edb97adef400fbf34a7",
    "metadata": {
      "data_source": {},
      "filetype": "application/pdf",
      "page_number": 9
    },
    "text": "1974"
  },
  {
    "type": "UncategorizedText",
    "element_id": "a2c54f65d066210267b404e8386a7f4c",
    "metadata": {
      "data_source": {},
      "filetype": "application/pdf",
      "page_number": 9
    },
    "text": "1980 1985 1990 1995 2000 2005 2010"
  },
  {
    "type": "UncategorizedText",
    "element_id": "46e67c525617663b392a53c0e94ba79e",
    "metadata": {
      "data_source": {},
      "filetype": "application/pdf",
      "page_number": 9
    },
    "text": "2017"
  },
  {
    "type": "Title",
    "element_id": "baa49be4a9f9fab3b991718e0adb565e",
    "metadata": {
      "data_source": {},
      "filetype": "application/pdf",
      "page_number": 9
    },
    "text": " Non-hydro"
  },
  {
    "type": "Title",
    "element_id": "293e9366a39d6ed33a894e4dbe0b8700",
    "metadata": {
      "data_source": {},
      "filetype": "application/pdf",
      "page_number": 9
    },
    "text": "ren. & waste"
  },
  {
    "type": "Title",
    "element_id": "f35457739b3bd74c61625c986c844726",
    "metadata": {
      "data_source": {},
      "filetype": "application/pdf",
      "page_number": 9
    },
    "text": " Nuclear"
  },
  {
    "type": "Title",
    "element_id": "f6e172956a9472fa43f9a895f99c2836",
    "metadata": {
      "data_source": {},
      "filetype": "application/pdf",
      "page_number": 9
    },
    "text": " Natural gas"
  },
  {
    "type": "Title",
    "element_id": "b449cd843dc44ab907e1e9ed9c30d92e",
    "metadata": {
      "data_source": {},
      "filetype": "application/pdf",
      "page_number": 9
    },
    "text": " Hydro"
  },
  {
    "type": "Title",
    "element_id": "b001a2374d44e3085e712bb40f66270e",
    "metadata": {
      "data_source": {},
      "filetype": "application/pdf",
      "page_number": 9
    },
    "text": " Oil"
  },
  {
    "type": "Title",
    "element_id": "90ad0c8c14253135efd14645e0156145",
    "metadata": {
      "data_source": {},
      "filetype": "application/pdf",
      "page_number": 9
    },
    "text": " Coal"
  },
  {
    "type": "NarrativeText",
    "element_id": "338d3e15917414641f2b559473f168f8",
    "metadata": {
      "data_source": {},
      "filetype": "application/pdf",
      "page_number": 9
    },
    "text": "Figure 6. The lasting decarbonization of French electricity and nuclear’s ability to meet growing demand x"
  },
  {
    "type": "FigureCaption",
    "element_id": "eeda9f9210dfe4be7e82b4385290d3ca",
    "metadata": {
      "data_source": {},
      "filetype": "application/pdf",
      "page_number": 9
    },
    "text": "One fuel pellet contains as much energy as a tonne of coal"
  },
  {
    "type": "NarrativeText",
    "element_id": "4f5cc927b953f3c49c562a22c88f863f",
    "metadata": {
      "data_source": {},
      "filetype": "application/pdf",
      "page_number": 9
    },
    "text": "The incredible energy density of uranium means that just a few kilos is all that is required to provide one person with enough power for a lifetime. Uranium is abundant and can be found in many parts of the world, as well as in seawater. Furthermore, spent nuclear fuel is well managed and can in most cases be recycled to produce even more power. By using nuclear energy, countries are able to take charge of their own destinies by decreasing their reliance on imported energy – enhanced independence and security in uncertain times."
  },
  {
    "type": "NarrativeText",
    "element_id": "0e28734a89e6f2473c6bbd5c1bdaf50e",
    "metadata": {
      "data_source": {},
      "filetype": "application/pdf",
      "page_number": 9
    },
    "text": "Unlike other power sources, nuclear energy helps us reduce our total footprint, going beyond just the environment. When accounting for factors such as cost (e.g. fuel and construction costs), carbon (lifecycle greenhouse gas emissions), water and land footprints, nuclear is far ahead of all other energy generators."
  },
  {
    "type": "NarrativeText",
    "element_id": "81a65c45b597c6647c9f984f7b2e3554",
    "metadata": {
      "data_source": {},
      "filetype": "application/pdf",
      "page_number": 9
    },
    "text": "Nuclear energy offers a multitude of services beyond just electricity. With nuclear, we can decarbonize the way we heat our homes, provide process heat for industry, and ensure access to clean water. As freshwater supplies come under increasing pressure worldwide, nuclear reactors can provide desalination, ensuring a reliable flow of fresh drinking water in areas where it is scarce."
  },
  {
    "type": "UncategorizedText",
    "element_id": "7902699be42c8a8e46fbbb4501726517",
    "metadata": {
      "data_source": {},
      "filetype": "application/pdf",
      "page_number": 9
    },
    "text": "7"
  },
  {
    "type": "NarrativeText",
    "element_id": "4c23c5c4e459d5f3f6f62cc6a06a816a",
    "metadata": {
      "data_source": {},
      "filetype": "application/pdf",
      "page_number": 10
    },
    "text": "Nuclear energy can be relied upon to power the new mobility revolution taking place. Every day, we use almost 20 million barrels of oil to power our vehicles. By swapping to an electric or hydrogen-powered transport fleet – all powered by the atom – we are able to address one of the key challenges to a sustainable economy."
  },
  {
    "type": "NarrativeText",
    "element_id": "cd055b546424c5003939bb047a56abf0",
    "metadata": {
      "data_source": {},
      "filetype": "application/pdf",
      "page_number": 10
    },
    "text": "We cannot afford to wait – we need every part of the puzzle to contribute towards solving some of the greatest challenges faced by humankind in a very long time. The impacts of climate change will hit the poorest and most vulnerable first, and failing to act will have significant humanitarian consequences."
  },
  {
    "type": "NarrativeText",
    "element_id": "a654080ea22f70c397bca52fee82b82f",
    "metadata": {
      "data_source": {},
      "filetype": "application/pdf",
      "page_number": 10
    },
    "text": "Nuclear power is the silent giant of today’s energy system – it runs quietly in the background, capable of delivering immense amounts of power, regardless of weather or season, allowing us to focus on everything else in life. It is a technology that is available now, and can be expanded quickly across the world to help us solve some of the most defining challenges we face. Nuclear energy holds the potential to herald a new, cleaner and truly sustainable world – enabling us to pass on a cleaner planet to our children."
  },
  {
    "type": "Title",
    "element_id": "69824d3b0e70ca6aaa0da1613b65fd91",
    "metadata": {
      "data_source": {},
      "filetype": "application/pdf",
      "page_number": 10
    },
    "text": "References"
  },
  {
    "type": "Title",
    "element_id": "de7d1b721a1e0632b7cf04edf5032c8e",
    "metadata": {
      "data_source": {},
      "filetype": "application/pdf",
      "page_number": 10
    },
    "text": "i"
  },
  {
    "type": "Title",
    "element_id": "5d7f49449ab22deac22d767b89549c55",
    "metadata": {
      "data_source": {},
      "filetype": "application/pdf",
      "page_number": 10
    },
    "text": "ii"
  },
  {
    "type": "Title",
    "element_id": "f5557d4fcf727a981a3c315aca733eef",
    "metadata": {
      "data_source": {},
      "filetype": "application/pdf",
      "page_number": 10
    },
    "text": "iii"
  },
  {
    "type": "Title",
    "element_id": "0ab306823035661bb8dba21cc2535231",
    "metadata": {
      "data_source": {},
      "filetype": "application/pdf",
      "page_number": 10
    },
    "text": "iv"
  },
  {
    "type": "Title",
    "element_id": "d3fc2842ddfad4c8d3859f84d4439bfd",
    "metadata": {
      "data_source": {},
      "filetype": "application/pdf",
      "page_number": 10
    },
    "text": "Vv"
  },
  {
    "type": "Title",
    "element_id": "4c94485e0c21ae6c41ce1dfe7b6bface",
    "metadata": {
      "data_source": {},
      "filetype": "application/pdf",
      "page_number": 10
    },
    "text": "v"
  },
  {
    "type": "Title",
    "element_id": "c0ff93ea8927a7366db0331e5fd9d19f",
    "metadata": {
      "data_source": {},
      "filetype": "application/pdf",
      "page_number": 10
    },
    "text": "vi"
  },
  {
    "type": "Title",
    "element_id": "c0ff93ea8927a7366db0331e5fd9d19f",
    "metadata": {
      "data_source": {},
      "filetype": "application/pdf",
      "page_number": 10
    },
    "text": "vi"
  },
  {
    "type": "Title",
    "element_id": "c1d2906220d1eef1b17422b7132872a8",
    "metadata": {
      "data_source": {},
      "filetype": "application/pdf",
      "page_number": 10
    },
    "text": "vii"
  },
  {
    "type": "NarrativeText",
    "element_id": "de72de35f0092bdd3107011f3be18dc0",
    "metadata": {
      "data_source": {},
      "filetype": "application/pdf",
      "page_number": 10
    },
    "text": "International Energy Agency (2018), World Energy Outlook 2018. Data accessed from https://www.iea.org/weo/ – Based on the New Policies Scenario, which incorporates existing energy policies as well as an assessment of the results likely to stem from the implementation of announced policy intentions – with visual modification by World Nuclear Association. International Energy Agency (n.d.), Statistics. Accessed from: https://www.iea.org/statistics/?country=WORLD&year=2016&category=Electricity&indicator=ElecGenByFuel&mode =chart&dataTable=ELECTRICITYANDHEAT – with visual modifications by World Nuclear Association. International Energy Agency (2019), Nuclear Power in a Clean Energy System. Accessed from: https://www.iea.org/ publications/nuclear/ Intergovernmental Panel on Climate Change (2018), Special Report on Global Warming of 1.5 °C. Accessed from: https://www.ipcc.ch/sr15/ International Energy Agency (2019), Nuclear Power in a Clean Energy System. Accessed from: https://www.iea.org/ publications/nuclear/ International Energy Agency & OECD Nuclear Energy Agency (2015), Projected Costs of generating Electricity – 2015 Edition. Accessed from: https://www.oecd-nea.org/ndd/pubs/2015/7057-proj-costs-electricity-2015.pdf International Atomic Energy Agency (2015), Technical challenges in the application and licensing of digital instrumentation and control systems in nuclear power plants. Accessed from: https://www-pub.iaea.org/MTCD/ Publications/PDF/P1695_web.pdf"
  },
  {
    "type": "NarrativeText",
    "element_id": "b6396ecd6f60e3dcca17c045c00846c1",
    "metadata": {
      "data_source": {},
      "filetype": "application/pdf",
      "page_number": 10
    },
    "text": "viii Paul-Scherrer Institute. Data for nuclear accidents modified to reflect UNSCEAR findings/recommendations (2012)"
  },
  {
    "type": "Title",
    "element_id": "ed171375d0bf81eaa5512140c3a29b8f",
    "metadata": {
      "data_source": {},
      "filetype": "application/pdf",
      "page_number": 10
    },
    "text": "ix"
  },
  {
    "type": "Title",
    "element_id": "2d711642b726b04401627ca9fbac32f5",
    "metadata": {
      "data_source": {},
      "filetype": "application/pdf",
      "page_number": 10
    },
    "text": "x"
  },
  {
    "type": "UncategorizedText",
    "element_id": "5897aff759a5cc8d94710101c73af296",
    "metadata": {
      "data_source": {},
      "filetype": "application/pdf",
      "page_number": 10
    },
    "text": "and NRC SOARCA study 2015 International Energy Agency (2018), Electricity Information 2018 https://webstore.iea.org/electricity-information-2018-overview Ibid."
  },
  {
    "type": "NarrativeText",
    "element_id": "ab9c4428d3394fd230d7636bea5030d5",
    "metadata": {
      "data_source": {},
      "filetype": "application/pdf",
      "page_number": 10
    },
    "text": "Photo credits: Front cover: Mike Baird; page 2: Vattenfall; page 4: Getty Images; page 5: Adobe Stock; page 6: Rosatom; page 8: Dean Calma, IAEA; page 10: Kazatomprom; page 11: EDF."
  },
  {
    "type": "UncategorizedText",
    "element_id": "2c624232cdd221771294dfbb310aca00",
    "metadata": {
      "data_source": {},
      "filetype": "application/pdf",
      "page_number": 10
    },
    "text": "8"
  },
  {
<<<<<<< HEAD
    "type": "UncategorizedText",
    "element_id": "481e5a54650b0a4ac7bc2568ddad436d",
=======
    "type": "Image",
    "element_id": "6d647fc38c561c01f7859e019345d367",
>>>>>>> c2853e4a
    "metadata": {
      "data_source": {},
      "filetype": "application/pdf",
      "page_number": 12
    },
    "text": "+44 (0)20 7451 1520www.world-nuclear.orginfo@world-nuclear.org World Nuclear Association is the international organization that represents the global nuclear industry. Its mission is to promote a wider understanding of nuclear energy among key international influencers by producing authoritative information, developing common industry positions, and contributing to the energy debate."
  },
  {
    "type": "Title",
    "element_id": "2ef1a5c0752085d3a6935132ad9e597c",
    "metadata": {
      "data_source": {},
      "filetype": "application/pdf",
      "page_number": 12
    },
    "text": "+44 (0)20 7451 1520 www.world-nuclear.org info@world-nuclear.org"
  },
  {
<<<<<<< HEAD
    "type": "NarrativeText",
    "element_id": "cff66c7267104eeade830b3dc8675acd",
=======
    "type": "UncategorizedText",
    "element_id": "c48603fd38d3449d3afcd2dc18903083",
>>>>>>> c2853e4a
    "metadata": {
      "data_source": {},
      "filetype": "application/pdf",
      "page_number": 12
    },
    "text": "World Nuclear Association Tower House 10 Southampton Street London WC2E 7HA United Kingdom"
  },
  {
    "type": "NarrativeText",
    "element_id": "20ef77d9aa66e60f1443750cdbaa9014",
    "metadata": {
      "data_source": {},
      "filetype": "application/pdf",
      "page_number": 12
    },
    "text": "World Nuclear Association is the international organization that represents the global nuclear industry. Its mission is to promote a wider understanding of nuclear energy among key international influencers by producing authoritative information, developing common industry positions, and contributing to the energy debate."
  },
  {
    "type": "UncategorizedText",
    "element_id": "de49f1c955d7c8a4d1d6d261c1cf21ba",
    "metadata": {
      "data_source": {},
      "filetype": "application/pdf",
      "page_number": 12
    },
    "text": "The Silent Giant © 2019 World Nuclear Association. Registered in England and Wales, company number 01215741"
  }
]<|MERGE_RESOLUTION|>--- conflicted
+++ resolved
@@ -2180,13 +2180,8 @@
     "text": "8"
   },
   {
-<<<<<<< HEAD
     "type": "UncategorizedText",
     "element_id": "481e5a54650b0a4ac7bc2568ddad436d",
-=======
-    "type": "Image",
-    "element_id": "6d647fc38c561c01f7859e019345d367",
->>>>>>> c2853e4a
     "metadata": {
       "data_source": {},
       "filetype": "application/pdf",
@@ -2205,13 +2200,8 @@
     "text": "+44 (0)20 7451 1520 www.world-nuclear.org info@world-nuclear.org"
   },
   {
-<<<<<<< HEAD
     "type": "NarrativeText",
     "element_id": "cff66c7267104eeade830b3dc8675acd",
-=======
-    "type": "UncategorizedText",
-    "element_id": "c48603fd38d3449d3afcd2dc18903083",
->>>>>>> c2853e4a
     "metadata": {
       "data_source": {},
       "filetype": "application/pdf",
