[
  {
    "type": "Title",
    "element_id": "9f8388cf868cb29d273fdd7328642ff8",
    "metadata": {
      "data_source": {
        "url": "s3://utic-dev-tech-fixtures/small-pdf-set/Silent-Giant-(1).pdf",
        "version": 177372694731575984083482917563244941766,
        "record_locator": {
          "protocol": "s3",
          "remote_file_path": "utic-dev-tech-fixtures/small-pdf-set/Silent-Giant-(1).pdf"
        },
        "date_modified": "2023-02-12T10:10:36"
      },
      "filetype": "application/pdf",
      "page_number": 1
    },
    "text": "The Silent Giant"
  },
  {
    "type": "Title",
    "element_id": "f439367da08e61523302e29f153007e0",
    "metadata": {
      "data_source": {
        "url": "s3://utic-dev-tech-fixtures/small-pdf-set/Silent-Giant-(1).pdf",
        "version": 177372694731575984083482917563244941766,
        "record_locator": {
          "protocol": "s3",
          "remote_file_path": "utic-dev-tech-fixtures/small-pdf-set/Silent-Giant-(1).pdf"
        },
        "date_modified": "2023-02-12T10:10:36"
      },
      "filetype": "application/pdf",
      "page_number": 1
    },
    "text": "The need for nuclear in a clean energy system"
  },
  {
    "type": "Title",
    "element_id": "57eef8242d3675c93268fde018dc9df3",
    "metadata": {
      "data_source": {
        "url": "s3://utic-dev-tech-fixtures/small-pdf-set/Silent-Giant-(1).pdf",
        "version": 177372694731575984083482917563244941766,
        "record_locator": {
          "protocol": "s3",
          "remote_file_path": "utic-dev-tech-fixtures/small-pdf-set/Silent-Giant-(1).pdf"
        },
        "date_modified": "2023-02-12T10:10:36"
      },
      "filetype": "application/pdf",
      "page_number": 1
    },
    "text": "WORLD NUCLEAR //s88ciation"
  },
  {
    "type": "Title",
    "element_id": "53d548aa01fc3eb72da15a5be7f235e2",
    "metadata": {
      "data_source": {
        "url": "s3://utic-dev-tech-fixtures/small-pdf-set/Silent-Giant-(1).pdf",
        "version": 177372694731575984083482917563244941766,
        "record_locator": {
          "protocol": "s3",
          "remote_file_path": "utic-dev-tech-fixtures/small-pdf-set/Silent-Giant-(1).pdf"
        },
        "date_modified": "2023-02-12T10:10:36"
      },
      "filetype": "application/pdf",
      "page_number": 3
    },
    "text": "Executive Summary"
  },
  {
    "type": "NarrativeText",
    "element_id": "c488c9c624cfdc84d2f2eeaf308b749d",
    "metadata": {
      "data_source": {
        "url": "s3://utic-dev-tech-fixtures/small-pdf-set/Silent-Giant-(1).pdf",
        "version": 177372694731575984083482917563244941766,
        "record_locator": {
          "protocol": "s3",
          "remote_file_path": "utic-dev-tech-fixtures/small-pdf-set/Silent-Giant-(1).pdf"
        },
        "date_modified": "2023-02-12T10:10:36"
      },
      "filetype": "application/pdf",
      "page_number": 3
    },
    "text": "In a world centred on short-term fixes, many of the traits that make nuclear energy a key player in the transition to a sustainable world are not properly valued and often taken for granted. Reflecting on the popular discourse in the world of energy politics it would seem that renewables, and renewables alone, will be responsible for, and capable of, delivering a zero-carbon energy system — and that it is just a matter of time."
  },
  {
    "type": "NarrativeText",
    "element_id": "6395cb173a26a3cc05ad01c273a797eb",
    "metadata": {
      "data_source": {
        "url": "s3://utic-dev-tech-fixtures/small-pdf-set/Silent-Giant-(1).pdf",
        "version": 177372694731575984083482917563244941766,
        "record_locator": {
          "protocol": "s3",
          "remote_file_path": "utic-dev-tech-fixtures/small-pdf-set/Silent-Giant-(1).pdf"
        },
        "date_modified": "2023-02-12T10:10:36"
      },
      "filetype": "application/pdf",
      "page_number": 3
    },
    "text": "The reality today is that both global carbon dioxide emissions and fossil fuel use are still on the rise. This does not only make the battle against climate change much harder, but also results in hundreds of thousands of pollution deaths every year."
  },
  {
    "type": "NarrativeText",
    "element_id": "8a3e549524fad256e77455075839d854",
    "metadata": {
      "data_source": {
        "url": "s3://utic-dev-tech-fixtures/small-pdf-set/Silent-Giant-(1).pdf",
        "version": 177372694731575984083482917563244941766,
        "record_locator": {
          "protocol": "s3",
          "remote_file_path": "utic-dev-tech-fixtures/small-pdf-set/Silent-Giant-(1).pdf"
        },
        "date_modified": "2023-02-12T10:10:36"
      },
      "filetype": "application/pdf",
      "page_number": 3
    },
    "text": "Nuclear energy is a proven solution with a long and well-established track record. Nuclear reactors — a grand total of 445 in 30 countries — are the low-carbon backbone of electricity systems, operating in the background, day in and day out, often out of sight and out of mind. Capable of generating immense amounts of clean power, they are the silent giants upon which we rely daily."
  },
  {
    "type": "NarrativeText",
    "element_id": "a5996102613c8e4d5e4b533c8f08e17e",
    "metadata": {
      "data_source": {
        "url": "s3://utic-dev-tech-fixtures/small-pdf-set/Silent-Giant-(1).pdf",
        "version": 177372694731575984083482917563244941766,
        "record_locator": {
          "protocol": "s3",
          "remote_file_path": "utic-dev-tech-fixtures/small-pdf-set/Silent-Giant-(1).pdf"
        },
        "date_modified": "2023-02-12T10:10:36"
      },
      "filetype": "application/pdf",
      "page_number": 3
    },
    "text": "Energy is the essential agent for promoting human development, and global demand is projected to increase significantly in the coming decades. Securing access to modern and affordable energy is essential for lifting people out of poverty, and for promoting energy independence and economic growth."
  },
  {
    "type": "NarrativeText",
    "element_id": "34b862fe9a0e0a080a6d8552a0844ab4",
    "metadata": {
      "data_source": {
        "url": "s3://utic-dev-tech-fixtures/small-pdf-set/Silent-Giant-(1).pdf",
        "version": 177372694731575984083482917563244941766,
        "record_locator": {
          "protocol": "s3",
          "remote_file_path": "utic-dev-tech-fixtures/small-pdf-set/Silent-Giant-(1).pdf"
        },
        "date_modified": "2023-02-12T10:10:36"
      },
      "filetype": "application/pdf",
      "page_number": 3
    },
    "text": "Nuclear energy has shown — be it in France or Sweden - that it has the potential to be the catalyst for delivering sustainable energy transitions, long before climate change was on the agenda. The use of nuclear energy is the fast track to a high-powered and clean energy system, which not only delivers a healthier environment and an affordable supply of electricity, but also strengthens energy security and helps mitigate climate change."
  },
  {
    "type": "NarrativeText",
    "element_id": "7fcca1e8ff6edf9f771e53f8fe5fc5bb",
    "metadata": {
      "data_source": {
        "url": "s3://utic-dev-tech-fixtures/small-pdf-set/Silent-Giant-(1).pdf",
        "version": 177372694731575984083482917563244941766,
        "record_locator": {
          "protocol": "s3",
          "remote_file_path": "utic-dev-tech-fixtures/small-pdf-set/Silent-Giant-(1).pdf"
        },
        "date_modified": "2023-02-12T10:10:36"
      },
      "filetype": "application/pdf",
      "page_number": 3
    },
    "text": "The global nuclear industry, led by World Nuclear Association, is ready to take on the challenge. As part of the Harmony Programme, we have set a target to build an additional 1000GWe of reactors across the world before 2050, bringing the global share of electricity production of nuclear to 25%."
  },
  {
    "type": "NarrativeText",
    "element_id": "fafd2592ad2373e42119f989c625aca2",
    "metadata": {
      "data_source": {
        "url": "s3://utic-dev-tech-fixtures/small-pdf-set/Silent-Giant-(1).pdf",
        "version": 177372694731575984083482917563244941766,
        "record_locator": {
          "protocol": "s3",
          "remote_file_path": "utic-dev-tech-fixtures/small-pdf-set/Silent-Giant-(1).pdf"
        },
        "date_modified": "2023-02-12T10:10:36"
      },
      "filetype": "application/pdf",
      "page_number": 3
    },
    "text": "In order to realise the full potential of nuclear energy we have identified three key areas where actions are required:"
  },
  {
<<<<<<< HEAD
    "type": "Title",
    "element_id": "6b5d197bcb4b9dbd233cc643112a9a2e",
=======
    "type": "ListItem",
    "element_id": "e18242a460d9d495ea7cffee38c1e647",
>>>>>>> ad59a879
    "metadata": {
      "data_source": {
        "url": "s3://utic-dev-tech-fixtures/small-pdf-set/Silent-Giant-(1).pdf",
        "version": 177372694731575984083482917563244941766,
        "record_locator": {
          "protocol": "s3",
          "remote_file_path": "utic-dev-tech-fixtures/small-pdf-set/Silent-Giant-(1).pdf"
        },
        "date_modified": "2023-02-12T10:10:36"
      },
      "filetype": "application/pdf",
      "page_number": 3
    },
<<<<<<< HEAD
    "text": "° The need for harmony in the nuclear regulatory environment"
  },
  {
    "type": "UncategorizedText",
    "element_id": "5cfab71de7593a4fdacaa8a546b04eb3",
    "metadata": {
      "data_source": {
        "url": "s3://utic-dev-tech-fixtures/small-pdf-set/Silent-Giant-(1).pdf",
        "version": 177372694731575984083482917563244941766,
        "record_locator": {
          "protocol": "s3",
          "remote_file_path": "utic-dev-tech-fixtures/small-pdf-set/Silent-Giant-(1).pdf"
        },
        "date_modified": "2023-02-12T10:10:36"
      },
      "filetype": "application/pdf",
      "page_number": 3
    },
    "text": "° The need for a holistic safety paradigm for the whole electricity system."
=======
    "text": "° The need to create a level playing field that values reliability and energy security ° The need for harmony in the nuclear regulatory environment ° The need for a holistic safety paradigm for the whole electricity system."
>>>>>>> ad59a879
  },
  {
    "type": "NarrativeText",
    "element_id": "59b99f7ac1c43270a24665960b005fd6",
    "metadata": {
      "data_source": {
        "url": "s3://utic-dev-tech-fixtures/small-pdf-set/Silent-Giant-(1).pdf",
        "version": 177372694731575984083482917563244941766,
        "record_locator": {
          "protocol": "s3",
          "remote_file_path": "utic-dev-tech-fixtures/small-pdf-set/Silent-Giant-(1).pdf"
        },
        "date_modified": "2023-02-12T10:10:36"
      },
      "filetype": "application/pdf",
      "page_number": 3
    },
    "text": "° The need to create a level playing field that values reliability and energy security"
  },
  {
    "type": "Title",
    "element_id": "2960604e965650bbf4215790bc9db0c1",
    "metadata": {
      "data_source": {
        "url": "s3://utic-dev-tech-fixtures/small-pdf-set/Silent-Giant-(1).pdf",
        "version": 177372694731575984083482917563244941766,
        "record_locator": {
          "protocol": "s3",
          "remote_file_path": "utic-dev-tech-fixtures/small-pdf-set/Silent-Giant-(1).pdf"
        },
        "date_modified": "2023-02-12T10:10:36"
      },
      "filetype": "application/pdf",
      "page_number": 4
    },
    "text": "The drivers for a clean energy system"
  },
  {
    "type": "NarrativeText",
    "element_id": "febf642dd8ecf1b341acdcc7fcc330f7",
    "metadata": {
      "data_source": {
        "url": "s3://utic-dev-tech-fixtures/small-pdf-set/Silent-Giant-(1).pdf",
        "version": 177372694731575984083482917563244941766,
        "record_locator": {
          "protocol": "s3",
          "remote_file_path": "utic-dev-tech-fixtures/small-pdf-set/Silent-Giant-(1).pdf"
        },
        "date_modified": "2023-02-12T10:10:36"
      },
      "filetype": "application/pdf",
      "page_number": 4
    },
    "text": "Electricity is central to modern life — it powers our daily lives, as well as our dreams and ambitions. Demand has grown steadily for more than 100 years, and will continue to do so as many parts of the world continue to develop, and electrification takes a central role in efforts to decarbonize (Figure 1). With nearly a billion people around the world still living in the dark, without access to electricity, humanity has a responsibility to learn from the past - everyone has the right to enjoy a modern lifestyle in a way that does not cause harm to people or the planet."
  },
  {
    "type": "UncategorizedText",
    "element_id": "b4af08fb653ae7dea99f3a48c2ff7f5d",
    "metadata": {
      "data_source": {
        "url": "s3://utic-dev-tech-fixtures/small-pdf-set/Silent-Giant-(1).pdf",
        "version": 177372694731575984083482917563244941766,
        "record_locator": {
          "protocol": "s3",
          "remote_file_path": "utic-dev-tech-fixtures/small-pdf-set/Silent-Giant-(1).pdf"
        },
        "date_modified": "2023-02-12T10:10:36"
      },
      "filetype": "application/pdf",
      "page_number": 4
    },
    "text": "45,000"
  },
  {
    "type": "Title",
    "element_id": "3560441a1defdbb2d0ac25c8a9eb0b04",
    "metadata": {
      "data_source": {
        "url": "s3://utic-dev-tech-fixtures/small-pdf-set/Silent-Giant-(1).pdf",
        "version": 177372694731575984083482917563244941766,
        "record_locator": {
          "protocol": "s3",
          "remote_file_path": "utic-dev-tech-fixtures/small-pdf-set/Silent-Giant-(1).pdf"
        },
        "date_modified": "2023-02-12T10:10:36"
      },
      "filetype": "application/pdf",
      "page_number": 4
    },
    "text": "© Marine"
  },
  {
    "type": "UncategorizedText",
    "element_id": "9925953f1faef050547e5f7b811c3f7d",
    "metadata": {
      "data_source": {
        "url": "s3://utic-dev-tech-fixtures/small-pdf-set/Silent-Giant-(1).pdf",
        "version": 177372694731575984083482917563244941766,
        "record_locator": {
          "protocol": "s3",
          "remote_file_path": "utic-dev-tech-fixtures/small-pdf-set/Silent-Giant-(1).pdf"
        },
        "date_modified": "2023-02-12T10:10:36"
      },
      "filetype": "application/pdf",
      "page_number": 4
    },
    "text": "40,000"
  },
  {
    "type": "Title",
    "element_id": "a75356a9361d6be414ecb3e3f24861cd",
    "metadata": {
      "data_source": {
        "url": "s3://utic-dev-tech-fixtures/small-pdf-set/Silent-Giant-(1).pdf",
        "version": 177372694731575984083482917563244941766,
        "record_locator": {
          "protocol": "s3",
          "remote_file_path": "utic-dev-tech-fixtures/small-pdf-set/Silent-Giant-(1).pdf"
        },
        "date_modified": "2023-02-12T10:10:36"
      },
      "filetype": "application/pdf",
      "page_number": 4
    },
    "text": "M™@ csp"
  },
  {
    "type": "Title",
    "element_id": "043a718774c572bd8a25adbeb1bfcd5c",
    "metadata": {
      "data_source": {
        "url": "s3://utic-dev-tech-fixtures/small-pdf-set/Silent-Giant-(1).pdf",
        "version": 177372694731575984083482917563244941766,
        "record_locator": {
          "protocol": "s3",
          "remote_file_path": "utic-dev-tech-fixtures/small-pdf-set/Silent-Giant-(1).pdf"
        },
        "date_modified": "2023-02-12T10:10:36"
      },
      "filetype": "application/pdf",
      "page_number": 4
    },
    "text": "s"
  },
  {
    "type": "UncategorizedText",
    "element_id": "4ebe55cc1aee6dd892d7182d797d105a",
    "metadata": {
      "data_source": {
        "url": "s3://utic-dev-tech-fixtures/small-pdf-set/Silent-Giant-(1).pdf",
        "version": 177372694731575984083482917563244941766,
        "record_locator": {
          "protocol": "s3",
          "remote_file_path": "utic-dev-tech-fixtures/small-pdf-set/Silent-Giant-(1).pdf"
        },
        "date_modified": "2023-02-12T10:10:36"
      },
      "filetype": "application/pdf",
      "page_number": 4
    },
    "text": "35,000"
  },
  {
    "type": "UncategorizedText",
    "element_id": "422f240e43a3226f329ba4a0236f587c",
    "metadata": {
      "data_source": {
        "url": "s3://utic-dev-tech-fixtures/small-pdf-set/Silent-Giant-(1).pdf",
        "version": 177372694731575984083482917563244941766,
        "record_locator": {
          "protocol": "s3",
          "remote_file_path": "utic-dev-tech-fixtures/small-pdf-set/Silent-Giant-(1).pdf"
        },
        "date_modified": "2023-02-12T10:10:36"
      },
      "filetype": "application/pdf",
      "page_number": 4
    },
    "text": "30,000"
  },
  {
    "type": "UncategorizedText",
    "element_id": "c7e6673590d2426f635c9be70bd8f057",
    "metadata": {
      "data_source": {
        "url": "s3://utic-dev-tech-fixtures/small-pdf-set/Silent-Giant-(1).pdf",
        "version": 177372694731575984083482917563244941766,
        "record_locator": {
          "protocol": "s3",
          "remote_file_path": "utic-dev-tech-fixtures/small-pdf-set/Silent-Giant-(1).pdf"
        },
        "date_modified": "2023-02-12T10:10:36"
      },
      "filetype": "application/pdf",
      "page_number": 4
    },
    "text": "25,000"
  },
  {
    "type": "UncategorizedText",
    "element_id": "b6b53b7d4224992f9aa86411bbc3f74b",
    "metadata": {
      "data_source": {
        "url": "s3://utic-dev-tech-fixtures/small-pdf-set/Silent-Giant-(1).pdf",
        "version": 177372694731575984083482917563244941766,
        "record_locator": {
          "protocol": "s3",
          "remote_file_path": "utic-dev-tech-fixtures/small-pdf-set/Silent-Giant-(1).pdf"
        },
        "date_modified": "2023-02-12T10:10:36"
      },
      "filetype": "application/pdf",
      "page_number": 4
    },
    "text": "20,000"
  },
  {
    "type": "UncategorizedText",
    "element_id": "b2ee3509c1fa4f9741f894e592bda9ac",
    "metadata": {
      "data_source": {
        "url": "s3://utic-dev-tech-fixtures/small-pdf-set/Silent-Giant-(1).pdf",
        "version": 177372694731575984083482917563244941766,
        "record_locator": {
          "protocol": "s3",
          "remote_file_path": "utic-dev-tech-fixtures/small-pdf-set/Silent-Giant-(1).pdf"
        },
        "date_modified": "2023-02-12T10:10:36"
      },
      "filetype": "application/pdf",
      "page_number": 4
    },
    "text": "15,000"
  },
  {
    "type": "UncategorizedText",
    "element_id": "28ec039832f5bc96c2be0eaee016dafe",
    "metadata": {
      "data_source": {
        "url": "s3://utic-dev-tech-fixtures/small-pdf-set/Silent-Giant-(1).pdf",
        "version": 177372694731575984083482917563244941766,
        "record_locator": {
          "protocol": "s3",
          "remote_file_path": "utic-dev-tech-fixtures/small-pdf-set/Silent-Giant-(1).pdf"
        },
        "date_modified": "2023-02-12T10:10:36"
      },
      "filetype": "application/pdf",
      "page_number": 4
    },
    "text": "10,000"
  },
  {
    "type": "UncategorizedText",
    "element_id": "b2008c37ee3a7cf7ba87f5ad50dd9e11",
    "metadata": {
      "data_source": {
        "url": "s3://utic-dev-tech-fixtures/small-pdf-set/Silent-Giant-(1).pdf",
        "version": 177372694731575984083482917563244941766,
        "record_locator": {
          "protocol": "s3",
          "remote_file_path": "utic-dev-tech-fixtures/small-pdf-set/Silent-Giant-(1).pdf"
        },
        "date_modified": "2023-02-12T10:10:36"
      },
      "filetype": "application/pdf",
      "page_number": 4
    },
    "text": "5,000"
  },
  {
    "type": "Title",
    "element_id": "4a60bf7d4bc1e485744cf7e8d0860524",
    "metadata": {
      "data_source": {
        "url": "s3://utic-dev-tech-fixtures/small-pdf-set/Silent-Giant-(1).pdf",
        "version": 177372694731575984083482917563244941766,
        "record_locator": {
          "protocol": "s3",
          "remote_file_path": "utic-dev-tech-fixtures/small-pdf-set/Silent-Giant-(1).pdf"
        },
        "date_modified": "2023-02-12T10:10:36"
      },
      "filetype": "application/pdf",
      "page_number": 4
    },
    "text": "zz"
  },
  {
    "type": "UncategorizedText",
    "element_id": "7ace431cb61584cb9b8dc7ec08cf38ac",
    "metadata": {
      "data_source": {
        "url": "s3://utic-dev-tech-fixtures/small-pdf-set/Silent-Giant-(1).pdf",
        "version": 177372694731575984083482917563244941766,
        "record_locator": {
          "protocol": "s3",
          "remote_file_path": "utic-dev-tech-fixtures/small-pdf-set/Silent-Giant-(1).pdf"
        },
        "date_modified": "2023-02-12T10:10:36"
      },
      "filetype": "application/pdf",
      "page_number": 4
    },
    "text": "~"
  },
  {
    "type": "UncategorizedText",
    "element_id": "bda050585a00f0f6cb502350559d7553",
    "metadata": {
      "data_source": {
        "url": "s3://utic-dev-tech-fixtures/small-pdf-set/Silent-Giant-(1).pdf",
        "version": 177372694731575984083482917563244941766,
        "record_locator": {
          "protocol": "s3",
          "remote_file_path": "utic-dev-tech-fixtures/small-pdf-set/Silent-Giant-(1).pdf"
        },
        "date_modified": "2023-02-12T10:10:36"
      },
      "filetype": "application/pdf",
      "page_number": 4
    },
    "text": "—"
  },
  {
    "type": "UncategorizedText",
    "element_id": "380918b946a526640a40df5dced65167",
    "metadata": {
      "data_source": {
        "url": "s3://utic-dev-tech-fixtures/small-pdf-set/Silent-Giant-(1).pdf",
        "version": 177372694731575984083482917563244941766,
        "record_locator": {
          "protocol": "s3",
          "remote_file_path": "utic-dev-tech-fixtures/small-pdf-set/Silent-Giant-(1).pdf"
        },
        "date_modified": "2023-02-12T10:10:36"
      },
      "filetype": "application/pdf",
      "page_number": 4
    },
    "text": "="
  },
  {
    "type": "UncategorizedText",
    "element_id": "bda050585a00f0f6cb502350559d7553",
    "metadata": {
      "data_source": {
        "url": "s3://utic-dev-tech-fixtures/small-pdf-set/Silent-Giant-(1).pdf",
        "version": 177372694731575984083482917563244941766,
        "record_locator": {
          "protocol": "s3",
          "remote_file_path": "utic-dev-tech-fixtures/small-pdf-set/Silent-Giant-(1).pdf"
        },
        "date_modified": "2023-02-12T10:10:36"
      },
      "filetype": "application/pdf",
      "page_number": 4
    },
    "text": "—"
  },
  {
    "type": "UncategorizedText",
    "element_id": "bda050585a00f0f6cb502350559d7553",
    "metadata": {
      "data_source": {
        "url": "s3://utic-dev-tech-fixtures/small-pdf-set/Silent-Giant-(1).pdf",
        "version": 177372694731575984083482917563244941766,
        "record_locator": {
          "protocol": "s3",
          "remote_file_path": "utic-dev-tech-fixtures/small-pdf-set/Silent-Giant-(1).pdf"
        },
        "date_modified": "2023-02-12T10:10:36"
      },
      "filetype": "application/pdf",
      "page_number": 4
    },
    "text": "—"
  },
  {
    "type": "UncategorizedText",
    "element_id": "9911f4d2b18457c4726664d309385072",
    "metadata": {
      "data_source": {
        "url": "s3://utic-dev-tech-fixtures/small-pdf-set/Silent-Giant-(1).pdf",
        "version": 177372694731575984083482917563244941766,
        "record_locator": {
          "protocol": "s3",
          "remote_file_path": "utic-dev-tech-fixtures/small-pdf-set/Silent-Giant-(1).pdf"
        },
        "date_modified": "2023-02-12T10:10:36"
      },
      "filetype": "application/pdf",
      "page_number": 4
    },
    "text": "__"
  },
  {
    "type": "Title",
    "element_id": "1e4a0186ae8ff04c5b5f42f80d35ae06",
    "metadata": {
      "data_source": {
        "url": "s3://utic-dev-tech-fixtures/small-pdf-set/Silent-Giant-(1).pdf",
        "version": 177372694731575984083482917563244941766,
        "record_locator": {
          "protocol": "s3",
          "remote_file_path": "utic-dev-tech-fixtures/small-pdf-set/Silent-Giant-(1).pdf"
        },
        "date_modified": "2023-02-12T10:10:36"
      },
      "filetype": "application/pdf",
      "page_number": 4
    },
    "text": "Solar PV"
  },
  {
    "type": "Title",
    "element_id": "86b3d9bc7149f13fd12854bc0e946ad7",
    "metadata": {
      "data_source": {
        "url": "s3://utic-dev-tech-fixtures/small-pdf-set/Silent-Giant-(1).pdf",
        "version": 177372694731575984083482917563244941766,
        "record_locator": {
          "protocol": "s3",
          "remote_file_path": "utic-dev-tech-fixtures/small-pdf-set/Silent-Giant-(1).pdf"
        },
        "date_modified": "2023-02-12T10:10:36"
      },
      "filetype": "application/pdf",
      "page_number": 4
    },
    "text": "Geothermal"
  },
  {
    "type": "Title",
    "element_id": "ecaa7ded8fc5095884b028071d451844",
    "metadata": {
      "data_source": {
        "url": "s3://utic-dev-tech-fixtures/small-pdf-set/Silent-Giant-(1).pdf",
        "version": 177372694731575984083482917563244941766,
        "record_locator": {
          "protocol": "s3",
          "remote_file_path": "utic-dev-tech-fixtures/small-pdf-set/Silent-Giant-(1).pdf"
        },
        "date_modified": "2023-02-12T10:10:36"
      },
      "filetype": "application/pdf",
      "page_number": 4
    },
    "text": "Mi Wind"
  },
  {
    "type": "Title",
    "element_id": "160236753afcd5e598a60aff77ab8927",
    "metadata": {
      "data_source": {
        "url": "s3://utic-dev-tech-fixtures/small-pdf-set/Silent-Giant-(1).pdf",
        "version": 177372694731575984083482917563244941766,
        "record_locator": {
          "protocol": "s3",
          "remote_file_path": "utic-dev-tech-fixtures/small-pdf-set/Silent-Giant-(1).pdf"
        },
        "date_modified": "2023-02-12T10:10:36"
      },
      "filetype": "application/pdf",
      "page_number": 4
    },
    "text": "Il Bioenergy"
  },
  {
    "type": "Title",
    "element_id": "bb460856c2240a31f33197e3df8fdf1d",
    "metadata": {
      "data_source": {
        "url": "s3://utic-dev-tech-fixtures/small-pdf-set/Silent-Giant-(1).pdf",
        "version": 177372694731575984083482917563244941766,
        "record_locator": {
          "protocol": "s3",
          "remote_file_path": "utic-dev-tech-fixtures/small-pdf-set/Silent-Giant-(1).pdf"
        },
        "date_modified": "2023-02-12T10:10:36"
      },
      "filetype": "application/pdf",
      "page_number": 4
    },
    "text": "BB Hydro"
  },
  {
    "type": "Title",
    "element_id": "ac9086b1c4befadc3f94f1bfa9401865",
    "metadata": {
      "data_source": {
        "url": "s3://utic-dev-tech-fixtures/small-pdf-set/Silent-Giant-(1).pdf",
        "version": 177372694731575984083482917563244941766,
        "record_locator": {
          "protocol": "s3",
          "remote_file_path": "utic-dev-tech-fixtures/small-pdf-set/Silent-Giant-(1).pdf"
        },
        "date_modified": "2023-02-12T10:10:36"
      },
      "filetype": "application/pdf",
      "page_number": 4
    },
    "text": "Nuclear"
  },
  {
    "type": "Title",
    "element_id": "e23a445d0fa70aa809addfa60760f564",
    "metadata": {
      "data_source": {
        "url": "s3://utic-dev-tech-fixtures/small-pdf-set/Silent-Giant-(1).pdf",
        "version": 177372694731575984083482917563244941766,
        "record_locator": {
          "protocol": "s3",
          "remote_file_path": "utic-dev-tech-fixtures/small-pdf-set/Silent-Giant-(1).pdf"
        },
        "date_modified": "2023-02-12T10:10:36"
      },
      "filetype": "application/pdf",
      "page_number": 4
    },
    "text": "Gas"
  },
  {
    "type": "Title",
    "element_id": "87f633634cc4b02f628685651f0a29b7",
    "metadata": {
      "data_source": {
        "url": "s3://utic-dev-tech-fixtures/small-pdf-set/Silent-Giant-(1).pdf",
        "version": 177372694731575984083482917563244941766,
        "record_locator": {
          "protocol": "s3",
          "remote_file_path": "utic-dev-tech-fixtures/small-pdf-set/Silent-Giant-(1).pdf"
        },
        "date_modified": "2023-02-12T10:10:36"
      },
      "filetype": "application/pdf",
      "page_number": 4
    },
    "text": "oi"
  },
  {
    "type": "Title",
    "element_id": "4cc1d6e9f8574bb528cdd79cae878790",
    "metadata": {
      "data_source": {
        "url": "s3://utic-dev-tech-fixtures/small-pdf-set/Silent-Giant-(1).pdf",
        "version": 177372694731575984083482917563244941766,
        "record_locator": {
          "protocol": "s3",
          "remote_file_path": "utic-dev-tech-fixtures/small-pdf-set/Silent-Giant-(1).pdf"
        },
        "date_modified": "2023-02-12T10:10:36"
      },
      "filetype": "application/pdf",
      "page_number": 4
    },
    "text": "Coal"
  },
  {
    "type": "UncategorizedText",
    "element_id": "81a83544cf93c245178cbc1620030f11",
    "metadata": {
      "data_source": {
        "url": "s3://utic-dev-tech-fixtures/small-pdf-set/Silent-Giant-(1).pdf",
        "version": 177372694731575984083482917563244941766,
        "record_locator": {
          "protocol": "s3",
          "remote_file_path": "utic-dev-tech-fixtures/small-pdf-set/Silent-Giant-(1).pdf"
        },
        "date_modified": "2023-02-12T10:10:36"
      },
      "filetype": "application/pdf",
      "page_number": 4
    },
    "text": "2000"
  },
  {
    "type": "UncategorizedText",
    "element_id": "7d12ba56e9f8b3dc64f77c87318c4f37",
    "metadata": {
      "data_source": {
        "url": "s3://utic-dev-tech-fixtures/small-pdf-set/Silent-Giant-(1).pdf",
        "version": 177372694731575984083482917563244941766,
        "record_locator": {
          "protocol": "s3",
          "remote_file_path": "utic-dev-tech-fixtures/small-pdf-set/Silent-Giant-(1).pdf"
        },
        "date_modified": "2023-02-12T10:10:36"
      },
      "filetype": "application/pdf",
      "page_number": 4
    },
    "text": "2010"
  },
  {
    "type": "UncategorizedText",
    "element_id": "73a2af8864fc500fa49048bf3003776c",
    "metadata": {
      "data_source": {
        "url": "s3://utic-dev-tech-fixtures/small-pdf-set/Silent-Giant-(1).pdf",
        "version": 177372694731575984083482917563244941766,
        "record_locator": {
          "protocol": "s3",
          "remote_file_path": "utic-dev-tech-fixtures/small-pdf-set/Silent-Giant-(1).pdf"
        },
        "date_modified": "2023-02-12T10:10:36"
      },
      "filetype": "application/pdf",
      "page_number": 4
    },
    "text": "2020"
  },
  {
    "type": "UncategorizedText",
    "element_id": "8e1f192fe25ad49be764c3f55c68beb3",
    "metadata": {
      "data_source": {
        "url": "s3://utic-dev-tech-fixtures/small-pdf-set/Silent-Giant-(1).pdf",
        "version": 177372694731575984083482917563244941766,
        "record_locator": {
          "protocol": "s3",
          "remote_file_path": "utic-dev-tech-fixtures/small-pdf-set/Silent-Giant-(1).pdf"
        },
        "date_modified": "2023-02-12T10:10:36"
      },
      "filetype": "application/pdf",
      "page_number": 4
    },
    "text": "2030"
  },
  {
    "type": "UncategorizedText",
    "element_id": "df34d853f2f2f1f14b92359f695426dc",
    "metadata": {
      "data_source": {
        "url": "s3://utic-dev-tech-fixtures/small-pdf-set/Silent-Giant-(1).pdf",
        "version": 177372694731575984083482917563244941766,
        "record_locator": {
          "protocol": "s3",
          "remote_file_path": "utic-dev-tech-fixtures/small-pdf-set/Silent-Giant-(1).pdf"
        },
        "date_modified": "2023-02-12T10:10:36"
      },
      "filetype": "application/pdf",
      "page_number": 4
    },
    "text": "2040"
  },
  {
    "type": "NarrativeText",
    "element_id": "66b8b3d92630592d2aa5cf7a9bd29feb",
    "metadata": {
      "data_source": {
        "url": "s3://utic-dev-tech-fixtures/small-pdf-set/Silent-Giant-(1).pdf",
        "version": 177372694731575984083482917563244941766,
        "record_locator": {
          "protocol": "s3",
          "remote_file_path": "utic-dev-tech-fixtures/small-pdf-set/Silent-Giant-(1).pdf"
        },
        "date_modified": "2023-02-12T10:10:36"
      },
      "filetype": "application/pdf",
      "page_number": 4
    },
    "text": "Figure 1. IEA projected electricity production and sources to 2040!"
  },
  {
    "type": "NarrativeText",
    "element_id": "5baffce63028b39a6015c4e5ce154a60",
    "metadata": {
      "data_source": {
        "url": "s3://utic-dev-tech-fixtures/small-pdf-set/Silent-Giant-(1).pdf",
        "version": 177372694731575984083482917563244941766,
        "record_locator": {
          "protocol": "s3",
          "remote_file_path": "utic-dev-tech-fixtures/small-pdf-set/Silent-Giant-(1).pdf"
        },
        "date_modified": "2023-02-12T10:10:36"
      },
      "filetype": "application/pdf",
      "page_number": 4
    },
    "text": "The challenge before us, however, goes far beyond just electricity — we will need to find ways to decarbonize all parts of the economy, and we need solutions that are sustainable in the long-term. That means changing the way we heat our homes and power our industrial processes, as well as ensuring that the way we travel, export our products and ship our food moves away from fossil fuels."
  },
  {
    "type": "NarrativeText",
    "element_id": "6f1e00a2023163576971f6b87d583847",
    "metadata": {
      "data_source": {
        "url": "s3://utic-dev-tech-fixtures/small-pdf-set/Silent-Giant-(1).pdf",
        "version": 177372694731575984083482917563244941766,
        "record_locator": {
          "protocol": "s3",
          "remote_file_path": "utic-dev-tech-fixtures/small-pdf-set/Silent-Giant-(1).pdf"
        },
        "date_modified": "2023-02-12T10:10:36"
      },
      "filetype": "application/pdf",
      "page_number": 4
    },
    "text": "Despite the very considerable efforts to decarbonize the economy and the countless billions spent, our world remains heavily addicted to fossil fuels. The trend is clear — instead of reducing our dependence on fossil fuels, we are increasing it (Figure 2). As a direct result, greenhouse gas emissions continue to rise when they need to drastically fall."
  },
  {
    "type": "UncategorizedText",
    "element_id": "ebc18f485dc347b842b3d248d011ce6c",
    "metadata": {
      "data_source": {
        "url": "s3://utic-dev-tech-fixtures/small-pdf-set/Silent-Giant-(1).pdf",
        "version": 177372694731575984083482917563244941766,
        "record_locator": {
          "protocol": "s3",
          "remote_file_path": "utic-dev-tech-fixtures/small-pdf-set/Silent-Giant-(1).pdf"
        },
        "date_modified": "2023-02-12T10:10:36"
      },
      "filetype": "application/pdf",
      "page_number": 4
    },
    "text": "30,000,000"
  },
  {
    "type": "Title",
    "element_id": "87f07ccd2964c13adfa70beda2a15005",
    "metadata": {
      "data_source": {
        "url": "s3://utic-dev-tech-fixtures/small-pdf-set/Silent-Giant-(1).pdf",
        "version": 177372694731575984083482917563244941766,
        "record_locator": {
          "protocol": "s3",
          "remote_file_path": "utic-dev-tech-fixtures/small-pdf-set/Silent-Giant-(1).pdf"
        },
        "date_modified": "2023-02-12T10:10:36"
      },
      "filetype": "application/pdf",
      "page_number": 4
    },
    "text": "GWh"
  },
  {
    "type": "UncategorizedText",
    "element_id": "dcdc1a65c75197a553fdd90554060414",
    "metadata": {
      "data_source": {
        "url": "s3://utic-dev-tech-fixtures/small-pdf-set/Silent-Giant-(1).pdf",
        "version": 177372694731575984083482917563244941766,
        "record_locator": {
          "protocol": "s3",
          "remote_file_path": "utic-dev-tech-fixtures/small-pdf-set/Silent-Giant-(1).pdf"
        },
        "date_modified": "2023-02-12T10:10:36"
      },
      "filetype": "application/pdf",
      "page_number": 4
    },
    "text": "25,000,000"
  },
  {
    "type": "UncategorizedText",
    "element_id": "1476fd07ef61145d484f5a2e0b4e8e7d",
    "metadata": {
      "data_source": {
        "url": "s3://utic-dev-tech-fixtures/small-pdf-set/Silent-Giant-(1).pdf",
        "version": 177372694731575984083482917563244941766,
        "record_locator": {
          "protocol": "s3",
          "remote_file_path": "utic-dev-tech-fixtures/small-pdf-set/Silent-Giant-(1).pdf"
        },
        "date_modified": "2023-02-12T10:10:36"
      },
      "filetype": "application/pdf",
      "page_number": 4
    },
    "text": "20,000,000"
  },
  {
    "type": "UncategorizedText",
    "element_id": "a63634f2c80c7bcc81bc6faad5d53e16",
    "metadata": {
      "data_source": {
        "url": "s3://utic-dev-tech-fixtures/small-pdf-set/Silent-Giant-(1).pdf",
        "version": 177372694731575984083482917563244941766,
        "record_locator": {
          "protocol": "s3",
          "remote_file_path": "utic-dev-tech-fixtures/small-pdf-set/Silent-Giant-(1).pdf"
        },
        "date_modified": "2023-02-12T10:10:36"
      },
      "filetype": "application/pdf",
      "page_number": 4
    },
    "text": "15,000,000"
  },
  {
    "type": "UncategorizedText",
    "element_id": "8582d26affb6928525e4f027c2cb8c08",
    "metadata": {
      "data_source": {
        "url": "s3://utic-dev-tech-fixtures/small-pdf-set/Silent-Giant-(1).pdf",
        "version": 177372694731575984083482917563244941766,
        "record_locator": {
          "protocol": "s3",
          "remote_file_path": "utic-dev-tech-fixtures/small-pdf-set/Silent-Giant-(1).pdf"
        },
        "date_modified": "2023-02-12T10:10:36"
      },
      "filetype": "application/pdf",
      "page_number": 4
    },
    "text": "10,000,000"
  },
  {
    "type": "UncategorizedText",
    "element_id": "265e4d619f6b21971816b0e4274faf92",
    "metadata": {
      "data_source": {
        "url": "s3://utic-dev-tech-fixtures/small-pdf-set/Silent-Giant-(1).pdf",
        "version": 177372694731575984083482917563244941766,
        "record_locator": {
          "protocol": "s3",
          "remote_file_path": "utic-dev-tech-fixtures/small-pdf-set/Silent-Giant-(1).pdf"
        },
        "date_modified": "2023-02-12T10:10:36"
      },
      "filetype": "application/pdf",
      "page_number": 4
    },
    "text": "5,000,000"
  },
  {
    "type": "Title",
    "element_id": "b424c1ddf6cbf8af6f72e76b4ca1369e",
    "metadata": {
      "data_source": {
        "url": "s3://utic-dev-tech-fixtures/small-pdf-set/Silent-Giant-(1).pdf",
        "version": 177372694731575984083482917563244941766,
        "record_locator": {
          "protocol": "s3",
          "remote_file_path": "utic-dev-tech-fixtures/small-pdf-set/Silent-Giant-(1).pdf"
        },
        "date_modified": "2023-02-12T10:10:36"
      },
      "filetype": "application/pdf",
      "page_number": 4
    },
    "text": "|_| High-carbon HE Low-carbon"
  },
  {
    "type": "UncategorizedText",
    "element_id": "a7be8e1fe282a37cd666e0632b17d933",
    "metadata": {
      "data_source": {
        "url": "s3://utic-dev-tech-fixtures/small-pdf-set/Silent-Giant-(1).pdf",
        "version": 177372694731575984083482917563244941766,
        "record_locator": {
          "protocol": "s3",
          "remote_file_path": "utic-dev-tech-fixtures/small-pdf-set/Silent-Giant-(1).pdf"
        },
        "date_modified": "2023-02-12T10:10:36"
      },
      "filetype": "application/pdf",
      "page_number": 4
    },
    "text": "1990"
  },
  {
    "type": "UncategorizedText",
    "element_id": "e78f27ab3ef177a9926e6b90e572b985",
    "metadata": {
      "data_source": {
        "url": "s3://utic-dev-tech-fixtures/small-pdf-set/Silent-Giant-(1).pdf",
        "version": 177372694731575984083482917563244941766,
        "record_locator": {
          "protocol": "s3",
          "remote_file_path": "utic-dev-tech-fixtures/small-pdf-set/Silent-Giant-(1).pdf"
        },
        "date_modified": "2023-02-12T10:10:36"
      },
      "filetype": "application/pdf",
      "page_number": 4
    },
    "text": "1995"
  },
  {
    "type": "UncategorizedText",
    "element_id": "81a83544cf93c245178cbc1620030f11",
    "metadata": {
      "data_source": {
        "url": "s3://utic-dev-tech-fixtures/small-pdf-set/Silent-Giant-(1).pdf",
        "version": 177372694731575984083482917563244941766,
        "record_locator": {
          "protocol": "s3",
          "remote_file_path": "utic-dev-tech-fixtures/small-pdf-set/Silent-Giant-(1).pdf"
        },
        "date_modified": "2023-02-12T10:10:36"
      },
      "filetype": "application/pdf",
      "page_number": 4
    },
    "text": "2000"
  },
  {
    "type": "UncategorizedText",
    "element_id": "a20a2b7bb0842d5cf8a0c06c626421fd",
    "metadata": {
      "data_source": {
        "url": "s3://utic-dev-tech-fixtures/small-pdf-set/Silent-Giant-(1).pdf",
        "version": 177372694731575984083482917563244941766,
        "record_locator": {
          "protocol": "s3",
          "remote_file_path": "utic-dev-tech-fixtures/small-pdf-set/Silent-Giant-(1).pdf"
        },
        "date_modified": "2023-02-12T10:10:36"
      },
      "filetype": "application/pdf",
      "page_number": 4
    },
    "text": "2005"
  },
  {
    "type": "UncategorizedText",
    "element_id": "7d12ba56e9f8b3dc64f77c87318c4f37",
    "metadata": {
      "data_source": {
        "url": "s3://utic-dev-tech-fixtures/small-pdf-set/Silent-Giant-(1).pdf",
        "version": 177372694731575984083482917563244941766,
        "record_locator": {
          "protocol": "s3",
          "remote_file_path": "utic-dev-tech-fixtures/small-pdf-set/Silent-Giant-(1).pdf"
        },
        "date_modified": "2023-02-12T10:10:36"
      },
      "filetype": "application/pdf",
      "page_number": 4
    },
    "text": "2010"
  },
  {
    "type": "UncategorizedText",
    "element_id": "a85e9db4851f7cd3efb8db7bf69a07cf",
    "metadata": {
      "data_source": {
        "url": "s3://utic-dev-tech-fixtures/small-pdf-set/Silent-Giant-(1).pdf",
        "version": 177372694731575984083482917563244941766,
        "record_locator": {
          "protocol": "s3",
          "remote_file_path": "utic-dev-tech-fixtures/small-pdf-set/Silent-Giant-(1).pdf"
        },
        "date_modified": "2023-02-12T10:10:36"
      },
      "filetype": "application/pdf",
      "page_number": 4
    },
    "text": "2015"
  },
  {
    "type": "NarrativeText",
    "element_id": "7a298f12a61964302f39fe48c4338af0",
    "metadata": {
      "data_source": {
        "url": "s3://utic-dev-tech-fixtures/small-pdf-set/Silent-Giant-(1).pdf",
        "version": 177372694731575984083482917563244941766,
        "record_locator": {
          "protocol": "s3",
          "remote_file_path": "utic-dev-tech-fixtures/small-pdf-set/Silent-Giant-(1).pdf"
        },
        "date_modified": "2023-02-12T10:10:36"
      },
      "filetype": "application/pdf",
      "page_number": 4
    },
    "text": "Figure 2. Worldwide electricity generation by fuel (1990-2016)'"
  },
  {
    "type": "NarrativeText",
    "element_id": "04782c81f91ecdf98bf7eb7bdd3ea174",
    "metadata": {
      "data_source": {
        "url": "s3://utic-dev-tech-fixtures/small-pdf-set/Silent-Giant-(1).pdf",
        "version": 177372694731575984083482917563244941766,
        "record_locator": {
          "protocol": "s3",
          "remote_file_path": "utic-dev-tech-fixtures/small-pdf-set/Silent-Giant-(1).pdf"
        },
        "date_modified": "2023-02-12T10:10:36"
      },
      "filetype": "application/pdf",
      "page_number": 5
    },
    "text": "We need to deliver a worldwide transformation that is socially, economically and environmentally sustainable. We need a system that is affordable — no one should have to choose between heating their home, and essentials like eating — as well as helping to alleviate poverty, and ensure the realization of human potential globally. We need a power source that can not only help us mitigate the effects of climate change and environmental degradation, but can also help bring the enormous benefits of reliable electricity supply to the corners of the world that do not have access to it."
  },
  {
    "type": "NarrativeText",
    "element_id": "d657c575466eb3079bc1dfaa38f09e6e",
    "metadata": {
      "data_source": {
        "url": "s3://utic-dev-tech-fixtures/small-pdf-set/Silent-Giant-(1).pdf",
        "version": 177372694731575984083482917563244941766,
        "record_locator": {
          "protocol": "s3",
          "remote_file_path": "utic-dev-tech-fixtures/small-pdf-set/Silent-Giant-(1).pdf"
        },
        "date_modified": "2023-02-12T10:10:36"
      },
      "filetype": "application/pdf",
      "page_number": 5
    },
    "text": "Nuclear energy is already making amajor contribution. By using nuclear energy rather than fossil fuels, we currently avoid the emission of more than 2500 million tonnes of carbon dioxide every year. To put that into perspective, it is the equivalent of removing about 400 million cars from the world’s roads"
  },
  {
    "type": "NarrativeText",
    "element_id": "db8cb6bc1188b79b195b215f8d827033",
    "metadata": {
      "data_source": {
        "url": "s3://utic-dev-tech-fixtures/small-pdf-set/Silent-Giant-(1).pdf",
        "version": 177372694731575984083482917563244941766,
        "record_locator": {
          "protocol": "s3",
          "remote_file_path": "utic-dev-tech-fixtures/small-pdf-set/Silent-Giant-(1).pdf"
        },
        "date_modified": "2023-02-12T10:10:36"
      },
      "filetype": "application/pdf",
      "page_number": 5
    },
    "text": "Modern society is dependent on the steady supply of electricity, every day of the year — regardless of weather, season or time of day — and nuclear energy is particularly well-suited to providing this service. Given that the majority of baseload supply is fossil-based, an increase in the use of nuclear energy would result in a rapid decarbonization of the electricity system. The International Energy Agency’s (IEA) recent report\" on nuclear energy highlighted the importance of dependable baseload electricity generators and the need to properly value and compensate them for the electricity security and reliability services they provide"
  },
  {
    "type": "NarrativeText",
    "element_id": "14cc432137a4f0a5783d038a27c43d93",
    "metadata": {
      "data_source": {
        "url": "s3://utic-dev-tech-fixtures/small-pdf-set/Silent-Giant-(1).pdf",
        "version": 177372694731575984083482917563244941766,
        "record_locator": {
          "protocol": "s3",
          "remote_file_path": "utic-dev-tech-fixtures/small-pdf-set/Silent-Giant-(1).pdf"
        },
        "date_modified": "2023-02-12T10:10:36"
      },
      "filetype": "application/pdf",
      "page_number": 6
    },
    "text": "Despite impressive recent growth, the stark reality is that renewables alone will not be able to resolve our dependence on fossil fuels. Clearly, the sun does not always shine, and the wind does not always blow, and this is compounded by the fact that many times these periods coincide with when electricity demand is at its highest, but renewables can be complementary to nuclear energy. Storage solutions, such as batteries, will not be able to power our societies for days or weeks when the weather is not favourable. Natural gas is currently the most used solution for the intermittency problem, which only serves to reinforce our economy's dependence of fossil fuels, and severely undermines the apparently ‘green credentials’ of many renewables."
  },
  {
    "type": "Title",
    "element_id": "3655eec20e80973efc46cc09db7a04ba",
    "metadata": {
      "data_source": {
        "url": "s3://utic-dev-tech-fixtures/small-pdf-set/Silent-Giant-(1).pdf",
        "version": 177372694731575984083482917563244941766,
        "record_locator": {
          "protocol": "s3",
          "remote_file_path": "utic-dev-tech-fixtures/small-pdf-set/Silent-Giant-(1).pdf"
        },
        "date_modified": "2023-02-12T10:10:36"
      },
      "filetype": "application/pdf",
      "page_number": 6
    },
    "text": "Moving to a sustainable future"
  },
  {
    "type": "NarrativeText",
    "element_id": "57495e1f9e86098cf4fa5db51e96715e",
    "metadata": {
      "data_source": {
        "url": "s3://utic-dev-tech-fixtures/small-pdf-set/Silent-Giant-(1).pdf",
        "version": 177372694731575984083482917563244941766,
        "record_locator": {
          "protocol": "s3",
          "remote_file_path": "utic-dev-tech-fixtures/small-pdf-set/Silent-Giant-(1).pdf"
        },
        "date_modified": "2023-02-12T10:10:36"
      },
      "filetype": "application/pdf",
      "page_number": 6
    },
    "text": "The Intergovernmental Panel on Climate Change (IPCC) special report on Global Warming of 1.5°C'\" examined a large number of different scenarios for limiting global warming to 1.5°C. Of those scenarios which would achieve the 1.5°C target, the mean increase in nuclear energy’s contribution to electricity production was 2.5 times higher compared to today. However, the ‘middle-of-the-road’ scenario — in which social, economic, and technological trends follow current patterns and would not require major changes to, for example, diet and travel habits — sees the need for nuclear increase by five times globally by 2050."
  },
  {
    "type": "NarrativeText",
    "element_id": "937bcef22e485ee0a8673f5800a1402e",
    "metadata": {
      "data_source": {
        "url": "s3://utic-dev-tech-fixtures/small-pdf-set/Silent-Giant-(1).pdf",
        "version": 177372694731575984083482917563244941766,
        "record_locator": {
          "protocol": "s3",
          "remote_file_path": "utic-dev-tech-fixtures/small-pdf-set/Silent-Giant-(1).pdf"
        },
        "date_modified": "2023-02-12T10:10:36"
      },
      "filetype": "application/pdf",
      "page_number": 6
    },
    "text": "The IEA has concluded that without an expanded contribution from nuclear energy, the already huge challenge of achieving emissions reductions will become drastically harder and more costly. In their latest report on nuclear energy’, published in 2019, they also conclude that not using nuclear would have negative implications for energy security and result in higher costs for the consumers. The IEA recommends policy reforms to ‘... ensure competition on a level playing field’ and that the ‘... focus should be on designing electricity markets in a way that values the clean energy and energy security attributes of low-carbon technologies, including nuclear power.’ Such reforms should also ensure that reliability of electricity production is properly valued and compensated."
  },
  {
    "type": "NarrativeText",
    "element_id": "0bac109dbd9ba991aa99fc4c961fa5e6",
    "metadata": {
      "data_source": {
        "url": "s3://utic-dev-tech-fixtures/small-pdf-set/Silent-Giant-(1).pdf",
        "version": 177372694731575984083482917563244941766,
        "record_locator": {
          "protocol": "s3",
          "remote_file_path": "utic-dev-tech-fixtures/small-pdf-set/Silent-Giant-(1).pdf"
        },
        "date_modified": "2023-02-12T10:10:36"
      },
      "filetype": "application/pdf",
      "page_number": 6
    },
    "text": "As part of the Harmony Programme, the world’s nuclear industry has identified three key policy areas for action to unlock the true potential of nuclear energy - the need for a level playing field, the harmonization of regulations and the establishment of an effective safety paradigm."
  },
  {
    "type": "NarrativeText",
    "element_id": "3e66425c70ff43fc4bd7a8542615f845",
    "metadata": {
      "data_source": {
        "url": "s3://utic-dev-tech-fixtures/small-pdf-set/Silent-Giant-(1).pdf",
        "version": 177372694731575984083482917563244941766,
        "record_locator": {
          "protocol": "s3",
          "remote_file_path": "utic-dev-tech-fixtures/small-pdf-set/Silent-Giant-(1).pdf"
        },
        "date_modified": "2023-02-12T10:10:36"
      },
      "filetype": "application/pdf",
      "page_number": 6
    },
    "text": "In regard to the need for a level playing field, we see that many of the world’s electricity markets operate in an unsustainable fashion, dominated by short-term thinking. Electricity supply which is affordable, reliable and available 24/7 generates broad societal benefits, and as seen in Figure 3, nuclear is one of the most affordable electricity sources."
  },
  {
    "type": "Title",
    "element_id": "402ea80e3d6abf97fb440fd1563f342d",
    "metadata": {
      "data_source": {
        "url": "s3://utic-dev-tech-fixtures/small-pdf-set/Silent-Giant-(1).pdf",
        "version": 177372694731575984083482917563244941766,
        "record_locator": {
          "protocol": "s3",
          "remote_file_path": "utic-dev-tech-fixtures/small-pdf-set/Silent-Giant-(1).pdf"
        },
        "date_modified": "2023-02-12T10:10:36"
      },
      "filetype": "application/pdf",
      "page_number": 7
    },
    "text": "$/MWh"
  },
  {
    "type": "Title",
    "element_id": "7a3722cc0de0f06f11e912fc8bdedf5a",
    "metadata": {
      "data_source": {
        "url": "s3://utic-dev-tech-fixtures/small-pdf-set/Silent-Giant-(1).pdf",
        "version": 177372694731575984083482917563244941766,
        "record_locator": {
          "protocol": "s3",
          "remote_file_path": "utic-dev-tech-fixtures/small-pdf-set/Silent-Giant-(1).pdf"
        },
        "date_modified": "2023-02-12T10:10:36"
      },
      "filetype": "application/pdf",
      "page_number": 7
    },
    "text": "a ro)"
  },
  {
    "type": "UncategorizedText",
    "element_id": "5feceb66ffc86f38d952786c6d696c79",
    "metadata": {
      "data_source": {
        "url": "s3://utic-dev-tech-fixtures/small-pdf-set/Silent-Giant-(1).pdf",
        "version": 177372694731575984083482917563244941766,
        "record_locator": {
          "protocol": "s3",
          "remote_file_path": "utic-dev-tech-fixtures/small-pdf-set/Silent-Giant-(1).pdf"
        },
        "date_modified": "2023-02-12T10:10:36"
      },
      "filetype": "application/pdf",
      "page_number": 7
    },
    "text": "0"
  },
  {
    "type": "NarrativeText",
    "element_id": "e6fb01011f6920df094c1b831a8aee97",
    "metadata": {
      "data_source": {
        "url": "s3://utic-dev-tech-fixtures/small-pdf-set/Silent-Giant-(1).pdf",
        "version": 177372694731575984083482917563244941766,
        "record_locator": {
          "protocol": "s3",
          "remote_file_path": "utic-dev-tech-fixtures/small-pdf-set/Silent-Giant-(1).pdf"
        },
        "date_modified": "2023-02-12T10:10:36"
      },
      "filetype": "application/pdf",
      "page_number": 7
    },
    "text": "» Se is Pe oe"
  },
  {
    "type": "NarrativeText",
    "element_id": "fbd33b58ed97480971869a5bf6a938fa",
    "metadata": {
      "data_source": {
        "url": "s3://utic-dev-tech-fixtures/small-pdf-set/Silent-Giant-(1).pdf",
        "version": 177372694731575984083482917563244941766,
        "record_locator": {
          "protocol": "s3",
          "remote_file_path": "utic-dev-tech-fixtures/small-pdf-set/Silent-Giant-(1).pdf"
        },
        "date_modified": "2023-02-12T10:10:36"
      },
      "filetype": "application/pdf",
      "page_number": 7
    },
    "text": "ec SW é US"
  },
  {
    "type": "Title",
    "element_id": "7d8b7a76b7ea68e00f3c11f4b042cdff",
    "metadata": {
      "data_source": {
        "url": "s3://utic-dev-tech-fixtures/small-pdf-set/Silent-Giant-(1).pdf",
        "version": 177372694731575984083482917563244941766,
        "record_locator": {
          "protocol": "s3",
          "remote_file_path": "utic-dev-tech-fixtures/small-pdf-set/Silent-Giant-(1).pdf"
        },
        "date_modified": "2023-02-12T10:10:36"
      },
      "filetype": "application/pdf",
      "page_number": 7
    },
    "text": "e X? fe)"
  },
  {
    "type": "Title",
    "element_id": "0e6fac6a3ad129a64c2b9d6eaf6680e4",
    "metadata": {
      "data_source": {
        "url": "s3://utic-dev-tech-fixtures/small-pdf-set/Silent-Giant-(1).pdf",
        "version": 177372694731575984083482917563244941766,
        "record_locator": {
          "protocol": "s3",
          "remote_file_path": "utic-dev-tech-fixtures/small-pdf-set/Silent-Giant-(1).pdf"
        },
        "date_modified": "2023-02-12T10:10:36"
      },
      "filetype": "application/pdf",
      "page_number": 7
    },
    "text": "SS"
  },
  {
    "type": "UncategorizedText",
    "element_id": "bb648d0b30b73915c4754db205d642d0",
    "metadata": {
      "data_source": {
        "url": "s3://utic-dev-tech-fixtures/small-pdf-set/Silent-Giant-(1).pdf",
        "version": 177372694731575984083482917563244941766,
        "record_locator": {
          "protocol": "s3",
          "remote_file_path": "utic-dev-tech-fixtures/small-pdf-set/Silent-Giant-(1).pdf"
        },
        "date_modified": "2023-02-12T10:10:36"
      },
      "filetype": "application/pdf",
      "page_number": 7
    },
    "text": "$ »"
  },
  {
    "type": "NarrativeText",
    "element_id": "acfe5e31dc0920491acc38ff8c094ca7",
    "metadata": {
      "data_source": {
        "url": "s3://utic-dev-tech-fixtures/small-pdf-set/Silent-Giant-(1).pdf",
        "version": 177372694731575984083482917563244941766,
        "record_locator": {
          "protocol": "s3",
          "remote_file_path": "utic-dev-tech-fixtures/small-pdf-set/Silent-Giant-(1).pdf"
        },
        "date_modified": "2023-02-12T10:10:36"
      },
      "filetype": "application/pdf",
      "page_number": 7
    },
    "text": "Figure 3. Comparative cost projections for main electricity generators”"
  },
  {
    "type": "NarrativeText",
    "element_id": "850c7639f7b52b8bc22377d4bda6ecb2",
    "metadata": {
      "data_source": {
        "url": "s3://utic-dev-tech-fixtures/small-pdf-set/Silent-Giant-(1).pdf",
        "version": 177372694731575984083482917563244941766,
        "record_locator": {
          "protocol": "s3",
          "remote_file_path": "utic-dev-tech-fixtures/small-pdf-set/Silent-Giant-(1).pdf"
        },
        "date_modified": "2023-02-12T10:10:36"
      },
      "filetype": "application/pdf",
      "page_number": 7
    },
    "text": "However, markets fail to give due credit to electricity generators, such as nuclear energy, that are able to meet these societal demands. This has resulted in situations where nuclear energy has struggled to compete with energy sources that have been subsidized, do not pay the hid iden costs brought on by their intermittency (e.g. costly backup provisions and investments in the grid), or do not have to take responsibility for using our common atmosphere as a dumping ground."
  },
  {
    "type": "NarrativeText",
    "element_id": "436a5ae36e056dc03066cef53fc8ed40",
    "metadata": {
      "data_source": {
        "url": "s3://utic-dev-tech-fixtures/small-pdf-set/Silent-Giant-(1).pdf",
        "version": 177372694731575984083482917563244941766,
        "record_locator": {
          "protocol": "s3",
          "remote_file_path": "utic-dev-tech-fixtures/small-pdf-set/Silent-Giant-(1).pdf"
        },
        "date_modified": "2023-02-12T10:10:36"
      },
      "filetype": "application/pdf",
      "page_number": 7
    },
    "text": "icensing processes and safety requirements currently limit glo! in the licensing of new designs, hindering innovation. n regard to the need to harmonize regulations, multiple regulatory barriers stemming from diverse national bal nuclear trade and investment. A lack of international standardization places unnecessary regulatory burdens on nuclear activities and causes delays"
  },
  {
    "type": "NarrativeText",
    "element_id": "e7b69a7452d318fe60553985fe79f8b6",
    "metadata": {
      "data_source": {
        "url": "s3://utic-dev-tech-fixtures/small-pdf-set/Silent-Giant-(1).pdf",
        "version": 177372694731575984083482917563244941766,
        "record_locator": {
          "protocol": "s3",
          "remote_file_path": "utic-dev-tech-fixtures/small-pdf-set/Silent-Giant-(1).pdf"
        },
        "date_modified": "2023-02-12T10:10:36"
      },
      "filetype": "application/pdf",
      "page_number": 7
    },
    "text": "Additionally, electricity markets fail to recognize the relative cos s of different forms of electricity generation. Whilst the nuclear industry takes responsibility for its lifecycle costs (including decommissioning and waste management), other electricity generators do not. Fossil fuel generators are rarely required to pay the price in ine with the environmental and health damage that their emissi ons cause, whilst the cost of wind and solar does not include the disposal of the sometimes toxic materials at the end of their life"
  },
  {
    "type": "NarrativeText",
    "element_id": "c7e0761b0c1dc02ff7ffdf904a0ab458",
    "metadata": {
      "data_source": {
        "url": "s3://utic-dev-tech-fixtures/small-pdf-set/Silent-Giant-(1).pdf",
        "version": 177372694731575984083482917563244941766,
        "record_locator": {
          "protocol": "s3",
          "remote_file_path": "utic-dev-tech-fixtures/small-pdf-set/Silent-Giant-(1).pdf"
        },
        "date_modified": "2023-02-12T10:10:36"
      },
      "filetype": "application/pdf",
      "page_number": 7
    },
    "text": "The International Atomic Energy Agency (IAEA) has highlighte: d the importance of addressing this issue, concluding that the lack of regulatory harmony ‘...causes many drawbacks for the entire nuclear industry, including developers, vendors, operators and even regulators themselves... This results in increased costs and reduced predictability in project execution’.’\" It is therefore crucial that we harmonize the regulatory process to address these weaknesses, and avoid unnecessary duplication and inconsistencies."
  },
  {
    "type": "NarrativeText",
    "element_id": "4acd9d695e499834265cbd3b43734f02",
    "metadata": {
      "data_source": {
        "url": "s3://utic-dev-tech-fixtures/small-pdf-set/Silent-Giant-(1).pdf",
        "version": 177372694731575984083482917563244941766,
        "record_locator": {
          "protocol": "s3",
          "remote_file_path": "utic-dev-tech-fixtures/small-pdf-set/Silent-Giant-(1).pdf"
        },
        "date_modified": "2023-02-12T10:10:36"
      },
      "filetype": "application/pdf",
      "page_number": 8
    },
    "text": "In regard to the need for a holistic safety paradigm for the whole electricity system, we need to consider safety from a societal perspective, something the current energy system fails to do. The health, environmental and safety benefits of nuclear energy are not sufficiently understood and valued when compared with other electricity sources. Nuclear energy remains the safest form of electricity generation (Figure 4). Additionally, the use of nuclear consistently prevents many tens of thousands of deaths (mainly resulting from air pollution) every year by avoiding the use of coal - lifesaving measures which must be better recognised and valued."
  },
  {
    "type": "UncategorizedText",
    "element_id": "dbae772db29058a88f9bd830e957c695",
    "metadata": {
      "data_source": {
        "url": "s3://utic-dev-tech-fixtures/small-pdf-set/Silent-Giant-(1).pdf",
        "version": 177372694731575984083482917563244941766,
        "record_locator": {
          "protocol": "s3",
          "remote_file_path": "utic-dev-tech-fixtures/small-pdf-set/Silent-Giant-(1).pdf"
        },
        "date_modified": "2023-02-12T10:10:36"
      },
      "filetype": "application/pdf",
      "page_number": 8
    },
    "text": "140"
  },
  {
    "type": "UncategorizedText",
    "element_id": "e4f2e134e2a9ff1b4153700366f361e8",
    "metadata": {
      "data_source": {
        "url": "s3://utic-dev-tech-fixtures/small-pdf-set/Silent-Giant-(1).pdf",
        "version": 177372694731575984083482917563244941766,
        "record_locator": {
          "protocol": "s3",
          "remote_file_path": "utic-dev-tech-fixtures/small-pdf-set/Silent-Giant-(1).pdf"
        },
        "date_modified": "2023-02-12T10:10:36"
      },
      "filetype": "application/pdf",
      "page_number": 8
    },
    "text": "_ 5 2"
  },
  {
    "type": "UncategorizedText",
    "element_id": "2abaca4911e68fa9bfbf3482ee797fd5",
    "metadata": {
      "data_source": {
        "url": "s3://utic-dev-tech-fixtures/small-pdf-set/Silent-Giant-(1).pdf",
        "version": 177372694731575984083482917563244941766,
        "record_locator": {
          "protocol": "s3",
          "remote_file_path": "utic-dev-tech-fixtures/small-pdf-set/Silent-Giant-(1).pdf"
        },
        "date_modified": "2023-02-12T10:10:36"
      },
      "filetype": "application/pdf",
      "page_number": 8
    },
    "text": "120"
  },
  {
    "type": "UncategorizedText",
    "element_id": "ad57366865126e55649ecb23ae1d4888",
    "metadata": {
      "data_source": {
        "url": "s3://utic-dev-tech-fixtures/small-pdf-set/Silent-Giant-(1).pdf",
        "version": 177372694731575984083482917563244941766,
        "record_locator": {
          "protocol": "s3",
          "remote_file_path": "utic-dev-tech-fixtures/small-pdf-set/Silent-Giant-(1).pdf"
        },
        "date_modified": "2023-02-12T10:10:36"
      },
      "filetype": "application/pdf",
      "page_number": 8
    },
    "text": "100"
  },
  {
    "type": "UncategorizedText",
    "element_id": "5bddd069fd77ec5699d9ab00c00f47c4",
    "metadata": {
      "data_source": {
        "url": "s3://utic-dev-tech-fixtures/small-pdf-set/Silent-Giant-(1).pdf",
        "version": 177372694731575984083482917563244941766,
        "record_locator": {
          "protocol": "s3",
          "remote_file_path": "utic-dev-tech-fixtures/small-pdf-set/Silent-Giant-(1).pdf"
        },
        "date_modified": "2023-02-12T10:10:36"
      },
      "filetype": "application/pdf",
      "page_number": 8
    },
    "text": "1 :"
  },
  {
    "type": "UncategorizedText",
    "element_id": "2abaca4911e68fa9bfbf3482ee797fd5",
    "metadata": {
      "data_source": {
        "url": "s3://utic-dev-tech-fixtures/small-pdf-set/Silent-Giant-(1).pdf",
        "version": 177372694731575984083482917563244941766,
        "record_locator": {
          "protocol": "s3",
          "remote_file_path": "utic-dev-tech-fixtures/small-pdf-set/Silent-Giant-(1).pdf"
        },
        "date_modified": "2023-02-12T10:10:36"
      },
      "filetype": "application/pdf",
      "page_number": 8
    },
    "text": "120"
  },
  {
    "type": "UncategorizedText",
    "element_id": "e7ac0786668e0ff0f02b62bd04f45ff6",
    "metadata": {
      "data_source": {
        "url": "s3://utic-dev-tech-fixtures/small-pdf-set/Silent-Giant-(1).pdf",
        "version": 177372694731575984083482917563244941766,
        "record_locator": {
          "protocol": "s3",
          "remote_file_path": "utic-dev-tech-fixtures/small-pdf-set/Silent-Giant-(1).pdf"
        },
        "date_modified": "2023-02-12T10:10:36"
      },
      "filetype": "application/pdf",
      "page_number": 8
    },
    "text": ":"
  },
  {
    "type": "UncategorizedText",
    "element_id": "b725d20650649a5221675144bab5946e",
    "metadata": {
      "data_source": {
        "url": "s3://utic-dev-tech-fixtures/small-pdf-set/Silent-Giant-(1).pdf",
        "version": 177372694731575984083482917563244941766,
        "record_locator": {
          "protocol": "s3",
          "remote_file_path": "utic-dev-tech-fixtures/small-pdf-set/Silent-Giant-(1).pdf"
        },
        "date_modified": "2023-02-12T10:10:36"
      },
      "filetype": "application/pdf",
      "page_number": 8
    },
    "text": "99.5"
  },
  {
    "type": "UncategorizedText",
    "element_id": "380918b946a526640a40df5dced65167",
    "metadata": {
      "data_source": {
        "url": "s3://utic-dev-tech-fixtures/small-pdf-set/Silent-Giant-(1).pdf",
        "version": 177372694731575984083482917563244941766,
        "record_locator": {
          "protocol": "s3",
          "remote_file_path": "utic-dev-tech-fixtures/small-pdf-set/Silent-Giant-(1).pdf"
        },
        "date_modified": "2023-02-12T10:10:36"
      },
      "filetype": "application/pdf",
      "page_number": 8
    },
    "text": "="
  },
  {
    "type": "NarrativeText",
    "element_id": "12e3fcca1d0978100724aa3cb6c1c3ee",
    "metadata": {
      "data_source": {
        "url": "s3://utic-dev-tech-fixtures/small-pdf-set/Silent-Giant-(1).pdf",
        "version": 177372694731575984083482917563244941766,
        "record_locator": {
          "protocol": "s3",
          "remote_file_path": "utic-dev-tech-fixtures/small-pdf-set/Silent-Giant-(1).pdf"
        },
        "date_modified": "2023-02-12T10:10:36"
      },
      "filetype": "application/pdf",
      "page_number": 8
    },
    "text": "oO a a &"
  },
  {
    "type": "UncategorizedText",
    "element_id": "48449a14a4ff7d79bb7a1b6f3d488eba",
    "metadata": {
      "data_source": {
        "url": "s3://utic-dev-tech-fixtures/small-pdf-set/Silent-Giant-(1).pdf",
        "version": 177372694731575984083482917563244941766,
        "record_locator": {
          "protocol": "s3",
          "remote_file_path": "utic-dev-tech-fixtures/small-pdf-set/Silent-Giant-(1).pdf"
        },
        "date_modified": "2023-02-12T10:10:36"
      },
      "filetype": "application/pdf",
      "page_number": 8
    },
    "text": "80"
  },
  {
    "type": "UncategorizedText",
    "element_id": "39fa9ec190eee7b6f4dff1100d6343e1",
    "metadata": {
      "data_source": {
        "url": "s3://utic-dev-tech-fixtures/small-pdf-set/Silent-Giant-(1).pdf",
        "version": 177372694731575984083482917563244941766,
        "record_locator": {
          "protocol": "s3",
          "remote_file_path": "utic-dev-tech-fixtures/small-pdf-set/Silent-Giant-(1).pdf"
        },
        "date_modified": "2023-02-12T10:10:36"
      },
      "filetype": "application/pdf",
      "page_number": 8
    },
    "text": "60"
  },
  {
    "type": "UncategorizedText",
    "element_id": "ce3201efc2e495241a85e4fc84575f50",
    "metadata": {
      "data_source": {
        "url": "s3://utic-dev-tech-fixtures/small-pdf-set/Silent-Giant-(1).pdf",
        "version": 177372694731575984083482917563244941766,
        "record_locator": {
          "protocol": "s3",
          "remote_file_path": "utic-dev-tech-fixtures/small-pdf-set/Silent-Giant-(1).pdf"
        },
        "date_modified": "2023-02-12T10:10:36"
      },
      "filetype": "application/pdf",
      "page_number": 8
    },
    "text": "71.9"
  },
  {
    "type": "UncategorizedText",
    "element_id": "6b86b273ff34fce19d6b804eff5a3f57",
    "metadata": {
      "data_source": {
        "url": "s3://utic-dev-tech-fixtures/small-pdf-set/Silent-Giant-(1).pdf",
        "version": 177372694731575984083482917563244941766,
        "record_locator": {
          "protocol": "s3",
          "remote_file_path": "utic-dev-tech-fixtures/small-pdf-set/Silent-Giant-(1).pdf"
        },
        "date_modified": "2023-02-12T10:10:36"
      },
      "filetype": "application/pdf",
      "page_number": 8
    },
    "text": "1"
  },
  {
    "type": "Title",
    "element_id": "1b16b1df538ba12dc3f97edbb85caa70",
    "metadata": {
      "data_source": {
        "url": "s3://utic-dev-tech-fixtures/small-pdf-set/Silent-Giant-(1).pdf",
        "version": 177372694731575984083482917563244941766,
        "record_locator": {
          "protocol": "s3",
          "remote_file_path": "utic-dev-tech-fixtures/small-pdf-set/Silent-Giant-(1).pdf"
        },
        "date_modified": "2023-02-12T10:10:36"
      },
      "filetype": "application/pdf",
      "page_number": 8
    },
    "text": "n"
  },
  {
    "type": "UncategorizedText",
    "element_id": "cdb4ee2aea69cc6a83331bbe96dc2caa",
    "metadata": {
      "data_source": {
        "url": "s3://utic-dev-tech-fixtures/small-pdf-set/Silent-Giant-(1).pdf",
        "version": 177372694731575984083482917563244941766,
        "record_locator": {
          "protocol": "s3",
          "remote_file_path": "utic-dev-tech-fixtures/small-pdf-set/Silent-Giant-(1).pdf"
        },
        "date_modified": "2023-02-12T10:10:36"
      },
      "filetype": "application/pdf",
      "page_number": 8
    },
    "text": "."
  },
  {
    "type": "UncategorizedText",
    "element_id": "6b86b273ff34fce19d6b804eff5a3f57",
    "metadata": {
      "data_source": {
        "url": "s3://utic-dev-tech-fixtures/small-pdf-set/Silent-Giant-(1).pdf",
        "version": 177372694731575984083482917563244941766,
        "record_locator": {
          "protocol": "s3",
          "remote_file_path": "utic-dev-tech-fixtures/small-pdf-set/Silent-Giant-(1).pdf"
        },
        "date_modified": "2023-02-12T10:10:36"
      },
      "filetype": "application/pdf",
      "page_number": 8
    },
    "text": "1"
  },
  {
    "type": "Title",
    "element_id": "41cec99f1ef5651d53efc832393c338d",
    "metadata": {
      "data_source": {
        "url": "s3://utic-dev-tech-fixtures/small-pdf-set/Silent-Giant-(1).pdf",
        "version": 177372694731575984083482917563244941766,
        "record_locator": {
          "protocol": "s3",
          "remote_file_path": "utic-dev-tech-fixtures/small-pdf-set/Silent-Giant-(1).pdf"
        },
        "date_modified": "2023-02-12T10:10:36"
      },
      "filetype": "application/pdf",
      "page_number": 8
    },
    "text": "& g"
  },
  {
    "type": "UncategorizedText",
    "element_id": "d59eced1ded07f84c145592f65bdf854",
    "metadata": {
      "data_source": {
        "url": "s3://utic-dev-tech-fixtures/small-pdf-set/Silent-Giant-(1).pdf",
        "version": 177372694731575984083482917563244941766,
        "record_locator": {
          "protocol": "s3",
          "remote_file_path": "utic-dev-tech-fixtures/small-pdf-set/Silent-Giant-(1).pdf"
        },
        "date_modified": "2023-02-12T10:10:36"
      },
      "filetype": "application/pdf",
      "page_number": 8
    },
    "text": "40"
  },
  {
    "type": "UncategorizedText",
    "element_id": "e7ac0786668e0ff0f02b62bd04f45ff6",
    "metadata": {
      "data_source": {
        "url": "s3://utic-dev-tech-fixtures/small-pdf-set/Silent-Giant-(1).pdf",
        "version": 177372694731575984083482917563244941766,
        "record_locator": {
          "protocol": "s3",
          "remote_file_path": "utic-dev-tech-fixtures/small-pdf-set/Silent-Giant-(1).pdf"
        },
        "date_modified": "2023-02-12T10:10:36"
      },
      "filetype": "application/pdf",
      "page_number": 8
    },
    "text": ":"
  },
  {
    "type": "UncategorizedText",
    "element_id": "911bc18af1665a604b4fa4a97d47f477",
    "metadata": {
      "data_source": {
        "url": "s3://utic-dev-tech-fixtures/small-pdf-set/Silent-Giant-(1).pdf",
        "version": 177372694731575984083482917563244941766,
        "record_locator": {
          "protocol": "s3",
          "remote_file_path": "utic-dev-tech-fixtures/small-pdf-set/Silent-Giant-(1).pdf"
        },
        "date_modified": "2023-02-12T10:10:36"
      },
      "filetype": "application/pdf",
      "page_number": 8
    },
    "text": "“99 :"
  },
  {
    "type": "UncategorizedText",
    "element_id": "5feceb66ffc86f38d952786c6d696c79",
    "metadata": {
      "data_source": {
        "url": "s3://utic-dev-tech-fixtures/small-pdf-set/Silent-Giant-(1).pdf",
        "version": 177372694731575984083482917563244941766,
        "record_locator": {
          "protocol": "s3",
          "remote_file_path": "utic-dev-tech-fixtures/small-pdf-set/Silent-Giant-(1).pdf"
        },
        "date_modified": "2023-02-12T10:10:36"
      },
      "filetype": "application/pdf",
      "page_number": 8
    },
    "text": "0"
  },
  {
    "type": "Title",
    "element_id": "7a84e21cebb3dab2f49cdb5c51d075f6",
    "metadata": {
      "data_source": {
        "url": "s3://utic-dev-tech-fixtures/small-pdf-set/Silent-Giant-(1).pdf",
        "version": 177372694731575984083482917563244941766,
        "record_locator": {
          "protocol": "s3",
          "remote_file_path": "utic-dev-tech-fixtures/small-pdf-set/Silent-Giant-(1).pdf"
        },
        "date_modified": "2023-02-12T10:10:36"
      },
      "filetype": "application/pdf",
      "page_number": 8
    },
    "text": "> fos S"
  },
  {
    "type": "Title",
    "element_id": "8de0b3c47f112c59745f717a62693226",
    "metadata": {
      "data_source": {
        "url": "s3://utic-dev-tech-fixtures/small-pdf-set/Silent-Giant-(1).pdf",
        "version": 177372694731575984083482917563244941766,
        "record_locator": {
          "protocol": "s3",
          "remote_file_path": "utic-dev-tech-fixtures/small-pdf-set/Silent-Giant-(1).pdf"
        },
        "date_modified": "2023-02-12T10:10:36"
      },
      "filetype": "application/pdf",
      "page_number": 8
    },
    "text": "S"
  },
  {
    "type": "UncategorizedText",
    "element_id": "0cb497f151f8502c3176ce3e62ef4e17",
    "metadata": {
      "data_source": {
        "url": "s3://utic-dev-tech-fixtures/small-pdf-set/Silent-Giant-(1).pdf",
        "version": 177372694731575984083482917563244941766,
        "record_locator": {
          "protocol": "s3",
          "remote_file_path": "utic-dev-tech-fixtures/small-pdf-set/Silent-Giant-(1).pdf"
        },
        "date_modified": "2023-02-12T10:10:36"
      },
      "filetype": "application/pdf",
      "page_number": 8
    },
    "text": "& ~a"
  },
  {
    "type": "Title",
    "element_id": "593cbe414f10662e62c0da03ce3302b8",
    "metadata": {
      "data_source": {
        "url": "s3://utic-dev-tech-fixtures/small-pdf-set/Silent-Giant-(1).pdf",
        "version": 177372694731575984083482917563244941766,
        "record_locator": {
          "protocol": "s3",
          "remote_file_path": "utic-dev-tech-fixtures/small-pdf-set/Silent-Giant-(1).pdf"
        },
        "date_modified": "2023-02-12T10:10:36"
      },
      "filetype": "application/pdf",
      "page_number": 8
    },
    "text": "fe)"
  },
  {
    "type": "Title",
    "element_id": "694ae21e6a4cab593a7253d59dda7952",
    "metadata": {
      "data_source": {
        "url": "s3://utic-dev-tech-fixtures/small-pdf-set/Silent-Giant-(1).pdf",
        "version": 177372694731575984083482917563244941766,
        "record_locator": {
          "protocol": "s3",
          "remote_file_path": "utic-dev-tech-fixtures/small-pdf-set/Silent-Giant-(1).pdf"
        },
        "date_modified": "2023-02-12T10:10:36"
      },
      "filetype": "application/pdf",
      "page_number": 8
    },
    "text": "3} < ew S"
  },
  {
    "type": "UncategorizedText",
    "element_id": "dabd3aff769f07eb2965401eb029974e",
    "metadata": {
      "data_source": {
        "url": "s3://utic-dev-tech-fixtures/small-pdf-set/Silent-Giant-(1).pdf",
        "version": 177372694731575984083482917563244941766,
        "record_locator": {
          "protocol": "s3",
          "remote_file_path": "utic-dev-tech-fixtures/small-pdf-set/Silent-Giant-(1).pdf"
        },
        "date_modified": "2023-02-12T10:10:36"
      },
      "filetype": "application/pdf",
      "page_number": 8
    },
    "text": "<"
  },
  {
    "type": "UncategorizedText",
    "element_id": "b4944c6ff08dc6f43da2e9c824669b7d",
    "metadata": {
      "data_source": {
        "url": "s3://utic-dev-tech-fixtures/small-pdf-set/Silent-Giant-(1).pdf",
        "version": 177372694731575984083482917563244941766,
        "record_locator": {
          "protocol": "s3",
          "remote_file_path": "utic-dev-tech-fixtures/small-pdf-set/Silent-Giant-(1).pdf"
        },
        "date_modified": "2023-02-12T10:10:36"
      },
      "filetype": "application/pdf",
      "page_number": 8
    },
    "text": "85"
  },
  {
    "type": "NarrativeText",
    "element_id": "ef1e1d818642c5a5bc129af4ea8409ea",
    "metadata": {
      "data_source": {
        "url": "s3://utic-dev-tech-fixtures/small-pdf-set/Silent-Giant-(1).pdf",
        "version": 177372694731575984083482917563244941766,
        "record_locator": {
          "protocol": "s3",
          "remote_file_path": "utic-dev-tech-fixtures/small-pdf-set/Silent-Giant-(1).pdf"
        },
        "date_modified": "2023-02-12T10:10:36"
      },
      "filetype": "application/pdf",
      "page_number": 8
    },
    "text": "cs < ee © Se we"
  },
  {
    "type": "UncategorizedText",
    "element_id": "662ef772df8880fb9e95907c156e7f1b",
    "metadata": {
      "data_source": {
        "url": "s3://utic-dev-tech-fixtures/small-pdf-set/Silent-Giant-(1).pdf",
        "version": 177372694731575984083482917563244941766,
        "record_locator": {
          "protocol": "s3",
          "remote_file_path": "utic-dev-tech-fixtures/small-pdf-set/Silent-Giant-(1).pdf"
        },
        "date_modified": "2023-02-12T10:10:36"
      },
      "filetype": "application/pdf",
      "page_number": 8
    },
    "text": "7g :"
  },
  {
    "type": "Title",
    "element_id": "9155c62e2718c66a5ee106653835a94c",
    "metadata": {
      "data_source": {
        "url": "s3://utic-dev-tech-fixtures/small-pdf-set/Silent-Giant-(1).pdf",
        "version": 177372694731575984083482917563244941766,
        "record_locator": {
          "protocol": "s3",
          "remote_file_path": "utic-dev-tech-fixtures/small-pdf-set/Silent-Giant-(1).pdf"
        },
        "date_modified": "2023-02-12T10:10:36"
      },
      "filetype": "application/pdf",
      "page_number": 8
    },
    "text": "s\\ Qg RS"
  },
  {
    "type": "UncategorizedText",
    "element_id": "c837179241d910d83ad61e3974b5cd75",
    "metadata": {
      "data_source": {
        "url": "s3://utic-dev-tech-fixtures/small-pdf-set/Silent-Giant-(1).pdf",
        "version": 177372694731575984083482917563244941766,
        "record_locator": {
          "protocol": "s3",
          "remote_file_path": "utic-dev-tech-fixtures/small-pdf-set/Silent-Giant-(1).pdf"
        },
        "date_modified": "2023-02-12T10:10:36"
      },
      "filetype": "application/pdf",
      "page_number": 8
    },
    "text": "0245 :"
  },
  {
    "type": "Title",
    "element_id": "ca5a4381ca10b931cf47be786baf30b4",
    "metadata": {
      "data_source": {
        "url": "s3://utic-dev-tech-fixtures/small-pdf-set/Silent-Giant-(1).pdf",
        "version": 177372694731575984083482917563244941766,
        "record_locator": {
          "protocol": "s3",
          "remote_file_path": "utic-dev-tech-fixtures/small-pdf-set/Silent-Giant-(1).pdf"
        },
        "date_modified": "2023-02-12T10:10:36"
      },
      "filetype": "application/pdf",
      "page_number": 8
    },
    "text": "é eS Rs"
  },
  {
    "type": "UncategorizedText",
    "element_id": "c1438d7e315b0ba419f14672c65124c9",
    "metadata": {
      "data_source": {
        "url": "s3://utic-dev-tech-fixtures/small-pdf-set/Silent-Giant-(1).pdf",
        "version": 177372694731575984083482917563244941766,
        "record_locator": {
          "protocol": "s3",
          "remote_file_path": "utic-dev-tech-fixtures/small-pdf-set/Silent-Giant-(1).pdf"
        },
        "date_modified": "2023-02-12T10:10:36"
      },
      "filetype": "application/pdf",
      "page_number": 8
    },
    "text": "<0.01 :"
  },
  {
    "type": "NarrativeText",
    "element_id": "b6c595b941cc7251ff1ea74a8d75084d",
    "metadata": {
      "data_source": {
        "url": "s3://utic-dev-tech-fixtures/small-pdf-set/Silent-Giant-(1).pdf",
        "version": 177372694731575984083482917563244941766,
        "record_locator": {
          "protocol": "s3",
          "remote_file_path": "utic-dev-tech-fixtures/small-pdf-set/Silent-Giant-(1).pdf"
        },
        "date_modified": "2023-02-12T10:10:36"
      },
      "filetype": "application/pdf",
      "page_number": 8
    },
    "text": "Figure 4. Comparison of number of fatalities due to electricity generation”"
  },
  {
    "type": "Title",
    "element_id": "cfa2927842d99020365c55b6bd135679",
    "metadata": {
      "data_source": {
        "url": "s3://utic-dev-tech-fixtures/small-pdf-set/Silent-Giant-(1).pdf",
        "version": 177372694731575984083482917563244941766,
        "record_locator": {
          "protocol": "s3",
          "remote_file_path": "utic-dev-tech-fixtures/small-pdf-set/Silent-Giant-(1).pdf"
        },
        "date_modified": "2023-02-12T10:10:36"
      },
      "filetype": "application/pdf",
      "page_number": 8
    },
    "text": "Nuclear for a sustainable tomorrow"
  },
  {
    "type": "NarrativeText",
    "element_id": "dc60e617305753601c168427638b8723",
    "metadata": {
      "data_source": {
        "url": "s3://utic-dev-tech-fixtures/small-pdf-set/Silent-Giant-(1).pdf",
        "version": 177372694731575984083482917563244941766,
        "record_locator": {
          "protocol": "s3",
          "remote_file_path": "utic-dev-tech-fixtures/small-pdf-set/Silent-Giant-(1).pdf"
        },
        "date_modified": "2023-02-12T10:10:36"
      },
      "filetype": "application/pdf",
      "page_number": 8
    },
    "text": "Nuclear energy is already making a significant contribution to providing the world with clean and abundant electricity, and has a proven track record of being a reliable workhorse around the world. Countries like France, Sweden and Switzerland have proven that it is possible to divorce economic growth from an increase in damaging emissions and over the timescales required to effectively challenge climate change and environmental degradation (Figures 5 and 6). Nuclear can ensure that fast-growing populations achieve rising standards of living — without having to sacrifice the planet or their own well-being."
  },
  {
    "type": "UncategorizedText",
    "element_id": "ad57366865126e55649ecb23ae1d4888",
    "metadata": {
      "data_source": {
        "url": "s3://utic-dev-tech-fixtures/small-pdf-set/Silent-Giant-(1).pdf",
        "version": 177372694731575984083482917563244941766,
        "record_locator": {
          "protocol": "s3",
          "remote_file_path": "utic-dev-tech-fixtures/small-pdf-set/Silent-Giant-(1).pdf"
        },
        "date_modified": "2023-02-12T10:10:36"
      },
      "filetype": "application/pdf",
      "page_number": 8
    },
    "text": "100"
  },
  {
    "type": "Title",
    "element_id": "d435e2a355ab7c01ea88ee60fcf8502e",
    "metadata": {
      "data_source": {
        "url": "s3://utic-dev-tech-fixtures/small-pdf-set/Silent-Giant-(1).pdf",
        "version": 177372694731575984083482917563244941766,
        "record_locator": {
          "protocol": "s3",
          "remote_file_path": "utic-dev-tech-fixtures/small-pdf-set/Silent-Giant-(1).pdf"
        },
        "date_modified": "2023-02-12T10:10:36"
      },
      "filetype": "application/pdf",
      "page_number": 8
    },
    "text": "IB Coal"
  },
  {
    "type": "UncategorizedText",
    "element_id": "69f59c273b6e669ac32a6dd5e1b2cb63",
    "metadata": {
      "data_source": {
        "url": "s3://utic-dev-tech-fixtures/small-pdf-set/Silent-Giant-(1).pdf",
        "version": 177372694731575984083482917563244941766,
        "record_locator": {
          "protocol": "s3",
          "remote_file_path": "utic-dev-tech-fixtures/small-pdf-set/Silent-Giant-(1).pdf"
        },
        "date_modified": "2023-02-12T10:10:36"
      },
      "filetype": "application/pdf",
      "page_number": 8
    },
    "text": "90"
  },
  {
    "type": "Title",
    "element_id": "c81ef261a568083735193f31483b7d12",
    "metadata": {
      "data_source": {
        "url": "s3://utic-dev-tech-fixtures/small-pdf-set/Silent-Giant-(1).pdf",
        "version": 177372694731575984083482917563244941766,
        "record_locator": {
          "protocol": "s3",
          "remote_file_path": "utic-dev-tech-fixtures/small-pdf-set/Silent-Giant-(1).pdf"
        },
        "date_modified": "2023-02-12T10:10:36"
      },
      "filetype": "application/pdf",
      "page_number": 8
    },
    "text": "i Gas/Oil"
  },
  {
    "type": "UncategorizedText",
    "element_id": "48449a14a4ff7d79bb7a1b6f3d488eba",
    "metadata": {
      "data_source": {
        "url": "s3://utic-dev-tech-fixtures/small-pdf-set/Silent-Giant-(1).pdf",
        "version": 177372694731575984083482917563244941766,
        "record_locator": {
          "protocol": "s3",
          "remote_file_path": "utic-dev-tech-fixtures/small-pdf-set/Silent-Giant-(1).pdf"
        },
        "date_modified": "2023-02-12T10:10:36"
      },
      "filetype": "application/pdf",
      "page_number": 8
    },
    "text": "80"
  },
  {
    "type": "Title",
    "element_id": "ac5e22ef6bf6b8026cb0f6e255bfd73a",
    "metadata": {
      "data_source": {
        "url": "s3://utic-dev-tech-fixtures/small-pdf-set/Silent-Giant-(1).pdf",
        "version": 177372694731575984083482917563244941766,
        "record_locator": {
          "protocol": "s3",
          "remote_file_path": "utic-dev-tech-fixtures/small-pdf-set/Silent-Giant-(1).pdf"
        },
        "date_modified": "2023-02-12T10:10:36"
      },
      "filetype": "application/pdf",
      "page_number": 8
    },
    "text": "IB Biofuels/Waste"
  },
  {
    "type": "UncategorizedText",
    "element_id": "ff5a1ae012afa5d4c889c50ad427aaf5",
    "metadata": {
      "data_source": {
        "url": "s3://utic-dev-tech-fixtures/small-pdf-set/Silent-Giant-(1).pdf",
        "version": 177372694731575984083482917563244941766,
        "record_locator": {
          "protocol": "s3",
          "remote_file_path": "utic-dev-tech-fixtures/small-pdf-set/Silent-Giant-(1).pdf"
        },
        "date_modified": "2023-02-12T10:10:36"
      },
      "filetype": "application/pdf",
      "page_number": 8
    },
    "text": "70"
  },
  {
    "type": "NarrativeText",
    "element_id": "3eca56b8d78cd42a98e3d30231da4ecb",
    "metadata": {
      "data_source": {
        "url": "s3://utic-dev-tech-fixtures/small-pdf-set/Silent-Giant-(1).pdf",
        "version": 177372694731575984083482917563244941766,
        "record_locator": {
          "protocol": "s3",
          "remote_file_path": "utic-dev-tech-fixtures/small-pdf-set/Silent-Giant-(1).pdf"
        },
        "date_modified": "2023-02-12T10:10:36"
      },
      "filetype": "application/pdf",
      "page_number": 8
    },
    "text": "i Wind/Solar"
  },
  {
    "type": "UncategorizedText",
    "element_id": "39fa9ec190eee7b6f4dff1100d6343e1",
    "metadata": {
      "data_source": {
        "url": "s3://utic-dev-tech-fixtures/small-pdf-set/Silent-Giant-(1).pdf",
        "version": 177372694731575984083482917563244941766,
        "record_locator": {
          "protocol": "s3",
          "remote_file_path": "utic-dev-tech-fixtures/small-pdf-set/Silent-Giant-(1).pdf"
        },
        "date_modified": "2023-02-12T10:10:36"
      },
      "filetype": "application/pdf",
      "page_number": 8
    },
    "text": "60"
  },
  {
    "type": "Title",
    "element_id": "550aa6117ea678dcb418d2ad957ebd37",
    "metadata": {
      "data_source": {
        "url": "s3://utic-dev-tech-fixtures/small-pdf-set/Silent-Giant-(1).pdf",
        "version": 177372694731575984083482917563244941766,
        "record_locator": {
          "protocol": "s3",
          "remote_file_path": "utic-dev-tech-fixtures/small-pdf-set/Silent-Giant-(1).pdf"
        },
        "date_modified": "2023-02-12T10:10:36"
      },
      "filetype": "application/pdf",
      "page_number": 8
    },
    "text": "@ Hydro"
  },
  {
    "type": "Title",
    "element_id": "2acd6c4e2f9ee483719e8b5f38eef66f",
    "metadata": {
      "data_source": {
        "url": "s3://utic-dev-tech-fixtures/small-pdf-set/Silent-Giant-(1).pdf",
        "version": 177372694731575984083482917563244941766,
        "record_locator": {
          "protocol": "s3",
          "remote_file_path": "utic-dev-tech-fixtures/small-pdf-set/Silent-Giant-(1).pdf"
        },
        "date_modified": "2023-02-12T10:10:36"
      },
      "filetype": "application/pdf",
      "page_number": 8
    },
    "text": "@ Nuclear"
  },
  {
    "type": "Title",
    "element_id": "2d711642b726b04401627ca9fbac32f5",
    "metadata": {
      "data_source": {
        "url": "s3://utic-dev-tech-fixtures/small-pdf-set/Silent-Giant-(1).pdf",
        "version": 177372694731575984083482917563244941766,
        "record_locator": {
          "protocol": "s3",
          "remote_file_path": "utic-dev-tech-fixtures/small-pdf-set/Silent-Giant-(1).pdf"
        },
        "date_modified": "2023-02-12T10:10:36"
      },
      "filetype": "application/pdf",
      "page_number": 8
    },
    "text": "x"
  },
  {
    "type": "UncategorizedText",
    "element_id": "1a6562590ef19d1045d06c4055742d38",
    "metadata": {
      "data_source": {
        "url": "s3://utic-dev-tech-fixtures/small-pdf-set/Silent-Giant-(1).pdf",
        "version": 177372694731575984083482917563244941766,
        "record_locator": {
          "protocol": "s3",
          "remote_file_path": "utic-dev-tech-fixtures/small-pdf-set/Silent-Giant-(1).pdf"
        },
        "date_modified": "2023-02-12T10:10:36"
      },
      "filetype": "application/pdf",
      "page_number": 8
    },
    "text": "50"
  },
  {
    "type": "UncategorizedText",
    "element_id": "d59eced1ded07f84c145592f65bdf854",
    "metadata": {
      "data_source": {
        "url": "s3://utic-dev-tech-fixtures/small-pdf-set/Silent-Giant-(1).pdf",
        "version": 177372694731575984083482917563244941766,
        "record_locator": {
          "protocol": "s3",
          "remote_file_path": "utic-dev-tech-fixtures/small-pdf-set/Silent-Giant-(1).pdf"
        },
        "date_modified": "2023-02-12T10:10:36"
      },
      "filetype": "application/pdf",
      "page_number": 8
    },
    "text": "40"
  },
  {
    "type": "UncategorizedText",
    "element_id": "624b60c58c9d8bfb6ff1886c2fd605d2",
    "metadata": {
      "data_source": {
        "url": "s3://utic-dev-tech-fixtures/small-pdf-set/Silent-Giant-(1).pdf",
        "version": 177372694731575984083482917563244941766,
        "record_locator": {
          "protocol": "s3",
          "remote_file_path": "utic-dev-tech-fixtures/small-pdf-set/Silent-Giant-(1).pdf"
        },
        "date_modified": "2023-02-12T10:10:36"
      },
      "filetype": "application/pdf",
      "page_number": 8
    },
    "text": "30"
  },
  {
    "type": "UncategorizedText",
    "element_id": "f5ca38f748a1d6eaf726b8a42fb575c3",
    "metadata": {
      "data_source": {
        "url": "s3://utic-dev-tech-fixtures/small-pdf-set/Silent-Giant-(1).pdf",
        "version": 177372694731575984083482917563244941766,
        "record_locator": {
          "protocol": "s3",
          "remote_file_path": "utic-dev-tech-fixtures/small-pdf-set/Silent-Giant-(1).pdf"
        },
        "date_modified": "2023-02-12T10:10:36"
      },
      "filetype": "application/pdf",
      "page_number": 8
    },
    "text": "20"
  },
  {
    "type": "UncategorizedText",
    "element_id": "4a44dc15364204a80fe80e9039455cc1",
    "metadata": {
      "data_source": {
        "url": "s3://utic-dev-tech-fixtures/small-pdf-set/Silent-Giant-(1).pdf",
        "version": 177372694731575984083482917563244941766,
        "record_locator": {
          "protocol": "s3",
          "remote_file_path": "utic-dev-tech-fixtures/small-pdf-set/Silent-Giant-(1).pdf"
        },
        "date_modified": "2023-02-12T10:10:36"
      },
      "filetype": "application/pdf",
      "page_number": 8
    },
    "text": "10"
  },
  {
    "type": "UncategorizedText",
    "element_id": "d52bea8fe3af01c979272d9cc4dfb974",
    "metadata": {
      "data_source": {
        "url": "s3://utic-dev-tech-fixtures/small-pdf-set/Silent-Giant-(1).pdf",
        "version": 177372694731575984083482917563244941766,
        "record_locator": {
          "protocol": "s3",
          "remote_file_path": "utic-dev-tech-fixtures/small-pdf-set/Silent-Giant-(1).pdf"
        },
        "date_modified": "2023-02-12T10:10:36"
      },
      "filetype": "application/pdf",
      "page_number": 8
    },
    "text": "0)"
  },
  {
    "type": "Title",
    "element_id": "7a1ca4ef7515f7276bae7230545829c2",
    "metadata": {
      "data_source": {
        "url": "s3://utic-dev-tech-fixtures/small-pdf-set/Silent-Giant-(1).pdf",
        "version": 177372694731575984083482917563244941766,
        "record_locator": {
          "protocol": "s3",
          "remote_file_path": "utic-dev-tech-fixtures/small-pdf-set/Silent-Giant-(1).pdf"
        },
        "date_modified": "2023-02-12T10:10:36"
      },
      "filetype": "application/pdf",
      "page_number": 8
    },
    "text": "France"
  },
  {
    "type": "Title",
    "element_id": "853637136575897a73cba3c5fb085e8c",
    "metadata": {
      "data_source": {
        "url": "s3://utic-dev-tech-fixtures/small-pdf-set/Silent-Giant-(1).pdf",
        "version": 177372694731575984083482917563244941766,
        "record_locator": {
          "protocol": "s3",
          "remote_file_path": "utic-dev-tech-fixtures/small-pdf-set/Silent-Giant-(1).pdf"
        },
        "date_modified": "2023-02-12T10:10:36"
      },
      "filetype": "application/pdf",
      "page_number": 8
    },
    "text": "Sweden"
  },
  {
    "type": "Title",
    "element_id": "2275583196d791405892aaca0d87743c",
    "metadata": {
      "data_source": {
        "url": "s3://utic-dev-tech-fixtures/small-pdf-set/Silent-Giant-(1).pdf",
        "version": 177372694731575984083482917563244941766,
        "record_locator": {
          "protocol": "s3",
          "remote_file_path": "utic-dev-tech-fixtures/small-pdf-set/Silent-Giant-(1).pdf"
        },
        "date_modified": "2023-02-12T10:10:36"
      },
      "filetype": "application/pdf",
      "page_number": 8
    },
    "text": "Switzerland"
  },
  {
    "type": "NarrativeText",
    "element_id": "9c4935df8347af1e42a2c1cde9265377",
    "metadata": {
      "data_source": {
        "url": "s3://utic-dev-tech-fixtures/small-pdf-set/Silent-Giant-(1).pdf",
        "version": 177372694731575984083482917563244941766,
        "record_locator": {
          "protocol": "s3",
          "remote_file_path": "utic-dev-tech-fixtures/small-pdf-set/Silent-Giant-(1).pdf"
        },
        "date_modified": "2023-02-12T10:10:36"
      },
      "filetype": "application/pdf",
      "page_number": 8
    },
    "text": "Figure 5. The importance of nuclear in ensuring clean energy systems in France, Sweden and Switzerland”"
  },
  {
    "type": "UncategorizedText",
    "element_id": "0604cd3138feed202ef293e062da2f47",
    "metadata": {
      "data_source": {
        "url": "s3://utic-dev-tech-fixtures/small-pdf-set/Silent-Giant-(1).pdf",
        "version": 177372694731575984083482917563244941766,
        "record_locator": {
          "protocol": "s3",
          "remote_file_path": "utic-dev-tech-fixtures/small-pdf-set/Silent-Giant-(1).pdf"
        },
        "date_modified": "2023-02-12T10:10:36"
      },
      "filetype": "application/pdf",
      "page_number": 9
    },
    "text": "500"
  },
  {
    "type": "Title",
    "element_id": "de7d1b721a1e0632b7cf04edf5032c8e",
    "metadata": {
      "data_source": {
        "url": "s3://utic-dev-tech-fixtures/small-pdf-set/Silent-Giant-(1).pdf",
        "version": 177372694731575984083482917563244941766,
        "record_locator": {
          "protocol": "s3",
          "remote_file_path": "utic-dev-tech-fixtures/small-pdf-set/Silent-Giant-(1).pdf"
        },
        "date_modified": "2023-02-12T10:10:36"
      },
      "filetype": "application/pdf",
      "page_number": 9
    },
    "text": "i"
  },
  {
    "type": "Title",
    "element_id": "7a1a3b3a78230a74a71b685e3ddfee86",
    "metadata": {
      "data_source": {
        "url": "s3://utic-dev-tech-fixtures/small-pdf-set/Silent-Giant-(1).pdf",
        "version": 177372694731575984083482917563244941766,
        "record_locator": {
          "protocol": "s3",
          "remote_file_path": "utic-dev-tech-fixtures/small-pdf-set/Silent-Giant-(1).pdf"
        },
        "date_modified": "2023-02-12T10:10:36"
      },
      "filetype": "application/pdf",
      "page_number": 9
    },
    "text": "BB Non-hydro"
  },
  {
    "type": "Title",
    "element_id": "293e9366a39d6ed33a894e4dbe0b8700",
    "metadata": {
      "data_source": {
        "url": "s3://utic-dev-tech-fixtures/small-pdf-set/Silent-Giant-(1).pdf",
        "version": 177372694731575984083482917563244941766,
        "record_locator": {
          "protocol": "s3",
          "remote_file_path": "utic-dev-tech-fixtures/small-pdf-set/Silent-Giant-(1).pdf"
        },
        "date_modified": "2023-02-12T10:10:36"
      },
      "filetype": "application/pdf",
      "page_number": 9
    },
    "text": "ren. & waste"
  },
  {
    "type": "UncategorizedText",
    "element_id": "26d228663f13a88592a12d16cf9587ca",
    "metadata": {
      "data_source": {
        "url": "s3://utic-dev-tech-fixtures/small-pdf-set/Silent-Giant-(1).pdf",
        "version": 177372694731575984083482917563244941766,
        "record_locator": {
          "protocol": "s3",
          "remote_file_path": "utic-dev-tech-fixtures/small-pdf-set/Silent-Giant-(1).pdf"
        },
        "date_modified": "2023-02-12T10:10:36"
      },
      "filetype": "application/pdf",
      "page_number": 9
    },
    "text": "400"
  },
  {
    "type": "Title",
    "element_id": "30b160442c1de4494644bbb253d47d62",
    "metadata": {
      "data_source": {
        "url": "s3://utic-dev-tech-fixtures/small-pdf-set/Silent-Giant-(1).pdf",
        "version": 177372694731575984083482917563244941766,
        "record_locator": {
          "protocol": "s3",
          "remote_file_path": "utic-dev-tech-fixtures/small-pdf-set/Silent-Giant-(1).pdf"
        },
        "date_modified": "2023-02-12T10:10:36"
      },
      "filetype": "application/pdf",
      "page_number": 9
    },
    "text": "z="
  },
  {
    "type": "Title",
    "element_id": "ac9086b1c4befadc3f94f1bfa9401865",
    "metadata": {
      "data_source": {
        "url": "s3://utic-dev-tech-fixtures/small-pdf-set/Silent-Giant-(1).pdf",
        "version": 177372694731575984083482917563244941766,
        "record_locator": {
          "protocol": "s3",
          "remote_file_path": "utic-dev-tech-fixtures/small-pdf-set/Silent-Giant-(1).pdf"
        },
        "date_modified": "2023-02-12T10:10:36"
      },
      "filetype": "application/pdf",
      "page_number": 9
    },
    "text": "Nuclear"
  },
  {
    "type": "Title",
    "element_id": "906974fb3f30a28200e907c604b15b2b",
    "metadata": {
      "data_source": {
        "url": "s3://utic-dev-tech-fixtures/small-pdf-set/Silent-Giant-(1).pdf",
        "version": 177372694731575984083482917563244941766,
        "record_locator": {
          "protocol": "s3",
          "remote_file_path": "utic-dev-tech-fixtures/small-pdf-set/Silent-Giant-(1).pdf"
        },
        "date_modified": "2023-02-12T10:10:36"
      },
      "filetype": "application/pdf",
      "page_number": 9
    },
    "text": "Natural gas"
  },
  {
    "type": "UncategorizedText",
    "element_id": "cc423ef54c515680fe9418a37b8a4a25",
    "metadata": {
      "data_source": {
        "url": "s3://utic-dev-tech-fixtures/small-pdf-set/Silent-Giant-(1).pdf",
        "version": 177372694731575984083482917563244941766,
        "record_locator": {
          "protocol": "s3",
          "remote_file_path": "utic-dev-tech-fixtures/small-pdf-set/Silent-Giant-(1).pdf"
        },
        "date_modified": "2023-02-12T10:10:36"
      },
      "filetype": "application/pdf",
      "page_number": 9
    },
    "text": "£ ="
  },
  {
    "type": "UncategorizedText",
    "element_id": "983bd614bb5afece5ab3b6023f71147c",
    "metadata": {
      "data_source": {
        "url": "s3://utic-dev-tech-fixtures/small-pdf-set/Silent-Giant-(1).pdf",
        "version": 177372694731575984083482917563244941766,
        "record_locator": {
          "protocol": "s3",
          "remote_file_path": "utic-dev-tech-fixtures/small-pdf-set/Silent-Giant-(1).pdf"
        },
        "date_modified": "2023-02-12T10:10:36"
      },
      "filetype": "application/pdf",
      "page_number": 9
    },
    "text": "300"
  },
  {
    "type": "UncategorizedText",
    "element_id": "27badc983df1780b60c2b3fa9d3a19a0",
    "metadata": {
      "data_source": {
        "url": "s3://utic-dev-tech-fixtures/small-pdf-set/Silent-Giant-(1).pdf",
        "version": 177372694731575984083482917563244941766,
        "record_locator": {
          "protocol": "s3",
          "remote_file_path": "utic-dev-tech-fixtures/small-pdf-set/Silent-Giant-(1).pdf"
        },
        "date_modified": "2023-02-12T10:10:36"
      },
      "filetype": "application/pdf",
      "page_number": 9
    },
    "text": "200"
  },
  {
    "type": "UncategorizedText",
    "element_id": "0b06ee5051e3d7dd686665a41ae1f2d9",
    "metadata": {
      "data_source": {
        "url": "s3://utic-dev-tech-fixtures/small-pdf-set/Silent-Giant-(1).pdf",
        "version": 177372694731575984083482917563244941766,
        "record_locator": {
          "protocol": "s3",
          "remote_file_path": "utic-dev-tech-fixtures/small-pdf-set/Silent-Giant-(1).pdf"
        },
        "date_modified": "2023-02-12T10:10:36"
      },
      "filetype": "application/pdf",
      "page_number": 9
    },
    "text": "y ——"
  },
  {
    "type": "ListItem",
    "element_id": "bda050585a00f0f6cb502350559d7553",
    "metadata": {
      "data_source": {
        "url": "s3://utic-dev-tech-fixtures/small-pdf-set/Silent-Giant-(1).pdf",
        "version": 177372694731575984083482917563244941766,
        "record_locator": {
          "protocol": "s3",
          "remote_file_path": "utic-dev-tech-fixtures/small-pdf-set/Silent-Giant-(1).pdf"
        },
        "date_modified": "2023-02-12T10:10:36"
      },
      "filetype": "application/pdf",
      "page_number": 9
    },
    "text": "—"
  },
  {
    "type": "Title",
    "element_id": "553864a3dc1b3112b46df3d70f7db2a4",
    "metadata": {
      "data_source": {
        "url": "s3://utic-dev-tech-fixtures/small-pdf-set/Silent-Giant-(1).pdf",
        "version": 177372694731575984083482917563244941766,
        "record_locator": {
          "protocol": "s3",
          "remote_file_path": "utic-dev-tech-fixtures/small-pdf-set/Silent-Giant-(1).pdf"
        },
        "date_modified": "2023-02-12T10:10:36"
      },
      "filetype": "application/pdf",
      "page_number": 9
    },
    "text": "EB Hydro"
  },
  {
    "type": "Title",
    "element_id": "2da1be8ef70a08cc98e3da8668772f70",
    "metadata": {
      "data_source": {
        "url": "s3://utic-dev-tech-fixtures/small-pdf-set/Silent-Giant-(1).pdf",
        "version": 177372694731575984083482917563244941766,
        "record_locator": {
          "protocol": "s3",
          "remote_file_path": "utic-dev-tech-fixtures/small-pdf-set/Silent-Giant-(1).pdf"
        },
        "date_modified": "2023-02-12T10:10:36"
      },
      "filetype": "application/pdf",
      "page_number": 9
    },
    "text": "i oil"
  },
  {
    "type": "Title",
    "element_id": "bb0f8c7b8a44d96c9c41de95eb50c382",
    "metadata": {
      "data_source": {
        "url": "s3://utic-dev-tech-fixtures/small-pdf-set/Silent-Giant-(1).pdf",
        "version": 177372694731575984083482917563244941766,
        "record_locator": {
          "protocol": "s3",
          "remote_file_path": "utic-dev-tech-fixtures/small-pdf-set/Silent-Giant-(1).pdf"
        },
        "date_modified": "2023-02-12T10:10:36"
      },
      "filetype": "application/pdf",
      "page_number": 9
    },
    "text": "BB Coal"
  },
  {
    "type": "UncategorizedText",
    "element_id": "ad57366865126e55649ecb23ae1d4888",
    "metadata": {
      "data_source": {
        "url": "s3://utic-dev-tech-fixtures/small-pdf-set/Silent-Giant-(1).pdf",
        "version": 177372694731575984083482917563244941766,
        "record_locator": {
          "protocol": "s3",
          "remote_file_path": "utic-dev-tech-fixtures/small-pdf-set/Silent-Giant-(1).pdf"
        },
        "date_modified": "2023-02-12T10:10:36"
      },
      "filetype": "application/pdf",
      "page_number": 9
    },
    "text": "100"
  },
  {
    "type": "UncategorizedText",
    "element_id": "ec54e99514663edb97adef400fbf34a7",
    "metadata": {
      "data_source": {
        "url": "s3://utic-dev-tech-fixtures/small-pdf-set/Silent-Giant-(1).pdf",
        "version": 177372694731575984083482917563244941766,
        "record_locator": {
          "protocol": "s3",
          "remote_file_path": "utic-dev-tech-fixtures/small-pdf-set/Silent-Giant-(1).pdf"
        },
        "date_modified": "2023-02-12T10:10:36"
      },
      "filetype": "application/pdf",
      "page_number": 9
    },
    "text": "1974"
  },
  {
    "type": "UncategorizedText",
    "element_id": "a2c54f65d066210267b404e8386a7f4c",
    "metadata": {
      "data_source": {
        "url": "s3://utic-dev-tech-fixtures/small-pdf-set/Silent-Giant-(1).pdf",
        "version": 177372694731575984083482917563244941766,
        "record_locator": {
          "protocol": "s3",
          "remote_file_path": "utic-dev-tech-fixtures/small-pdf-set/Silent-Giant-(1).pdf"
        },
        "date_modified": "2023-02-12T10:10:36"
      },
      "filetype": "application/pdf",
      "page_number": 9
    },
    "text": "1980 1985 1990 1995 2000 2005 2010"
  },
  {
    "type": "UncategorizedText",
    "element_id": "46e67c525617663b392a53c0e94ba79e",
    "metadata": {
      "data_source": {
        "url": "s3://utic-dev-tech-fixtures/small-pdf-set/Silent-Giant-(1).pdf",
        "version": 177372694731575984083482917563244941766,
        "record_locator": {
          "protocol": "s3",
          "remote_file_path": "utic-dev-tech-fixtures/small-pdf-set/Silent-Giant-(1).pdf"
        },
        "date_modified": "2023-02-12T10:10:36"
      },
      "filetype": "application/pdf",
      "page_number": 9
    },
    "text": "2017"
  },
  {
    "type": "NarrativeText",
    "element_id": "0ad07326f56e66781da5dbb9488eaa67",
    "metadata": {
      "data_source": {
        "url": "s3://utic-dev-tech-fixtures/small-pdf-set/Silent-Giant-(1).pdf",
        "version": 177372694731575984083482917563244941766,
        "record_locator": {
          "protocol": "s3",
          "remote_file_path": "utic-dev-tech-fixtures/small-pdf-set/Silent-Giant-(1).pdf"
        },
        "date_modified": "2023-02-12T10:10:36"
      },
      "filetype": "application/pdf",
      "page_number": 9
    },
    "text": "Figure 6. The lasting decarbonization of French electricity and nuclear’s ability to meet growing demand”"
  },
  {
    "type": "NarrativeText",
    "element_id": "edf37116e01e19dd7e27cc6f915b81d2",
    "metadata": {
      "data_source": {
        "url": "s3://utic-dev-tech-fixtures/small-pdf-set/Silent-Giant-(1).pdf",
        "version": 177372694731575984083482917563244941766,
        "record_locator": {
          "protocol": "s3",
          "remote_file_path": "utic-dev-tech-fixtures/small-pdf-set/Silent-Giant-(1).pdf"
        },
        "date_modified": "2023-02-12T10:10:36"
      },
      "filetype": "application/pdf",
      "page_number": 9
    },
    "text": "The incredible energy density of uranium means that just a few kilos is all that is required to provide one person with enough power for a lifetime. Uranium is abundant and can be found in many parts of the world, as well as in seawater. Furthermore, spent nuclear fuel is well managed and can in most cases be recycled to produce even more power. By using nuclear energy, countries are able to take charge of their own destinies by decreasing their reliance on imported energy — enhanced independence and security in uncertain times."
  },
  {
    "type": "Image",
    "element_id": "36ca9b7cdbbcba729a46487cf86c07eb",
    "metadata": {
      "data_source": {
        "url": "s3://utic-dev-tech-fixtures/small-pdf-set/Silent-Giant-(1).pdf",
        "version": 177372694731575984083482917563244941766,
        "record_locator": {
          "protocol": "s3",
          "remote_file_path": "utic-dev-tech-fixtures/small-pdf-set/Silent-Giant-(1).pdf"
        },
        "date_modified": "2023-02-12T10:10:36"
      },
      "filetype": "application/pdf",
      "page_number": 9
    },
    "text": "One fuel pellet contains as much energy as a tonne of coal"
  },
  {
    "type": "NarrativeText",
    "element_id": "b4dfcb14b87f52414bdd5e2bdba9bd6f",
    "metadata": {
      "data_source": {
        "url": "s3://utic-dev-tech-fixtures/small-pdf-set/Silent-Giant-(1).pdf",
        "version": 177372694731575984083482917563244941766,
        "record_locator": {
          "protocol": "s3",
          "remote_file_path": "utic-dev-tech-fixtures/small-pdf-set/Silent-Giant-(1).pdf"
        },
        "date_modified": "2023-02-12T10:10:36"
      },
      "filetype": "application/pdf",
      "page_number": 9
    },
    "text": "Unlike other power sources, nuclear energy helps us reduce our total footprint, going beyond just the environment. When accounting for factors such as cost (e.g. fuel and construction costs), carbon (lifecycle greenhouse gas emissions), water and land footprints, nuclear is far ahead of all other energy generators."
  },
  {
    "type": "NarrativeText",
    "element_id": "a72d3895448081d55f7a3d40eed7ea6c",
    "metadata": {
      "data_source": {
        "url": "s3://utic-dev-tech-fixtures/small-pdf-set/Silent-Giant-(1).pdf",
        "version": 177372694731575984083482917563244941766,
        "record_locator": {
          "protocol": "s3",
          "remote_file_path": "utic-dev-tech-fixtures/small-pdf-set/Silent-Giant-(1).pdf"
        },
        "date_modified": "2023-02-12T10:10:36"
      },
      "filetype": "application/pdf",
      "page_number": 9
    },
    "text": "Nuclear energy offers a multitude of services beyond just electricity. With nuclear, we can decarbonize the way we heat our homes, provide process heat for industry, and ensure access to clean water. As freshwater supplies come under increasing pressure worldwide, nuclear reactors can provide desalination, ensuring a reliable flow of fresh drinking water in areas where it is scarce."
  },
  {
    "type": "NarrativeText",
    "element_id": "44a48f4495885a4339d3159211a853bc",
    "metadata": {
      "data_source": {
        "url": "s3://utic-dev-tech-fixtures/small-pdf-set/Silent-Giant-(1).pdf",
        "version": 177372694731575984083482917563244941766,
        "record_locator": {
          "protocol": "s3",
          "remote_file_path": "utic-dev-tech-fixtures/small-pdf-set/Silent-Giant-(1).pdf"
        },
        "date_modified": "2023-02-12T10:10:36"
      },
      "filetype": "application/pdf",
      "page_number": 10
    },
    "text": "Nuclear energy can be relied upon to power the new mobility revolution taking place. Every day, we use almost 20 million barrels of oil to power our vehicles. By swapping to an electric or hydrogen-powered transport fleet — all powered by the atom — we are able to address one of the key challenges to a sustainable economy."
  },
  {
    "type": "NarrativeText",
    "element_id": "25ea670c3779f392930b0d43cdc993b5",
    "metadata": {
      "data_source": {
        "url": "s3://utic-dev-tech-fixtures/small-pdf-set/Silent-Giant-(1).pdf",
        "version": 177372694731575984083482917563244941766,
        "record_locator": {
          "protocol": "s3",
          "remote_file_path": "utic-dev-tech-fixtures/small-pdf-set/Silent-Giant-(1).pdf"
        },
        "date_modified": "2023-02-12T10:10:36"
      },
      "filetype": "application/pdf",
      "page_number": 10
    },
    "text": "We cannot afford to wait — we need every part of the puzzle to contribute towards solving some of the greatest challenges faced by humankind in a very long time. The impacts of climate change will hit the poorest and most vulnerable first, and failing to act will have significant humanitarian consequences."
  },
  {
    "type": "NarrativeText",
    "element_id": "e36d892c65b497d5f708e3db66469481",
    "metadata": {
      "data_source": {
        "url": "s3://utic-dev-tech-fixtures/small-pdf-set/Silent-Giant-(1).pdf",
        "version": 177372694731575984083482917563244941766,
        "record_locator": {
          "protocol": "s3",
          "remote_file_path": "utic-dev-tech-fixtures/small-pdf-set/Silent-Giant-(1).pdf"
        },
        "date_modified": "2023-02-12T10:10:36"
      },
      "filetype": "application/pdf",
      "page_number": 10
    },
    "text": "Nuclear power is the silent giant of today’s energy system — it runs quietly in the background, capable of delivering immense amounts of power, regardless of weather or season, allowing us to focus on everything else in life. It is a technology that is available now, and can be expanded quickly across the world to help us solve some of the most defining challenges we face. Nuclear energy holds the potential to herald a new, cleaner and truly sustainable world — enabling us to pass on a cleaner planet to our children."
  },
  {
    "type": "Title",
    "element_id": "69824d3b0e70ca6aaa0da1613b65fd91",
    "metadata": {
      "data_source": {
        "url": "s3://utic-dev-tech-fixtures/small-pdf-set/Silent-Giant-(1).pdf",
        "version": 177372694731575984083482917563244941766,
        "record_locator": {
          "protocol": "s3",
          "remote_file_path": "utic-dev-tech-fixtures/small-pdf-set/Silent-Giant-(1).pdf"
        },
        "date_modified": "2023-02-12T10:10:36"
      },
      "filetype": "application/pdf",
      "page_number": 10
    },
    "text": "References"
  },
  {
    "type": "Title",
    "element_id": "de7d1b721a1e0632b7cf04edf5032c8e",
    "metadata": {
      "data_source": {
        "url": "s3://utic-dev-tech-fixtures/small-pdf-set/Silent-Giant-(1).pdf",
        "version": 177372694731575984083482917563244941766,
        "record_locator": {
          "protocol": "s3",
          "remote_file_path": "utic-dev-tech-fixtures/small-pdf-set/Silent-Giant-(1).pdf"
        },
        "date_modified": "2023-02-12T10:10:36"
      },
      "filetype": "application/pdf",
      "page_number": 10
    },
    "text": "i"
  },
  {
<<<<<<< HEAD
    "type": "Title",
    "element_id": "5d7f49449ab22deac22d767b89549c55",
    "metadata": {
      "data_source": {
        "url": "s3://utic-dev-tech-fixtures/small-pdf-set/Silent-Giant-(1).pdf",
        "version": 177372694731575984083482917563244941766,
        "record_locator": {
          "protocol": "s3",
          "remote_file_path": "utic-dev-tech-fixtures/small-pdf-set/Silent-Giant-(1).pdf"
        },
        "date_modified": "2023-02-12T10:10:36"
      },
      "filetype": "application/pdf",
      "page_number": 10
    },
    "text": "ii"
  },
  {
    "type": "Title",
    "element_id": "f5557d4fcf727a981a3c315aca733eef",
    "metadata": {
      "data_source": {
        "url": "s3://utic-dev-tech-fixtures/small-pdf-set/Silent-Giant-(1).pdf",
        "version": 177372694731575984083482917563244941766,
        "record_locator": {
          "protocol": "s3",
          "remote_file_path": "utic-dev-tech-fixtures/small-pdf-set/Silent-Giant-(1).pdf"
        },
        "date_modified": "2023-02-12T10:10:36"
      },
      "filetype": "application/pdf",
      "page_number": 10
    },
    "text": "iii"
  },
  {
    "type": "Title",
    "element_id": "0ab306823035661bb8dba21cc2535231",
    "metadata": {
      "data_source": {
        "url": "s3://utic-dev-tech-fixtures/small-pdf-set/Silent-Giant-(1).pdf",
        "version": 177372694731575984083482917563244941766,
        "record_locator": {
          "protocol": "s3",
          "remote_file_path": "utic-dev-tech-fixtures/small-pdf-set/Silent-Giant-(1).pdf"
        },
        "date_modified": "2023-02-12T10:10:36"
      },
      "filetype": "application/pdf",
      "page_number": 10
    },
    "text": "iv"
  },
  {
    "type": "Title",
    "element_id": "d3fc2842ddfad4c8d3859f84d4439bfd",
    "metadata": {
      "data_source": {
        "url": "s3://utic-dev-tech-fixtures/small-pdf-set/Silent-Giant-(1).pdf",
        "version": 177372694731575984083482917563244941766,
        "record_locator": {
          "protocol": "s3",
          "remote_file_path": "utic-dev-tech-fixtures/small-pdf-set/Silent-Giant-(1).pdf"
        },
        "date_modified": "2023-02-12T10:10:36"
      },
      "filetype": "application/pdf",
      "page_number": 10
    },
    "text": "Vv"
  },
  {
    "type": "Title",
    "element_id": "c0ff93ea8927a7366db0331e5fd9d19f",
    "metadata": {
      "data_source": {
        "url": "s3://utic-dev-tech-fixtures/small-pdf-set/Silent-Giant-(1).pdf",
        "version": 177372694731575984083482917563244941766,
        "record_locator": {
          "protocol": "s3",
          "remote_file_path": "utic-dev-tech-fixtures/small-pdf-set/Silent-Giant-(1).pdf"
        },
        "date_modified": "2023-02-12T10:10:36"
      },
      "filetype": "application/pdf",
      "page_number": 10
    },
    "text": "vi"
  },
  {
    "type": "Title",
    "element_id": "c1d2906220d1eef1b17422b7132872a8",
    "metadata": {
      "data_source": {
        "url": "s3://utic-dev-tech-fixtures/small-pdf-set/Silent-Giant-(1).pdf",
        "version": 177372694731575984083482917563244941766,
        "record_locator": {
          "protocol": "s3",
          "remote_file_path": "utic-dev-tech-fixtures/small-pdf-set/Silent-Giant-(1).pdf"
        },
        "date_modified": "2023-02-12T10:10:36"
      },
      "filetype": "application/pdf",
      "page_number": 10
    },
    "text": "vii"
  },
  {
    "type": "NarrativeText",
    "element_id": "16ca8b644b5a24e03e19c6b990545fdc",
    "metadata": {
      "data_source": {
        "url": "s3://utic-dev-tech-fixtures/small-pdf-set/Silent-Giant-(1).pdf",
        "version": 177372694731575984083482917563244941766,
        "record_locator": {
          "protocol": "s3",
          "remote_file_path": "utic-dev-tech-fixtures/small-pdf-set/Silent-Giant-(1).pdf"
        },
        "date_modified": "2023-02-12T10:10:36"
      },
      "filetype": "application/pdf",
      "page_number": 10
    },
    "text": "nternational Energy Agency (20 results Nuclear Association. nternational nternational Energy Agency (20 publications/nuclear/ 8), World Energy Outloo! Energy Agency (n.d.), Statistics. Accessed from: https://www.iea.org/statistics/?country=>WORLD&year=20 =chart&dataTable=ELECTRICITYANDHEAT - with visual modifications by World Nuclear Association. 9), Nuclear Power in a CI 2018. Data accessed from https://www.iea.org/weo/ — Based on the New Policies Scenario, which incorporates existing energy policies as well as an assessment of the ikely to stem from the implementation of announced policy intentions — with visual modification by World 6&category=Electricity&indicator=ElecGenByFuel&mode lean Energy System. Accessed from: https://www.iea.org/ Intergovernmental Panel on Climate Change (2018), Special Report on Global Warming of 1.5 °C. Accessed from: https:/Awww.ipce.ch/sr15/ nternational Energy Agency (20 publications/nuclear/ nternational International Publications/PDF/P1695_web.pdf 9), Nuclear Power in a CI Energy Agency & OECD Nuclear Energy Agency (2015), Projected Costs o 2015 Edition. Accessed from: https:/Awww.oecd-nea.org/ndd/pubs/2015/7057-proj-costs-electricity-2015.pdf Atomic Energy Agency (2015), Technical challenges in the application and instrumentation and control systems in nuclear power plants. Accessed from: https://www-pub.iaea.org/MTCD/ lean Energy System. Accessed from: https://www.iea.org/ generating Electricity — icensing of digital"
  },
  {
    "type": "NarrativeText",
    "element_id": "ba7d90055f69b8ba8139718b9ba97ed3",
    "metadata": {
      "data_source": {
        "url": "s3://utic-dev-tech-fixtures/small-pdf-set/Silent-Giant-(1).pdf",
        "version": 177372694731575984083482917563244941766,
        "record_locator": {
          "protocol": "s3",
          "remote_file_path": "utic-dev-tech-fixtures/small-pdf-set/Silent-Giant-(1).pdf"
        },
        "date_modified": "2023-02-12T10:10:36"
      },
      "filetype": "application/pdf",
      "page_number": 10
    },
    "text": "Paul-Scherrer Institute. Data for nuclear accidents modified to reflect UNSCEAR findings/recommendations (2012)"
  },
  {
    "type": "Title",
    "element_id": "ed171375d0bf81eaa5512140c3a29b8f",
    "metadata": {
      "data_source": {
        "url": "s3://utic-dev-tech-fixtures/small-pdf-set/Silent-Giant-(1).pdf",
        "version": 177372694731575984083482917563244941766,
        "record_locator": {
          "protocol": "s3",
          "remote_file_path": "utic-dev-tech-fixtures/small-pdf-set/Silent-Giant-(1).pdf"
        },
        "date_modified": "2023-02-12T10:10:36"
      },
      "filetype": "application/pdf",
      "page_number": 10
    },
    "text": "ix"
  },
  {
    "type": "Title",
    "element_id": "2d711642b726b04401627ca9fbac32f5",
    "metadata": {
      "data_source": {
        "url": "s3://utic-dev-tech-fixtures/small-pdf-set/Silent-Giant-(1).pdf",
        "version": 177372694731575984083482917563244941766,
        "record_locator": {
          "protocol": "s3",
          "remote_file_path": "utic-dev-tech-fixtures/small-pdf-set/Silent-Giant-(1).pdf"
        },
        "date_modified": "2023-02-12T10:10:36"
      },
      "filetype": "application/pdf",
      "page_number": 10
    },
    "text": "x"
  },
  {
    "type": "NarrativeText",
    "element_id": "908805f07434ad2d6814aaf4c96f38ab",
=======
    "type": "ListItem",
    "element_id": "ffc47b19bb43cce8c23421b5c78b17b4",
>>>>>>> ad59a879
    "metadata": {
      "data_source": {
        "url": "s3://utic-dev-tech-fixtures/small-pdf-set/Silent-Giant-(1).pdf",
        "version": 177372694731575984083482917563244941766,
        "record_locator": {
          "protocol": "s3",
          "remote_file_path": "utic-dev-tech-fixtures/small-pdf-set/Silent-Giant-(1).pdf"
        },
        "date_modified": "2023-02-12T10:10:36"
      },
      "filetype": "application/pdf",
      "page_number": 10
    },
<<<<<<< HEAD
    "text": "and NRC SOARCA study 2015 nternational bid. Energy Agency (2018), Electricity Information 2018 https://webstore.iea.org/electricity-information-2018-overview"
=======
    "text": "i nternational Energy Agency (20 results Nuclear Association. ii nternational iii nternational Energy Agency (20 publications/nuclear/ 8), World Energy Outloo! Energy Agency (n.d.), Statistics. Accessed from: https://www.iea.org/statistics/?country=>WORLD&year=20 =chart&dataTable=ELECTRICITYANDHEAT - with visual modifications by World Nuclear Association. 9), Nuclear Power in a CI 2018. Data accessed from https://www.iea.org/weo/ — Based on the New Policies Scenario, which incorporates existing energy policies as well as an assessment of the ikely to stem from the implementation of announced policy intentions — with visual modification by World 6&category=Electricity&indicator=ElecGenByFuel&mode lean Energy System. Accessed from: https://www.iea.org/ iv Intergovernmental Panel on Climate Change (2018), Special Report on Global Warming of 1.5 °C. Accessed from: https:/Awww.ipce.ch/sr15/ Vv nternational Energy Agency (20 publications/nuclear/ vi nternational vii International Publications/PDF/P1695_web.pdf and NRC SOARCA study 2015 ix nternational x bid. 9), Nuclear Power in a CI Energy Agency & OECD Nuclear Energy Agency (2015), Projected Costs o 2015 Edition. Accessed from: https:/Awww.oecd-nea.org/ndd/pubs/2015/7057-proj-costs-electricity-2015.pdf Atomic Energy Agency (2015), Technical challenges in the application and instrumentation and control systems in nuclear power plants. Accessed from: https://www-pub.iaea.org/MTCD/ Energy Agency (2018), Electricity Information 2018 https://webstore.iea.org/electricity-information-2018-overview lean Energy System. Accessed from: https://www.iea.org/ generating Electricity — icensing of digital Paul-Scherrer Institute. Data for nuclear accidents modified to reflect UNSCEAR findings/recommendations (2012)"
>>>>>>> ad59a879
  },
  {
    "type": "NarrativeText",
    "element_id": "cd7669ea7d8c7961fdbf51c7fec05db7",
    "metadata": {
      "data_source": {
        "url": "s3://utic-dev-tech-fixtures/small-pdf-set/Silent-Giant-(1).pdf",
        "version": 177372694731575984083482917563244941766,
        "record_locator": {
          "protocol": "s3",
          "remote_file_path": "utic-dev-tech-fixtures/small-pdf-set/Silent-Giant-(1).pdf"
        },
        "date_modified": "2023-02-12T10:10:36"
      },
      "filetype": "application/pdf",
      "page_number": 10
    },
    "text": "Photo credits: Front cover: Mike Baird; page 2: Vattenfall; page 4: Getty Images; page 5: Adobe Stock; page 6: Rosatom; page 8: Dean Calma, IAEA; page 10: Kazatomprom; page 11: EDF."
  },
  {
    "type": "UncategorizedText",
    "element_id": "481e5a54650b0a4ac7bc2568ddad436d",
    "metadata": {
      "data_source": {
        "url": "s3://utic-dev-tech-fixtures/small-pdf-set/Silent-Giant-(1).pdf",
        "version": 177372694731575984083482917563244941766,
        "record_locator": {
          "protocol": "s3",
          "remote_file_path": "utic-dev-tech-fixtures/small-pdf-set/Silent-Giant-(1).pdf"
        },
        "date_modified": "2023-02-12T10:10:36"
      },
      "filetype": "application/pdf",
      "page_number": 12
    },
    "text": "World Nuclear Association Tower House 10 Southampton Street London WC2E 7HA United Kingdom"
  },
  {
    "type": "NarrativeText",
    "element_id": "cff66c7267104eeade830b3dc8675acd",
    "metadata": {
      "data_source": {
        "url": "s3://utic-dev-tech-fixtures/small-pdf-set/Silent-Giant-(1).pdf",
        "version": 177372694731575984083482917563244941766,
        "record_locator": {
          "protocol": "s3",
          "remote_file_path": "utic-dev-tech-fixtures/small-pdf-set/Silent-Giant-(1).pdf"
        },
        "date_modified": "2023-02-12T10:10:36"
      },
      "filetype": "application/pdf",
      "page_number": 12
    },
    "text": "The Silent Giant © 2019 World Nuclear Association. Registered in England and Wales, company number 01215741"
  },
  {
    "type": "Title",
    "element_id": "29ffbf37c50921c161081cc3d9fa3fb6",
    "metadata": {
      "data_source": {
        "url": "s3://utic-dev-tech-fixtures/small-pdf-set/Silent-Giant-(1).pdf",
        "version": 177372694731575984083482917563244941766,
        "record_locator": {
          "protocol": "s3",
          "remote_file_path": "utic-dev-tech-fixtures/small-pdf-set/Silent-Giant-(1).pdf"
        },
        "date_modified": "2023-02-12T10:10:36"
      },
      "filetype": "application/pdf",
      "page_number": 12
    },
    "text": "+44 (0)20 7451 1520 www.world-nucle: info@world-nuclear."
  },
  {
    "type": "NarrativeText",
    "element_id": "20ef77d9aa66e60f1443750cdbaa9014",
    "metadata": {
      "data_source": {
        "url": "s3://utic-dev-tech-fixtures/small-pdf-set/Silent-Giant-(1).pdf",
        "version": 177372694731575984083482917563244941766,
        "record_locator": {
          "protocol": "s3",
          "remote_file_path": "utic-dev-tech-fixtures/small-pdf-set/Silent-Giant-(1).pdf"
        },
        "date_modified": "2023-02-12T10:10:36"
      },
      "filetype": "application/pdf",
      "page_number": 12
    },
    "text": "World Nuclear Association is the international organization that represents the global nuclear industry. Its mission is to promote a wider understanding of nuclear energy among key international influencers by producing authoritative information, developing common industry positions, and contributing to the energy debate."
  }
]<|MERGE_RESOLUTION|>--- conflicted
+++ resolved
@@ -198,13 +198,8 @@
     "text": "In order to realise the full potential of nuclear energy we have identified three key areas where actions are required:"
   },
   {
-<<<<<<< HEAD
     "type": "Title",
     "element_id": "6b5d197bcb4b9dbd233cc643112a9a2e",
-=======
-    "type": "ListItem",
-    "element_id": "e18242a460d9d495ea7cffee38c1e647",
->>>>>>> ad59a879
     "metadata": {
       "data_source": {
         "url": "s3://utic-dev-tech-fixtures/small-pdf-set/Silent-Giant-(1).pdf",
@@ -218,7 +213,6 @@
       "filetype": "application/pdf",
       "page_number": 3
     },
-<<<<<<< HEAD
     "text": "° The need for harmony in the nuclear regulatory environment"
   },
   {
@@ -238,9 +232,6 @@
       "page_number": 3
     },
     "text": "° The need for a holistic safety paradigm for the whole electricity system."
-=======
-    "text": "° The need to create a level playing field that values reliability and energy security ° The need for harmony in the nuclear regulatory environment ° The need for a holistic safety paradigm for the whole electricity system."
->>>>>>> ad59a879
   },
   {
     "type": "NarrativeText",
@@ -3249,193 +3240,8 @@
     "text": "i"
   },
   {
-<<<<<<< HEAD
-    "type": "Title",
-    "element_id": "5d7f49449ab22deac22d767b89549c55",
-    "metadata": {
-      "data_source": {
-        "url": "s3://utic-dev-tech-fixtures/small-pdf-set/Silent-Giant-(1).pdf",
-        "version": 177372694731575984083482917563244941766,
-        "record_locator": {
-          "protocol": "s3",
-          "remote_file_path": "utic-dev-tech-fixtures/small-pdf-set/Silent-Giant-(1).pdf"
-        },
-        "date_modified": "2023-02-12T10:10:36"
-      },
-      "filetype": "application/pdf",
-      "page_number": 10
-    },
-    "text": "ii"
-  },
-  {
-    "type": "Title",
-    "element_id": "f5557d4fcf727a981a3c315aca733eef",
-    "metadata": {
-      "data_source": {
-        "url": "s3://utic-dev-tech-fixtures/small-pdf-set/Silent-Giant-(1).pdf",
-        "version": 177372694731575984083482917563244941766,
-        "record_locator": {
-          "protocol": "s3",
-          "remote_file_path": "utic-dev-tech-fixtures/small-pdf-set/Silent-Giant-(1).pdf"
-        },
-        "date_modified": "2023-02-12T10:10:36"
-      },
-      "filetype": "application/pdf",
-      "page_number": 10
-    },
-    "text": "iii"
-  },
-  {
-    "type": "Title",
-    "element_id": "0ab306823035661bb8dba21cc2535231",
-    "metadata": {
-      "data_source": {
-        "url": "s3://utic-dev-tech-fixtures/small-pdf-set/Silent-Giant-(1).pdf",
-        "version": 177372694731575984083482917563244941766,
-        "record_locator": {
-          "protocol": "s3",
-          "remote_file_path": "utic-dev-tech-fixtures/small-pdf-set/Silent-Giant-(1).pdf"
-        },
-        "date_modified": "2023-02-12T10:10:36"
-      },
-      "filetype": "application/pdf",
-      "page_number": 10
-    },
-    "text": "iv"
-  },
-  {
-    "type": "Title",
-    "element_id": "d3fc2842ddfad4c8d3859f84d4439bfd",
-    "metadata": {
-      "data_source": {
-        "url": "s3://utic-dev-tech-fixtures/small-pdf-set/Silent-Giant-(1).pdf",
-        "version": 177372694731575984083482917563244941766,
-        "record_locator": {
-          "protocol": "s3",
-          "remote_file_path": "utic-dev-tech-fixtures/small-pdf-set/Silent-Giant-(1).pdf"
-        },
-        "date_modified": "2023-02-12T10:10:36"
-      },
-      "filetype": "application/pdf",
-      "page_number": 10
-    },
-    "text": "Vv"
-  },
-  {
-    "type": "Title",
-    "element_id": "c0ff93ea8927a7366db0331e5fd9d19f",
-    "metadata": {
-      "data_source": {
-        "url": "s3://utic-dev-tech-fixtures/small-pdf-set/Silent-Giant-(1).pdf",
-        "version": 177372694731575984083482917563244941766,
-        "record_locator": {
-          "protocol": "s3",
-          "remote_file_path": "utic-dev-tech-fixtures/small-pdf-set/Silent-Giant-(1).pdf"
-        },
-        "date_modified": "2023-02-12T10:10:36"
-      },
-      "filetype": "application/pdf",
-      "page_number": 10
-    },
-    "text": "vi"
-  },
-  {
-    "type": "Title",
-    "element_id": "c1d2906220d1eef1b17422b7132872a8",
-    "metadata": {
-      "data_source": {
-        "url": "s3://utic-dev-tech-fixtures/small-pdf-set/Silent-Giant-(1).pdf",
-        "version": 177372694731575984083482917563244941766,
-        "record_locator": {
-          "protocol": "s3",
-          "remote_file_path": "utic-dev-tech-fixtures/small-pdf-set/Silent-Giant-(1).pdf"
-        },
-        "date_modified": "2023-02-12T10:10:36"
-      },
-      "filetype": "application/pdf",
-      "page_number": 10
-    },
-    "text": "vii"
-  },
-  {
-    "type": "NarrativeText",
-    "element_id": "16ca8b644b5a24e03e19c6b990545fdc",
-    "metadata": {
-      "data_source": {
-        "url": "s3://utic-dev-tech-fixtures/small-pdf-set/Silent-Giant-(1).pdf",
-        "version": 177372694731575984083482917563244941766,
-        "record_locator": {
-          "protocol": "s3",
-          "remote_file_path": "utic-dev-tech-fixtures/small-pdf-set/Silent-Giant-(1).pdf"
-        },
-        "date_modified": "2023-02-12T10:10:36"
-      },
-      "filetype": "application/pdf",
-      "page_number": 10
-    },
-    "text": "nternational Energy Agency (20 results Nuclear Association. nternational nternational Energy Agency (20 publications/nuclear/ 8), World Energy Outloo! Energy Agency (n.d.), Statistics. Accessed from: https://www.iea.org/statistics/?country=>WORLD&year=20 =chart&dataTable=ELECTRICITYANDHEAT - with visual modifications by World Nuclear Association. 9), Nuclear Power in a CI 2018. Data accessed from https://www.iea.org/weo/ — Based on the New Policies Scenario, which incorporates existing energy policies as well as an assessment of the ikely to stem from the implementation of announced policy intentions — with visual modification by World 6&category=Electricity&indicator=ElecGenByFuel&mode lean Energy System. Accessed from: https://www.iea.org/ Intergovernmental Panel on Climate Change (2018), Special Report on Global Warming of 1.5 °C. Accessed from: https:/Awww.ipce.ch/sr15/ nternational Energy Agency (20 publications/nuclear/ nternational International Publications/PDF/P1695_web.pdf 9), Nuclear Power in a CI Energy Agency & OECD Nuclear Energy Agency (2015), Projected Costs o 2015 Edition. Accessed from: https:/Awww.oecd-nea.org/ndd/pubs/2015/7057-proj-costs-electricity-2015.pdf Atomic Energy Agency (2015), Technical challenges in the application and instrumentation and control systems in nuclear power plants. Accessed from: https://www-pub.iaea.org/MTCD/ lean Energy System. Accessed from: https://www.iea.org/ generating Electricity — icensing of digital"
-  },
-  {
-    "type": "NarrativeText",
-    "element_id": "ba7d90055f69b8ba8139718b9ba97ed3",
-    "metadata": {
-      "data_source": {
-        "url": "s3://utic-dev-tech-fixtures/small-pdf-set/Silent-Giant-(1).pdf",
-        "version": 177372694731575984083482917563244941766,
-        "record_locator": {
-          "protocol": "s3",
-          "remote_file_path": "utic-dev-tech-fixtures/small-pdf-set/Silent-Giant-(1).pdf"
-        },
-        "date_modified": "2023-02-12T10:10:36"
-      },
-      "filetype": "application/pdf",
-      "page_number": 10
-    },
-    "text": "Paul-Scherrer Institute. Data for nuclear accidents modified to reflect UNSCEAR findings/recommendations (2012)"
-  },
-  {
-    "type": "Title",
-    "element_id": "ed171375d0bf81eaa5512140c3a29b8f",
-    "metadata": {
-      "data_source": {
-        "url": "s3://utic-dev-tech-fixtures/small-pdf-set/Silent-Giant-(1).pdf",
-        "version": 177372694731575984083482917563244941766,
-        "record_locator": {
-          "protocol": "s3",
-          "remote_file_path": "utic-dev-tech-fixtures/small-pdf-set/Silent-Giant-(1).pdf"
-        },
-        "date_modified": "2023-02-12T10:10:36"
-      },
-      "filetype": "application/pdf",
-      "page_number": 10
-    },
-    "text": "ix"
-  },
-  {
-    "type": "Title",
-    "element_id": "2d711642b726b04401627ca9fbac32f5",
-    "metadata": {
-      "data_source": {
-        "url": "s3://utic-dev-tech-fixtures/small-pdf-set/Silent-Giant-(1).pdf",
-        "version": 177372694731575984083482917563244941766,
-        "record_locator": {
-          "protocol": "s3",
-          "remote_file_path": "utic-dev-tech-fixtures/small-pdf-set/Silent-Giant-(1).pdf"
-        },
-        "date_modified": "2023-02-12T10:10:36"
-      },
-      "filetype": "application/pdf",
-      "page_number": 10
-    },
-    "text": "x"
-  },
-  {
-    "type": "NarrativeText",
-    "element_id": "908805f07434ad2d6814aaf4c96f38ab",
-=======
     "type": "ListItem",
     "element_id": "ffc47b19bb43cce8c23421b5c78b17b4",
->>>>>>> ad59a879
     "metadata": {
       "data_source": {
         "url": "s3://utic-dev-tech-fixtures/small-pdf-set/Silent-Giant-(1).pdf",
@@ -3449,11 +3255,187 @@
       "filetype": "application/pdf",
       "page_number": 10
     },
-<<<<<<< HEAD
+    "text": "ii"
+  },
+  {
+    "type": "Title",
+    "element_id": "f5557d4fcf727a981a3c315aca733eef",
+    "metadata": {
+      "data_source": {
+        "url": "s3://utic-dev-tech-fixtures/small-pdf-set/Silent-Giant-(1).pdf",
+        "version": 177372694731575984083482917563244941766,
+        "record_locator": {
+          "protocol": "s3",
+          "remote_file_path": "utic-dev-tech-fixtures/small-pdf-set/Silent-Giant-(1).pdf"
+        },
+        "date_modified": "2023-02-12T10:10:36"
+      },
+      "filetype": "application/pdf",
+      "page_number": 10
+    },
+    "text": "iii"
+  },
+  {
+    "type": "Title",
+    "element_id": "0ab306823035661bb8dba21cc2535231",
+    "metadata": {
+      "data_source": {
+        "url": "s3://utic-dev-tech-fixtures/small-pdf-set/Silent-Giant-(1).pdf",
+        "version": 177372694731575984083482917563244941766,
+        "record_locator": {
+          "protocol": "s3",
+          "remote_file_path": "utic-dev-tech-fixtures/small-pdf-set/Silent-Giant-(1).pdf"
+        },
+        "date_modified": "2023-02-12T10:10:36"
+      },
+      "filetype": "application/pdf",
+      "page_number": 10
+    },
+    "text": "iv"
+  },
+  {
+    "type": "Title",
+    "element_id": "d3fc2842ddfad4c8d3859f84d4439bfd",
+    "metadata": {
+      "data_source": {
+        "url": "s3://utic-dev-tech-fixtures/small-pdf-set/Silent-Giant-(1).pdf",
+        "version": 177372694731575984083482917563244941766,
+        "record_locator": {
+          "protocol": "s3",
+          "remote_file_path": "utic-dev-tech-fixtures/small-pdf-set/Silent-Giant-(1).pdf"
+        },
+        "date_modified": "2023-02-12T10:10:36"
+      },
+      "filetype": "application/pdf",
+      "page_number": 10
+    },
+    "text": "Vv"
+  },
+  {
+    "type": "Title",
+    "element_id": "c0ff93ea8927a7366db0331e5fd9d19f",
+    "metadata": {
+      "data_source": {
+        "url": "s3://utic-dev-tech-fixtures/small-pdf-set/Silent-Giant-(1).pdf",
+        "version": 177372694731575984083482917563244941766,
+        "record_locator": {
+          "protocol": "s3",
+          "remote_file_path": "utic-dev-tech-fixtures/small-pdf-set/Silent-Giant-(1).pdf"
+        },
+        "date_modified": "2023-02-12T10:10:36"
+      },
+      "filetype": "application/pdf",
+      "page_number": 10
+    },
+    "text": "vi"
+  },
+  {
+    "type": "Title",
+    "element_id": "c1d2906220d1eef1b17422b7132872a8",
+    "metadata": {
+      "data_source": {
+        "url": "s3://utic-dev-tech-fixtures/small-pdf-set/Silent-Giant-(1).pdf",
+        "version": 177372694731575984083482917563244941766,
+        "record_locator": {
+          "protocol": "s3",
+          "remote_file_path": "utic-dev-tech-fixtures/small-pdf-set/Silent-Giant-(1).pdf"
+        },
+        "date_modified": "2023-02-12T10:10:36"
+      },
+      "filetype": "application/pdf",
+      "page_number": 10
+    },
+    "text": "vii"
+  },
+  {
+    "type": "NarrativeText",
+    "element_id": "16ca8b644b5a24e03e19c6b990545fdc",
+    "metadata": {
+      "data_source": {
+        "url": "s3://utic-dev-tech-fixtures/small-pdf-set/Silent-Giant-(1).pdf",
+        "version": 177372694731575984083482917563244941766,
+        "record_locator": {
+          "protocol": "s3",
+          "remote_file_path": "utic-dev-tech-fixtures/small-pdf-set/Silent-Giant-(1).pdf"
+        },
+        "date_modified": "2023-02-12T10:10:36"
+      },
+      "filetype": "application/pdf",
+      "page_number": 10
+    },
+    "text": "nternational Energy Agency (20 results Nuclear Association. nternational nternational Energy Agency (20 publications/nuclear/ 8), World Energy Outloo! Energy Agency (n.d.), Statistics. Accessed from: https://www.iea.org/statistics/?country=>WORLD&year=20 =chart&dataTable=ELECTRICITYANDHEAT - with visual modifications by World Nuclear Association. 9), Nuclear Power in a CI 2018. Data accessed from https://www.iea.org/weo/ — Based on the New Policies Scenario, which incorporates existing energy policies as well as an assessment of the ikely to stem from the implementation of announced policy intentions — with visual modification by World 6&category=Electricity&indicator=ElecGenByFuel&mode lean Energy System. Accessed from: https://www.iea.org/ Intergovernmental Panel on Climate Change (2018), Special Report on Global Warming of 1.5 °C. Accessed from: https:/Awww.ipce.ch/sr15/ nternational Energy Agency (20 publications/nuclear/ nternational International Publications/PDF/P1695_web.pdf 9), Nuclear Power in a CI Energy Agency & OECD Nuclear Energy Agency (2015), Projected Costs o 2015 Edition. Accessed from: https:/Awww.oecd-nea.org/ndd/pubs/2015/7057-proj-costs-electricity-2015.pdf Atomic Energy Agency (2015), Technical challenges in the application and instrumentation and control systems in nuclear power plants. Accessed from: https://www-pub.iaea.org/MTCD/ lean Energy System. Accessed from: https://www.iea.org/ generating Electricity — icensing of digital"
+  },
+  {
+    "type": "NarrativeText",
+    "element_id": "ba7d90055f69b8ba8139718b9ba97ed3",
+    "metadata": {
+      "data_source": {
+        "url": "s3://utic-dev-tech-fixtures/small-pdf-set/Silent-Giant-(1).pdf",
+        "version": 177372694731575984083482917563244941766,
+        "record_locator": {
+          "protocol": "s3",
+          "remote_file_path": "utic-dev-tech-fixtures/small-pdf-set/Silent-Giant-(1).pdf"
+        },
+        "date_modified": "2023-02-12T10:10:36"
+      },
+      "filetype": "application/pdf",
+      "page_number": 10
+    },
+    "text": "Paul-Scherrer Institute. Data for nuclear accidents modified to reflect UNSCEAR findings/recommendations (2012)"
+  },
+  {
+    "type": "Title",
+    "element_id": "ed171375d0bf81eaa5512140c3a29b8f",
+    "metadata": {
+      "data_source": {
+        "url": "s3://utic-dev-tech-fixtures/small-pdf-set/Silent-Giant-(1).pdf",
+        "version": 177372694731575984083482917563244941766,
+        "record_locator": {
+          "protocol": "s3",
+          "remote_file_path": "utic-dev-tech-fixtures/small-pdf-set/Silent-Giant-(1).pdf"
+        },
+        "date_modified": "2023-02-12T10:10:36"
+      },
+      "filetype": "application/pdf",
+      "page_number": 10
+    },
+    "text": "ix"
+  },
+  {
+    "type": "Title",
+    "element_id": "2d711642b726b04401627ca9fbac32f5",
+    "metadata": {
+      "data_source": {
+        "url": "s3://utic-dev-tech-fixtures/small-pdf-set/Silent-Giant-(1).pdf",
+        "version": 177372694731575984083482917563244941766,
+        "record_locator": {
+          "protocol": "s3",
+          "remote_file_path": "utic-dev-tech-fixtures/small-pdf-set/Silent-Giant-(1).pdf"
+        },
+        "date_modified": "2023-02-12T10:10:36"
+      },
+      "filetype": "application/pdf",
+      "page_number": 10
+    },
+    "text": "x"
+  },
+  {
+    "type": "NarrativeText",
+    "element_id": "908805f07434ad2d6814aaf4c96f38ab",
+    "metadata": {
+      "data_source": {
+        "url": "s3://utic-dev-tech-fixtures/small-pdf-set/Silent-Giant-(1).pdf",
+        "version": 177372694731575984083482917563244941766,
+        "record_locator": {
+          "protocol": "s3",
+          "remote_file_path": "utic-dev-tech-fixtures/small-pdf-set/Silent-Giant-(1).pdf"
+        },
+        "date_modified": "2023-02-12T10:10:36"
+      },
+      "filetype": "application/pdf",
+      "page_number": 10
+    },
     "text": "and NRC SOARCA study 2015 nternational bid. Energy Agency (2018), Electricity Information 2018 https://webstore.iea.org/electricity-information-2018-overview"
-=======
-    "text": "i nternational Energy Agency (20 results Nuclear Association. ii nternational iii nternational Energy Agency (20 publications/nuclear/ 8), World Energy Outloo! Energy Agency (n.d.), Statistics. Accessed from: https://www.iea.org/statistics/?country=>WORLD&year=20 =chart&dataTable=ELECTRICITYANDHEAT - with visual modifications by World Nuclear Association. 9), Nuclear Power in a CI 2018. Data accessed from https://www.iea.org/weo/ — Based on the New Policies Scenario, which incorporates existing energy policies as well as an assessment of the ikely to stem from the implementation of announced policy intentions — with visual modification by World 6&category=Electricity&indicator=ElecGenByFuel&mode lean Energy System. Accessed from: https://www.iea.org/ iv Intergovernmental Panel on Climate Change (2018), Special Report on Global Warming of 1.5 °C. Accessed from: https:/Awww.ipce.ch/sr15/ Vv nternational Energy Agency (20 publications/nuclear/ vi nternational vii International Publications/PDF/P1695_web.pdf and NRC SOARCA study 2015 ix nternational x bid. 9), Nuclear Power in a CI Energy Agency & OECD Nuclear Energy Agency (2015), Projected Costs o 2015 Edition. Accessed from: https:/Awww.oecd-nea.org/ndd/pubs/2015/7057-proj-costs-electricity-2015.pdf Atomic Energy Agency (2015), Technical challenges in the application and instrumentation and control systems in nuclear power plants. Accessed from: https://www-pub.iaea.org/MTCD/ Energy Agency (2018), Electricity Information 2018 https://webstore.iea.org/electricity-information-2018-overview lean Energy System. Accessed from: https://www.iea.org/ generating Electricity — icensing of digital Paul-Scherrer Institute. Data for nuclear accidents modified to reflect UNSCEAR findings/recommendations (2012)"
->>>>>>> ad59a879
   },
   {
     "type": "NarrativeText",
