--- conflicted
+++ resolved
@@ -19,7 +19,7 @@
   },
   {
     "type": "Title",
-    "element_id": "5642647a217c5810732bbb06ae629582",
+    "element_id": "86ea6f300d673f87f5841379f956e24d",
     "metadata": {
       "data_source": {
         "url": "s3://utic-dev-tech-fixtures/small-pdf-set/2023-Jan-economic-outlook.pdf",
@@ -33,11 +33,11 @@
       "filetype": "application/pdf",
       "page_number": 1
     },
-    "text": "WORLD ECONOMIC OUTLOOKUPDATEInflation Peaking amid Low Growth"
-  },
-  {
-    "type": "Title",
-    "element_id": "3ab232314cc69a54fea83cb81dd05413",
+    "text": "WORLD ECONOMIC OUTLOOK UPDATE Inflation Peaking amid Low Growth"
+  },
+  {
+    "type": "Title",
+    "element_id": "98e636ffa4ea25e037f659685a56f41d",
     "metadata": {
       "data_source": {
         "url": "s3://utic-dev-tech-fixtures/small-pdf-set/2023-Jan-economic-outlook.pdf",
@@ -51,11 +51,11 @@
       "filetype": "application/pdf",
       "page_number": 1
     },
-    "text": "2023JAN"
+    "text": "2023 JAN"
   },
   {
     "type": "Image",
-    "element_id": "abcb617ca920c453f3e353e1e2d6885b",
+    "element_id": "99da8c57dbe142711b2490953f27157f",
     "metadata": {
       "data_source": {
         "url": "s3://utic-dev-tech-fixtures/small-pdf-set/2023-Jan-economic-outlook.pdf",
@@ -69,7 +69,7 @@
       "filetype": "application/pdf",
       "page_number": 2
     },
-    "text": "WORLD ECONOMIC OUTLOOK UPDATE"
+    "text": "JANive, WORLD ECONOMIC OUTLOOK UPDATE"
   },
   {
     "type": "Title",
@@ -109,7 +109,7 @@
   },
   {
     "type": "ListItem",
-    "element_id": "b9bde2d8da52aaab6c30a5ba04b47586",
+    "element_id": "56b3c7e61958b8308bb1ab927b6cdc2c",
     "metadata": {
       "data_source": {
         "url": "s3://utic-dev-tech-fixtures/small-pdf-set/2023-Jan-economic-outlook.pdf",
@@ -123,7 +123,7 @@
       "filetype": "application/pdf",
       "page_number": 2
     },
-    "text": "The balance of risks remains tilted to the downside, but adverse risks have moderated since the October 2022 WEO. On the upside, a stronger boost from pent-up demand in numerous economies or a faster fall in inflation are plausible. On the downside, severe health outcomes in China could hold back the recovery, Russia’s war in Ukraine could escalate, and tighter global financing conditions could worsen debt distress. Financial markets could also suddenly reprice in response to adverse inflation news, while further geopolitical fragmentation could hamper economic progress."
+    "text": "© = The balance of risks remains tilted to the downside, but adverse risks have moderated since the October 2022 WEO. On the upside, a stronger boost from pent-up demand in numerous economies or a faster fall in inflation are plausible. On the downside, severe health outcomes in China could hold back the recovery, Russia’s war in Ukraine could escalate, and tighter global financing conditions could worsen debt distress. Financial markets could also suddenly reprice in response to adverse inflation news, while further geopolitical fragmentation could hamper economic progress."
   },
   {
     "type": "ListItem",
@@ -703,7 +703,7 @@
   },
   {
     "type": "ListItem",
-    "element_id": "f2679b646aeff359030eec35f2758f9b",
+    "element_id": "075ec12daaf7e03f8ce608829f7ecdda",
     "metadata": {
       "data_source": {
         "url": "s3://utic-dev-tech-fixtures/small-pdf-set/2023-Jan-economic-outlook.pdf",
@@ -717,11 +717,11 @@
       "filetype": "application/pdf",
       "page_number": 5
     },
-    "text": "Growth in the euro area is projected to bottom out at 0.7 percent in 2023 before rising to 1.6 percent in 2024. The 0.2 percentage point upward revision to the forecast for 2023 reflects theeffects of faster rate hikes by the European Central Bank and eroding real incomes, offset bythe carryover from the 2022 outturn, lower wholesale energy prices, and additionalannouncements of fiscal purchasing power support in the form of energy price controls andcash transfers."
+    "text": "Growth in the ero area is projected to bottom out at 0.7 percent in 2023 before rising to 1.6 percent in 2024. The 0.2 percentage point upward revision to the forecast for 2023 reflects the effects of faster rate hikes by the European Central Bank and eroding real incomes, offset by the carryover from the 2022 outturn, lower wholesale energy prices, and additional announcements of fiscal purchasing power support in the form of energy price controls and cash transfers."
   },
   {
     "type": "ListItem",
-    "element_id": "39b82856add2dc690f2dcb3f2c0c1819",
+    "element_id": "531e21ce379680ba6ae82ebe340e897d",
     "metadata": {
       "data_source": {
         "url": "s3://utic-dev-tech-fixtures/small-pdf-set/2023-Jan-economic-outlook.pdf",
@@ -735,11 +735,11 @@
       "filetype": "application/pdf",
       "page_number": 5
     },
-    "text": "Growth in the United Kingdom is projected to be –0.6 percent in 2023, a 0.9 percentage point downward revision from October, reflecting tighter fiscal and monetary policies and financialconditions and still-high energy retail prices weighing on household budgets."
+    "text": "Growth in the United Kingdom is projected to be —0.6 percent in 2023, a 0.9 percentage point downward revision from October, reflecting tighter fiscal and monetary policies and financial conditions and still-high energy retail prices weighing on household budgets."
   },
   {
     "type": "ListItem",
-    "element_id": "536529e807f3e273a05563e438f394ff",
+    "element_id": "968cc16a6f05e1f4c40da05632df9609",
     "metadata": {
       "data_source": {
         "url": "s3://utic-dev-tech-fixtures/small-pdf-set/2023-Jan-economic-outlook.pdf",
@@ -753,7 +753,7 @@
       "filetype": "application/pdf",
       "page_number": 5
     },
-    "text": "Growth in Japan is projected to rise to 1.8 percent in 2023, with continued monetary and fiscal policy support. High corporate profits from a depreciated yen and earlier delays inimplementing previous projects will support business investment. In 2024, growth is expectedto decline to 0.9 percent as the effects of past stimulus dissipate."
+    "text": "Growth in Japan is projected to rise to 1.8 percent in 2023, with continued monetary and fiscal policy support. High corporate profits from a depreciated yen and earlier delays in implementing previous projects will support business investment. In 2024, growth is expected to decline to 0.9 percent as the effects of past stimulus dissipate."
   },
   {
     "type": "NarrativeText",
@@ -1153,6 +1153,24 @@
   },
   {
     "type": "Title",
+    "element_id": "b88d850d87e55cb1fd14ae67e5644d57",
+    "metadata": {
+      "data_source": {
+        "url": "s3://utic-dev-tech-fixtures/small-pdf-set/2023-Jan-economic-outlook.pdf",
+        "version": 265756457651539296174748931590365722430,
+        "record_locator": {
+          "protocol": "s3",
+          "remote_file_path": "utic-dev-tech-fixtures/small-pdf-set/2023-Jan-economic-outlook.pdf"
+        },
+        "date_modified": "2023-02-14T07:31:28"
+      },
+      "filetype": "application/pdf",
+      "page_number": 7
+    },
+    "text": "Estimate 2022"
+  },
+  {
+    "type": "Title",
     "element_id": "18665f77847d326417463628d8860261",
     "metadata": {
       "data_source": {
@@ -1188,24 +1206,6 @@
     "text": "Projections 2023"
   },
   {
-    "type": "Title",
-    "element_id": "18665f77847d326417463628d8860261",
-    "metadata": {
-      "data_source": {
-        "url": "s3://utic-dev-tech-fixtures/small-pdf-set/2023-Jan-economic-outlook.pdf",
-        "version": 265756457651539296174748931590365722430,
-        "record_locator": {
-          "protocol": "s3",
-          "remote_file_path": "utic-dev-tech-fixtures/small-pdf-set/2023-Jan-economic-outlook.pdf"
-        },
-        "date_modified": "2023-02-14T07:31:28"
-      },
-      "filetype": "application/pdf",
-      "page_number": 7
-    },
-    "text": "Projections 2023"
-  },
-  {
     "type": "UncategorizedText",
     "element_id": "6557739a67283a8de383fc5c0997fbec",
     "metadata": {
@@ -1278,233 +1278,184 @@
     "text": "2021"
   },
   {
-<<<<<<< HEAD
-    "type": "Table",
-    "element_id": "2fda6630bd3decded5e8d87d99163648",
-=======
     "type": "UncategorizedText",
     "element_id": "d398b29d3dbbb9bf201d4c7e1c19ff9d",
->>>>>>> 5d14a2ae
-    "metadata": {
-      "data_source": {
-        "url": "s3://utic-dev-tech-fixtures/small-pdf-set/2023-Jan-economic-outlook.pdf",
-        "version": 265756457651539296174748931590365722430,
-        "record_locator": {
-          "protocol": "s3",
-          "remote_file_path": "utic-dev-tech-fixtures/small-pdf-set/2023-Jan-economic-outlook.pdf"
-        },
-        "date_modified": "2023-02-14T07:31:28"
-      },
-      "filetype": "application/pdf",
-      "page_number": 7
-    },
-<<<<<<< HEAD
-    "text": "Estimate2022 Projections 2023 2024 2021 WEO Projections 1/ 2023 2024 Estimate2022 Projections 2023 2024 Advanced Economies United States Euro Area Germany France Italy Spain Japan United Kingdom Canada Other Advanced Economies 3/ Emerging Market and Developing Economies Emerging and Developing Asia China India 4/ Emerging and Developing Europe Russia Latin America and the Caribbean Brazil Mexico Middle East and Central Asia Saudi Arabia Sub-Saharan Africa Nigeria South Africa Memorandum World Growth Based on Market Exchange Rates European Union ASEAN-5 5/ Middle East and North Africa Emerging Market and Middle-Income Economies Low-Income Developing Countries 6.2 5.4 5.9 5.3 2.6 6.8 6.7 5.5 2.1 7.6 5.0 5.3 6.7 7.4 8.4 8.7 6.9 4.7 7.0 5.0 4.7 4.5 3.2 4.7 3.6 4.9 6.0 5.5 3.8 4.1 7.0 4.1 10.4 9.4 12.1 65.8 26.4 3.4 2.7 2.0 3.5 1.9 2.6 3.9 5.2 1.4 4.1 3.5 2.8 3.9 4.3 3.0 6.8 0.7 –2.2 3.9 3.1 3.1 5.3 8.7 3.8 3.0 2.6 3.1 3.7 5.2 5.4 3.8 4.9 5.4 6.6 3.4 39.8 7.0 2.9 1.2 1.4 0.7 0.1 0.7 0.6 1.1 1.8 –0.6 1.5 2.0 4.0 5.3 5.2 6.1 1.5 0.3 1.8 1.2 1.7 3.2 2.6 3.8 3.2 1.2 2.4 0.7 4.3 3.2 4.0 4.9 2.4 2.3 2.6 3.1 1.4 1.0 1.6 1.4 1.6 0.9 2.4 0.9 0.9 1.5 2.4 4.2 5.2 4.5 6.8 2.6 2.1 2.1 1.5 1.6 3.7 3.4 4.1 2.9 1.3 2.5 1.8 4.7 3.5 4.1 5.6 3.4 2.7 4.6 –16.2 –6.3 –7.1 –0.4 0.2 0.1 0.4 0.2 0.4 0.0 0.8 –0.1 0.2 –0.9 0.0 –0.3 0.3 0.4 0.8 0.0 0.9 2.6 0.1 0.2 0.5 –0.4 –1.1 0.1 0.2 0.1 0.3 0.0 –0.2 –0.4 0.4 0.0 –0.1 0.0 –0.3 –3.3 –0.1 –0.1 –0.2 –0.2 –0.2 –0.1 0.0 –0.4 –0.2 –0.4 0.3 –0.1 –0.2 –0.1 0.0 0.0 0.0 0.1 0.6 –0.3 –0.4 –0.2 0.2 0.5 0.0 0.0 0.0 –0.1 –0.3 –0.2 0.2 0.0 0.1 –0.3 –0.4 0.0 –0.9 0.3 1.9 1.3 0.7 1.9 1.4 0.5 2.1 2.1 1.7 0.4 2.3 1.4 2.5 3.4 2.9 4.3 –2.0 –4.1 2.6 2.8 3.7 . . . 4.6 . . . 2.6 3.0 1.7 1.8 3.7 . . . 2.5 . . . . . . . . . . . . 11.2 –2.0 3.2 1.1 1.0 0.5 0.0 0.9 0.1 1.3 1.0 –0.5 1.2 2.1 5.0 6.2 5.9 7.0 3.5 1.0 1.9 0.8 1.1 . . . 2.7 . . . 3.1 0.5 2.5 1.2 5.7 . . . 5.0 . . . . . . . . . . . . 3.0 1.6 1.3 2.1 2.3 1.8 1.0 2.8 1.0 1.8 1.9 2.2 4.1 4.9 4.1 7.1 2.8 2.0 1.9 2.2 1.9 . . . 3.5 . . . 2.9 1.8 2.5 2.0 4.0 . . . 4.1 . . . . . . . . . . . . –9.8 1.4 –5.9 –0.2"
+    "metadata": {
+      "data_source": {
+        "url": "s3://utic-dev-tech-fixtures/small-pdf-set/2023-Jan-economic-outlook.pdf",
+        "version": 265756457651539296174748931590365722430,
+        "record_locator": {
+          "protocol": "s3",
+          "remote_file_path": "utic-dev-tech-fixtures/small-pdf-set/2023-Jan-economic-outlook.pdf"
+        },
+        "date_modified": "2023-02-14T07:31:28"
+      },
+      "filetype": "application/pdf",
+      "page_number": 7
+    },
+    "text": "2023"
+  },
+  {
+    "type": "UncategorizedText",
+    "element_id": "69dfc187e2e6d907a0546f7e76f8ee3f",
+    "metadata": {
+      "data_source": {
+        "url": "s3://utic-dev-tech-fixtures/small-pdf-set/2023-Jan-economic-outlook.pdf",
+        "version": 265756457651539296174748931590365722430,
+        "record_locator": {
+          "protocol": "s3",
+          "remote_file_path": "utic-dev-tech-fixtures/small-pdf-set/2023-Jan-economic-outlook.pdf"
+        },
+        "date_modified": "2023-02-14T07:31:28"
+      },
+      "filetype": "application/pdf",
+      "page_number": 7
+    },
+    "text": "6.2"
+  },
+  {
+    "type": "UncategorizedText",
+    "element_id": "4e6611d25d5013d40f58a6f82e3aecdf",
+    "metadata": {
+      "data_source": {
+        "url": "s3://utic-dev-tech-fixtures/small-pdf-set/2023-Jan-economic-outlook.pdf",
+        "version": 265756457651539296174748931590365722430,
+        "record_locator": {
+          "protocol": "s3",
+          "remote_file_path": "utic-dev-tech-fixtures/small-pdf-set/2023-Jan-economic-outlook.pdf"
+        },
+        "date_modified": "2023-02-14T07:31:28"
+      },
+      "filetype": "application/pdf",
+      "page_number": 7
+    },
+    "text": "–0.1"
+  },
+  {
+    "type": "UncategorizedText",
+    "element_id": "35efc6ded4e13f29a8d86e4f33294be0",
+    "metadata": {
+      "data_source": {
+        "url": "s3://utic-dev-tech-fixtures/small-pdf-set/2023-Jan-economic-outlook.pdf",
+        "version": 265756457651539296174748931590365722430,
+        "record_locator": {
+          "protocol": "s3",
+          "remote_file_path": "utic-dev-tech-fixtures/small-pdf-set/2023-Jan-economic-outlook.pdf"
+        },
+        "date_modified": "2023-02-14T07:31:28"
+      },
+      "filetype": "application/pdf",
+      "page_number": 7
+    },
+    "text": "3.1"
+  },
+  {
+    "type": "UncategorizedText",
+    "element_id": "a416ea84421fa7e1351582da48235bac",
+    "metadata": {
+      "data_source": {
+        "url": "s3://utic-dev-tech-fixtures/small-pdf-set/2023-Jan-economic-outlook.pdf",
+        "version": 265756457651539296174748931590365722430,
+        "record_locator": {
+          "protocol": "s3",
+          "remote_file_path": "utic-dev-tech-fixtures/small-pdf-set/2023-Jan-economic-outlook.pdf"
+        },
+        "date_modified": "2023-02-14T07:31:28"
+      },
+      "filetype": "application/pdf",
+      "page_number": 7
+    },
+    "text": "3.0"
+  },
+  {
+    "type": "UncategorizedText",
+    "element_id": "72d73db944cf6d9a5f11d6c073c1dce0",
+    "metadata": {
+      "data_source": {
+        "url": "s3://utic-dev-tech-fixtures/small-pdf-set/2023-Jan-economic-outlook.pdf",
+        "version": 265756457651539296174748931590365722430,
+        "record_locator": {
+          "protocol": "s3",
+          "remote_file_path": "utic-dev-tech-fixtures/small-pdf-set/2023-Jan-economic-outlook.pdf"
+        },
+        "date_modified": "2023-02-14T07:31:28"
+      },
+      "filetype": "application/pdf",
+      "page_number": 7
+    },
+    "text": "3.4"
+  },
+  {
+    "type": "UncategorizedText",
+    "element_id": "3135d2d71bff77be4838a7102bbac5b8",
+    "metadata": {
+      "data_source": {
+        "url": "s3://utic-dev-tech-fixtures/small-pdf-set/2023-Jan-economic-outlook.pdf",
+        "version": 265756457651539296174748931590365722430,
+        "record_locator": {
+          "protocol": "s3",
+          "remote_file_path": "utic-dev-tech-fixtures/small-pdf-set/2023-Jan-economic-outlook.pdf"
+        },
+        "date_modified": "2023-02-14T07:31:28"
+      },
+      "filetype": "application/pdf",
+      "page_number": 7
+    },
+    "text": "3.2"
+  },
+  {
+    "type": "UncategorizedText",
+    "element_id": "f491e65f8d4b8dbec7621fcedaf1b7a4",
+    "metadata": {
+      "data_source": {
+        "url": "s3://utic-dev-tech-fixtures/small-pdf-set/2023-Jan-economic-outlook.pdf",
+        "version": 265756457651539296174748931590365722430,
+        "record_locator": {
+          "protocol": "s3",
+          "remote_file_path": "utic-dev-tech-fixtures/small-pdf-set/2023-Jan-economic-outlook.pdf"
+        },
+        "date_modified": "2023-02-14T07:31:28"
+      },
+      "filetype": "application/pdf",
+      "page_number": 7
+    },
+    "text": "2.9"
+  },
+  {
+    "type": "Title",
+    "element_id": "fcadc00fe663ee0e7818b0ffc5c46948",
+    "metadata": {
+      "data_source": {
+        "url": "s3://utic-dev-tech-fixtures/small-pdf-set/2023-Jan-economic-outlook.pdf",
+        "version": 265756457651539296174748931590365722430,
+        "record_locator": {
+          "protocol": "s3",
+          "remote_file_path": "utic-dev-tech-fixtures/small-pdf-set/2023-Jan-economic-outlook.pdf"
+        },
+        "date_modified": "2023-02-14T07:31:28"
+      },
+      "filetype": "application/pdf",
+      "page_number": 7
+    },
+    "text": "World Output"
   },
   {
     "type": "UncategorizedText",
     "element_id": "44896b09365746b5f7167ee4d64988a3",
-=======
-    "text": "2023"
-  },
-  {
-    "type": "UncategorizedText",
-    "element_id": "69dfc187e2e6d907a0546f7e76f8ee3f",
->>>>>>> 5d14a2ae
-    "metadata": {
-      "data_source": {
-        "url": "s3://utic-dev-tech-fixtures/small-pdf-set/2023-Jan-economic-outlook.pdf",
-        "version": 265756457651539296174748931590365722430,
-        "record_locator": {
-          "protocol": "s3",
-          "remote_file_path": "utic-dev-tech-fixtures/small-pdf-set/2023-Jan-economic-outlook.pdf"
-        },
-        "date_modified": "2023-02-14T07:31:28"
-      },
-      "filetype": "application/pdf",
-      "page_number": 7
-    },
-<<<<<<< HEAD
+    "metadata": {
+      "data_source": {
+        "url": "s3://utic-dev-tech-fixtures/small-pdf-set/2023-Jan-economic-outlook.pdf",
+        "version": 265756457651539296174748931590365722430,
+        "record_locator": {
+          "protocol": "s3",
+          "remote_file_path": "utic-dev-tech-fixtures/small-pdf-set/2023-Jan-economic-outlook.pdf"
+        },
+        "date_modified": "2023-02-14T07:31:28"
+      },
+      "filetype": "application/pdf",
+      "page_number": 7
+    },
     "text": "0.2"
-=======
-    "text": "6.2"
->>>>>>> 5d14a2ae
-  },
-  {
-    "type": "UncategorizedText",
-    "element_id": "4e6611d25d5013d40f58a6f82e3aecdf",
-    "metadata": {
-      "data_source": {
-        "url": "s3://utic-dev-tech-fixtures/small-pdf-set/2023-Jan-economic-outlook.pdf",
-        "version": 265756457651539296174748931590365722430,
-        "record_locator": {
-          "protocol": "s3",
-          "remote_file_path": "utic-dev-tech-fixtures/small-pdf-set/2023-Jan-economic-outlook.pdf"
-        },
-        "date_modified": "2023-02-14T07:31:28"
-      },
-      "filetype": "application/pdf",
-      "page_number": 7
-    },
-    "text": "–0.1"
-  },
-  {
-    "type": "UncategorizedText",
-<<<<<<< HEAD
-    "element_id": "72d73db944cf6d9a5f11d6c073c1dce0",
-=======
-    "element_id": "35efc6ded4e13f29a8d86e4f33294be0",
->>>>>>> 5d14a2ae
-    "metadata": {
-      "data_source": {
-        "url": "s3://utic-dev-tech-fixtures/small-pdf-set/2023-Jan-economic-outlook.pdf",
-        "version": 265756457651539296174748931590365722430,
-        "record_locator": {
-          "protocol": "s3",
-          "remote_file_path": "utic-dev-tech-fixtures/small-pdf-set/2023-Jan-economic-outlook.pdf"
-        },
-        "date_modified": "2023-02-14T07:31:28"
-      },
-      "filetype": "application/pdf",
-      "page_number": 7
-    },
-<<<<<<< HEAD
-    "text": "3.4"
-=======
-    "text": "3.1"
->>>>>>> 5d14a2ae
-  },
-  {
-    "type": "UncategorizedText",
-    "element_id": "a416ea84421fa7e1351582da48235bac",
-    "metadata": {
-      "data_source": {
-        "url": "s3://utic-dev-tech-fixtures/small-pdf-set/2023-Jan-economic-outlook.pdf",
-        "version": 265756457651539296174748931590365722430,
-        "record_locator": {
-          "protocol": "s3",
-          "remote_file_path": "utic-dev-tech-fixtures/small-pdf-set/2023-Jan-economic-outlook.pdf"
-        },
-        "date_modified": "2023-02-14T07:31:28"
-      },
-      "filetype": "application/pdf",
-      "page_number": 7
-    },
-    "text": "3.0"
-  },
-  {
-    "type": "UncategorizedText",
-<<<<<<< HEAD
-    "element_id": "f491e65f8d4b8dbec7621fcedaf1b7a4",
-=======
-    "element_id": "72d73db944cf6d9a5f11d6c073c1dce0",
->>>>>>> 5d14a2ae
-    "metadata": {
-      "data_source": {
-        "url": "s3://utic-dev-tech-fixtures/small-pdf-set/2023-Jan-economic-outlook.pdf",
-        "version": 265756457651539296174748931590365722430,
-        "record_locator": {
-          "protocol": "s3",
-          "remote_file_path": "utic-dev-tech-fixtures/small-pdf-set/2023-Jan-economic-outlook.pdf"
-        },
-        "date_modified": "2023-02-14T07:31:28"
-      },
-      "filetype": "application/pdf",
-      "page_number": 7
-    },
-<<<<<<< HEAD
-    "text": "2.9"
-  },
-  {
-    "type": "Title",
-    "element_id": "fcadc00fe663ee0e7818b0ffc5c46948",
-=======
-    "text": "3.4"
-  },
-  {
-    "type": "UncategorizedText",
-    "element_id": "3135d2d71bff77be4838a7102bbac5b8",
->>>>>>> 5d14a2ae
-    "metadata": {
-      "data_source": {
-        "url": "s3://utic-dev-tech-fixtures/small-pdf-set/2023-Jan-economic-outlook.pdf",
-        "version": 265756457651539296174748931590365722430,
-        "record_locator": {
-          "protocol": "s3",
-          "remote_file_path": "utic-dev-tech-fixtures/small-pdf-set/2023-Jan-economic-outlook.pdf"
-        },
-        "date_modified": "2023-02-14T07:31:28"
-      },
-      "filetype": "application/pdf",
-      "page_number": 7
-    },
-<<<<<<< HEAD
-    "text": "World Output"
-  },
-  {
-    "type": "UncategorizedText",
-    "element_id": "69dfc187e2e6d907a0546f7e76f8ee3f",
-=======
-    "text": "3.2"
-  },
-  {
-    "type": "UncategorizedText",
-    "element_id": "f491e65f8d4b8dbec7621fcedaf1b7a4",
->>>>>>> 5d14a2ae
-    "metadata": {
-      "data_source": {
-        "url": "s3://utic-dev-tech-fixtures/small-pdf-set/2023-Jan-economic-outlook.pdf",
-        "version": 265756457651539296174748931590365722430,
-        "record_locator": {
-          "protocol": "s3",
-          "remote_file_path": "utic-dev-tech-fixtures/small-pdf-set/2023-Jan-economic-outlook.pdf"
-        },
-        "date_modified": "2023-02-14T07:31:28"
-      },
-      "filetype": "application/pdf",
-      "page_number": 7
-    },
-<<<<<<< HEAD
-    "text": "6.2"
-=======
-    "text": "2.9"
->>>>>>> 5d14a2ae
-  },
-  {
-    "type": "Title",
-    "element_id": "fcadc00fe663ee0e7818b0ffc5c46948",
-    "metadata": {
-      "data_source": {
-        "url": "s3://utic-dev-tech-fixtures/small-pdf-set/2023-Jan-economic-outlook.pdf",
-        "version": 265756457651539296174748931590365722430,
-        "record_locator": {
-          "protocol": "s3",
-          "remote_file_path": "utic-dev-tech-fixtures/small-pdf-set/2023-Jan-economic-outlook.pdf"
-        },
-        "date_modified": "2023-02-14T07:31:28"
-      },
-      "filetype": "application/pdf",
-      "page_number": 7
-    },
-    "text": "World Output"
-  },
-  {
-    "type": "UncategorizedText",
-    "element_id": "44896b09365746b5f7167ee4d64988a3",
-    "metadata": {
-      "data_source": {
-        "url": "s3://utic-dev-tech-fixtures/small-pdf-set/2023-Jan-economic-outlook.pdf",
-        "version": 265756457651539296174748931590365722430,
-        "record_locator": {
-          "protocol": "s3",
-          "remote_file_path": "utic-dev-tech-fixtures/small-pdf-set/2023-Jan-economic-outlook.pdf"
-        },
-        "date_modified": "2023-02-14T07:31:28"
-      },
-      "filetype": "application/pdf",
-      "page_number": 7
-    },
-    "text": "0.2"
   },
   {
     "type": "UncategorizedText",
@@ -1544,232 +1495,167 @@
   },
   {
     "type": "UncategorizedText",
-<<<<<<< HEAD
+    "element_id": "1a009e8c6bb6dada03c326655a15bedf",
+    "metadata": {
+      "data_source": {
+        "url": "s3://utic-dev-tech-fixtures/small-pdf-set/2023-Jan-economic-outlook.pdf",
+        "version": 265756457651539296174748931590365722430,
+        "record_locator": {
+          "protocol": "s3",
+          "remote_file_path": "utic-dev-tech-fixtures/small-pdf-set/2023-Jan-economic-outlook.pdf"
+        },
+        "date_modified": "2023-02-14T07:31:28"
+      },
+      "filetype": "application/pdf",
+      "page_number": 7
+    },
+    "text": "1.1 1.0 0.5 0.0 0.9 0.1 1.3 1.0 –0.5 1.2 2.1"
+  },
+  {
+    "type": "UncategorizedText",
+    "element_id": "6976f35f9f91b539b46743f37d94014a",
+    "metadata": {
+      "data_source": {
+        "url": "s3://utic-dev-tech-fixtures/small-pdf-set/2023-Jan-economic-outlook.pdf",
+        "version": 265756457651539296174748931590365722430,
+        "record_locator": {
+          "protocol": "s3",
+          "remote_file_path": "utic-dev-tech-fixtures/small-pdf-set/2023-Jan-economic-outlook.pdf"
+        },
+        "date_modified": "2023-02-14T07:31:28"
+      },
+      "filetype": "application/pdf",
+      "page_number": 7
+    },
+    "text": "2.7 2.0 3.5 1.9 2.6 3.9 5.2 1.4 4.1 3.5 2.8"
+  },
+  {
+    "type": "UncategorizedText",
+    "element_id": "2a9680555d457b6da4b6748492bb6f3d",
+    "metadata": {
+      "data_source": {
+        "url": "s3://utic-dev-tech-fixtures/small-pdf-set/2023-Jan-economic-outlook.pdf",
+        "version": 265756457651539296174748931590365722430,
+        "record_locator": {
+          "protocol": "s3",
+          "remote_file_path": "utic-dev-tech-fixtures/small-pdf-set/2023-Jan-economic-outlook.pdf"
+        },
+        "date_modified": "2023-02-14T07:31:28"
+      },
+      "filetype": "application/pdf",
+      "page_number": 7
+    },
+    "text": "5.4 5.9 5.3 2.6 6.8 6.7 5.5 2.1 7.6 5.0 5.3"
+  },
+  {
+    "type": "UncategorizedText",
+    "element_id": "f22875edf393e3502ad60c82e81c5933",
+    "metadata": {
+      "data_source": {
+        "url": "s3://utic-dev-tech-fixtures/small-pdf-set/2023-Jan-economic-outlook.pdf",
+        "version": 265756457651539296174748931590365722430,
+        "record_locator": {
+          "protocol": "s3",
+          "remote_file_path": "utic-dev-tech-fixtures/small-pdf-set/2023-Jan-economic-outlook.pdf"
+        },
+        "date_modified": "2023-02-14T07:31:28"
+      },
+      "filetype": "application/pdf",
+      "page_number": 7
+    },
+    "text": "0.1 0.4 0.2 0.4 0.0 0.8 –0.1 0.2 –0.9 0.0 –0.3"
+  },
+  {
+    "type": "UncategorizedText",
     "element_id": "1776cf91dccdf2cce268fcee416b28f6",
-=======
-    "element_id": "1a009e8c6bb6dada03c326655a15bedf",
->>>>>>> 5d14a2ae
-    "metadata": {
-      "data_source": {
-        "url": "s3://utic-dev-tech-fixtures/small-pdf-set/2023-Jan-economic-outlook.pdf",
-        "version": 265756457651539296174748931590365722430,
-        "record_locator": {
-          "protocol": "s3",
-          "remote_file_path": "utic-dev-tech-fixtures/small-pdf-set/2023-Jan-economic-outlook.pdf"
-        },
-        "date_modified": "2023-02-14T07:31:28"
-      },
-      "filetype": "application/pdf",
-      "page_number": 7
-    },
-<<<<<<< HEAD
+    "metadata": {
+      "data_source": {
+        "url": "s3://utic-dev-tech-fixtures/small-pdf-set/2023-Jan-economic-outlook.pdf",
+        "version": 265756457651539296174748931590365722430,
+        "record_locator": {
+          "protocol": "s3",
+          "remote_file_path": "utic-dev-tech-fixtures/small-pdf-set/2023-Jan-economic-outlook.pdf"
+        },
+        "date_modified": "2023-02-14T07:31:28"
+      },
+      "filetype": "application/pdf",
+      "page_number": 7
+    },
     "text": "1.6 1.3 2.1 2.3 1.8 1.0 2.8 1.0 1.8 1.9 2.2"
   },
   {
     "type": "UncategorizedText",
+    "element_id": "2f6f72296f8ab115fda4292808436b88",
+    "metadata": {
+      "data_source": {
+        "url": "s3://utic-dev-tech-fixtures/small-pdf-set/2023-Jan-economic-outlook.pdf",
+        "version": 265756457651539296174748931590365722430,
+        "record_locator": {
+          "protocol": "s3",
+          "remote_file_path": "utic-dev-tech-fixtures/small-pdf-set/2023-Jan-economic-outlook.pdf"
+        },
+        "date_modified": "2023-02-14T07:31:28"
+      },
+      "filetype": "application/pdf",
+      "page_number": 7
+    },
+    "text": "–0.2 –0.2 –0.2 –0.1 0.0 –0.4 –0.2 –0.4 0.3 –0.1 –0.2"
+  },
+  {
+    "type": "Title",
+    "element_id": "6185fd66a4e106814e65c047c15dfb1f",
+    "metadata": {
+      "data_source": {
+        "url": "s3://utic-dev-tech-fixtures/small-pdf-set/2023-Jan-economic-outlook.pdf",
+        "version": 265756457651539296174748931590365722430,
+        "record_locator": {
+          "protocol": "s3",
+          "remote_file_path": "utic-dev-tech-fixtures/small-pdf-set/2023-Jan-economic-outlook.pdf"
+        },
+        "date_modified": "2023-02-14T07:31:28"
+      },
+      "filetype": "application/pdf",
+      "page_number": 7
+    },
+    "text": "Advanced Economies United States Euro Area"
+  },
+  {
+    "type": "UncategorizedText",
+    "element_id": "d8236eb6a9bab4f3d37735048ab5aeee",
+    "metadata": {
+      "data_source": {
+        "url": "s3://utic-dev-tech-fixtures/small-pdf-set/2023-Jan-economic-outlook.pdf",
+        "version": 265756457651539296174748931590365722430,
+        "record_locator": {
+          "protocol": "s3",
+          "remote_file_path": "utic-dev-tech-fixtures/small-pdf-set/2023-Jan-economic-outlook.pdf"
+        },
+        "date_modified": "2023-02-14T07:31:28"
+      },
+      "filetype": "application/pdf",
+      "page_number": 7
+    },
+    "text": "1.2 1.4 0.7 0.1 0.7 0.6 1.1 1.8 –0.6 1.5 2.0"
+  },
+  {
+    "type": "UncategorizedText",
     "element_id": "777e0063772d428bf1c04383b8ad058e",
-=======
-    "text": "1.1 1.0 0.5 0.0 0.9 0.1 1.3 1.0 –0.5 1.2 2.1"
-  },
-  {
-    "type": "UncategorizedText",
-    "element_id": "6976f35f9f91b539b46743f37d94014a",
->>>>>>> 5d14a2ae
-    "metadata": {
-      "data_source": {
-        "url": "s3://utic-dev-tech-fixtures/small-pdf-set/2023-Jan-economic-outlook.pdf",
-        "version": 265756457651539296174748931590365722430,
-        "record_locator": {
-          "protocol": "s3",
-          "remote_file_path": "utic-dev-tech-fixtures/small-pdf-set/2023-Jan-economic-outlook.pdf"
-        },
-        "date_modified": "2023-02-14T07:31:28"
-      },
-      "filetype": "application/pdf",
-      "page_number": 7
-    },
-<<<<<<< HEAD
+    "metadata": {
+      "data_source": {
+        "url": "s3://utic-dev-tech-fixtures/small-pdf-set/2023-Jan-economic-outlook.pdf",
+        "version": 265756457651539296174748931590365722430,
+        "record_locator": {
+          "protocol": "s3",
+          "remote_file_path": "utic-dev-tech-fixtures/small-pdf-set/2023-Jan-economic-outlook.pdf"
+        },
+        "date_modified": "2023-02-14T07:31:28"
+      },
+      "filetype": "application/pdf",
+      "page_number": 7
+    },
     "text": "1.4 1.0 1.6 1.4 1.6 0.9 2.4 0.9 0.9 1.5 2.4"
   },
   {
-    "type": "UncategorizedText",
-    "element_id": "1a009e8c6bb6dada03c326655a15bedf",
-=======
-    "text": "2.7 2.0 3.5 1.9 2.6 3.9 5.2 1.4 4.1 3.5 2.8"
-  },
-  {
-    "type": "UncategorizedText",
-    "element_id": "2a9680555d457b6da4b6748492bb6f3d",
->>>>>>> 5d14a2ae
-    "metadata": {
-      "data_source": {
-        "url": "s3://utic-dev-tech-fixtures/small-pdf-set/2023-Jan-economic-outlook.pdf",
-        "version": 265756457651539296174748931590365722430,
-        "record_locator": {
-          "protocol": "s3",
-          "remote_file_path": "utic-dev-tech-fixtures/small-pdf-set/2023-Jan-economic-outlook.pdf"
-        },
-        "date_modified": "2023-02-14T07:31:28"
-      },
-      "filetype": "application/pdf",
-      "page_number": 7
-    },
-<<<<<<< HEAD
-    "text": "1.1 1.0 0.5 0.0 0.9 0.1 1.3 1.0 –0.5 1.2 2.1"
-  },
-  {
-    "type": "UncategorizedText",
-    "element_id": "eae9d4d60a1fe2df23f7b65ae3d76ca8",
-=======
-    "text": "5.4 5.9 5.3 2.6 6.8 6.7 5.5 2.1 7.6 5.0 5.3"
-  },
-  {
-    "type": "UncategorizedText",
-    "element_id": "f22875edf393e3502ad60c82e81c5933",
->>>>>>> 5d14a2ae
-    "metadata": {
-      "data_source": {
-        "url": "s3://utic-dev-tech-fixtures/small-pdf-set/2023-Jan-economic-outlook.pdf",
-        "version": 265756457651539296174748931590365722430,
-        "record_locator": {
-          "protocol": "s3",
-          "remote_file_path": "utic-dev-tech-fixtures/small-pdf-set/2023-Jan-economic-outlook.pdf"
-        },
-        "date_modified": "2023-02-14T07:31:28"
-      },
-      "filetype": "application/pdf",
-      "page_number": 7
-    },
-<<<<<<< HEAD
-    "text": "1.3 0.7 1.9 1.4 0.5 2.1 2.1 1.7 0.4 2.3 1.4"
-  },
-  {
-    "type": "UncategorizedText",
-    "element_id": "2f6f72296f8ab115fda4292808436b88",
-=======
-    "text": "0.1 0.4 0.2 0.4 0.0 0.8 –0.1 0.2 –0.9 0.0 –0.3"
-  },
-  {
-    "type": "UncategorizedText",
-    "element_id": "1776cf91dccdf2cce268fcee416b28f6",
->>>>>>> 5d14a2ae
-    "metadata": {
-      "data_source": {
-        "url": "s3://utic-dev-tech-fixtures/small-pdf-set/2023-Jan-economic-outlook.pdf",
-        "version": 265756457651539296174748931590365722430,
-        "record_locator": {
-          "protocol": "s3",
-          "remote_file_path": "utic-dev-tech-fixtures/small-pdf-set/2023-Jan-economic-outlook.pdf"
-        },
-        "date_modified": "2023-02-14T07:31:28"
-      },
-      "filetype": "application/pdf",
-      "page_number": 7
-    },
-<<<<<<< HEAD
-    "text": "–0.2 –0.2 –0.2 –0.1 0.0 –0.4 –0.2 –0.4 0.3 –0.1 –0.2"
-=======
-    "text": "1.6 1.3 2.1 2.3 1.8 1.0 2.8 1.0 1.8 1.9 2.2"
->>>>>>> 5d14a2ae
-  },
-  {
-    "type": "UncategorizedText",
-    "element_id": "2f6f72296f8ab115fda4292808436b88",
-    "metadata": {
-      "data_source": {
-        "url": "s3://utic-dev-tech-fixtures/small-pdf-set/2023-Jan-economic-outlook.pdf",
-        "version": 265756457651539296174748931590365722430,
-        "record_locator": {
-          "protocol": "s3",
-          "remote_file_path": "utic-dev-tech-fixtures/small-pdf-set/2023-Jan-economic-outlook.pdf"
-        },
-        "date_modified": "2023-02-14T07:31:28"
-      },
-      "filetype": "application/pdf",
-      "page_number": 7
-    },
-    "text": "–0.2 –0.2 –0.2 –0.1 0.0 –0.4 –0.2 –0.4 0.3 –0.1 –0.2"
-  },
-  {
-<<<<<<< HEAD
-    "type": "UncategorizedText",
-    "element_id": "f22875edf393e3502ad60c82e81c5933",
-=======
-    "type": "Title",
-    "element_id": "6185fd66a4e106814e65c047c15dfb1f",
->>>>>>> 5d14a2ae
-    "metadata": {
-      "data_source": {
-        "url": "s3://utic-dev-tech-fixtures/small-pdf-set/2023-Jan-economic-outlook.pdf",
-        "version": 265756457651539296174748931590365722430,
-        "record_locator": {
-          "protocol": "s3",
-          "remote_file_path": "utic-dev-tech-fixtures/small-pdf-set/2023-Jan-economic-outlook.pdf"
-        },
-        "date_modified": "2023-02-14T07:31:28"
-      },
-      "filetype": "application/pdf",
-      "page_number": 7
-    },
-<<<<<<< HEAD
-    "text": "0.1 0.4 0.2 0.4 0.0 0.8 –0.1 0.2 –0.9 0.0 –0.3"
-  },
-  {
-    "type": "UncategorizedText",
-    "element_id": "2a9680555d457b6da4b6748492bb6f3d",
-=======
-    "text": "Advanced Economies United States Euro Area"
-  },
-  {
-    "type": "UncategorizedText",
-    "element_id": "d8236eb6a9bab4f3d37735048ab5aeee",
->>>>>>> 5d14a2ae
-    "metadata": {
-      "data_source": {
-        "url": "s3://utic-dev-tech-fixtures/small-pdf-set/2023-Jan-economic-outlook.pdf",
-        "version": 265756457651539296174748931590365722430,
-        "record_locator": {
-          "protocol": "s3",
-          "remote_file_path": "utic-dev-tech-fixtures/small-pdf-set/2023-Jan-economic-outlook.pdf"
-        },
-        "date_modified": "2023-02-14T07:31:28"
-      },
-      "filetype": "application/pdf",
-      "page_number": 7
-    },
-<<<<<<< HEAD
-    "text": "5.4 5.9 5.3 2.6 6.8 6.7 5.5 2.1 7.6 5.0 5.3"
-  },
-  {
-    "type": "UncategorizedText",
-    "element_id": "6976f35f9f91b539b46743f37d94014a",
-=======
-    "text": "1.2 1.4 0.7 0.1 0.7 0.6 1.1 1.8 –0.6 1.5 2.0"
-  },
-  {
-    "type": "UncategorizedText",
-    "element_id": "777e0063772d428bf1c04383b8ad058e",
->>>>>>> 5d14a2ae
-    "metadata": {
-      "data_source": {
-        "url": "s3://utic-dev-tech-fixtures/small-pdf-set/2023-Jan-economic-outlook.pdf",
-        "version": 265756457651539296174748931590365722430,
-        "record_locator": {
-          "protocol": "s3",
-          "remote_file_path": "utic-dev-tech-fixtures/small-pdf-set/2023-Jan-economic-outlook.pdf"
-        },
-        "date_modified": "2023-02-14T07:31:28"
-      },
-      "filetype": "application/pdf",
-      "page_number": 7
-    },
-<<<<<<< HEAD
-    "text": "2.7 2.0 3.5 1.9 2.6 3.9 5.2 1.4 4.1 3.5 2.8"
-=======
-    "text": "1.4 1.0 1.6 1.4 1.6 0.9 2.4 0.9 0.9 1.5 2.4"
->>>>>>> 5d14a2ae
-  },
-  {
     "type": "Title",
     "element_id": "18231df9f753f2eca887585247231761",
     "metadata": {
@@ -1825,73 +1711,147 @@
   },
   {
     "type": "UncategorizedText",
-<<<<<<< HEAD
+    "element_id": "a7143daa9de8af6e0c465ca1354d45b6",
+    "metadata": {
+      "data_source": {
+        "url": "s3://utic-dev-tech-fixtures/small-pdf-set/2023-Jan-economic-outlook.pdf",
+        "version": 265756457651539296174748931590365722430,
+        "record_locator": {
+          "protocol": "s3",
+          "remote_file_path": "utic-dev-tech-fixtures/small-pdf-set/2023-Jan-economic-outlook.pdf"
+        },
+        "date_modified": "2023-02-14T07:31:28"
+      },
+      "filetype": "application/pdf",
+      "page_number": 7
+    },
+    "text": "6.7 7.4 8.4 8.7 6.9 4.7 7.0 5.0 4.7 4.5 3.2 4.7 3.6 4.9"
+  },
+  {
+    "type": "UncategorizedText",
+    "element_id": "e06f96c6cf56b11e98615192247171fa",
+    "metadata": {
+      "data_source": {
+        "url": "s3://utic-dev-tech-fixtures/small-pdf-set/2023-Jan-economic-outlook.pdf",
+        "version": 265756457651539296174748931590365722430,
+        "record_locator": {
+          "protocol": "s3",
+          "remote_file_path": "utic-dev-tech-fixtures/small-pdf-set/2023-Jan-economic-outlook.pdf"
+        },
+        "date_modified": "2023-02-14T07:31:28"
+      },
+      "filetype": "application/pdf",
+      "page_number": 7
+    },
+    "text": "0.3 0.4 0.8 0.0 0.9 2.6 0.1 0.2 0.5 –0.4 –1.1 0.1 0.2 0.1"
+  },
+  {
+    "type": "UncategorizedText",
+    "element_id": "53bcbc5ff007dd49a07f6fb79ef96ef9",
+    "metadata": {
+      "data_source": {
+        "url": "s3://utic-dev-tech-fixtures/small-pdf-set/2023-Jan-economic-outlook.pdf",
+        "version": 265756457651539296174748931590365722430,
+        "record_locator": {
+          "protocol": "s3",
+          "remote_file_path": "utic-dev-tech-fixtures/small-pdf-set/2023-Jan-economic-outlook.pdf"
+        },
+        "date_modified": "2023-02-14T07:31:28"
+      },
+      "filetype": "application/pdf",
+      "page_number": 7
+    },
+    "text": "3.9 4.3 3.0 6.8 0.7 –2.2 3.9 3.1 3.1 5.3 8.7 3.8 3.0 2.6"
+  },
+  {
+    "type": "UncategorizedText",
+    "element_id": "4d702c47ea48fa0dca98ce691995cc1b",
+    "metadata": {
+      "data_source": {
+        "url": "s3://utic-dev-tech-fixtures/small-pdf-set/2023-Jan-economic-outlook.pdf",
+        "version": 265756457651539296174748931590365722430,
+        "record_locator": {
+          "protocol": "s3",
+          "remote_file_path": "utic-dev-tech-fixtures/small-pdf-set/2023-Jan-economic-outlook.pdf"
+        },
+        "date_modified": "2023-02-14T07:31:28"
+      },
+      "filetype": "application/pdf",
+      "page_number": 7
+    },
+    "text": "–0.1 0.0 0.0 0.0 0.1 0.6 –0.3 –0.4 –0.2 0.2 0.5 0.0 0.0 0.0"
+  },
+  {
+    "type": "Title",
+    "element_id": "a4ca51cd6c74adf51f6e9ce60165d047",
+    "metadata": {
+      "data_source": {
+        "url": "s3://utic-dev-tech-fixtures/small-pdf-set/2023-Jan-economic-outlook.pdf",
+        "version": 265756457651539296174748931590365722430,
+        "record_locator": {
+          "protocol": "s3",
+          "remote_file_path": "utic-dev-tech-fixtures/small-pdf-set/2023-Jan-economic-outlook.pdf"
+        },
+        "date_modified": "2023-02-14T07:31:28"
+      },
+      "filetype": "application/pdf",
+      "page_number": 7
+    },
+    "text": "Emerging Market and Developing Economies Emerging and Developing Asia"
+  },
+  {
+    "type": "UncategorizedText",
+    "element_id": "d7b26ee43ca5481505ca9eb7c3b29b2c",
+    "metadata": {
+      "data_source": {
+        "url": "s3://utic-dev-tech-fixtures/small-pdf-set/2023-Jan-economic-outlook.pdf",
+        "version": 265756457651539296174748931590365722430,
+        "record_locator": {
+          "protocol": "s3",
+          "remote_file_path": "utic-dev-tech-fixtures/small-pdf-set/2023-Jan-economic-outlook.pdf"
+        },
+        "date_modified": "2023-02-14T07:31:28"
+      },
+      "filetype": "application/pdf",
+      "page_number": 7
+    },
+    "text": "2.5 3.4 2.9 4.3 –2.0 –4.1 2.6 2.8 3.7 . . . 4.6 . . . 2.6 3.0"
+  },
+  {
+    "type": "UncategorizedText",
     "element_id": "9d1bc5abd6f3e9c4c6ccb572ae521387",
-=======
-    "element_id": "a7143daa9de8af6e0c465ca1354d45b6",
->>>>>>> 5d14a2ae
-    "metadata": {
-      "data_source": {
-        "url": "s3://utic-dev-tech-fixtures/small-pdf-set/2023-Jan-economic-outlook.pdf",
-        "version": 265756457651539296174748931590365722430,
-        "record_locator": {
-          "protocol": "s3",
-          "remote_file_path": "utic-dev-tech-fixtures/small-pdf-set/2023-Jan-economic-outlook.pdf"
-        },
-        "date_modified": "2023-02-14T07:31:28"
-      },
-      "filetype": "application/pdf",
-      "page_number": 7
-    },
-<<<<<<< HEAD
+    "metadata": {
+      "data_source": {
+        "url": "s3://utic-dev-tech-fixtures/small-pdf-set/2023-Jan-economic-outlook.pdf",
+        "version": 265756457651539296174748931590365722430,
+        "record_locator": {
+          "protocol": "s3",
+          "remote_file_path": "utic-dev-tech-fixtures/small-pdf-set/2023-Jan-economic-outlook.pdf"
+        },
+        "date_modified": "2023-02-14T07:31:28"
+      },
+      "filetype": "application/pdf",
+      "page_number": 7
+    },
     "text": "4.2 5.2 4.5 6.8 2.6 2.1 2.1 1.5 1.6 3.7 3.4 4.1 2.9 1.3"
-=======
-    "text": "6.7 7.4 8.4 8.7 6.9 4.7 7.0 5.0 4.7 4.5 3.2 4.7 3.6 4.9"
->>>>>>> 5d14a2ae
-  },
-  {
-    "type": "UncategorizedText",
-    "element_id": "4d702c47ea48fa0dca98ce691995cc1b",
-    "metadata": {
-      "data_source": {
-        "url": "s3://utic-dev-tech-fixtures/small-pdf-set/2023-Jan-economic-outlook.pdf",
-        "version": 265756457651539296174748931590365722430,
-        "record_locator": {
-          "protocol": "s3",
-          "remote_file_path": "utic-dev-tech-fixtures/small-pdf-set/2023-Jan-economic-outlook.pdf"
-        },
-        "date_modified": "2023-02-14T07:31:28"
-      },
-      "filetype": "application/pdf",
-      "page_number": 7
-    },
-    "text": "–0.1 0.0 0.0 0.0 0.1 0.6 –0.3 –0.4 –0.2 0.2 0.5 0.0 0.0 0.0"
-  },
-  {
-    "type": "UncategorizedText",
-<<<<<<< HEAD
-    "element_id": "07adb8acdd66b5d2490e542ae0604b71",
-=======
-    "element_id": "53bcbc5ff007dd49a07f6fb79ef96ef9",
->>>>>>> 5d14a2ae
-    "metadata": {
-      "data_source": {
-        "url": "s3://utic-dev-tech-fixtures/small-pdf-set/2023-Jan-economic-outlook.pdf",
-        "version": 265756457651539296174748931590365722430,
-        "record_locator": {
-          "protocol": "s3",
-          "remote_file_path": "utic-dev-tech-fixtures/small-pdf-set/2023-Jan-economic-outlook.pdf"
-        },
-        "date_modified": "2023-02-14T07:31:28"
-      },
-      "filetype": "application/pdf",
-      "page_number": 7
-    },
-<<<<<<< HEAD
-    "text": "4.1 4.9 4.1 7.1 2.8 2.0 1.9 2.2 1.9 . . . 3.5 . . . 2.9 1.8"
-=======
-    "text": "3.9 4.3 3.0 6.8 0.7 –2.2 3.9 3.1 3.1 5.3 8.7 3.8 3.0 2.6"
->>>>>>> 5d14a2ae
+  },
+  {
+    "type": "UncategorizedText",
+    "element_id": "1ea8f3c3db2cb6c75f21ebf26acc28a5",
+    "metadata": {
+      "data_source": {
+        "url": "s3://utic-dev-tech-fixtures/small-pdf-set/2023-Jan-economic-outlook.pdf",
+        "version": 265756457651539296174748931590365722430,
+        "record_locator": {
+          "protocol": "s3",
+          "remote_file_path": "utic-dev-tech-fixtures/small-pdf-set/2023-Jan-economic-outlook.pdf"
+        },
+        "date_modified": "2023-02-14T07:31:28"
+      },
+      "filetype": "application/pdf",
+      "page_number": 7
+    },
+    "text": "4.0 5.3 5.2 6.1 1.5 0.3 1.8 1.2 1.7 3.2 2.6 3.8 3.2 1.2"
   },
   {
     "type": "UncategorizedText",
@@ -1912,121 +1872,6 @@
     "text": "5.0 6.2 5.9 7.0 3.5 1.0 1.9 0.8 1.1 . . . 2.7 . . . 3.1 0.5"
   },
   {
-<<<<<<< HEAD
-    "type": "UncategorizedText",
-    "element_id": "1ea8f3c3db2cb6c75f21ebf26acc28a5",
-=======
-    "type": "Title",
-    "element_id": "a4ca51cd6c74adf51f6e9ce60165d047",
->>>>>>> 5d14a2ae
-    "metadata": {
-      "data_source": {
-        "url": "s3://utic-dev-tech-fixtures/small-pdf-set/2023-Jan-economic-outlook.pdf",
-        "version": 265756457651539296174748931590365722430,
-        "record_locator": {
-          "protocol": "s3",
-          "remote_file_path": "utic-dev-tech-fixtures/small-pdf-set/2023-Jan-economic-outlook.pdf"
-        },
-        "date_modified": "2023-02-14T07:31:28"
-      },
-      "filetype": "application/pdf",
-      "page_number": 7
-    },
-<<<<<<< HEAD
-    "text": "4.0 5.3 5.2 6.1 1.5 0.3 1.8 1.2 1.7 3.2 2.6 3.8 3.2 1.2"
-=======
-    "text": "Emerging Market and Developing Economies Emerging and Developing Asia"
->>>>>>> 5d14a2ae
-  },
-  {
-    "type": "UncategorizedText",
-    "element_id": "d7b26ee43ca5481505ca9eb7c3b29b2c",
-    "metadata": {
-      "data_source": {
-        "url": "s3://utic-dev-tech-fixtures/small-pdf-set/2023-Jan-economic-outlook.pdf",
-        "version": 265756457651539296174748931590365722430,
-        "record_locator": {
-          "protocol": "s3",
-          "remote_file_path": "utic-dev-tech-fixtures/small-pdf-set/2023-Jan-economic-outlook.pdf"
-        },
-        "date_modified": "2023-02-14T07:31:28"
-      },
-      "filetype": "application/pdf",
-      "page_number": 7
-    },
-    "text": "2.5 3.4 2.9 4.3 –2.0 –4.1 2.6 2.8 3.7 . . . 4.6 . . . 2.6 3.0"
-  },
-  {
-    "type": "UncategorizedText",
-    "element_id": "9d1bc5abd6f3e9c4c6ccb572ae521387",
-    "metadata": {
-      "data_source": {
-        "url": "s3://utic-dev-tech-fixtures/small-pdf-set/2023-Jan-economic-outlook.pdf",
-        "version": 265756457651539296174748931590365722430,
-        "record_locator": {
-          "protocol": "s3",
-          "remote_file_path": "utic-dev-tech-fixtures/small-pdf-set/2023-Jan-economic-outlook.pdf"
-        },
-        "date_modified": "2023-02-14T07:31:28"
-      },
-      "filetype": "application/pdf",
-      "page_number": 7
-    },
-    "text": "4.2 5.2 4.5 6.8 2.6 2.1 2.1 1.5 1.6 3.7 3.4 4.1 2.9 1.3"
-  },
-  {
-    "type": "UncategorizedText",
-<<<<<<< HEAD
-    "element_id": "e06f96c6cf56b11e98615192247171fa",
-=======
-    "element_id": "1ea8f3c3db2cb6c75f21ebf26acc28a5",
->>>>>>> 5d14a2ae
-    "metadata": {
-      "data_source": {
-        "url": "s3://utic-dev-tech-fixtures/small-pdf-set/2023-Jan-economic-outlook.pdf",
-        "version": 265756457651539296174748931590365722430,
-        "record_locator": {
-          "protocol": "s3",
-          "remote_file_path": "utic-dev-tech-fixtures/small-pdf-set/2023-Jan-economic-outlook.pdf"
-        },
-        "date_modified": "2023-02-14T07:31:28"
-      },
-      "filetype": "application/pdf",
-      "page_number": 7
-    },
-<<<<<<< HEAD
-    "text": "0.3 0.4 0.8 0.0 0.9 2.6 0.1 0.2 0.5 –0.4 –1.1 0.1 0.2 0.1"
-  },
-  {
-    "type": "UncategorizedText",
-    "element_id": "a7143daa9de8af6e0c465ca1354d45b6",
-=======
-    "text": "4.0 5.3 5.2 6.1 1.5 0.3 1.8 1.2 1.7 3.2 2.6 3.8 3.2 1.2"
-  },
-  {
-    "type": "UncategorizedText",
-    "element_id": "f4e79a2ba19a5b842cff288f8e4eafd0",
->>>>>>> 5d14a2ae
-    "metadata": {
-      "data_source": {
-        "url": "s3://utic-dev-tech-fixtures/small-pdf-set/2023-Jan-economic-outlook.pdf",
-        "version": 265756457651539296174748931590365722430,
-        "record_locator": {
-          "protocol": "s3",
-          "remote_file_path": "utic-dev-tech-fixtures/small-pdf-set/2023-Jan-economic-outlook.pdf"
-        },
-        "date_modified": "2023-02-14T07:31:28"
-      },
-      "filetype": "application/pdf",
-      "page_number": 7
-    },
-<<<<<<< HEAD
-    "text": "6.7 7.4 8.4 8.7 6.9 4.7 7.0 5.0 4.7 4.5 3.2 4.7 3.6 4.9"
-=======
-    "text": "5.0 6.2 5.9 7.0 3.5 1.0 1.9 0.8 1.1 . . . 2.7 . . . 3.1 0.5"
->>>>>>> 5d14a2ae
-  },
-  {
     "type": "Title",
     "element_id": "d5d29f012a1237803ee7e623a134117a",
     "metadata": {
@@ -2190,146 +2035,150 @@
   },
   {
     "type": "UncategorizedText",
-<<<<<<< HEAD
+    "element_id": "39b99440eae2f9ee75cf98100c285787",
+    "metadata": {
+      "data_source": {
+        "url": "s3://utic-dev-tech-fixtures/small-pdf-set/2023-Jan-economic-outlook.pdf",
+        "version": 265756457651539296174748931590365722430,
+        "record_locator": {
+          "protocol": "s3",
+          "remote_file_path": "utic-dev-tech-fixtures/small-pdf-set/2023-Jan-economic-outlook.pdf"
+        },
+        "date_modified": "2023-02-14T07:31:28"
+      },
+      "filetype": "application/pdf",
+      "page_number": 7
+    },
+    "text": "2.5 2.0 4.0 . . . 4.1 . . ."
+  },
+  {
+    "type": "UncategorizedText",
+    "element_id": "98e45a005510dc136e14094ee7ed7faf",
+    "metadata": {
+      "data_source": {
+        "url": "s3://utic-dev-tech-fixtures/small-pdf-set/2023-Jan-economic-outlook.pdf",
+        "version": 265756457651539296174748931590365722430,
+        "record_locator": {
+          "protocol": "s3",
+          "remote_file_path": "utic-dev-tech-fixtures/small-pdf-set/2023-Jan-economic-outlook.pdf"
+        },
+        "date_modified": "2023-02-14T07:31:28"
+      },
+      "filetype": "application/pdf",
+      "page_number": 7
+    },
+    "text": "2.5 1.2 5.7 . . . 5.0 . . ."
+  },
+  {
+    "type": "UncategorizedText",
+    "element_id": "effb80722a72ecff482b7a0d4a027e78",
+    "metadata": {
+      "data_source": {
+        "url": "s3://utic-dev-tech-fixtures/small-pdf-set/2023-Jan-economic-outlook.pdf",
+        "version": 265756457651539296174748931590365722430,
+        "record_locator": {
+          "protocol": "s3",
+          "remote_file_path": "utic-dev-tech-fixtures/small-pdf-set/2023-Jan-economic-outlook.pdf"
+        },
+        "date_modified": "2023-02-14T07:31:28"
+      },
+      "filetype": "application/pdf",
+      "page_number": 7
+    },
+    "text": "0.3 0.0 –0.2 –0.4 0.4 0.0"
+  },
+  {
+    "type": "UncategorizedText",
+    "element_id": "123157612cd26d61b4760a5ecd1f4bfc",
+    "metadata": {
+      "data_source": {
+        "url": "s3://utic-dev-tech-fixtures/small-pdf-set/2023-Jan-economic-outlook.pdf",
+        "version": 265756457651539296174748931590365722430,
+        "record_locator": {
+          "protocol": "s3",
+          "remote_file_path": "utic-dev-tech-fixtures/small-pdf-set/2023-Jan-economic-outlook.pdf"
+        },
+        "date_modified": "2023-02-14T07:31:28"
+      },
+      "filetype": "application/pdf",
+      "page_number": 7
+    },
+    "text": "2.5 1.8 4.7 3.5 4.1 5.6"
+  },
+  {
+    "type": "UncategorizedText",
     "element_id": "dbc6d298b0672b8176de90a623844b7f",
-=======
-    "element_id": "39b99440eae2f9ee75cf98100c285787",
->>>>>>> 5d14a2ae
-    "metadata": {
-      "data_source": {
-        "url": "s3://utic-dev-tech-fixtures/small-pdf-set/2023-Jan-economic-outlook.pdf",
-        "version": 265756457651539296174748931590365722430,
-        "record_locator": {
-          "protocol": "s3",
-          "remote_file_path": "utic-dev-tech-fixtures/small-pdf-set/2023-Jan-economic-outlook.pdf"
-        },
-        "date_modified": "2023-02-14T07:31:28"
-      },
-      "filetype": "application/pdf",
-      "page_number": 7
-    },
-<<<<<<< HEAD
+    "metadata": {
+      "data_source": {
+        "url": "s3://utic-dev-tech-fixtures/small-pdf-set/2023-Jan-economic-outlook.pdf",
+        "version": 265756457651539296174748931590365722430,
+        "record_locator": {
+          "protocol": "s3",
+          "remote_file_path": "utic-dev-tech-fixtures/small-pdf-set/2023-Jan-economic-outlook.pdf"
+        },
+        "date_modified": "2023-02-14T07:31:28"
+      },
+      "filetype": "application/pdf",
+      "page_number": 7
+    },
     "text": "6.0 5.5 3.8 4.1 7.0 4.1"
-=======
-    "text": "2.5 2.0 4.0 . . . 4.1 . . ."
->>>>>>> 5d14a2ae
-  },
-  {
-    "type": "UncategorizedText",
-    "element_id": "98e45a005510dc136e14094ee7ed7faf",
-    "metadata": {
-      "data_source": {
-        "url": "s3://utic-dev-tech-fixtures/small-pdf-set/2023-Jan-economic-outlook.pdf",
-        "version": 265756457651539296174748931590365722430,
-        "record_locator": {
-          "protocol": "s3",
-          "remote_file_path": "utic-dev-tech-fixtures/small-pdf-set/2023-Jan-economic-outlook.pdf"
-        },
-        "date_modified": "2023-02-14T07:31:28"
-      },
-      "filetype": "application/pdf",
-      "page_number": 7
-    },
-    "text": "2.5 1.2 5.7 . . . 5.0 . . ."
-  },
-  {
-    "type": "UncategorizedText",
-<<<<<<< HEAD
-    "element_id": "98e45a005510dc136e14094ee7ed7faf",
-=======
-    "element_id": "effb80722a72ecff482b7a0d4a027e78",
->>>>>>> 5d14a2ae
-    "metadata": {
-      "data_source": {
-        "url": "s3://utic-dev-tech-fixtures/small-pdf-set/2023-Jan-economic-outlook.pdf",
-        "version": 265756457651539296174748931590365722430,
-        "record_locator": {
-          "protocol": "s3",
-          "remote_file_path": "utic-dev-tech-fixtures/small-pdf-set/2023-Jan-economic-outlook.pdf"
-        },
-        "date_modified": "2023-02-14T07:31:28"
-      },
-      "filetype": "application/pdf",
-      "page_number": 7
-    },
-<<<<<<< HEAD
-    "text": "2.5 1.2 5.7 . . . 5.0 . . ."
-=======
-    "text": "0.3 0.0 –0.2 –0.4 0.4 0.0"
->>>>>>> 5d14a2ae
-  },
-  {
-    "type": "UncategorizedText",
-    "element_id": "123157612cd26d61b4760a5ecd1f4bfc",
-    "metadata": {
-      "data_source": {
-        "url": "s3://utic-dev-tech-fixtures/small-pdf-set/2023-Jan-economic-outlook.pdf",
-        "version": 265756457651539296174748931590365722430,
-        "record_locator": {
-          "protocol": "s3",
-          "remote_file_path": "utic-dev-tech-fixtures/small-pdf-set/2023-Jan-economic-outlook.pdf"
-        },
-        "date_modified": "2023-02-14T07:31:28"
-      },
-      "filetype": "application/pdf",
-      "page_number": 7
-    },
-    "text": "2.5 1.8 4.7 3.5 4.1 5.6"
-  },
-  {
-    "type": "UncategorizedText",
-<<<<<<< HEAD
+  },
+  {
+    "type": "UncategorizedText",
+    "element_id": "743f3bc42f087068035515a8dec4f85a",
+    "metadata": {
+      "data_source": {
+        "url": "s3://utic-dev-tech-fixtures/small-pdf-set/2023-Jan-economic-outlook.pdf",
+        "version": 265756457651539296174748931590365722430,
+        "record_locator": {
+          "protocol": "s3",
+          "remote_file_path": "utic-dev-tech-fixtures/small-pdf-set/2023-Jan-economic-outlook.pdf"
+        },
+        "date_modified": "2023-02-14T07:31:28"
+      },
+      "filetype": "application/pdf",
+      "page_number": 7
+    },
+    "text": "3.1 3.7 5.2 5.4 3.8 4.9"
+  },
+  {
+    "type": "UncategorizedText",
+    "element_id": "96ccb4fe1ec705d9944d1c1ecf0938ab",
+    "metadata": {
+      "data_source": {
+        "url": "s3://utic-dev-tech-fixtures/small-pdf-set/2023-Jan-economic-outlook.pdf",
+        "version": 265756457651539296174748931590365722430,
+        "record_locator": {
+          "protocol": "s3",
+          "remote_file_path": "utic-dev-tech-fixtures/small-pdf-set/2023-Jan-economic-outlook.pdf"
+        },
+        "date_modified": "2023-02-14T07:31:28"
+      },
+      "filetype": "application/pdf",
+      "page_number": 7
+    },
+    "text": "2.4 0.7 4.3 3.2 4.0 4.9"
+  },
+  {
+    "type": "UncategorizedText",
     "element_id": "4d5d14d8c932363fe84036564c6c582b",
-=======
-    "element_id": "dbc6d298b0672b8176de90a623844b7f",
->>>>>>> 5d14a2ae
-    "metadata": {
-      "data_source": {
-        "url": "s3://utic-dev-tech-fixtures/small-pdf-set/2023-Jan-economic-outlook.pdf",
-        "version": 265756457651539296174748931590365722430,
-        "record_locator": {
-          "protocol": "s3",
-          "remote_file_path": "utic-dev-tech-fixtures/small-pdf-set/2023-Jan-economic-outlook.pdf"
-        },
-        "date_modified": "2023-02-14T07:31:28"
-      },
-      "filetype": "application/pdf",
-      "page_number": 7
-    },
-<<<<<<< HEAD
+    "metadata": {
+      "data_source": {
+        "url": "s3://utic-dev-tech-fixtures/small-pdf-set/2023-Jan-economic-outlook.pdf",
+        "version": 265756457651539296174748931590365722430,
+        "record_locator": {
+          "protocol": "s3",
+          "remote_file_path": "utic-dev-tech-fixtures/small-pdf-set/2023-Jan-economic-outlook.pdf"
+        },
+        "date_modified": "2023-02-14T07:31:28"
+      },
+      "filetype": "application/pdf",
+      "page_number": 7
+    },
     "text": "1.7 1.8 3.7 . . . 2.5 . . ."
   },
   {
     "type": "UncategorizedText",
-    "element_id": "96ccb4fe1ec705d9944d1c1ecf0938ab",
-=======
-    "text": "6.0 5.5 3.8 4.1 7.0 4.1"
-  },
-  {
-    "type": "UncategorizedText",
-    "element_id": "743f3bc42f087068035515a8dec4f85a",
->>>>>>> 5d14a2ae
-    "metadata": {
-      "data_source": {
-        "url": "s3://utic-dev-tech-fixtures/small-pdf-set/2023-Jan-economic-outlook.pdf",
-        "version": 265756457651539296174748931590365722430,
-        "record_locator": {
-          "protocol": "s3",
-          "remote_file_path": "utic-dev-tech-fixtures/small-pdf-set/2023-Jan-economic-outlook.pdf"
-        },
-        "date_modified": "2023-02-14T07:31:28"
-      },
-      "filetype": "application/pdf",
-      "page_number": 7
-    },
-<<<<<<< HEAD
-    "text": "2.4 0.7 4.3 3.2 4.0 4.9"
-=======
-    "text": "3.1 3.7 5.2 5.4 3.8 4.9"
->>>>>>> 5d14a2ae
-  },
-  {
-    "type": "UncategorizedText",
     "element_id": "037023840d334f9f357a6c3da2b058ff",
     "metadata": {
       "data_source": {
@@ -2348,73 +2197,147 @@
   },
   {
     "type": "UncategorizedText",
-<<<<<<< HEAD
-    "element_id": "123157612cd26d61b4760a5ecd1f4bfc",
-=======
-    "element_id": "4d5d14d8c932363fe84036564c6c582b",
->>>>>>> 5d14a2ae
-    "metadata": {
-      "data_source": {
-        "url": "s3://utic-dev-tech-fixtures/small-pdf-set/2023-Jan-economic-outlook.pdf",
-        "version": 265756457651539296174748931590365722430,
-        "record_locator": {
-          "protocol": "s3",
-          "remote_file_path": "utic-dev-tech-fixtures/small-pdf-set/2023-Jan-economic-outlook.pdf"
-        },
-        "date_modified": "2023-02-14T07:31:28"
-      },
-      "filetype": "application/pdf",
-      "page_number": 7
-    },
-<<<<<<< HEAD
-    "text": "2.5 1.8 4.7 3.5 4.1 5.6"
-=======
-    "text": "1.7 1.8 3.7 . . . 2.5 . . ."
->>>>>>> 5d14a2ae
-  },
-  {
-    "type": "UncategorizedText",
-    "element_id": "037023840d334f9f357a6c3da2b058ff",
-    "metadata": {
-      "data_source": {
-        "url": "s3://utic-dev-tech-fixtures/small-pdf-set/2023-Jan-economic-outlook.pdf",
-        "version": 265756457651539296174748931590365722430,
-        "record_locator": {
-          "protocol": "s3",
-          "remote_file_path": "utic-dev-tech-fixtures/small-pdf-set/2023-Jan-economic-outlook.pdf"
-        },
-        "date_modified": "2023-02-14T07:31:28"
-      },
-      "filetype": "application/pdf",
-      "page_number": 7
-    },
-    "text": "–0.1 –0.3 –0.2 0.2 0.0 0.1"
-  },
-  {
-    "type": "UncategorizedText",
-<<<<<<< HEAD
+    "element_id": "e352203d837b1096ee96e1977f1c3d0b",
+    "metadata": {
+      "data_source": {
+        "url": "s3://utic-dev-tech-fixtures/small-pdf-set/2023-Jan-economic-outlook.pdf",
+        "version": 265756457651539296174748931590365722430,
+        "record_locator": {
+          "protocol": "s3",
+          "remote_file_path": "utic-dev-tech-fixtures/small-pdf-set/2023-Jan-economic-outlook.pdf"
+        },
+        "date_modified": "2023-02-14T07:31:28"
+      },
+      "filetype": "application/pdf",
+      "page_number": 7
+    },
+    "text": "5.4 6.6 3.4"
+  },
+  {
+    "type": "UncategorizedText",
     "element_id": "708c57a76a5cf81dc197cc1bd612adb2",
-=======
-    "element_id": "e352203d837b1096ee96e1977f1c3d0b",
->>>>>>> 5d14a2ae
-    "metadata": {
-      "data_source": {
-        "url": "s3://utic-dev-tech-fixtures/small-pdf-set/2023-Jan-economic-outlook.pdf",
-        "version": 265756457651539296174748931590365722430,
-        "record_locator": {
-          "protocol": "s3",
-          "remote_file_path": "utic-dev-tech-fixtures/small-pdf-set/2023-Jan-economic-outlook.pdf"
-        },
-        "date_modified": "2023-02-14T07:31:28"
-      },
-      "filetype": "application/pdf",
-      "page_number": 7
-    },
-<<<<<<< HEAD
+    "metadata": {
+      "data_source": {
+        "url": "s3://utic-dev-tech-fixtures/small-pdf-set/2023-Jan-economic-outlook.pdf",
+        "version": 265756457651539296174748931590365722430,
+        "record_locator": {
+          "protocol": "s3",
+          "remote_file_path": "utic-dev-tech-fixtures/small-pdf-set/2023-Jan-economic-outlook.pdf"
+        },
+        "date_modified": "2023-02-14T07:31:28"
+      },
+      "filetype": "application/pdf",
+      "page_number": 7
+    },
     "text": ". . . . . . . . ."
-=======
-    "text": "5.4 6.6 3.4"
->>>>>>> 5d14a2ae
+  },
+  {
+    "type": "UncategorizedText",
+    "element_id": "e4fe15854d6650b5b102d8b1c11eb0ba",
+    "metadata": {
+      "data_source": {
+        "url": "s3://utic-dev-tech-fixtures/small-pdf-set/2023-Jan-economic-outlook.pdf",
+        "version": 265756457651539296174748931590365722430,
+        "record_locator": {
+          "protocol": "s3",
+          "remote_file_path": "utic-dev-tech-fixtures/small-pdf-set/2023-Jan-economic-outlook.pdf"
+        },
+        "date_modified": "2023-02-14T07:31:28"
+      },
+      "filetype": "application/pdf",
+      "page_number": 7
+    },
+    "text": "10.4 9.4 12.1"
+  },
+  {
+    "type": "UncategorizedText",
+    "element_id": "708c57a76a5cf81dc197cc1bd612adb2",
+    "metadata": {
+      "data_source": {
+        "url": "s3://utic-dev-tech-fixtures/small-pdf-set/2023-Jan-economic-outlook.pdf",
+        "version": 265756457651539296174748931590365722430,
+        "record_locator": {
+          "protocol": "s3",
+          "remote_file_path": "utic-dev-tech-fixtures/small-pdf-set/2023-Jan-economic-outlook.pdf"
+        },
+        "date_modified": "2023-02-14T07:31:28"
+      },
+      "filetype": "application/pdf",
+      "page_number": 7
+    },
+    "text": ". . . . . . . . ."
+  },
+  {
+    "type": "UncategorizedText",
+    "element_id": "7fdc64e781146808df57eac112860f9b",
+    "metadata": {
+      "data_source": {
+        "url": "s3://utic-dev-tech-fixtures/small-pdf-set/2023-Jan-economic-outlook.pdf",
+        "version": 265756457651539296174748931590365722430,
+        "record_locator": {
+          "protocol": "s3",
+          "remote_file_path": "utic-dev-tech-fixtures/small-pdf-set/2023-Jan-economic-outlook.pdf"
+        },
+        "date_modified": "2023-02-14T07:31:28"
+      },
+      "filetype": "application/pdf",
+      "page_number": 7
+    },
+    "text": "3.4 2.7 4.6"
+  },
+  {
+    "type": "UncategorizedText",
+    "element_id": "708c57a76a5cf81dc197cc1bd612adb2",
+    "metadata": {
+      "data_source": {
+        "url": "s3://utic-dev-tech-fixtures/small-pdf-set/2023-Jan-economic-outlook.pdf",
+        "version": 265756457651539296174748931590365722430,
+        "record_locator": {
+          "protocol": "s3",
+          "remote_file_path": "utic-dev-tech-fixtures/small-pdf-set/2023-Jan-economic-outlook.pdf"
+        },
+        "date_modified": "2023-02-14T07:31:28"
+      },
+      "filetype": "application/pdf",
+      "page_number": 7
+    },
+    "text": ". . . . . . . . ."
+  },
+  {
+    "type": "UncategorizedText",
+    "element_id": "d35a737537febb07f01925c873444cbc",
+    "metadata": {
+      "data_source": {
+        "url": "s3://utic-dev-tech-fixtures/small-pdf-set/2023-Jan-economic-outlook.pdf",
+        "version": 265756457651539296174748931590365722430,
+        "record_locator": {
+          "protocol": "s3",
+          "remote_file_path": "utic-dev-tech-fixtures/small-pdf-set/2023-Jan-economic-outlook.pdf"
+        },
+        "date_modified": "2023-02-14T07:31:28"
+      },
+      "filetype": "application/pdf",
+      "page_number": 7
+    },
+    "text": "–0.1 0.0 –0.3"
+  },
+  {
+    "type": "UncategorizedText",
+    "element_id": "7ac5e2e700f401ccf7d2c4770d3afd44",
+    "metadata": {
+      "data_source": {
+        "url": "s3://utic-dev-tech-fixtures/small-pdf-set/2023-Jan-economic-outlook.pdf",
+        "version": 265756457651539296174748931590365722430,
+        "record_locator": {
+          "protocol": "s3",
+          "remote_file_path": "utic-dev-tech-fixtures/small-pdf-set/2023-Jan-economic-outlook.pdf"
+        },
+        "date_modified": "2023-02-14T07:31:28"
+      },
+      "filetype": "application/pdf",
+      "page_number": 7
+    },
+    "text": "–0.3 –0.4 0.0"
   },
   {
     "type": "UncategorizedText",
@@ -2436,171 +2359,21 @@
   },
   {
     "type": "UncategorizedText",
-<<<<<<< HEAD
     "element_id": "0c76bc4e35219e2a31b09428cd47d009",
-=======
-    "element_id": "e4fe15854d6650b5b102d8b1c11eb0ba",
->>>>>>> 5d14a2ae
-    "metadata": {
-      "data_source": {
-        "url": "s3://utic-dev-tech-fixtures/small-pdf-set/2023-Jan-economic-outlook.pdf",
-        "version": 265756457651539296174748931590365722430,
-        "record_locator": {
-          "protocol": "s3",
-          "remote_file_path": "utic-dev-tech-fixtures/small-pdf-set/2023-Jan-economic-outlook.pdf"
-        },
-        "date_modified": "2023-02-14T07:31:28"
-      },
-      "filetype": "application/pdf",
-      "page_number": 7
-    },
-<<<<<<< HEAD
+    "metadata": {
+      "data_source": {
+        "url": "s3://utic-dev-tech-fixtures/small-pdf-set/2023-Jan-economic-outlook.pdf",
+        "version": 265756457651539296174748931590365722430,
+        "record_locator": {
+          "protocol": "s3",
+          "remote_file_path": "utic-dev-tech-fixtures/small-pdf-set/2023-Jan-economic-outlook.pdf"
+        },
+        "date_modified": "2023-02-14T07:31:28"
+      },
+      "filetype": "application/pdf",
+      "page_number": 7
+    },
     "text": "World Trade Volume (goods and services) 6/ Advanced Economies Emerging Market and Developing Economies"
-=======
-    "text": "10.4 9.4 12.1"
->>>>>>> 5d14a2ae
-  },
-  {
-    "type": "UncategorizedText",
-    "element_id": "708c57a76a5cf81dc197cc1bd612adb2",
-    "metadata": {
-      "data_source": {
-        "url": "s3://utic-dev-tech-fixtures/small-pdf-set/2023-Jan-economic-outlook.pdf",
-        "version": 265756457651539296174748931590365722430,
-        "record_locator": {
-          "protocol": "s3",
-          "remote_file_path": "utic-dev-tech-fixtures/small-pdf-set/2023-Jan-economic-outlook.pdf"
-        },
-        "date_modified": "2023-02-14T07:31:28"
-      },
-      "filetype": "application/pdf",
-      "page_number": 7
-    },
-    "text": ". . . . . . . . ."
-  },
-  {
-    "type": "UncategorizedText",
-<<<<<<< HEAD
-    "element_id": "d35a737537febb07f01925c873444cbc",
-=======
-    "element_id": "7fdc64e781146808df57eac112860f9b",
->>>>>>> 5d14a2ae
-    "metadata": {
-      "data_source": {
-        "url": "s3://utic-dev-tech-fixtures/small-pdf-set/2023-Jan-economic-outlook.pdf",
-        "version": 265756457651539296174748931590365722430,
-        "record_locator": {
-          "protocol": "s3",
-          "remote_file_path": "utic-dev-tech-fixtures/small-pdf-set/2023-Jan-economic-outlook.pdf"
-        },
-        "date_modified": "2023-02-14T07:31:28"
-      },
-      "filetype": "application/pdf",
-      "page_number": 7
-    },
-<<<<<<< HEAD
-    "text": "–0.1 0.0 –0.3"
-=======
-    "text": "3.4 2.7 4.6"
->>>>>>> 5d14a2ae
-  },
-  {
-    "type": "UncategorizedText",
-    "element_id": "708c57a76a5cf81dc197cc1bd612adb2",
-    "metadata": {
-      "data_source": {
-        "url": "s3://utic-dev-tech-fixtures/small-pdf-set/2023-Jan-economic-outlook.pdf",
-        "version": 265756457651539296174748931590365722430,
-        "record_locator": {
-          "protocol": "s3",
-          "remote_file_path": "utic-dev-tech-fixtures/small-pdf-set/2023-Jan-economic-outlook.pdf"
-        },
-        "date_modified": "2023-02-14T07:31:28"
-      },
-      "filetype": "application/pdf",
-      "page_number": 7
-    },
-    "text": ". . . . . . . . ."
-  },
-  {
-    "type": "UncategorizedText",
-    "element_id": "e4fe15854d6650b5b102d8b1c11eb0ba",
-    "metadata": {
-      "data_source": {
-        "url": "s3://utic-dev-tech-fixtures/small-pdf-set/2023-Jan-economic-outlook.pdf",
-        "version": 265756457651539296174748931590365722430,
-        "record_locator": {
-          "protocol": "s3",
-          "remote_file_path": "utic-dev-tech-fixtures/small-pdf-set/2023-Jan-economic-outlook.pdf"
-        },
-        "date_modified": "2023-02-14T07:31:28"
-      },
-      "filetype": "application/pdf",
-      "page_number": 7
-    },
-    "text": "10.4 9.4 12.1"
-  },
-  {
-    "type": "UncategorizedText",
-    "element_id": "e352203d837b1096ee96e1977f1c3d0b",
-    "metadata": {
-      "data_source": {
-        "url": "s3://utic-dev-tech-fixtures/small-pdf-set/2023-Jan-economic-outlook.pdf",
-        "version": 265756457651539296174748931590365722430,
-        "record_locator": {
-          "protocol": "s3",
-          "remote_file_path": "utic-dev-tech-fixtures/small-pdf-set/2023-Jan-economic-outlook.pdf"
-        },
-        "date_modified": "2023-02-14T07:31:28"
-      },
-      "filetype": "application/pdf",
-      "page_number": 7
-    },
-    "text": "5.4 6.6 3.4"
-  },
-  {
-    "type": "UncategorizedText",
-    "element_id": "7fdc64e781146808df57eac112860f9b",
-    "metadata": {
-      "data_source": {
-        "url": "s3://utic-dev-tech-fixtures/small-pdf-set/2023-Jan-economic-outlook.pdf",
-        "version": 265756457651539296174748931590365722430,
-        "record_locator": {
-          "protocol": "s3",
-          "remote_file_path": "utic-dev-tech-fixtures/small-pdf-set/2023-Jan-economic-outlook.pdf"
-        },
-        "date_modified": "2023-02-14T07:31:28"
-      },
-      "filetype": "application/pdf",
-      "page_number": 7
-    },
-    "text": "3.4 2.7 4.6"
-  },
-  {
-    "type": "UncategorizedText",
-<<<<<<< HEAD
-    "element_id": "7ac5e2e700f401ccf7d2c4770d3afd44",
-=======
-    "element_id": "0c76bc4e35219e2a31b09428cd47d009",
->>>>>>> 5d14a2ae
-    "metadata": {
-      "data_source": {
-        "url": "s3://utic-dev-tech-fixtures/small-pdf-set/2023-Jan-economic-outlook.pdf",
-        "version": 265756457651539296174748931590365722430,
-        "record_locator": {
-          "protocol": "s3",
-          "remote_file_path": "utic-dev-tech-fixtures/small-pdf-set/2023-Jan-economic-outlook.pdf"
-        },
-        "date_modified": "2023-02-14T07:31:28"
-      },
-      "filetype": "application/pdf",
-      "page_number": 7
-    },
-<<<<<<< HEAD
-    "text": "–0.3 –0.4 0.0"
-=======
-    "text": "World Trade Volume (goods and services) 6/ Advanced Economies Emerging Market and Developing Economies"
->>>>>>> 5d14a2ae
   },
   {
     "type": "NarrativeText",
@@ -2622,29 +2395,111 @@
   },
   {
     "type": "UncategorizedText",
-<<<<<<< HEAD
+    "element_id": "b432234c878eb484525dbb0c9be461fe",
+    "metadata": {
+      "data_source": {
+        "url": "s3://utic-dev-tech-fixtures/small-pdf-set/2023-Jan-economic-outlook.pdf",
+        "version": 265756457651539296174748931590365722430,
+        "record_locator": {
+          "protocol": "s3",
+          "remote_file_path": "utic-dev-tech-fixtures/small-pdf-set/2023-Jan-economic-outlook.pdf"
+        },
+        "date_modified": "2023-02-14T07:31:28"
+      },
+      "filetype": "application/pdf",
+      "page_number": 7
+    },
+    "text": "65.8 26.4"
+  },
+  {
+    "type": "UncategorizedText",
+    "element_id": "1baf3bebf4d4c9418858185bd491eb8f",
+    "metadata": {
+      "data_source": {
+        "url": "s3://utic-dev-tech-fixtures/small-pdf-set/2023-Jan-economic-outlook.pdf",
+        "version": 265756457651539296174748931590365722430,
+        "record_locator": {
+          "protocol": "s3",
+          "remote_file_path": "utic-dev-tech-fixtures/small-pdf-set/2023-Jan-economic-outlook.pdf"
+        },
+        "date_modified": "2023-02-14T07:31:28"
+      },
+      "filetype": "application/pdf",
+      "page_number": 7
+    },
+    "text": "39.8 7.0"
+  },
+  {
+    "type": "UncategorizedText",
+    "element_id": "7268a41308c4276447de2a707b5df73c",
+    "metadata": {
+      "data_source": {
+        "url": "s3://utic-dev-tech-fixtures/small-pdf-set/2023-Jan-economic-outlook.pdf",
+        "version": 265756457651539296174748931590365722430,
+        "record_locator": {
+          "protocol": "s3",
+          "remote_file_path": "utic-dev-tech-fixtures/small-pdf-set/2023-Jan-economic-outlook.pdf"
+        },
+        "date_modified": "2023-02-14T07:31:28"
+      },
+      "filetype": "application/pdf",
+      "page_number": 7
+    },
+    "text": "–16.2 –6.3"
+  },
+  {
+    "type": "UncategorizedText",
     "element_id": "cf39ab5ed0773cea3681c2ac35e6b706",
-=======
-    "element_id": "b432234c878eb484525dbb0c9be461fe",
->>>>>>> 5d14a2ae
-    "metadata": {
-      "data_source": {
-        "url": "s3://utic-dev-tech-fixtures/small-pdf-set/2023-Jan-economic-outlook.pdf",
-        "version": 265756457651539296174748931590365722430,
-        "record_locator": {
-          "protocol": "s3",
-          "remote_file_path": "utic-dev-tech-fixtures/small-pdf-set/2023-Jan-economic-outlook.pdf"
-        },
-        "date_modified": "2023-02-14T07:31:28"
-      },
-      "filetype": "application/pdf",
-      "page_number": 7
-    },
-<<<<<<< HEAD
+    "metadata": {
+      "data_source": {
+        "url": "s3://utic-dev-tech-fixtures/small-pdf-set/2023-Jan-economic-outlook.pdf",
+        "version": 265756457651539296174748931590365722430,
+        "record_locator": {
+          "protocol": "s3",
+          "remote_file_path": "utic-dev-tech-fixtures/small-pdf-set/2023-Jan-economic-outlook.pdf"
+        },
+        "date_modified": "2023-02-14T07:31:28"
+      },
+      "filetype": "application/pdf",
+      "page_number": 7
+    },
     "text": "–7.1 –0.4"
-=======
-    "text": "65.8 26.4"
->>>>>>> 5d14a2ae
+  },
+  {
+    "type": "UncategorizedText",
+    "element_id": "84bc47d0d0703878a250620230630525",
+    "metadata": {
+      "data_source": {
+        "url": "s3://utic-dev-tech-fixtures/small-pdf-set/2023-Jan-economic-outlook.pdf",
+        "version": 265756457651539296174748931590365722430,
+        "record_locator": {
+          "protocol": "s3",
+          "remote_file_path": "utic-dev-tech-fixtures/small-pdf-set/2023-Jan-economic-outlook.pdf"
+        },
+        "date_modified": "2023-02-14T07:31:28"
+      },
+      "filetype": "application/pdf",
+      "page_number": 7
+    },
+    "text": "–3.3 –0.1"
+  },
+  {
+    "type": "UncategorizedText",
+    "element_id": "ebb1568088af8b7c7b98878b895decaf",
+    "metadata": {
+      "data_source": {
+        "url": "s3://utic-dev-tech-fixtures/small-pdf-set/2023-Jan-economic-outlook.pdf",
+        "version": 265756457651539296174748931590365722430,
+        "record_locator": {
+          "protocol": "s3",
+          "remote_file_path": "utic-dev-tech-fixtures/small-pdf-set/2023-Jan-economic-outlook.pdf"
+        },
+        "date_modified": "2023-02-14T07:31:28"
+      },
+      "filetype": "application/pdf",
+      "page_number": 7
+    },
+    "text": "–0.9 0.3"
   },
   {
     "type": "UncategorizedText",
@@ -2666,185 +2521,39 @@
   },
   {
     "type": "UncategorizedText",
-<<<<<<< HEAD
+    "element_id": "4150b86a3fffd48fc159e81c9b7325db",
+    "metadata": {
+      "data_source": {
+        "url": "s3://utic-dev-tech-fixtures/small-pdf-set/2023-Jan-economic-outlook.pdf",
+        "version": 265756457651539296174748931590365722430,
+        "record_locator": {
+          "protocol": "s3",
+          "remote_file_path": "utic-dev-tech-fixtures/small-pdf-set/2023-Jan-economic-outlook.pdf"
+        },
+        "date_modified": "2023-02-14T07:31:28"
+      },
+      "filetype": "application/pdf",
+      "page_number": 7
+    },
+    "text": "–9.8 1.4"
+  },
+  {
+    "type": "UncategorizedText",
     "element_id": "301b9fd38725258f32816ff1a855be3e",
-=======
-    "element_id": "7268a41308c4276447de2a707b5df73c",
->>>>>>> 5d14a2ae
-    "metadata": {
-      "data_source": {
-        "url": "s3://utic-dev-tech-fixtures/small-pdf-set/2023-Jan-economic-outlook.pdf",
-        "version": 265756457651539296174748931590365722430,
-        "record_locator": {
-          "protocol": "s3",
-          "remote_file_path": "utic-dev-tech-fixtures/small-pdf-set/2023-Jan-economic-outlook.pdf"
-        },
-        "date_modified": "2023-02-14T07:31:28"
-      },
-      "filetype": "application/pdf",
-      "page_number": 7
-    },
-<<<<<<< HEAD
+    "metadata": {
+      "data_source": {
+        "url": "s3://utic-dev-tech-fixtures/small-pdf-set/2023-Jan-economic-outlook.pdf",
+        "version": 265756457651539296174748931590365722430,
+        "record_locator": {
+          "protocol": "s3",
+          "remote_file_path": "utic-dev-tech-fixtures/small-pdf-set/2023-Jan-economic-outlook.pdf"
+        },
+        "date_modified": "2023-02-14T07:31:28"
+      },
+      "filetype": "application/pdf",
+      "page_number": 7
+    },
     "text": "–5.9 –0.2"
-  },
-  {
-    "type": "UncategorizedText",
-    "element_id": "b432234c878eb484525dbb0c9be461fe",
-=======
-    "text": "–16.2 –6.3"
-  },
-  {
-    "type": "UncategorizedText",
-    "element_id": "cf39ab5ed0773cea3681c2ac35e6b706",
->>>>>>> 5d14a2ae
-    "metadata": {
-      "data_source": {
-        "url": "s3://utic-dev-tech-fixtures/small-pdf-set/2023-Jan-economic-outlook.pdf",
-        "version": 265756457651539296174748931590365722430,
-        "record_locator": {
-          "protocol": "s3",
-          "remote_file_path": "utic-dev-tech-fixtures/small-pdf-set/2023-Jan-economic-outlook.pdf"
-        },
-        "date_modified": "2023-02-14T07:31:28"
-      },
-      "filetype": "application/pdf",
-      "page_number": 7
-    },
-<<<<<<< HEAD
-    "text": "65.8 26.4"
-  },
-  {
-    "type": "UncategorizedText",
-    "element_id": "1baf3bebf4d4c9418858185bd491eb8f",
-=======
-    "text": "–7.1 –0.4"
-  },
-  {
-    "type": "UncategorizedText",
-    "element_id": "84bc47d0d0703878a250620230630525",
->>>>>>> 5d14a2ae
-    "metadata": {
-      "data_source": {
-        "url": "s3://utic-dev-tech-fixtures/small-pdf-set/2023-Jan-economic-outlook.pdf",
-        "version": 265756457651539296174748931590365722430,
-        "record_locator": {
-          "protocol": "s3",
-          "remote_file_path": "utic-dev-tech-fixtures/small-pdf-set/2023-Jan-economic-outlook.pdf"
-        },
-        "date_modified": "2023-02-14T07:31:28"
-      },
-      "filetype": "application/pdf",
-      "page_number": 7
-    },
-<<<<<<< HEAD
-    "text": "39.8 7.0"
-  },
-  {
-    "type": "UncategorizedText",
-    "element_id": "84bc47d0d0703878a250620230630525",
-=======
-    "text": "–3.3 –0.1"
-  },
-  {
-    "type": "UncategorizedText",
-    "element_id": "ebb1568088af8b7c7b98878b895decaf",
->>>>>>> 5d14a2ae
-    "metadata": {
-      "data_source": {
-        "url": "s3://utic-dev-tech-fixtures/small-pdf-set/2023-Jan-economic-outlook.pdf",
-        "version": 265756457651539296174748931590365722430,
-        "record_locator": {
-          "protocol": "s3",
-          "remote_file_path": "utic-dev-tech-fixtures/small-pdf-set/2023-Jan-economic-outlook.pdf"
-        },
-        "date_modified": "2023-02-14T07:31:28"
-      },
-      "filetype": "application/pdf",
-      "page_number": 7
-    },
-<<<<<<< HEAD
-    "text": "–3.3 –0.1"
-  },
-  {
-    "type": "UncategorizedText",
-    "element_id": "4150b86a3fffd48fc159e81c9b7325db",
-=======
-    "text": "–0.9 0.3"
-  },
-  {
-    "type": "UncategorizedText",
-    "element_id": "3d5c2c97e00e0c5be2a870cf1cbaac06",
->>>>>>> 5d14a2ae
-    "metadata": {
-      "data_source": {
-        "url": "s3://utic-dev-tech-fixtures/small-pdf-set/2023-Jan-economic-outlook.pdf",
-        "version": 265756457651539296174748931590365722430,
-        "record_locator": {
-          "protocol": "s3",
-          "remote_file_path": "utic-dev-tech-fixtures/small-pdf-set/2023-Jan-economic-outlook.pdf"
-        },
-        "date_modified": "2023-02-14T07:31:28"
-      },
-      "filetype": "application/pdf",
-      "page_number": 7
-    },
-<<<<<<< HEAD
-    "text": "–9.8 1.4"
-  },
-  {
-    "type": "UncategorizedText",
-    "element_id": "7268a41308c4276447de2a707b5df73c",
-=======
-    "text": "11.2 –2.0"
-  },
-  {
-    "type": "UncategorizedText",
-    "element_id": "4150b86a3fffd48fc159e81c9b7325db",
->>>>>>> 5d14a2ae
-    "metadata": {
-      "data_source": {
-        "url": "s3://utic-dev-tech-fixtures/small-pdf-set/2023-Jan-economic-outlook.pdf",
-        "version": 265756457651539296174748931590365722430,
-        "record_locator": {
-          "protocol": "s3",
-          "remote_file_path": "utic-dev-tech-fixtures/small-pdf-set/2023-Jan-economic-outlook.pdf"
-        },
-        "date_modified": "2023-02-14T07:31:28"
-      },
-      "filetype": "application/pdf",
-      "page_number": 7
-    },
-<<<<<<< HEAD
-    "text": "–16.2 –6.3"
-  },
-  {
-    "type": "UncategorizedText",
-    "element_id": "ebb1568088af8b7c7b98878b895decaf",
-=======
-    "text": "–9.8 1.4"
-  },
-  {
-    "type": "UncategorizedText",
-    "element_id": "301b9fd38725258f32816ff1a855be3e",
->>>>>>> 5d14a2ae
-    "metadata": {
-      "data_source": {
-        "url": "s3://utic-dev-tech-fixtures/small-pdf-set/2023-Jan-economic-outlook.pdf",
-        "version": 265756457651539296174748931590365722430,
-        "record_locator": {
-          "protocol": "s3",
-          "remote_file_path": "utic-dev-tech-fixtures/small-pdf-set/2023-Jan-economic-outlook.pdf"
-        },
-        "date_modified": "2023-02-14T07:31:28"
-      },
-      "filetype": "application/pdf",
-      "page_number": 7
-    },
-<<<<<<< HEAD
-    "text": "–0.9 0.3"
-=======
-    "text": "–5.9 –0.2"
->>>>>>> 5d14a2ae
   },
   {
     "type": "UncategorizedText",
@@ -3154,7 +2863,7 @@
   },
   {
     "type": "ListItem",
-    "element_id": "a91232dce89744a5e3ea54c5a9d83110",
+    "element_id": "668cd3ea4f48a2f080b7b764c04ab011",
     "metadata": {
       "data_source": {
         "url": "s3://utic-dev-tech-fixtures/small-pdf-set/2023-Jan-economic-outlook.pdf",
@@ -3168,7 +2877,7 @@
       "filetype": "application/pdf",
       "page_number": 8
     },
-    "text": "falling vacancies could cool wage inflation without necessarily increasing unemployment. A sharp fall in the prices of goods, as consumers shift back to services, could further push down inflation. Such developments could imply a “softer” landing with less monetary tightening."
+    "text": "Faster disinflation: An easing in labor market pressures in some advanced economies due to falling vacancies could cool wage inflation without necessarily increasing unemployment. A sharp fall in the prices of goods, as consumers shift back to services, could further push down inflation. Such developments could imply a “softer” landing with less monetary tightening."
   },
   {
     "type": "NarrativeText",
@@ -3298,7 +3007,7 @@
   },
   {
     "type": "ListItem",
-    "element_id": "07e548fa6deaf8131db26e2cad4f5ce8",
+    "element_id": "d1c38e022e1b399f4203ee41c6dc4e43",
     "metadata": {
       "data_source": {
         "url": "s3://utic-dev-tech-fixtures/small-pdf-set/2023-Jan-economic-outlook.pdf",
@@ -3312,7 +3021,7 @@
       "filetype": "application/pdf",
       "page_number": 8
     },
-    "text": "earlier geopolitical tensions, such as those associated with the US-China trade dispute."
+    "text": "pressuring Russia to end hostilities are splitting the world economy into blocs and reinforcing earlier geopolitical tensions, such as those associated with the US-China trade dispute."
   },
   {
     "type": "ListItem",
@@ -3586,7 +3295,7 @@
   },
   {
     "type": "ListItem",
-    "element_id": "38ddb95e69fa17a6f9ccb3d04033fee2",
+    "element_id": "bd2ec14b604696a7f47651e97a351d31",
     "metadata": {
       "data_source": {
         "url": "s3://utic-dev-tech-fixtures/small-pdf-set/2023-Jan-economic-outlook.pdf",
@@ -3600,7 +3309,7 @@
       "filetype": "application/pdf",
       "page_number": 10
     },
-    "text": "Restraining the pandemic: Global coordination is needed to resolve bottlenecks in the global"
+    "text": "e = Restraining the pandemic: Global coordination is needed to resolve bottlenecks in the global distribution of vaccines and treatments. Public support for the development of new vaccine technologies and the design of systematic responses to future epidemics also remains essential."
   },
   {
     "type": "NarrativeText",
@@ -3622,7 +3331,7 @@
   },
   {
     "type": "ListItem",
-    "element_id": "9b84ed98ce1c2e518bf677e6be62ac03",
+    "element_id": "e0ee0812ef9249e53d6425e299200f5c",
     "metadata": {
       "data_source": {
         "url": "s3://utic-dev-tech-fixtures/small-pdf-set/2023-Jan-economic-outlook.pdf",
@@ -3636,7 +3345,7 @@
       "filetype": "application/pdf",
       "page_number": 10
     },
-    "text": "Strengthening global trade: Strengthening the global trading system would address risks associated with trade fragmentation. This can be achieved by rolling back restrictions on food exports and other essential items such as medicine, upgrading World Trade Organization (WTO) rules in critical areas such as agricultural and industrial subsidies, concluding and implementing new WTO-based agreements, and fully restoring the WTO dispute settlement system."
+    "text": "e — Strengthening global trade: Strengthening the global trading system would address risks associated with trade fragmentation. This can be achieved by rolling back restrictions on food exports and other essential items such as medicine, upgrading World Trade Organization (WTO) rules in critical areas such as agricultural and industrial subsidies, concluding and implementing new WTO-based agreements, and fully restoring the WTO dispute settlement system."
   },
   {
     "type": "ListItem",
@@ -3658,7 +3367,7 @@
   },
   {
     "type": "ListItem",
-    "element_id": "57a97a0ecd83f391b810800368a1dc27",
+    "element_id": "0a4c2d76937c64308220b20382ea68c6",
     "metadata": {
       "data_source": {
         "url": "s3://utic-dev-tech-fixtures/small-pdf-set/2023-Jan-economic-outlook.pdf",
@@ -3672,7 +3381,7 @@
       "filetype": "application/pdf",
       "page_number": 10
     },
-    "text": "Speeding the green transition: To meet governments’ climate change goals, it is necessary to swiftly implement credible mitigation policies. International coordination on carbon pricing or equivalent policies would facilitate faster decarbonization. Global cooperation is needed to build resilience to climate shocks, including through aid to vulnerable countries."
+    "text": "e Speeding the green transition: To meet governments’ climate change goals, it is necessary to swiftly implement credible mitigation policies. International coordination on carbon pricing or equivalent policies would facilitate faster decarbonization. Global cooperation is needed to build resilience to climate shocks, including through aid to vulnerable countries."
   },
   {
     "type": "ListItem",
@@ -3694,7 +3403,7 @@
   },
   {
     "type": "Image",
-    "element_id": "cd9e31727baaddee4567c7ef27c4937a",
+    "element_id": "0e1f5e74082ed333d383fa20680f0909",
     "metadata": {
       "data_source": {
         "url": "s3://utic-dev-tech-fixtures/small-pdf-set/2023-Jan-economic-outlook.pdf",
@@ -3708,7 +3417,7 @@
       "filetype": "application/pdf",
       "page_number": 11
     },
-    "text": "BOX 1. GL AL FINANCIAL STABILITY UPDATE"
+    "text": "BOX 1. GLOBAL FINANCIAL STABILITY UPDATE"
   },
   {
     "type": "NarrativeText",
@@ -3748,7 +3457,7 @@
   },
   {
     "type": "Image",
-    "element_id": "7b3d8ad76552b11e0fc36f4ddc32e5a0",
+    "element_id": "cdd008e3fd865bb8022a5facb083484d",
     "metadata": {
       "data_source": {
         "url": "s3://utic-dev-tech-fixtures/small-pdf-set/2023-Jan-economic-outlook.pdf",
@@ -3762,7 +3471,7 @@
       "filetype": "application/pdf",
       "page_number": 11
     },
-    "text": "October2022 GFSR United StatesEuro areaChinaOther AEsOther EMs 7 6 5 4 3 2 1 0 –1 –2 –3 2006     0808 06 10  10   12  12   14      16  14 16   18  18    20     2222 20"
+    "text": "    7 United States Qclober 6 Euro area 2022 : —— China GFSR — other AEs 4 other EMs 3 2 1 0        "
   },
   {
     "type": "FigureCaption",
@@ -3820,7 +3529,7 @@
   },
   {
     "type": "Image",
-    "element_id": "2aa9f34688254930ca320c3ee09c8279",
+    "element_id": "9a335b9a7fd0ccd069211c60419252fc",
     "metadata": {
       "data_source": {
         "url": "s3://utic-dev-tech-fixtures/small-pdf-set/2023-Jan-economic-outlook.pdf",
@@ -3834,7 +3543,7 @@
       "filetype": "application/pdf",
       "page_number": 11
     },
-    "text": "Latest October 2022 GFSR 1. United States 2. Euro area 5 4 3 2 1 Oct.22 Apr.23 Oct.23 Dec.24 Dec.26 Oct.22 Apr.23 Oct.23 Dec.24 Dec.26 6 5 4 3 2 1"
+    "text": "  Latest © —— October 2022 GFSR 6 1. United States 2. Euro area 5     1 1 Oct. Apr. Oct. Dec. Dec. Oct. Apr. Oct. Dec. Dec. 22 23 23 24 26 22 2B 2B 24 2  "
   },
   {
     "type": "NarrativeText",
