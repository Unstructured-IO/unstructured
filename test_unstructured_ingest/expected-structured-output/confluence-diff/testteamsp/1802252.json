--- conflicted
+++ resolved
@@ -377,7 +377,6 @@
     "text": "Testdoc2 Heading 5 Sized Text"
   },
   {
-<<<<<<< HEAD
     "type": "Title",
     "element_id": "7aa138ab1f6ef154504c3d8ade2fd1a0",
     "metadata": {
@@ -482,15 +481,10 @@
   {
     "type": "Title",
     "element_id": "17228bddb06b739951fab2ab04c09ea8",
-=======
-    "type": "Table",
-    "element_id": "a164cd72991a3856b7bbc6d52d8b04bf",
->>>>>>> c2853e4a
-    "metadata": {
-      "data_source": {},
-      "filetype": "text/html",
-      "page_number": 1,
-<<<<<<< HEAD
+    "metadata": {
+      "data_source": {},
+      "filetype": "text/html",
+      "page_number": 1,
       "emphasized_text_contents": [
         "Testdoc2 Table: Column 1 Row 2"
       ],
@@ -532,9 +526,6 @@
         "strong"
       ],
       "category_depth": 0
-=======
-      "text_as_html": "<table><br><tbody><br><tr><td>Testdoc2 Table: Column 1 Row 0</td><td>Testdoc2 Table: Column 2 Row 0</td><td>Testdoc2 Table: Column 3 Row 0</td></tr><br><tr><td>Testdoc2 Table: Column 1 Row 1</td><td>Testdoc2 Table: Column 2 Row 1</td><td>Testdoc2 Table: Column 3 Row 1</td></tr><br><tr><td>Testdoc2 Table: Column 1 Row 2</td><td>Testdoc2 Table: Column 2 Row 2</td><td>Testdoc2 Table: Column 3 Row 2</td></tr><br></tbody><br></table>"
->>>>>>> c2853e4a
     },
     "text": "Testdoc2 Table: Column 1 Row 0 Testdoc2 Table: Column 2 Row 0 Testdoc2 Table: Column 3 Row 0 Testdoc2 Table: Column 1 Row 1 Testdoc2 Table: Column 2 Row 1 Testdoc2 Table: Column 3 Row 1 Testdoc2 Table: Column 1 Row 2 Testdoc2 Table: Column 2 Row 2 Testdoc2 Table: Column 3 Row 2"
   }
