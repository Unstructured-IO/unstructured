--- conflicted
+++ resolved
@@ -1,6 +1,5 @@
 [
   {
-<<<<<<< HEAD
     "type": "Title",
     "element_id": "9fe4c68ec20dda7c6b1d3f760e5e6af6",
     "metadata": {
@@ -105,15 +104,10 @@
   {
     "type": "Title",
     "element_id": "80f5b18f225fca5e493dc48e4e60e8c7",
-=======
-    "type": "Table",
-    "element_id": "10b5ef18a3c7fb1d7436b2e1b256e5b9",
->>>>>>> c2853e4a
-    "metadata": {
-      "data_source": {},
-      "filetype": "text/html",
-      "page_number": 1,
-<<<<<<< HEAD
+    "metadata": {
+      "data_source": {},
+      "filetype": "text/html",
+      "page_number": 1,
       "emphasized_text_contents": [
         "Key outcomes"
       ],
@@ -161,11 +155,6 @@
       "category_depth": 0
     },
     "text": "NOT STARTED / IN PROGRESS / COMPLETE"
-=======
-      "text_as_html": "<table><br><tbody><br><tr><td>Driver      </td><td>           </td><td> </td><td>           </td><td> </td><td>        </td></tr><br><tr><td>Approver    </td><td>           </td><td> </td><td>           </td><td> </td><td>        </td></tr><br><tr><td>Contributors</td><td>           </td><td> </td><td>           </td><td> </td><td>        </td></tr><br><tr><td>Informed    </td><td>           </td><td> </td><td>           </td><td> </td><td>        </td></tr><br><tr><td>Objective   </td><td>           </td><td> </td><td>           </td><td> </td><td>        </td></tr><br><tr><td>Due date    </td><td>           </td><td> </td><td>           </td><td> </td><td>        </td></tr><br><tr><td>Key outcomes</td><td>           </td><td> </td><td>           </td><td> </td><td>        </td></tr><br><tr><td>Status      </td><td>NOT STARTED</td><td>/</td><td>IN PROGRESS</td><td>/</td><td>COMPLETE</td></tr><br></tbody><br></table>"
-    },
-    "text": "Driver Approver Contributors Informed Objective Due date Key outcomes Status NOT STARTED  /  IN PROGRESS  /  COMPLETE"
->>>>>>> c2853e4a
   },
   {
     "type": "Title",
@@ -190,7 +179,6 @@
     "text": "🎯 Scope"
   },
   {
-<<<<<<< HEAD
     "type": "NarrativeText",
     "element_id": "0e5c4ed000097332e1e1b29a96fefd56",
     "metadata": {
@@ -232,15 +220,10 @@
   {
     "type": "NarrativeText",
     "element_id": "d29e06627b1fec1ecf65bce63fc5fda5",
-=======
-    "type": "Table",
-    "element_id": "f1f364fbde77afa0e99e8ea7ab4f7c3f",
->>>>>>> c2853e4a
-    "metadata": {
-      "data_source": {},
-      "filetype": "text/html",
-      "page_number": 1,
-<<<<<<< HEAD
+    "metadata": {
+      "data_source": {},
+      "filetype": "text/html",
+      "page_number": 1,
       "emphasized_text_contents": [
         "Nice to have:"
       ],
@@ -267,11 +250,6 @@
       "category_depth": 0
     },
     "text": "Not in scope:"
-=======
-      "text_as_html": "<table><br><tbody><br><tr><td>Must have:   </td></tr><br><tr><td>Nice to have:</td></tr><br><tr><td>Not in scope:</td></tr><br></tbody><br></table>"
-    },
-    "text": "Must have: Nice to have: Not in scope:"
->>>>>>> c2853e4a
   },
   {
     "type": "Title",
@@ -384,7 +362,6 @@
     "text": "\\uD83D\\uDEA9 Milestones and deadlines"
   },
   {
-<<<<<<< HEAD
     "type": "Title",
     "element_id": "9e86248cf2351e388065b80307b7ac00",
     "metadata": {
@@ -438,15 +415,10 @@
   {
     "type": "Title",
     "element_id": "920e413c7d411b61ef3e8c63b1cb6ad0",
-=======
-    "type": "Table",
-    "element_id": "3f4ea3840d79521680c89a91dcd883cf",
->>>>>>> c2853e4a
-    "metadata": {
-      "data_source": {},
-      "filetype": "text/html",
-      "page_number": 1,
-<<<<<<< HEAD
+    "metadata": {
+      "data_source": {},
+      "filetype": "text/html",
+      "page_number": 1,
       "emphasized_text_contents": [
         "Status"
       ],
@@ -454,9 +426,6 @@
         "strong"
       ],
       "category_depth": 0
-=======
-      "text_as_html": "<table><br><tbody><br><tr><td>Milestone</td><td>Owner</td><td>Deadline</td><td>Status</td></tr><br><tr><td>         </td><td>     </td><td>        </td><td>      </td></tr><br><tr><td>         </td><td>     </td><td>        </td><td>      </td></tr><br><tr><td>         </td><td>     </td><td>        </td><td>      </td></tr><br></tbody><br></table>"
->>>>>>> c2853e4a
     },
     "text": "Milestone Owner Deadline Status"
   },
