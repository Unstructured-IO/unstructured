--- conflicted
+++ resolved
@@ -126,27 +126,21 @@
     "text": "\\uD83D\\uDDE3 Discussion topics"
   },
   {
-<<<<<<< HEAD
-    "type": "Title",
-    "element_id": "33b93476cf597a3330653b66a658983d",
-    "metadata": {
-      "data_source": {
-        "url": "https://unstructured-ingest-test.atlassian.net/wiki/rest/api/content/1605928",
-        "version": 1,
-        "record_locator": {
-          "page_id": "1605928"
-        },
-        "date_created": "2023-07-09T12:54:45.162000",
-        "date_modified": "2023-07-09T12:54:45.162000"
-      },
-      "filetype": "text/html",
-      "page_number": 1,
-      "emphasized_text_contents": [
-        "Time"
-      ],
-      "emphasized_text_tags": [
-        "strong"
-      ]
+    "type": "Table",
+    "element_id": "37af06e8e75d96a448a00026754b7942",
+    "metadata": {
+      "data_source": {
+        "url": "https://unstructured-ingest-test.atlassian.net/wiki/rest/api/content/1605928",
+        "version": 1,
+        "record_locator": {
+          "page_id": "1605928"
+        },
+        "date_created": "2023-07-09T12:54:45.162000",
+        "date_modified": "2023-07-09T12:54:45.162000"
+      },
+      "filetype": "text/html",
+      "page_number": 1,
+      "text_as_html": "<table><br><tbody><br><tr><td>Time</td><td>Item</td><td>Presenter</td><td>Notes</td></tr><br><tr><td>    </td><td>    </td><td>         </td><td>     </td></tr><br><tr><td>    </td><td>    </td><td>         </td><td>     </td></tr><br></tbody><br></table>"
     },
     "text": "Time"
   },
@@ -201,25 +195,26 @@
   {
     "type": "Title",
     "element_id": "8a7525b1492fb84833f5c4a69b30f4bf",
-=======
-    "type": "Table",
-    "element_id": "37af06e8e75d96a448a00026754b7942",
->>>>>>> c58b261f
-    "metadata": {
-      "data_source": {
-        "url": "https://unstructured-ingest-test.atlassian.net/wiki/rest/api/content/1605928",
-        "version": 1,
-        "record_locator": {
-          "page_id": "1605928"
-        },
-        "date_created": "2023-07-09T12:54:45.162000",
-        "date_modified": "2023-07-09T12:54:45.162000"
-      },
-      "filetype": "text/html",
-      "page_number": 1,
-      "text_as_html": "<table><br><tbody><br><tr><td>Time</td><td>Item</td><td>Presenter</td><td>Notes</td></tr><br><tr><td>    </td><td>    </td><td>         </td><td>     </td></tr><br><tr><td>    </td><td>    </td><td>         </td><td>     </td></tr><br></tbody><br></table>"
-    },
-    "text": "Time Item Presenter Notes"
+    "metadata": {
+      "data_source": {
+        "url": "https://unstructured-ingest-test.atlassian.net/wiki/rest/api/content/1605928",
+        "version": 1,
+        "record_locator": {
+          "page_id": "1605928"
+        },
+        "date_created": "2023-07-09T12:54:45.162000",
+        "date_modified": "2023-07-09T12:54:45.162000"
+      },
+      "filetype": "text/html",
+      "page_number": 1,
+      "emphasized_text_contents": [
+        "Notes"
+      ],
+      "emphasized_text_tags": [
+        "strong"
+      ]
+    },
+    "text": "Notes"
   },
   {
     "type": "Title",
