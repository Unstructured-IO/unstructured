[
  {
    "type": "Header",
    "element_id": "f2011dae707ee9b1141a0de1147a115f",
    "metadata": {
      "data_source": {},
      "filetype": "application/pdf",
      "page_number": 1
    },
    "text": "$32"
  },
  {
<<<<<<< HEAD
    "type": "Header",
    "element_id": "00be4eb55de586df1ad07739dfed3f8c",
=======
    "type": "NarrativeText",
    "element_id": "f7573da2765829e5fcbc8eed02057106",
>>>>>>> b30d6a60
    "metadata": {
      "data_source": {},
      "filetype": "application/pdf",
      "page_number": 1
    },
<<<<<<< HEAD
    "text": "Poster Session |"
=======
    "text": "ns; 40 mg/day=3.6%, p<0.05; 80 mg/day=4.9%, p<0.01; 120 mg/day=9.3%, p<0.001, PM dosing group: 20 mg/day=-0.4%, ns; 40 mg/day=2.8%, p<0.05: 80 mg/day=0.2%, ns; 160 mg/day=5.8%, p<0.05). There was no clear dose-dependent trend associated with nausea and RD was similar between AM and PM dosing group (AM dosing group: 20 mg/ day=0.2% ns; 40 mg/day=3.8%, p<0.05; 80 mg/day=3.8%, ns; 120 mg/ day=6.6%, ns, PM dosing group: 20 mg/day=-1.6%, ns; 40 mg/day=-1.7%, ns; 80 mg/day=5.5%, p<0.01; 160 mg/day=2.8%, ns). Discussion: The risk of adverse events in the treatment of schizophrenia with lurasidone can vary depending on the timing of administration. In particular, for akathisia and somnolence, the incidence risks were reduced when lurasidone was administered in PM. Unlike with AM administration, the dose-dependence in the risks of these adverse events were not observed in lurasidone PM administration. The timing of lurasidone administration could be considered in effort to minimize potential adverse events."
>>>>>>> b30d6a60
  },
  {
    "type": "Title",
    "element_id": "0302f9e0f412cb4c63f13818e571c25c",
    "metadata": {
      "data_source": {},
      "filetype": "application/pdf",
      "page_number": 1
    },
    "text": "S6. SLEEP ENDOPHENOTYPES OF SCHIZOPHRENIA: A HIGH-DENSITY EEG STUDY IN DRUG-NAÏVE, FIRST EPISODE PSYCHOSIS PATIENTS"
  },
  {
<<<<<<< HEAD
    "type": "NarrativeText",
    "element_id": "e77987c7b17439bcfe8150c849de15a9",
=======
    "type": "UncategorizedText",
    "element_id": "e97f1cf1c49f397732e68cf1efb2355e",
>>>>>>> b30d6a60
    "metadata": {
      "data_source": {},
      "filetype": "application/pdf",
      "page_number": 1
    },
    "text": "Anna Castelnovo1, Cecilia Casetta2, Francesco Donati3, Renata del Giudice3, Caroline Zangani3, Simone Sarasso3, Armando D’Agostino*3 1Faculty of Biomedical Sciences, Università della Svizzera Italiana, Switzerland; 2Institute of Psychiatry, Psychology and Neuroscience, King’s College London, England; 3Università degli Studi di Milano, Italy"
  },
  {
    "type": "NarrativeText",
<<<<<<< HEAD
    "element_id": "15ef5407945d4d6b7863b5afaeb5ccb7",
=======
    "element_id": "1252f8d8921acac5f706e4402e504a75",
>>>>>>> b30d6a60
    "metadata": {
      "data_source": {},
      "filetype": "application/pdf",
      "page_number": 1
    },
    "text": "Background: Slow waves, the hallmark of the deep nonrapid eye move- ment sleep electroencephalogram (EEG), are critical for restorative sleep and brain plasticity. They arise from the synchronous depolarization and hyperpolarization of millions of cortical neurons and their proper gen- eration and propagation relies upon the integrity of widespread cortico- thalamic networks. Slow wave abnormalities have been reported in patient with Schizophrenia, although with partially contradictory results, probably related to antipsychotic and sedative medications. Recently, their presence and delineation, have been convincingly shown in first-episode psychosis patients (FEP). However, clear evidence of this biomarker at the onset of the disease, prior to any psychopharmacological intervention, remains limited. Moreover, no attempt has been made to elucidate the prognostic meaning of this finding. Methods: We collected whole night sleep high–density electroencephalog- raphy recordings (64-channel BrainAmp, Brain Products GmbH, Gilching, Germany) in 20 drug-naive FEP patients and 20 healthy control subjects (HC). Several clinical psychometric scales as well as neurocognitive tests were administered to all subjects in order to better define psychopatholog- ical status and vulnerability. EEG slow wave activity (SWA, spectral power between 1 and 4 Hz) and several slow wave parameters were computed at each electrode location, including density and amplitude, at each electrode location. Along with a group analysis between FEP and HC, a subgroup analysis was also computed between patients who showed a progression of symptoms to full-blown Schizophrenia (SCZ, n = 10) over the next 12-month follow-up and those who did not (OTH, n = 10). Results: Sleep macro-architecture was globally preserved in FEP patients. SWA (1–4 Hz) was lower in FEP compared to HC but this difference didn’t reach statistical significance. Slow wave density was decreased in FEP compared to HC, with a significance that survived multiple comparison correction over a large fronto-central cluster. Mean amplitude was pre- served. At the subgroup analysis, these results were largely driven by the subgroup of patients with a confirmed diagnosis of SCZ at a 12-month fol- low-up. Indeed, no difference could be found between OTH and HC, while a strong significance was still evident between SCZ and HC."
  },
  {
    "type": "Title",
<<<<<<< HEAD
    "element_id": "37e29d40913603a439416b8067586a10",
=======
    "element_id": "44b59a545030365cd1ad225ed05ff22d",
>>>>>>> b30d6a60
    "metadata": {
      "data_source": {},
      "filetype": "application/pdf",
      "page_number": 1
    },
<<<<<<< HEAD
    "text": "S6. SLEEP ENDOPHENOTYPES OF SCHIZOPHRENIA: A HIGH-DENSITY EEG STUDY IN DRUG-NAIVE, FIRST EPISODE PSYCHOSIS PATIENTS"
  },
  {
    "type": "NarrativeText",
    "element_id": "e5351c19bfdc16d7f836c3831aadfd84",
=======
    "text": "SIRS 2020 Abstracts"
  },
  {
    "type": "Header",
    "element_id": "d7106f2241a37dc4e61314f45da1ff5b",
    "metadata": {
      "data_source": {},
      "filetype": "application/pdf",
      "page_number": 1
    },
    "text": "Poster Session I"
  },
  {
    "type": "NarrativeText",
    "element_id": "7ffd3b09cb23fc26ab2411d70e53838a",
>>>>>>> b30d6a60
    "metadata": {
      "data_source": {},
      "filetype": "application/pdf",
      "page_number": 1
    },
<<<<<<< HEAD
    "text": "Amedeo Minichino*!, Beata Godlewska', Philip Cowen', Philip Burnet!, Belinda Lennox! University of Oxford"
  },
  {
    "type": "NarrativeText",
    "element_id": "9d2002e5bf118e95a75c8012a7fd10ef",
=======
    "text": "Discussion: Our data confirm previous findings on reduced slow wave density in FEP, and expand them to acute subjects, before any treatment is prescribed. This is in line with available data on diffuse abnormalities of cortico-cortical and cortico-thalamic networks in these patients. Interestingly, our data also offer preliminary evidence that this deficit is specific for SCZ, as it appears to differentiate patients who developed SCZ from those with other diagnoses at follow-up. Given the traveling properties of slow waves, future research should establish their potential as markers of connectivity in SCZ."
  },
  {
    "type": "NarrativeText",
    "element_id": "c02ccab64d2a356a96f5394a2b92fa0b",
>>>>>>> b30d6a60
    "metadata": {
      "data_source": {},
      "filetype": "application/pdf",
      "page_number": 1
    },
<<<<<<< HEAD
    "text": "Anna Castelnovo!, Cecilia Casetta’, Francesco Donati’, Renata del Giudice’, Caroline Zangani*, Simone Sarasso’, Armando D’Agostino*? ‘Faculty of Biomedical Sciences, Universita della Svizzera Italiana, Switzerland, ?Institute of Psychiatry, Psychology and Neuroscience, King’s College London, England; * Universita degli Studi di Milano, Italy"
  },
  {
    "type": "NarrativeText",
    "element_id": "d6e0fb8dceb2d11f9cd69071c491e4b3",
=======
    "text": "S7. INVESTIGATING THE LINK BETWEEN THE PERIPHERAL ENDOCANNABINOID SYSTEM AND CENTRAL GLUTAMATERGIC NEUROTRANSMISSION IN EARLY PSYCHOSIS: A 7T-MRS STUDY"
  },
  {
    "type": "NarrativeText",
    "element_id": "d981d6dfaa8794c0bb733db0965b2831",
>>>>>>> b30d6a60
    "metadata": {
      "data_source": {},
      "filetype": "application/pdf",
      "page_number": 1
    },
<<<<<<< HEAD
    "text": "Background: Slow waves, the hallmark of the deep nonrapid eye move- ment sleep electroencephalogram (EEG), are critical for restorative sleep and brain plasticity. They arise from the synchronous depolarization and hyperpolarization of millions of cortical neurons and their proper gen- eration and propagation relies upon the integrity of widespread cortico- thalamic networks. Slow wave abnormalities have been reported in patient with Schizophrenia, although with partially contradictory results, probably related to antipsychotic and sedative medications. Recently, their presence and delineation, have been convincingly shown in first-episode psychosis patients (FEP). However, clear evidence of this biomarker at the onset of the disease, prior to any psychopharmacological intervention, remains limited. Moreover, no attempt has been made to elucidate the prognostic meaning of this finding. Methods: We collected whole night sleep high-density electroencephalog- raphy recordings (64-channel BrainAmp, Brain Products GmbH, Gilching, Germany) in 20 drug-naive FEP patients and 20 healthy control subjects (HC). Several clinical psychometric scales as well as neurocognitive tests were administered to all subjects in order to better define psychopatholog- ical status and vulnerability. EEG slow wave activity (SWA, spectral power between | and 4 Hz) and several slow wave parameters were computed at each electrode location, including density and amplitude, at each electrode location. Along with a group analysis between FEP and HC, a subgroup analysis was also computed between patients who showed a progression of symptoms to full-blown Schizophrenia (SCZ, n = 10) over the next 12-month follow-up and those who did not (OTH, n = 10). Results: Sleep macro-architecture was globally preserved in FEP patients. SWA (1-4 Hz) was lower in FEP compared to HC but this difference didn’t reach statistical significance. Slow wave density was decreased in FEP compared to HC, with a significance that survived multiple comparison correction over a large fronto-central cluster. Mean amplitude was pre- served. At the subgroup analysis, these results were largely driven by the subgroup of patients with a confirmed diagnosis of SCZ at a 12-month fol- low-up. Indeed, no difference could be found between OTH and HC, while a strong significance was still evident between SCZ and HC."
=======
    "text": "Amedeo Minichino*1, Beata Godlewska1, Philip Cowen1, Philip Burnet1, Belinda Lennox1 1University of Oxford"
>>>>>>> b30d6a60
  },
  {
    "type": "NarrativeText",
    "element_id": "9e7cc386b1093b082bccf936861747aa",
    "metadata": {
      "data_source": {},
      "filetype": "application/pdf",
      "page_number": 1
    },
    "text": "Background: Meta-analytic evidence showed increased levels of periph- eral endocannabinoid metabolites in psychotic illness. Alterations in the endocannabinoid system are believed to compromise glutamate and do- pamine transmission, which play a central role in pathophysiological models of psychosis. I will present preliminary data from an ongoing high-field proton magnetic resonance spectroscopy (MRS) study aimed at investigating the association between peripheral levels of endocannabinoid system metabolites and central glutamate metabolism in individuals at their first non-affective psychotic episode (NA-FEP) and healthy controls. Methods: We expect to recruit 17 NA-FEP and 20 healthy controls by January 2020. Currently, we recruited 12 NA-FEP and 18 healthy controls from two different research facilities (Imperial College London and University of Oxford) as part of a cross-sectional study. Participants un- derwent MRS scanning at 7-T with voxels placed in right dorsolateral prefrontal cortex (right-DLPFC), anterior cingulate cortex (ACC), and oc- cipital cortex. Neuro-metabolites will be calculated using the unsuppressed water signal as reference. Endocannabinoid metabolites were quantified from serum samples, collected during the same imaging session. Results: Analyses are ongoing. Based on previous evidence, expected findings are: (i) reduced glutamate levels in the ACC and right-DLPFC of NA-FEP compared to controls; (ii) increased peripheral endocannabinoid metabolites in NA-FEP compared to controls; and (iii) inverse association between peripheral endocannabinoid metabolites and glutamate levels in ACC and right-DLPFC in NA-FEP Discussion: This study will help clarifying the contribution of peripheral endocannabinoid system to central brain mechanisms of key relevance for psychotic illness. It will also add further evidence on the limited literature on high-resolution characterisation of brain metabolites in early psychosis. Strengths of the study include: (i) use of high-field MRS, which allows the estimation of glutamate-related compounds at higher precision than at lower field strength; (ii) reduced heterogeneity of the clinical sample (only male and NA-FEP). Limitations: small sample size and cross-sectional design."
  },
  {
    "type": "NarrativeText",
    "element_id": "293c0c67a9c6c574a94be8259b569b8f",
    "metadata": {
      "data_source": {},
      "filetype": "application/pdf",
      "page_number": 1
    },
    "text": "S8. GRIN] PROMOTER METHYLATION CHANGES IN BLOOD OF EARLY-ONSET PSYCHOTIC PATIENTS AND UNAFFECTED SIBLINGS WITH CHILDHOOD TRAUMA"
  },
  {
    "type": "NarrativeText",
    "element_id": "f3ea77b3bc9c927470cede2650cdefd9",
    "metadata": {
      "data_source": {},
      "filetype": "application/pdf",
      "page_number": 1
    },
<<<<<<< HEAD
    "text": "Camila Loureiro*!, Corsi-Zuelli Fabiana', Fachim Helene Aparecida', Shuhama Rosana!, Menezes Paulo Rossi!, Dalton Caroline F’,"
  },
  {
    "type": "Title",
    "element_id": "574d62523bf0c0a56967c26c82840550",
    "metadata": {
      "data_source": {},
      "filetype": "application/pdf",
      "page_number": 1
    },
    "text": "SIRS 2020 Abstracts"
=======
    "text": "AQ3"
>>>>>>> b30d6a60
  }
]<|MERGE_RESOLUTION|>--- conflicted
+++ resolved
@@ -1,32 +1,23 @@
 [
   {
     "type": "Header",
-    "element_id": "f2011dae707ee9b1141a0de1147a115f",
+    "element_id": "cda1ae2f061dbdafb3374e6411d3823e",
     "metadata": {
       "data_source": {},
       "filetype": "application/pdf",
       "page_number": 1
     },
-    "text": "$32"
+    "text": "S32"
   },
   {
-<<<<<<< HEAD
-    "type": "Header",
-    "element_id": "00be4eb55de586df1ad07739dfed3f8c",
-=======
     "type": "NarrativeText",
     "element_id": "f7573da2765829e5fcbc8eed02057106",
->>>>>>> b30d6a60
     "metadata": {
       "data_source": {},
       "filetype": "application/pdf",
       "page_number": 1
     },
-<<<<<<< HEAD
-    "text": "Poster Session |"
-=======
     "text": "ns; 40 mg/day=3.6%, p<0.05; 80 mg/day=4.9%, p<0.01; 120 mg/day=9.3%, p<0.001, PM dosing group: 20 mg/day=-0.4%, ns; 40 mg/day=2.8%, p<0.05: 80 mg/day=0.2%, ns; 160 mg/day=5.8%, p<0.05). There was no clear dose-dependent trend associated with nausea and RD was similar between AM and PM dosing group (AM dosing group: 20 mg/ day=0.2% ns; 40 mg/day=3.8%, p<0.05; 80 mg/day=3.8%, ns; 120 mg/ day=6.6%, ns, PM dosing group: 20 mg/day=-1.6%, ns; 40 mg/day=-1.7%, ns; 80 mg/day=5.5%, p<0.01; 160 mg/day=2.8%, ns). Discussion: The risk of adverse events in the treatment of schizophrenia with lurasidone can vary depending on the timing of administration. In particular, for akathisia and somnolence, the incidence risks were reduced when lurasidone was administered in PM. Unlike with AM administration, the dose-dependence in the risks of these adverse events were not observed in lurasidone PM administration. The timing of lurasidone administration could be considered in effort to minimize potential adverse events."
->>>>>>> b30d6a60
   },
   {
     "type": "Title",
@@ -39,13 +30,8 @@
     "text": "S6. SLEEP ENDOPHENOTYPES OF SCHIZOPHRENIA: A HIGH-DENSITY EEG STUDY IN DRUG-NAÏVE, FIRST EPISODE PSYCHOSIS PATIENTS"
   },
   {
-<<<<<<< HEAD
-    "type": "NarrativeText",
-    "element_id": "e77987c7b17439bcfe8150c849de15a9",
-=======
     "type": "UncategorizedText",
     "element_id": "e97f1cf1c49f397732e68cf1efb2355e",
->>>>>>> b30d6a60
     "metadata": {
       "data_source": {},
       "filetype": "application/pdf",
@@ -55,11 +41,7 @@
   },
   {
     "type": "NarrativeText",
-<<<<<<< HEAD
-    "element_id": "15ef5407945d4d6b7863b5afaeb5ccb7",
-=======
     "element_id": "1252f8d8921acac5f706e4402e504a75",
->>>>>>> b30d6a60
     "metadata": {
       "data_source": {},
       "filetype": "application/pdf",
@@ -69,23 +51,12 @@
   },
   {
     "type": "Title",
-<<<<<<< HEAD
-    "element_id": "37e29d40913603a439416b8067586a10",
-=======
     "element_id": "44b59a545030365cd1ad225ed05ff22d",
->>>>>>> b30d6a60
     "metadata": {
       "data_source": {},
       "filetype": "application/pdf",
       "page_number": 1
     },
-<<<<<<< HEAD
-    "text": "S6. SLEEP ENDOPHENOTYPES OF SCHIZOPHRENIA: A HIGH-DENSITY EEG STUDY IN DRUG-NAIVE, FIRST EPISODE PSYCHOSIS PATIENTS"
-  },
-  {
-    "type": "NarrativeText",
-    "element_id": "e5351c19bfdc16d7f836c3831aadfd84",
-=======
     "text": "SIRS 2020 Abstracts"
   },
   {
@@ -101,53 +72,32 @@
   {
     "type": "NarrativeText",
     "element_id": "7ffd3b09cb23fc26ab2411d70e53838a",
->>>>>>> b30d6a60
     "metadata": {
       "data_source": {},
       "filetype": "application/pdf",
       "page_number": 1
     },
-<<<<<<< HEAD
-    "text": "Amedeo Minichino*!, Beata Godlewska', Philip Cowen', Philip Burnet!, Belinda Lennox! University of Oxford"
-  },
-  {
-    "type": "NarrativeText",
-    "element_id": "9d2002e5bf118e95a75c8012a7fd10ef",
-=======
     "text": "Discussion: Our data confirm previous findings on reduced slow wave density in FEP, and expand them to acute subjects, before any treatment is prescribed. This is in line with available data on diffuse abnormalities of cortico-cortical and cortico-thalamic networks in these patients. Interestingly, our data also offer preliminary evidence that this deficit is specific for SCZ, as it appears to differentiate patients who developed SCZ from those with other diagnoses at follow-up. Given the traveling properties of slow waves, future research should establish their potential as markers of connectivity in SCZ."
   },
   {
     "type": "NarrativeText",
     "element_id": "c02ccab64d2a356a96f5394a2b92fa0b",
->>>>>>> b30d6a60
     "metadata": {
       "data_source": {},
       "filetype": "application/pdf",
       "page_number": 1
     },
-<<<<<<< HEAD
-    "text": "Anna Castelnovo!, Cecilia Casetta’, Francesco Donati’, Renata del Giudice’, Caroline Zangani*, Simone Sarasso’, Armando D’Agostino*? ‘Faculty of Biomedical Sciences, Universita della Svizzera Italiana, Switzerland, ?Institute of Psychiatry, Psychology and Neuroscience, King’s College London, England; * Universita degli Studi di Milano, Italy"
-  },
-  {
-    "type": "NarrativeText",
-    "element_id": "d6e0fb8dceb2d11f9cd69071c491e4b3",
-=======
     "text": "S7. INVESTIGATING THE LINK BETWEEN THE PERIPHERAL ENDOCANNABINOID SYSTEM AND CENTRAL GLUTAMATERGIC NEUROTRANSMISSION IN EARLY PSYCHOSIS: A 7T-MRS STUDY"
   },
   {
     "type": "NarrativeText",
     "element_id": "d981d6dfaa8794c0bb733db0965b2831",
->>>>>>> b30d6a60
     "metadata": {
       "data_source": {},
       "filetype": "application/pdf",
       "page_number": 1
     },
-<<<<<<< HEAD
-    "text": "Background: Slow waves, the hallmark of the deep nonrapid eye move- ment sleep electroencephalogram (EEG), are critical for restorative sleep and brain plasticity. They arise from the synchronous depolarization and hyperpolarization of millions of cortical neurons and their proper gen- eration and propagation relies upon the integrity of widespread cortico- thalamic networks. Slow wave abnormalities have been reported in patient with Schizophrenia, although with partially contradictory results, probably related to antipsychotic and sedative medications. Recently, their presence and delineation, have been convincingly shown in first-episode psychosis patients (FEP). However, clear evidence of this biomarker at the onset of the disease, prior to any psychopharmacological intervention, remains limited. Moreover, no attempt has been made to elucidate the prognostic meaning of this finding. Methods: We collected whole night sleep high-density electroencephalog- raphy recordings (64-channel BrainAmp, Brain Products GmbH, Gilching, Germany) in 20 drug-naive FEP patients and 20 healthy control subjects (HC). Several clinical psychometric scales as well as neurocognitive tests were administered to all subjects in order to better define psychopatholog- ical status and vulnerability. EEG slow wave activity (SWA, spectral power between | and 4 Hz) and several slow wave parameters were computed at each electrode location, including density and amplitude, at each electrode location. Along with a group analysis between FEP and HC, a subgroup analysis was also computed between patients who showed a progression of symptoms to full-blown Schizophrenia (SCZ, n = 10) over the next 12-month follow-up and those who did not (OTH, n = 10). Results: Sleep macro-architecture was globally preserved in FEP patients. SWA (1-4 Hz) was lower in FEP compared to HC but this difference didn’t reach statistical significance. Slow wave density was decreased in FEP compared to HC, with a significance that survived multiple comparison correction over a large fronto-central cluster. Mean amplitude was pre- served. At the subgroup analysis, these results were largely driven by the subgroup of patients with a confirmed diagnosis of SCZ at a 12-month fol- low-up. Indeed, no difference could be found between OTH and HC, while a strong significance was still evident between SCZ and HC."
-=======
     "text": "Amedeo Minichino*1, Beata Godlewska1, Philip Cowen1, Philip Burnet1, Belinda Lennox1 1University of Oxford"
->>>>>>> b30d6a60
   },
   {
     "type": "NarrativeText",
@@ -161,36 +111,32 @@
   },
   {
     "type": "NarrativeText",
-    "element_id": "293c0c67a9c6c574a94be8259b569b8f",
+    "element_id": "80abb04ec613b1d325ce6b8d0bb3349d",
     "metadata": {
       "data_source": {},
       "filetype": "application/pdf",
       "page_number": 1
     },
-    "text": "S8. GRIN] PROMOTER METHYLATION CHANGES IN BLOOD OF EARLY-ONSET PSYCHOTIC PATIENTS AND UNAFFECTED SIBLINGS WITH CHILDHOOD TRAUMA"
+    "text": "S8. GRIN1 PROMOTER METHYLATION CHANGES IN BLOOD OF EARLY-ONSET PSYCHOTIC PATIENTS AND UNAFFECTED SIBLINGS WITH CHILDHOOD TRAUMA"
   },
   {
     "type": "NarrativeText",
-    "element_id": "f3ea77b3bc9c927470cede2650cdefd9",
+    "element_id": "3f834ac0bf8b0dbd8d64ee065820467f",
     "metadata": {
       "data_source": {},
       "filetype": "application/pdf",
       "page_number": 1
     },
-<<<<<<< HEAD
-    "text": "Camila Loureiro*!, Corsi-Zuelli Fabiana', Fachim Helene Aparecida', Shuhama Rosana!, Menezes Paulo Rossi!, Dalton Caroline F’,"
+    "text": "Camila Loureiro*1, Corsi-Zuelli Fabiana1, Fachim Helene Aparecida1, Shuhama Rosana1, Menezes Paulo Rossi1, Dalton Caroline F2,"
   },
   {
-    "type": "Title",
-    "element_id": "574d62523bf0c0a56967c26c82840550",
+    "type": "NarrativeText",
+    "element_id": "117f7774fd093a60d964cc5b461f3e22",
     "metadata": {
       "data_source": {},
       "filetype": "application/pdf",
       "page_number": 1
     },
-    "text": "SIRS 2020 Abstracts"
-=======
     "text": "AQ3"
->>>>>>> b30d6a60
   }
 ]