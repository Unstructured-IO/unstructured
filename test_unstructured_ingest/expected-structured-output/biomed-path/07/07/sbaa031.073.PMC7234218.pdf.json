[
  {
<<<<<<< HEAD
    "element_id": "d7a8da6ae4b9edeaa3b841cdd3961004",
=======
    "element_id": "055b9fd1463ee2c4481b4eb9e20d4b0f",
>>>>>>> 178bf57a
    "metadata": {
      "data_source": {},
      "filetype": "application/pdf",
      "languages": [
        "eng"
      ],
      "page_number": 1
    },
    "text": "S32",
    "type": "Header"
  },
  {
    "element_id": "73e8c642afcd2248106b685bc797ad61",
    "metadata": {
      "data_source": {},
      "filetype": "application/pdf",
      "languages": [
        "eng"
      ],
      "page_number": 1
    },
    "text": "ns; 40 mg/day=3.6%, p<0.05; 80 mg/day=4.9%, p<0.01; 120 mg/day=9.3%, p<0.001, PM dosing group: 20 mg/day=-0.4%, ns; 40 mg/day=2.8%, p<0.05: 80 mg/day=0.2%, ns; 160 mg/day=5.8%, p<0.05). There was no clear dose-dependent trend associated with nausea and RD was similar between AM and PM dosing group (AM dosing group: 20 mg/ day=0.2% ns; 40 mg/day=3.8%, p<0.05; 80 mg/day=3.8%, ns; 120 mg/ day=6.6%, ns, PM dosing group: 20 mg/day=-1.6%, ns; 40 mg/day=-1.7%, ns; 80 mg/day=5.5%, p<0.01; 160 mg/day=2.8%, ns). Discussion: The risk of adverse events in the treatment of schizophrenia with lurasidone can vary depending on the timing of administration. In particular, for akathisia and somnolence, the incidence risks were reduced when lurasidone was administered in PM. Unlike with AM administration, the dose-dependence in the risks of these adverse events were not observed in lurasidone PM administration. The timing of lurasidone administration could be considered in effort to minimize potential adverse events.",
    "type": "NarrativeText"
  },
  {
<<<<<<< HEAD
    "element_id": "07ea5dfbaba1a8389afa1c88f206af58",
=======
    "element_id": "87729f38cab913c4c23019736f8609f0",
>>>>>>> 178bf57a
    "metadata": {
      "data_source": {},
      "filetype": "application/pdf",
      "languages": [
        "eng"
      ],
      "page_number": 1
    },
    "text": "S6. SLEEP ENDOPHENOTYPES OF SCHIZOPHRENIA: A HIGH-DENSITY EEG STUDY IN DRUG-NAÏVE, FIRST EPISODE PSYCHOSIS PATIENTS",
    "type": "Title"
  },
  {
    "element_id": "9007841c961748bf749fd79c2205e477",
    "metadata": {
      "data_source": {},
      "filetype": "application/pdf",
      "languages": [
        "eng"
      ],
      "page_number": 1
    },
    "text": "Anna Castelnovo1, Cecilia Casetta2, Francesco Donati3, Renata del Giudice3, Caroline Zangani3, Simone Sarasso3, Armando D’Agostino*3 1Faculty of Biomedical Sciences, Università della Svizzera Italiana, Switzerland; 2Institute of Psychiatry, Psychology and Neuroscience, King’s College London, England; 3Università degli Studi di Milano, Italy",
    "type": "UncategorizedText"
  },
  {
    "element_id": "dc96a1b61bc69cdd3d26154f2b260ca2",
    "metadata": {
      "data_source": {},
      "filetype": "application/pdf",
      "languages": [
        "eng"
      ],
      "page_number": 1
    },
    "text": "Background: Slow waves, the hallmark of the deep nonrapid eye move- ment sleep electroencephalogram (EEG), are critical for restorative sleep and brain plasticity. They arise from the synchronous depolarization and hyperpolarization of millions of cortical neurons and their proper gen- eration and propagation relies upon the integrity of widespread cortico- thalamic networks. Slow wave abnormalities have been reported in patient with Schizophrenia, although with partially contradictory results, probably related to antipsychotic and sedative medications. Recently, their presence and delineation, have been convincingly shown in first-episode psychosis patients (FEP). However, clear evidence of this biomarker at the onset of the disease, prior to any psychopharmacological intervention, remains limited. Moreover, no attempt has been made to elucidate the prognostic meaning of this finding. Methods: We collected whole night sleep high–density electroencephalog- raphy recordings (64-channel BrainAmp, Brain Products GmbH, Gilching, Germany) in 20 drug-naive FEP patients and 20 healthy control subjects (HC). Several clinical psychometric scales as well as neurocognitive tests were administered to all subjects in order to better define psychopatholog- ical status and vulnerability. EEG slow wave activity (SWA, spectral power between 1 and 4 Hz) and several slow wave parameters were computed at each electrode location, including density and amplitude, at each electrode location. Along with a group analysis between FEP and HC, a subgroup analysis was also computed between patients who showed a progression of symptoms to full-blown Schizophrenia (SCZ, n = 10) over the next 12-month follow-up and those who did not (OTH, n = 10). Results: Sleep macro-architecture was globally preserved in FEP patients. SWA (1–4 Hz) was lower in FEP compared to HC but this difference didn’t reach statistical significance. Slow wave density was decreased in FEP compared to HC, with a significance that survived multiple comparison correction over a large fronto-central cluster. Mean amplitude was pre- served. At the subgroup analysis, these results were largely driven by the subgroup of patients with a confirmed diagnosis of SCZ at a 12-month fol- low-up. Indeed, no difference could be found between OTH and HC, while a strong significance was still evident between SCZ and HC.",
    "type": "NarrativeText"
  },
  {
<<<<<<< HEAD
    "element_id": "924947e576271d158b302d9880a791e6",
=======
    "element_id": "574d62523bf0c0a56967c26c82840550",
>>>>>>> 178bf57a
    "metadata": {
      "data_source": {},
      "filetype": "application/pdf",
      "languages": [
        "eng"
      ],
      "page_number": 1
    },
    "text": "SIRS 2020 Abstracts",
    "type": "Title"
  },
  {
<<<<<<< HEAD
    "element_id": "4b1f7a090eb77241872561e1ae4efaa7",
=======
    "element_id": "b8b976f4707d2af116239c70acf8f2be",
>>>>>>> 178bf57a
    "metadata": {
      "data_source": {},
      "filetype": "application/pdf",
      "languages": [
        "eng"
      ],
      "page_number": 1
    },
    "text": "Poster Session I",
    "type": "Header"
  },
  {
<<<<<<< HEAD
    "element_id": "9936580fbb5844375a34edef3e6f652d",
=======
    "element_id": "e77987c7b17439bcfe8150c849de15a9",
>>>>>>> 178bf57a
    "metadata": {
      "data_source": {},
      "filetype": "application/pdf",
      "languages": [
        "eng"
      ],
      "page_number": 1
    },
    "text": "Discussion: Our data confirm previous findings on reduced slow wave density in FEP, and expand them to acute subjects, before any treatment is prescribed. This is in line with available data on diffuse abnormalities of cortico-cortical and cortico-thalamic networks in these patients. Interestingly, our data also offer preliminary evidence that this deficit is specific for SCZ, as it appears to differentiate patients who developed SCZ from those with other diagnoses at follow-up. Given the traveling properties of slow waves, future research should establish their potential as markers of connectivity in SCZ.",
    "type": "NarrativeText"
  },
  {
<<<<<<< HEAD
    "element_id": "395e32227d5bb96e665006cae4062a68",
=======
    "element_id": "15ef5407945d4d6b7863b5afaeb5ccb7",
>>>>>>> 178bf57a
    "metadata": {
      "data_source": {},
      "filetype": "application/pdf",
      "languages": [
        "eng"
      ],
      "page_number": 1
    },
    "text": "S7. INVESTIGATING THE LINK BETWEEN THE PERIPHERAL ENDOCANNABINOID SYSTEM AND CENTRAL GLUTAMATERGIC NEUROTRANSMISSION IN EARLY PSYCHOSIS: A 7T-MRS STUDY",
    "type": "NarrativeText"
  },
  {
<<<<<<< HEAD
    "element_id": "588de728496bcf46f71147c5cb073671",
=======
    "element_id": "5ce0f6dc16582eaf81312c412e99ebb9",
>>>>>>> 178bf57a
    "metadata": {
      "data_source": {},
      "filetype": "application/pdf",
      "languages": [
        "eng"
      ],
      "page_number": 1
    },
    "text": "Amedeo Minichino*1, Beata Godlewska1, Philip Cowen1, Philip Burnet1, Belinda Lennox1 1University of Oxford",
    "type": "NarrativeText"
  },
  {
    "element_id": "0e1aa486295d816701cdf64e320c5f61",
    "metadata": {
      "data_source": {},
      "filetype": "application/pdf",
      "languages": [
        "eng"
      ],
      "page_number": 1
    },
    "text": "Background: Meta-analytic evidence showed increased levels of periph- eral endocannabinoid metabolites in psychotic illness. Alterations in the endocannabinoid system are believed to compromise glutamate and do- pamine transmission, which play a central role in pathophysiological models of psychosis. I will present preliminary data from an ongoing high-field proton magnetic resonance spectroscopy (MRS) study aimed at investigating the association between peripheral levels of endocannabinoid system metabolites and central glutamate metabolism in individuals at their first non-affective psychotic episode (NA-FEP) and healthy controls. Methods: We expect to recruit 17 NA-FEP and 20 healthy controls by January 2020. Currently, we recruited 12 NA-FEP and 18 healthy controls from two different research facilities (Imperial College London and University of Oxford) as part of a cross-sectional study. Participants un- derwent MRS scanning at 7-T with voxels placed in right dorsolateral prefrontal cortex (right-DLPFC), anterior cingulate cortex (ACC), and oc- cipital cortex. Neuro-metabolites will be calculated using the unsuppressed water signal as reference. Endocannabinoid metabolites were quantified from serum samples, collected during the same imaging session. Results: Analyses are ongoing. Based on previous evidence, expected findings are: (i) reduced glutamate levels in the ACC and right-DLPFC of NA-FEP compared to controls; (ii) increased peripheral endocannabinoid metabolites in NA-FEP compared to controls; and (iii) inverse association between peripheral endocannabinoid metabolites and glutamate levels in ACC and right-DLPFC in NA-FEP Discussion: This study will help clarifying the contribution of peripheral endocannabinoid system to central brain mechanisms of key relevance for psychotic illness. It will also add further evidence on the limited literature on high-resolution characterisation of brain metabolites in early psychosis. Strengths of the study include: (i) use of high-field MRS, which allows the estimation of glutamate-related compounds at higher precision than at lower field strength; (ii) reduced heterogeneity of the clinical sample (only male and NA-FEP). Limitations: small sample size and cross-sectional design.",
    "type": "NarrativeText"
  },
  {
<<<<<<< HEAD
    "element_id": "965a5395702865d2e2d8ae48a37fb9f5",
=======
    "element_id": "5807689818fb4d4d7e7112bae842b50c",
>>>>>>> 178bf57a
    "metadata": {
      "data_source": {},
      "filetype": "application/pdf",
      "languages": [
        "eng"
      ],
      "page_number": 1
    },
    "text": "S8. GRIN1 PROMOTER METHYLATION CHANGES IN BLOOD OF EARLY-ONSET PSYCHOTIC PATIENTS AND UNAFFECTED SIBLINGS WITH CHILDHOOD TRAUMA",
    "type": "NarrativeText"
  },
  {
<<<<<<< HEAD
    "element_id": "3f4f532dfbbf63c027a7b0e9cc237c6c",
=======
    "element_id": "59aa170fed2f7a1ab36e75f0cd0461c4",
>>>>>>> 178bf57a
    "metadata": {
      "data_source": {},
      "filetype": "application/pdf",
      "languages": [
        "eng"
      ],
      "page_number": 1
    },
    "text": "Camila Loureiro*1, Corsi-Zuelli Fabiana1, Fachim Helene Aparecida1, Shuhama Rosana1, Menezes Paulo Rossi1, Dalton Caroline F2,",
    "type": "NarrativeText"
  },
  {
    "element_id": "6c9f4f1cbc72a9fcb230b6208f4f3b52",
    "metadata": {
      "data_source": {},
      "filetype": "application/pdf",
      "languages": [
        "eng"
      ],
      "page_number": 1
    },
    "text": "AQ3",
    "type": "Title"
  }
]<|MERGE_RESOLUTION|>--- conflicted
+++ resolved
@@ -1,10 +1,6 @@
 [
   {
-<<<<<<< HEAD
     "element_id": "d7a8da6ae4b9edeaa3b841cdd3961004",
-=======
-    "element_id": "055b9fd1463ee2c4481b4eb9e20d4b0f",
->>>>>>> 178bf57a
     "metadata": {
       "data_source": {},
       "filetype": "application/pdf",
@@ -30,11 +26,7 @@
     "type": "NarrativeText"
   },
   {
-<<<<<<< HEAD
     "element_id": "07ea5dfbaba1a8389afa1c88f206af58",
-=======
-    "element_id": "87729f38cab913c4c23019736f8609f0",
->>>>>>> 178bf57a
     "metadata": {
       "data_source": {},
       "filetype": "application/pdf",
@@ -73,11 +65,7 @@
     "type": "NarrativeText"
   },
   {
-<<<<<<< HEAD
     "element_id": "924947e576271d158b302d9880a791e6",
-=======
-    "element_id": "574d62523bf0c0a56967c26c82840550",
->>>>>>> 178bf57a
     "metadata": {
       "data_source": {},
       "filetype": "application/pdf",
@@ -90,11 +78,7 @@
     "type": "Title"
   },
   {
-<<<<<<< HEAD
     "element_id": "4b1f7a090eb77241872561e1ae4efaa7",
-=======
-    "element_id": "b8b976f4707d2af116239c70acf8f2be",
->>>>>>> 178bf57a
     "metadata": {
       "data_source": {},
       "filetype": "application/pdf",
@@ -107,11 +91,7 @@
     "type": "Header"
   },
   {
-<<<<<<< HEAD
     "element_id": "9936580fbb5844375a34edef3e6f652d",
-=======
-    "element_id": "e77987c7b17439bcfe8150c849de15a9",
->>>>>>> 178bf57a
     "metadata": {
       "data_source": {},
       "filetype": "application/pdf",
@@ -124,11 +104,7 @@
     "type": "NarrativeText"
   },
   {
-<<<<<<< HEAD
     "element_id": "395e32227d5bb96e665006cae4062a68",
-=======
-    "element_id": "15ef5407945d4d6b7863b5afaeb5ccb7",
->>>>>>> 178bf57a
     "metadata": {
       "data_source": {},
       "filetype": "application/pdf",
@@ -141,11 +117,7 @@
     "type": "NarrativeText"
   },
   {
-<<<<<<< HEAD
     "element_id": "588de728496bcf46f71147c5cb073671",
-=======
-    "element_id": "5ce0f6dc16582eaf81312c412e99ebb9",
->>>>>>> 178bf57a
     "metadata": {
       "data_source": {},
       "filetype": "application/pdf",
@@ -171,11 +143,7 @@
     "type": "NarrativeText"
   },
   {
-<<<<<<< HEAD
     "element_id": "965a5395702865d2e2d8ae48a37fb9f5",
-=======
-    "element_id": "5807689818fb4d4d7e7112bae842b50c",
->>>>>>> 178bf57a
     "metadata": {
       "data_source": {},
       "filetype": "application/pdf",
@@ -188,11 +156,7 @@
     "type": "NarrativeText"
   },
   {
-<<<<<<< HEAD
     "element_id": "3f4f532dfbbf63c027a7b0e9cc237c6c",
-=======
-    "element_id": "59aa170fed2f7a1ab36e75f0cd0461c4",
->>>>>>> 178bf57a
     "metadata": {
       "data_source": {},
       "filetype": "application/pdf",
