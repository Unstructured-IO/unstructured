[
  {
<<<<<<< HEAD
    "type": "Title",
    "element_id": "17c1a6701c263407d0fcf7c3ebfb2986",
    "metadata": {
      "data_source": {
        "url": "gs://utic-test-ingest-fixtures/nested-1/nested/ideas-page.html",
        "version": "CMWrx8aE0/8CEAE=",
        "record_locator": {
          "protocol": "gs",
          "remote_file_path": "utic-test-ingest-fixtures/nested-1/nested/ideas-page.html"
        },
        "date_created": "2023-06-20T23:48:13.750000+00:00",
        "date_modified": "2023-06-20T23:48:13.750000+00:00"
      },
      "filetype": "text/html",
      "page_number": 1
    },
    "text": "January 2023"
  },
  {
    "type": "NarrativeText",
    "element_id": "6ea0e510b7ea64f87b55c1fe388cba7f",
=======
    "type": "Table",
    "element_id": "e83a347af95db7ba47b5351f411e00c7",
>>>>>>> c58b261f
    "metadata": {
      "data_source": {
        "url": "gs://utic-test-ingest-fixtures/nested-1/nested/ideas-page.html",
        "version": "CMWrx8aE0/8CEAE=",
        "record_locator": {
          "protocol": "gs",
          "remote_file_path": "utic-test-ingest-fixtures/nested-1/nested/ideas-page.html"
        },
        "date_created": "2023-06-20T23:48:13.750000+00:00",
        "date_modified": "2023-06-20T23:48:13.750000+00:00"
      },
      "filetype": "text/html",
      "page_number": 1,
<<<<<<< HEAD
      "link_urls": [
        "https://twitter.com/stef/status/1617222428727586816"
      ],
      "link_texts": [
        null
      ],
      "emphasized_text_contents": [
        "(Someone fed my essays into GPT to make something that could answer\nquestions based on them, then asked it where good ideas come from.  The\nanswer was ok, but not what I would have said. This is what I would have said.)"
      ],
      "emphasized_text_tags": [
        "i"
      ]
    },
    "text": "(Someone fed my essays into GPT to make something that could answer\nquestions based on them, then asked it where good ideas come from.  The\nanswer was ok, but not what I would have said. This is what I would have said.)"
  },
  {
    "type": "NarrativeText",
    "element_id": "a8ce0a2e7d66af2000e6c3bd36994411",
    "metadata": {
      "data_source": {
        "url": "gs://utic-test-ingest-fixtures/nested-1/nested/ideas-page.html",
        "version": "CMWrx8aE0/8CEAE=",
        "record_locator": {
          "protocol": "gs",
          "remote_file_path": "utic-test-ingest-fixtures/nested-1/nested/ideas-page.html"
        },
        "date_created": "2023-06-20T23:48:13.750000+00:00",
        "date_modified": "2023-06-20T23:48:13.750000+00:00"
      },
      "filetype": "text/html",
      "page_number": 1
    },
    "text": "The way to get new ideas is to notice anomalies: what seems strange,\nor missing, or broken? You can see anomalies in everyday life (much\nof standup comedy is based on this), but the best place to look for\nthem is at the frontiers of knowledge."
  },
  {
    "type": "NarrativeText",
    "element_id": "4eafbff98b81999dfbf3572440d22393",
    "metadata": {
      "data_source": {
        "url": "gs://utic-test-ingest-fixtures/nested-1/nested/ideas-page.html",
        "version": "CMWrx8aE0/8CEAE=",
        "record_locator": {
          "protocol": "gs",
          "remote_file_path": "utic-test-ingest-fixtures/nested-1/nested/ideas-page.html"
        },
        "date_created": "2023-06-20T23:48:13.750000+00:00",
        "date_modified": "2023-06-20T23:48:13.750000+00:00"
      },
      "filetype": "text/html",
      "page_number": 1
=======
      "text_as_html": "<table><br><tbody><br><tr><td>January 2023</td><td>(</td><td>Someone</td><td>fed my essays into GPT to make something that could answer<br>questions based on them, then asked it where good ideas come from.  The<br>answer was ok, but not what I would have said. This is what I would have said.)</td><td>The way to get new ideas is to notice anomalies: what seems strange,<br>or missing, or broken? You can see anomalies in everyday life (much<br>of standup comedy is based on this), but the best place to look for<br>them is at the frontiers of knowledge.</td><td>Knowledge grows fractally.<br>From a distance its edges look smooth, but when you learn enough<br>to get close to one, you&#x27;ll notice it&#x27;s full of gaps. These gaps<br>will seem obvious; it will seem inexplicable that no one has tried<br>x or wondered about y. In the best case, exploring such gaps yields<br>whole new fractal buds.</td></tr><br></tbody><br></table>"
>>>>>>> c58b261f
    },
    "text": "January 2023 ( Someone  fed my essays into GPT to make something that could answer\nquestions based on them, then asked it where good ideas come from.  The\nanswer was ok, but not what I would have said. This is what I would have said.) The way to get new ideas is to notice anomalies: what seems strange,\nor missing, or broken? You can see anomalies in everyday life (much\nof standup comedy is based on this), but the best place to look for\nthem is at the frontiers of knowledge. Knowledge grows fractally.\nFrom a distance its edges look smooth, but when you learn enough\nto get close to one, you'll notice it's full of gaps. These gaps\nwill seem obvious; it will seem inexplicable that no one has tried\nx or wondered about y. In the best case, exploring such gaps yields\nwhole new fractal buds."
  }
]<|MERGE_RESOLUTION|>--- conflicted
+++ resolved
@@ -1,6 +1,5 @@
 [
   {
-<<<<<<< HEAD
     "type": "Title",
     "element_id": "17c1a6701c263407d0fcf7c3ebfb2986",
     "metadata": {
@@ -22,10 +21,6 @@
   {
     "type": "NarrativeText",
     "element_id": "6ea0e510b7ea64f87b55c1fe388cba7f",
-=======
-    "type": "Table",
-    "element_id": "e83a347af95db7ba47b5351f411e00c7",
->>>>>>> c58b261f
     "metadata": {
       "data_source": {
         "url": "gs://utic-test-ingest-fixtures/nested-1/nested/ideas-page.html",
@@ -39,19 +34,7 @@
       },
       "filetype": "text/html",
       "page_number": 1,
-<<<<<<< HEAD
-      "link_urls": [
-        "https://twitter.com/stef/status/1617222428727586816"
-      ],
-      "link_texts": [
-        null
-      ],
-      "emphasized_text_contents": [
-        "(Someone fed my essays into GPT to make something that could answer\nquestions based on them, then asked it where good ideas come from.  The\nanswer was ok, but not what I would have said. This is what I would have said.)"
-      ],
-      "emphasized_text_tags": [
-        "i"
-      ]
+      "text_as_html": "<table><br><tbody><br><tr><td>January 2023</td><td>(</td><td>Someone</td><td>fed my essays into GPT to make something that could answer<br>questions based on them, then asked it where good ideas come from.  The<br>answer was ok, but not what I would have said. This is what I would have said.)</td><td>The way to get new ideas is to notice anomalies: what seems strange,<br>or missing, or broken? You can see anomalies in everyday life (much<br>of standup comedy is based on this), but the best place to look for<br>them is at the frontiers of knowledge.</td><td>Knowledge grows fractally.<br>From a distance its edges look smooth, but when you learn enough<br>to get close to one, you&#x27;ll notice it&#x27;s full of gaps. These gaps<br>will seem obvious; it will seem inexplicable that no one has tried<br>x or wondered about y. In the best case, exploring such gaps yields<br>whole new fractal buds.</td></tr><br></tbody><br></table>"
     },
     "text": "(Someone fed my essays into GPT to make something that could answer\nquestions based on them, then asked it where good ideas come from.  The\nanswer was ok, but not what I would have said. This is what I would have said.)"
   },
@@ -90,10 +73,7 @@
       },
       "filetype": "text/html",
       "page_number": 1
-=======
-      "text_as_html": "<table><br><tbody><br><tr><td>January 2023</td><td>(</td><td>Someone</td><td>fed my essays into GPT to make something that could answer<br>questions based on them, then asked it where good ideas come from.  The<br>answer was ok, but not what I would have said. This is what I would have said.)</td><td>The way to get new ideas is to notice anomalies: what seems strange,<br>or missing, or broken? You can see anomalies in everyday life (much<br>of standup comedy is based on this), but the best place to look for<br>them is at the frontiers of knowledge.</td><td>Knowledge grows fractally.<br>From a distance its edges look smooth, but when you learn enough<br>to get close to one, you&#x27;ll notice it&#x27;s full of gaps. These gaps<br>will seem obvious; it will seem inexplicable that no one has tried<br>x or wondered about y. In the best case, exploring such gaps yields<br>whole new fractal buds.</td></tr><br></tbody><br></table>"
->>>>>>> c58b261f
     },
-    "text": "January 2023 ( Someone  fed my essays into GPT to make something that could answer\nquestions based on them, then asked it where good ideas come from.  The\nanswer was ok, but not what I would have said. This is what I would have said.) The way to get new ideas is to notice anomalies: what seems strange,\nor missing, or broken? You can see anomalies in everyday life (much\nof standup comedy is based on this), but the best place to look for\nthem is at the frontiers of knowledge. Knowledge grows fractally.\nFrom a distance its edges look smooth, but when you learn enough\nto get close to one, you'll notice it's full of gaps. These gaps\nwill seem obvious; it will seem inexplicable that no one has tried\nx or wondered about y. In the best case, exploring such gaps yields\nwhole new fractal buds."
+    "text": "Knowledge grows fractally.\nFrom a distance its edges look smooth, but when you learn enough\nto get close to one, you'll notice it's full of gaps. These gaps\nwill seem obvious; it will seem inexplicable that no one has tried\nx or wondered about y. In the best case, exploring such gaps yields\nwhole new fractal buds."
   }
 ]