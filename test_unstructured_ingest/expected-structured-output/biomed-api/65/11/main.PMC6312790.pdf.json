--- conflicted
+++ resolved
@@ -211,13 +211,13 @@
   },
   {
     "type": "ListItem",
-    "element_id": "e102dc7c1db28c29d5e4bde8062592ed",
-    "metadata": {
-      "data_source": {},
-      "filetype": "application/pdf",
-      "page_number": 1
-    },
-    "text": "E-mail address: tayo.sanni@yahoo.com (O. Sanni)."
+    "element_id": "6190ca95b973d4a03fdf4c3b0b260af0",
+    "metadata": {
+      "data_source": {},
+      "filetype": "application/pdf",
+      "page_number": 1
+    },
+    "text": "Corresponding author. tayo.sanni@yahoo.com; SanniO@tut.ac.za E-mail address: tayo.sanni@yahoo.com (O. Sanni)."
   },
   {
     "type": "NarrativeText",
@@ -260,23 +260,14 @@
     "text": "How data were acquired Data format Experimental factors Experimental features Data source location Accessibility Related research article The cleaned and weighed specimen was suspended in beakers con- taining 0.5 M H2SO, solution of different concentrations of egg shell powder. The pre-weighed stainless steel samples were retrieved from the test solutions after every 24h, cleaned appropriately, dried and reweighed. Raw, analyzed The difference between the weight at a given time and the initial weight of the specimen was taken as the weight loss, which was used to calculate the corrosion rate and inhibition efficiency. Inhibitor concentration, exposure time Department of Chemical, Metallurgical and Materials Engineering, Tshwane University of Technology, Pretoria, South Africa Data are available within this article O. Sanni, A. P. I. Popoola, and O. S. I. Fayomi, Enhanced corrosion resistance of stainless steel type 316 in sulphuric acid solution using eco-friendly waste product, Results in Physics, 9 (2018) 225-230."
   },
   {
-<<<<<<< HEAD
-    "type": "Table",
-    "element_id": "9d9fc2e0856ca8b974ebab072f88cca1",
-=======
     "type": "NarrativeText",
     "element_id": "6928b78d26af54b6acb804ed319b5c05",
->>>>>>> 5d14a2ae
-    "metadata": {
-      "data_source": {},
-      "filetype": "application/pdf",
-      "page_number": 2
-    },
-<<<<<<< HEAD
-    "text": "How data were acquired Data formatExperimental factors Experimental featuresData source location AccessibilityRelated research article The cleaned and weighed specimen was suspended in beakers con-taining 0.5 M H2SO4 solution of different concentrations of egg shellpowder. The pre-weighed stainless steel samples were retrieved fromthe test solutions after every 24 h, cleaned appropriately, dried andreweighed.Raw, analyzedThe difference between the weight at a given time and the initialweight of the specimen was taken as the weight loss, which was usedto calculate the corrosion rate and inhibition efﬁciency.Inhibitor concentration, exposure timeDepartment of Chemical, Metallurgical and Materials Engineering,Tshwane University of Technology, Pretoria, South AfricaData are available within this articleO. Sanni, A. P. I. Popoola, and O. S. I. Fayomi, Enhanced corrosionresistance of stainless steel type 316 in sulphuric acid solution usingeco-friendly waste product, Results in Physics, 9 (2018) 225–230."
-=======
+    "metadata": {
+      "data_source": {},
+      "filetype": "application/pdf",
+      "page_number": 2
+    },
     "text": "How data were acquired"
->>>>>>> 5d14a2ae
   },
   {
     "type": "NarrativeText",
@@ -360,13 +351,13 @@
   },
   {
     "type": "ListItem",
-    "element_id": "1ddde62c3188f81dfc835b6f036f1734",
-    "metadata": {
-      "data_source": {},
-      "filetype": "application/pdf",
-      "page_number": 2
-    },
-    "text": "nature of inhibition of metals."
+    "element_id": "b6cdef9ac2c39caf23c7413dcdb3c227",
+    "metadata": {
+      "data_source": {},
+      "filetype": "application/pdf",
+      "page_number": 2
+    },
+    "text": "© The data can be used to examine the relationship between the process variable as it affect the nature of inhibition of metals."
   },
   {
     "type": "Title",
@@ -390,13 +381,13 @@
   },
   {
     "type": "Image",
-    "element_id": "38f6746aa99f4e96b29e02f1d0b418fa",
-    "metadata": {
-      "data_source": {},
-      "filetype": "application/pdf",
-      "page_number": 2
-    },
-    "text": ")gm ( sso l i thgeW 30 20 10 10g8g6g4g2gControl 48 96 144 192    "
+    "element_id": "6cbfbefb10bbbc9b57cd22704824934e",
+    "metadata": {
+      "data_source": {},
+      "filetype": "application/pdf",
+      "page_number": 2
+    },
+    "text": "Weight loss (mg)                 96 144 192 Exposure Time (Hours)"
   },
   {
     "type": "Title",
@@ -410,13 +401,13 @@
   },
   {
     "type": "FigureCaption",
-    "element_id": "f5289d20374c576627b200df3b4e5a85",
-    "metadata": {
-      "data_source": {},
-      "filetype": "application/pdf",
-      "page_number": 2
-    },
-    "text": "Fig. 1. Weight loss versus exposure time for stainless steelpresence of ES. immersed in 0.5 M H2SO4 solution in the absence and"
+    "element_id": "45cd54c64e38abe8c1128a5979ca8cd5",
+    "metadata": {
+      "data_source": {},
+      "filetype": "application/pdf",
+      "page_number": 2
+    },
+    "text": "Fig. 1. Weight loss versus exposure time for stainless steel immersed in 0.5M H2SO, solution in the absence and presence of ES."
   },
   {
     "type": "NarrativeText",
@@ -469,19 +460,6 @@
     "text": "i"
   },
   {
-<<<<<<< HEAD
-    "type": "Image",
-    "element_id": "8f63e54c02cc9090d20f5001d4d90bf9",
-    "metadata": {
-      "data_source": {},
-      "filetype": "application/pdf",
-      "page_number": 3
-    },
-    "text": "2.7 1.8 0.9 10g8g6g4g2gControl 24 48 72 96 120 144 168 192 Exposure time"
-  },
-  {
-=======
->>>>>>> 5d14a2ae
     "type": "Title",
     "element_id": "239bb77f5ec344ce5e614979b8c49742",
     "metadata": {
@@ -523,13 +501,13 @@
   },
   {
     "type": "Image",
-    "element_id": "11c4aec4d2de458111a4598943f9b3c2",
-    "metadata": {
-      "data_source": {},
-      "filetype": "application/pdf",
-      "page_number": 3
-    },
-    "text": ") % ( ycneciff i EnoitibhnI i 90 80 70 60 50 40 30 20 10 0 2g4g6g8g10g 20 40 60 80 100 120 140 160 180    "
+    "element_id": "0616fd3aee2db0cdd1a1565987b925ae",
+    "metadata": {
+      "data_source": {},
+      "filetype": "application/pdf",
+      "page_number": 3
+    },
+    "text": "  80 4 Inhibition Efficiency (%) a Ss 1   _—__. —o— 4g SS v- —a— 6g 74 —~X_ Senn, —y— 8g ~~. —6~ 10g —__, ~     —o- 2g       ol, T T T T T T T 1 20 40 60 80 100 120 140 160 180 Exposure Time 1e (Hours)"
   },
   {
     "type": "Title",
@@ -593,13 +571,13 @@
   },
   {
     "type": "Image",
-    "element_id": "27b45633a0f31b9e01d179d70d7dc282",
-    "metadata": {
-      "data_source": {},
-      "filetype": "application/pdf",
-      "page_number": 4
-    },
-    "text": "    5 1 os = — 10; =o ° © —\" 205 i —~é é —ip a5 — Control -2 — & 2.5 T T T 0.0000001 + —-0.00001 0.001 O14 Current Density (A/cm2)"
+    "element_id": "b5ee6af3d776b0bbd2e581a3ab2ab2e1",
+    "metadata": {
+      "data_source": {},
+      "filetype": "application/pdf",
+      "page_number": 4
+    },
+    "text": "Potential (Vv)nm°in°}aryT T T0.00001 0.001 olCurrent Density (A/cm2)"
   },
   {
     "type": "FigureCaption",
@@ -623,13 +601,13 @@
   },
   {
     "type": "Table",
-    "element_id": "6cd96e77164fa6c7237b62a72012b1b4",
-    "metadata": {
-      "data_source": {},
-      "filetype": "application/pdf",
-      "page_number": 4
-    },
-    "text": "Inhibitorconcentration (g) bc (V/dec) ba (V/dec) Ecorr (V) icorr (A/cm2) Polarizationresistance (Ω) 0246810 0.03351.94600.01630.32330.12400.0382 0.04090.05960.23690.05400.05560.0086 (cid:3) 0.9393(cid:3) 0.8276(cid:3) 0.8825(cid:3) 0.8027(cid:3) 0.5896(cid:3) 0.5356 0.00030.00020.00015.39E-055.46E-051.24E-05 24.0910121.44042.121373.180305.650246.080 2.81631.50540.94760.43180.37720.0919"
+    "element_id": "9270ab0a1b3ba26a16991abcd0b45dfe",
+    "metadata": {
+      "data_source": {},
+      "filetype": "application/pdf",
+      "page_number": 4
+    },
+    "text": "Inhibitor be (V/dec) ba (V/dec) Ecorr (V) icorr (A/cm?) Polarization Corrosion concentration (g) resistance (Q) rate (mm/year) oO 0.0335 0.0409 0.0003 24.0910 2.8163 2 1.9460 0.0596 0.0002 121.440 1.5054 4 0.0163 0.2369 0.0001 42.121 0.9476 6 0.3233 0.0540 5.39E-05 373.180 0.4318 8 0.1240 0.0556 5.46E-05 305.650 0.3772 10 0.0382 0.0086 1.24E-05 246.080 0.0919"
   },
   {
     "type": "Title",
@@ -803,13 +781,13 @@
   },
   {
     "type": "Image",
-    "element_id": "a66662aaf068459610bf894dd930ba6c",
-    "metadata": {
-      "data_source": {},
-      "filetype": "application/pdf",
-      "page_number": 4
-    },
-    "text": "0/C 12 10 8 6 4 2 2 4 6 8 10 Concentration (g)"
+    "element_id": "330ac6774a7bcf85ad0993abaab2a475",
+    "metadata": {
+      "data_source": {},
+      "filetype": "application/pdf",
+      "page_number": 4
+    },
+    "text": "    12     2+ T T T 1 2 4 6 8 10 Concentration (g)"
   },
   {
     "type": "FigureCaption",
@@ -833,13 +811,13 @@
   },
   {
     "type": "Image",
-    "element_id": "273fb301b173075f79b2cbdab962e2ff",
+    "element_id": "caa364fead90039aae1f13d64dcb8b37",
     "metadata": {
       "data_source": {},
       "filetype": "application/pdf",
       "page_number": 5
     },
-    "text": "SEM HV: Q0KY WD: 14.89 rmrm ‘9EM MAO: 209 x Det: DOE Pectomsence In nanospact"
+    "text": "SEM HV: Q0KY WD: 14.89 rmrm‘DEM MAO: 209 x ‘Dor Pecforsence In nenospact"
   },
   {
     "type": "FigureCaption",
@@ -852,6 +830,16 @@
     "text": "Fig. 6. SEM/EDX image of as-received stainless steel."
   },
   {
+    "type": "Image",
+    "element_id": "a0463ca888a6f2c8c3ba40ba47be0f2f",
+    "metadata": {
+      "data_source": {},
+      "filetype": "application/pdf",
+      "page_number": 5
+    },
+    "text": "gEOOwaeSemny. z00RV | WD: 1424 renn rtirint VEoa3 Tescan20 yin Fertormaros in nancepace|"
+  },
+  {
     "type": "FigureCaption",
     "element_id": "ccc8ab2aeabd9a0f745b9f0f6fcbef6e",
     "metadata": {
@@ -863,13 +851,13 @@
   },
   {
     "type": "Image",
-    "element_id": "520d1da08c86ce165cd2843e2dc27f98",
+    "element_id": "88301d6b47b17df03b78789b9890a6f1",
     "metadata": {
       "data_source": {},
       "filetype": "application/pdf",
       "page_number": 5
     },
-    "text": "SEMHV: 20.0KV WD: 15.54 mm EM ING: ACO x Dei: OSE"
+    "text": "°@¢Naafe«MgsSEM HY: 20.0KV 7 ETOP LU ULL UL OCT 0BEM IAAG: 400 x a"
   },
   {
     "type": "FigureCaption",
@@ -1003,13 +991,13 @@
   },
   {
     "type": "NarrativeText",
-    "element_id": "cecb8b44c9af4b76e85155170c509729",
-    "metadata": {
-      "data_source": {},
-      "filetype": "application/pdf",
-      "page_number": 6
-    },
-    "text": "Corrosion rate CRð"
+    "element_id": "1cf628987e0d8ee743a4fd01f662cc01",
+    "metadata": {
+      "data_source": {},
+      "filetype": "application/pdf",
+      "page_number": 6
+    },
+    "text": ". 87.6W Corrosion rate(CR) = (ar"
   },
   {
     "type": "UncategorizedText",
@@ -1033,23 +1021,23 @@
   },
   {
     "type": "Formula",
-    "element_id": "cc05223fa08ae55b84d4d264ac735591",
-    "metadata": {
-      "data_source": {},
-      "filetype": "application/pdf",
-      "page_number": 6
-    },
-    "text": "θ ¼ CRo (cid:3) CR CRo"
+    "element_id": "59664b2fe1b21e796c905c904f07faae",
+    "metadata": {
+      "data_source": {},
+      "filetype": "application/pdf",
+      "page_number": 6
+    },
+    "text": "~ CRo"
   },
   {
     "type": "Formula",
-    "element_id": "fc044ebf8a46e2a72c336b769ecec5f0",
-    "metadata": {
-      "data_source": {},
-      "filetype": "application/pdf",
-      "page_number": 6
-    },
-    "text": "IE ð%Þ ¼ CRo (cid:3) CR CRo x 1001"
+    "element_id": "2ceed7a728acd831c0c4c14fc95a3db7",
+    "metadata": {
+      "data_source": {},
+      "filetype": "application/pdf",
+      "page_number": 6
+    },
+    "text": "CRo=CR , 100 IE (0) = CR"
   },
   {
     "type": "NarrativeText",
@@ -1183,33 +1171,33 @@
   },
   {
     "type": "ListItem",
-    "element_id": "5726b8fc4e58aa0b9f5c578bae2dc200",
+    "element_id": "e275b10ccd88f5d2dbf9f2b2432eb64f",
     "metadata": {
       "data_source": {},
       "filetype": "application/pdf",
       "page_number": 7
     },
-    "text": "[1] O. Sanni, A.P.I. Popoola, O.S.I. Fayomi, Enhanced corrosion resistance of stainless steel type 316 in sulphuric acid solution using eco-friendly waste product, Results Phys. 9 (2018) 225–230."
+    "text": "[1] 0. Sanni, A.P.I. Popoola, O.S.I. Fayomi, Enhanced corrosion resistance of stainless steel type 316 in sulphuric acid solution using eco-friendly waste product, Results Phys. 9 (2018) 225-230."
   },
   {
     "type": "ListItem",
-    "element_id": "b863f47caee2b6d11b3324058d361e15",
+    "element_id": "5068dd4538c596c1d123fd612bdb99e3",
     "metadata": {
       "data_source": {},
       "filetype": "application/pdf",
       "page_number": 7
     },
-    "text": "[2] O. Sanni, A.P.I. Popoola, A. Kolesnikov, Constitutive modeling for prediction of optimal process parameters in corrosion inhibition of austenitic stainless steel (Type 316)/acidic medium, Mater. Res. Express. 5 (10) (2018) 1–15."
+    "text": "[2] O. Sanni, A.P.I. Popoola, A. Kolesnikov, Constitutive modeling for prediction of optimal process parameters in corrosion inhibition of austenitic stainless steel (Type 316)/acidic medium, Mater. Res. Express. 5 (10) (2018) 1-15."
   },
   {
     "type": "ListItem",
-    "element_id": "ded4a223b42867bb411f5dff514cbe8a",
+    "element_id": "76eb86296cfb136b12d4606217bd3ae3",
     "metadata": {
       "data_source": {},
       "filetype": "application/pdf",
       "page_number": 7
     },
-    "text": "[3] O. Sanni, A.P.I. Popoola, O.S.I. Fayomi, The inhibitive study of egg shell powder on UNS N08904 austenitic stainless steel corrosion in chloride solution, Def. Technol. 14 (2018) 463–468."
+    "text": "[3] O. Sanni, A.P.I. Popoola, O.S.I. Fayomi, The inhibitive study of egg shell powder on UNS N08904 austenitic stainless steel corrosion in chloride solution, Def. Technol. 14 (2018) 463-468."
   },
   {
     "type": "ListItem",
