--- conflicted
+++ resolved
@@ -1,17 +1,17 @@
 [
   {
     "type": "Header",
-    "element_id": "b70f22f671505232d9cfde0be45085bd",
-    "metadata": {
-      "data_source": {},
-      "filetype": "application/pdf",
-      "page_number": 1
-    },
-    "text": "Data in Brief 22 (2019) 451-457"
-  },
-  {
-    "type": "NarrativeText",
-    "element_id": "b0658ce9dccc0acba9a472c2bb992cc9",
+    "element_id": "c1f4b5ba045830c1866db8f8aa0b54ac",
+    "metadata": {
+      "data_source": {},
+      "filetype": "application/pdf",
+      "page_number": 1
+    },
+    "text": "Data in Brief 22 (2019) 451–457"
+  },
+  {
+    "type": "NarrativeText",
+    "element_id": "869adddb184177031536477262e0dde0",
     "metadata": {
       "data_source": {},
       "filetype": "application/pdf",
@@ -21,7 +21,7 @@
   },
   {
     "type": "Title",
-    "element_id": "f2fe9c33b7e8535efebf7c20ebce297c",
+    "element_id": "e6fa42b5b4d85001b900e47c050b645b",
     "metadata": {
       "data_source": {},
       "filetype": "application/pdf",
@@ -31,7 +31,7 @@
   },
   {
     "type": "NarrativeText",
-    "element_id": "0ca3f075fdccf9232449ff461b63ceb9",
+    "element_id": "9234133787d0a6b3976b16569c0b5cf3",
     "metadata": {
       "data_source": {},
       "filetype": "application/pdf",
@@ -41,7 +41,7 @@
   },
   {
     "type": "NarrativeText",
-    "element_id": "0ccb3a9876bbc64a1ca09fa40c4f844d",
+    "element_id": "ac01687ab870e4bb6e7313db4654928a",
     "metadata": {
       "data_source": {},
       "filetype": "application/pdf",
@@ -51,7 +51,7 @@
   },
   {
     "type": "Title",
-    "element_id": "9ad2f78909544aa8ddb755f6fcc7db7d",
+    "element_id": "9ce2527454e3b72c1ba73e179779361d",
     "metadata": {
       "data_source": {},
       "filetype": "application/pdf",
@@ -71,17 +71,17 @@
   },
   {
     "type": "Title",
-    "element_id": "01a6ede0ac7347af5df61e8e72177149",
-    "metadata": {
-      "data_source": {},
-      "filetype": "application/pdf",
-      "page_number": 1
-    },
-    "text": "Omotayo Sanni*, Abimbola Patricia I. Popoola"
-  },
-  {
-    "type": "NarrativeText",
-    "element_id": "893c64b557e9f51e0b4dbdca3e5e4216",
+    "element_id": "4f14d967ea87a75ad1acee27ff34e59e",
+    "metadata": {
+      "data_source": {},
+      "filetype": "application/pdf",
+      "page_number": 1
+    },
+    "text": "Omotayo Sanni n, Abimbola Patricia I. Popoola"
+  },
+  {
+    "type": "NarrativeText",
+    "element_id": "cb64167b76eb9bc1d0dc4771969a3724",
     "metadata": {
       "data_source": {},
       "filetype": "application/pdf",
@@ -90,7 +90,16 @@
     "text": "Department of Chemical, Metallurgical and Materials Engineering, Tshwane University of Technology, Pretoria, South Africa"
   },
   {
-<<<<<<< HEAD
+    "type": "NarrativeText",
+    "element_id": "fbd221e3c1f82c8601661213b98b0962",
+    "metadata": {
+      "data_source": {},
+      "filetype": "application/pdf",
+      "page_number": 1
+    },
+    "text": "a r t i c l e i n f o"
+  },
+  {
     "type": "Title",
     "element_id": "3d71760ba4f1cc95873ee36178f97d82",
     "metadata": {
@@ -101,28 +110,14 @@
     "text": "ARTICLE INFO"
   },
   {
-    "type": "Title",
-    "element_id": "3d71760ba4f1cc95873ee36178f97d82",
-=======
-    "type": "NarrativeText",
-    "element_id": "fbd221e3c1f82c8601661213b98b0962",
->>>>>>> b30d6a60
-    "metadata": {
-      "data_source": {},
-      "filetype": "application/pdf",
-      "page_number": 1
-    },
-    "text": "ARTICLE INFO"
-  },
-  {
-    "type": "Title",
-    "element_id": "3d71760ba4f1cc95873ee36178f97d82",
-    "metadata": {
-      "data_source": {},
-      "filetype": "application/pdf",
-      "page_number": 1
-    },
-    "text": "ARTICLE INFO"
+    "type": "NarrativeText",
+    "element_id": "d6923075e35e5f3296e0d24ceb70a2bb",
+    "metadata": {
+      "data_source": {},
+      "filetype": "application/pdf",
+      "page_number": 1
+    },
+    "text": "a b s t r a c t"
   },
   {
     "type": "Title",
@@ -135,18 +130,8 @@
     "text": "ABSTRACT"
   },
   {
-    "type": "Title",
-    "element_id": "3d1626989d3e923485561f1e5bdeaa58",
-    "metadata": {
-      "data_source": {},
-      "filetype": "application/pdf",
-      "page_number": 1
-    },
-    "text": "ABSTRACT"
-  },
-  {
-    "type": "NarrativeText",
-    "element_id": "218ff33a95fce6f79ef939a392669910",
+    "type": "NarrativeText",
+    "element_id": "4a03002c97925cd9397927ac823369e7",
     "metadata": {
       "data_source": {},
       "filetype": "application/pdf",
@@ -156,23 +141,23 @@
   },
   {
     "type": "NarrativeText",
-    "element_id": "1650f5e15653060c99bdc596d8bbb1af",
-    "metadata": {
-      "data_source": {},
-      "filetype": "application/pdf",
-      "page_number": 1
-    },
-    "text": "Keywords: Corrosion prainless steel Sulphuric acid"
-  },
-  {
-    "type": "NarrativeText",
-    "element_id": "e6c16cbc892380c70076b40f238265f3",
-    "metadata": {
-      "data_source": {},
-      "filetype": "application/pdf",
-      "page_number": 1
-    },
-    "text": "This data article contains data related to the research article entitled “enhanced corrosion resistance of stainless steel Type 316 in sulphuric acid solution using eco-friendly waste product” (Sanni et al., 2018). In this data article, a comprehensive effect of waste product and optimized process parameter of the inhibitor in 0.5M H2SO, solution was presented using weight loss and potentiody- namic polarization techniques. The presence of the inhibitor (egg shell powder) influenced corrosion resistance of stainless steel. Inhibition efficiency value of 94.74% was recorded as a result of inhibition of the steel by the ionized molecules of the inhibiting compound of the egg shell powder influencing the redox mechan- ism reactions responsible for corrosion and surface deterioration."
+    "element_id": "08bb309957586c280660c11c337dc6d7",
+    "metadata": {
+      "data_source": {},
+      "filetype": "application/pdf",
+      "page_number": 1
+    },
+    "text": "Keywords: Corrosion Stainless steel Inhibitor Sulphuric acid"
+  },
+  {
+    "type": "NarrativeText",
+    "element_id": "26c73759c3d3cc29d683910c034432da",
+    "metadata": {
+      "data_source": {},
+      "filetype": "application/pdf",
+      "page_number": 1
+    },
+    "text": "This data article contains data related to the research article entitled “enhanced corrosion resistance of stainless steel Type 316 in sulphuric acid solution using eco-friendly waste product” (Sanni et al., 2018). In this data article, a comprehensive effect of waste product and optimized process parameter of the inhibitor in 0.5 M H2SO4 solution was presented using weight loss and potentiody- the inhibitor namic polarization techniques. The presence of (egg shell powder) inﬂuenced corrosion resistance of stainless steel. Inhibition efﬁciency value of 94.74% was recorded as a result of inhibition of the steel by the ionized molecules of the inhibiting compound of the egg shell powder inﬂuencing the redox mechan- ism reactions responsible for corrosion and surface deterioration."
   },
   {
     "type": "NarrativeText",
@@ -186,43 +171,43 @@
   },
   {
     "type": "NarrativeText",
-    "element_id": "00d66a641876ad322f94181c369b00d8",
-    "metadata": {
-      "data_source": {},
-      "filetype": "application/pdf",
-      "page_number": 1
-    },
-    "text": "© 2018 Published by Elsevier Inc. This is an open access article under the CC BY-NC-ND license (http://creativecommons.org/licenses/by-nc-nd/4.0/)."
-  },
-  {
-    "type": "Title",
-    "element_id": "ff9861e965da05e90c4b9fe736a50f01",
-    "metadata": {
-      "data_source": {},
-      "filetype": "application/pdf",
-      "page_number": 1
-    },
-    "text": "Specification table"
-  },
-  {
-    "type": "NarrativeText",
-    "element_id": "188408ad3575b107d0af4a0133f1a1b5",
-    "metadata": {
-      "data_source": {},
-      "filetype": "application/pdf",
-      "page_number": 1
-    },
-    "text": "Subject area Materials engineering More specific subject area Surface science and engineering Type of data Table and figure"
-  },
-  {
-    "type": "ListItem",
-    "element_id": "97c2a9b16d11ebeb7f85251ef239d5ef",
-    "metadata": {
-      "data_source": {},
-      "filetype": "application/pdf",
-      "page_number": 1
-    },
-    "text": "Corresponding author. tayo.sanni@yahoo.com; SanniO@tut.ac.za"
+    "element_id": "260cf1397ece5718c2d35900917688de",
+    "metadata": {
+      "data_source": {},
+      "filetype": "application/pdf",
+      "page_number": 1
+    },
+    "text": "& 2018 Published by Elsevier Inc. This is an open access article under the CC BY-NC-ND license (http://creativecommons.org/licenses/by-nc-nd/4.0/)."
+  },
+  {
+    "type": "Title",
+    "element_id": "5abba9b1f2c341e0b299fa43a90d0e14",
+    "metadata": {
+      "data_source": {},
+      "filetype": "application/pdf",
+      "page_number": 1
+    },
+    "text": "Speciﬁcation table"
+  },
+  {
+    "type": "NarrativeText",
+    "element_id": "ac89a2886224c42ad15982cd34421ff8",
+    "metadata": {
+      "data_source": {},
+      "filetype": "application/pdf",
+      "page_number": 1
+    },
+    "text": "Subject area More speciﬁc subject area Surface science and engineering Type of data"
+  },
+  {
+    "type": "Title",
+    "element_id": "e4359c72057b318ddf5a64f9b97539c4",
+    "metadata": {
+      "data_source": {},
+      "filetype": "application/pdf",
+      "page_number": 1
+    },
+    "text": "n Corresponding author. tayo.sanni@yahoo.com; SanniO@tut.ac.za"
   },
   {
     "type": "ListItem",
@@ -236,17 +221,17 @@
   },
   {
     "type": "NarrativeText",
-    "element_id": "0b530c66a2971db2707bff0462a537a8",
-    "metadata": {
-      "data_source": {},
-      "filetype": "application/pdf",
-      "page_number": 1
-    },
-    "text": "https://doi.org/10.1016/j.dib.2018.11.134 2352-3409/© 2018 Published by Elsevier Inc. This is an open access article under the CC BY-NC-ND license (http://creativecommons.org/licenses/by-nc-nd/4.0/)."
+    "element_id": "511abaee4573f467ba654d2a697efb03",
+    "metadata": {
+      "data_source": {},
+      "filetype": "application/pdf",
+      "page_number": 1
+    },
+    "text": "https://doi.org/10.1016/j.dib.2018.11.134 2352-3409/& 2018 Published by Elsevier Inc. This is an open access article under the CC BY-NC-ND license (http://creativecommons.org/licenses/by-nc-nd/4.0/)."
   },
   {
     "type": "Header",
-    "element_id": "549a2fac47d713cc00f2db498ad6b557",
+    "element_id": "78f135d64d5e1307cac651608256a418",
     "metadata": {
       "data_source": {},
       "filetype": "application/pdf",
@@ -255,14 +240,14 @@
     "text": "452"
   },
   {
-    "type": "Title",
-    "element_id": "20b127dec4ccdc67eab3096d4b0862fe",
-    "metadata": {
-      "data_source": {},
-      "filetype": "application/pdf",
-      "page_number": 2
-    },
-    "text": "O. Sanni, A.P.. Popoola / Data in Brief 22 (2019) 451-457"
+    "type": "NarrativeText",
+    "element_id": "9ca201e648ed74cfc838b6661f59addf",
+    "metadata": {
+      "data_source": {},
+      "filetype": "application/pdf",
+      "page_number": 2
+    },
+    "text": "O. Sanni, A.P.I. Popoola / Data in Brief 22 (2019) 451–457"
   },
   {
     "type": "NarrativeText",
@@ -315,27 +300,18 @@
     "text": "Experimental features Data source location"
   },
   {
-<<<<<<< HEAD
-    "type": "NarrativeText",
-    "element_id": "106cb416d07938a90d0043343ccbc18d",
-=======
     "type": "Title",
     "element_id": "aa43321cb45fb76debb7e732249d42a5",
->>>>>>> b30d6a60
-    "metadata": {
-      "data_source": {},
-      "filetype": "application/pdf",
-      "page_number": 2
-    },
-<<<<<<< HEAD
-    "text": "The cleaned and weighed specimen was suspended in beakers con- taining 0.5 M H2SO, solution of different concentrations of egg shell powder. The pre-weighed stainless steel samples were retrieved from the test solutions after every 24h, cleaned appropriately, dried and reweighed. Raw, analyzed The difference between the weight at a given time and the initial weight of the specimen was taken as the weight loss, which was used to calculate the corrosion rate and inhibition efficiency. Inhibitor concentration, exposure time Department of Chemical, Metallurgical and Materials Engineering, Tshwane University of Technology, Pretoria, South Africa Data are available within this article O. Sanni, A. P. I. Popoola, and O. S. I. Fayomi, Enhanced corrosion resistance of stainless steel type 316 in sulphuric acid solution using eco-friendly waste product, Results in Physics, 9 (2018) 225-230."
-=======
+    "metadata": {
+      "data_source": {},
+      "filetype": "application/pdf",
+      "page_number": 2
+    },
     "text": "Accessibility Related research article"
->>>>>>> b30d6a60
-  },
-  {
-    "type": "Title",
-    "element_id": "596eda178f8c5adefbae7cfe1bec78c3",
+  },
+  {
+    "type": "Title",
+    "element_id": "e63f0ed399f0537c9ffeadfcae3baed6",
     "metadata": {
       "data_source": {},
       "filetype": "application/pdf",
@@ -345,33 +321,33 @@
   },
   {
     "type": "ListItem",
-    "element_id": "0a5e0daaca13b106a726e9fb433a15c2",
-    "metadata": {
-      "data_source": {},
-      "filetype": "application/pdf",
-      "page_number": 2
-    },
-    "text": "© Data presented here provide optimum conditions of waste material as inhibitor for stainless steel Type 316 in 0.5M H2SO4 medium. The given data describe the inhibitive performance of eco-friendly egg shell powder on austenitic stainless steel Type 316 corrosion in sulphuric acid environment."
+    "element_id": "1daeb29ccbc793481f453c7f76b8795b",
+    "metadata": {
+      "data_source": {},
+      "filetype": "application/pdf",
+      "page_number": 2
+    },
+    "text": "(cid:1) Data presented here provide optimum conditions of waste material as inhibitor for stainless steel Type 316 in 0.5 M H2SO4 medium. The given data describe the inhibitive performance of eco-friendly egg shell powder on austenitic stainless steel Type 316 corrosion in sulphuric acid environment."
   },
   {
     "type": "ListItem",
-    "element_id": "28938e90004a4b030475499143a6d663",
-    "metadata": {
-      "data_source": {},
-      "filetype": "application/pdf",
-      "page_number": 2
-    },
-    "text": "© The data obtained for the inhibition of waste product (egg shell powder) on stainless steel Type 316 can be used as basis in determining the inhibitive performance of the same inhibitor in other environments."
-  },
-  {
-    "type": "NarrativeText",
-    "element_id": "0a0d8eb63ea1c62df0cefe57546932e3",
-    "metadata": {
-      "data_source": {},
-      "filetype": "application/pdf",
-      "page_number": 2
-    },
-    "text": "© The data can be used to examine the relationship between the process variable as it affect the"
+    "element_id": "7aad924d1c00e3d50bc0c24beb00a9e5",
+    "metadata": {
+      "data_source": {},
+      "filetype": "application/pdf",
+      "page_number": 2
+    },
+    "text": "(cid:1) The data obtained for the inhibition of waste product (egg shell powder) on stainless steel Type 316 can be used as basis in determining the inhibitive performance of the same inhibitor in other environments."
+  },
+  {
+    "type": "NarrativeText",
+    "element_id": "39b6040280a179e1f8e4f4fb5ec4ae05",
+    "metadata": {
+      "data_source": {},
+      "filetype": "application/pdf",
+      "page_number": 2
+    },
+    "text": "(cid:1) The data can be used to examine the relationship between the process variable as it affect the"
   },
   {
     "type": "ListItem",
@@ -385,7 +361,7 @@
   },
   {
     "type": "Title",
-    "element_id": "c2b2b778d53cc9a1cb4dc340476bc5aa",
+    "element_id": "1c3f3de4e65aae5bd147f84779712a65",
     "metadata": {
       "data_source": {},
       "filetype": "application/pdf",
@@ -395,13 +371,13 @@
   },
   {
     "type": "NarrativeText",
-    "element_id": "d3a8aed6064bbac810abfa6a5e4d789f",
-    "metadata": {
-      "data_source": {},
-      "filetype": "application/pdf",
-      "page_number": 2
-    },
-    "text": "The results of the experiment are presented in this session. The results obtained from weight loss method for stainless steel Type 316 immersed in 0.5 M H2SO, solution in the absence and presence of different concentrations o! egg shell powder (ES) are presented in Figs. 1-3 respectively. It can be seen clearly from these Figures that the efficiency of egg shell powder increase with the inhibitor con- centration, The increase in its efficiency could be as a result of increase in the constituent molecule"
+    "element_id": "5034c7315aface0b263361d0eae1dd15",
+    "metadata": {
+      "data_source": {},
+      "filetype": "application/pdf",
+      "page_number": 2
+    },
+    "text": "The results of the experiment are presented in this session. The results obtained from weight loss method for stainless steel Type 316 immersed in 0.5 M H2SO4 solution in the absence and presence of different concentrations of egg shell powder (ES) are presented in Figs. 1–3 respectively. It can be seen clearly from these Figures that the efﬁciency of egg shell powder increase with the inhibitor con- centration, The increase in its efﬁciency could be as a result of increase in the constituent molecule"
   },
   {
     "type": "Image",
@@ -435,30 +411,22 @@
   },
   {
     "type": "NarrativeText",
-    "element_id": "46102e9a74f9f072ae70b94b5cae4e5c",
-    "metadata": {
-      "data_source": {},
-      "filetype": "application/pdf",
-      "page_number": 3
-    },
-    "text": "O. Sanni, A.PI. Popoola / Data in Brief 22 (2019) 451-457"
-  },
-  {
-<<<<<<< HEAD
-    "type": "Header",
-    "element_id": "d83c7ee736be931d85b78a4a60881ced",
-=======
+    "element_id": "8a54dcaa0e2720786903e26e84bd9e93",
+    "metadata": {
+      "data_source": {},
+      "filetype": "application/pdf",
+      "page_number": 3
+    },
+    "text": "O. Sanni, A.P.I. Popoola / Data in Brief 22 (2019) 451–457"
+  },
+  {
     "type": "NarrativeText",
     "element_id": "4f0139b605dfdd9eb93e920a6115e1b5",
->>>>>>> b30d6a60
-    "metadata": {
-      "data_source": {},
-      "filetype": "application/pdf",
-      "page_number": 3
-    },
-<<<<<<< HEAD
-    "text": "453"
-=======
+    "metadata": {
+      "data_source": {},
+      "filetype": "application/pdf",
+      "page_number": 3
+    },
     "text": ") r a e y / m m"
   },
   {
@@ -470,17 +438,16 @@
       "page_number": 3
     },
     "text": "( e t a r n o s o r r o C"
->>>>>>> b30d6a60
-  },
-  {
-    "type": "Title",
-    "element_id": "928d573049bbef7cf9db9ce90cb7d2cc",
-    "metadata": {
-      "data_source": {},
-      "filetype": "application/pdf",
-      "page_number": 3
-    },
-    "text": "Corrosion rate"
+  },
+  {
+    "type": "Title",
+    "element_id": "de7d1b721a1e0632b7cf04edf5032c8e",
+    "metadata": {
+      "data_source": {},
+      "filetype": "application/pdf",
+      "page_number": 3
+    },
+    "text": "i"
   },
   {
     "type": "Image",
@@ -504,15 +471,12 @@
   },
   {
     "type": "FigureCaption",
-    "element_id": "36d036099e48662c14563c009aff742f",
-    "metadata": {
-      "data_source": {},
-      "filetype": "application/pdf",
-      "page_number": 3
-    },
-<<<<<<< HEAD
-    "text": "Fig. 2. Corrosion rate versus exposure time for stainless steel immersed in 0.5M H2SO, solution in the absence and presence of ES."
-=======
+    "element_id": "e5d46bc8ceb17f88e1cff33ecac97067",
+    "metadata": {
+      "data_source": {},
+      "filetype": "application/pdf",
+      "page_number": 3
+    },
     "text": "Fig. 2. Corrosion rate versus exposure time for stainless steel immersed in 0.5 M H2SO4 solution in the absence and presence of ES."
   },
   {
@@ -524,7 +488,6 @@
       "page_number": 3
     },
     "text": "100 4"
->>>>>>> b30d6a60
   },
   {
     "type": "UncategorizedText",
@@ -548,39 +511,36 @@
   },
   {
     "type": "Title",
-    "element_id": "8082b302a91b24c4ce2316f201fede55",
-    "metadata": {
-      "data_source": {},
-      "filetype": "application/pdf",
-      "page_number": 3
-    },
-    "text": "Exposure Time 1e (Hours)"
+    "element_id": "a955dcf1d740ce40d62415d9f16da436",
+    "metadata": {
+      "data_source": {},
+      "filetype": "application/pdf",
+      "page_number": 3
+    },
+    "text": "Exposure Time (Hours)"
   },
   {
     "type": "FigureCaption",
-    "element_id": "9fee826e001f91fea4e4a0db87987f2c",
-    "metadata": {
-      "data_source": {},
-      "filetype": "application/pdf",
-      "page_number": 3
-    },
-    "text": "Fig. 3. Inhibition efficiency versus exposure time for stainless steel immersed in 0.5 M H2SO, solution in the presence of ES."
-  },
-  {
-    "type": "NarrativeText",
-    "element_id": "1ec86a28647f99369e22f3008220e7d2",
-    "metadata": {
-      "data_source": {},
-      "filetype": "application/pdf",
-      "page_number": 3
-    },
-    "text": "number of inhibitor adsorbed on the surface of stain! less steel at higher concentration, in order or the active sites of the stainless steel to be protected with the inhibitor molecules. Cathodic and anodic polarized potential are measured in the presence and absence of ES. Fig. 4 shows the cathod anodic polarization curves for stainless steel in 0.5 M H2SO, solution at different ES concentrations. The electrochemical variables such as polarization rosion current (icorr), anodic Tafel constant (ba), cat year) values are presented in Table 1. From the po! larization curves and electrochemical para: ic and resistance (PR), corrosion potential (Ecorr), cor- hodic Tafel constant (bc) and corrosion rate (mm/ meter, icorr value decreased with the addition of inhibitor in 0.5M H2SO,. Conversely, the icorr further decrease with an increase in inhibitor concentration indicating that the inhibition effects increase with an increase in the egg shell concentration. The process of egg shell inhibition could be attributed to the formation of egg shell powder adsorbed on stainless steel surface protecting corrosion of stainless steel in H2SO, medium. The likely mechanism is the egg shell adsorption on stainless steel surface through the heteroatoms electron pair and the conjugated systems in egg shell mo lecular structure as shown in Fig. 1. When the concentration of inhibitor was increased from 2 to 10g, the corrosion rate values drastically decreased this result show that waste egg shell powder is an efi corrosion inhibitor for stainless steel in H2SO, solution. The shift in corrosion potential of stainless steel from Tafel curves and electrochemical data indicate that the inhibitor is a mixed-type corrosion inhibitor. ective"
+    "element_id": "950ca7babbae92e76df97f7ee57bc05c",
+    "metadata": {
+      "data_source": {},
+      "filetype": "application/pdf",
+      "page_number": 3
+    },
+    "text": "Fig. 3. Inhibition efﬁciency versus exposure time for stainless steel immersed in 0.5 M H2SO4 solution in the presence of ES."
+  },
+  {
+    "type": "NarrativeText",
+    "element_id": "83f15bc914c3bfceaa571de50ab77f11",
+    "metadata": {
+      "data_source": {},
+      "filetype": "application/pdf",
+      "page_number": 3
+    },
+    "text": "number of inhibitor adsorbed on the surface of stainless steel at higher concentration, in order for the active sites of the stainless steel to be protected with the inhibitor molecules. Cathodic and anodic polarized potential are measured in the presence and absence of ES. Fig. 4 shows the cathodic and anodic polarization curves for stainless steel in 0.5 M H2SO4 solution at different ES concentrations. The electrochemical variables such as polarization resistance (PR), corrosion potential (Ecorr), cor- rosion current (icorr), anodic Tafel constant (ba), cathodic Tafel constant (bc) and corrosion rate (mm/ year) values are presented in Table 1. From the polarization curves and electrochemical parameter, icorr value decreased with the addition of inhibitor in 0.5 M H2SO4. Conversely, the icorr further decrease with an increase in inhibitor concentration indicating that the inhibition effects increase with an increase in the egg shell concentration. The process of egg shell inhibition could be attributed to the formation of egg shell powder adsorbed on stainless steel surface protecting corrosion of stainless steel in H2SO4 medium. The likely mechanism is the egg shell adsorption on stainless steel surface through the heteroatoms electron pair and the conjugated systems in egg shell molecular structure as shown in Fig. 1. When the concentration of inhibitor was increased from 2 to 10 g, the corrosion rate values drastically decreased this result show that waste egg shell powder is an effective corrosion inhibitor for stainless steel in H2SO4 solution. The shift in corrosion potential of stainless steel from Tafel curves and electrochemical data indicate that the inhibitor is a mixed-type corrosion inhibitor."
   },
   {
     "type": "Header",
-<<<<<<< HEAD
-    "element_id": "48f89b630677c2cbb70e2ba05bf7a363",
-=======
     "element_id": "135be522765ce267b8ca6debeeec6dc4",
     "metadata": {
       "data_source": {},
@@ -592,7 +552,6 @@
   {
     "type": "Header",
     "element_id": "8d9bcdac558e606c913189b6ce8db44c",
->>>>>>> b30d6a60
     "metadata": {
       "data_source": {},
       "filetype": "application/pdf",
@@ -602,62 +561,53 @@
   },
   {
     "type": "NarrativeText",
-    "element_id": "20b127dec4ccdc67eab3096d4b0862fe",
-    "metadata": {
-      "data_source": {},
-      "filetype": "application/pdf",
-      "page_number": 4
-    },
-    "text": "O. Sanni, A.P.. Popoola / Data in Brief 22 (2019) 451-457"
+    "element_id": "8a54dcaa0e2720786903e26e84bd9e93",
+    "metadata": {
+      "data_source": {},
+      "filetype": "application/pdf",
+      "page_number": 4
+    },
+    "text": "O. Sanni, A.P.I. Popoola / Data in Brief 22 (2019) 451–457"
   },
   {
     "type": "Image",
-    "element_id": "27b45633a0f31b9e01d179d70d7dc282",
-    "metadata": {
-      "data_source": {},
-      "filetype": "application/pdf",
-      "page_number": 4
-    },
-    "text": "    5 1 os = — 10; =o ° © —\" 205 i —~é é —ip a5 — Control -2 — & 2.5 T T T 0.0000001 + —-0.00001 0.001 O14 Current Density (A/cm2)"
+    "element_id": "b5ee6af3d776b0bbd2e581a3ab2ab2e1",
+    "metadata": {
+      "data_source": {},
+      "filetype": "application/pdf",
+      "page_number": 4
+    },
+    "text": "Potential (Vv)nm°in°}aryT T T0.00001 0.001 olCurrent Density (A/cm2)"
   },
   {
     "type": "FigureCaption",
-    "element_id": "316ca7c92e90790b40e48109d8cebcf9",
-    "metadata": {
-      "data_source": {},
-      "filetype": "application/pdf",
-      "page_number": 4
-    },
-    "text": "Fig. 4. Anodic and cathodic polarization curve of stainless steel in 0.5 M H2SO, solution in the presence and absence of ES."
-  },
-  {
-    "type": "UncategorizedText",
-    "element_id": "80706daf0acab8ce81f42af3080454c1",
-    "metadata": {
-      "data_source": {},
-      "filetype": "application/pdf",
-      "page_number": 4
-    },
-    "text": "Table 1 Potentiodynamic polarization data for stainless steel in the absence and presence of ES in 0.5 M H2SO, solution."
-  },
-  {
-<<<<<<< HEAD
-    "type": "UncategorizedText",
-    "element_id": "f1de9c49b2f2eb403dc7b1f80c17e1c1",
-=======
+    "element_id": "e8f34726e919c7e2f4d00f6fcf511ef8",
+    "metadata": {
+      "data_source": {},
+      "filetype": "application/pdf",
+      "page_number": 4
+    },
+    "text": "Fig. 4. Anodic and cathodic polarization curve of stainless steel in 0.5 M H2SO4 solution in the presence and absence of ES."
+  },
+  {
+    "type": "UncategorizedText",
+    "element_id": "c1589916b4d51307d5d804bbf911ea17",
+    "metadata": {
+      "data_source": {},
+      "filetype": "application/pdf",
+      "page_number": 4
+    },
+    "text": "Table 1 Potentiodynamic polarization data for stainless steel in the absence and presence of ES in 0.5 M H2SO4 solution."
+  },
+  {
     "type": "Table",
     "element_id": "9270ab0a1b3ba26a16991abcd0b45dfe",
->>>>>>> b30d6a60
-    "metadata": {
-      "data_source": {},
-      "filetype": "application/pdf",
-      "page_number": 4
-    },
-<<<<<<< HEAD
-    "text": "oO 2 4 6 8 10"
-=======
+    "metadata": {
+      "data_source": {},
+      "filetype": "application/pdf",
+      "page_number": 4
+    },
     "text": "Inhibitor be (V/dec) ba (V/dec) Ecorr (V) icorr (A/cm?) Polarization Corrosion concentration (g) resistance (Q) rate (mm/year) oO 0.0335 0.0409 0.0003 24.0910 2.8163 2 1.9460 0.0596 0.0002 121.440 1.5054 4 0.0163 0.2369 0.0001 42.121 0.9476 6 0.3233 0.0540 5.39E-05 373.180 0.4318 8 0.1240 0.0556 5.46E-05 305.650 0.3772 10 0.0382 0.0086 1.24E-05 246.080 0.0919"
->>>>>>> b30d6a60
   },
   {
     "type": "Title",
@@ -690,23 +640,14 @@
     "text": "ba (V/dec)"
   },
   {
-<<<<<<< HEAD
-    "type": "NarrativeText",
-    "element_id": "5a83e8e40847ff26218a26f6f0c66720",
-=======
     "type": "Title",
     "element_id": "7bc31ed7ab5a625735657499f636c1f2",
->>>>>>> b30d6a60
-    "metadata": {
-      "data_source": {},
-      "filetype": "application/pdf",
-      "page_number": 4
-    },
-<<<<<<< HEAD
-    "text": "be (V/dec)"
-=======
+    "metadata": {
+      "data_source": {},
+      "filetype": "application/pdf",
+      "page_number": 4
+    },
     "text": "Ecorr (V)"
->>>>>>> b30d6a60
   },
   {
     "type": "Title",
@@ -740,75 +681,53 @@
   },
   {
     "type": "UncategorizedText",
-<<<<<<< HEAD
+    "element_id": "2a789110c863b30156d63234c8a51477",
+    "metadata": {
+      "data_source": {},
+      "filetype": "application/pdf",
+      "page_number": 4
+    },
+    "text": "(cid:3) 0.9393 (cid:3) 0.8276 (cid:3) 0.8825 (cid:3) 0.8027 (cid:3) 0.5896 (cid:3) 0.5356"
+  },
+  {
+    "type": "UncategorizedText",
+    "element_id": "9492908fadeab22ca81f18f2ba4f4f35",
+    "metadata": {
+      "data_source": {},
+      "filetype": "application/pdf",
+      "page_number": 4
+    },
+    "text": "0 2 4 6 8 10"
+  },
+  {
+    "type": "UncategorizedText",
+    "element_id": "12751f842ba5664e7ad255016dbe371b",
+    "metadata": {
+      "data_source": {},
+      "filetype": "application/pdf",
+      "page_number": 4
+    },
+    "text": "0.0335 1.9460 0.0163 0.3233 0.1240 0.0382"
+  },
+  {
+    "type": "UncategorizedText",
+    "element_id": "727d4758bcfadaaf5156b8682cd39810",
+    "metadata": {
+      "data_source": {},
+      "filetype": "application/pdf",
+      "page_number": 4
+    },
+    "text": "0.0409 0.0596 0.2369 0.0540 0.0556 0.0086"
+  },
+  {
+    "type": "UncategorizedText",
     "element_id": "d71f426079cb8c2bb3d960ce1e23d290",
-=======
-    "element_id": "2a789110c863b30156d63234c8a51477",
-    "metadata": {
-      "data_source": {},
-      "filetype": "application/pdf",
-      "page_number": 4
-    },
-    "text": "(cid:3) 0.9393 (cid:3) 0.8276 (cid:3) 0.8825 (cid:3) 0.8027 (cid:3) 0.5896 (cid:3) 0.5356"
-  },
-  {
-    "type": "UncategorizedText",
-    "element_id": "9492908fadeab22ca81f18f2ba4f4f35",
->>>>>>> b30d6a60
-    "metadata": {
-      "data_source": {},
-      "filetype": "application/pdf",
-      "page_number": 4
-    },
-    "text": "0 2 4 6 8 10"
-  },
-  {
-<<<<<<< HEAD
-    "type": "Title",
-    "element_id": "1f14a11ac5c26b7bd6942ca9b086e33a",
-=======
-    "type": "UncategorizedText",
-    "element_id": "12751f842ba5664e7ad255016dbe371b",
->>>>>>> b30d6a60
-    "metadata": {
-      "data_source": {},
-      "filetype": "application/pdf",
-      "page_number": 4
-    },
-<<<<<<< HEAD
-    "text": "icorr (A/cm?)"
-=======
-    "text": "0.0335 1.9460 0.0163 0.3233 0.1240 0.0382"
->>>>>>> b30d6a60
-  },
-  {
-    "type": "UncategorizedText",
-    "element_id": "727d4758bcfadaaf5156b8682cd39810",
-    "metadata": {
-      "data_source": {},
-      "filetype": "application/pdf",
-      "page_number": 4
-    },
-    "text": "0.0409 0.0596 0.2369 0.0540 0.0556 0.0086"
-  },
-  {
-<<<<<<< HEAD
-    "type": "Title",
-    "element_id": "3c99b2498eba218ae6b1afd85327dce7",
-=======
-    "type": "UncategorizedText",
-    "element_id": "d71f426079cb8c2bb3d960ce1e23d290",
->>>>>>> b30d6a60
-    "metadata": {
-      "data_source": {},
-      "filetype": "application/pdf",
-      "page_number": 4
-    },
-<<<<<<< HEAD
-    "text": "Polarization resistance (Q)"
-=======
+    "metadata": {
+      "data_source": {},
+      "filetype": "application/pdf",
+      "page_number": 4
+    },
     "text": "0.0003 0.0002 0.0001 5.39E-05 5.46E-05 1.24E-05"
->>>>>>> b30d6a60
   },
   {
     "type": "UncategorizedText",
@@ -832,13 +751,13 @@
   },
   {
     "type": "NarrativeText",
-    "element_id": "bbd5d47522adecda25b9a8d808d1b805",
-    "metadata": {
-      "data_source": {},
-      "filetype": "application/pdf",
-      "page_number": 4
-    },
-    "text": "The plot of inhibitor concentration over degree of surface coverage versus inhibitor concentration gives a straight line as shown in Fig. 5. The strong correlation reveals that egg shell adsorption on stainless surface in 0.5 M H2SO, follow Langmuir adsorption isotherm. Figs. 6-8 show the SEM/EDX surface morphology analysis of stainless steel. Figs. 7 and 8 are the SEM/EDX images of the stainless steel specimens without and with inhibitor after weight loss experiment in sulphuric acid medium. The stainless steel surface corrosion product layer in the absence of inhibitor was porous and as a result gives no corrosion protection. With the presence of ES, corrosion damage was minimized, with an evidence of ES present on the metal surface as shown in Fig. 8."
+    "element_id": "ef5851c1e7629b7329ac014d7fb9e9e1",
+    "metadata": {
+      "data_source": {},
+      "filetype": "application/pdf",
+      "page_number": 4
+    },
+    "text": "The plot of inhibitor concentration over degree of surface coverage versus inhibitor concentration gives a straight line as shown in Fig. 5. The strong correlation reveals that egg shell adsorption on stainless surface in 0.5 M H2SO4 follow Langmuir adsorption isotherm. Figs. 6–8 show the SEM/EDX surface morphology analysis of stainless steel. Figs. 7 and 8 are the SEM/EDX images of the stainless steel specimens without and with inhibitor after weight loss experiment in sulphuric acid medium. The stainless steel surface corrosion product layer in the absence of inhibitor was porous and as a result gives no corrosion protection. With the presence of ES, corrosion damage was minimized, with an evidence of ES present on the metal surface as shown in Fig. 8."
   },
   {
     "type": "UncategorizedText",
@@ -849,6 +768,16 @@
       "page_number": 4
     },
     "text": "—=—Cc/0"
+  },
+  {
+    "type": "UncategorizedText",
+    "element_id": "1797d9b8b07f302836186c20a19ebd0b",
+    "metadata": {
+      "data_source": {},
+      "filetype": "application/pdf",
+      "page_number": 4
+    },
+    "text": "C/0"
   },
   {
     "type": "Image",
@@ -862,7 +791,7 @@
   },
   {
     "type": "FigureCaption",
-    "element_id": "8a3295d93db27fa58d12326d345eaad5",
+    "element_id": "8e9636a780701abc4f16c3f890b8a83f",
     "metadata": {
       "data_source": {},
       "filetype": "application/pdf",
@@ -872,22 +801,17 @@
   },
   {
     "type": "Header",
-    "element_id": "46102e9a74f9f072ae70b94b5cae4e5c",
+    "element_id": "8a54dcaa0e2720786903e26e84bd9e93",
     "metadata": {
       "data_source": {},
       "filetype": "application/pdf",
       "page_number": 5
     },
-    "text": "O. Sanni, A.PI. Popoola / Data in Brief 22 (2019) 451-457"
-  },
-  {
-<<<<<<< HEAD
-    "type": "Header",
-    "element_id": "f626051bc94422f26f4b774a2bca105e",
-=======
+    "text": "O. Sanni, A.P.I. Popoola / Data in Brief 22 (2019) 451–457"
+  },
+  {
     "type": "Image",
     "element_id": "caa364fead90039aae1f13d64dcb8b37",
->>>>>>> b30d6a60
     "metadata": {
       "data_source": {},
       "filetype": "application/pdf",
@@ -896,10 +820,6 @@
     "text": "SEM HV: Q0KY WD: 14.89 rmrm‘DEM MAO: 209 x ‘Dor Pecforsence In nenospact"
   },
   {
-<<<<<<< HEAD
-    "type": "Image",
-    "element_id": "273fb301b173075f79b2cbdab962e2ff",
-=======
     "type": "FigureCaption",
     "element_id": "6121f41a05c15afa2efe50af3e838da4",
     "metadata": {
@@ -912,58 +832,36 @@
   {
     "type": "Image",
     "element_id": "a0463ca888a6f2c8c3ba40ba47be0f2f",
->>>>>>> b30d6a60
     "metadata": {
       "data_source": {},
       "filetype": "application/pdf",
       "page_number": 5
     },
-    "text": "SEM HV: Q0KY WD: 14.89 rmrm ‘9EM MAO: 209 x Det: DOE Pectomsence In nanospact"
-  },
-  {
-<<<<<<< HEAD
-    "type": "Image",
-    "element_id": "520d1da08c86ce165cd2843e2dc27f98",
-=======
+    "text": "gEOOwaeSemny. z00RV | WD: 1424 renn rtirint VEoa3 Tescan20 yin Fertormaros in nancepace|"
+  },
+  {
     "type": "FigureCaption",
     "element_id": "ccc8ab2aeabd9a0f745b9f0f6fcbef6e",
->>>>>>> b30d6a60
     "metadata": {
       "data_source": {},
       "filetype": "application/pdf",
       "page_number": 5
     },
-<<<<<<< HEAD
-    "text": "SEMHV: 20.0KV WD: 15.54 mm EM ING: ACO x Dei: OSE"
-  },
-  {
-    "type": "FigureCaption",
-    "element_id": "3c2d5d9d956079af224f49cfd96d5a8a",
-=======
     "text": "Fig. 7. SEM/EDX image of stainless steel immersed in 0.5 M H2SO4 solution without inhibitor."
   },
   {
     "type": "Image",
     "element_id": "88301d6b47b17df03b78789b9890a6f1",
->>>>>>> b30d6a60
     "metadata": {
       "data_source": {},
       "filetype": "application/pdf",
       "page_number": 5
     },
-<<<<<<< HEAD
-    "text": "Fig. 7. SEM/EDX image of stainless steel immersed in 0.5 M H2SO, solution without inhibitor."
-  },
-  {
-    "type": "FigureCaption",
-    "element_id": "6cad98316bfa45c17e82a1836920ed12",
-=======
     "text": "°@¢Naafe«MgsSEM HY: 20.0KV 7 ETOP LU ULL UL OCT 0BEM IAAG: 400 x a"
   },
   {
     "type": "FigureCaption",
     "element_id": "d8bc58d446376a881b51208b9a8ee7b7",
->>>>>>> b30d6a60
     "metadata": {
       "data_source": {},
       "filetype": "application/pdf",
@@ -972,27 +870,18 @@
     "text": "Fig. 8. SEM/EDX image of stainless steel immersed in 0.5 M H2SO4 solution with the presence of inhibitor."
   },
   {
-<<<<<<< HEAD
-    "type": "FigureCaption",
-    "element_id": "0856be0ed2ae274541fca2629b8e6c1e",
-=======
     "type": "Header",
     "element_id": "b5c1fe3f2fa0ef8280a53620dcb31175",
->>>>>>> b30d6a60
     "metadata": {
       "data_source": {},
       "filetype": "application/pdf",
       "page_number": 5
     },
-<<<<<<< HEAD
-    "text": "Fig. 8. SEM/EDX image of stainless steel immersed in 0.5 M H2SO, solution with the presence of inhibitor."
-=======
     "text": "455"
->>>>>>> b30d6a60
   },
   {
     "type": "Header",
-    "element_id": "b3a8e0e1f9ab1bfe3a36f231f676f78b",
+    "element_id": "cdfba543ee8ef7fdb3d8b587648cc22d",
     "metadata": {
       "data_source": {},
       "filetype": "application/pdf",
@@ -1002,17 +891,17 @@
   },
   {
     "type": "Header",
-    "element_id": "20b127dec4ccdc67eab3096d4b0862fe",
-    "metadata": {
-      "data_source": {},
-      "filetype": "application/pdf",
-      "page_number": 6
-    },
-    "text": "O. Sanni, A.P.. Popoola / Data in Brief 22 (2019) 451-457"
-  },
-  {
-    "type": "Title",
-    "element_id": "a80826543c9e0d0e9f6c2108ae3c3f73",
+    "element_id": "8a54dcaa0e2720786903e26e84bd9e93",
+    "metadata": {
+      "data_source": {},
+      "filetype": "application/pdf",
+      "page_number": 6
+    },
+    "text": "O. Sanni, A.P.I. Popoola / Data in Brief 22 (2019) 451–457"
+  },
+  {
+    "type": "Title",
+    "element_id": "e00efc537994ab576eaec5a387a5ebc0",
     "metadata": {
       "data_source": {},
       "filetype": "application/pdf",
@@ -1022,7 +911,7 @@
   },
   {
     "type": "NarrativeText",
-    "element_id": "90b8c00ff7a1b170a14695aa51629f14",
+    "element_id": "d277e2ba1e8cbda383b0e51703c281c8",
     "metadata": {
       "data_source": {},
       "filetype": "application/pdf",
@@ -1032,17 +921,17 @@
   },
   {
     "type": "NarrativeText",
-    "element_id": "6be4c264ae4635182495b4be5b6612c4",
-    "metadata": {
-      "data_source": {},
-      "filetype": "application/pdf",
-      "page_number": 6
-    },
-    "text": "Austenitic stainless steel Type 316 was used in this study with chemical composition reported in [1,2]. The chemicals used were of annular grade. The inhibitor concentrations are in the range of 2, 4, 6, 8 and 10 g [3-5]. The structural formula of egg shell powder is shown in Fig. 9."
+    "element_id": "c90848f07a922eff3615e5aa1ee78a2f",
+    "metadata": {
+      "data_source": {},
+      "filetype": "application/pdf",
+      "page_number": 6
+    },
+    "text": "Austenitic stainless steel Type 316 was used in this study with chemical composition reported in [1,2]. The chemicals used were of annular grade. The inhibitor concentrations are in the range of 2, 4, 6, 8 and 10 g [3–5]. The structural formula of egg shell powder is shown in Fig. 9."
   },
   {
     "type": "FigureCaption",
-    "element_id": "1dc2692eee9b01e9a960f80c4dabe07b",
+    "element_id": "c07eeb615f8b0f2d544348b7f0655301",
     "metadata": {
       "data_source": {},
       "filetype": "application/pdf",
@@ -1052,7 +941,7 @@
   },
   {
     "type": "NarrativeText",
-    "element_id": "b4a533760fabf85f66294a0441dacd1e",
+    "element_id": "63584e8d8b4c14d1542778c155ee4b78",
     "metadata": {
       "data_source": {},
       "filetype": "application/pdf",
@@ -1062,23 +951,23 @@
   },
   {
     "type": "NarrativeText",
-    "element_id": "ed939960fb33893fb915e7aa4495dc85",
-    "metadata": {
-      "data_source": {},
-      "filetype": "application/pdf",
-      "page_number": 6
-    },
-    "text": "This physical measurement was carried out in order to provide direct result on how the corrosive environment affects the test sample. The cleaned and weighed specimen was suspended in beakers with the aid of glass hooks and rods with the test solution of ES at different concentration (2, 4, 6, 8 and 10g). The pre-weighed specimen was retrieved from the test solution after every 24h, cleaned, dried and reweighed. The difference between the weight at a given time and the initial weight of the specimen was taken as the weight loss which was used to calculate corrosion rate and inhibition efficiency."
-  },
-  {
-    "type": "NarrativeText",
-    "element_id": "1928871c45395cdfea85cbd0e07eb21f",
-    "metadata": {
-      "data_source": {},
-      "filetype": "application/pdf",
-      "page_number": 6
-    },
-    "text": "The corrosion rate (CR) was calculated using Eq. (1) [1-5]"
+    "element_id": "df69621940968ac24afd990f838f8720",
+    "metadata": {
+      "data_source": {},
+      "filetype": "application/pdf",
+      "page_number": 6
+    },
+    "text": "This physical measurement was carried out in order to provide direct result on how the corrosive environment affects the test sample. The cleaned and weighed specimen was suspended in beakers with the aid of glass hooks and rods with the test solution of ES at different concentration (2, 4, 6, 8 and 10 g). The pre-weighed specimen was retrieved from the test solution after every 24 h, cleaned, dried and reweighed. The difference between the weight at a given time and the initial weight of the specimen was taken as the weight loss which was used to calculate corrosion rate and inhibition efﬁciency."
+  },
+  {
+    "type": "NarrativeText",
+    "element_id": "c9b27a380aea7dc5245745a28309b5ce",
+    "metadata": {
+      "data_source": {},
+      "filetype": "application/pdf",
+      "page_number": 6
+    },
+    "text": "The corrosion rate (CR) was calculated using Eq. (1) [1–5]"
   },
   {
     "type": "UncategorizedText",
@@ -1092,15 +981,12 @@
   },
   {
     "type": "UncategorizedText",
-    "element_id": "8d3c0af49ec09d336ca7db7d03dedd0b",
-    "metadata": {
-      "data_source": {},
-      "filetype": "application/pdf",
-      "page_number": 6
-    },
-<<<<<<< HEAD
-    "text": "87.6W = (ar"
-=======
+    "element_id": "825c6ae49ec498c873be5355109ca093",
+    "metadata": {
+      "data_source": {},
+      "filetype": "application/pdf",
+      "page_number": 6
+    },
     "text": "(cid:1) Þ ¼ 87:6W DAT"
   },
   {
@@ -1112,7 +998,6 @@
       "page_number": 6
     },
     "text": ". 87.6W Corrosion rate(CR) = (ar"
->>>>>>> b30d6a60
   },
   {
     "type": "UncategorizedText",
@@ -1125,27 +1010,14 @@
     "text": ")"
   },
   {
-<<<<<<< HEAD
-    "type": "Title",
-    "element_id": "9a7605de6b640c736ddd8f185da0b559",
-    "metadata": {
-      "data_source": {},
-      "filetype": "application/pdf",
-      "page_number": 6
-    },
-    "text": "(dd)"
-  },
-  {
-=======
->>>>>>> b30d6a60
-    "type": "NarrativeText",
-    "element_id": "a1240b7ff08b1df1f8c10f018f6518ce",
-    "metadata": {
-      "data_source": {},
-      "filetype": "application/pdf",
-      "page_number": 6
-    },
-    "text": "where: W is weight loss in mg, A is specimen surface area, T is immersion period in hours and D is the specimen density. From the corrosion rate, the surface coverage (0) and inhibition efficiencies (JE %) were determined using Eqs. (2) and (3) respectively"
+    "type": "NarrativeText",
+    "element_id": "037926f4964663644ec21194965e103a",
+    "metadata": {
+      "data_source": {},
+      "filetype": "application/pdf",
+      "page_number": 6
+    },
+    "text": "where: W is weight loss in mg, A is specimen surface area, T is immersion period in hours and D is the specimen density. From the corrosion rate, the surface coverage (θ) and inhibition efﬁciencies (IE %) were determined using Eqs. (2) and (3) respectively"
   },
   {
     "type": "Formula",
@@ -1158,23 +1030,14 @@
     "text": "~ CRo"
   },
   {
-<<<<<<< HEAD
-    "type": "UncategorizedText",
-    "element_id": "1ee6c7edad9ee3b7ce8c5acfd82e52ab",
-=======
     "type": "Formula",
     "element_id": "2ceed7a728acd831c0c4c14fc95a3db7",
->>>>>>> b30d6a60
-    "metadata": {
-      "data_source": {},
-      "filetype": "application/pdf",
-      "page_number": 6
-    },
-<<<<<<< HEAD
-    "text": "°"
-=======
+    "metadata": {
+      "data_source": {},
+      "filetype": "application/pdf",
+      "page_number": 6
+    },
     "text": "CRo=CR , 100 IE (0) = CR"
->>>>>>> b30d6a60
   },
   {
     "type": "NarrativeText",
@@ -1187,49 +1050,28 @@
     "text": "where: CRo and CR are the corrosion rate in absence and presence of inhibitor respectively."
   },
   {
-<<<<<<< HEAD
-    "type": "UncategorizedText",
-    "element_id": "6180669a9fb9d0e8d30055aa57b3ba6c",
-=======
     "type": "NarrativeText",
     "element_id": "5dda1fad7e503afe6240d736d50bbe7a",
->>>>>>> b30d6a60
-    "metadata": {
-      "data_source": {},
-      "filetype": "application/pdf",
-      "page_number": 6
-    },
-<<<<<<< HEAD
-    "text": "3)"
-  },
-  {
-    "type": "NarrativeText",
-    "element_id": "6849b8a9e81cb8f285ec8587991b4ad5",
-=======
+    "metadata": {
+      "data_source": {},
+      "filetype": "application/pdf",
+      "page_number": 6
+    },
     "text": "2.3. Potentiodynamic polarization method"
   },
   {
     "type": "NarrativeText",
     "element_id": "f97dc933134705c39e5cb717f7813e07",
->>>>>>> b30d6a60
-    "metadata": {
-      "data_source": {},
-      "filetype": "application/pdf",
-      "page_number": 6
-    },
-<<<<<<< HEAD
-    "text": "where: CR, and CR are the corrosion rate in absence and presence of inhibitor respectively."
-  },
-  {
-    "type": "NarrativeText",
-    "element_id": "6aa7f759e077aa037614e7f42897f09a",
-=======
+    "metadata": {
+      "data_source": {},
+      "filetype": "application/pdf",
+      "page_number": 6
+    },
     "text": "The potentiodynamic polarization method was performed on the prepared test samples immersed in 0.5 M H2SO4 solution in the presence and absence of different ES concentrations. A three electrode system was used; stainless steel Type 316 plate as working electrode with an exposed area of 1.0 cm2, platinum rod as counter electrode and silver chloride electrode as reference electrode. The electrode was polished, degreased in acetone and thoroughly rinsed with distilled water before the experiment. Current density against applied potential was plotted. The slope of the linear part in anodic and cathodic plots gives anodic and cathodic constants according to the Stern–Geary equation, and the"
   },
   {
     "type": "Title",
     "element_id": "53b531237b040202ad24f2c6e37aa792",
->>>>>>> b30d6a60
     "metadata": {
       "data_source": {},
       "filetype": "application/pdf",
@@ -1238,49 +1080,28 @@
     "text": "ð1Þ"
   },
   {
-<<<<<<< HEAD
-    "type": "NarrativeText",
-    "element_id": "e92c6265d9a14ae56e751aa1c7118982",
-=======
     "type": "Title",
     "element_id": "41ceb2965d928f62e5bf4f63da952b22",
->>>>>>> b30d6a60
-    "metadata": {
-      "data_source": {},
-      "filetype": "application/pdf",
-      "page_number": 6
-    },
-<<<<<<< HEAD
-    "text": "The potentiodynamic polarization method was performed on the prepared test samples immersed in 0.5 M H2SO,j solution in the presence and absence of different ES concentrations. A three electrode system was used; stainless steel Type 316 plate as working electrode with an exposed area of 1.0 cm?, platinum rod as counter electrode and silver chloride electrode as reference electrode. The electrode was polished, degreased in acetone and thoroughly rinsed with distilled water before the experiment. Current density against applied potential was plotted. The slope of the linear part in anodic and cathodic plots gives anodic and cathodic constants according to the Stern-Geary equation, and the"
-  },
-  {
-    "type": "NarrativeText",
-    "element_id": "46102e9a74f9f072ae70b94b5cae4e5c",
-=======
+    "metadata": {
+      "data_source": {},
+      "filetype": "application/pdf",
+      "page_number": 6
+    },
     "text": "ð2Þ"
   },
   {
     "type": "Title",
     "element_id": "8e8a7a21640179b38d95ff4450b84e59",
->>>>>>> b30d6a60
-    "metadata": {
-      "data_source": {},
-      "filetype": "application/pdf",
-      "page_number": 6
-    },
-<<<<<<< HEAD
-    "text": "O. Sanni, A.PI. Popoola / Data in Brief 22 (2019) 451-457"
-  },
-  {
-    "type": "Header",
-    "element_id": "353767b239099863e13ca954e20a66c9",
-=======
+    "metadata": {
+      "data_source": {},
+      "filetype": "application/pdf",
+      "page_number": 6
+    },
     "text": "ð3Þ"
   },
   {
     "type": "NarrativeText",
     "element_id": "9ca201e648ed74cfc838b6661f59addf",
->>>>>>> b30d6a60
     "metadata": {
       "data_source": {},
       "filetype": "application/pdf",
@@ -1290,17 +1111,17 @@
   },
   {
     "type": "NarrativeText",
-    "element_id": "a6063e674a5fcdc03098bf03adb450f0",
+    "element_id": "01f3f73499621b0a04142f29982336c1",
     "metadata": {
       "data_source": {},
       "filetype": "application/pdf",
       "page_number": 7
     },
-    "text": "steps of the linear polarization plot are substituted to get corrosion current. Nova software was used with linear polarization resistance (LPR) and the current was set to 10 mA (maximum) and 10nA (minimum). LSV staircase parameter start potential —1.5v, step potential 0.001 m/s and stop potential of + 1.5 v set was used in this study."
-  },
-  {
-    "type": "Title",
-    "element_id": "c9015d53b90846454375a2fdf2829c66",
+    "text": "steps of the linear polarization plot are substituted to get corrosion current. Nova software was used with linear polarization resistance (LPR) and the current was set to 10 mA (maximum) and 10 nA (minimum). LSV staircase parameter start potential (cid:3) 1.5 v, step potential 0.001 m/s and stop potential of þ1.5 v set was used in this study."
+  },
+  {
+    "type": "Title",
+    "element_id": "9619869f5960ea0375b649dd8cc388a5",
     "metadata": {
       "data_source": {},
       "filetype": "application/pdf",
@@ -1320,7 +1141,7 @@
   },
   {
     "type": "Title",
-    "element_id": "d202816913e482abce90d70d88f202c3",
+    "element_id": "81db7fab0806640b0cbbac862671704f",
     "metadata": {
       "data_source": {},
       "filetype": "application/pdf",
@@ -1340,7 +1161,7 @@
   },
   {
     "type": "Title",
-    "element_id": "69824d3b0e70ca6aaa0da1613b65fd91",
+    "element_id": "e56261e0bd30965b8e68ed2abb15b141",
     "metadata": {
       "data_source": {},
       "filetype": "application/pdf",
@@ -1380,25 +1201,22 @@
   },
   {
     "type": "ListItem",
-    "element_id": "abce488ae87959229a146498bfc85c65",
+    "element_id": "a3b65d4f88d6909004419ec92682d14a",
     "metadata": {
       "data_source": {},
       "filetype": "application/pdf",
       "page_number": 7
     },
-    "text": "[4] O. Sanni, A.P.I. Popoola, 0.S.I. Fayomi, C.A. Loto, A comparative study of inhibitive effect of waste product on stainless steel corrosion in sodium chloride/sulfuric acid environments, Metallogr. Microstruct. Anal. (2018) 1-17. https://doi.org/10.1007/ $13632-018-0495-5,"
+    "text": "[4] O. Sanni, A.P.I. Popoola, O.S.I. Fayomi, C.A. Loto, A comparative study of inhibitive effect of waste product on stainless steel corrosion in sodium chloride/sulfuric acid environments, Metallogr. Microstruct. Anal. (2018) 1–17. https://doi.org/10.1007/ s13632-018-0495-5."
   },
   {
     "type": "ListItem",
-    "element_id": "0cd830e711022767d984e10cdcc65c19",
+    "element_id": "3cd4caf23cd72a06fbf01b16df13ec1f",
     "metadata": {
       "data_source": {},
       "filetype": "application/pdf",
       "page_number": 7
     },
-<<<<<<< HEAD
-    "text": "[5] O. Sanni, A-P.I. Popoola, O.S.1. Fayomi, Inhibition of engineering material in sulphuric acid solution using waste product, Contributed Papers from Materials Science and Technology (MS&T18), 2018. (lnttps://doi.org/10.7449/2018/MST_2018_254 261)."
-=======
     "text": "[5] O. Sanni, A.P.I. Popoola, O.S.I. Fayomi, Inhibition of engineering material in sulphuric acid solution using waste product, Contributed Papers from Materials Science and Technology (MS&T18), 2018. 〈https://doi.org/10.7449/2018/MST_2018_254_261〉."
   },
   {
@@ -1410,6 +1228,5 @@
       "page_number": 7
     },
     "text": "457"
->>>>>>> b30d6a60
   }
 ]