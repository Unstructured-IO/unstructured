--- conflicted
+++ resolved
@@ -1,17 +1,17 @@
 [
   {
     "type": "Header",
-    "element_id": "411475bc1827e3ee2336cb0f8288b042",
-    "metadata": {
-      "data_source": {},
-      "filetype": "application/pdf",
-      "page_number": 1
-    },
-    "text": "Data in Brief 22 (2019) 484-487"
-  },
-  {
-    "type": "NarrativeText",
-    "element_id": "b0658ce9dccc0acba9a472c2bb992cc9",
+    "element_id": "0af8327dc6c8a1694bd0fc75da243db4",
+    "metadata": {
+      "data_source": {},
+      "filetype": "application/pdf",
+      "page_number": 1
+    },
+    "text": "Data in Brief 22 (2019) 484–487"
+  },
+  {
+    "type": "NarrativeText",
+    "element_id": "869adddb184177031536477262e0dde0",
     "metadata": {
       "data_source": {},
       "filetype": "application/pdf",
@@ -21,7 +21,7 @@
   },
   {
     "type": "Title",
-    "element_id": "f2fe9c33b7e8535efebf7c20ebce297c",
+    "element_id": "e6fa42b5b4d85001b900e47c050b645b",
     "metadata": {
       "data_source": {},
       "filetype": "application/pdf",
@@ -31,7 +31,7 @@
   },
   {
     "type": "NarrativeText",
-    "element_id": "0ca3f075fdccf9232449ff461b63ceb9",
+    "element_id": "9234133787d0a6b3976b16569c0b5cf3",
     "metadata": {
       "data_source": {},
       "filetype": "application/pdf",
@@ -41,7 +41,7 @@
   },
   {
     "type": "Title",
-    "element_id": "0ccb3a9876bbc64a1ca09fa40c4f844d",
+    "element_id": "ac01687ab870e4bb6e7313db4654928a",
     "metadata": {
       "data_source": {},
       "filetype": "application/pdf",
@@ -51,7 +51,7 @@
   },
   {
     "type": "Title",
-    "element_id": "4a7569e80133c37eb90758771086bca6",
+    "element_id": "d641dde82cdafdae78cadfdcb9ce11c6",
     "metadata": {
       "data_source": {},
       "filetype": "application/pdf",
@@ -71,23 +71,23 @@
   },
   {
     "type": "Title",
-    "element_id": "edcf401397c58b8ecbeebc984599fec5",
-    "metadata": {
-      "data_source": {},
-      "filetype": "application/pdf",
-      "page_number": 1
-    },
-    "text": "Sarang Kulkarni*”“*, Mohan Krishnamoorthy ““, Abhiram Ranade ‘, Andreas T. Ernst‘, Rahul Patil >"
-  },
-  {
-    "type": "ListItem",
-    "element_id": "1ee200294e48e389aa3dcd099e605f72",
-    "metadata": {
-      "data_source": {},
-      "filetype": "application/pdf",
-      "page_number": 1
-    },
-    "text": "IITB-Monash Research Academy, IIT Bombay, Powai, Mumbai 400076, India > SIM School of Management, IIT Bombay, Powai, Mumbai 400076, India £ School of Mathematical Sciences, Monash University, Clayton, VIC 3800, Australia 4 Department of Mechanical and Aerospace Engineering, Monash University, Clayton, VIC 3800, Australia © School of Information Technology and Electrical Engineering, The University of Queensland, QLD 4072, Australia ' Department of Computer Science and Engineering, IIT Bombay, Powai, Mumbai 400076, India"
+    "element_id": "adf50fc70e660740d796f43a2ba5f500",
+    "metadata": {
+      "data_source": {},
+      "filetype": "application/pdf",
+      "page_number": 1
+    },
+    "text": "Sarang Kulkarni a,b,c,n, Mohan Krishnamoorthy d,e, Abhiram Ranade f, Andreas T. Ernst c, Rahul Patil b"
+  },
+  {
+    "type": "UncategorizedText",
+    "element_id": "cd24a5d2989d27bd46eede4ea54cb41e",
+    "metadata": {
+      "data_source": {},
+      "filetype": "application/pdf",
+      "page_number": 1
+    },
+    "text": "a IITB-Monash Research Academy, IIT Bombay, Powai, Mumbai 400076, India b SJM School of Management, IIT Bombay, Powai, Mumbai 400076, India c School of Mathematical Sciences, Monash University, Clayton, VIC 3800, Australia d Department of Mechanical and Aerospace Engineering, Monash University, Clayton, VIC 3800, Australia e School of Information Technology and Electrical Engineering, The University of Queensland, QLD 4072, Australia f Department of Computer Science and Engineering, IIT Bombay, Powai, Mumbai 400076, India"
   },
   {
     "type": "NarrativeText",
@@ -110,18 +110,18 @@
     "text": "ARTICLE INFO"
   },
   {
-    "type": "Title",
-    "element_id": "3d1626989d3e923485561f1e5bdeaa58",
-    "metadata": {
-      "data_source": {},
-      "filetype": "application/pdf",
-      "page_number": 1
-    },
-    "text": "ABSTRACT"
-  },
-  {
-    "type": "NarrativeText",
-    "element_id": "ed0a4666ce85e6310a0984f37e0e98f8",
+    "type": "NarrativeText",
+    "element_id": "d6923075e35e5f3296e0d24ceb70a2bb",
+    "metadata": {
+      "data_source": {},
+      "filetype": "application/pdf",
+      "page_number": 1
+    },
+    "text": "a b s t r a c t"
+  },
+  {
+    "type": "NarrativeText",
+    "element_id": "32133fc9f028473fb3d3d2ca24382c28",
     "metadata": {
       "data_source": {},
       "filetype": "application/pdf",
@@ -131,7 +131,7 @@
   },
   {
     "type": "NarrativeText",
-    "element_id": "8fd297d1a2817570ee2dfbca314e8039",
+    "element_id": "dc4030a630e58a9d83ca4b1663c14a14",
     "metadata": {
       "data_source": {},
       "filetype": "application/pdf",
@@ -141,23 +141,23 @@
   },
   {
     "type": "NarrativeText",
-    "element_id": "00d66a641876ad322f94181c369b00d8",
-    "metadata": {
-      "data_source": {},
-      "filetype": "application/pdf",
-      "page_number": 1
-    },
-    "text": "© 2018 Published by Elsevier Inc. This is an open access article under the CC BY-NC-ND license (http://creativecommons.org/licenses/by-nc-nd/4.0/)."
-  },
-  {
-    "type": "UncategorizedText",
-    "element_id": "308bf87d11665fe0c31b59dbb2c1dcec",
-    "metadata": {
-      "data_source": {},
-      "filetype": "application/pdf",
-      "page_number": 1
-    },
-    "text": "DOI of original article: https://doi.org/10.1016/j.trb.2018.11.007 * Corresponding author at: IITB-Monash Research Academy, IIT Bombay, Powai, Mumbai 400076, India."
+    "element_id": "260cf1397ece5718c2d35900917688de",
+    "metadata": {
+      "data_source": {},
+      "filetype": "application/pdf",
+      "page_number": 1
+    },
+    "text": "& 2018 Published by Elsevier Inc. This is an open access article under the CC BY-NC-ND license (http://creativecommons.org/licenses/by-nc-nd/4.0/)."
+  },
+  {
+    "type": "UncategorizedText",
+    "element_id": "149d0d44f9fe5d3c234aa32aec552e99",
+    "metadata": {
+      "data_source": {},
+      "filetype": "application/pdf",
+      "page_number": 1
+    },
+    "text": "DOI of original article: https://doi.org/10.1016/j.trb.2018.11.007 n Corresponding author at: IITB-Monash Research Academy, IIT Bombay, Powai, Mumbai 400076, India."
   },
   {
     "type": "ListItem",
@@ -171,46 +171,33 @@
   },
   {
     "type": "NarrativeText",
-    "element_id": "c31aeea6bb5d1d650b0380b977c80d55",
-    "metadata": {
-      "data_source": {},
-      "filetype": "application/pdf",
-      "page_number": 1
-    },
-    "text": "https://doi.org/10.1016/j.dib.2018.12.055 2352-3409/© 2018 Published by Elsevier Inc. This is an open access article under the CC BY-NC-ND license (http://creativecommons.org/licenses/by-nc-nd/4.0/)."
-  },
-  {
-    "type": "NarrativeText",
-    "element_id": "0572378a231126c796348673bceeea2a",
-    "metadata": {
-      "data_source": {},
-      "filetype": "application/pdf",
-      "page_number": 2
-    },
-    "text": "S. Kulkarni et al. / Data in Brief 22 (2019) 484-487"
-  },
-  {
-<<<<<<< HEAD
-    "type": "Header",
-    "element_id": "5844a72aee9269a68da28cae55c706d8",
-    "metadata": {
-      "data_source": {},
-      "filetype": "application/pdf",
-      "page_number": 2
-    },
-    "text": "485"
-  },
-  {
-=======
->>>>>>> b30d6a60
-    "type": "Title",
-    "element_id": "870033d9346786bb23c2ef85cd16e8c3",
-    "metadata": {
-      "data_source": {},
-      "filetype": "application/pdf",
-      "page_number": 2
-    },
-    "text": "Specifications table"
+    "element_id": "1623d0f690a72d1898d3308deff11caa",
+    "metadata": {
+      "data_source": {},
+      "filetype": "application/pdf",
+      "page_number": 1
+    },
+    "text": "https://doi.org/10.1016/j.dib.2018.12.055 2352-3409/& 2018 Published by Elsevier Inc. This is an open access article under the CC BY-NC-ND license (http://creativecommons.org/licenses/by-nc-nd/4.0/)."
+  },
+  {
+    "type": "NarrativeText",
+    "element_id": "e326e74f4607af7d370e049bc5d9e66a",
+    "metadata": {
+      "data_source": {},
+      "filetype": "application/pdf",
+      "page_number": 2
+    },
+    "text": "S. Kulkarni et al. / Data in Brief 22 (2019) 484–487"
+  },
+  {
+    "type": "Title",
+    "element_id": "39826c423283dfd91f1dbd34664ce038",
+    "metadata": {
+      "data_source": {},
+      "filetype": "application/pdf",
+      "page_number": 2
+    },
+    "text": "Speciﬁcations table"
   },
   {
     "type": "NarrativeText",
@@ -234,21 +221,13 @@
   },
   {
     "type": "NarrativeText",
-<<<<<<< HEAD
-    "element_id": "d73eb61849f82eb6a4ebf54e3dea2205",
-=======
     "element_id": "eed804f27c782a8a3643b5d5379099d4",
->>>>>>> b30d6a60
-    "metadata": {
-      "data_source": {},
-      "filetype": "application/pdf",
-      "page_number": 2
-    },
-<<<<<<< HEAD
-    "text": "Subject area Operations research More specific subject area Vehicle scheduling Type of data Tables, text files How data were acquired Artificially generated"
-=======
+    "metadata": {
+      "data_source": {},
+      "filetype": "application/pdf",
+      "page_number": 2
+    },
     "text": "Tables, text ﬁles Artiﬁcially generated by a C þ þ program on Intels Xeons CPU E5– 2670 v2 with Linux operating system. Raw Sixty randomly generated instances of the MDVSP with the number of depots in (8, 12, 16) and the number of trips in (1500, 2000, 2500, 3000) Randomly generated instances IITB-Monash Research Academy, IIT Bombay, Powai, Mumbai, India. Data can be downloaded from https://orlib.uqcloud.net/ Kulkarni, S., Krishnamoorthy, M., Ranade, A., Ernst, A.T. and Patil, R., 2018. A new formulation and a column generation-based heuristic for the multiple depot vehicle scheduling problem. Transportation Research Part B: Methodological, 118, pp. 457–487 [3]."
->>>>>>> b30d6a60
   },
   {
     "type": "Title",
@@ -261,27 +240,18 @@
     "text": "Data format Experimental factors"
   },
   {
-<<<<<<< HEAD
-    "type": "NarrativeText",
-    "element_id": "23e334eb7ed71a428ae96f0eb8d81f11",
-=======
     "type": "Title",
     "element_id": "27d70c97431a2bec06d0a89368489dfb",
->>>>>>> b30d6a60
-    "metadata": {
-      "data_source": {},
-      "filetype": "application/pdf",
-      "page_number": 2
-    },
-<<<<<<< HEAD
-    "text": "Tables, text files Artificially generated by a C++ program on Intel\" Xeon” CPU E5- 2670 v2 with Linux operating system. Raw Sixty randomly generated instances of the MDVSP with the number of depots in (8, 12, 16) and the number of trips in (1500, 2000, 2500, 3000) Randomly generated instances IITB-Monash Research Academy, IIT Bombay, Powai, Mumbai, India. Data can be downloaded from https://orlib.uqcloud.net/ Kulkarni, S., Krishnamoorthy, M., Ranade, A., Ernst, A.T. and Patil, R., 2018. A new formulation and a column generation-based heuristic for the multiple depot vehicle scheduling problem. Transportation Research Part B: Methodological, 118, pp. 457-487 [3]."
-=======
+    "metadata": {
+      "data_source": {},
+      "filetype": "application/pdf",
+      "page_number": 2
+    },
     "text": "Experimental features Data source location Data accessibility Related research article"
->>>>>>> b30d6a60
-  },
-  {
-    "type": "Title",
-    "element_id": "596eda178f8c5adefbae7cfe1bec78c3",
+  },
+  {
+    "type": "Title",
+    "element_id": "e63f0ed399f0537c9ffeadfcae3baed6",
     "metadata": {
       "data_source": {},
       "filetype": "application/pdf",
@@ -291,13 +261,13 @@
   },
   {
     "type": "NarrativeText",
-    "element_id": "467d93043002622ce81acca3c0cb583c",
-    "metadata": {
-      "data_source": {},
-      "filetype": "application/pdf",
-      "page_number": 2
-    },
-    "text": "© The dataset contains 60 different problem instances of the MDVSP that can be used to evaluate the"
+    "element_id": "f2fdefc49840022ffb3a88bd4a3512d0",
+    "metadata": {
+      "data_source": {},
+      "filetype": "application/pdf",
+      "page_number": 2
+    },
+    "text": "(cid:2) The dataset contains 60 different problem instances of the MDVSP that can be used to evaluate the"
   },
   {
     "type": "ListItem",
@@ -321,13 +291,13 @@
   },
   {
     "type": "NarrativeText",
-    "element_id": "f3c5ed1c1de057195ad9a900adbbb7f3",
-    "metadata": {
-      "data_source": {},
-      "filetype": "application/pdf",
-      "page_number": 2
-    },
-    "text": "e All the problem instances are available for use without any restrictions. e The benchmark solutions and solution time for the problem instances are presented in [3] and can"
+    "element_id": "e69dab6e2bc16d11cfd2d80a804d89fb",
+    "metadata": {
+      "data_source": {},
+      "filetype": "application/pdf",
+      "page_number": 2
+    },
+    "text": "(cid:2) All the problem instances are available for use without any restrictions. (cid:2) The benchmark solutions and solution time for the problem instances are presented in [3] and can"
   },
   {
     "type": "ListItem",
@@ -341,17 +311,17 @@
   },
   {
     "type": "NarrativeText",
-    "element_id": "7c65dd387d814178eedf5ad13d1cf394",
-    "metadata": {
-      "data_source": {},
-      "filetype": "application/pdf",
-      "page_number": 2
-    },
-    "text": "© The dataset includes a program that can generate similar problem instances of different sizes."
-  },
-  {
-    "type": "Title",
-    "element_id": "c2b2b778d53cc9a1cb4dc340476bc5aa",
+    "element_id": "1c1d6b35ac0925a35ea3bb4d018e675f",
+    "metadata": {
+      "data_source": {},
+      "filetype": "application/pdf",
+      "page_number": 2
+    },
+    "text": "(cid:2) The dataset includes a program that can generate similar problem instances of different sizes."
+  },
+  {
+    "type": "Title",
+    "element_id": "1c3f3de4e65aae5bd147f84779712a65",
     "metadata": {
       "data_source": {},
       "filetype": "application/pdf",
@@ -361,13 +331,13 @@
   },
   {
     "type": "NarrativeText",
-    "element_id": "f933ba03b731a45268596ea17596f824",
-    "metadata": {
-      "data_source": {},
-      "filetype": "application/pdf",
-      "page_number": 2
-    },
-    "text": "The dataset contains 60 different problem instances of the multiple depot vehicle scheduling pro- blem (MDVSP). Each problem instance is provided in a separate file. Each file is named as ‘RN-m-n-k.dat’, where ‘m’, ‘n’, and ‘k’ denote the number of depots, the number of trips, and the instance number for the size, ‘(m,n)’, respectively. For example, the problem instance, ‘RN-8-1500-01.dat’, is the first problem instance with 8 depots and 1500 trips. For the number of depots, m, we used three values, 8, 12, and 16. The four values for the number of trips, n, are 1500, 2000, 2500, and 3000. For each size, (m,n), five instances are provided. The dataset can be downloaded from https://orlib.uqcloud.net. For each problem instance, the following information is provided:"
+    "element_id": "07732da32c53fed3ffd5342c61ab643b",
+    "metadata": {
+      "data_source": {},
+      "filetype": "application/pdf",
+      "page_number": 2
+    },
+    "text": "The dataset contains 60 different problem instances of the multiple depot vehicle scheduling pro- blem (MDVSP). Each problem instance is provided in a separate ﬁle. Each ﬁle is named as ‘RN-m-n-k.dat’, where ‘m’, ‘n’, and ‘k’ denote the number of depots, the number of trips, and the instance number ‘RN-8–1500-01.dat’, for is the ﬁrst problem instance with 8 depots and 1500 trips. For the number of depots, m, we used three values, 8, 12, and 16. The four values for the number of trips, n, are 1500, 2000, 2500, and 3000. For each size, ðm; nÞ, ﬁve instances are provided. The dataset can be downloaded from https://orlib.uqcloud.net."
   },
   {
     "type": "NarrativeText",
@@ -380,10 +350,6 @@
     "text": "For each problem instance, the following information is provided: The number of depots mð The number of trips ðnÞ, The number of locations ðlÞ, The number of vehicles at each depot, For each trip i A 1; 2; …; n, a start time, ts"
   },
   {
-<<<<<<< HEAD
-    "type": "NarrativeText",
-    "element_id": "55e5e47e7c3b51a551ee7d7fc298a74c",
-=======
     "type": "UncategorizedText",
     "element_id": "c6490fc185478150e7816c45ef8a48d5",
     "metadata": {
@@ -396,31 +362,26 @@
   {
     "type": "NarrativeText",
     "element_id": "d1e8a672b8efb9e58dcf4a40204c1687",
->>>>>>> b30d6a60
-    "metadata": {
-      "data_source": {},
-      "filetype": "application/pdf",
-      "page_number": 2
-    },
-<<<<<<< HEAD
-    "text": "For each problem instance, the following information is provided: The number of depots (m), The number of trips (n), The number of locations (I), The number of vehicles at each depot, For each tripie 1,2,...,n,a start time, ft}, an end time, ff, a start"
-=======
+    "metadata": {
+      "data_source": {},
+      "filetype": "application/pdf",
+      "page_number": 2
+    },
     "text": "For each tripie 1,2,...,n,a start time, ft}, an end time, ff, a start location, i, and an end location, i, and"
->>>>>>> b30d6a60
-  },
-  {
-    "type": "ListItem",
-    "element_id": "eb21bd15b23d5be59290e5a063011a28",
-    "metadata": {
-      "data_source": {},
-      "filetype": "application/pdf",
-      "page_number": 2
-    },
-    "text": "e The travel time, 6j, between any two locations i,j ¢1,...,1."
-  },
-  {
-    "type": "NarrativeText",
-    "element_id": "dab070cacfbf18590b72f6cecc1abe8a",
+  },
+  {
+    "type": "ListItem",
+    "element_id": "dcb60b2d7218e86946c2235aad0b6008",
+    "metadata": {
+      "data_source": {},
+      "filetype": "application/pdf",
+      "page_number": 2
+    },
+    "text": "(cid:2) The travel time, δij, between any two locations i; j A 1; …; l."
+  },
+  {
+    "type": "NarrativeText",
+    "element_id": "1c2201af9853b59ded4805bba287a829",
     "metadata": {
       "data_source": {},
       "filetype": "application/pdf",
@@ -430,9 +391,6 @@
   },
   {
     "type": "Header",
-<<<<<<< HEAD
-    "element_id": "86b700fab5db37977a73700b53a0654b",
-=======
     "element_id": "28b33efedc139452525a280e548c029b",
     "metadata": {
       "data_source": {},
@@ -444,7 +402,6 @@
   {
     "type": "Header",
     "element_id": "8d0736d21edd4e194e5db02347e129c7",
->>>>>>> b30d6a60
     "metadata": {
       "data_source": {},
       "filetype": "application/pdf",
@@ -454,33 +411,33 @@
   },
   {
     "type": "Header",
-    "element_id": "0572378a231126c796348673bceeea2a",
-    "metadata": {
-      "data_source": {},
-      "filetype": "application/pdf",
-      "page_number": 3
-    },
-    "text": "S. Kulkarni et al. / Data in Brief 22 (2019) 484-487"
-  },
-  {
-    "type": "NarrativeText",
-    "element_id": "021375fbdeffc3737d71b870163ede59",
-    "metadata": {
-      "data_source": {},
-      "filetype": "application/pdf",
-      "page_number": 3
-    },
-    "text": "and end location of the trip. A long trip is about 3-5h in duration and has the same start and end location. For all instances, m <| and the locations 1, ...,m correspond to depots, while the remaining locations only appear as trip start and end locations."
-  },
-  {
-    "type": "NarrativeText",
-    "element_id": "6f8d7d65038065cc1b16faefa2230af4",
-    "metadata": {
-      "data_source": {},
-      "filetype": "application/pdf",
-      "page_number": 3
-    },
-    "text": "A trip j can be covered after trip i by the same vehicle, if t} > tf +5ee- If lh 4 f, the vehicle must travel empty from I; to hi. otherwise, the vehicle may require waiting at I; for the duration of (Gj —¢). Aschedule is given by the sequence in which a vehicle can cover the trips. The MDVSP is to determine the minimum number of schedules to cover all trips that minimizes total time in waiting and empty travel. The following requirements must be satisfied:"
+    "element_id": "e326e74f4607af7d370e049bc5d9e66a",
+    "metadata": {
+      "data_source": {},
+      "filetype": "application/pdf",
+      "page_number": 3
+    },
+    "text": "S. Kulkarni et al. / Data in Brief 22 (2019) 484–487"
+  },
+  {
+    "type": "NarrativeText",
+    "element_id": "9f77f0db3a785a5bb491fb79fe54cfa0",
+    "metadata": {
+      "data_source": {},
+      "filetype": "application/pdf",
+      "page_number": 3
+    },
+    "text": "and end location of the trip. A long trip is about 3–5 h in duration and has the same start and end location. For all instances, m r l and the locations 1; …; m correspond to depots, while the remaining locations only appear as trip start and end locations."
+  },
+  {
+    "type": "NarrativeText",
+    "element_id": "694b9c582265698bf49806b056c64adc",
+    "metadata": {
+      "data_source": {},
+      "filetype": "application/pdf",
+      "page_number": 3
+    },
+    "text": "j , the vehicle must travel empty from le j (cid:3)te i Þ. A schedule is given by the sequence in which a vehicle can cover the trips. The MDVSP is to determine the minimum number of schedules to cover all trips that minimizes total time in waiting and empty travel. The following requirements must be satisﬁed:"
   },
   {
     "type": "ListItem",
@@ -504,33 +461,33 @@
   },
   {
     "type": "NarrativeText",
-    "element_id": "31fe8ed4674c8889ee9c149871681148",
-    "metadata": {
-      "data_source": {},
-      "filetype": "application/pdf",
-      "page_number": 3
-    },
-    "text": "A sufficient number of vehicles are provided to maintain the feasibility of an instance. For each instance size (m,n), Table 1 provides the average of the number of locations, the number of times, the number of vehicles, and the number of possible empty travels, over five instances. The number of locations includes m distinct locations for depots and the number of locations at which various trips start or end. The number of times includes the start and the end time of the planning horizon and the start/end times for the trips. The number of vehicles is the total number of vehicles from all the depots. The number of possible empty travels is the number of possible connections between trips that require a vehicle travelling empty between two consecutive trips in a schedule."
-  },
-  {
-    "type": "NarrativeText",
-    "element_id": "dae3a4c52c8b6b468245ad0d5303ecb6",
-    "metadata": {
-      "data_source": {},
-      "filetype": "application/pdf",
-      "page_number": 3
-    },
-    "text": "The description of the file for each problem instance is presented in Table 2. The first line in the file provides the number of depots (m), the number of trips, (n), and the number of locations (I), in the problem instance. The next n lines present the information for n trips. Each line corresponds to a trip, ie{1,...,n}, and provides the start location, the start time, the end location, and the end time of trip i. The next | lines present the travel times between any two locations, i,j e {1, wal}."
-  },
-  {
-    "type": "NarrativeText",
-    "element_id": "ec1c912bb5d60d59cf12b77e79f6a49c",
-    "metadata": {
-      "data_source": {},
-      "filetype": "application/pdf",
-      "page_number": 3
-    },
-    "text": "The dataset also includes a program ‘Generatelnstance.cpp’ that can be used to generate new instances. The program takes three inputs, the number of depots (m), the number of trips (n), and the number of instances for each size (m,n)."
+    "element_id": "1c59f2a7ce8a3fa55810df93d58e636e",
+    "metadata": {
+      "data_source": {},
+      "filetype": "application/pdf",
+      "page_number": 3
+    },
+    "text": "A sufﬁcient number of vehicles are provided to maintain the feasibility of an instance. For each instance size ðm; nÞ, Table 1 provides the average of the number of locations, the number of times, the number of vehicles, and the number of possible empty travels, over ﬁve instances. The number of locations includes m distinct locations for depots and the number of locations at which various trips start or end. The number of times includes the start and the end time of the planning horizon and the start/end times for the trips. The number of vehicles is the total number of vehicles from all the depots. The number of possible empty travels is the number of possible connections between trips that require a vehicle travelling empty between two consecutive trips in a schedule."
+  },
+  {
+    "type": "NarrativeText",
+    "element_id": "149eebcec86a1b9a43b93af13952870b",
+    "metadata": {
+      "data_source": {},
+      "filetype": "application/pdf",
+      "page_number": 3
+    },
+    "text": "The description of the ﬁle for each problem instance is presented in Table 2. The ﬁrst line in the ﬁle provides the number of depots ðmÞ, the number of trips, ðnÞ, and the number of locations ðlÞ, in the problem instance. The next n lines present the information for n trips. Each line corresponds to a trip, i A 1; …; n g, and provides the start location, the start time, the end location, and the end time of trip i. The next l lines present the travel times between any two locations, i; jA 1; …; l"
+  },
+  {
+    "type": "NarrativeText",
+    "element_id": "e731dc92fddc0512e142bfb2bed62bbf",
+    "metadata": {
+      "data_source": {},
+      "filetype": "application/pdf",
+      "page_number": 3
+    },
+    "text": "The dataset also includes a program ‘GenerateInstance.cpp’ that can be used to generate new instances. The program takes three inputs, the number of depots ðmÞ, the number of trips ðnÞ, and the number of instances for each size ðm; nÞ."
   },
   {
     "type": "UncategorizedText",
@@ -543,23 +500,14 @@
     "text": "Table 1 Average number of locations, times, vehicles and empty travels for each instance size."
   },
   {
-<<<<<<< HEAD
-    "type": "UncategorizedText",
-    "element_id": "616802652f047adfd99ca129a7941db8",
-=======
     "type": "Title",
     "element_id": "0580daab1f34babd90ca1aaa345984f1",
->>>>>>> b30d6a60
-    "metadata": {
-      "data_source": {},
-      "filetype": "application/pdf",
-      "page_number": 3
-    },
-<<<<<<< HEAD
-    "text": "(8, 1500) (8, 2000) (8, 2500) (8, 3000) (12, 1500) (12, 2000) (12, 2500) (12, 3000) (16, 1500) (16, 2000) (16, 2500) ) (16, 3000"
-=======
+    "metadata": {
+      "data_source": {},
+      "filetype": "application/pdf",
+      "page_number": 3
+    },
     "text": "Instance size (m, n)"
->>>>>>> b30d6a60
   },
   {
     "type": "Title",
@@ -593,9 +541,6 @@
   },
   {
     "type": "Title",
-<<<<<<< HEAD
-    "element_id": "47a68d3aa70030f2e7886e3f1cb07c69",
-=======
     "element_id": "0c0fd31c67d414997f9e4ea6442d2491",
     "metadata": {
       "data_source": {},
@@ -607,7 +552,6 @@
   {
     "type": "Title",
     "element_id": "9113796a52c0df37c55b39646ac339d9",
->>>>>>> b30d6a60
     "metadata": {
       "data_source": {},
       "filetype": "application/pdf",
@@ -636,8 +580,6 @@
     "text": "(8, 1500) (8, 2000) (8, 2500) (8, 3000) (12, 1500) (12, 2000) (12, 2500) (12, 3000) (16, 1500) (16, 2000) (16, 2500) (16, 3000)"
   },
   {
-<<<<<<< HEAD
-=======
     "type": "UncategorizedText",
     "element_id": "1cb85e5f94671526c0cf38dc533f87e0",
     "metadata": {
@@ -648,7 +590,6 @@
     "text": "568.40 672.80 923.40 977.00 566.00 732.60 875.00 1119.60 581.80 778.00 879.00 1087.20"
   },
   {
->>>>>>> b30d6a60
     "type": "UncategorizedText",
     "element_id": "a301c0244e4c6b948f1594f7e90277dd",
     "metadata": {
@@ -680,17 +621,17 @@
   },
   {
     "type": "Header",
-    "element_id": "0572378a231126c796348673bceeea2a",
-    "metadata": {
-      "data_source": {},
-      "filetype": "application/pdf",
-      "page_number": 4
-    },
-    "text": "S. Kulkarni et al. / Data in Brief 22 (2019) 484-487"
+    "element_id": "e326e74f4607af7d370e049bc5d9e66a",
+    "metadata": {
+      "data_source": {},
+      "filetype": "application/pdf",
+      "page_number": 4
+    },
+    "text": "S. Kulkarni et al. / Data in Brief 22 (2019) 484–487"
   },
   {
     "type": "Header",
-    "element_id": "9b19f9ab816598a0809e4afd5d60800f",
+    "element_id": "dd1252fa6e5f6c3f43669c9cc95952e7",
     "metadata": {
       "data_source": {},
       "filetype": "application/pdf",
@@ -700,13 +641,13 @@
   },
   {
     "type": "Title",
-    "element_id": "37cf6a9695ab96953b8256928e5ed68e",
-    "metadata": {
-      "data_source": {},
-      "filetype": "application/pdf",
-      "page_number": 4
-    },
-    "text": "Table 2 Description of file format for each problem instance."
+    "element_id": "6ad378122bcd6e47bbfc3a3d2c23984a",
+    "metadata": {
+      "data_source": {},
+      "filetype": "application/pdf",
+      "page_number": 4
+    },
+    "text": "Table 2 Description of ﬁle format for each problem instance."
   },
   {
     "type": "Table",
@@ -720,21 +661,13 @@
   },
   {
     "type": "Title",
-<<<<<<< HEAD
-    "element_id": "a83dd0ccbffe39d071cc317ddf6e97f5",
-=======
     "element_id": "526e0087cc3f254d9f86f6c7d8e23d95",
->>>>>>> b30d6a60
-    "metadata": {
-      "data_source": {},
-      "filetype": "application/pdf",
-      "page_number": 4
-    },
-<<<<<<< HEAD
-    "text": "I"
-=======
+    "metadata": {
+      "data_source": {},
+      "filetype": "application/pdf",
+      "page_number": 4
+    },
     "text": "Description"
->>>>>>> b30d6a60
   },
   {
     "type": "Title",
@@ -767,23 +700,14 @@
     "text": "1 1 n"
   },
   {
-<<<<<<< HEAD
-    "type": "Title",
-    "element_id": "a83dd0ccbffe39d071cc317ddf6e97f5",
-=======
     "type": "UncategorizedText",
     "element_id": "ea661ceae235dff310398cd2e921e9d8",
->>>>>>> b30d6a60
-    "metadata": {
-      "data_source": {},
-      "filetype": "application/pdf",
-      "page_number": 4
-    },
-<<<<<<< HEAD
-    "text": "I"
-=======
+    "metadata": {
+      "data_source": {},
+      "filetype": "application/pdf",
+      "page_number": 4
+    },
     "text": "3 m 4"
->>>>>>> b30d6a60
   },
   {
     "type": "NarrativeText",
@@ -806,63 +730,38 @@
     "text": "i , the start"
   },
   {
-<<<<<<< HEAD
-    "type": "NarrativeText",
-    "element_id": "43c4bb01b4b3244229e57fa7171fbe88",
-=======
     "type": "Title",
     "element_id": "8ee69286d5f681913dbfdeb60bedc572",
->>>>>>> b30d6a60
-    "metadata": {
-      "data_source": {},
-      "filetype": "application/pdf",
-      "page_number": 4
-    },
-<<<<<<< HEAD
-    "text": "The number of depots, the number of trips, and the number of locations. The number of vehicles rg at each depot d. One line for each trip, i= 1,2, ...,n. Each line provides the start location [?, the start time ¢%, the end location [F and the end time ¢¢ for the corresponding trip. Each element, 6j, where i,j ¢ 1,2, ...,1, refers to the travel time between location i and location j."
-  },
-  {
-    "type": "Title",
-    "element_id": "39654be12bca5884e2572b9b85f3f964",
-=======
+    "metadata": {
+      "data_source": {},
+      "filetype": "application/pdf",
+      "page_number": 4
+    },
     "text": "i , the end location le"
   },
   {
     "type": "Title",
     "element_id": "acac86c0e609ca906f632b0e2dacccb2",
->>>>>>> b30d6a60
-    "metadata": {
-      "data_source": {},
-      "filetype": "application/pdf",
-      "page_number": 4
-    },
-<<<<<<< HEAD
-    "text": "¢%, the end location [F"
-  },
-  {
-    "type": "Title",
-    "element_id": "e059379e2d53cdd008960e63494bd1ed",
-=======
+    "metadata": {
+      "data_source": {},
+      "filetype": "application/pdf",
+      "page_number": 4
+    },
     "text": "l"
   },
   {
     "type": "Title",
     "element_id": "acac86c0e609ca906f632b0e2dacccb2",
->>>>>>> b30d6a60
-    "metadata": {
-      "data_source": {},
-      "filetype": "application/pdf",
-      "page_number": 4
-    },
-<<<<<<< HEAD
-    "text": "[?, the start"
-=======
+    "metadata": {
+      "data_source": {},
+      "filetype": "application/pdf",
+      "page_number": 4
+    },
     "text": "l"
->>>>>>> b30d6a60
-  },
-  {
-    "type": "Title",
-    "element_id": "764eef872135149aaf95224bab69c844",
+  },
+  {
+    "type": "Title",
+    "element_id": "5b0294965f25f778012e27476e7ec042",
     "metadata": {
       "data_source": {},
       "filetype": "application/pdf",
@@ -872,7 +771,7 @@
   },
   {
     "type": "NarrativeText",
-    "element_id": "cfd640766bf0c2b995b2f4dab227edd2",
+    "element_id": "7797ef2531aca66f38fffe385b0a7cd1",
     "metadata": {
       "data_source": {},
       "filetype": "application/pdf",
@@ -882,7 +781,7 @@
   },
   {
     "type": "NarrativeText",
-    "element_id": "157151c62675e261aaff2c214d91123b",
+    "element_id": "4ddef4f1d3c214f1ec68b83dd5ebb497",
     "metadata": {
       "data_source": {},
       "filetype": "application/pdf",
@@ -892,7 +791,7 @@
   },
   {
     "type": "Title",
-    "element_id": "d202816913e482abce90d70d88f202c3",
+    "element_id": "81db7fab0806640b0cbbac862671704f",
     "metadata": {
       "data_source": {},
       "filetype": "application/pdf",
@@ -912,7 +811,7 @@
   },
   {
     "type": "Title",
-    "element_id": "69824d3b0e70ca6aaa0da1613b65fd91",
+    "element_id": "e56261e0bd30965b8e68ed2abb15b141",
     "metadata": {
       "data_source": {},
       "filetype": "application/pdf",
