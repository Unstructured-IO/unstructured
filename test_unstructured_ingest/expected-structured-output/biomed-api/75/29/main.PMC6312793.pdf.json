[
  {
<<<<<<< HEAD
    "element_id": "230be10990a5d5663624743293c6890b",
=======
    "element_id": "cfb3400e6eb0487eeb704674d40bf85c",
>>>>>>> 178bf57a
    "metadata": {
      "data_source": {},
      "filetype": "application/pdf",
      "languages": [
        "eng"
      ],
      "page_number": 1
    },
    "text": "Data in Brief 22 (2019) 484–487",
    "type": "Header"
  },
  {
    "element_id": "93078f6d3a8dc816cd3cf46231cb9458",
    "metadata": {
      "data_source": {},
      "filetype": "application/pdf",
      "languages": [
        "eng"
      ],
      "page_number": 1
    },
    "text": "ELSEVIER",
    "type": "Image"
  },
  {
<<<<<<< HEAD
    "element_id": "da7fb594d60e5829f41db8f10d0d8873",
=======
    "element_id": "b0658ce9dccc0acba9a472c2bb992cc9",
>>>>>>> 178bf57a
    "metadata": {
      "data_source": {},
      "filetype": "application/pdf",
      "languages": [
        "eng"
      ],
      "page_number": 1
    },
    "text": "Contents lists available at ScienceDirect",
    "type": "NarrativeText"
  },
  {
    "element_id": "5bf3f5570d56f39156013e99b7993b4b",
    "metadata": {
      "data_source": {},
      "filetype": "application/pdf",
      "languages": [
        "eng"
      ],
      "page_number": 1
    },
    "text": "Data in Brief",
    "type": "Title"
  },
  {
<<<<<<< HEAD
    "element_id": "10404b67edf02a406a07001dde64e75f",
=======
    "element_id": "0ca3f075fdccf9232449ff461b63ceb9",
>>>>>>> 178bf57a
    "metadata": {
      "data_source": {},
      "filetype": "application/pdf",
      "languages": [
        "eng"
      ],
      "page_number": 1
    },
    "text": "journal homepage: www.elsevier.com/locate/dib",
    "type": "NarrativeText"
  },
  {
    "element_id": "ef2d127de37b942baad06145e54b0c61",
    "metadata": {
      "data_source": {},
      "filetype": "application/pdf",
      "languages": [
        "eng"
      ],
      "page_number": 1
    },
    "text": "",
    "type": "Image"
  },
  {
<<<<<<< HEAD
    "element_id": "c15e728959b0fdd6c108842e1cf9e075",
=======
    "element_id": "0ccb3a9876bbc64a1ca09fa40c4f844d",
>>>>>>> 178bf57a
    "metadata": {
      "data_source": {},
      "filetype": "application/pdf",
      "languages": [
        "eng"
      ],
      "page_number": 1
    },
    "text": "Data Article",
    "type": "Title"
  },
  {
<<<<<<< HEAD
    "element_id": "5352d7f81f625142aa2dd60d3dd3a05b",
=======
    "element_id": "4a7569e80133c37eb90758771086bca6",
>>>>>>> 178bf57a
    "metadata": {
      "data_source": {},
      "filetype": "application/pdf",
      "languages": [
        "eng"
      ],
      "page_number": 1
    },
    "text": "A benchmark dataset for the multiple depot vehicle scheduling problem",
    "type": "Title"
  },
  {
    "element_id": "2c624232cdd221771294dfbb310aca00",
    "metadata": {
      "data_source": {},
      "filetype": "application/pdf",
      "languages": [
        "eng"
      ],
      "page_number": 1
    },
    "text": "",
    "type": "Image"
  },
  {
    "element_id": "ab3211dc0e6601b14ef0d9a25f87d017",
    "metadata": {
      "data_source": {},
      "filetype": "application/pdf",
      "languages": [
        "eng"
      ],
      "page_number": 1
    },
    "text": "(eee",
    "type": "Title"
  },
  {
<<<<<<< HEAD
    "element_id": "b4551b733f7087623b649e5fe0659354",
=======
    "element_id": "6171cb8d012b6a4fe0d3d2d559fa8a49",
>>>>>>> 178bf57a
    "metadata": {
      "data_source": {},
      "filetype": "application/pdf",
      "languages": [
        "eng"
      ],
      "page_number": 1
    },
    "text": "Sarang Kulkarni a,b,c,n, Mohan Krishnamoorthy d,e, Abhiram Ranade f, Andreas T. Ernst c, Rahul Patil b",
    "type": "NarrativeText"
  },
  {
    "element_id": "f9821338b532b892f691e8e4cd680788",
    "metadata": {
      "data_source": {},
      "filetype": "application/pdf",
      "languages": [
        "eng"
      ],
      "page_number": 1
    },
    "text": "a IITB-Monash Research Academy, IIT Bombay, Powai, Mumbai 400076, India b SJM School of Management, IIT Bombay, Powai, Mumbai 400076, India c School of Mathematical Sciences, Monash University, Clayton, VIC 3800, Australia d Department of Mechanical and Aerospace Engineering, Monash University, Clayton, VIC 3800, Australia e School of Information Technology and Electrical Engineering, The University of Queensland, QLD 4072, Australia f Department of Computer Science and Engineering, IIT Bombay, Powai, Mumbai 400076, India",
    "type": "UncategorizedText"
  },
  {
    "element_id": "7f1248e7bb7c5d422bf2704183c37d60",
    "metadata": {
      "data_source": {},
      "filetype": "application/pdf",
      "languages": [
        "eng"
      ],
      "page_number": 1
    },
    "text": "a r t i c l e i n f o",
    "type": "NarrativeText"
  },
  {
    "element_id": "ed1fa0a5b5fcc676a64578661540701d",
    "metadata": {
      "data_source": {},
      "filetype": "application/pdf",
      "languages": [
        "eng"
      ],
      "page_number": 1
    },
    "text": "a b s t r a c t",
    "type": "NarrativeText"
  },
  {
<<<<<<< HEAD
    "element_id": "bddadf0c2e2ab7e7730315afc3734e8e",
=======
    "element_id": "ed0a4666ce85e6310a0984f37e0e98f8",
>>>>>>> 178bf57a
    "metadata": {
      "data_source": {},
      "filetype": "application/pdf",
      "languages": [
        "eng"
      ],
      "page_number": 1
    },
    "text": "Article history: Received 21 November 2018 Received in revised form 13 December 2018 Accepted 15 December 2018 Available online 18 December 2018",
    "type": "NarrativeText"
  },
  {
<<<<<<< HEAD
    "element_id": "98643bda668de22b326639e788d5e58e",
=======
    "element_id": "8fd297d1a2817570ee2dfbca314e8039",
>>>>>>> 178bf57a
    "metadata": {
      "data_source": {},
      "filetype": "application/pdf",
      "languages": [
        "eng"
      ],
      "page_number": 1
    },
    "text": "This data article presents a description of a benchmark dataset for the multiple depot vehicle scheduling problem (MDVSP). The MDVSP is to assign vehicles from different depots to timetabled trips to minimize the total cost of empty travel and waiting. The dataset has been developed to evaluate the heuristics of the MDVSP that are presented in “A new formulation and a column generation-based heuristic for the multiple depot vehicle sche- duling problem” (Kulkarni et al., 2018). The dataset contains 60 problem instances of varying size. Researchers can use the dataset to evaluate the future algorithms for the MDVSP and compare the performance with the existing algorithms. The dataset includes a program that can be used to generate new problem instances of the MDVSP.",
    "type": "NarrativeText"
  },
  {
    "element_id": "732f6b7b2a099ebbba58ff4c4b81b092",
    "metadata": {
      "data_source": {},
      "filetype": "application/pdf",
      "languages": [
        "eng"
      ],
      "page_number": 1
    },
    "text": "& 2018 Published by Elsevier Inc. This is an open access article under the CC BY-NC-ND license (http://creativecommons.org/licenses/by-nc-nd/4.0/).",
    "type": "NarrativeText"
  },
  {
    "element_id": "707fd88cae7464d5e0e0fc0100412ba1",
    "metadata": {
      "data_source": {},
      "filetype": "application/pdf",
      "languages": [
        "eng"
      ],
      "page_number": 1
    },
    "text": "DOI of original article: https://doi.org/10.1016/j.trb.2018.11.007 n Corresponding author at: IITB-Monash Research Academy, IIT Bombay, Powai, Mumbai 400076, India.",
    "type": "UncategorizedText"
  },
  {
<<<<<<< HEAD
    "element_id": "12b7df3b005c412db5d9f0f97872534b",
=======
    "element_id": "5810d7d862f5f5d65e257a3ed9b102ac",
>>>>>>> 178bf57a
    "metadata": {
      "data_source": {},
      "filetype": "application/pdf",
      "languages": [
        "eng"
      ],
      "page_number": 1
    },
    "text": "E-mail address: sarangkulkarni@iitb.ac.in (S. Kulkarni).",
    "type": "ListItem"
  },
  {
    "element_id": "13c780124a25110813e54974b2faa377",
    "metadata": {
      "data_source": {},
      "filetype": "application/pdf",
      "languages": [
        "eng"
      ],
      "page_number": 1
    },
    "text": "https://doi.org/10.1016/j.dib.2018.12.055 2352-3409/& 2018 Published by Elsevier Inc. This is an open access article under the CC BY-NC-ND license (http://creativecommons.org/licenses/by-nc-nd/4.0/).",
    "type": "NarrativeText"
  },
  {
<<<<<<< HEAD
    "element_id": "44df75d9109d2972e8efed634d74d35e",
=======
    "element_id": "0a1b09ff562f4d063703cbf021ee297f",
>>>>>>> 178bf57a
    "metadata": {
      "data_source": {},
      "filetype": "application/pdf",
      "languages": [
        "eng"
      ],
      "page_number": 2
    },
    "text": "S. Kulkarni et al. / Data in Brief 22 (2019) 484–487",
    "type": "Header"
  },
  {
<<<<<<< HEAD
    "element_id": "9e695d6dc53be0a6031904898a64ffb2",
=======
    "element_id": "5af2c5326780fc58a48ca40c6b47bee5",
>>>>>>> 178bf57a
    "metadata": {
      "data_source": {},
      "filetype": "application/pdf",
      "languages": [
        "eng"
      ],
      "page_number": 2
    },
    "text": "Speciﬁcations table",
    "type": "Title"
  },
  {
<<<<<<< HEAD
    "element_id": "0800df6c12a80005f246fe61783f4319",
=======
    "element_id": "06a38ea699c4f4ec44b8b3aff0b7782b",
>>>>>>> 178bf57a
    "metadata": {
      "data_source": {},
      "filetype": "application/pdf",
      "languages": [
        "eng"
      ],
      "page_number": 2
    },
    "text": "Subject area Operations research More speciﬁc subject area Vehicle scheduling Type of data How data were acquired Tables, text ﬁles Artiﬁcially generated by a C þ þ program on Intels Xeons CPU E5– 2670 v2 with Linux operating system. Raw Sixty randomly generated instances of the MDVSP with the number of depots in (8, 12, 16) and the number of trips in (1500, 2000, 2500, 3000) Randomly generated instances IITB-Monash Research Academy, IIT Bombay, Powai, Mumbai, India. Data can be downloaded from https://orlib.uqcloud.net/ Kulkarni, S., Krishnamoorthy, M., Ranade, A., Ernst, A.T. and Patil, R., 2018. A new formulation and a column generation-based heuristic for the multiple depot vehicle scheduling problem. Transportation Research Part B: Methodological, 118, pp. 457–487 [3]. Data format Experimental factors Experimental features Data source location Data accessibility Related research article",
    "type": "Table"
  },
  {
<<<<<<< HEAD
    "element_id": "ef86a97f9d805c2d29a6bb0ca52e4e4c",
=======
    "element_id": "596eda178f8c5adefbae7cfe1bec78c3",
>>>>>>> 178bf57a
    "metadata": {
      "data_source": {},
      "filetype": "application/pdf",
      "languages": [
        "eng"
      ],
      "page_number": 2
    },
    "text": "Value of the data",
    "type": "Title"
  },
  {
    "element_id": "6f35e636445f2258ad8883e09414b25d",
    "metadata": {
      "data_source": {},
      "filetype": "application/pdf",
      "languages": [
        "eng"
      ],
      "page_number": 2
    },
    "text": "© The dataset contains 60 different problem instances of the MDVSP that can be used to evaluate the performance of the algorithms for the MDVSP.",
    "type": "ListItem"
  },
  {
    "element_id": "f23a8aecd5627bac732d3fd3f08a694a",
    "metadata": {
      "data_source": {},
      "filetype": "application/pdf",
      "languages": [
        "eng"
      ],
      "page_number": 2
    },
    "text": "© The data provide all the information that is required to model the MDVSP by using the existing mathematical formulations.",
    "type": "ListItem"
  },
  {
    "element_id": "1e28bab940c0ae17e0bf3563b138c647",
    "metadata": {
      "data_source": {},
      "filetype": "application/pdf",
      "languages": [
        "eng"
      ],
      "page_number": 2
    },
    "text": "e All the problem instances are available for use without any restrictions. e The benchmark solutions and solution time for the problem instances are presented in [3] and can",
    "type": "NarrativeText"
  },
  {
<<<<<<< HEAD
    "element_id": "a50ba17f49fdeb7b1a2aa81f8d73980b",
=======
    "element_id": "24d7f2ed4386a169639b93a5bf03fd79",
>>>>>>> 178bf57a
    "metadata": {
      "data_source": {},
      "filetype": "application/pdf",
      "languages": [
        "eng"
      ],
      "page_number": 2
    },
    "text": "be used for the comparison.",
    "type": "ListItem"
  },
  {
    "element_id": "e6ec4f48baefb08c45048dbafcbcb0af",
    "metadata": {
      "data_source": {},
      "filetype": "application/pdf",
      "languages": [
        "eng"
      ],
      "page_number": 2
    },
    "text": "© The dataset includes a program that can generate similar problem instances of different sizes.",
    "type": "NarrativeText"
  },
  {
<<<<<<< HEAD
    "element_id": "c19cd4a7f47cc4eb4103df5f0c5d8923",
=======
    "element_id": "c2b2b778d53cc9a1cb4dc340476bc5aa",
>>>>>>> 178bf57a
    "metadata": {
      "data_source": {},
      "filetype": "application/pdf",
      "languages": [
        "eng"
      ],
      "page_number": 2
    },
    "text": "1. Data",
    "type": "Title"
  },
  {
<<<<<<< HEAD
    "element_id": "40904dca274ad7952ae0e72c1efb22b2",
=======
    "element_id": "5ad10502cbd650879e80499f35df587b",
>>>>>>> 178bf57a
    "metadata": {
      "data_source": {},
      "filetype": "application/pdf",
      "languages": [
        "eng"
      ],
      "page_number": 2
    },
    "text": "The dataset contains 60 different problem instances of the multiple depot vehicle scheduling pro- blem (MDVSP). Each problem instance is provided in a separate ﬁle. Each ﬁle is named as ‘RN-m-n-k.dat’, where ‘m’, ‘n’, and ‘k’ denote the number of depots, the number of trips, and the instance number ‘RN-8–1500-01.dat’, for is the ﬁrst problem instance with 8 depots and 1500 trips. For the number of depots, m, we used three values, 8, 12, and 16. The four values for the number of trips, n, are 1500, 2000, 2500, and 3000. For each size, ðm; nÞ, ﬁve instances are provided. The dataset can be downloaded from https://orlib.uqcloud.net.",
    "type": "NarrativeText"
  },
  {
    "element_id": "3befddd1b3642f55e7ee371f92e39959",
    "metadata": {
      "data_source": {},
      "filetype": "application/pdf",
      "languages": [
        "eng"
      ],
      "page_number": 2
    },
    "text": "For each problem instance, the following information is provided: The number of depots mð The number of trips ðnÞ, The number of locations ðlÞ, The number of vehicles at each depot, For each trip i A 1; 2; …; n, a start time, ts",
    "type": "NarrativeText"
  },
  {
    "element_id": "74157a69d29b01d6530e09544da22f5f",
    "metadata": {
      "data_source": {},
      "filetype": "application/pdf",
      "languages": [
        "eng"
      ],
      "page_number": 2
    },
    "text": "Þ,",
    "type": "UncategorizedText"
  },
  {
<<<<<<< HEAD
    "element_id": "9f3a1a4c9d200ba915bec9245644888c",
=======
    "element_id": "fb6f28d0dec22796c5a4f42eb9160133",
>>>>>>> 178bf57a
    "metadata": {
      "data_source": {},
      "filetype": "application/pdf",
      "languages": [
        "eng"
      ],
      "page_number": 2
    },
    "text": "i , a start location, ls i , an end time, te i , and an end location, le i , and",
    "type": "NarrativeText"
  },
  {
<<<<<<< HEAD
    "element_id": "451c180a30fbc40092618f3f40f38abd",
=======
    "element_id": "6201111b83a0cb5b0922cb37cc442b9a",
>>>>>>> 178bf57a
    "metadata": {
      "data_source": {},
      "filetype": "application/pdf",
      "languages": [
        "eng"
      ],
      "page_number": 2
    },
    "text": "and",
    "type": "NarrativeText"
  },
  {
    "element_id": "2716f3cdd64af2c37e16c046d25a1279",
    "metadata": {
      "data_source": {},
      "filetype": "application/pdf",
      "languages": [
        "eng"
      ],
      "page_number": 2
    },
    "text": "e The travel time, 6j, between any two locations i,j ¢1,...,1.",
    "type": "ListItem"
  },
  {
<<<<<<< HEAD
    "element_id": "fab92ca99539c8d970a119de01d279a6",
=======
    "element_id": "dab070cacfbf18590b72f6cecc1abe8a",
>>>>>>> 178bf57a
    "metadata": {
      "data_source": {},
      "filetype": "application/pdf",
      "languages": [
        "eng"
      ],
      "page_number": 2
    },
    "text": "All times are in minutes and integers. The planning duration is from 5 a.m. to around midnight. Each instance has two classes of trips, short trips and long trips, with 40% short trips and 60% long trips. The duration of a short trip is less than a total of 45 min and the travel time between the start",
    "type": "NarrativeText"
  },
  {
<<<<<<< HEAD
    "element_id": "6168d63dcbcf3c442edb9b670815f4d2",
=======
    "element_id": "5844a72aee9269a68da28cae55c706d8",
>>>>>>> 178bf57a
    "metadata": {
      "data_source": {},
      "filetype": "application/pdf",
      "languages": [
        "eng"
      ],
      "page_number": 2
    },
    "text": "485",
    "type": "Header"
  },
  {
<<<<<<< HEAD
    "element_id": "f2e9a45a9817f4f3a904984eec1fdc6a",
=======
    "element_id": "f8c8b63eb814cd22fc699a104103108f",
>>>>>>> 178bf57a
    "metadata": {
      "data_source": {},
      "filetype": "application/pdf",
      "languages": [
        "eng"
      ],
      "page_number": 3
    },
    "text": "486 S. Kulkarni et al. / Data in Brief 22 (2019) 484–487",
    "type": "NarrativeText"
  },
  {
<<<<<<< HEAD
    "element_id": "ea75a53c9186e4e6b75a06fc4968b94c",
=======
    "element_id": "ab861dc146a84a52e48a75be2ba3f190",
>>>>>>> 178bf57a
    "metadata": {
      "data_source": {},
      "filetype": "application/pdf",
      "languages": [
        "eng"
      ],
      "page_number": 3
    },
    "text": "and end location of the trip. A long trip is about 3–5 h in duration and has the same start and end location. For all instances, m r l and the locations 1; …; m correspond to depots, while the remaining locations only appear as trip start and end locations.",
    "type": "NarrativeText"
  },
  {
    "element_id": "767dbf55df04ab5901b9c682f8ebf13d",
    "metadata": {
      "data_source": {},
      "filetype": "application/pdf",
      "languages": [
        "eng"
      ],
      "page_number": 3
    },
    "text": "A trip j can be covered after trip i by the same vehicle, if t} > tf +5ee- If lh 4 f, the vehicle must travel empty from I; to hi. otherwise, the vehicle may require waiting at I; for the duration of (Gj —¢). Aschedule is given by the sequence in which a vehicle can cover the trips. The MDVSP is to determine the minimum number of schedules to cover all trips that minimizes total time in waiting and empty travel. The following requirements must be satisfied:",
    "type": "NarrativeText"
  },
  {
    "element_id": "f5355b7507b37bd169c91c4bf58d983e",
    "metadata": {
      "data_source": {},
      "filetype": "application/pdf",
      "languages": [
        "eng"
      ],
      "page_number": 3
    },
    "text": "1. Each schedule should start and end at the same depot. 2. Each trip should be covered by only one vehicle. 3. The number of schedules that start from a depot should not exceed the number of vehicles at",
    "type": "ListItem"
  },
  {
<<<<<<< HEAD
    "element_id": "a10dcdcb1ef5a33c3a0e2130270a5b73",
=======
    "element_id": "e46a5a30f05d06e82d8b7d10448de683",
>>>>>>> 178bf57a
    "metadata": {
      "data_source": {},
      "filetype": "application/pdf",
      "languages": [
        "eng"
      ],
      "page_number": 3
    },
    "text": "the depot.",
    "type": "ListItem"
  },
  {
<<<<<<< HEAD
    "element_id": "eec781eebcd51231e1ca31e477fa5972",
=======
    "element_id": "4fa30384f002f9a1d85b03ebdb0c8143",
>>>>>>> 178bf57a
    "metadata": {
      "data_source": {},
      "filetype": "application/pdf",
      "languages": [
        "eng"
      ],
      "page_number": 3
    },
    "text": "A sufﬁcient number of vehicles are provided to maintain the feasibility of an instance. For each instance size ðm; nÞ, Table 1 provides the average of the number of locations, the number of times, the number of vehicles, and the number of possible empty travels, over ﬁve instances. The number of locations includes m distinct locations for depots and the number of locations at which various trips start or end. The number of times includes the start and the end time of the planning horizon and the start/end times for the trips. The number of vehicles is the total number of vehicles from all the depots. The number of possible empty travels is the number of possible connections between trips that require a vehicle travelling empty between two consecutive trips in a schedule.",
    "type": "NarrativeText"
  },
  {
<<<<<<< HEAD
    "element_id": "b8271913cc82b9a1dc8baaf70d978ce8",
=======
    "element_id": "928fa0dcad70f173bc989ee5715375c5",
>>>>>>> 178bf57a
    "metadata": {
      "data_source": {},
      "filetype": "application/pdf",
      "languages": [
        "eng"
      ],
      "page_number": 3
    },
    "text": "The description of the ﬁle for each problem instance is presented in Table 2. The ﬁrst line in the ﬁle provides the number of depots ðmÞ, the number of trips, ðnÞ, and the number of locations ðlÞ, in the problem instance. The next n lines present the information for n trips. Each line corresponds to a trip, i A 1; …; n g, and provides the start location, the start time, the end location, and the end time of trip i. The next l lines present the travel times between any two locations, i; jA 1; …; l",
    "type": "NarrativeText"
  },
  {
<<<<<<< HEAD
    "element_id": "a82a5422f08ad494906f2467e88d2762",
=======
    "element_id": "bdd9b87a8aef93e1a524990fcf9f1334",
>>>>>>> 178bf57a
    "metadata": {
      "data_source": {},
      "filetype": "application/pdf",
      "languages": [
        "eng"
      ],
      "page_number": 3
    },
    "text": "The dataset also includes a program ‘GenerateInstance.cpp’ that can be used to generate new instances. The program takes three inputs, the number of depots ðmÞ, the number of trips ðnÞ, and the number of instances for each size ðm; nÞ.",
    "type": "NarrativeText"
  },
  {
    "element_id": "3ddf62488a68898e7041faf9ee7bd004",
    "metadata": {
      "data_source": {},
      "filetype": "application/pdf",
      "languages": [
        "eng"
      ],
      "page_number": 3
    },
    "text": "Table 1 Average number of locations, times, vehicles and empty travels for each instance size.",
    "type": "UncategorizedText"
  },
  {
<<<<<<< HEAD
    "element_id": "68645c0c738771d090430a472927d123",
=======
    "element_id": "b1a541117f085802a1877e7a0d3455db",
>>>>>>> 178bf57a
    "metadata": {
      "data_source": {},
      "filetype": "application/pdf",
      "languages": [
        "eng"
      ],
      "page_number": 3
    },
    "text": "Instance size (m, n) Average number of Locations Times Vehicles (8, 1500) (8, 2000) (8, 2500) (8, 3000) (12, 1500) (12, 2000) (12, 2500) (12, 3000) (16, 1500) (16, 2000) (16, 2500) (16, 3000) 568.40 672.80 923.40 977.00 566.00 732.60 875.00 1119.60 581.80 778.00 879.00 1087.20 975.20 1048.00 1078.00 1113.20 994.00 1040.60 1081.00 1107.40 985.40 1040.60 1083.20 1101.60 652.20 857.20 1082.40 1272.80 642.00 861.20 1096.00 1286.20 667.80 872.40 1076.40 1284.60 668,279.40 1,195,844.80 1,866,175.20 2,705,617.00 674,191.00 1,199,659.80 1,878,745.20 2,711,180.40 673,585.80 1,200,560.80 1,879,387.00 2,684,983.60",
    "type": "Table"
  },
  {
    "element_id": "1514eaf2c33db34ded1b38f1a33d12b4",
    "metadata": {
      "data_source": {},
      "filetype": "application/pdf",
      "languages": [
        "eng"
      ],
      "page_number": 3
    },
    "text": "Possible empty travels",
    "type": "Title"
  },
  {
<<<<<<< HEAD
    "element_id": "bbbc6177b68b5702ba445d7bc8ff0b44",
=======
    "element_id": "0a1b09ff562f4d063703cbf021ee297f",
>>>>>>> 178bf57a
    "metadata": {
      "data_source": {},
      "filetype": "application/pdf",
      "languages": [
        "eng"
      ],
      "page_number": 4
    },
    "text": "S. Kulkarni et al. / Data in Brief 22 (2019) 484–487",
    "type": "Header"
  },
  {
    "element_id": "4c430a1a95e387fc48d750c000e98241",
    "metadata": {
      "data_source": {},
      "filetype": "application/pdf",
      "languages": [
        "eng"
      ],
      "page_number": 4
    },
    "text": "Table 2 Description of ﬁle format for each problem instance.",
    "type": "Title"
  },
  {
<<<<<<< HEAD
    "element_id": "7f95ace8a2c39e3b3d921865a994baf2",
=======
    "element_id": "aaee30e98b4ba197075416b1f863e3a0",
>>>>>>> 178bf57a
    "metadata": {
      "data_source": {},
      "filetype": "application/pdf",
      "languages": [
        "eng"
      ],
      "page_number": 4
    },
    "text": "Number of lines Number of columns in each line Description 1 1 n l 3 m 4 l The number of depots, the number of trips, and the number of locations. The number of vehicles rd at each depot d. One line for each trip, i ¼ 1; 2; …; n. Each line provides the start location ls time ts i and the end time te i for the corresponding trip. Each element, δij; where i; j A 1; 2; …; l, refers to the travel time between location i and location j. i , the start i , the end location le",
    "type": "Table"
  },
  {
<<<<<<< HEAD
    "element_id": "0c6e12a6a159a1ffd7b45a2a93f141cf",
=======
    "element_id": "764eef872135149aaf95224bab69c844",
>>>>>>> 178bf57a
    "metadata": {
      "data_source": {},
      "filetype": "application/pdf",
      "languages": [
        "eng"
      ],
      "page_number": 4
    },
    "text": "2. Experimental design, materials, and methods",
    "type": "Title"
  },
  {
<<<<<<< HEAD
    "element_id": "ab25e5c4513a0e2ea9a4799bfca548da",
=======
    "element_id": "cfd640766bf0c2b995b2f4dab227edd2",
>>>>>>> 178bf57a
    "metadata": {
      "data_source": {},
      "filetype": "application/pdf",
      "languages": [
        "eng"
      ],
      "page_number": 4
    },
    "text": "The procedure presented by Carpaneto et al. in [1] is used to generate the problem instances. The same procedure has been used by Pepin et al. in [4] to generate the benchmark dataset of the MDVSP. A detailed description of the procedure is presented in [3].",
    "type": "NarrativeText"
  },
  {
<<<<<<< HEAD
    "element_id": "18ffc7e0de5f5ef13c7290aab61d840c",
=======
    "element_id": "157151c62675e261aaff2c214d91123b",
>>>>>>> 178bf57a
    "metadata": {
      "data_source": {},
      "filetype": "application/pdf",
      "languages": [
        "eng"
      ],
      "page_number": 4
    },
    "text": "Our dataset provides start/end location and time of trips as well as the travel time between any two locations. The location and time information is required to model the MDVSP on a time-space network. The feasible connections and the cost of connections between the trips can be obtained as discussed in [3]. Thus, the dataset has all the information that is required to model the MDVSP on the time-space network (see [2]) as well as the connection-network (see [5]). The benchmark solutions for all the problem instances are presented in [3].",
    "type": "NarrativeText"
  },
  {
<<<<<<< HEAD
    "element_id": "78709a6ede599b3d7a332c8414e40182",
=======
    "element_id": "d202816913e482abce90d70d88f202c3",
>>>>>>> 178bf57a
    "metadata": {
      "data_source": {},
      "filetype": "application/pdf",
      "languages": [
        "eng"
      ],
      "page_number": 4
    },
    "text": "Transparency document. Supporting information",
    "type": "Title"
  },
  {
<<<<<<< HEAD
    "element_id": "3049e2a03175a31dacb5698d15b7d651",
=======
    "element_id": "8f0264ba00616d29c2648dc51f24b439",
>>>>>>> 178bf57a
    "metadata": {
      "data_source": {},
      "filetype": "application/pdf",
      "languages": [
        "eng"
      ],
      "page_number": 4
    },
    "text": "Transparency document associated with this article can be found in the online version at https://doi. org/10.1016/j.dib.2018.12.055.",
    "type": "NarrativeText"
  },
  {
<<<<<<< HEAD
    "element_id": "e067885b7e901bdb2136440906d503cd",
=======
    "element_id": "69824d3b0e70ca6aaa0da1613b65fd91",
>>>>>>> 178bf57a
    "metadata": {
      "data_source": {},
      "filetype": "application/pdf",
      "languages": [
        "eng"
      ],
      "page_number": 4
    },
    "text": "References",
    "type": "Title"
  },
  {
<<<<<<< HEAD
    "element_id": "b19ad641644ea4cc9e3b63dc8c50ffe8",
=======
    "element_id": "c908229ed578a9ce4166099fccc82ecf",
>>>>>>> 178bf57a
    "metadata": {
      "data_source": {},
      "filetype": "application/pdf",
      "languages": [
        "eng"
      ],
      "page_number": 4
    },
    "text": "[1] G. Carpaneto, M. Dell'Amico, M. Fischetti, P. Toth, A branch and bound algorithm for the multiple depot vehicle scheduling problem, Networks 19 (5) (1989) 531–548.",
    "type": "ListItem"
  },
  {
<<<<<<< HEAD
    "element_id": "6bd06d955ff4578f281265ecbe04146e",
=======
    "element_id": "47c7ba5982d990629bf3eb6600d81d22",
>>>>>>> 178bf57a
    "metadata": {
      "data_source": {},
      "filetype": "application/pdf",
      "languages": [
        "eng"
      ],
      "page_number": 4
    },
    "text": "[2] N. Kliewer, T. Mellouli, L. Suhl, A time–space network based exact optimization model for multi-depot bus scheduling, Eur. J. Oper. Res. 175 (3) (2006) 1616–1627.",
    "type": "ListItem"
  },
  {
<<<<<<< HEAD
    "element_id": "069ca1bd91521ab5e4d3b967bff5a552",
=======
    "element_id": "c68a334dbad5df3d61ac8340f9d924f0",
>>>>>>> 178bf57a
    "metadata": {
      "data_source": {},
      "filetype": "application/pdf",
      "languages": [
        "eng"
      ],
      "page_number": 4
    },
    "text": "[3] S. Kulkarni, M. Krishnamoorthy, A. Ranade, A.T. Ernst, R. Patil, A new formulation and a column generation-based heuristic for the multiple depot vehicle scheduling problem, Transp. Res. Part B Methodol. 118 (2018) 457–487.",
    "type": "ListItem"
  },
  {
<<<<<<< HEAD
    "element_id": "fb9428e8bf053ca96af62725076a6df5",
=======
    "element_id": "bde1d39e69305554a62aa021a4be4aaa",
>>>>>>> 178bf57a
    "metadata": {
      "data_source": {},
      "filetype": "application/pdf",
      "languages": [
        "eng"
      ],
      "page_number": 4
    },
    "text": "[4] A.S. Pepin, G. Desaulniers, A. Hertz, D. Huisman, A comparison of ﬁve heuristics for the multiple depot vehicle scheduling problem, J. Sched. 12 (1) (2009) 17.",
    "type": "ListItem"
  },
  {
<<<<<<< HEAD
    "element_id": "86de988d972e3082c23a2924d2ff04a0",
=======
    "element_id": "cb86b032337bb0863d6af52677251459",
>>>>>>> 178bf57a
    "metadata": {
      "data_source": {},
      "filetype": "application/pdf",
      "languages": [
        "eng"
      ],
      "page_number": 4
    },
    "text": "[5] C.C. Ribeiro, F. Soumis, A column generation approach to the multiple-depot vehicle scheduling problem, Oper. Res. 42 (1) (1994) 41–52.",
    "type": "ListItem"
  },
  {
<<<<<<< HEAD
    "element_id": "2adb5fe0128a3f9fa275cbee6b6dcfb8",
=======
    "element_id": "9b19f9ab816598a0809e4afd5d60800f",
>>>>>>> 178bf57a
    "metadata": {
      "data_source": {},
      "filetype": "application/pdf",
      "languages": [
        "eng"
      ],
      "page_number": 4
    },
    "text": "487",
    "type": "Header"
  }
]<|MERGE_RESOLUTION|>--- conflicted
+++ resolved
@@ -1,10 +1,6 @@
 [
   {
-<<<<<<< HEAD
     "element_id": "230be10990a5d5663624743293c6890b",
-=======
-    "element_id": "cfb3400e6eb0487eeb704674d40bf85c",
->>>>>>> 178bf57a
     "metadata": {
       "data_source": {},
       "filetype": "application/pdf",
@@ -30,11 +26,7 @@
     "type": "Image"
   },
   {
-<<<<<<< HEAD
     "element_id": "da7fb594d60e5829f41db8f10d0d8873",
-=======
-    "element_id": "b0658ce9dccc0acba9a472c2bb992cc9",
->>>>>>> 178bf57a
     "metadata": {
       "data_source": {},
       "filetype": "application/pdf",
@@ -60,11 +52,7 @@
     "type": "Title"
   },
   {
-<<<<<<< HEAD
     "element_id": "10404b67edf02a406a07001dde64e75f",
-=======
-    "element_id": "0ca3f075fdccf9232449ff461b63ceb9",
->>>>>>> 178bf57a
     "metadata": {
       "data_source": {},
       "filetype": "application/pdf",
@@ -90,11 +78,7 @@
     "type": "Image"
   },
   {
-<<<<<<< HEAD
     "element_id": "c15e728959b0fdd6c108842e1cf9e075",
-=======
-    "element_id": "0ccb3a9876bbc64a1ca09fa40c4f844d",
->>>>>>> 178bf57a
     "metadata": {
       "data_source": {},
       "filetype": "application/pdf",
@@ -107,11 +91,7 @@
     "type": "Title"
   },
   {
-<<<<<<< HEAD
     "element_id": "5352d7f81f625142aa2dd60d3dd3a05b",
-=======
-    "element_id": "4a7569e80133c37eb90758771086bca6",
->>>>>>> 178bf57a
     "metadata": {
       "data_source": {},
       "filetype": "application/pdf",
@@ -150,11 +130,7 @@
     "type": "Title"
   },
   {
-<<<<<<< HEAD
     "element_id": "b4551b733f7087623b649e5fe0659354",
-=======
-    "element_id": "6171cb8d012b6a4fe0d3d2d559fa8a49",
->>>>>>> 178bf57a
     "metadata": {
       "data_source": {},
       "filetype": "application/pdf",
@@ -206,11 +182,7 @@
     "type": "NarrativeText"
   },
   {
-<<<<<<< HEAD
     "element_id": "bddadf0c2e2ab7e7730315afc3734e8e",
-=======
-    "element_id": "ed0a4666ce85e6310a0984f37e0e98f8",
->>>>>>> 178bf57a
     "metadata": {
       "data_source": {},
       "filetype": "application/pdf",
@@ -223,11 +195,7 @@
     "type": "NarrativeText"
   },
   {
-<<<<<<< HEAD
     "element_id": "98643bda668de22b326639e788d5e58e",
-=======
-    "element_id": "8fd297d1a2817570ee2dfbca314e8039",
->>>>>>> 178bf57a
     "metadata": {
       "data_source": {},
       "filetype": "application/pdf",
@@ -266,11 +234,7 @@
     "type": "UncategorizedText"
   },
   {
-<<<<<<< HEAD
     "element_id": "12b7df3b005c412db5d9f0f97872534b",
-=======
-    "element_id": "5810d7d862f5f5d65e257a3ed9b102ac",
->>>>>>> 178bf57a
     "metadata": {
       "data_source": {},
       "filetype": "application/pdf",
@@ -296,11 +260,7 @@
     "type": "NarrativeText"
   },
   {
-<<<<<<< HEAD
     "element_id": "44df75d9109d2972e8efed634d74d35e",
-=======
-    "element_id": "0a1b09ff562f4d063703cbf021ee297f",
->>>>>>> 178bf57a
     "metadata": {
       "data_source": {},
       "filetype": "application/pdf",
@@ -313,11 +273,7 @@
     "type": "Header"
   },
   {
-<<<<<<< HEAD
     "element_id": "9e695d6dc53be0a6031904898a64ffb2",
-=======
-    "element_id": "5af2c5326780fc58a48ca40c6b47bee5",
->>>>>>> 178bf57a
     "metadata": {
       "data_source": {},
       "filetype": "application/pdf",
@@ -330,11 +286,7 @@
     "type": "Title"
   },
   {
-<<<<<<< HEAD
     "element_id": "0800df6c12a80005f246fe61783f4319",
-=======
-    "element_id": "06a38ea699c4f4ec44b8b3aff0b7782b",
->>>>>>> 178bf57a
     "metadata": {
       "data_source": {},
       "filetype": "application/pdf",
@@ -347,11 +299,7 @@
     "type": "Table"
   },
   {
-<<<<<<< HEAD
     "element_id": "ef86a97f9d805c2d29a6bb0ca52e4e4c",
-=======
-    "element_id": "596eda178f8c5adefbae7cfe1bec78c3",
->>>>>>> 178bf57a
     "metadata": {
       "data_source": {},
       "filetype": "application/pdf",
@@ -403,11 +351,7 @@
     "type": "NarrativeText"
   },
   {
-<<<<<<< HEAD
     "element_id": "a50ba17f49fdeb7b1a2aa81f8d73980b",
-=======
-    "element_id": "24d7f2ed4386a169639b93a5bf03fd79",
->>>>>>> 178bf57a
     "metadata": {
       "data_source": {},
       "filetype": "application/pdf",
@@ -433,11 +377,7 @@
     "type": "NarrativeText"
   },
   {
-<<<<<<< HEAD
     "element_id": "c19cd4a7f47cc4eb4103df5f0c5d8923",
-=======
-    "element_id": "c2b2b778d53cc9a1cb4dc340476bc5aa",
->>>>>>> 178bf57a
     "metadata": {
       "data_source": {},
       "filetype": "application/pdf",
@@ -450,11 +390,7 @@
     "type": "Title"
   },
   {
-<<<<<<< HEAD
     "element_id": "40904dca274ad7952ae0e72c1efb22b2",
-=======
-    "element_id": "5ad10502cbd650879e80499f35df587b",
->>>>>>> 178bf57a
     "metadata": {
       "data_source": {},
       "filetype": "application/pdf",
@@ -493,11 +429,7 @@
     "type": "UncategorizedText"
   },
   {
-<<<<<<< HEAD
     "element_id": "9f3a1a4c9d200ba915bec9245644888c",
-=======
-    "element_id": "fb6f28d0dec22796c5a4f42eb9160133",
->>>>>>> 178bf57a
     "metadata": {
       "data_source": {},
       "filetype": "application/pdf",
@@ -510,11 +442,7 @@
     "type": "NarrativeText"
   },
   {
-<<<<<<< HEAD
     "element_id": "451c180a30fbc40092618f3f40f38abd",
-=======
-    "element_id": "6201111b83a0cb5b0922cb37cc442b9a",
->>>>>>> 178bf57a
     "metadata": {
       "data_source": {},
       "filetype": "application/pdf",
@@ -540,11 +468,7 @@
     "type": "ListItem"
   },
   {
-<<<<<<< HEAD
     "element_id": "fab92ca99539c8d970a119de01d279a6",
-=======
-    "element_id": "dab070cacfbf18590b72f6cecc1abe8a",
->>>>>>> 178bf57a
     "metadata": {
       "data_source": {},
       "filetype": "application/pdf",
@@ -557,11 +481,7 @@
     "type": "NarrativeText"
   },
   {
-<<<<<<< HEAD
     "element_id": "6168d63dcbcf3c442edb9b670815f4d2",
-=======
-    "element_id": "5844a72aee9269a68da28cae55c706d8",
->>>>>>> 178bf57a
     "metadata": {
       "data_source": {},
       "filetype": "application/pdf",
@@ -574,11 +494,7 @@
     "type": "Header"
   },
   {
-<<<<<<< HEAD
     "element_id": "f2e9a45a9817f4f3a904984eec1fdc6a",
-=======
-    "element_id": "f8c8b63eb814cd22fc699a104103108f",
->>>>>>> 178bf57a
     "metadata": {
       "data_source": {},
       "filetype": "application/pdf",
@@ -591,11 +507,7 @@
     "type": "NarrativeText"
   },
   {
-<<<<<<< HEAD
     "element_id": "ea75a53c9186e4e6b75a06fc4968b94c",
-=======
-    "element_id": "ab861dc146a84a52e48a75be2ba3f190",
->>>>>>> 178bf57a
     "metadata": {
       "data_source": {},
       "filetype": "application/pdf",
@@ -634,11 +546,7 @@
     "type": "ListItem"
   },
   {
-<<<<<<< HEAD
     "element_id": "a10dcdcb1ef5a33c3a0e2130270a5b73",
-=======
-    "element_id": "e46a5a30f05d06e82d8b7d10448de683",
->>>>>>> 178bf57a
     "metadata": {
       "data_source": {},
       "filetype": "application/pdf",
@@ -651,11 +559,7 @@
     "type": "ListItem"
   },
   {
-<<<<<<< HEAD
     "element_id": "eec781eebcd51231e1ca31e477fa5972",
-=======
-    "element_id": "4fa30384f002f9a1d85b03ebdb0c8143",
->>>>>>> 178bf57a
     "metadata": {
       "data_source": {},
       "filetype": "application/pdf",
@@ -668,11 +572,7 @@
     "type": "NarrativeText"
   },
   {
-<<<<<<< HEAD
     "element_id": "b8271913cc82b9a1dc8baaf70d978ce8",
-=======
-    "element_id": "928fa0dcad70f173bc989ee5715375c5",
->>>>>>> 178bf57a
     "metadata": {
       "data_source": {},
       "filetype": "application/pdf",
@@ -685,11 +585,7 @@
     "type": "NarrativeText"
   },
   {
-<<<<<<< HEAD
     "element_id": "a82a5422f08ad494906f2467e88d2762",
-=======
-    "element_id": "bdd9b87a8aef93e1a524990fcf9f1334",
->>>>>>> 178bf57a
     "metadata": {
       "data_source": {},
       "filetype": "application/pdf",
@@ -715,11 +611,7 @@
     "type": "UncategorizedText"
   },
   {
-<<<<<<< HEAD
     "element_id": "68645c0c738771d090430a472927d123",
-=======
-    "element_id": "b1a541117f085802a1877e7a0d3455db",
->>>>>>> 178bf57a
     "metadata": {
       "data_source": {},
       "filetype": "application/pdf",
@@ -745,11 +637,7 @@
     "type": "Title"
   },
   {
-<<<<<<< HEAD
     "element_id": "bbbc6177b68b5702ba445d7bc8ff0b44",
-=======
-    "element_id": "0a1b09ff562f4d063703cbf021ee297f",
->>>>>>> 178bf57a
     "metadata": {
       "data_source": {},
       "filetype": "application/pdf",
@@ -775,11 +663,7 @@
     "type": "Title"
   },
   {
-<<<<<<< HEAD
     "element_id": "7f95ace8a2c39e3b3d921865a994baf2",
-=======
-    "element_id": "aaee30e98b4ba197075416b1f863e3a0",
->>>>>>> 178bf57a
     "metadata": {
       "data_source": {},
       "filetype": "application/pdf",
@@ -792,11 +676,7 @@
     "type": "Table"
   },
   {
-<<<<<<< HEAD
     "element_id": "0c6e12a6a159a1ffd7b45a2a93f141cf",
-=======
-    "element_id": "764eef872135149aaf95224bab69c844",
->>>>>>> 178bf57a
     "metadata": {
       "data_source": {},
       "filetype": "application/pdf",
@@ -809,11 +689,7 @@
     "type": "Title"
   },
   {
-<<<<<<< HEAD
     "element_id": "ab25e5c4513a0e2ea9a4799bfca548da",
-=======
-    "element_id": "cfd640766bf0c2b995b2f4dab227edd2",
->>>>>>> 178bf57a
     "metadata": {
       "data_source": {},
       "filetype": "application/pdf",
@@ -826,11 +702,7 @@
     "type": "NarrativeText"
   },
   {
-<<<<<<< HEAD
     "element_id": "18ffc7e0de5f5ef13c7290aab61d840c",
-=======
-    "element_id": "157151c62675e261aaff2c214d91123b",
->>>>>>> 178bf57a
     "metadata": {
       "data_source": {},
       "filetype": "application/pdf",
@@ -843,11 +715,7 @@
     "type": "NarrativeText"
   },
   {
-<<<<<<< HEAD
     "element_id": "78709a6ede599b3d7a332c8414e40182",
-=======
-    "element_id": "d202816913e482abce90d70d88f202c3",
->>>>>>> 178bf57a
     "metadata": {
       "data_source": {},
       "filetype": "application/pdf",
@@ -860,11 +728,7 @@
     "type": "Title"
   },
   {
-<<<<<<< HEAD
     "element_id": "3049e2a03175a31dacb5698d15b7d651",
-=======
-    "element_id": "8f0264ba00616d29c2648dc51f24b439",
->>>>>>> 178bf57a
     "metadata": {
       "data_source": {},
       "filetype": "application/pdf",
@@ -877,11 +741,7 @@
     "type": "NarrativeText"
   },
   {
-<<<<<<< HEAD
     "element_id": "e067885b7e901bdb2136440906d503cd",
-=======
-    "element_id": "69824d3b0e70ca6aaa0da1613b65fd91",
->>>>>>> 178bf57a
     "metadata": {
       "data_source": {},
       "filetype": "application/pdf",
@@ -894,11 +754,7 @@
     "type": "Title"
   },
   {
-<<<<<<< HEAD
     "element_id": "b19ad641644ea4cc9e3b63dc8c50ffe8",
-=======
-    "element_id": "c908229ed578a9ce4166099fccc82ecf",
->>>>>>> 178bf57a
     "metadata": {
       "data_source": {},
       "filetype": "application/pdf",
@@ -911,11 +767,7 @@
     "type": "ListItem"
   },
   {
-<<<<<<< HEAD
     "element_id": "6bd06d955ff4578f281265ecbe04146e",
-=======
-    "element_id": "47c7ba5982d990629bf3eb6600d81d22",
->>>>>>> 178bf57a
     "metadata": {
       "data_source": {},
       "filetype": "application/pdf",
@@ -928,11 +780,7 @@
     "type": "ListItem"
   },
   {
-<<<<<<< HEAD
     "element_id": "069ca1bd91521ab5e4d3b967bff5a552",
-=======
-    "element_id": "c68a334dbad5df3d61ac8340f9d924f0",
->>>>>>> 178bf57a
     "metadata": {
       "data_source": {},
       "filetype": "application/pdf",
@@ -945,11 +793,7 @@
     "type": "ListItem"
   },
   {
-<<<<<<< HEAD
     "element_id": "fb9428e8bf053ca96af62725076a6df5",
-=======
-    "element_id": "bde1d39e69305554a62aa021a4be4aaa",
->>>>>>> 178bf57a
     "metadata": {
       "data_source": {},
       "filetype": "application/pdf",
@@ -962,11 +806,7 @@
     "type": "ListItem"
   },
   {
-<<<<<<< HEAD
     "element_id": "86de988d972e3082c23a2924d2ff04a0",
-=======
-    "element_id": "cb86b032337bb0863d6af52677251459",
->>>>>>> 178bf57a
     "metadata": {
       "data_source": {},
       "filetype": "application/pdf",
@@ -979,11 +819,7 @@
     "type": "ListItem"
   },
   {
-<<<<<<< HEAD
     "element_id": "2adb5fe0128a3f9fa275cbee6b6dcfb8",
-=======
-    "element_id": "9b19f9ab816598a0809e4afd5d60800f",
->>>>>>> 178bf57a
     "metadata": {
       "data_source": {},
       "filetype": "application/pdf",
