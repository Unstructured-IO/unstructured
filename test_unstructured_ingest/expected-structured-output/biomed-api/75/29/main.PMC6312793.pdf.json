--- conflicted
+++ resolved
@@ -200,23 +200,24 @@
     "text": "Specifications table"
   },
   {
-<<<<<<< HEAD
     "type": "NarrativeText",
     "element_id": "d73eb61849f82eb6a4ebf54e3dea2205",
-=======
+    "metadata": {
+      "data_source": {},
+      "filetype": "application/pdf",
+      "page_number": 2
+    },
+    "text": "Subject area Operations research More specific subject area Vehicle scheduling Type of data Tables, text files How data were acquired Artificially generated"
+  },
+  {
     "type": "Title",
     "element_id": "41e0fa358cefcadbb2633ec45ff2d129",
->>>>>>> 5b994f37
-    "metadata": {
-      "data_source": {},
-      "filetype": "application/pdf",
-      "page_number": 2
-    },
-<<<<<<< HEAD
-    "text": "Subject area Operations research More specific subject area Vehicle scheduling Type of data Tables, text files How data were acquired Artificially generated"
-=======
+    "metadata": {
+      "data_source": {},
+      "filetype": "application/pdf",
+      "page_number": 2
+    },
     "text": "Data format Experimental factors"
->>>>>>> 5b994f37
   },
   {
     "type": "Title",
@@ -269,7 +270,6 @@
     "text": "© The dataset contains 60 different problem instances of the MDVSP that can be used to evaluate the"
   },
   {
-<<<<<<< HEAD
     "type": "NarrativeText",
     "element_id": "64caae148856359a1f67a7e3e1d3ef0f",
     "metadata": {
@@ -280,8 +280,6 @@
     "text": "© The data provide all the information that is required to model the MDVSP by using the existing"
   },
   {
-=======
->>>>>>> 5b994f37
     "type": "Title",
     "element_id": "bd7d750cb9f652c80c17a264072b8858",
     "metadata": {
@@ -293,21 +291,13 @@
   },
   {
     "type": "NarrativeText",
-<<<<<<< HEAD
     "element_id": "f3c5ed1c1de057195ad9a900adbbb7f3",
-=======
-    "element_id": "7c8bc2811f71480b433eb6fee2a3bb33",
->>>>>>> 5b994f37
-    "metadata": {
-      "data_source": {},
-      "filetype": "application/pdf",
-      "page_number": 2
-    },
-<<<<<<< HEAD
+    "metadata": {
+      "data_source": {},
+      "filetype": "application/pdf",
+      "page_number": 2
+    },
     "text": "e All the problem instances are available for use without any restrictions. e The benchmark solutions and solution time for the problem instances are presented in [3] and can"
-=======
-    "text": "(cid:2) The data provide all the information that is required to model the MDVSP by using the existing"
->>>>>>> 5b994f37
   },
   {
     "type": "Title",
@@ -321,21 +311,13 @@
   },
   {
     "type": "NarrativeText",
-<<<<<<< HEAD
     "element_id": "7c65dd387d814178eedf5ad13d1cf394",
-=======
-    "element_id": "e69dab6e2bc16d11cfd2d80a804d89fb",
->>>>>>> 5b994f37
-    "metadata": {
-      "data_source": {},
-      "filetype": "application/pdf",
-      "page_number": 2
-    },
-<<<<<<< HEAD
+    "metadata": {
+      "data_source": {},
+      "filetype": "application/pdf",
+      "page_number": 2
+    },
     "text": "© The dataset includes a program that can generate similar problem instances of different sizes."
-=======
-    "text": "(cid:2) All the problem instances are available for use without any restrictions. (cid:2) The benchmark solutions and solution time for the problem instances are presented in [3] and can"
->>>>>>> 5b994f37
   },
   {
     "type": "NarrativeText",
@@ -629,87 +611,33 @@
   },
   {
     "type": "NarrativeText",
-<<<<<<< HEAD
     "element_id": "ec1c912bb5d60d59cf12b77e79f6a49c",
-=======
-    "element_id": "1c59f2a7ce8a3fa55810df93d58e636e",
->>>>>>> 5b994f37
-    "metadata": {
-      "data_source": {},
-      "filetype": "application/pdf",
-      "page_number": 3
-    },
-<<<<<<< HEAD
+    "metadata": {
+      "data_source": {},
+      "filetype": "application/pdf",
+      "page_number": 3
+    },
     "text": "The dataset also includes a program ‘Generatelnstance.cpp’ that can be used to generate new instances. The program takes three inputs, the number of depots (m), the number of trips (n), and the number of instances for each size (m,n)."
   },
   {
     "type": "NarrativeText",
     "element_id": "31fe8ed4674c8889ee9c149871681148",
-=======
-    "text": "A sufﬁcient number of vehicles are provided to maintain the feasibility of an instance. For each instance size ðm; nÞ, Table 1 provides the average of the number of locations, the number of times, the number of vehicles, and the number of possible empty travels, over ﬁve instances. The number of locations includes m distinct locations for depots and the number of locations at which various trips start or end. The number of times includes the start and the end time of the planning horizon and the start/end times for the trips. The number of vehicles is the total number of vehicles from all the depots. The number of possible empty travels is the number of possible connections between trips that require a vehicle travelling empty between two consecutive trips in a schedule."
-  },
-  {
-    "type": "Title",
-    "element_id": "252f10c83610ebca1a059c0bae8255eb",
->>>>>>> 5b994f37
-    "metadata": {
-      "data_source": {},
-      "filetype": "application/pdf",
-      "page_number": 3
-    },
-<<<<<<< HEAD
+    "metadata": {
+      "data_source": {},
+      "filetype": "application/pdf",
+      "page_number": 3
+    },
     "text": "A sufficient number of vehicles are provided to maintain the feasibility of an instance. For each instance size (m,n), Table 1 provides the average of the number of locations, the number of times, the number of vehicles, and the number of possible empty travels, over five instances. The number of locations includes m distinct locations for depots and the number of locations at which various trips start or end. The number of times includes the start and the end time of the planning horizon and the start/end times for the trips. The number of vehicles is the total number of vehicles from all the depots. The number of possible empty travels is the number of possible connections between trips that require a vehicle travelling empty between two consecutive trips in a schedule."
   },
   {
     "type": "NarrativeText",
     "element_id": "dae3a4c52c8b6b468245ad0d5303ecb6",
-=======
-    "text": "f"
-  },
-  {
-    "type": "NarrativeText",
-    "element_id": "928fa0dcad70f173bc989ee5715375c5",
->>>>>>> 5b994f37
-    "metadata": {
-      "data_source": {},
-      "filetype": "application/pdf",
-      "page_number": 3
-    },
-<<<<<<< HEAD
+    "metadata": {
+      "data_source": {},
+      "filetype": "application/pdf",
+      "page_number": 3
+    },
     "text": "The description of the file for each problem instance is presented in Table 2. The first line in the file provides the number of depots (m), the number of trips, (n), and the number of locations (I), in the problem instance. The next n lines present the information for n trips. Each line corresponds to a trip, ie{1,...,n}, and provides the start location, the start time, the end location, and the end time of trip i. The next | lines present the travel times between any two locations, i,j e {1, wal}."
-=======
-    "text": "The description of the ﬁle for each problem instance is presented in Table 2. The ﬁrst line in the ﬁle provides the number of depots ðmÞ, the number of trips, ðnÞ, and the number of locations ðlÞ, in the problem instance. The next n lines present the information for n trips. Each line corresponds to a trip, i A 1; …; n g, and provides the start location, the start time, the end location, and the end time of trip i. The next l lines present the travel times between any two locations, i; jA 1; …; l"
-  },
-  {
-    "type": "UncategorizedText",
-    "element_id": "89507815c6b4a6f31e6d3da7fca6b561",
-    "metadata": {
-      "data_source": {},
-      "filetype": "application/pdf",
-      "page_number": 3
-    },
-    "text": "(cid:1)"
-  },
-  {
-    "type": "UncategorizedText",
-    "element_id": "33a2b57b388470db1cb13defbe73dc18",
-    "metadata": {
-      "data_source": {},
-      "filetype": "application/pdf",
-      "page_number": 3
-    },
-    "text": "(cid:3)"
-  },
-  {
-    "type": "UncategorizedText",
-    "element_id": "cdb4ee2aea69cc6a83331bbe96dc2caa",
-    "metadata": {
-      "data_source": {},
-      "filetype": "application/pdf",
-      "page_number": 3
-    },
-    "text": "."
->>>>>>> 5b994f37
   },
   {
     "type": "NarrativeText",
@@ -733,13 +661,13 @@
   },
   {
     "type": "UncategorizedText",
-    "element_id": "6d1f07a97479928ee102d525dd11d2d7",
-    "metadata": {
-      "data_source": {},
-      "filetype": "application/pdf",
-      "page_number": 3
-    },
-    "text": "(8, 1500) (8, 2000) (8, 2500) (8, 3000) (12, 1500) (12, 2000) (12, 2500) (12, 3000) (16, 1500) (16, 2000) (16, 2500) (16, 3000)"
+    "element_id": "616802652f047adfd99ca129a7941db8",
+    "metadata": {
+      "data_source": {},
+      "filetype": "application/pdf",
+      "page_number": 3
+    },
+    "text": "(8, 1500) (8, 2000) (8, 2500) (8, 3000) (12, 1500) (12, 2000) (12, 2500) (12, 3000) (16, 1500) (16, 2000) (16, 2500) ) (16, 3000"
   },
   {
     "type": "Title",
@@ -752,23 +680,14 @@
     "text": "Instance size (m, n)"
   },
   {
-<<<<<<< HEAD
-    "type": "UncategorizedText",
-    "element_id": "616802652f047adfd99ca129a7941db8",
-=======
     "type": "Table",
     "element_id": "1d8fd023cd0978f7a6500815d2ad0ef6",
->>>>>>> 5b994f37
-    "metadata": {
-      "data_source": {},
-      "filetype": "application/pdf",
-      "page_number": 3
-    },
-<<<<<<< HEAD
-    "text": "(8, 1500) (8, 2000) (8, 2500) (8, 3000) (12, 1500) (12, 2000) (12, 2500) (12, 3000) (16, 1500) (16, 2000) (16, 2500) ) (16, 3000"
-=======
+    "metadata": {
+      "data_source": {},
+      "filetype": "application/pdf",
+      "page_number": 3
+    },
     "text": "Instance size (m, n) Average number of Locations Times Vehicles Possible empty travels (8, 1500) 568.40 975.20 652.20 668,279.40 (8, 2000) 672.80 1048.00 857.20 1,195,844.80 (8, 2500) 923.40 1078.00 1082.40 1,866,175.20 (8, 3000) 977.00 1113.20 1272.80 2,705,617.00 (12, 1500) 566.00 994.00 642.00 674,191.00 (12, 2000) 732.60 1040.60 861.20 1,199,659.80 (12, 2500) 875.00 1081.00 1096.00 1,878,745.20 (12, 3000) 1119.60 1107.40 1286.20 2,711,180.40 (16, 1500) 581.80 985.40 667.80 673,585.80 (16, 2000) 778.00 1040.60 872.40 1,200,560.80 (16, 2500) 879.00 1083.20 1076.40 1,879,387.00 ) (16, 3000 1087.20 1101.60 1284.60 2,684,983.60"
->>>>>>> 5b994f37
   },
   {
     "type": "UncategorizedText",
@@ -781,23 +700,8 @@
     "text": "568.40 672.80 923.40 977.00 566.00 732.60 875.00 1119.60 581.80 778.00 879.00 1087.20"
   },
   {
-<<<<<<< HEAD
     "type": "UncategorizedText",
     "element_id": "1cb85e5f94671526c0cf38dc533f87e0",
-=======
-    "type": "Title",
-    "element_id": "95c61170318a2851165109a8116a27a9",
-    "metadata": {
-      "data_source": {},
-      "filetype": "application/pdf",
-      "page_number": 3
-    },
-    "text": "Locations"
-  },
-  {
-    "type": "Title",
-    "element_id": "47a68d3aa70030f2e7886e3f1cb07c69",
->>>>>>> 5b994f37
     "metadata": {
       "data_source": {},
       "filetype": "application/pdf",
@@ -1117,39 +1021,33 @@
   },
   {
     "type": "NarrativeText",
-<<<<<<< HEAD
     "element_id": "53970060a94f98b02ba4346e8fbb86a7",
-=======
-    "element_id": "c4f2c64b5f38feaa921647abceebaec8",
->>>>>>> 5b994f37
-    "metadata": {
-      "data_source": {},
-      "filetype": "application/pdf",
-      "page_number": 4
-    },
-<<<<<<< HEAD
+    "metadata": {
+      "data_source": {},
+      "filetype": "application/pdf",
+      "page_number": 4
+    },
     "text": "[4] A.S. Pepin, G. Desaulniers, A. Hertz, D. Huisman, A comparison of five heuristics for the multiple depot vehicle scheduling"
   },
   {
     "type": "NarrativeText",
     "element_id": "5be1ebcceece0eff157903caf44c20a0",
-=======
-    "text": "for the multiple depot vehicle scheduling problem, Transp. Res. Part B Methodol. 118 (2018) 457–487."
+    "metadata": {
+      "data_source": {},
+      "filetype": "application/pdf",
+      "page_number": 4
+    },
+    "text": "for the multiple depot vehicle scheduling problem, Transp. Res. Part B Methodol. 118 (2018) 457-487."
   },
   {
     "type": "NarrativeText",
     "element_id": "16c341408703257ff517dcc76140e2c0",
->>>>>>> 5b994f37
-    "metadata": {
-      "data_source": {},
-      "filetype": "application/pdf",
-      "page_number": 4
-    },
-<<<<<<< HEAD
-    "text": "for the multiple depot vehicle scheduling problem, Transp. Res. Part B Methodol. 118 (2018) 457-487."
-=======
+    "metadata": {
+      "data_source": {},
+      "filetype": "application/pdf",
+      "page_number": 4
+    },
     "text": "[4] A.S. Pepin, G. Desaulniers, A. Hertz, D. Huisman, A comparison of ﬁve heuristics for the multiple depot vehicle scheduling"
->>>>>>> 5b994f37
   },
   {
     "type": "UncategorizedText",
