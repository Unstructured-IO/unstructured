#!/usr/bin/env bash

set -u -o pipefail

SCRIPT_DIR=$(cd -- "$(dirname -- "${BASH_SOURCE[0]}")" &>/dev/null && pwd)
SKIPPED_FILES_LOG=$SCRIPT_DIR/skipped-files.txt
# If the file already exists, reset it
if [ -f "$SKIPPED_FILES_LOG" ]; then
  rm "$SKIPPED_FILES_LOG"
fi
touch "$SKIPPED_FILES_LOG"
cd "$SCRIPT_DIR"/.. || exit 1

# NOTE(crag): sets number of tesseract threads to 1 which may help with more reproducible outputs
export OMP_THREAD_LIMIT=1

all_tests=(
<<<<<<< HEAD
	'azure.sh'
	'azure-cognitive-search.sh'
	'box.sh'
	'delta-table.sh'
	'dropbox.sh'
	'gcs.sh'
	'mongodb.sh'
	'pinecone.sh'
	's3.sh'
	'postgresql.sh'
	'pgvector.sh'
	'sqlite.sh'
	'weaviate.sh'
	'sharepoint-embed-cog-index.sh'
=======
  'azure.sh'
  'azure-cognitive-search.sh'
  'box.sh'
  'delta-table.sh'
  'dropbox.sh'
  'gcs.sh'
  'mongodb.sh'
  'pinecone.sh'
  's3.sh'
  'weaviate.sh'
  'sharepoint-embed-cog-index.sh'
>>>>>>> bd8a74d6
)

full_python_matrix_tests=(
  'azure.sh'
  'gcs.sh'
  's3.sh'
)

CURRENT_TEST="none"

function print_last_run() {
  if [ "$CURRENT_TEST" != "none" ]; then
    echo "Last ran script: $CURRENT_TEST"
  fi
  echo "######## SKIPPED TESTS: ########"
  cat "$SKIPPED_FILES_LOG"
}

trap print_last_run EXIT

python_version=$(python --version 2>&1)

tests_to_ignore=(
  'notion.sh'
  'dropbox.sh'
  'sharepoint.sh'
)

for test in "${all_tests[@]}"; do
  CURRENT_TEST="$test"
  # IF: python_version is not 3.10 (wildcarded to match any subminor version) AND the current test is not in full_python_matrix_tests
  # Note: to test we expand the full_python_matrix_tests array to a string and then regex match the current test
  if [[ "$python_version" != "Python 3.10"* ]] && [[ ! "${full_python_matrix_tests[*]}" =~ $test ]]; then
    echo "--------- SKIPPING SCRIPT $test ---------"
    continue
  fi
  echo "--------- RUNNING SCRIPT $test ---------"
  echo "Running ./test_unstructured_ingest/$test"
  ./test_unstructured_ingest/dest/"$test"
  rc=$?
  if [[ $rc -eq 8 ]]; then
    echo "$test (skipped due to missing env var)" | tee -a "$SKIPPED_FILES_LOG"
  elif [[ "${tests_to_ignore[*]}" =~ $test ]]; then
    echo "$test (skipped checking error code: $rc)" | tee -a "$SKIPPED_FILES_LOG"
    continue
  elif [[ $rc -ne 0 ]]; then
    exit $rc
  fi
  echo "--------- FINISHED SCRIPT $test ---------"
done<|MERGE_RESOLUTION|>--- conflicted
+++ resolved
@@ -15,22 +15,6 @@
 export OMP_THREAD_LIMIT=1
 
 all_tests=(
-<<<<<<< HEAD
-	'azure.sh'
-	'azure-cognitive-search.sh'
-	'box.sh'
-	'delta-table.sh'
-	'dropbox.sh'
-	'gcs.sh'
-	'mongodb.sh'
-	'pinecone.sh'
-	's3.sh'
-	'postgresql.sh'
-	'pgvector.sh'
-	'sqlite.sh'
-	'weaviate.sh'
-	'sharepoint-embed-cog-index.sh'
-=======
   'azure.sh'
   'azure-cognitive-search.sh'
   'box.sh'
@@ -40,9 +24,11 @@
   'mongodb.sh'
   'pinecone.sh'
   's3.sh'
+	'postgresql.sh'
+	'pgvector.sh'
+	'sqlite.sh'
   'weaviate.sh'
   'sharepoint-embed-cog-index.sh'
->>>>>>> bd8a74d6
 )
 
 full_python_matrix_tests=(
