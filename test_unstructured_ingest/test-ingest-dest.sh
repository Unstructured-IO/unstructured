--- conflicted
+++ resolved
@@ -29,12 +29,9 @@
   'qdrant.sh'
   's3.sh'
   'sharepoint-embed-cog-index.sh'
-<<<<<<< HEAD
-  'opensearch.sh'
-=======
   'sqlite.sh'
   'weaviate.sh'
->>>>>>> d6674ba2
+  'opensearch.sh'
 )
 
 full_python_matrix_tests=(
