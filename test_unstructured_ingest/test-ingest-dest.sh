#!/usr/bin/env bash

set -u -o pipefail

SCRIPT_DIR=$(cd -- "$(dirname -- "${BASH_SOURCE[0]}")" &>/dev/null && pwd)
SKIPPED_FILES_LOG=$SCRIPT_DIR/skipped-files.txt
# If the file already exists, reset it
if [ -f "$SKIPPED_FILES_LOG" ]; then
	rm "$SKIPPED_FILES_LOG"
fi
touch "$SKIPPED_FILES_LOG"
cd "$SCRIPT_DIR"/.. || exit 1

# NOTE(crag): sets number of tesseract threads to 1 which may help with more reproducible outputs
export OMP_THREAD_LIMIT=1

all_tests=(
<<<<<<< HEAD
  'azure.sh'
  'azure-cognitive-search.sh'
  'box.sh'
  'delta-table.sh'
  'dropbox.sh'
  'elasticsearch.sh'
  'gcs.sh'
  'mongodb.sh'
  'pinecone.sh'
  's3.sh'
  'weaviate.sh'
  'sharepoint-embed-cog-index.sh'
=======
	'azure.sh'
	'azure-cognitive-search.sh'
	'box.sh'
	'delta-table.sh'
	'dropbox.sh'
	'gcs.sh'
	'mongodb.sh'
	'pinecone.sh'
	's3.sh'
	'weaviate.sh'
	'sharepoint-embed-cog-index.sh'
>>>>>>> 76efcf4d
)

full_python_matrix_tests=(
	'azure.sh'
	'gcs.sh'
	's3.sh'
)

CURRENT_TEST="none"

function print_last_run() {
	if [ "$CURRENT_TEST" != "none" ]; then
		echo "Last ran script: $CURRENT_TEST"
	fi
	echo "######## SKIPPED TESTS: ########"
	cat "$SKIPPED_FILES_LOG"
}

trap print_last_run EXIT

python_version=$(python --version 2>&1)

tests_to_ignore=(
	'notion.sh'
	'dropbox.sh'
	'sharepoint.sh'
)

for test in "${all_tests[@]}"; do
	CURRENT_TEST="$test"
	# IF: python_version is not 3.10 (wildcarded to match any subminor version) AND the current test is not in full_python_matrix_tests
	# Note: to test we expand the full_python_matrix_tests array to a string and then regex match the current test
	if [[ "$python_version" != "Python 3.10"* ]] && [[ ! "${full_python_matrix_tests[*]}" =~ $test ]]; then
		echo "--------- SKIPPING SCRIPT $test ---------"
		continue
	fi
	echo "--------- RUNNING SCRIPT $test ---------"
	echo "Running ./test_unstructured_ingest/$test"
	./test_unstructured_ingest/dest/"$test"
	rc=$?
	if [[ $rc -eq 8 ]]; then
		echo "$test (skipped due to missing env var)" | tee -a "$SKIPPED_FILES_LOG"
	elif [[ "${tests_to_ignore[*]}" =~ $test ]]; then
		echo "$test (skipped checking error code: $rc)" | tee -a "$SKIPPED_FILES_LOG"
		continue
	elif [[ $rc -ne 0 ]]; then
		exit $rc
	fi
	echo "--------- FINISHED SCRIPT $test ---------"
done<|MERGE_RESOLUTION|>--- conflicted
+++ resolved
@@ -15,7 +15,6 @@
 export OMP_THREAD_LIMIT=1
 
 all_tests=(
-<<<<<<< HEAD
   'azure.sh'
   'azure-cognitive-search.sh'
   'box.sh'
@@ -28,19 +27,6 @@
   's3.sh'
   'weaviate.sh'
   'sharepoint-embed-cog-index.sh'
-=======
-	'azure.sh'
-	'azure-cognitive-search.sh'
-	'box.sh'
-	'delta-table.sh'
-	'dropbox.sh'
-	'gcs.sh'
-	'mongodb.sh'
-	'pinecone.sh'
-	's3.sh'
-	'weaviate.sh'
-	'sharepoint-embed-cog-index.sh'
->>>>>>> 76efcf4d
 )
 
 full_python_matrix_tests=(
