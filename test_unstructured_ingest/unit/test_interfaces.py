--- conflicted
+++ resolved
@@ -8,12 +8,8 @@
 from unstructured.documents.elements import DataSourceMetadata
 from unstructured.ingest.interfaces import (
     BaseConnectorConfig,
-<<<<<<< HEAD
-    BaseIngestDoc,
+    BaseSingleIngestDoc,
     FsspecConfig,
-=======
-    BaseSingleIngestDoc,
->>>>>>> 2bb463d0
     PartitionConfig,
     ProcessorConfig,
     ReadConfig,
