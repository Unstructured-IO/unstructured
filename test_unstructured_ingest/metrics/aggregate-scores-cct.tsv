strategy	average	sample_sd	population_sd	count
<<<<<<< HEAD
cct-accuracy	0.84	0.145	0.118	3
cct-%missing	0.053	0.032	0.026	3

=======
cct-accuracy	0.798	0.083	0.072	4
cct-%missing	0.087	0.037	0.032	4

>>>>>>> 123ad20f
<|MERGE_RESOLUTION|>--- conflicted
+++ resolved
@@ -1,10 +1,3 @@
-strategy	average	sample_sd	population_sd	count
-<<<<<<< HEAD
-cct-accuracy	0.84	0.145	0.118	3
-cct-%missing	0.053	0.032	0.026	3
-
-=======
-cct-accuracy	0.798	0.083	0.072	4
-cct-%missing	0.087	0.037	0.032	4
-
->>>>>>> 123ad20f
+strategy	average	sample_sd	population_sd	count
+cct-accuracy	0.798	0.083	0.072	4
+cct-%missing	0.087	0.037	0.032	4