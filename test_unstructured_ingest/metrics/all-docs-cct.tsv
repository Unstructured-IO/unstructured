--- conflicted
+++ resolved
@@ -1,13 +1,3 @@
-<<<<<<< HEAD
-filename	connector	cct-accuracy	cct-%missing
-example-10k.html	local	0.686	0.037
-IRS-form-1987.pdf	azure	0.783	0.135
-
-=======
-filename	doctype	connector	cct-accuracy	cct-%missing
-science-exploration-1p.pptx	pptx	dropbox	0.861	0.093
-science-exploration-1p.pptx	pptx	box	0.861	0.093
-example-10k.html	html	local	0.686	0.037
-IRS-form-1987.pdf	pdf	azure	0.783	0.135
-
->>>>>>> 9f7ff4fd
+filename	connector	cct-accuracy	cct-%missing
+example-10k.html	local	0.686	0.037
+IRS-form-1987.pdf	azure	0.783	0.135