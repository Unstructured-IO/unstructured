filename	connector	cct-accuracy	cct-%missing
<<<<<<< HEAD
handbook-1p.docx	box	0.974	0.03

=======
science-exploration-1p.pptx	box	0.861	0.09
example-10k.html	local	0.686	0.04
IRS-form-1987.pdf	azure	0.783	0.13

>>>>>>> 645a0fb7
<|MERGE_RESOLUTION|>--- conflicted
+++ resolved
@@ -1,10 +1,4 @@
-filename	connector	cct-accuracy	cct-%missing
-<<<<<<< HEAD
-handbook-1p.docx	box	0.974	0.03
-
-=======
-science-exploration-1p.pptx	box	0.861	0.09
-example-10k.html	local	0.686	0.04
-IRS-form-1987.pdf	azure	0.783	0.13
-
->>>>>>> 645a0fb7
+filename	connector	cct-accuracy	cct-%missing
+handbook-1p.docx	box	0.974	0.03
+example-10k.html	local	0.686	0.04
+science-exploration-1p.pptx	dropbox	0.861	0.09