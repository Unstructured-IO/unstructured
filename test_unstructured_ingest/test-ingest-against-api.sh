#!/usr/bin/env bash

set -e

<<<<<<< HEAD
SCRIPT_DIR=$(dirname "$(realpath "$0")")
cd "$SCRIPT_DIR"/.. || exit 1
OUTPUT_FOLDER_NAME=api-ingest-output
OUTPUT_DIR=$SCRIPT_DIR/structured-output/$OUTPUT_FOLDER_NAME

PYTHONPATH=. ./unstructured/ingest/main.py \
=======
if [ -z "$UNS_API_KEY" ]; then
   echo "Skipping ingest test against api because the UNS_API_KEY env var is not set."
   exit 0
fi

PYTHONPATH=. ./unstructured/ingest/main.py \
    --api-key "$UNS_API_KEY" \
    --local-input-path example-docs \
>>>>>>> 60fe231f
    --local-file-glob "*.pdf" \
    --local-input-path example-docs \
    --partition-by-api \
    --partition-strategy hi_res \
    --reprocess \
    --structured-output-dir "$OUTPUT_DIR" \
    --verbose

sh "$SCRIPT_DIR"/check-num-files-output.sh 8 $OUTPUT_FOLDER_NAME<|MERGE_RESOLUTION|>--- conflicted
+++ resolved
@@ -2,23 +2,17 @@
 
 set -e
 
-<<<<<<< HEAD
+if [ -z "$UNS_API_KEY" ]; then
+   echo "Skipping ingest test against api because the UNS_API_KEY env var is not set."
+   exit 0
+fi
 SCRIPT_DIR=$(dirname "$(realpath "$0")")
 cd "$SCRIPT_DIR"/.. || exit 1
 OUTPUT_FOLDER_NAME=api-ingest-output
 OUTPUT_DIR=$SCRIPT_DIR/structured-output/$OUTPUT_FOLDER_NAME
 
 PYTHONPATH=. ./unstructured/ingest/main.py \
-=======
-if [ -z "$UNS_API_KEY" ]; then
-   echo "Skipping ingest test against api because the UNS_API_KEY env var is not set."
-   exit 0
-fi
-
-PYTHONPATH=. ./unstructured/ingest/main.py \
     --api-key "$UNS_API_KEY" \
-    --local-input-path example-docs \
->>>>>>> 60fe231f
     --local-file-glob "*.pdf" \
     --local-input-path example-docs \
     --partition-by-api \
