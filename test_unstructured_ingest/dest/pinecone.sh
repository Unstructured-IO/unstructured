#!/usr/bin/env bash

set -e

DEST_PATH=$(dirname "$(realpath "$0")")
SCRIPT_DIR=$(dirname "$DEST_PATH")
cd "$SCRIPT_DIR"/.. || exit 1
OUTPUT_FOLDER_NAME=s3-pinecone-dest
OUTPUT_DIR=$SCRIPT_DIR/structured-output/$OUTPUT_FOLDER_NAME
WORK_DIR=$SCRIPT_DIR/workdir/$OUTPUT_FOLDER_NAME
DOWNLOAD_DIR=$SCRIPT_DIR/download/$OUTPUT_FOLDER_NAME
max_processes=${MAX_PROCESSES:=$(python3 -c "import os; print(os.cpu_count())")}

if [ -z "$PINECONE_API_KEY" ]; then
   echo "Skipping Pinecone ingest test because PINECONE_API_KEY env var is not set."
   exit 0
fi

RANDOM_SUFFIX=$((RANDOM % 100000 + 1))

PINECONE_ENVIRONMENT="gcp-starter"
PINECONE_INDEX="ingest-test-$RANDOM_SUFFIX"
PINECONE_PROJECT_ID="bfa06d5"

# shellcheck disable=SC1091
source "$SCRIPT_DIR"/cleanup.sh
function cleanup {

  # Get response code to check if index exists
  response_code=$(curl \
    -s -o /dev/null \
    -w "%{http_code}" \
    --request GET \
    --url https://controller.$PINECONE_ENVIRONMENT.pinecone.io/databases/$PINECONE_INDEX \
    --header 'accept: application/json' \
    --header "Api-Key: $PINECONE_API_KEY")

  # Cleanup (delete) index if it exists
  if [ "$response_code" == "200" ]; then
    echo ""
    echo "deleting index $PINECONE_INDEX"
    curl --request DELETE \
    "https://controller.$PINECONE_ENVIRONMENT.pinecone.io/databases/$PINECONE_INDEX" \
    --header "Api-Key: $PINECONE_API_KEY" \
    --header 'content-type: application/json'

  else
    echo "Index $PINECONE_INDEX does not exist, nothing to delete"
  fi

  # Local file cleanup
  cleanup_dir "$WORK_DIR"
  cleanup_dir "$OUTPUT_DIR"
  if [ "$CI" == "true" ]; then
    cleanup_dir "$DOWNLOAD_DIR"
  fi
}

trap cleanup EXIT


# Create index
echo "Creating index $PINECONE_INDEX"
create_attempt=0
<<<<<<< HEAD
create_sleep_amount=15
response_code=999

while [ "$response_code" -ge 400 ] && [ "$create_attempt" -lt 6 ]; do
=======
create_sleep_amount=10
response_code=999

while [ "$response_code" -ge 400 ] && [ "$create_attempt" -lt 5 ]; do
>>>>>>> c44ab12a
  create_attempt=$((create_attempt+1))
  echo "attempt $create_attempt for index creation"
  response_code=$(curl \
     -s -o /dev/null \
     -w "%{http_code}" \
     --request POST \
     --url "https://controller.$PINECONE_ENVIRONMENT.pinecone.io/databases" \
     --header "accept: text/plain" \
     --header "content-type: application/json" \
     --header "Api-Key: $PINECONE_API_KEY" \
     --data '
{
  "name": "'"$PINECONE_INDEX"'",
  "dimension": 384,
  "metric": "cosine",
  "pods": 1,
  "replicas": 1,
  "pod_type": "p1.x1"
}
')

  if [ "$response_code" -ge 400 ]; then
  echo "Response code: $response_code . Sleeping $create_sleep_amount seconds to retry index creation."
  sleep $create_sleep_amount
  fi
done

if [ "$response_code" -lt 400 ]; then
  echo "Index creation success: $response_code"
else
  echo "Index creation failure: $response_code"
  exit 1
fi

PYTHONPATH=. ./unstructured/ingest/main.py \
  local \
  --num-processes "$max_processes" \
  --output-dir "$OUTPUT_DIR" \
  --strategy fast \
  --verbose \
  --reprocess \
  --input-path example-docs/book-war-and-peace-1225p.txt \
  --work-dir "$WORK_DIR" \
  --chunk-elements \
  --chunk-combine-text-under-n-chars 200\
  --chunk-new-after-n-chars 2500\
  --chunk-max-characters 38000\
  --chunk-multipage-sections \
  --embedding-provider "langchain-huggingface" \
  pinecone \
  --api-key "$PINECONE_API_KEY" \
  --index-name "$PINECONE_INDEX" \
  --environment "$PINECONE_ENVIRONMENT" \
  --batch-size 80 \
  --num-processes "$max_processes"

# It can take some time for the index to catch up with the content that was written, this check between 10s sleeps
# to give it that time process the writes. Will timeout after checking for a minute.
num_of_vectors_remote=0
attempt=1
sleep_amount=8
while [ "$num_of_vectors_remote" -eq 0 ] && [ "$attempt" -lt 4 ]; do
  echo "attempt $attempt: sleeping $sleep_amount seconds to let index finish catching up after writes"
  sleep $sleep_amount

  num_of_vectors_remote=$(curl --request POST \
      -s \
      --url "https://$PINECONE_INDEX-$PINECONE_PROJECT_ID.svc.$PINECONE_ENVIRONMENT.pinecone.io/describe_index_stats" \
      --header "accept: application/json" \
      --header "content-type: application/json" \
      --header "Api-Key: $PINECONE_API_KEY" | jq -r '.totalVectorCount')

  echo "vector count in Pinecone: $num_of_vectors_remote"
  attempt=$((attempt+1))
done

EXPECTED=1404

if [ "$num_of_vectors_remote" -ne $EXPECTED ];then
  echo "Number of vectors in Pinecone are $num_of_vectors_remote when the expected number is $EXPECTED. Test failed."
  exit 1
fi<|MERGE_RESOLUTION|>--- conflicted
+++ resolved
@@ -62,17 +62,10 @@
 # Create index
 echo "Creating index $PINECONE_INDEX"
 create_attempt=0
-<<<<<<< HEAD
 create_sleep_amount=15
 response_code=999
 
-while [ "$response_code" -ge 400 ] && [ "$create_attempt" -lt 6 ]; do
-=======
-create_sleep_amount=10
-response_code=999
-
-while [ "$response_code" -ge 400 ] && [ "$create_attempt" -lt 5 ]; do
->>>>>>> c44ab12a
+while [ "$response_code" -ge 400 ] && [ "$create_attempt" -lt 8 ]; do
   create_attempt=$((create_attempt+1))
   echo "attempt $create_attempt for index creation"
   response_code=$(curl \
