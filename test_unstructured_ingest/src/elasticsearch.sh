--- conflicted
+++ resolved
@@ -20,27 +20,15 @@
 source scripts/elasticsearch-test-helpers/common/es-dest-ingest-test-creds.env
 
 function cleanup() {
-<<<<<<< HEAD
-	# Kill the container so the script can be repeatedly run using the same ports
-	echo "Stopping Elasticsearch Docker container"
-	docker-compose -f scripts/elasticsearch-test-helpers/common/docker-compose.yaml down --remove-orphans -v
-
-	cleanup_dir "$OUTPUT_DIR"
-	cleanup_dir "$WORK_DIR"
-	if [ "$CI" == "true" ]; then
-		cleanup_dir "$DOWNLOAD_DIR"
-	fi
-=======
   # Kill the container so the script can be repeatedly run using the same ports
   echo "Stopping Elasticsearch Docker container"
-  docker-compose -f scripts/elasticsearch-test-helpers/docker-compose.yaml down --remove-orphans -v
+  docker-compose -f scripts/elasticsearch-test-helpers/common/docker-compose.yaml down --remove-orphans -v
 
   cleanup_dir "$OUTPUT_DIR"
   cleanup_dir "$WORK_DIR"
   if [ "$CI" == "true" ]; then
     cleanup_dir "$DOWNLOAD_DIR"
   fi
->>>>>>> 4e2ba2c9
 }
 
 trap cleanup EXIT
@@ -51,7 +39,6 @@
 
 RUN_SCRIPT=${RUN_SCRIPT:-./unstructured/ingest/main.py}
 PYTHONPATH=${PYTHONPATH:-.} "$RUN_SCRIPT" \
-<<<<<<< HEAD
 	elasticsearch \
 	--download-dir "$DOWNLOAD_DIR" \
 	--metadata-exclude filename,file_directory,metadata.data_source.date_processed,metadata.last_modified,metadata.detection_class_prob,metadata.parent_id,metadata.category_depth \
@@ -62,27 +49,10 @@
 	--verbose \
 	--index-name movies \
 	--hosts http://localhost:9200 \
-	--username "$ELASTIC_USER" \
-	--password "$ELASTIC_PASSWORD" \
+	--username elastic \
+	--password DkIedPPSCb \
 	--fields 'ethnicity,director,plot' \
 	--work-dir "$WORK_DIR" \
 	--batch-size 2
-=======
-  elasticsearch \
-  --download-dir "$DOWNLOAD_DIR" \
-  --metadata-exclude filename,file_directory,metadata.data_source.date_processed,metadata.last_modified,metadata.detection_class_prob,metadata.parent_id,metadata.category_depth \
-  --num-processes "$max_processes" \
-  --preserve-downloads \
-  --reprocess \
-  --output-dir "$OUTPUT_DIR" \
-  --verbose \
-  --index-name movies \
-  --hosts http://localhost:9200 \
-  --username elastic \
-  --password DkIedPPSCb \
-  --fields 'ethnicity,director,plot' \
-  --work-dir "$WORK_DIR" \
-  --batch-size 2
->>>>>>> 4e2ba2c9
 
 "$SCRIPT_DIR"/check-diff-expected-output.sh $OUTPUT_FOLDER_NAME