--- conflicted
+++ resolved
@@ -20,24 +20,12 @@
 fi
 
 PYTHONPATH=. ./unstructured/ingest/main.py \
-<<<<<<< HEAD
-   --metadata-exclude filename,file_directory \
-   --biomed-api-from "2019-01-02" \
-   --biomed-api-until "2019-01-02+00:03:10" \
-   --biomed-max-retries 5 \
-   --biomed-max-request-time 30 \
-   --biomed-decay .3 \
-   --structured-output-dir biomed-ingest-output-api  \
-   --num-processes 2 \
-   --partition-strategy hi_res \
-   --reprocess \
-   --verbose \
-   --re-download \
-   --preserve-downloads
-=======
     --metadata-exclude filename,file_directory,metadata.data_source.date_processed \
     --biomed-api-from "2019-01-02" \
     --biomed-api-until "2019-01-02+00:03:10" \
+    --biomed-max-retries 5 \
+    --biomed-max-request-time 30 \
+    --biomed-decay .3 \
     --structured-output-dir biomed-ingest-output-api  \
     --num-processes 2 \
     --partition-strategy hi_res \
@@ -45,7 +33,6 @@
     --verbose \
     --re-download \
     --preserve-downloads
->>>>>>> 2094b976
 
 OVERWRITE_FIXTURES=${OVERWRITE_FIXTURES:-false}
 
