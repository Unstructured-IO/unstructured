#!/usr/bin/env bash

# Description: Compare the current evaluation metrics to the previoud evaluation metrics and exit 
#              with an error if they are different. If the environment variable OVERWRITE_FIXTURES 
#              is not "false", then this script will instead copy the output files to the expected
#              output directory.
#
# Environment Variables:
#   - OVERWRITE_FIXTURES: Controls whether to overwrite fixtures or not. default: "false"

set -e

SCRIPT_DIR=$(dirname "$(realpath "$0")")
OVERWRITE_FIXTURES=${OVERWRITE_FIXTURES:-false}
TMP_DIRECTORY_CLEANUP=${TMP_DIRECTORY_CLEANUP:-true}
OUTPUT_ROOT=${OUTPUT_ROOT:-$SCRIPT_DIR}
TMP_METRICS_LATEST_RUN_DIR=$OUTPUT_ROOT/metrics-tmp
METRICS_DIR=$OUTPUT_ROOT/metrics

# shellcheck disable=SC1091
source "$SCRIPT_DIR"/cleanup.sh

function cleanup() {
    cleanup_dir "$TMP_METRICS_LATEST_RUN_DIR"
}

trap cleanup EXIT

echo "running check diff"
echo "$TMP_METRICS_LATEST_RUN_DIR"
echo "$METRICS_DIR"

# to update ingest test fixtures, run scripts/ingest-test-fixtures-update.sh on x86_64
if [ "$OVERWRITE_FIXTURES" != "false" ]; then
    # force copy (overwrite) files from metrics-tmp (new eval metrics) to metrics (old eval metrics)
<<<<<<< HEAD
    cp -rf "$OUTPUT_DIR" "$EXPECTED_OUTPUT_DIR"
elif ! diff -ru "$EXPECTED_OUTPUT_DIR" "$OUTPUT_DIR" ; then
    "$SCRIPT_DIR"/clean-permissions-files.sh "$OUTPUT_DIR"
    diff -r "$EXPECTED_OUTPUT_DIR" "$OUTPUT_DIR"> outputdiff.txt
    cat outputdiff.txt
    diffstat -c outputdiff.txt
    echo
    echo "There are differences from the previously checked-in structured outputs."
    echo
    echo "If these differences are acceptable, overwrite by the fixtures by setting the env var:"
    echo
    echo "  export OVERWRITE_FIXTURES=true"
    echo
    echo "and then rerun this script."
    echo
    echo "NOTE: You'll likely just want to run scripts/ingest-test-fixtures-update.sh on x86_64 hardware"
    echo "to update fixtures for CI."
    echo
    exit 1
=======
    cp -f "$TMP_METRICS_LATEST_RUN_DIR"/* "$METRICS_DIR"
# elif ! diff -ru "$METRICS_DIR" "$TMP_METRICS_LATEST_RUN_DIR" ; then
#     "$SCRIPT_DIR"/clean-permissions-files.sh "$TMP_METRICS_LATEST_RUN_DIR"
#     diff -r "$METRICS_DIR" "$TMP_METRICS_LATEST_RUN_DIR"> outputdiff.txt
#     cat outputdiff.txt
#     diffstat -c outputdiff.txt
#     echo
#     echo "There are differences from the previously checked-in structured outputs."
#     echo
#     echo "If these differences are acceptable, overwrite by the fixtures by setting the env var:"
#     echo
#     echo "  export OVERWRITE_FIXTURES=true"
#     echo
#     echo "and then rerun this script."
#     echo
#     echo "NOTE: You'll likely just want to run scripts/ingest-test-fixtures-update.sh on x86_64 hardware"
#     echo "to update fixtures for CI."
#     echo
#     exit 1
>>>>>>> 5ba3b9c2
fi<|MERGE_RESOLUTION|>--- conflicted
+++ resolved
@@ -33,11 +33,10 @@
 # to update ingest test fixtures, run scripts/ingest-test-fixtures-update.sh on x86_64
 if [ "$OVERWRITE_FIXTURES" != "false" ]; then
     # force copy (overwrite) files from metrics-tmp (new eval metrics) to metrics (old eval metrics)
-<<<<<<< HEAD
-    cp -rf "$OUTPUT_DIR" "$EXPECTED_OUTPUT_DIR"
-elif ! diff -ru "$EXPECTED_OUTPUT_DIR" "$OUTPUT_DIR" ; then
-    "$SCRIPT_DIR"/clean-permissions-files.sh "$OUTPUT_DIR"
-    diff -r "$EXPECTED_OUTPUT_DIR" "$OUTPUT_DIR"> outputdiff.txt
+    cp -f "$TMP_METRICS_LATEST_RUN_DIR"/* "$METRICS_DIR"
+elif ! diff -ru "$METRICS_DIR" "$TMP_METRICS_LATEST_RUN_DIR" ; then
+    "$SCRIPT_DIR"/clean-permissions-files.sh "$TMP_METRICS_LATEST_RUN_DIR"
+    diff -r "$METRICS_DIR" "$TMP_METRICS_LATEST_RUN_DIR"> outputdiff.txt
     cat outputdiff.txt
     diffstat -c outputdiff.txt
     echo
@@ -53,25 +52,4 @@
     echo "to update fixtures for CI."
     echo
     exit 1
-=======
-    cp -f "$TMP_METRICS_LATEST_RUN_DIR"/* "$METRICS_DIR"
-# elif ! diff -ru "$METRICS_DIR" "$TMP_METRICS_LATEST_RUN_DIR" ; then
-#     "$SCRIPT_DIR"/clean-permissions-files.sh "$TMP_METRICS_LATEST_RUN_DIR"
-#     diff -r "$METRICS_DIR" "$TMP_METRICS_LATEST_RUN_DIR"> outputdiff.txt
-#     cat outputdiff.txt
-#     diffstat -c outputdiff.txt
-#     echo
-#     echo "There are differences from the previously checked-in structured outputs."
-#     echo
-#     echo "If these differences are acceptable, overwrite by the fixtures by setting the env var:"
-#     echo
-#     echo "  export OVERWRITE_FIXTURES=true"
-#     echo
-#     echo "and then rerun this script."
-#     echo
-#     echo "NOTE: You'll likely just want to run scripts/ingest-test-fixtures-update.sh on x86_64 hardware"
-#     echo "to update fixtures for CI."
-#     echo
-#     exit 1
->>>>>>> 5ba3b9c2
 fi