#!/usr/bin/env bash

set -u -o pipefail

SCRIPT_DIR=$(cd -- "$(dirname -- "${BASH_SOURCE[0]}")" &>/dev/null && pwd)
SKIPPED_FILES_LOG=$SCRIPT_DIR/skipped-files.txt
# If the file already exists, reset it
if [ -f "$SKIPPED_FILES_LOG" ]; then
  rm "$SKIPPED_FILES_LOG"
fi
touch "$SKIPPED_FILES_LOG"
cd "$SCRIPT_DIR"/.. || exit 1

# NOTE(crag): sets number of tesseract threads to 1 which may help with more reproducible outputs
export OMP_THREAD_LIMIT=1

all_tests=(
  's3.sh'
  's3-minio.sh'
  'azure.sh'
  'biomed-api.sh'
  'biomed-path.sh'
  # NOTE(yuming): The pdf-fast-reprocess test should be put after any tests that save downloaded files
  'pdf-fast-reprocess.sh'
  'salesforce.sh'
  'box.sh'
  'discord.sh'
  'dropbox.sh'
  'github.sh'
  'gitlab.sh'
  'google-drive.sh'
  'wikipedia.sh'
  'local.sh'
  'slack.sh'
  'against-api.sh'
  'gcs.sh'
  'onedrive.sh'
  'outlook.sh'
  'elasticsearch.sh'
  'confluence-diff.sh'
  'confluence-large.sh'
  'airtable-diff.sh'
  # NOTE(ryan): This test is disabled because it is triggering too many requests to the API
  # 'airtable-large.sh'
  'local-single-file.sh'
  'local-single-file-basic-chunking.sh'
  'local-single-file-with-encoding.sh'
  'local-single-file-with-pdf-infer-table-structure.sh'
  'notion.sh'
  'delta-table.sh'
  'jira.sh'
  'sharepoint.sh'
  'sharepoint-with-permissions.sh'
  'hubspot.sh'
  'local-embed.sh'
  'sftp.sh'
<<<<<<< HEAD
  'opensearch.sh'
=======
  'mongodb.sh'
>>>>>>> fcc919b9
)

full_python_matrix_tests=(
  'sharepoint.sh'
  'local.sh'
  'local-single-file.sh'
  'local-single-file-with-encoding.sh'
  'local-single-file-with-pdf-infer-table-structure.sh'
  's3.sh'
  'google-drive.sh'
  'gcs.sh'
  'azure.sh'
)

CURRENT_TEST="none"

function print_last_run() {
  if [ "$CURRENT_TEST" != "none" ]; then
    echo "Last ran script: $CURRENT_TEST"
  fi
  echo "######## SKIPPED TESTS: ########"
  cat "$SKIPPED_FILES_LOG"
}

trap print_last_run EXIT

python_version=$(python --version 2>&1)

tests_to_ignore=(
  'notion.sh'
  'dropbox.sh'
)

for test in "${all_tests[@]}"; do
  CURRENT_TEST="$test"
  # IF: python_version is not 3.10 (wildcarded to match any subminor version) AND the current test is not in full_python_matrix_tests
  # Note: to test we expand the full_python_matrix_tests array to a string and then regex match the current test
  if [[ "$python_version" != "Python 3.10"* ]] && [[ ! "${full_python_matrix_tests[*]}" =~ $test ]]; then
    echo "--------- SKIPPING SCRIPT $test ---------"
    continue
  fi
  echo "--------- RUNNING SCRIPT $test ---------"
  echo "Running ./test_unstructured_ingest/$test"
  ./test_unstructured_ingest/src/"$test"
  rc=$?
  if [[ $rc -eq 8 ]]; then
    echo "$test (skipped due to missing env var)" | tee -a "$SKIPPED_FILES_LOG"
  elif [[ "${tests_to_ignore[*]}" =~ $test ]]; then
    echo "$test (skipped checking error code: $rc)" | tee -a "$SKIPPED_FILES_LOG"
    continue
  elif [[ $rc -ne 0 ]]; then
    exit $rc
  fi
  echo "--------- FINISHED SCRIPT $test ---------"
done

set +e

all_eval=(
  'text-extraction'
  'element-type'
)
for eval in "${all_eval[@]}"; do
  CURRENT_TEST="evaluation-metrics.sh $eval"
  echo "--------- RUNNING SCRIPT evaluation-metrics.sh $eval ---------"
  ./test_unstructured_ingest/evaluation-metrics.sh "$eval"
  echo "--------- FINISHED SCRIPT evaluation-metrics.sh $eval ---------"
done<|MERGE_RESOLUTION|>--- conflicted
+++ resolved
@@ -54,11 +54,8 @@
   'hubspot.sh'
   'local-embed.sh'
   'sftp.sh'
-<<<<<<< HEAD
+  'mongodb.sh'
   'opensearch.sh'
-=======
-  'mongodb.sh'
->>>>>>> fcc919b9
 )
 
 full_python_matrix_tests=(
