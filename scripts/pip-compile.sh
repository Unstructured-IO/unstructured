#!/usr/bin/env bash

# python version must match lowest supported (3.8)
major=3
minor=8
if ! python -c "import sys; assert sys.version_info.major == $major and sys.version_info.minor == $minor"; then
  echo "python version not equal to expected $major.$minor: $(python --version)"
  exit 1
fi

<<<<<<< HEAD
pushd ./requirements || exit
make ./*.txt
popd || exit

cp requirements/build.txt docs/requirements.txt
=======
for file in requirements/**/*.in; do
  if [[ "$file" =~ "constraints" ]]; then
    continue;
  fi;
  echo "running: pip-compile --upgrade $file"
  pip-compile --upgrade "$file" -c requirements/constraints.in
done
>>>>>>> 135aa659
<|MERGE_RESOLUTION|>--- conflicted
+++ resolved
@@ -8,18 +8,6 @@
   exit 1
 fi
 
-<<<<<<< HEAD
 pushd ./requirements || exit
 make ./*.txt
-popd || exit
-
-cp requirements/build.txt docs/requirements.txt
-=======
-for file in requirements/**/*.in; do
-  if [[ "$file" =~ "constraints" ]]; then
-    continue;
-  fi;
-  echo "running: pip-compile --upgrade $file"
-  pip-compile --upgrade "$file" -c requirements/constraints.in
-done
->>>>>>> 135aa659
+popd || exit