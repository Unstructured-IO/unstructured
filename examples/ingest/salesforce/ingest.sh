#!/usr/bin/env bash

# Processes multiple files in a nested folder structure from Salesforce
# through Unstructured's library in 2 processes.

# Available categories are: Account, Case, Campaign, EmailMessage, Lead

# Structured outputs are stored in salesforce-output/

# Using JWT authorization
# https://developer.salesforce.com/docs/atlas.en-us.sfdx_dev.meta/sfdx_dev/sfdx_dev_auth_key_and_cert.htm
# https://developer.salesforce.com/docs/atlas.en-us.sfdx_dev.meta/sfdx_dev/sfdx_dev_auth_connected_app.htm

# private-key is the path to the key file or key contents

SCRIPT_DIR=$(cd -- "$(dirname -- "${BASH_SOURCE[0]}")" &>/dev/null && pwd)
cd "$SCRIPT_DIR"/../../.. || exit 1

PYTHONPATH=. ./unstructured/ingest/main.py \
<<<<<<< HEAD
	salesforce \
	--username "$SALESFORCE_USERNAME" \
	--consumer-key "$SALESFORCE_CONSUMER_KEY" \
	--private-key "$SALESFORCE_PRIVATE_KEY_PATH" \
	--categories "EmailMessage,Account,Lead,Case,Campaign" \
	--output-dir salesforce-output \
	--preserve-downloads \
	--reprocess \
	--verbose
=======
  salesforce \
  --username "$SALESFORCE_USERNAME" \
  --consumer-key "$SALESFORCE_CONSUMER_KEY" \
  --private-key-path "$SALESFORCE_PRIVATE_KEY_PATH" \
  --categories "EmailMessage,Account,Lead,Case,Campaign" \
  --output-dir salesforce-output \
  --preserve-downloads \
  --reprocess \
  --verbose
>>>>>>> 9459af43
<|MERGE_RESOLUTION|>--- conflicted
+++ resolved
@@ -17,24 +17,12 @@
 cd "$SCRIPT_DIR"/../../.. || exit 1
 
 PYTHONPATH=. ./unstructured/ingest/main.py \
-<<<<<<< HEAD
-	salesforce \
-	--username "$SALESFORCE_USERNAME" \
-	--consumer-key "$SALESFORCE_CONSUMER_KEY" \
-	--private-key "$SALESFORCE_PRIVATE_KEY_PATH" \
-	--categories "EmailMessage,Account,Lead,Case,Campaign" \
-	--output-dir salesforce-output \
-	--preserve-downloads \
-	--reprocess \
-	--verbose
-=======
   salesforce \
   --username "$SALESFORCE_USERNAME" \
   --consumer-key "$SALESFORCE_CONSUMER_KEY" \
-  --private-key-path "$SALESFORCE_PRIVATE_KEY_PATH" \
+  --private-key "$SALESFORCE_PRIVATE_KEY_PATH" \
   --categories "EmailMessage,Account,Lead,Case,Campaign" \
   --output-dir salesforce-output \
   --preserve-downloads \
   --reprocess \
-  --verbose
->>>>>>> 9459af43
+  --verbose