repos:
  - repo: https://github.com/pre-commit/pre-commit-hooks
    rev: "v4.3.0"
    hooks:
      - id: check-added-large-files
      - id: check-toml
      - id: check-yaml
      - id: check-json
      - id: check-xml
      - id: end-of-file-fixer
        exclude: \.json$
        files: \.py$
      - id: trailing-whitespace
      - id: mixed-line-ending

  - repo: https://github.com/psf/black
    rev: 22.10.0
    hooks:
      - id: black
        args: ["--line-length=100"]
        language_version: python3

<<<<<<< HEAD
  - repo: https://github.com/charliermarsh/ruff-pre-commit
    rev: "v0.2.1"
=======
  - repo: https://github.com/astral-sh/ruff-pre-commit
    rev: v0.2.1
>>>>>>> ff9d46f9
    hooks:
      - id: ruff
        args:
          [
            "--fix",
            "--select=C4,COM,E,F,I,PLR0402,PT,SIM,UP015,UP018,UP032,UP034",
            "--ignore=PT011,PT012,SIM117,COM812",
          ]

  - repo: https://github.com/pycqa/flake8
    rev: 4.0.1
    hooks:
      - id: flake8
        language_version: python3<|MERGE_RESOLUTION|>--- conflicted
+++ resolved
@@ -20,13 +20,8 @@
         args: ["--line-length=100"]
         language_version: python3
 
-<<<<<<< HEAD
-  - repo: https://github.com/charliermarsh/ruff-pre-commit
-    rev: "v0.2.1"
-=======
   - repo: https://github.com/astral-sh/ruff-pre-commit
     rev: v0.2.1
->>>>>>> ff9d46f9
     hooks:
       - id: ruff
         args:
