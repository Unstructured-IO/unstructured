--- conflicted
+++ resolved
@@ -67,12 +67,8 @@
   - [ ] Add them as an extra to [setup.py](unstructured/setup.py).
   - [ ] Update the Makefile, adding a target for `install-ingest-<name>` and adding another `pip-compile` line to the `pip-compile` make target. See [this commit](https://github.com/Unstructured-IO/unstructured/commit/ab542ca3c6274f96b431142262d47d727f309e37) for a reference.
   - [ ] The added dependencies should be imported at runtime when the new connector is invoked, rather than as top-level imports.
-<<<<<<< HEAD
   - [ ] Add the decorator `unstructured.utils.requires_dependencies` on top of each class instance or function that uses those connector-specific dependencies e.g. for `S3Connector` should look like `@requires_dependencies(dependencies=["s3fs", "fsspec"], extras="s3")`
-=======
-  - [ ] Add the decorator `unstructured.utils.requires_dependencies` on top of each class instance or function that uses those connector-specific dependencies e.g. for `S3Connector` should look like `@requires_dependencies(dependencies=["boto3"], extras="s3")`
   - [ ] Run `make tidy` and `make check` to ensure linting checks pass.
->>>>>>> a9152313
 - [ ] Honors the conventions of `BaseConnectorConfig` defined in [unstructured/ingest/interfaces.py](unstructured/ingest/interfaces.py) which is passed through [the CLI](unstructured/ingest/main.py):
   - [ ] If running with an `.output_dir` where structured outputs already exists for a given file, the file content is not re-downloaded from the data source nor is it reprocessed. This is made possible by implementing the call to `MyIngestDoc.has_output()` which is invoked in [MainProcess._filter_docs_with_outputs](ingest-prep-for-many/unstructured/ingest/main.py).
   - [ ] Unless `.reprocess` is `True`, then documents are always reprocessed.
