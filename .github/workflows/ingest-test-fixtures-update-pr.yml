--- conflicted
+++ resolved
@@ -72,15 +72,12 @@
           MS_TENANT_ID: ${{ secrets.MS_TENANT_ID }}
           MS_USER_EMAIL: ${{ secrets.MS_USER_EMAIL }}
           MS_USER_PNAME: ${{ secrets.MS_USER_PNAME }}
-<<<<<<< HEAD
           BOX_APP_CRED: ${{ secrets.BOX_APP_CRED }}
           SHAREPOINT_CLIENT_ID: ${{secrets.SHAREPOINT_CLIENT_ID}}
           SHAREPOINT_CRED: ${{secrets.SHAREPOINT_CRED}}
           SHAREPOINT_SITE: ${{secrets.SHAREPOINT_SITE}}
-=======
           SLACK_TOKEN: ${{ secrets.SLACK_TOKEN }}
           UNS_API_KEY: ${{ secrets.UNS_API_KEY }}
->>>>>>> 70365ea4
           OVERWRITE_FIXTURES: "true"
         run: |
           source .venv/bin/activate
