name: Ingest Test Fixtures Update PR

on:
  push:
  workflow_dispatch:

env:
  GHA_CACHE_KEY_VERSION: "v1"

jobs:
  setup:
    runs-on: ubuntu-latest-m
    if: |
      github.event_name == 'workflow_dispatch' ||
      (github.event_name == 'push' && contains(github.event.head_commit.message, 'ingest-test-fixtures-update'))
    env:
      NLTK_DATA: ${{ github.workspace }}/nltk_data
      PYTHON_VERSION: "3.10"
    steps:
      - uses: actions/checkout@v3
      - uses: actions/cache@v3
        id: virtualenv-cache
        with:
          path: |
            .venv
            nltk_data
          key: unstructured-${{ runner.os }}-${{ env.PYTHON_VERSION }}-${{ env.GHA_CACHE_KEY_VERSION }}-${{ hashFiles('requirements/*.txt') }}
      - name: Set up Python ${{ env.PYTHON_VERSION }}
        uses: actions/setup-python@v4
        with:
          python-version: ${{ env.PYTHON_VERSION }}
      - name: Setup virtual environment (no cache hit)
        run: |
          python${{ env.PYTHON_VERSION }} -m venv .venv
          source .venv/bin/activate
          [ ! -d "$NLTK_DATA" ] && mkdir "$NLTK_DATA"
          make install-ci

  update-fixtures-and-pr:
    runs-on: ubuntu-latest-m
    env:
      NLTK_DATA: ${{ github.workspace }}/nltk_data
    needs: [setup]
    steps:
      - uses: actions/checkout@v3
      - uses: actions/cache/restore@v3
        id: virtualenv-cache
        with:
          path: |
            .venv
            nltk_data
          key: unstructured-${{ runner.os }}-${{ env.PYTHON_VERSION }}-${{ env.GHA_CACHE_KEY_VERSION }}-${{ hashFiles('requirements/*.txt') }}
      - name: Setup virtual environment (no cache hit)
        run: |
          python${{ env.PYTHON_VERSION }} -m venv .venv
          source .venv/bin/activate
          mkdir "$NLTK_DATA"
          make install-ci
      - name: Setup docker-compose
        uses: KengoTODA/actions-setup-docker-compose@v1
        with:
          version: '2.22.0'
      - name: Update test fixtures
        env:
          AIRTABLE_PERSONAL_ACCESS_TOKEN: ${{ secrets.AIRTABLE_PERSONAL_ACCESS_TOKEN }}
          BOX_APP_CONFIG: ${{ secrets.BOX_APP_CONFIG }}
          CONFLUENCE_API_TOKEN: ${{ secrets.CONFLUENCE_API_TOKEN }}
          CONFLUENCE_USER_EMAIL: ${{ secrets.CONFLUENCE_USER_EMAIL }}
          DISCORD_TOKEN: ${{ secrets.DISCORD_TOKEN }}
          DROPBOX_APP_KEY: ${{ secrets.DROPBOX_APP_KEY }}
          DROPBOX_APP_SECRET: ${{ secrets.DROPBOX_APP_SECRET }}
          DROPBOX_REFRESH_TOKEN: ${{ secrets.DROPBOX_REFRESH_TOKEN }}
          GCP_INGEST_SERVICE_KEY: ${{ secrets.GCP_INGEST_SERVICE_KEY }}
          GH_READ_ONLY_ACCESS_TOKEN: ${{ secrets.GH_READ_ONLY_ACCESS_TOKEN }}
          JIRA_INGEST_API_TOKEN: ${{ secrets.JIRA_INGEST_API_TOKEN }}
          JIRA_INGEST_USER_EMAIL: ${{ secrets.JIRA_INGEST_USER_EMAIL }}
          MS_CLIENT_CRED: ${{ secrets.MS_CLIENT_CRED }}
          MS_CLIENT_ID: ${{ secrets.MS_CLIENT_ID }}
          MS_TENANT_ID: ${{ secrets.MS_TENANT_ID }}
          MS_USER_EMAIL: ${{ secrets.MS_USER_EMAIL }}
          MS_USER_PNAME: ${{ secrets.MS_USER_PNAME }}
          SALESFORCE_USERNAME: ${{secrets.SALESFORCE_USERNAME}}
          SALESFORCE_CONSUMER_KEY: ${{secrets.SALESFORCE_CONSUMER_KEY}}
          SALESFORCE_PRIVATE_KEY: ${{secrets.SALESFORCE_PRIVATE_KEY}}
          SHAREPOINT_CLIENT_ID: ${{secrets.SHAREPOINT_CLIENT_ID}}
          SHAREPOINT_CRED: ${{secrets.SHAREPOINT_CRED}}
          SHAREPOINT_SITE: ${{secrets.SHAREPOINT_SITE}}
          SHAREPOINT_PERMISSIONS_APP_ID: ${{secrets.SHAREPOINT_PERMISSIONS_APP_ID}}
          SHAREPOINT_PERMISSIONS_APP_CRED: ${{secrets.SHAREPOINT_PERMISSIONS_APP_CRED}}
          SHAREPOINT_PERMISSIONS_TENANT: ${{secrets.SHAREPOINT_PERMISSIONS_TENANT}}
          SLACK_TOKEN: ${{ secrets.SLACK_TOKEN }}
          UNS_API_KEY: ${{ secrets.UNS_API_KEY }}
          NOTION_API_KEY: ${{ secrets.NOTION_API_KEY }}
          AWS_SECRET_ACCESS_KEY: ${{ secrets.AWS_SECRET_ACCESS_KEY }}
          AWS_ACCESS_KEY_ID: ${{ secrets.AWS_ACCESS_KEY_ID }}
          AZURE_SEARCH_ENDPOINT: ${{ secrets.AZURE_SEARCH_ENDPOINT }}
          AZURE_SEARCH_API_KEY: ${{ secrets.AZURE_SEARCH_API_KEY }}
          OPENAI_API_KEY: ${{ secrets.OPENAI_API_KEY }}
          TABLE_OCR: "tesseract"
          ENTIRE_PAGE_OCR: "tesseract"
          OVERWRITE_FIXTURES: "true"
          CI: "true"
        run: |
          source .venv/bin/activate
          sudo apt-get update
          sudo apt-get install -y libmagic-dev poppler-utils libreoffice pandoc
          sudo add-apt-repository -y ppa:alex-p/tesseract-ocr5
          sudo apt-get install -y tesseract-ocr
          sudo apt-get install -y tesseract-ocr-kor
          tesseract --version
          make install-ingest-s3
          make install-ingest-azure
          make install-ingest-airtable
          make install-ingest-box
          make install-ingest-confluence
          make install-ingest-discord
          make install-ingest-elasticsearch
          make install-ingest-dropbox
          make install-ingest-gcs
          make install-ingest-google-drive
          make install-ingest-github
          make install-ingest-gitlab
          make install-ingest-jira
          make install-ingest-onedrive
          make install-ingest-outlook
          make install-ingest-salesforce
          make install-ingest-slack
          make install-ingest-wikipedia
          make install-ingest-notion
          make install-ingest-delta-table
          pip install "unstructured[openai]"
          ./test_unstructured_ingest/test-ingest.sh

      - name: Save branch name to environment file
        id: branch
        run: |
          original_branch=$(git rev-parse --abbrev-ref HEAD)
          suffix="|ingest-test-fixtures-update-$(git rev-parse --short HEAD)"
          branch_name="$original_branch$suffix"
          echo "BRANCH_NAME=$branch_name" >> $GITHUB_ENV

      - name: Save PR name to environment file
        id: pr
        run: |
          commit_sha=$(git rev-parse HEAD)
          prs=$(curl -s -H "Authorization: Bearer ${{ secrets.GITHUB_TOKEN }}" \
            "https://api.github.com/repos/${{ github.repository }}/commits/${commit_sha}/pulls")
          pr_name=$(echo "$prs" | jq -r '.[0].title')
          echo "PR_NAME=$pr_name" >> $GITHUB_ENV

      - name: Create Pull Request
        uses: peter-evans/create-pull-request@v5
        with:
          token: ${{ secrets.GH_CREATE_PR_TOKEN }}
<<<<<<< HEAD
          add-paths: 
            - test_unstructured_ingest/expected-structured-output
            - test_unstructured_ingest/metrics
=======
          add-paths:
            test_unstructured_ingest/expected-structured-output
            test_unstructured_ingest/metrics
>>>>>>> 98d54e31
          commit-message: "Update ingest test fixtures"
          branch: ${{ env.BRANCH_NAME }}
          title: "${{ env.PR_NAME }} <- Ingest test fixtures update"
          assignees: ${{ github.actor }}
          reviewers: ${{ github.actor }}
          delete-branch: true
          body: |
            This pull request includes updated ingest test fixtures.
            Please review and merge if appropriate.
          base: ${{ github.head_ref }}<|MERGE_RESOLUTION|>--- conflicted
+++ resolved
@@ -152,15 +152,9 @@
         uses: peter-evans/create-pull-request@v5
         with:
           token: ${{ secrets.GH_CREATE_PR_TOKEN }}
-<<<<<<< HEAD
-          add-paths: 
-            - test_unstructured_ingest/expected-structured-output
-            - test_unstructured_ingest/metrics
-=======
           add-paths:
             test_unstructured_ingest/expected-structured-output
             test_unstructured_ingest/metrics
->>>>>>> 98d54e31
           commit-message: "Update ingest test fixtures"
           branch: ${{ env.BRANCH_NAME }}
           title: "${{ env.PR_NAME }} <- Ingest test fixtures update"
