name: Ingest Test Fixtures Update PR

on:
  push:
  workflow_dispatch:

env:
  GHA_CACHE_KEY_VERSION: "v1"

jobs:
  setup:
    runs-on: ubuntu-latest-m
    if: |
      github.event_name == 'workflow_dispatch' ||
      (github.event_name == 'push' && contains(github.event.head_commit.message, 'ingest-test-fixtures-update'))
    env:
      NLTK_DATA: ${{ github.workspace }}/nltk_data
      PYTHON_VERSION: "3.10"
    steps:
      - uses: actions/checkout@v3
      - name: Set up Python ${{ env.PYTHON_VERSION }}
        uses: actions/setup-python@v4
        with:
          python-version: ${{ env.PYTHON_VERSION }}
      - uses: actions/cache@v3
        id: virtualenv-cache
        with:
          path: |
            .venv
            nltk_data
          key: unstructured-${{ runner.os }}-${{ env.PYTHON_VERSION }}-${{ env.GHA_CACHE_KEY_VERSION }}-${{ hashFiles('requirements/*.txt') }}
      - name: Setup virtual environment (no cache hit)
        run: |
          python${{ env.PYTHON_VERSION }} -m venv .venv
          source .venv/bin/activate
          [ ! -d "$NLTK_DATA" ] && mkdir "$NLTK_DATA"
          make install-ci

  setup_ingest:
    strategy:
      matrix:
        python-version: [ "3.8","3.9","3.10","3.11" ]
    runs-on: ubuntu-latest
    env:
      NLTK_DATA: ${{ github.workspace }}/nltk_data
    needs: [setup]
    steps:
      - uses: actions/checkout@v3
      - uses: actions/cache/restore@v3
        id: base-virtualenv-cache
        with:
          path: |
            .venv
            nltk_data
          key: unstructured-${{ runner.os }}-${{ matrix.python-version }}-${{ env.GHA_CACHE_KEY_VERSION }}-${{ hashFiles('requirements/*.txt') }}
      # Due to the dependency on setup, the cache should exist before this is ran. Set failed if it wasn't found.
      - name: Setup base virtual environment (no cache hit)
        if: steps.base-virtualenv-cache.outputs.cache-hit != 'true'
        uses: actions/github-script@v3
        with:
          script: |
            core.setFailed('base cached environment couldn't be found')
      - uses: actions/cache@v3
        id: virtualenv-cache
        with:
          path: |
            .venv
            nltk_data
          key: unstructured-ingest-${{ runner.os }}-${{ matrix.python-version }}-${{ env.GHA_CACHE_KEY_VERSION }}-${{ hashFiles('requirements/ingest/*.txt') }}
      - name: Set up Python ${{ matrix.python-version }}
        uses: actions/setup-python@v4
        with:
          python-version: ${{ matrix.python-version }}
      - name: Setup virtual environment (no cache hit)
        run: |
          python${{ matrix.python-version }} -m venv .venv
          source .venv/bin/activate
          make install-all-ingest

  update-fixtures-and-pr:
    runs-on: ubuntu-latest-m
    env:
      NLTK_DATA: ${{ github.workspace }}/nltk_data
    needs: [setup_ingest]
    steps:
      - uses: actions/checkout@v3
      - uses: actions/cache/restore@v3
        id: virtualenv-cache
        with:
          path: |
            .venv
            nltk_data
          key: unstructured-ingest-${{ runner.os }}-${{ matrix.python-version }}-${{ env.GHA_CACHE_KEY_VERSION }}-${{ hashFiles('requirements/ingest/*.txt') }}
      # Due to the dependency on setup_ingest, the cache should exist before this is ran. Set failed if it wasn't found.
      - name: Setup base virtual environment (no cache hit)
        if: steps.virtualenv-cache.outputs.cache-hit != 'true'
        uses: actions/github-script@v3
        with:
          script: |
            core.setFailed('cached environment couldn't be found')
      - name: Setup docker-compose
        uses: KengoTODA/actions-setup-docker-compose@v1
        with:
          version: '2.22.0'
      - name: Update test fixtures
        env:
          AIRTABLE_PERSONAL_ACCESS_TOKEN: ${{ secrets.AIRTABLE_PERSONAL_ACCESS_TOKEN }}
          BOX_APP_CONFIG: ${{ secrets.BOX_APP_CONFIG }}
          CONFLUENCE_API_TOKEN: ${{ secrets.CONFLUENCE_API_TOKEN }}
          CONFLUENCE_USER_EMAIL: ${{ secrets.CONFLUENCE_USER_EMAIL }}
          DISCORD_TOKEN: ${{ secrets.DISCORD_TOKEN }}
          DROPBOX_APP_KEY: ${{ secrets.DROPBOX_APP_KEY }}
          DROPBOX_APP_SECRET: ${{ secrets.DROPBOX_APP_SECRET }}
          DROPBOX_REFRESH_TOKEN: ${{ secrets.DROPBOX_REFRESH_TOKEN }}
          GCP_INGEST_SERVICE_KEY: ${{ secrets.GCP_INGEST_SERVICE_KEY }}
          GH_READ_ONLY_ACCESS_TOKEN: ${{ secrets.GH_READ_ONLY_ACCESS_TOKEN }}
          HUBSPOT_API_TOKEN: ${{ secrets.HUBSPOT_API_TOKEN }}
          JIRA_INGEST_API_TOKEN: ${{ secrets.JIRA_INGEST_API_TOKEN }}
          JIRA_INGEST_USER_EMAIL: ${{ secrets.JIRA_INGEST_USER_EMAIL }}
          MS_CLIENT_CRED: ${{ secrets.MS_CLIENT_CRED }}
          MS_CLIENT_ID: ${{ secrets.MS_CLIENT_ID }}
          MS_TENANT_ID: ${{ secrets.MS_TENANT_ID }}
          MS_USER_EMAIL: ${{ secrets.MS_USER_EMAIL }}
          MS_USER_PNAME: ${{ secrets.MS_USER_PNAME }}
          SALESFORCE_USERNAME: ${{secrets.SALESFORCE_USERNAME}}
          SALESFORCE_CONSUMER_KEY: ${{secrets.SALESFORCE_CONSUMER_KEY}}
          SALESFORCE_PRIVATE_KEY: ${{secrets.SALESFORCE_PRIVATE_KEY}}
          SHAREPOINT_CLIENT_ID: ${{secrets.SHAREPOINT_CLIENT_ID}}
          SHAREPOINT_CRED: ${{secrets.SHAREPOINT_CRED}}
          SHAREPOINT_SITE: ${{secrets.SHAREPOINT_SITE}}
          SHAREPOINT_PERMISSIONS_APP_ID: ${{secrets.SHAREPOINT_PERMISSIONS_APP_ID}}
          SHAREPOINT_PERMISSIONS_APP_CRED: ${{secrets.SHAREPOINT_PERMISSIONS_APP_CRED}}
          SHAREPOINT_PERMISSIONS_TENANT: ${{secrets.SHAREPOINT_PERMISSIONS_TENANT}}
          SLACK_TOKEN: ${{ secrets.SLACK_TOKEN }}
          UNS_API_KEY: ${{ secrets.UNS_API_KEY }}
          NOTION_API_KEY: ${{ secrets.NOTION_API_KEY }}
          AWS_SECRET_ACCESS_KEY: ${{ secrets.AWS_SECRET_ACCESS_KEY }}
          AWS_ACCESS_KEY_ID: ${{ secrets.AWS_ACCESS_KEY_ID }}
          AZURE_SEARCH_ENDPOINT: ${{ secrets.AZURE_SEARCH_ENDPOINT }}
          AZURE_SEARCH_API_KEY: ${{ secrets.AZURE_SEARCH_API_KEY }}
          OPENAI_API_KEY: ${{ secrets.OPENAI_API_KEY }}
          TABLE_OCR: "tesseract"
          OCR_AGENT: "tesseract"
          OVERWRITE_FIXTURES: "true"
          CI: "true"
        run: |
          source .venv/bin/activate
          sudo apt-get update
          sudo apt-get install -y libmagic-dev poppler-utils libreoffice pandoc
          sudo add-apt-repository -y ppa:alex-p/tesseract-ocr5
          sudo apt-get install -y tesseract-ocr
          sudo apt-get install -y tesseract-ocr-kor
          tesseract --version
<<<<<<< HEAD
          make install-ingest-s3
          make install-ingest-azure
          make install-ingest-airtable
          make install-ingest-box
          make install-ingest-confluence
          make install-ingest-discord
          make install-ingest-elasticsearch
          make install-ingest-dropbox
          make install-ingest-gcs
          make install-ingest-google-drive
          make install-ingest-github
          make install-ingest-gitlab
          make install-ingest-hubspot
          make install-ingest-jira
          make install-ingest-onedrive
          make install-ingest-outlook
          make install-ingest-salesforce
          make install-ingest-slack
          make install-ingest-wikipedia
          make install-ingest-notion
          make install-ingest-delta-table
          pip install "unstructured[openai]"
=======
>>>>>>> d79f633a
          ./test_unstructured_ingest/test-ingest.sh

      - name: Save branch name to environment file
        id: branch
        run: |
          original_branch=$(git rev-parse --abbrev-ref HEAD)
          suffix="|ingest-test-fixtures-update-$(git rev-parse --short HEAD)"
          branch_name="$original_branch$suffix"
          echo "BRANCH_NAME=$branch_name" >> $GITHUB_ENV

      - name: Save PR name to environment file
        id: pr
        run: |
          commit_sha=$(git rev-parse HEAD)
          prs=$(curl -s -H "Authorization: Bearer ${{ secrets.GITHUB_TOKEN }}" \
            "https://api.github.com/repos/${{ github.repository }}/commits/${commit_sha}/pulls")
          pr_name=$(echo "$prs" | jq -r '.[0].title')
          echo "PR_NAME=$pr_name" >> $GITHUB_ENV

      - name: Create Pull Request
        uses: peter-evans/create-pull-request@v5
        with:
          token: ${{ secrets.GH_CREATE_PR_TOKEN }}
          add-paths: |
            test_unstructured_ingest/expected-structured-output
            test_unstructured_ingest/metrics
          commit-message: "Update ingest test fixtures"
          branch: ${{ env.BRANCH_NAME }}
          title: "${{ env.PR_NAME }} <- Ingest test fixtures update"
          assignees: ${{ github.actor }}
          reviewers: ${{ github.actor }}
          delete-branch: true
          body: |
            This pull request includes updated ingest test fixtures.
            Please review and merge if appropriate.
          base: ${{ github.head_ref }}<|MERGE_RESOLUTION|>--- conflicted
+++ resolved
@@ -151,31 +151,6 @@
           sudo apt-get install -y tesseract-ocr
           sudo apt-get install -y tesseract-ocr-kor
           tesseract --version
-<<<<<<< HEAD
-          make install-ingest-s3
-          make install-ingest-azure
-          make install-ingest-airtable
-          make install-ingest-box
-          make install-ingest-confluence
-          make install-ingest-discord
-          make install-ingest-elasticsearch
-          make install-ingest-dropbox
-          make install-ingest-gcs
-          make install-ingest-google-drive
-          make install-ingest-github
-          make install-ingest-gitlab
-          make install-ingest-hubspot
-          make install-ingest-jira
-          make install-ingest-onedrive
-          make install-ingest-outlook
-          make install-ingest-salesforce
-          make install-ingest-slack
-          make install-ingest-wikipedia
-          make install-ingest-notion
-          make install-ingest-delta-table
-          pip install "unstructured[openai]"
-=======
->>>>>>> d79f633a
           ./test_unstructured_ingest/test-ingest.sh
 
       - name: Save branch name to environment file
