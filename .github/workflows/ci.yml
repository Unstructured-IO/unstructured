--- conflicted
+++ resolved
@@ -147,12 +147,8 @@
         tesseract --version
         # FIXME (yao): sometimes there is cache but we still miss argilla in the env; so we add make install-ci again
         make install-ci
-<<<<<<< HEAD
         make install-local-inference-branch
-        make test CI=true
-=======
         make test CI=true UNSTRUCTURED_INCLUDE_DEBUG_METADATA=true
->>>>>>> f98d5e65
         make check-coverage
 
   test_unit_no_extras:
