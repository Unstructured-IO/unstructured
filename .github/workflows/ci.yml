--- conflicted
+++ resolved
@@ -108,11 +108,8 @@
         make test
         make check-coverage
         make install-ingest-s3
-<<<<<<< HEAD
+        make install-ingest-github
         make install-ingest-wikipedia
-=======
-        make install-ingest-github
->>>>>>> c7eba163
         ./test_unstructured_ingest/test-ingest.sh
 
   changelog:
