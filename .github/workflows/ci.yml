--- conflicted
+++ resolved
@@ -153,11 +153,7 @@
   test_ingest:
     strategy:
       matrix:
-<<<<<<< HEAD
         python-version: ["3.8"]
-=======
-        python-version: ["3.8","3.9","3.10","3.11"]
->>>>>>> b3936893
     runs-on: ubuntu-latest
     env:
       NLTK_DATA: ${{ github.workspace }}/nltk_data
