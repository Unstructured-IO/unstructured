--- conflicted
+++ resolved
@@ -348,11 +348,8 @@
         OPENAI_API_KEY: ${{ secrets.OPENAI_API_KEY }}
         MONGODB_URI: ${{ secrets.MONGODB_URI }}
         MONGODB_DATABASE_NAME: ${{ secrets.MONGODB_DATABASE_NAME }}
-<<<<<<< HEAD
+        AZURE_DEST_CONNECTION_STR: ${{ secrets.AZURE_DEST_CONNECTION_STR }}
         PINECONE_API_KEY: ${{secrets.PINECONE_API_KEY}}
-=======
-        AZURE_DEST_CONNECTION_STR: ${{ secrets.AZURE_DEST_CONNECTION_STR }}
->>>>>>> 341f0f42
         TABLE_OCR: "tesseract"
         OCR_AGENT: "tesseract"
         CI: "true"
