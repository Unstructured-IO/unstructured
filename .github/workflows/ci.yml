--- conflicted
+++ resolved
@@ -187,13 +187,10 @@
         SLACK_TOKEN: ${{ secrets.SLACK_TOKEN }}
         DISCORD_TOKEN: ${{ secrets.DISCORD_TOKEN }}
         GCP_INGEST_SERVICE_KEY: ${{ secrets.GCP_INGEST_SERVICE_KEY }}
-<<<<<<< HEAD
         MS_CLIENT_ID: ${{ secrets.MS_CLIENT_ID }}
         MS_CLIENT_CRED: ${{ secrets.MS_CLIENT_CRED }}
 
-=======
         UNS_API_KEY: ${{ secrets.UNS_API_KEY }}
->>>>>>> e9fdbb09
       run: |
         source .venv/bin/activate
         sudo apt-get update
