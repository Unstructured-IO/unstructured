--- conflicted
+++ resolved
@@ -1,91 +1,9 @@
 # syntax=docker/dockerfile:experimental
 
-FROM quay.io/unstructured-io/base-images:centos7.9
+FROM centos:centos7.9.2009
 
 ARG PIP_VERSION
 
-<<<<<<< HEAD
-# Install dependency packages
-RUN yum -y update && \
-  yum -y install poppler-utils xz-devel wget tar curl make which mailcap && \
-  yum install -y epel-release && \
-  yum -y install libreoffice && \
-  yum clean all
-
-# Install gcc & g++ ≥ 8 for Tesseract and Detectron2
-RUN yum -y install centos-release-scl && \
-  yum -y install devtoolset-9-gcc* && \
-  yum clean all
-
-SHELL [ "/usr/bin/scl", "enable", "devtoolset-9"]
-
-# Install Tessaract
-RUN set -ex && \
-    $sudo yum install -y opencv opencv-devel opencv-python perl-core clang libpng-devel libtiff-devel libwebp-devel libjpeg-turbo-devel git-core libtool pkgconfig xz && \
-    wget https://github.com/DanBloomberg/leptonica/releases/download/1.75.1/leptonica-1.75.1.tar.gz && \
-    tar -xzvf leptonica-1.75.1.tar.gz && \
-    cd leptonica-1.75.1 || exit && \
-    ./configure && make && $sudo make install && \
-    cd .. && \
-    wget http://mirror.squ.edu.om/gnu/autoconf-archive/autoconf-archive-2017.09.28.tar.xz && \
-    tar -xvf autoconf-archive-2017.09.28.tar.xz && \
-    cd autoconf-archive-2017.09.28 || exit && \
-    ./configure && make && $sudo make install && \
-    $sudo cp m4/* /usr/share/aclocal && \
-    cd .. && \
-    git clone --depth 1  https://github.com/tesseract-ocr/tesseract.git tesseract-ocr && \
-    cd tesseract-ocr || exit && \
-    export PKG_CONFIG_PATH=/usr/local/lib/pkgconfig && \
-    scl enable devtoolset-9 -- sh -c './autogen.sh && ./configure && make && make install' && \
-    cd .. && \
-    git clone https://github.com/tesseract-ocr/tessdata.git  && \
-    $sudo cp tessdata/*.traineddata /usr/local/share/tessdata && \
-    $sudo rm -rf /tesseract-ocr /tessdata /autoconf-archive-2017.09.28* /leptonica-1.75.1* && \
-    $sudo yum -y remove opencv opencv-devel opencv-python perl-core clang libpng-devel libtiff-devel libwebp-devel libjpeg-turbo-devel git-core libtool && \
-    $sudo rm -rf /var/cache/yum/* && \
-    $sudo rm -rf /tmp/* && \
-    yum clean all
-
-# SSL dependency gets baked into Python binary so do this first
-RUN yum -y update && \
-  yum install -y perl-core pcre-devel && \
-  wget https://ftp.openssl.org/source/openssl-1.1.1k.tar.gz && \
-  tar -xzvf openssl-1.1.1k.tar.gz && \
-  cd openssl-1.1.1k && \
-  ./config shared --prefix=/usr/local/ssl --openssldir=/usr/local/ssl && \
-  make && \
-  make install && cd .. && \
-  ldconfig && \
-  rm -rf openssl-1.1.1k && rm openssl-1.1.1k.tar.gz && \
-  $sudo yum -y remove perl-core pcre-devel && \
-  yum clean all
-
-ENV PATH="/usr/local/ssl/bin:${PATH}"
-ENV LD_LIBRARY_PATH="/usr/local/ssl/lib:$LD_LIBRARY_PATH"
-ENV SSL_CERT_FILE=/etc/ssl/certs/ca-bundle.crt
-
-# Install pandoc after SSL
-RUN wget https://github.com/jgm/pandoc/releases/download/3.1.2/pandoc-3.1.2-linux-arm64.tar.gz && \
-    tar xvf pandoc-3.1.2-linux-arm64.tar.gz && \
-    cd pandoc-3.1.2 && \
-    cp bin/pandoc /usr/local/bin/ && \
-    cd .. && rm -rf pandoc-3.1.2* && \
-    yum clean all
-
-# Install Python
-RUN yum -y install bzip2-devel libffi-devel make git sqlite-devel && \
-  curl -O https://www.python.org/ftp/python/3.8.15/Python-3.8.15.tgz && tar -xzf Python-3.8.15.tgz && \
-  cd Python-3.8.15/ && \
-  ./configure --enable-optimizations --with-openssl=/usr/local/ssl && \
-  make altinstall && \
-  cd .. && rm -rf Python-3.8.15* && \
-  ln -s /usr/local/bin/python3.8 /usr/local/bin/python3 && \
-  $sudo yum -y remove bzip2-devel libffi-devel make sqlite-devel && \
-  $sudo rm -rf /var/cache/yum/* && \
-  yum clean all
-
-=======
->>>>>>> a7871966
 # Set up environment
 ENV HOME /home/
 WORKDIR ${HOME}
