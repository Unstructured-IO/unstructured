FROM quay.io/unstructured-io/base-images:wolfi-base-latest AS base

USER root

WORKDIR /app

COPY ./requirements requirements/
COPY unstructured unstructured
COPY test_unstructured test_unstructured
COPY example-docs example-docs

RUN chown -R notebook-user:notebook-user /app && \
<<<<<<< HEAD
    apk add font-ubuntu git && \
    fc-cache -fv && \
    if [ ! -e /usr/bin/python3 ]; then ln -s /usr/bin/python3.11 /usr/bin/python3; fi
=======
  apk add font-ubuntu git && \
  fc-cache -fv && \
  if [ "$(readlink -f /usr/bin/python3)" != "/usr/bin/python3.11" ]; then \
        ln -sf /usr/bin/python3.11 /usr/bin/python3; \
  fi
>>>>>>> 0245661d

USER notebook-user

RUN find requirements/ -type f -name "*.txt" -exec pip3.11 install --no-cache-dir --user -r '{}' ';'

RUN python3.11 -c "import os; os.makedirs('/home/notebook-user/nltk_data', exist_ok=True)" && \
    python3.11 -c "from nltk.downloader import download; download('punkt_tab'); download('averaged_perceptron_tagger_eng')"

RUN python3.11 -c "from unstructured.partition.model_init import initialize; initialize()" && \
    python3.11 -c "from unstructured_inference.models.tables import UnstructuredTableTransformerModel; model = UnstructuredTableTransformerModel(); model.initialize('microsoft/table-transformer-structure-recognition')"

ENV PATH="${PATH}:/home/notebook-user/.local/bin"
ENV TESSDATA_PREFIX=/usr/local/share/tessdata
ENV NLTK_DATA=/home/notebook-user/nltk_data

CMD ["/bin/bash"]<|MERGE_RESOLUTION|>--- conflicted
+++ resolved
@@ -10,17 +10,11 @@
 COPY example-docs example-docs
 
 RUN chown -R notebook-user:notebook-user /app && \
-<<<<<<< HEAD
-    apk add font-ubuntu git && \
-    fc-cache -fv && \
-    if [ ! -e /usr/bin/python3 ]; then ln -s /usr/bin/python3.11 /usr/bin/python3; fi
-=======
   apk add font-ubuntu git && \
   fc-cache -fv && \
   if [ "$(readlink -f /usr/bin/python3)" != "/usr/bin/python3.11" ]; then \
         ln -sf /usr/bin/python3.11 /usr/bin/python3; \
   fi
->>>>>>> 0245661d
 
 USER notebook-user
 
