{
   "properties": {
      "element_id": {
         "type": "keyword"
      },
      "text": {
         "type": "text",
         "analyzer": "english"
      },
      "type": {
         "type": "text"
      },
      "embeddings": {
         "type": "dense_vector",
<<<<<<< HEAD
          "dims": 384,
          "index": true,
          "similarity": "dot_product"
=======
         "dims": 384
>>>>>>> ee0441ef
      },
      "metadata": {
         "type": "object",
         "properties": {
            "category_depth": {
               "type": "integer"
            },
            "parent_id": {
               "type": "keyword"
            },
            "attached_to_filename": {
               "type": "keyword"
            },
            "filetype": {
               "type": "keyword"
            },
            "last_modified": {
               "type": "date"
            },
            "file_directory": {
               "type": "keyword"
            },
            "filename": {
               "type": "keyword"
            },
            "data_source": {
               "type": "object",
               "properties": {
                  "url": {
                     "type": "text",
                     "analyzer": "standard"
                  },
                  "version": {
                     "type": "keyword"
                  },
                  "date_created": {
                     "type": "date"
                  },
                  "date_modified": {
                     "type": "date"
                  },
                  "date_processed": {
                     "type": "date"
                  },
                  "record_locator": {
                     "type": "keyword"
                  },
                  "permissions_data": {
                     "type": "object"
                  }
               }
            },
            "coordinates": {
               "type": "object",
               "properties": {
                  "system": {
                     "type": "keyword"
                  },
                  "layout_width": {
                     "type": "float"
                  },
                  "layout_height": {
                     "type": "float"
                  },
                  "points": {
                     "type": "float"
                  }
               }
            },
            "languages": {
               "type": "keyword"
            },
            "page_number": {
               "type": "integer"
            },
            "page_name": {
               "type": "keyword"
            },
            "url": {
               "type": "text",
               "analyzer": "standard"
            },
            "links": {
               "type": "object"
            },
            "link_urls": {
               "type": "text"
            },
            "link_texts": {
               "type": "text"
            },
            "sent_from": {
               "type": "text",
               "analyzer": "standard"
            },
            "sent_to": {
               "type": "text",
               "analyzer": "standard"
            },
            "subject": {
               "type": "text",
               "analyzer": "standard"
            },
            "section": {
               "type": "text",
               "analyzer": "standard"
            },
            "header_footer_type": {
               "type": "keyword"
            },
            "emphasized_text_contents": {
               "type": "text"
            },
            "emphasized_text_tags": {
               "type": "keyword"
            },
            "text_as_html": {
               "type": "text",
               "analyzer": "standard"
            },
            "regex_metadata": {
               "type": "object"
            },
            "detection_class_prob": {
               "type": "float"
            }
         }
      }
   }
}<|MERGE_RESOLUTION|>--- conflicted
+++ resolved
@@ -12,13 +12,7 @@
       },
       "embeddings": {
          "type": "dense_vector",
-<<<<<<< HEAD
-          "dims": 384,
-          "index": true,
-          "similarity": "dot_product"
-=======
          "dims": 384
->>>>>>> ee0441ef
       },
       "metadata": {
          "type": "object",
