--- conflicted
+++ resolved
@@ -1,28 +1,14 @@
 #!/usr/bin/env bash
 
 unstructured-ingest \
-<<<<<<< HEAD
-	salesforce \
-	--username "$SALESFORCE_USERNAME" \
-	--consumer-key "$SALESFORCE_CONSUMER_KEY" \
-	--private-key "$SALESFORCE_PRIVATE_KEY_PATH" \
-	--categories "EmailMessage,Account,Lead,Case,Campaign" \
-	--output-dir salesforce-output \
-	--num-processes 2 \
-	--recursive \
-	--verbose \
-	--partition-by-api \
-	--api-key "<UNSTRUCTURED-API-KEY>"
-=======
   salesforce \
   --username "$SALESFORCE_USERNAME" \
   --consumer-key "$SALESFORCE_CONSUMER_KEY" \
-  --private-key-path "$SALESFORCE_PRIVATE_KEY_PATH" \
+  --private-key "$SALESFORCE_PRIVATE_KEY_PATH" \
   --categories "EmailMessage,Account,Lead,Case,Campaign" \
   --output-dir salesforce-output \
   --num-processes 2 \
   --recursive \
   --verbose \
   --partition-by-api \
-  --api-key "<UNSTRUCTURED-API-KEY>"
->>>>>>> 9459af43
+  --api-key "<UNSTRUCTURED-API-KEY>"