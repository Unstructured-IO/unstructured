Bricks
======

The ``unstructured`` library provides bricks to make it quick and
easy to parse documents and create new pre-processing pipelines. The following documents
bricks currently available in the library.


############
Partitioning
############

The partitioning bricks in ``unstructured`` differentiate between different sections
of text in a document. For example, the partitioning bricks can help distinguish between
titles, narrative text, and tables.

``is_bulleted_text``
----------------------

Uses regular expression patterns to check if a snippet of text is a bullet point. Only
triggers if the bullet point appears at the start of the snippet.

Examples:

.. code:: python

  from unstructured.nlp.partition import is_bulleted_text

  # Returns True
  is_bulleted_text("● An excellent point!")

  # Returns False
  is_bulleted_text("I love Morse Code! ●●●")


``is_possible_narrative_text``
------------------------------

The ``is_possible_narrative_text`` function determines if a section of text is a candidate
for consideration as narrative text. The function performs the following checks on input text:

* Empty text cannot be narrative text
* Text that is all numeric cannot be narrative text
* Text that does not contain a verb cannot be narrative text
* Text that exceeds the specified caps ratio cannot be narrative text. The threshold
  is configurable with the ``cap_threshold`` kwarg. To ignore this check, you can set
  ``cap_threshold=1.0``. You may want to ignore this check when dealing with text
  that is all caps.


Examples:

.. code:: python

  from unstructured.nlp.partition import is_possible_narrative_text

  # Returns True because the example passes all the checks
  example_1 = "Make sure you brush your teeth before you go to bed."
  is_possible_narrative_text(example_1)

  # Returns False because the text exceeds the caps ratio and does not contain a verb
  example_2 = "ITEM 1A. RISK FACTORS"
  is_possible_narrative_text(example_2)

  # Returns True because the text has a verb and does not exceed the cap_threshold
  example_3 = "OLD MCDONALD HAD A FARM"
  is_possible_narrative_text(example_3, cap_threshold=1.0)


``is_possible_title``
---------------------

The ``is_possible_title`` function determines if a section of text is a candidate
for consideration as a title. The function performs the following checks:

* Empty text cannot be a title
* Text that is all numeric cannot be a title
* If a title contains more than one sentence that exceeds a certain length, it cannot be a title.
  Sentence length threshold is controlled by the ``sentence_min_length`` kwarg and defaults to 5.


Examples:

.. code:: python

  from unstructured.nlp.partition import is_possible_title

  # Returns True because the text passes all the tests
  example_2 = "ITEM 1A. RISK FACTORS"
  is_possible_title(example_2)

  # Returns True because there is only one sentence
  example_2 = "Make sure you brush your teeth before you go to bed."
  is_possible_title(example_2, sentence_min_length=5)

  # Returns False because there are two sentences
  example_3 = "Make sure you brush your teeth. Do it before you go to bed."
  is_possible_title(example_3, sentence_min_length=5)


``contains_verb``
-----------------

Checks if the text contains a verb. This is used in ``is_possible_narrative_text``, but can
be used independently as well. The function identifies verbs using the NLTK part of speech
tagger. The following part of speech tags are identified as verbs:

* ``VB``
* ``VBG``
* ``VBD``
* ``VBN``
* ``VBP``
* ``VBZ``

Examples:

.. code:: python

  from unstructured.nlp.partition import contains_verb

  # Returns True because the text contains a verb
  example_1 = "I am going to run to the store to pick up some milk."
  contains_verb(example_1)

  # Returns False because the text does not contain a verb
  example_2 = "A friendly dog"
  contains_verb(example_2)


``sentence_count``
------------------

Counts the number of sentences in a section of text. Optionally, you can only include
sentences that exceed a specified word count. Punctuation counts as a word token
in the sentence. The function uses the NLTK sentence and word tokeniers to identify
distinct sentences and words.

Examples:

.. code:: python

  from unstructured.nlp.partition import sentence_count

  example = "Look at me! I am a document with two sentences."

  # Returns 2 because the example contains two sentences
  sentence_count(example)

  # Returns 1 because the first sentence in the example does not contain five word tokens.
  sentence_count(example, min_length=5)


``exceeds_cap_ratio``
---------------------

Determines if the section of text exceeds the specified caps ratio. Used in
``is_possible_narrative_text`` and ``is_possible_title``, but can be used independently
as well. You can set the caps threshold using the ``threshold`` kwarg. The threshold
defaults to ``0.3``. Only runs on sections of text that are a single sentence.

Examples:

.. code:: python

  from unstructured.nlp.partition import exceeds_cap_ratio

  # Returns True because the text is more than 30% caps
  example_1 = "LOOK AT ME I AM YELLING"
  exceeds_cap_ratio(example_1)

  # Returns False because the text is less than 30% caps
  example_2 = "Look at me, I am no longer yelling"
  exceeds_cap_ratio(example_2)

  # Returns False because the text is more than 1% caps
  exceeds_cap_ratio(example_2, threshold=0.01)


########
Cleaning
########

The cleaning bricks in ``unstructured`` remove unwanted text from source documents.
Examples include removing extra whitespace, boilerplate, or sentence fragments.


``clean``
---------

Cleans a section of text with options including removing bullets, extra whitespace, dashes
and trailing punctuation. Optionally, you can choose to lowercase the output.

Options:

* Applies ``clean_bullets`` if ``bullets=True``.
* Applies ``clean_extra_whitespace`` if ``extra_whitespace=True``.
* Applies ``clean_dashes`` if ``dashes=True``.
* Applies ``clean_trailing_punctuation`` if ``trailing_punctuation=True``.
* Lowercases the output if ``lowercase=True``.


Examples:

.. code:: python

  from unstructured.cleaners.core import clean

  # Returns "an excellent point!"
  clean("● An excellent point!", bullets=True, lowercase=True)

  # Returns "ITEM 1A: RISK FACTORS"
  clean("ITEM 1A:     RISK-FACTORS", whitespace=True, dashes=True)


``clean_bullets``
-----------------

Removes bullets from the beginning of text. Bullets that do not appear at the beginning of the
text are not removed.

Examples:

.. code:: python

  from unstructured.cleaners.core import clean_bullets

  # Returns "An excellent point!"
  clean_bullets("● An excellent point!")

  # Returns "I love Morse Code! ●●●"
  clean_bullets("I love Morse Code! ●●●")


``clean_extra_whitespace``
--------------------------

Removes extra whitespace from a section of text. Also handles special characters
such as ``\xa0`` and newlines.

Examples:

.. code:: python

  from unstructured.cleaners.core import clean_extra_whitespace

  # Returns "ITEM 1A: RISK FACTORS"
  clean_extra_whitespace("ITEM 1A:     RISK FACTORS\n")


``clean_dashes``
----------------

Removes dashes from a section of text. Also handles special characters
such as ``\u2013``.

Examples:

.. code:: python

  from unstructured.cleaners.core import clean_dashes

  # Returns "ITEM 1A: RISK FACTORS"
  clean_dashes("ITEM 1A: RISK-FACTORS\u2013")


``clean_trailing_punctuation``
-------------------------------

Removes trailing punctuation from a section of text.

Examples:

.. code:: python

  from unstructured.cleaners.core import clean_trailing_punctuation

  # Returns "ITEM 1A: RISK FACTORS"
  clean_trailing_punctuation("ITEM 1A: RISK FACTORS.")


``replace_unicode_quotes``
--------------------------

Replaces unicode quote characters such as ``\x91`` in strings.

Examples:

.. code:: python

  from unstructured.cleaners.core import replace_unicode_quotes

  # Returns "“A lovely quote!”"
  replace_unicode_characters("\x93A lovely quote!\x94")

  # Returns ""‘A lovely quote!’"
  replace_unicode_characters("\x91A lovely quote!\x92")


``remove_punctuation``
--------------------------

Removes ASCII and unicode punctuation from a string.

Examples:

.. code:: python

  from unstructured.cleaners.core import remove_punctuation

  # Returns "A lovely quote"
  replace_unicode_characters("“A lovely quote!”")

  # Returns ""
  replace_unicode_characters("'()[]{};:'\",.?/\\-_")


#######
Staging
#######

Staging bricks in ``unstructured`` prepare extracted text for downstream tasks such
as machine learning inference and data labeling.

``convert_to_isd``
------------------

Converts outputs to the initial structured data (ISD) format. This is the default format
for returning data in Unstructured pipeline APIs.

Examples:

.. code:: python

  from unstructured.documents.elements import Title, NarrativeText
  from unstructured.staging.base import convert_to_isd

  elements = [Title(text="Title"), NarrativeText(text="Narrative")]
  isd = convert_to_isd(elements)


<<<<<<< HEAD
``convert_to_isd_csv``
----------------------

Converts outputs to the initial structured data (ISD) format as a CSV string.
=======
``stage_for_transformers``
--------------------------

Prepares ``Text`` elements for processing in ``transformers`` pipelines
by splitting the elements into chunks that fit into the model's attention window. 
>>>>>>> fb168479

Examples:

.. code:: python

<<<<<<< HEAD
  from unstructured.documents.elements import Title, NarrativeText
  from unstructured.staging.base import convert_to_isd_csv

  elements = [Title(text="Title"), NarrativeText(text="Narrative")]
  isd_csv = convert_to_isd_csv(elements)
=======
    from transformers import AutoTokenizer, AutoModelForTokenClassification
    from transformers import pipeline

    from unstructured.documents.elements import NarrativeText
    from unstructured.staging.huggingface import stage_for_transformers

    model_name = "hf-internal-testing/tiny-bert-for-token-classification"
    tokenizer = AutoTokenizer.from_pretrained(model_name)
    model = AutoModelForTokenClassification.from_pretrained(model_name)

    nlp = pipeline("ner", model=model, tokenizer=tokenizer)

    text = """From frost advisories this morning to a strong cold front expected later this week, the chance of fall showing up is real.

    There's a refreshing crispness to the air, and it looks to get only more pronounced as the week goes on.

    Frost advisories were in place this morning across portions of the Appalachians and coastal Maine as temperatures dropped into the 30s.

    Temperatures this morning were in the 40s as far south as the Florida Panhandle.

    And Maine even had a few reports of their first snow of the season Sunday. More cities could see their first snow later this week.

    Yes, hello fall!

    As temperatures moderate during the next few days, much of the east will stay right around seasonal norms, but the next blast of cold air will be strong and come with the potential for hazardous conditions.

    "A more active fall weather pattern is expected to evolve by the end of this week and continuing into the weekend as a couple of cold fronts move across the central and eastern states," the Weather Prediction Center said.

    The potent cold front will come in from Canada with a punch of chilly air, heavy rain and strong wind.

    The Weather Prediction Center has a slight risk of excessive rainfall for much of the Northeast and New England on Thursday, including places like New York City, Buffalo and Burlington, so we will have to look out for flash flooding in these areas.

    "More impactful weather continues to look likely with confidence growing that our region will experience the first real fall-like system with gusty to strong winds and a period of moderate to heavy rain along and ahead of a cold front passage," the National Weather Service office in Burlington wrote.

    The potential for very heavy rain could accompany the front, bringing up to two inches of rain for much of the area, and isolated locations could see even more.

    "Ensembles [forecast models] show median rainfall totals by Wednesday night around a half inch, with a potential for some spots to see around one inch, our first substantial rainfall in at least a couple of weeks," the weather service office in Grand Rapids noted, adding, "It may also get cold enough for some snow to mix in Thursday night to Friday morning, especially in the higher terrain north of Grand Rapids toward Cadillac."

    There is also a chance for very strong winds to accompany the system.

    The weather service is forecasting winds of 30-40 mph ahead of the cold front, which could cause some tree limbs to fall and sporadic power outages.

    Behind the front, temperatures will fall.

    "East Coast, with highs about 5-15 degrees below average to close out the workweek and going into next weekend, with highs only in the 40s and 50s from the Great Lakes to the Northeast on most days," the Weather Prediction Center explained.

    By the weekend, a second cold front will drop down from Canada and bring a reinforcing shot of chilly air across the eastern half of the country."""

    chunks = stage_for_transformers([NarrativeText(text=text)], tokenizer)

    results = [nlp(chunk) for chunk in chunks]


The following optional keyword arguments can be specified in
``stage_for_transformers``:

    * ``buffer``: Indicates the number of tokens to leave as a buffer for the attention window. This is to account for special tokens like ``[CLS]`` that can appear at the beginning or end of an input sequence.
    * ``max_input_size``: The size of the attention window for the model. If not specified, the default is the ``model_max_length`` attribute on the tokenizer object.
    * ``split_function``: The function used to split the text into chunks to consider for adding to the attention window. Splits on spaces be default.
    * ``chunk_separator``: The string used to concat adjacent chunks when reconstructing the text. Uses spaces by default.

  If you need to operate on text directly instead of ``unstructured`` ``Text``
  objects, use the ``chunk_by_attention_window`` helper function. Simply modify
  the example above to include the following:

  .. code:: python

    from unstructured.staging.huggingface import chunk_by_attention_window

    chunks = chunk_by_attention_window(text, tokenizer)

    results = [nlp(chunk) for chunk in chunks]

>>>>>>> fb168479


``stage_for_label_studio``
--------------------------

Formats outputs for upload to LabelStudio. After running ``stage_for_label_studio``, you can
write the results to a JSON folder that is ready to be included in a new LabelStudio project.

Examples:

.. code:: python

  import json

  from unstructured.documents.elements import Title, NarrativeText
  from unstructured.staging.label_studio import stage_for_label_studio

  elements = [Title(text="Title"), NarrativeText(text="Narrative")]
  label_studio_data = stage_for_label_studio(elements, text_field="my_text", id_field="my_id")

  # The resulting JSON file is ready to be uploaded to LabelStudio
  with open("label_studio.json", "w") as f:
      json.dump(label_studio_data, f, indent=4)


You can also include pre-annotations and predictions as part of your LabelStudio upload. 

The ``annotations`` kwarg is a list of lists. If ``annotations`` is specified, there must be a list of
annotations for each element in the ``elements`` list. If an element does not have any annotations,
use an empty list.
The following shows an example of how to upload annotations for the "Text Classification"
task in LabelStudio:

.. code:: python

  import json

  from unstructured.documents.elements import NarrativeText
  from unstructured.staging.label_studio import (
      stage_for_label_studio,
      LabelStudioAnnotation,
      LabelStudioResult,
  )



  elements = [NarrativeText(text="Narrative")]
  annotations = [[
    LabelStudioAnnotation(
        result=[
            LabelStudioResult(
                type="choices",
                value={"choices": ["Positive"]},
                from_name="sentiment",
                to_name="text",
            )
        ]
    )
  ]]
  label_studio_data = stage_for_label_studio(
      elements,
      annotations=annotations,
      text_field="my_text",
      id_field="my_id"
  )

  # The resulting JSON file is ready to be uploaded to LabelStudio
  # with annotations included
  with open("label_studio.json", "w") as f:
      json.dump(label_studio_data, f, indent=4)


Similar to annotations, the ``predictions`` kwarg is also a list of lists. A ``prediction`` is an annotation with
the addition of a ``score`` value. If ``predictions`` is specified, there must be a list of
predictions for each element in the ``elements`` list. If an element does not have any predictions, use an empty list. 
The following shows an example of how to upload predictions for the "Text Classification"
task in LabelStudio:

.. code:: python

  import json

  from unstructured.documents.elements import NarrativeText
  from unstructured.staging.label_studio import (
      stage_for_label_studio,
      LabelStudioPrediction,
      LabelStudioResult,
  )



  elements = [NarrativeText(text="Narrative")]
  predictions = [[
    LabelStudioPrediction(
        result=[
            LabelStudioResult(
                type="choices",
                value={"choices": ["Positive"]},
                from_name="sentiment",
                to_name="text",
            )
        ],
        score=0.68
    )
  ]]
  label_studio_data = stage_for_label_studio(
      elements,
      predictions=predictions,
      text_field="my_text",
      id_field="my_id"
  )

  # The resulting JSON file is ready to be uploaded to LabelStudio
  # with annotations included
  with open("label_studio.json", "w") as f:
      json.dump(label_studio_data, f, indent=4)


The following shows an example of how to upload annotations for the "Named Entity Recognition"
task in LabelStudio:

.. code:: python

  import json

  from unstructured.documents.elements import NarrativeText
  from unstructured.staging.label_studio import (
      stage_for_label_studio,
      LabelStudioAnnotation,
      LabelStudioResult,
  )



  elements = [NarrativeText(text="Narrative")]
  annotations = [[
    LabelStudioAnnotation(
        result=[
            LabelStudioResult(
                type="labels",
                value={"start": 0, "end": 9, "text": "Narrative", "labels": ["MISC"]},
                from_name="label",
                to_name="text",
            )
        ]
    )
  ]]
  label_studio_data = stage_for_label_studio(
      elements,
      annotations=annotations,
      text_field="my_text",
      id_field="my_id"
  )

  # The resulting JSON file is ready to be uploaded to LabelStudio
  # with annotations included
  with open("label_studio.json", "w") as f:
      json.dump(label_studio_data, f, indent=4)


See the `LabelStudio docs <https://labelstud.io/tags/labels.html>`_ for a full list of options
for labels and annotations.


``stage_for_prodigy``
--------------------------

Formats outputs in JSON format for use with `Prodigy <https://prodi.gy/docs/api-loaders>`_. After running ``stage_for_prodigy``, you can
write the results to a JSON file that is ready to be used with Prodigy.

Examples:

.. code:: python

  import json

  from unstructured.documents.elements import Title, NarrativeText
  from unstructured.staging.prodigy import stage_for_prodigy

  elements = [Title(text="Title"), NarrativeText(text="Narrative")]
  metadata = [{"type": "title"}, {"type": "text"}]
  prodigy_data = stage_for_prodigy(elements, metadata)

  # The resulting JSON file is ready to be used with Prodigy
  with open("prodigy.json", "w") as f:
      json.dump(prodigy_data, f, indent=4)


**Note**: Prodigy recommends ``.jsonl`` format for feeding data to API loaders. After running ``stage_for_prodigy``, you can
use the ``save_as_jsonl`` utility function to save the formatted data to a ``.jsonl`` file that is ready to be used with Prodigy.

.. code:: python

  from unstructured.documents.elements import Title, NarrativeText
  from unstructured.staging.prodigy import stage_for_prodigy
  from unstructured.utils import save_as_jsonl

  elements = [Title(text="Title"), NarrativeText(text="Narrative")]
  metadata = [{"type": "title"}, {"type": "text"}]
  prodigy_data = stage_for_prodigy(elements, metadata)

  # The resulting jsonl file is ready to be used with Prodigy.
  save_as_jsonl(prodigy_data, "prodigy.jsonl")



``stage_csv_for_prodigy``
--------------------------

Formats outputs in CSV format for use with `Prodigy <https://prodi.gy/docs/api-loaders>`_. After running ``stage_csv_for_prodigy``, you can
write the results to a CSV file that is ready to be used with Prodigy.

Examples:

.. code:: python

  from unstructured.documents.elements import Title, NarrativeText
  from unstructured.staging.prodigy import stage_csv_for_prodigy

  elements = [Title(text="Title"), NarrativeText(text="Narrative")]
  metadata = [{"type": "title"}, {"source": "news"}]
  prodigy_csv_data = stage_csv_for_prodigy(elements, metadata)

  # The resulting CSV file is ready to be used with Prodigy
  with open("prodigy.csv", "w") as csv_file:
      csv_file.write(prodigy_csv_data)



``stage_for_label_box``
--------------------------

Formats outputs for use with `LabelBox <https://docs.labelbox.com/docs/overview>`_. LabelBox accepts cloud-hosted data 
and does not support importing text directly. The ``stage_for_label_box`` does the following:

* Stages the data files in the ``output_directory`` specified in function arguments to be uploaded to a cloud storage service.
* Returns a config of type ``List[Dict[str, Any]]`` that can be written to a ``json`` file and imported into LabelBox.

**Note:** ``stage_for_label_box`` does not upload the data to remote storage such as S3. Users can upload the data to S3 
using ``aws s3 sync ${output_directory} ${url_prefix}`` after running the ``stage_for_label_box`` staging brick.

Examples:

The following example demonstrates generating a ``config.json`` file that can be used with LabelBox and uploading the staged data
files to an S3 bucket.

.. code:: python

  import os
  import json

  from unstructured.documents.elements import Title, NarrativeText
  from unstructured.staging.label_box import stage_for_label_box

  # The S3 Bucket name where data files should be uploaded.
  S3_BUCKET_NAME = "labelbox-staging-bucket"

  # The S3 key prefix (I.e. directory) where data files should be stored.
  S3_BUCKET_KEY_PREFIX = "data/"

  # The URL prefix where the data files will be accessed.
  S3_URL_PREFIX = f"https://{S3_BUCKET_NAME}.s3.amazonaws.com/{S3_BUCKET_KEY_PREFIX}"
  
  # The local output directory where the data files will be staged for uploading to a Cloud Storage service.
  LOCAL_OUTPUT_DIRECTORY = "/tmp/labelbox-staging"

  elements = [Title(text="Title"), NarrativeText(text="Narrative")]

  labelbox_config = stage_for_label_box(
      elements,
      output_directory=LOCAL_OUTPUT_DIRECTORY,
      url_prefix=S3_URL_PREFIX,
      external_ids=["id1", "id2"],
      attachments=[[{"type": "RAW_TEXT", "value": "Title description"}], [{"type": "RAW_TEXT", "value": "Narrative Description"}]],
      create_directory=True,
  )

  # The resulting JSON config file is ready to be used with LabelBox.
  with open("config.json", "w+") as labelbox_config_file:
      json.dump(labelbox_config, labelbox_config_file, indent=4)


  # Upload staged data files to S3 from local output directory.
  def upload_staged_files():
      import boto3
      s3 = boto3.client("s3")
      for filename in os.listdir(LOCAL_OUTPUT_DIRECTORY):
          filepath = os.path.join(LOCAL_OUTPUT_DIRECTORY, filename)
          upload_key = os.path.join(S3_BUCKET_KEY_PREFIX, filename)
          s3.upload_file(filepath, Bucket=S3_BUCKET_NAME, Key=upload_key)

  upload_staged_files()
<|MERGE_RESOLUTION|>--- conflicted
+++ resolved
@@ -338,30 +338,32 @@
   isd = convert_to_isd(elements)
 
 
-<<<<<<< HEAD
 ``convert_to_isd_csv``
 ----------------------
 
 Converts outputs to the initial structured data (ISD) format as a CSV string.
-=======
+
+Examples:
+
+.. code:: python
+
+  from unstructured.documents.elements import Title, NarrativeText
+  from unstructured.staging.base import convert_to_isd_csv
+
+  elements = [Title(text="Title"), NarrativeText(text="Narrative")]
+  isd_csv = convert_to_isd_csv(elements)
+
+
 ``stage_for_transformers``
 --------------------------
 
 Prepares ``Text`` elements for processing in ``transformers`` pipelines
 by splitting the elements into chunks that fit into the model's attention window. 
->>>>>>> fb168479
-
-Examples:
-
-.. code:: python
-
-<<<<<<< HEAD
-  from unstructured.documents.elements import Title, NarrativeText
-  from unstructured.staging.base import convert_to_isd_csv
-
-  elements = [Title(text="Title"), NarrativeText(text="Narrative")]
-  isd_csv = convert_to_isd_csv(elements)
-=======
+
+Examples:
+
+.. code:: python
+
     from transformers import AutoTokenizer, AutoModelForTokenClassification
     from transformers import pipeline
 
@@ -434,8 +436,6 @@
     chunks = chunk_by_attention_window(text, tokenizer)
 
     results = [nlp(chunk) for chunk in chunks]
-
->>>>>>> fb168479
 
 
 ``stage_for_label_studio``
