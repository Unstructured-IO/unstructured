--- conflicted
+++ resolved
@@ -83,11 +83,7 @@
 file type and route it to the appropriate partitioning brick. All partitioning bricks
 called within ``partition`` are called using the default kwargs. Use the document-type
 specific bricks if you need to apply non-default settings.
-<<<<<<< HEAD
-``partition`` currently supports ``.docx``, ``.doc``, ``.odt``, ``.pptx``, ``.ppt``, ``.eml``, ``.msg``, ``.rtf``, ``.epub``, ``.html``, ``.xml``, ``.pdf``,
-=======
-``partition`` currently supports ``.docx``, ``.doc``, ``.odt``, ``.pptx``, ``.ppt``, ``.xlsx``, ``.eml``, ``.msg``, ``.rtf``, ``.epub``, ``.html``, ``.pdf``,
->>>>>>> b8037118
+``partition`` currently supports ``.docx``, ``.doc``, ``.odt``, ``.pptx``, ``.ppt``, ``.xlsx``, ``.eml``, ``.msg``, ``.rtf``, ``.epub``, ``.html``, ``.xml``, ``.pdf``,
 ``.png``, ``.jpg``, and ``.txt`` files.
 If you set the ``include_page_breaks`` kwarg to ``True``, the output will include page breaks. This is only supported for ``.pptx``, ``.html``, ``.pdf``,
 ``.png``, and ``.jpg``.
