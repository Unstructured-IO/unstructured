--- conflicted
+++ resolved
@@ -80,7 +80,6 @@
       text = f.read()
   elements = partition_email(text=text)
 
-<<<<<<< HEAD
   with open("example-docs/fake-email.eml", "r", content_source="text/plain") as f:
       text = f.read()
   elements = partition_email(text=text)
@@ -118,7 +117,8 @@
               "   - Dogs are the best",
               "   - I love fuzzy blankets"]
   elements = partition_text(file_content=content)
-=======
+
+
 ``extract_attachment_info``
 ----------------------
 
@@ -135,7 +135,6 @@
   with open("example-docs/fake-email-attachment.eml", "r") as f:
       msg = email.message_from_file(f)
   attachment_info = extract_attachment_info(msg, output_dir="example-docs")
->>>>>>> 509ad495
 
 
 ``is_bulleted_text``
