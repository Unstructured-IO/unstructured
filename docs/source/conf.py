# Configuration file for the Sphinx documentation builder.
#
# This file only contains a selection of the most common options. For a full
# list see the documentation:
# https://www.sphinx-doc.org/en/master/usage/configuration.html

# -- Path setup --------------------------------------------------------------

import os
import sys

sys.path.insert(0, os.path.abspath("../.."))

# -- Project information -----------------------------------------------------

import re
from unstructured.__version__ import __version__

<<<<<<< HEAD
project = "unstructured"
copyright = "2022, Unstructured Technologies"
author = "Unstructured Technologies"
=======
# The full version, including alpha/beta/rc tags
release = '0.2.1-dev3'
>>>>>>> baba641d

# The full version, including alpha/beta/rc tags
# NOTE(alan): This method displays the latest release version, without dev extension.
release_re = re.compile(r"((?:0|[1-9]\d*)\.(?:0|[1-9]\d*)\.(?:0|[1-9]\d*))")
release = re.search(release_re, __version__).group()

# -- General configuration ---------------------------------------------------

# Add any Sphinx extension module names here, as strings. They can be
# extensions coming with Sphinx (named 'sphinx.ext.*') or your custom
# ones.
extensions = [
    "sphinx_rtd_theme",
    "sphinx.ext.autosectionlabel",
]

# Add any paths that contain templates here, relative to this directory.
templates_path = ["_templates"]

# List of patterns, relative to source directory, that match files and
# directories to ignore when looking for source files.
# This pattern also affects html_static_path and html_extra_path.
exclude_patterns = []


# -- Options for HTML output -------------------------------------------------

# The theme to use for HTML and HTML Help pages.  See the documentation for
# a list of builtin themes.
#
html_theme = "sphinx_rtd_theme"

# Add any paths that contain custom static files (such as style sheets) here,
# relative to this directory. They are copied after the builtin static files,
# so a file named "default.css" will overwrite the builtin "default.css".
html_static_path = ["_static"]<|MERGE_RESOLUTION|>--- conflicted
+++ resolved
@@ -13,22 +13,14 @@
 
 # -- Project information -----------------------------------------------------
 
-import re
 from unstructured.__version__ import __version__
 
-<<<<<<< HEAD
 project = "unstructured"
 copyright = "2022, Unstructured Technologies"
 author = "Unstructured Technologies"
-=======
-# The full version, including alpha/beta/rc tags
-release = '0.2.1-dev3'
->>>>>>> baba641d
 
 # The full version, including alpha/beta/rc tags
-# NOTE(alan): This method displays the latest release version, without dev extension.
-release_re = re.compile(r"((?:0|[1-9]\d*)\.(?:0|[1-9]\d*)\.(?:0|[1-9]\d*))")
-release = re.search(release_re, __version__).group()
+release = __version__
 
 # -- General configuration ---------------------------------------------------
 
