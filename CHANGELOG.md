<<<<<<< HEAD
## 0.10.7-dev0
=======
## 0.10.9-dev1
>>>>>>> b22e18f7

### Enhancements

### Features

### Fixes

<<<<<<< HEAD
=======
* Edit `add_pytesseract_bbox_to_elements`'s (`ocr_only` strategy) `metadata.coordinates.points` return type to `Tuple` for consistency.
* Re-enable test-ingest-confluence-diff for ingest tests

## 0.10.8

### Enhancements

* Release docker image that installs Python 3.10 rather than 3.8

### Features

### Fixes

## 0.10.7

### Enhancements

### Features

### Fixes

* Remove overly aggressive ListItem chunking for images and PDF's which typically resulted in inchorent elements.

>>>>>>> b22e18f7
## 0.10.6

### Enhancements

* Enable `partition_email` and `partition_msg` to detect if an email is PGP encryped. If
  and email is PGP encryped, the functions will return an empy list of elements and
  emit a warning about the encrypted content.
* Add threaded Slack conversations into Slack connector output
* Add functionality to sort elements using `xy-cut` sorting approach in `partition_pdf` for `hi_res` and `fast` strategies
* Bump unstructured-inference
  * Set OMP_THREAD_LIMIT to 1 if not set for better tesseract perf (0.5.17)

### Features

* Extract coordinates from PDFs and images when using OCR only strategy and add to metadata

### Fixes

* Update `partition_html` to respect the order of `<pre>` tags.
* Fix bug in `partition_pdf_or_image` where two partitions were called if `strategy == "ocr_only"`.
* Bump unstructured-inference
  * Fix issue where temporary files were being left behind (0.5.16)
* Adds deprecation warning for the `file_filename` kwarg to `partition`, `partition_via_api`,
  and `partition_multiple_via_api`.
* Fix documentation build workflow by pinning dependencies

## 0.10.5

### Enhancements

* Create new CI Pipelines
  - Checking text, xml, email, and html doc tests against the library installed without extras
  - Checking each library extra against their respective tests
* `partition` raises an error and tells the user to install the appropriate extra if a filetype
  is detected that is missing dependencies.
* Add custom errors to ingest
* Bump `unstructured-ingest==0.5.15`
  - Handle an uncaught TesseractError (0.5.15)
  - Add TIFF test file and TIFF filetype to `test_from_image_file` in `test_layout` (0.5.14)
* Use `entire_page` ocr mode for pdfs and images
* Add notes on extra installs to docs
* Adds ability to reuse connections per process in unstructured-ingest

### Features
* Add delta table connector

### Fixes

## 0.10.4
* Pass ocr_mode in partition_pdf and set the default back to individual pages for now
* Add diagrams and descriptions for ingest design in the ingest README

### Features
* Supports multipage TIFF image partitioning

### Fixes

## 0.10.2

### Enhancements
* Bump unstructured-inference==0.5.13:
  - Fix extracted image elements being included in layout merge, addresses the issue
    where an entire-page image in a PDF was not passed to the layout model when using hi_res.

### Features

### Fixes

## 0.10.1

### Enhancements
* Bump unstructured-inference==0.5.12:
  - fix to avoid trace for certain PDF's (0.5.12)
  - better defaults for DPI for hi_res and  Chipper (0.5.11)
  - implement full-page OCR (0.5.10)

### Features

### Fixes

* Fix dead links in repository README (Quick Start > Install for local development, and Learn more > Batch Processing)
* Update document dependencies to include tesseract-lang for additional language support (required for tests to pass)

## 0.10.0

### Enhancements

* Add `include_header` kwarg to `partition_xlsx` and change default behavior to `True`
* Update the `links` and `emphasized_texts` metadata fields

### Features

### Fixes

## 0.9.3

### Enhancements

* Pinned dependency cleanup.
* Update `partition_csv` to always use `soupparser_fromstring` to parse `html text`
* Update `partition_tsv` to always use `soupparser_fromstring` to parse `html text`
* Add `metadata.section` to capture epub table of contents data
* Add `unique_element_ids` kwarg to partition functions. If `True`, will use a UUID
  for element IDs instead of a SHA-256 hash.
* Update `partition_xlsx` to always use `soupparser_fromstring` to parse `html text`
* Add functionality to switch `html` text parser based on whether the `html` text contains emoji
* Add functionality to check if a string contains any emoji characters
* Add CI tests around Notion

### Features

* Add Airtable Connector to be able to pull views/tables/bases from an Airtable organization

### Fixes

* fix pdf partition of list items being detected as titles in OCR only mode
* make notion module discoverable
* fix emails with `Content-Distribution: inline` and `Content-Distribution: attachment` with no filename
* Fix email attachment filenames which had `=` in the filename itself

## 0.9.2


### Enhancements

* Update table extraction section in API documentation to sync with change in Prod API
* Update Notion connector to extract to html
* Added UUID option for `element_id`
* Bump unstructured-inference==0.5.9:
  - better caching of models
  - another version of detectron2 available, though the default layout model is unchanged
* Added UUID option for element_id
* Added UUID option for element_id
* CI improvements to run ingest tests in parallel

### Features

* Adds Sharepoint connector.

### Fixes

* Bump unstructured-inference==0.5.9:
  - ignores Tesseract errors where no text is extracted for tiles that indeed, have no text

## 0.9.1

### Enhancements

* Adds --partition-pdf-infer-table-structure to unstructured-ingest.
* Enable `partition_html` to skip headers and footers with the `skip_headers_and_footers` flag.
* Update `partition_doc` and `partition_docx` to track emphasized texts in the output
* Adds post processing function `filter_element_types`
* Set the default strategy for partitioning images to `hi_res`
* Add page break parameter section in API documentation to sync with change in Prod API
* Update `partition_html` to track emphasized texts in the output
* Update `XMLDocument._read_xml` to create `<p>` tag element for the text enclosed in the `<pre>` tag
* Add parameter `include_tail_text` to `_construct_text` to enable (skip) tail text inclusion
* Add Notion connector

### Features

### Fixes

* Remove unused `_partition_via_api` function
* Fixed emoji bug in `partition_xlsx`.
* Pass `file_filename` metadata when partitioning file object
* Skip ingest test on missing Slack token
* Add Dropbox variables to CI environments
* Remove default encoding for ingest
* Adds new element type `EmailAddress` for recognising email address in the  text
* Simplifies `min_partition` logic; makes partitions falling below the `min_partition`
  less likely.
* Fix bug where ingest test check for number of files fails in smoke test
* Fix unstructured-ingest entrypoint failure

## 0.9.0

### Enhancements

* Dependencies are now split by document type, creating a slimmer base installation.

## 0.8.8

### Enhancements

### Features

### Fixes

* Rename "date" field to "last_modified"
* Adds Box connector

### Fixes

## 0.8.7

### Enhancements

* Put back useful function `split_by_paragraph`

### Features

### Fixes

* Fix argument order in NLTK download step

## 0.8.6

### Enhancements

### Features

### Fixes

* Remove debug print lines and non-functional code

## 0.8.5

### Enhancements

* Add parameter `skip_infer_table_types` to enable (skip) table extraction for other doc types
* Adds optional Unstructured API unit tests in CI
* Tracks last modified date for all document types.
* Add auto_paragraph_grouper to detect new-line and blank-line new paragraph for .txt files.
* refactor the ingest cli to better support expanding supported connectors

## 0.8.3

### Enhancements

### Features

### Fixes

* NLTK now only gets downloaded if necessary.
* Handling for empty tables in Word Documents and PowerPoints.

## 0.8.4

### Enhancements

* Additional tests and refactor of JSON detection.
* Update functionality to retrieve image metadata from a page for `document_to_element_list`
* Links are now tracked in `partition_html` output.
* Set the file's current position to the beginning after reading the file in `convert_to_bytes`
* Add `min_partition` kwarg to that combines elements below a specified threshold and modifies splitting of strings longer than max partition so words are not split.
* set the file's current position to the beginning after reading the file in `convert_to_bytes`
* Add slide notes to pptx
* Add `--encoding` directive to ingest
* Improve json detection by `detect_filetype`

### Features

* Adds Outlook connector
* Add support for dpi parameter in inference library
* Adds Onedrive connector.
* Add Confluence connector for ingest cli to pull the body text from all documents from all spaces in a confluence domain.

### Fixes

* Fixes issue with email partitioning where From field was being assigned the To field value.
* Use the `image_metadata` property of the `PageLayout` instance to get the page image info in the `document_to_element_list`
* Add functionality to write images to computer storage temporarily instead of keeping them in memory for `ocr_only` strategy
* Add functionality to convert a PDF in small chunks of pages at a time for `ocr_only` strategy
* Adds `.txt`, `.text`, and `.tab` to list of extensions to check if file
  has a `text/plain` MIME type.
* Enables filters to be passed to `partition_doc` so it doesn't error with LibreOffice7.
* Removed old error message that's superseded by `requires_dependencies`.
* Removes using `hi_res` as the default strategy value for `partition_via_api` and `partition_multiple_via_api`

## 0.8.1

### Enhancements

* Add support for Python 3.11

### Features

### Fixes

* Fixed `auto` strategy detected scanned document as having extractable text and using `fast` strategy, resulting in no output.
* Fix list detection in MS Word documents.
* Don't instantiate an element with a coordinate system when there isn't a way to get its location data.

## 0.8.0

### Enhancements

* Allow model used for hi res pdf partition strategy to be chosen when called.
* Updated inference package

### Features

* Add `metadata_filename` parameter across all partition functions

### Fixes

* Update to ensure `convert_to_datafame` grabs all of the metadata fields.
* Adjust encoding recognition threshold value in `detect_file_encoding`
* Fix KeyError when `isd_to_elements` doesn't find a type
* Fix `_output_filename` for local connector, allowing single files to be written correctly to the disk

* Fix for cases where an invalid encoding is extracted from an email header.

### BREAKING CHANGES

* Information about an element's location is no longer returned as top-level attributes of an element. Instead, it is returned in the `coordinates` attribute of the element's metadata.

## 0.7.12

### Enhancements

* Adds `include_metadata` kwarg to `partition_doc`, `partition_docx`, `partition_email`, `partition_epub`, `partition_json`, `partition_msg`, `partition_odt`, `partition_org`, `partition_pdf`, `partition_ppt`, `partition_pptx`, `partition_rst`, and `partition_rtf`
### Features

* Add Elasticsearch connector for ingest cli to pull specific fields from all documents in an index.
* Adds Dropbox connector

### Fixes

* Fix tests that call unstructured-api by passing through an api-key
* Fixed page breaks being given (incorrect) page numbers
* Fix skipping download on ingest when a source document exists locally

## 0.7.11

### Enhancements

* More deterministic element ordering when using `hi_res` PDF parsing strategy (from unstructured-inference bump to 0.5.4)
* Make large model available (from unstructured-inference bump to 0.5.3)
* Combine inferred elements with extracted elements (from unstructured-inference bump to 0.5.2)
* `partition_email` and `partition_msg` will now process attachments if `process_attachments=True`
  and a attachment partitioning functions is passed through with `attachment_partitioner=partition`.

### Features

### Fixes

* Fix tests that call unstructured-api by passing through an api-key
* Fixed page breaks being given (incorrect) page numbers
* Fix skipping download on ingest when a source document exists locally

## 0.7.10

### Enhancements

* Adds a `max_partition` parameter to `partition_text`, `partition_pdf`, `partition_email`,
  `partition_msg` and `partition_xml` that sets a limit for the size of an individual
  document elements. Defaults to `1500` for everything except `partition_xml`, which has
  a default value of `None`.
* DRY connector refactor

### Features

* `hi_res` model for pdfs and images is selectable via environment variable.

### Fixes

* CSV check now ignores escaped commas.
* Fix for filetype exploration util when file content does not have a comma.
* Adds negative lookahead to bullet pattern to avoid detecting plain text line
  breaks like `-------` as list items.
* Fix pre tag parsing for `partition_html`
* Fix lookup error for annotated Arabic and Hebrew encodings

## 0.7.9

### Enhancements

* Improvements to string check for leafs in `partition_xml`.
* Adds --partition-ocr-languages to unstructured-ingest.

### Features

* Adds `partition_org` for processed Org Mode documents.

### Fixes

## 0.7.8

### Enhancements

### Features

* Adds Google Cloud Service connector

### Fixes

* Updates the `parse_email` for `partition_eml` so that `unstructured-api` passes the smoke tests
* `partition_email` now works if there is no message content
* Updates the `"fast"` strategy for `partition_pdf` so that it's able to recursively
* Adds recursive functionality to all fsspec connectors
* Adds generic --recursive ingest flag

## 0.7.7

### Enhancements

* Adds functionality to replace the `MIME` encodings for `eml` files with one of the common encodings if a `unicode` error occurs
* Adds missed file-like object handling in `detect_file_encoding`
* Adds functionality to extract charset info from `eml` files

### Features

* Added coordinate system class to track coordinate types and convert to different coordinate

### Fixes

* Adds an `html_assemble_articles` kwarg to `partition_html` to enable users to capture
  control whether content outside of `<article>` tags is captured when
  `<article>` tags are present.
* Check for the `xml` attribute on `element` before looking for pagebreaks in `partition_docx`.

## 0.7.6

### Enhancements

* Convert fast startegy to ocr_only for images
* Adds support for page numbers in `.docx` and `.doc` when user or renderer
  created page breaks are present.
* Adds retry logic for the unstructured-ingest Biomed connector

### Features

* Provides users with the ability to extract additional metadata via regex.
* Updates `partition_docx` to include headers and footers in the output.
* Create `partition_tsv` and associated tests. Make additional changes to `detect_filetype`.

### Fixes

* Remove fake api key in test `partition_via_api` since we now require valid/empty api keys
* Page number defaults to `None` instead of `1` when page number is not present in the metadata.
  A page number of `None` indicates that page numbers are not being tracked for the document
  or that page numbers do not apply to the element in question..
* Fixes an issue with some pptx files. Assume pptx shapes are found in top left position of slide
  in case the shape.top and shape.left attributes are `None`.

## 0.7.5

### Enhancements

* Adds functionality to sort elements in `partition_pdf` for `fast` strategy
* Adds ingest tests with `--fast` strategy on PDF documents
* Adds --api-key to unstructured-ingest

### Features

* Adds `partition_rst` for processed ReStructured Text documents.

### Fixes

* Adds handling for emails that do not have a datetime to extract.
* Adds pdf2image package as core requirement of unstructured (with no extras)

## 0.7.4

### Enhancements

* Allows passing kwargs to request data field for `partition_via_api` and `partition_multiple_via_api`
* Enable MIME type detection if libmagic is not available
* Adds handling for empty files in `detect_filetype` and `partition`.

### Features

### Fixes

* Reslove `grpcio` import issue on `weaviate.schema.validate_schema` for python 3.9 and 3.10
* Remove building `detectron2` from source in Dockerfile

## 0.7.3

### Enhancements

* Update IngestDoc abstractions and add data source metadata in ElementMetadata

### Features

### Fixes

* Pass `strategy` parameter down from `partition` for `partition_image`
* Filetype detection if a CSV has a `text/plain` MIME type
* `convert_office_doc` no longers prints file conversion info messages to stdout.
* `partition_via_api` reflects the actual filetype for the file processed in the API.

## 0.7.2

### Enhancements

* Adds an optional encoding kwarg to `elements_to_json` and `elements_from_json`
* Bump version of base image to use new stable version of tesseract

### Features

### Fixes

* Update the `read_txt_file` utility function to keep using `spooled_to_bytes_io_if_needed` for xml
* Add functionality to the `read_txt_file` utility function to handle file-like object from URL
* Remove the unused parameter `encoding` from `partition_pdf`
* Change auto.py to have a `None` default for encoding
* Add functionality to try other common encodings for html and xml files if an error related to the encoding is raised and the user has not specified an encoding.
* Adds benchmark test with test docs in example-docs
* Re-enable test_upload_label_studio_data_with_sdk
* File detection now detects code files as plain text
* Adds `tabulate` explicitly to dependencies
* Fixes an issue in `metadata.page_number` of pptx files
* Adds showing help if no parameters passed

## 0.7.1

### Enhancements

### Features

* Add `stage_for_weaviate` to stage `unstructured` outputs for upload to Weaviate, along with
  a helper function for defining a class to use in Weaviate schemas.
* Builds from Unstructured base image, built off of Rocky Linux 8.7, this resolves almost all CVE's in the image.

### Fixes

## 0.7.0

### Enhancements

* Installing `detectron2` from source is no longer required when using the `local-inference` extra.
* Updates `.pptx` parsing to include text in tables.

### Features

### Fixes

* Fixes an issue in `_add_element_metadata` that caused all elements to have `page_number=1`
  in the element metadata.
* Adds `.log` as a file extension for TXT files.
* Adds functionality to try other common encodings for email (`.eml`) files if an error related to the encoding is raised and the user has not specified an encoding.
* Allow passed encoding to be used in the `replace_mime_encodings`
* Fixes page metadata for `partition_html` when `include_metadata=False`
* A `ValueError` now raises if `file_filename` is not specified when you use `partition_via_api`
  with a file-like object.

## 0.6.11

### Enhancements

* Supports epub tests since pandoc is updated in base image

### Features


### Fixes


## 0.6.10

### Enhancements

* XLS support from auto partition

### Features

### Fixes

## 0.6.9

### Enhancements

* fast strategy for pdf now keeps element bounding box data
* setup.py refactor

### Features

### Fixes

* Adds functionality to try other common encodings if an error related to the encoding is raised and the user has not specified an encoding.
* Adds additional MIME types for CSV

## 0.6.8

### Enhancements

### Features

* Add `partition_csv` for CSV files.

### Fixes

## 0.6.7

### Enhancements

* Deprecate `--s3-url` in favor of `--remote-url` in CLI
* Refactor out non-connector-specific config variables
* Add `file_directory` to metadata
* Add `page_name` to metadata. Currently used for the sheet name in XLSX documents.
* Added a `--partition-strategy` parameter to unstructured-ingest so that users can specify
  partition strategy in CLI. For example, `--partition-strategy fast`.
* Added metadata for filetype.
* Add Discord connector to pull messages from a list of channels
* Refactor `unstructured/file-utils/filetype.py` to better utilise hashmap to return mime type.
* Add local declaration of DOCX_MIME_TYPES and XLSX_MIME_TYPES for `test_filetype.py`.

### Features

* Add `partition_xml` for XML files.
* Add `partition_xlsx` for Microsoft Excel documents.

### Fixes

* Supports `hml` filetype for partition as a variation of html filetype.
* Makes `pytesseract` a function level import in `partition_pdf` so you can use the `"fast"`
  or `"hi_res"` strategies if `pytesseract` is not installed. Also adds the
  `required_dependencies` decorator for the `"hi_res"` and `"ocr_only"` strategies.
* Fix to ensure `filename` is tracked in metadata for `docx` tables.

## 0.6.6

### Enhancements

* Adds an `"auto"` strategy that chooses the partitioning strategy based on document
  characteristics and function kwargs. This is the new default strategy for `partition_pdf`
  and `partition_image`. Users can maintain existing behavior by explicitly setting
  `strategy="hi_res"`.
* Added an additional trace logger for NLP debugging.
* Add `get_date` method to `ElementMetadata` for converting the datestring to a `datetime` object.
* Cleanup the `filename` attribute on `ElementMetadata` to remove the full filepath.

### Features

* Added table reading as html with URL parsing to `partition_docx` in docx
* Added metadata field for text_as_html for docx files

### Fixes

* `fileutils/file_type` check json and eml decode ignore error
* `partition_email` was updated to more flexibly handle deviations from the RFC-2822 standard.
  The time in the metadata returns `None` if the time does not match RFC-2822 at all.
* Include all metadata fields when converting to dataframe or CSV

## 0.6.5

### Enhancements

* Added support for SpooledTemporaryFile file argument.

### Features

### Fixes


## 0.6.4

### Enhancements

* Added an "ocr_only" strategy for `partition_pdf`. Refactored the strategy decision
  logic into its own module.

### Features

### Fixes

## 0.6.3

### Enhancements

* Add an "ocr_only" strategy for `partition_image`.

### Features

* Added `partition_multiple_via_api` for partitioning multiple documents in a single REST
  API call.
* Added `stage_for_baseplate` function to prepare outputs for ingestion into Baseplate.
* Added `partition_odt` for processing Open Office documents.

### Fixes

* Updates the grouping logic in the `partition_pdf` fast strategy to group together text
  in the same bounding box.

## 0.6.2

### Enhancements

* Added logic to `partition_pdf` for detecting copy protected PDFs and falling back
  to the hi res strategy when necessary.


### Features

* Add `partition_via_api` for partitioning documents through the hosted API.

### Fixes

* Fix how `exceeds_cap_ratio` handles empty (returns `True` instead of `False`)
* Updates `detect_filetype` to properly detect JSONs when the MIME type is `text/plain`.

## 0.6.1

### Enhancements

* Updated the table extraction parameter name to be more descriptive

### Features

### Fixes

## 0.6.0

### Enhancements

* Adds an `ssl_verify` kwarg to `partition` and `partition_html` to enable turning off
  SSL verification for HTTP requests. SSL verification is on by default.
* Allows users to pass in ocr language to `partition_pdf` and `partition_image` through
  the `ocr_language` kwarg. `ocr_language` corresponds to the code for the language pack
  in Tesseract. You will need to install the relevant Tesseract language pack to use a
  given language.

### Features

* Table extraction is now possible for pdfs from `partition` and `partition_pdf`.
* Adds support for extracting attachments from `.msg` files

### Fixes

* Adds an `ssl_verify` kwarg to `partition` and `partition_html` to enable turning off
  SSL verification for HTTP requests. SSL verification is on by default.

## 0.5.13

### Enhancements

* Allow headers to be passed into `partition` when `url` is used.

### Features

* `bytes_string_to_string` cleaning brick for bytes string output.

### Fixes

* Fixed typo in call to `exactly_one` in `partition_json`
* unstructured-documents encode xml string if document_tree is `None` in `_read_xml`.
* Update to `_read_xml` so that Markdown files with embedded HTML process correctly.
* Fallback to "fast" strategy only emits a warning if the user specifies the "hi_res" strategy.
* unstructured-partition-text_type exceeds_cap_ratio fix returns and how capitalization ratios are calculated
* `partition_pdf` and `partition_text` group broken paragraphs to avoid fragmented `NarrativeText` elements.
* .json files resolved as "application/json" on centos7 (or other installs with older libmagic libs)

## 0.5.12

### Enhancements

* Add OS mimetypes DB to docker image, mainly for unstructured-api compat.
* Use the image registry as a cache when building Docker images.
* Adds the ability for `partition_text` to group together broken paragraphs.
* Added method to utils to allow date time format validation

### Features
* Add Slack connector to pull messages for a specific channel

* Add --partition-by-api parameter to unstructured-ingest
* Added `partition_rtf` for processing rich text files.
* `partition` now accepts a `url` kwarg in addition to `file` and `filename`.

### Fixes

* Allow encoding to be passed into `replace_mime_encodings`.
* unstructured-ingest connector-specific dependencies are imported on demand.
* unstructured-ingest --flatten-metadata supported for local connector.
* unstructured-ingest fix runtime error when using --metadata-include.

## 0.5.11

### Enhancements

### Features

### Fixes

* Guard against null style attribute in docx document elements
* Update HTML encoding to better support foreign language characters

## 0.5.10

### Enhancements

* Updated inference package
* Add sender, recipient, date, and subject to element metadata for emails

### Features

* Added `--download-only` parameter to `unstructured-ingest`

### Fixes

* FileNotFound error when filename is provided but file is not on disk

## 0.5.9

### Enhancements

### Features

### Fixes

* Convert file to str in helper `split_by_paragraph` for `partition_text`

## 0.5.8

### Enhancements

* Update `elements_to_json` to return string when filename is not specified
* `elements_from_json` may take a string instead of a filename with the `text` kwarg
* `detect_filetype` now does a final fallback to file extension.
* Empty tags are now skipped during the depth check for HTML processing.

### Features

* Add local file system to `unstructured-ingest`
* Add `--max-docs` parameter to `unstructured-ingest`
* Added `partition_msg` for processing MSFT Outlook .msg files.

### Fixes

* `convert_file_to_text` now passes through the `source_format` and `target_format` kwargs.
  Previously they were hard coded.
* Partitioning functions that accept a `text` kwarg no longer raise an error if an empty
  string is passed (and empty list of elements is returned instead).
* `partition_json` no longer fails if the input is an empty list.
* Fixed bug in `chunk_by_attention_window` that caused the last word in segments to be cut-off
  in some cases.

### BREAKING CHANGES

* `stage_for_transformers` now returns a list of elements, making it consistent with other
  staging bricks

## 0.5.7

### Enhancements

* Refactored codebase using `exactly_one`
* Adds ability to pass headers when passing a url in partition_html()
* Added optional `content_type` and `file_filename` parameters to `partition()` to bypass file detection

### Features

* Add `--flatten-metadata` parameter to `unstructured-ingest`
* Add `--fields-include` parameter to `unstructured-ingest`

### Fixes

## 0.5.6

### Enhancements

* `contains_english_word()`, used heavily in text processing, is 10x faster.

### Features

* Add `--metadata-include` and `--metadata-exclude` parameters to `unstructured-ingest`
* Add `clean_non_ascii_chars` to remove non-ascii characters from unicode string

### Fixes

* Fix problem with PDF partition (duplicated test)

## 0.5.4

### Enhancements

* Added Biomedical literature connector for ingest cli.
* Add `FsspecConnector` to easily integrate any existing `fsspec` filesystem as a connector.
* Rename `s3_connector.py` to `s3.py` for readability and consistency with the
  rest of the connectors.
* Now `S3Connector` relies on `s3fs` instead of on `boto3`, and it inherits
  from `FsspecConnector`.
* Adds an `UNSTRUCTURED_LANGUAGE_CHECKS` environment variable to control whether or not language
  specific checks like vocabulary and POS tagging are applied. Set to `"true"` for higher
  resolution partitioning and `"false"` for faster processing.
* Improves `detect_filetype` warning to include filename when provided.
* Adds a "fast" strategy for partitioning PDFs with PDFMiner. Also falls back to the "fast"
  strategy if detectron2 is not available.
* Start deprecation life cycle for `unstructured-ingest --s3-url` option, to be deprecated in
  favor of `--remote-url`.

### Features

* Add `AzureBlobStorageConnector` based on its `fsspec` implementation inheriting
from `FsspecConnector`
* Add `partition_epub` for partitioning e-books in EPUB3 format.

### Fixes

* Fixes processing for text files with `message/rfc822` MIME type.
* Open xml files in read-only mode when reading contents to construct an XMLDocument.

## 0.5.3

### Enhancements

* `auto.partition()` can now load Unstructured ISD json documents.
* Simplify partitioning functions.
* Improve logging for ingest CLI.

### Features

* Add `--wikipedia-auto-suggest` argument to the ingest CLI to disable automatic redirection
  to pages with similar names.
* Add setup script for Amazon Linux 2
* Add optional `encoding` argument to the `partition_(text/email/html)` functions.
* Added Google Drive connector for ingest cli.
* Added Gitlab connector for ingest cli.

### Fixes

## 0.5.2

### Enhancements

* Fully move from printing to logging.
* `unstructured-ingest` now uses a default `--download_dir` of `$HOME/.cache/unstructured/ingest`
rather than a "tmp-ingest-" dir in the working directory.

### Features

### Fixes

* `setup_ubuntu.sh` no longer fails in some contexts by interpreting
`DEBIAN_FRONTEND=noninteractive` as a command
* `unstructured-ingest` no longer re-downloads files when --preserve-downloads
is used without --download-dir.
* Fixed an issue that was causing text to be skipped in some HTML documents.

## 0.5.1

### Enhancements

### Features

### Fixes

* Fixes an error causing JavaScript to appear in the output of `partition_html` sometimes.
* Fix several issues with the `requires_dependencies` decorator, including the error message
  and how it was used, which had caused an error for `unstructured-ingest --github-url ...`.

## 0.5.0

### Enhancements

* Add `requires_dependencies` Python decorator to check dependencies are installed before
  instantiating a class or running a function

### Features

* Added Wikipedia connector for ingest cli.

### Fixes

* Fix `process_document` file cleaning on failure
* Fixes an error introduced in the metadata tracking commit that caused `NarrativeText`
  and `FigureCaption` elements to be represented as `Text` in HTML documents.

## 0.4.16

### Enhancements

* Fallback to using file extensions for filetype detection if `libmagic` is not present

### Features

* Added setup script for Ubuntu
* Added GitHub connector for ingest cli.
* Added `partition_md` partitioner.
* Added Reddit connector for ingest cli.

### Fixes

* Initializes connector properly in ingest.main::MainProcess
* Restricts version of unstructured-inference to avoid multithreading issue

## 0.4.15

### Enhancements

* Added `elements_to_json` and `elements_from_json` for easier serialization/deserialization
* `convert_to_dict`, `dict_to_elements` and `convert_to_csv` are now aliases for functions
  that use the ISD terminology.

### Fixes

* Update to ensure all elements are preserved during serialization/deserialization

## 0.4.14

* Automatically install `nltk` models in the `tokenize` module.

## 0.4.13

* Fixes unstructured-ingest cli.

## 0.4.12

* Adds console_entrypoint for unstructured-ingest, other structure/doc updates related to ingest.
* Add `parser` parameter to `partition_html`.

## 0.4.11

* Adds `partition_doc` for partitioning Word documents in `.doc` format. Requires `libreoffice`.
* Adds `partition_ppt` for partitioning PowerPoint documents in `.ppt` format. Requires `libreoffice`.

## 0.4.10

* Fixes `ElementMetadata` so that it's JSON serializable when the filename is a `Path` object.

## 0.4.9

* Added ingest modules and s3 connector, sample ingest script
* Default to `url=None` for `partition_pdf` and `partition_image`
* Add ability to skip English specific check by setting the `UNSTRUCTURED_LANGUAGE` env var to `""`.
* Document `Element` objects now track metadata

## 0.4.8

* Modified XML and HTML parsers not to load comments.

## 0.4.7

* Added the ability to pull an HTML document from a url in `partition_html`.
* Added the the ability to get file summary info from lists of filenames and lists
  of file contents.
* Added optional page break to `partition` for `.pptx`, `.pdf`, images, and `.html` files.
* Added `to_dict` method to document elements.
* Include more unicode quotes in `replace_unicode_quotes`.

## 0.4.6

* Loosen the default cap threshold to `0.5`.
* Add a `UNSTRUCTURED_NARRATIVE_TEXT_CAP_THRESHOLD` environment variable for controlling
  the cap ratio threshold.
* Unknown text elements are identified as `Text` for HTML and plain text documents.
* `Body Text` styles no longer default to `NarrativeText` for Word documents. The style information
  is insufficient to determine that the text is narrative.
* Upper cased text is lower cased before checking for verbs. This helps avoid some missed verbs.
* Adds an `Address` element for capturing elements that only contain an address.
* Suppress the `UserWarning` when detectron is called.
* Checks that titles and narrative test have at least one English word.
* Checks that titles and narrative text are at least 50% alpha characters.
* Restricts titles to a maximum word length. Adds a `UNSTRUCTURED_TITLE_MAX_WORD_LENGTH`
  environment variable for controlling the max number of words in a title.
* Updated `partition_pptx` to order the elements on the page

## 0.4.4

* Updated `partition_pdf` and `partition_image` to return `unstructured` `Element` objects
* Fixed the healthcheck url path when partitioning images and PDFs via API
* Adds an optional `coordinates` attribute to document objects
* Adds `FigureCaption` and `CheckBox` document elements
* Added ability to split lists detected in `LayoutElement` objects
* Adds `partition_pptx` for partitioning PowerPoint documents
* LayoutParser models now download from HugginfaceHub instead of DropBox
* Fixed file type detection for XML and HTML files on Amazone Linux

## 0.4.3

* Adds `requests` as a base dependency
* Fix in `exceeds_cap_ratio` so the function doesn't break with empty text
* Fix bug in `_parse_received_data`.
* Update `detect_filetype` to properly handle `.doc`, `.xls`, and `.ppt`.

## 0.4.2

* Added `partition_image` to process documents in an image format.
* Fixed utf-8 encoding error in `partition_email` with attachments for `text/html`

## 0.4.1

* Added support for text files in the `partition` function
* Pinned `opencv-python` for easier installation on Linux

## 0.4.0

* Added generic `partition` brick that detects the file type and routes a file to the appropriate
  partitioning brick.
* Added a file type detection module.
* Updated `partition_html` and `partition_eml` to support file-like objects in 'rb' mode.
* Cleaning brick for removing ordered bullets `clean_ordered_bullets`.
* Extract brick method for ordered bullets `extract_ordered_bullets`.
* Test for `clean_ordered_bullets`.
* Test for `extract_ordered_bullets`.
* Added `partition_docx` for pre-processing Word Documents.
* Added new REGEX patterns to extract email header information
* Added new functions to extract header information `parse_received_data` and `partition_header`
* Added new function to parse plain text files `partition_text`
* Added new cleaners functions `extract_ip_address`, `extract_ip_address_name`, `extract_mapi_id`, `extract_datetimetz`
* Add new `Image` element and function to find embedded images `find_embedded_images`
* Added `get_directory_file_info` for summarizing information about source documents

## 0.3.5

* Add support for local inference
* Add new pattern to recognize plain text dash bullets
* Add test for bullet patterns
* Fix for `partition_html` that allows for processing `div` tags that have both text and child
  elements
* Add ability to extract document metadata from `.docx`, `.xlsx`, and `.jpg` files.
* Helper functions for identifying and extracting phone numbers
* Add new function `extract_attachment_info` that extracts and decodes the attachment
of an email.
* Staging brick to convert a list of `Element`s to a `pandas` dataframe.
* Add plain text functionality to `partition_email`

## 0.3.4

* Python-3.7 compat

## 0.3.3

* Removes BasicConfig from logger configuration
* Adds the `partition_email` partitioning brick
* Adds the `replace_mime_encodings` cleaning bricks
* Small fix to HTML parsing related to processing list items with sub-tags
* Add `EmailElement` data structure to store email documents

## 0.3.2

* Added `translate_text` brick for translating text between languages
* Add an `apply` method to make it easier to apply cleaners to elements

## 0.3.1

* Added \_\_init.py\_\_ to `partition`

## 0.3.0

* Implement staging brick for Argilla. Converts lists of `Text` elements to `argilla` dataset classes.
* Removing the local PDF parsing code and any dependencies and tests.
* Reorganizes the staging bricks in the unstructured.partition module
* Allow entities to be passed into the Datasaur staging brick
* Added HTML escapes to the `replace_unicode_quotes` brick
* Fix bad responses in partition_pdf to raise ValueError
* Adds `partition_html` for partitioning HTML documents.

## 0.2.6

* Small change to how \_read is placed within the inheritance structure since it doesn't really apply to pdf
* Add partitioning brick for calling the document image analysis API

## 0.2.5

* Update python requirement to >=3.7

## 0.2.4

* Add alternative way of importing `Final` to support google colab

## 0.2.3

* Add cleaning bricks for removing prefixes and postfixes
* Add cleaning bricks for extracting text before and after a pattern

## 0.2.2

* Add staging brick for Datasaur

## 0.2.1

* Added brick to convert an ISD dictionary to a list of elements
* Update `PDFDocument` to use the `from_file` method
* Added staging brick for CSV format for ISD (Initial Structured Data) format.
* Added staging brick for separating text into attention window size chunks for `transformers`.
* Added staging brick for LabelBox.
* Added ability to upload LabelStudio predictions
* Added utility function for JSONL reading and writing
* Added staging brick for CSV format for Prodigy
* Added staging brick for Prodigy
* Added ability to upload LabelStudio annotations
* Added text_field and id_field to stage_for_label_studio signature

## 0.2.0

* Initial release of unstructured<|MERGE_RESOLUTION|>--- conflicted
+++ resolved
@@ -1,17 +1,11 @@
-<<<<<<< HEAD
-## 0.10.7-dev0
-=======
 ## 0.10.9-dev1
->>>>>>> b22e18f7
-
-### Enhancements
-
-### Features
-
-### Fixes
-
-<<<<<<< HEAD
-=======
+
+### Enhancements
+
+### Features
+
+### Fixes
+
 * Edit `add_pytesseract_bbox_to_elements`'s (`ocr_only` strategy) `metadata.coordinates.points` return type to `Tuple` for consistency.
 * Re-enable test-ingest-confluence-diff for ingest tests
 
@@ -35,7 +29,6 @@
 
 * Remove overly aggressive ListItem chunking for images and PDF's which typically resulted in inchorent elements.
 
->>>>>>> b22e18f7
 ## 0.10.6
 
 ### Enhancements
