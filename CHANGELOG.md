--- conflicted
+++ resolved
@@ -1,12 +1,9 @@
-## 0.10.20-dev3
-
-### Enhancements
-
-<<<<<<< HEAD
+## 0.10.20-dev4
+
+### Enhancements
+
 * **Refactor OCR code** The OCR code for entire page is moved from unstructured-inference to unstructured. On top of continuing support for OCR language parameter, we also support two OCR processing modes, "entire_page" or "individual_blocks".
-=======
 * **Add visualization script to annotate elements** This script is often used to analyze/visualize elements with coordinates (e.g. partition_pdf()).
->>>>>>> f673ea4c
 * **Adds data source properties to the Jira connector** These properties (date_created, date_modified, version, source_url, record_locator) are written to element metadata during ingest, mapping elements to information about the document source from which they derive. This functionality enables downstream applications to reveal source document applications, e.g. a link to a GDrive doc, Salesforce record, etc.
 * **Improve title detection in pptx documents** The default title textboxes on a pptx slide are now categorized as titles.
 * **Improve hierarchy detection in pptx documents** List items, and other slide text are properly nested under the slide title. This will enable better chunking of pptx documents.
