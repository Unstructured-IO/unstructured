<<<<<<< HEAD
## 0.11.3-dev0

### Enhancements
* **Refactor pdfminer code.** The pdfminer code is moved from `unstructured-inference` to `unstructured`.

## 0.11.2
=======
## 0.11.3
>>>>>>> f8aea71f

### Enhancements

* **Updated Documentation**: (i) Added examples, and (ii) API Documentation, including Usage, SDKs, Azure Marketplace, and parameters and validation errors.

### Features

* * **Add Pinecone destination connector.** Problem: After ingesting data from a source, users might want to produce embeddings for their data and write these into a vector DB. Pinecone is an option among these vector databases. Feature: Added Pinecone destination connector to be able to ingest documents from any supported source, embed them and write the embeddings / documents into Pinecone.

### Fixes

* **Process chunking parameter names in ingest correctly** Solves a bug where chunking parameters weren't being processed and used by ingest cli by renaming faulty parameter names and prepends; adds relevant parameters to ingest pinecone test to verify that the parameters are functional.

## 0.11.1

### Enhancements

* **Use `pikepdf` to repair invalid PDF structure** for PDFminer when we see error `PSSyntaxError` when PDFminer opens the document and creates the PDFminer pages object or processes a single PDF page.
* **Batch Source Connector support** For instances where it is more optimal to read content from a source connector in batches, a new batch ingest doc is added which created multiple ingest docs after reading them in in batches per process.

### Features

* **Staging Brick for Coco Format** Staging brick which converts a list of Elements into Coco Format.
* **Adds HubSpot connector** Adds connector to retrieve call, communications, emails, notes, products and tickets from HubSpot

### Fixes

* **Do not extract text of `<style>` tags in HTML.** `<style>` tags containing CSS in invalid positions previously contributed to element text. Do not consider text node of a `<style>` element as textual content.
* **Fix DOCX merged table cell repeats cell text.** Only include text for a merged cell, not for each underlying cell spanned by the merge.
* **Fix tables not extracted from DOCX header/footers.** Headers and footers in DOCX documents skip tables defined in the header and commonly used for layout/alignment purposes. Extract text from tables as a string and include in the `Header` and `Footer` document elements.
* **Fix output filepath for fsspec-based source connectors.** Previously the base directory was being included in the output filepath unnecessarily.

## 0.11.0

### Enhancements

* **Add a class for the strategy constants.** Add a class `PartitionStrategy` for the strategy constants and use the constants to replace strategy strings.
* **Temporary Support for paddle language parameter.** User can specify default langage code for paddle with ENV `DEFAULT_PADDLE_LANG` before we have the language mapping for paddle.
* **Improve DOCX page-break fidelity.** Improve page-break fidelity such that a paragraph containing a page-break is split into two elements, one containing the text before the page-break and the other the text after. Emit the PageBreak element between these two and assign the correct page-number (n and n+1 respectively) to the two textual elements.

### Features

* **Add ad-hoc fields to `ElementMetadata` instance.** End-users can now add their own metadata fields simply by assigning to an element-metadata attribute-name of their choice, like `element.metadata.coefficient = 0.58`. These fields will round-trip through JSON and can be accessed with dotted notation.
* **MongoDB Destination Connector.** New destination connector added to all CLI ingest commands to support writing partitioned json output to mongodb.

### Fixes

* **Fix `TYPE_TO_TEXT_ELEMENT_MAP`.** Updated `Figure` mapping from `FigureCaption` to `Image`.
* **Handle errors when extracting PDF text** Certain pdfs throw unexpected errors when being opened by `pdfminer`, causing `partition_pdf()` to fail. We expect to be able to partition smoothly using an alternative strategy if text extraction doesn't work.  Added exception handling to handle unexpected errors when extracting pdf text and to help determine pdf strategy.
* **Fix `fast` strategy fall back to `ocr_only`** The `fast` strategy should not fall back to a more expensive strategy.
* **Remove default user ./ssh folder** The default notebook user during image build would create the known_hosts file with incorrect ownership, this is legacy and no longer needed so it was removed.
* **Include `languages` in metadata when partitioning `strategy=hi_res` or `fast`** User defined `languages` was previously used for text detection, but not included in the resulting element metadata for some strategies. `languages` will now be included in the metadata regardless of partition strategy for pdfs and images.
* **Handle a case where Paddle returns a list item in ocr_data as None** In partition, while parsing PaddleOCR data, it was assumed that PaddleOCR does not return None for any list item in ocr_data. Removed the assumption by skipping the text region whenever this happens.
* **Fix some pdfs returning `KeyError: 'N'`** Certain pdfs were throwing this error when being opened by pdfminer. Added a wrapper function for pdfminer that allows these documents to be partitioned.
* **Fix mis-splits on `Table` chunks.** Remedies repeated appearance of full `.text_as_html` on metadata of each `TableChunk` split from a `Table` element too large to fit in the chunking window.
* **Import tables_agent from inference** so that we don't have to initialize a global table agent in unstructured OCR again
* **Fix empty table is identified as bulleted-table.** A table with no text content was mistakenly identified as a bulleted-table and processed by the wrong branch of the initial HTML partitioner.
* **Fix partition_html() emits empty (no text) tables.** A table with cells nested below a `<thead>` or `<tfoot>` element was emitted as a table element having no text and unparseable HTML in `element.metadata.text_as_html`. Do not emit empty tables to the element stream.
* **Fix HTML `element.metadata.text_as_html` contains spurious <br> elements in invalid locations.** The HTML generated for the `text_as_html` metadata for HTML tables contained `<br>` elements invalid locations like between `<table>` and `<tr>`. Change the HTML generator such that these do not appear.
* **Fix HTML table cells enclosed in <thead> and <tfoot> elements are dropped.** HTML table cells nested in a `<thead>` or `<tfoot>` element were not detected and the text in those cells was omitted from the table element text and `.text_as_html`. Detect table rows regardless of the semantic tag they may be nested in.
* **Remove whitespace padding from `.text_as_html`.** `tabulate` inserts padding spaces to achieve visual alignment of columns in HTML tables it generates. Add our own HTML generator to do this simple job and omit that padding as well as newlines ("\n") used for human readability.
* **Fix local connector with absolute input path** When passed an absolute filepath for the input document path, the local connector incorrectly writes the output file to the input file directory. This fixes such that the output in this case is written to `output-dir/input-filename.json`

## 0.10.30

### Enhancements

* **Support nested DOCX tables.** In DOCX, like HTML, a table cell can itself contain a table. In this case, create nested HTML tables to reflect that structure and create a plain-text table with captures all the text in nested tables, formatting it as a reasonable facsimile of a table.
* **Add connection check to ingest connectors** Each source and destination connector now support a `check_connection()` method which makes sure a valid connection can be established with the source/destination given any authentication credentials in a lightweight request.

### Features

* **Add functionality to do a second OCR on cropped table images.** Changes to the values for scaling ENVs affect entire page OCR output(OCR regression) so we now do a second OCR for tables.
* **Adds ability to pass timeout for a request when partitioning via a `url`.** `partition` now accepts a new optional parameter `request_timeout` which if set will prevent any `requests.get` from hanging indefinitely and instead will raise a timeout error. This is useful when partitioning a url that may be slow to respond or may not respond at all.

### Fixes

* **Fix logic that determines pdf auto strategy.** Previously, `_determine_pdf_auto_strategy` returned `hi_res` strategy only if `infer_table_structure` was true. It now returns the `hi_res` strategy if either `infer_table_structure` or `extract_images_in_pdf` is true.
* **Fix invalid coordinates when parsing tesseract ocr data.** Previously, when parsing tesseract ocr data, the ocr data had invalid bboxes if zoom was set to `0`. A logical check is now added to avoid such error.
* **Fix ingest partition parameters not being passed to the api.** When using the --partition-by-api flag via unstructured-ingest, none of the partition arguments are forwarded, meaning that these options are disregarded. With this change, we now pass through all of the relevant partition arguments to the api. This allows a user to specify all of the same partition arguments they would locally and have them respected when specifying --partition-by-api.
* **Support tables in section-less DOCX.** Generalize solution for MS Chat Transcripts exported as DOCX by including tables in the partitioned output when present.
* **Support tables that contain only numbers when partitioning via `ocr_only`** Tables that contain only numbers are returned as floats in a pandas.DataFrame when the image is converted from `.image_to_data()`. An AttributeError was raised downstream when trying to `.strip()` the floats.
* **Improve DOCX page-break detection.** DOCX page breaks are reliably indicated by `w:lastRenderedPageBreak` elements present in the document XML. Page breaks are NOT reliably indicated by "hard" page-breaks inserted by the author and when present are redundant to a `w:lastRenderedPageBreak` element so cause over-counting if used. Use rendered page-breaks only.

## 0.10.29

### Enhancements

* **Adds include_header argument for partition_csv and partition_tsv** Now supports retaining header rows in CSV and TSV documents element partitioning.
* **Add retry logic for all source connectors** All http calls being made by the ingest source connectors have been isolated and wrapped by the `SourceConnectionNetworkError` custom error, which triggers the retry logic, if enabled, in the ingest pipeline.
* **Google Drive source connector supports credentials from memory** Originally, the connector expected a filepath to pull the credentials from when creating the client. This was expanded to support passing that information from memory as a dict if access to the file system might not be available.
* **Add support for generic partition configs in ingest cli** Along with the explicit partition options supported by the cli, an `additional_partition_args` arg was added to allow users to pass in any other arguments that should be added when calling partition(). This helps keep any changes to the input parameters of the partition() exposed in the CLI.
* **Map full output schema for table-based destination connectors** A full schema was introduced to map the type of all output content from the json partition output and mapped to a flattened table structure to leverage table-based destination connectors. The delta table destination connector was updated at the moment to take advantage of this.
* **Incorporate multiple embedding model options into ingest, add diff test embeddings** Problem: Ingest pipeline already supported embedding functionality, however users might want to use different types of embedding providers. Enhancement: Extend ingest pipeline so that users can specify and embed via a particular embedding provider from a range of options. Also adds a diff test to compare output from an embedding module with the expected output

### Features

* **Allow setting table crop parameter** In certain circumstances, adjusting the table crop padding may improve table.

### Fixes

* **Fixes `partition_text` to prevent empty elements** Adds a check to filter out empty bullets.
* **Handle empty string for `ocr_languages` with values for `languages`** Some API users ran into an issue with sending `languages` params because the API defaulted to also using an empty string for `ocr_languages`. This update handles situations where `languages` is defined and `ocr_languages` is an empty string.
* **Fix PDF tried to loop through None** Previously the PDF annotation extraction tried to loop through `annots` that resolved out as None. A logical check added to avoid such error.
* **Ingest session handler not being shared correctly** All ingest docs that leverage the session handler should only need to set it once per process. It was recreating it each time because the right values weren't being set nor available given how dataclasses work in python.
* **Ingest download-only fix.** Previously the download only flag was being checked after the doc factory pipeline step, which occurs before the files are actually downloaded by the source node. This check was moved after the source node to allow for the files to be downloaded first before exiting the pipeline.
* **Fix flaky chunk-metadata.** Prior implementation was sensitive to element order in the section resulting in metadata values sometimes being dropped. Also, not all metadata items can be consolidated across multiple elements (e.g. coordinates) and so are now dropped from consolidated metadata.
* **Fix tesseract error `Estimating resolution as X`** leaded by invalid language parameters input. Proceed with defalut language `eng` when `lang.py` fails to find valid language code for tesseract, so that we don't pass an empty string to tesseract CLI and raise an exception in downstream.

## 0.10.28

### Enhancements

* **Add table structure evaluation helpers** Adds functions to evaluate the similarity between predicted table structure and actual table structure.
* **Use `yolox` by default for table extraction when partitioning pdf/image** `yolox` model provides higher recall of the table regions than the quantized version and it is now the default element detection model when `infer_table_structure=True` for partitioning pdf/image files
* **Remove pdfminer elements from inside tables** Previously, when using `hi_res` some elements where extracted using pdfminer too, so we removed pdfminer from the tables pipeline to avoid duplicated elements.
* **Fsspec downstream connectors** New destination connector added to ingest CLI, users may now use `unstructured-ingest` to write to any of the following:
  * Azure
  * Box
  * Dropbox
  * Google Cloud Service

### Features

* **Update `ocr_only` strategy in `partition_pdf()`** Adds the functionality to get accurate coordinate data when partitioning PDFs and Images with the `ocr_only` strategy.

### Fixes
* **Fixed SharePoint permissions for the fetching to be opt-in** Problem: Sharepoint permissions were trying to be fetched even when no reletad cli params were provided, and this gave an error due to values for those keys not existing. Fix: Updated getting keys to be with .get() method and changed the "skip-check" to check individual cli params rather than checking the existance of a config object.

* **Fixes issue where tables from markdown documents were being treated as text** Problem: Tables from markdown documents were being treated as text, and not being extracted as tables. Solution: Enable the `tables` extension when instantiating the `python-markdown` object. Importance: This will allow users to extract structured data from tables in markdown documents.
* **Fix wrong logger for paddle info** Replace the logger from unstructured-inference with the logger from unstructured for paddle_ocr.py module.
* **Fix ingest pipeline to be able to use chunking and embedding together** Problem: When ingest pipeline was using chunking and embedding together, embedding outputs were empty and the outputs of chunking couldn't be re-read into memory and be forwarded to embeddings. Fix: Added CompositeElement type to TYPE_TO_TEXT_ELEMENT_MAP to be able to process CompositeElements with unstructured.staging.base.isd_to_elements
* **Fix unnecessary mid-text chunk-splitting.** The "pre-chunker" did not consider separator blank-line ("\n\n") length when grouping elements for a single chunk. As a result, sections were frequently over-populated producing a over-sized chunk that required mid-text splitting.
* **Fix frequent dissociation of title from chunk.** The sectioning algorithm included the title of the next section with the prior section whenever it would fit, frequently producing association of a section title with the prior section and dissociating it from its actual section. Fix this by performing combination of whole sections only.
* **Fix PDF attempt to get dict value from string.** Fixes a rare edge case that prevented some PDF's from being partitioned. The `get_uris_from_annots` function tried to access the dictionary value of a string instance variable. Assign `None` to the annotation variable if the instance type is not dictionary to avoid the erroneous attempt.

## 0.10.27

### Enhancements

* **Leverage dict to share content across ingest pipeline** To share the ingest doc content across steps in the ingest pipeline, this was updated to use a multiprocessing-safe dictionary so changes get persisted and each step has the option to modify the ingest docs in place.

### Features

### Fixes

* **Removed `ebooklib` as a dependency** `ebooklib` is licensed under AGPL3, which is incompatible with the Apache 2.0 license. Thus it is being removed.
* **Caching fixes in ingest pipeline** Previously, steps like the source node were not leveraging parameters such as `re_download` to dictate if files should be forced to redownload rather than use what might already exist locally.

## 0.10.26

### Enhancements

* **Add text CCT CI evaluation workflow** Adds cct text extraction evaluation metrics to the current ingest workflow to measure the performance of each file extracted as well as aggregated-level performance.

### Features

* **Functionality to catch and classify overlapping/nested elements** Method to identify overlapping-bboxes cases within detected elements in a document. It returns two values: a boolean defining if there are overlapping elements present, and a list reporting them with relevant metadata. The output includes information about the `overlapping_elements`, `overlapping_case`, `overlapping_percentage`, `largest_ngram_percentage`, `overlap_percentage_total`, `max_area`, `min_area`, and `total_area`.
* **Add Local connector source metadata** python's os module used to pull stats from local file when processing via the local connector and populates fields such as last modified time, created time.

### Fixes

* **Fixes elements partitioned from an image file missing certain metadata** Metadata for image files, like file type, was being handled differently from other file types. This caused a bug where other metadata, like the file name, was being missed. This change brought metadata handling for image files to be more in line with the handling for other file types so that file name and other metadata fields are being captured.
* **Adds `typing-extensions` as an explicit dependency** This package is an implicit dependency, but the module is being imported directly in `unstructured.documents.elements` so the dependency should be explicit in case changes in other dependencies lead to `typing-extensions` being dropped as a dependency.
* **Stop passing `extract_tables` to `unstructured-inference` since it is now supported in `unstructured` instead** Table extraction previously occurred in `unstructured-inference`, but that logic, except for the table model itself, is now a part of the `unstructured` library. Thus the parameter triggering table extraction is no longer passed to the `unstructured-inference` package. Also noted the table output regression for PDF files.
* **Fix a bug in Table partitioning** Previously the `skip_infer_table_types` variable used in `partition` was not being passed down to specific file partitioners. Now you can utilize the `skip_infer_table_types` list variable when calling `partition` to specify the filetypes for which you want to skip table extraction, or the `infer_table_structure` boolean variable on the file specific partitioning function.
* **Fix partition docx without sections** Some docx files, like those from teams output, do not contain sections and it would produce no results because the code assumes all components are in sections. Now if no sections is detected from a document we iterate through the paragraphs and return contents found in the paragraphs.
* **Fix out-of-order sequencing of split chunks.** Fixes behavior where "split" chunks were inserted at the beginning of the chunk sequence. This would produce a chunk sequence like [5a, 5b, 3a, 3b, 1, 2, 4] when sections 3 and 5 exceeded `max_characters`.
* **Deserialization of ingest docs fixed** When ingest docs are being deserialized as part of the ingest pipeline process (cli), there were certain fields that weren't getting persisted (metadata and date processed). The from_dict method was updated to take these into account and a unit test added to check.
* **Map source cli command configs when destination set** Due to how the source connector is dynamically called when the destination connector is set via the CLI, the configs were being set incorrectoy, causing the source connector to break. The configs were fixed and updated to take into account Fsspec-specific connectors.

## 0.10.25

### Enhancements

* **Duplicate CLI param check** Given that many of the options associated with the `Click` based cli ingest commands are added dynamically from a number of configs, a check was incorporated to make sure there were no duplicate entries to prevent new configs from overwriting already added options.
* **Ingest CLI refactor for better code reuse** Much of the ingest cli code can be templated and was a copy-paste across files, adding potential risk. Code was refactored to use a base class which had much of the shared code templated.

### Features

* **Table OCR refactor** support Table OCR with pre-computed OCR data to ensure we only do one OCR for entrie document. User can specify
ocr agent tesseract/paddle in environment variable `OCR_AGENT` for OCRing the entire document.
* **Adds accuracy function** The accuracy scoring was originally an option under `calculate_edit_distance`. For easy function call, it is now a wrapper around the original function that calls edit_distance and return as "score".
* **Adds HuggingFaceEmbeddingEncoder** The HuggingFace Embedding Encoder uses a local embedding model as opposed to using an API.
* **Add AWS bedrock embedding connector** `unstructured.embed.bedrock` now provides a connector to use AWS bedrock's `titan-embed-text` model to generate embeddings for elements. This features requires valid AWS bedrock setup and an internet connectionto run.

### Fixes

* **Import PDFResourceManager more directly** We were importing `PDFResourceManager` from `pdfminer.converter` which was causing an error for some users. We changed to import from the actual location of `PDFResourceManager`, which is `pdfminer.pdfinterp`.
* **Fix language detection of elements with empty strings** This resolves a warning message that was raised by `langdetect` if the language was attempted to be detected on an empty string. Language detection is now skipped for empty strings.
* **Fix chunks breaking on regex-metadata matches.** Fixes "over-chunking" when `regex_metadata` was used, where every element that contained a regex-match would start a new chunk.
* **Fix regex-metadata match offsets not adjusted within chunk.** Fixes incorrect regex-metadata match start/stop offset in chunks where multiple elements are combined.
* **Map source cli command configs when destination set** Due to how the source connector is dynamically called when the destination connector is set via the CLI, the configs were being set incorrectoy, causing the source connector to break. The configs were fixed and updated to take into account Fsspec-specific connectors.
* **Fix metrics folder not discoverable** Fixes issue where unstructured/metrics folder is not discoverable on PyPI by adding an `__init__.py` file under the folder.
* **Fix a bug when `parition_pdf` get `model_name=None`** In API usage the `model_name` value is `None` and the `cast` function in `partition_pdf` would return `None` and lead to attribution error. Now we use `str` function to explicit convert the content to string so it is garanteed to have `starts_with` and other string functions as attributes
* **Fix html partition fail on tables without `tbody` tag** HTML tables may sometimes just contain headers without body (`tbody` tag)

## 0.10.24

### Enhancements

* **Improve natural reading order** Some `OCR` elements with only spaces in the text have full-page width in the bounding box, which causes the `xycut` sorting to not work as expected. Now the logic to parse OCR results removes any elements with only spaces (more than one space).
* **Ingest compression utilities and fsspec connector support** Generic utility code added to handle files that get pulled from a source connector that are either tar or zip compressed and uncompress them locally. This is then processed using a local source connector. Currently this functionality has been incorporated into the fsspec connector and all those inheriting from it (currently: Azure Blob Storage, Google Cloud Storage, S3, Box, and Dropbox).
* **Ingest destination connectors support for writing raw list of elements** Along with the default write method used in the ingest pipeline to write the json content associated with the ingest docs, each destination connector can now also write a raw list of elements to the desired downstream location without having an ingest doc associated with it.

### Features

* **Adds element type percent match function** In order to evaluate the element type extracted, we add a function that calculates the matched percentage between two frequency dictionary.

### Fixes

* **Fix paddle model file not discoverable** Fixes issue where ocr_models/paddle_ocr.py file is not discoverable on PyPI by adding
an `__init__.py` file under the folder.
* **Chipper v2 Fixes** Includes fix for a memory leak and rare last-element bbox fix. (unstructured-inference==0.7.7)
* **Fix image resizing issue** Includes fix related to resizing images in the tables pipeline. (unstructured-inference==0.7.6)

## 0.10.23

### Enhancements

* **Add functionality to limit precision when serializing to json** Precision for `points` is limited to 1 decimal point if coordinates["system"] == "PixelSpace" (otherwise 2 decimal points?). Precision for `detection_class_prob` is limited to 5 decimal points.
* **Fix csv file detection logic when mime-type is text/plain** Previously the logic to detect csv file type was considering only first row's comma count comparing with the header_row comma count and both the rows being same line the result was always true, Now the logic is changed to consider the comma's count for all the lines except first line and compare with header_row comma count.
* **Improved inference speed for Chipper V2** API requests with 'hi_res_model_name=chipper' now have ~2-3x faster responses.

### Features

### Fixes

* **Cleans up temporary files after conversion** Previously a file conversion utility was leaving temporary files behind on the filesystem without removing them when no longer needed. This fix helps prevent an accumulation of temporary files taking up excessive disk space.
* **Fixes `under_non_alpha_ratio` dividing by zero** Although this function guarded against a specific cause of division by zero, there were edge cases slipping through like strings with only whitespace. This update more generally prevents the function from performing a division by zero.
* **Fix languages default** Previously the default language was being set to English when elements didn't have text or if langdetect could not detect the language. It now defaults to None so there is not misleading information about the language detected.
* **Fixes recursion limit error that was being raised when partitioning Excel documents of a certain size** Previously we used a recursive method to find subtables within an excel sheet. However this would run afoul of Python's recursion depth limit when there was a contiguous block of more than 1000 cells within a sheet. This function has been updated to use the NetworkX library which avoids Python recursion issues.

## 0.10.22

### Enhancements

* **bump `unstructured-inference` to `0.7.3`** The updated version of `unstructured-inference` supports a new version of the Chipper model, as well as a cleaner schema for its output classes. Support is included for new inference features such as hierarchy and ordering.
* **Expose skip_infer_table_types in ingest CLI.** For each connector a new `--skip-infer-table-types` parameter was added to map to the `skip_infer_table_types` partition argument. This gives more granular control to unstructured-ingest users, allowing them to specify the file types for which we should attempt table extraction.
* **Add flag to ingest CLI to raise error if any single doc fails in pipeline** Currently if a single doc fails in the pipeline, the whole thing halts due to the error. This flag defaults to log an error but continue with the docs it can.
* **Emit hyperlink metadata for DOCX file-type.** DOCX partitioner now adds `metadata.links`, `metadata.link_texts` and `metadata.link_urls` for elements that contain a hyperlink that points to an external resource. So-called "jump" links pointing to document internal locations (such as those found in a table-of-contents "jumping" to a chapter or section) are excluded.

### Features

* **Add `elements_to_text` as a staging helper function** In order to get a single clean text output from unstructured for metric calculations, automate the process of extracting text from elements using this function.
* **Adds permissions(RBAC) data ingestion functionality for the Sharepoint connector.** Problem: Role based access control is an important component in many data storage systems. Users may need to pass permissions (RBAC) data to downstream systems when ingesting data. Feature: Added permissions data ingestion functionality to the Sharepoint connector.

### Fixes

* **Fixes PDF list parsing creating duplicate list items** Previously a bug in PDF list item parsing caused removal of other elements and duplication of the list item
* **Fixes duplicated elements** Fixes issue where elements are duplicated when embeddings are generated. This will allow users to generate embeddings for their list of Elements without duplicating/breaking the orginal content.
* **Fixes failure when flagging for embeddings through unstructured-ingest** Currently adding the embedding parameter to any connector results in a failure on the copy stage. This is resolves the issue by adding the IngestDoc to the context map in the embedding node's `run` method. This allows users to specify that connectors fetch embeddings without failure.
* **Fix ingest pipeline reformat nodes not discoverable** Fixes issue where  reformat nodes raise ModuleNotFoundError on import. This was due to the directory was missing `__init__.py` in order to make it discoverable.
* **Fix default language in ingest CLI** Previously the default was being set to english which injected potentially incorrect information to downstream language detection libraries. By setting the default to None allows those libraries to better detect what language the text is in the doc being processed.

## 0.10.21

* **Adds Scarf analytics**.

## 0.10.20

### Enhancements

* **Add document level language detection functionality.** Adds the "auto" default for the languages param to all partitioners. The primary language present in the document is detected using the `langdetect` package. Additional param `detect_language_per_element` is also added for partitioners that return multiple elements. Defaults to `False`.
* **Refactor OCR code** The OCR code for entire page is moved from unstructured-inference to unstructured. On top of continuing support for OCR language parameter, we also support two OCR processing modes, "entire_page" or "individual_blocks".
* **Align to top left when shrinking bounding boxes for `xy-cut` sorting:** Update `shrink_bbox()` to keep top left rather than center.
* **Add visualization script to annotate elements** This script is often used to analyze/visualize elements with coordinates (e.g. partition_pdf()).
* **Adds data source properties to the Jira, Github and Gitlab connectors** These properties (date_created, date_modified, version, source_url, record_locator) are written to element metadata during ingest, mapping elements to information about the document source from which they derive. This functionality enables downstream applications to reveal source document applications, e.g. a link to a GDrive doc, Salesforce record, etc.
* **Improve title detection in pptx documents** The default title textboxes on a pptx slide are now categorized as titles.
* **Improve hierarchy detection in pptx documents** List items, and other slide text are properly nested under the slide title. This will enable better chunking of pptx documents.
* **Refactor of the ingest cli workflow** The refactored approach uses a dynamically set pipeline with a snapshot along each step to save progress and accommodate continuation from a snapshot if an error occurs. This also allows the pipeline to dynamically assign any number of steps to modify the partitioned content before it gets written to a destination.
* **Applies `max_characters=<n>` argument to all element types in `add_chunking_strategy` decorator** Previously this argument was only utilized in chunking Table elements and now applies to all partitioned elements if `add_chunking_strategy` decorator is utilized, further preparing the elements for downstream processing.
* **Add common retry strategy utilities for unstructured-ingest** Dynamic retry strategy with exponential backoff added to Notion source connector.
*
### Features

* **Adds `bag_of_words` and `percent_missing_text` functions** In order to count the word frequencies in two input texts and calculate the percentage of text missing relative to the source document.
* **Adds `edit_distance` calculation metrics** In order to benchmark the cleaned, extracted text with unstructured, `edit_distance` (`Levenshtein distance`) is included.
* **Adds detection_origin field to metadata** Problem: Currently isn't an easy way to find out how an element was created. With this change that information is added. Importance: With this information the developers and users are now able to know how an element was created to make decisions on how to use it. In order tu use this feature
setting UNSTRUCTURED_INCLUDE_DEBUG_METADATA=true is needed.
* **Adds a function that calculates frequency of the element type and its depth** To capture the accuracy of element type extraction, this function counts the occurrences of each unique element type with its depth for use in element metrics.

### Fixes

* **Fix zero division error in annotation bbox size** This fixes the bug where we find annotation bboxes realted to an element that need to divide the intersection size between annotation bbox and element bbox by the size of the annotation bbox
* **Fix prevent metadata module from importing dependencies from unnecessary modules** Problem: The `metadata` module had several top level imports that were only used in and applicable to code related to specific document types, while there were many general-purpose functions. As a result, general-purpose functions couldn't be used without unnecessary dependencies being installed. Fix: moved 3rd party dependency top level imports to inside the functions in which they are used and applied a decorator to check that the dependency is installed and emit a helpful error message if not.
* **Fixes category_depth None value for Title elements** Problem: `Title` elements from `chipper` get `category_depth`= None even when `Headline` and/or `Subheadline` elements are present in the same page. Fix: all `Title` elements with `category_depth` = None should be set to have a depth of 0 instead iff there are `Headline` and/or `Subheadline` element-types present. Importance: `Title` elements should be equivalent html `H1` when nested headings are present; otherwise, `category_depth` metadata can result ambiguous within elements in a page.
* **Tweak `xy-cut` ordering output to be more column friendly** This results in the order of elements more closely reflecting natural reading order which benefits downstream applications. While element ordering from `xy-cut` is usually mostly correct when ordering multi-column documents, sometimes elements from a RHS column will appear before elements in a LHS column. Fix: add swapped `xy-cut` ordering by sorting by X coordinate first and then Y coordinate.
* **Fixes badly initialized Formula** Problem: YoloX contain new types of elements, when loading a document that contain formulas a new element of that class
should be generated, however the Formula class inherits from Element instead of Text. After this change the element is correctly created with the correct class
allowing the document to be loaded. Fix: Change parent class for Formula to Text. Importance: Crucial to be able to load documents that contain formulas.
* **Fixes pdf uri error** An error was encountered when URI type of `GoToR` which refers to pdf resources outside of its own was detected since no condition catches such case. The code is fixing the issue by initialize URI before any condition check.


## 0.10.19

### Enhancements

* **Adds XLSX document level language detection** Enhancing on top of language detection functionality in previous release, we now support language detection within `.xlsx` file type at Element level.
* **bump `unstructured-inference` to `0.6.6`** The updated version of `unstructured-inference` makes table extraction in `hi_res` mode configurable to fine tune table extraction performance; it also improves element detection by adding a deduplication post processing step in the `hi_res` partitioning of pdfs and images.
* **Detect text in HTML Heading Tags as Titles** This will increase the accuracy of hierarchies in HTML documents and provide more accurate element categorization. If text is in an HTML heading tag and is not a list item, address, or narrative text, categorize it as a title.
* **Update python-based docs** Refactor docs to use the actual unstructured code rather than using the subprocess library to run the cli command itself.
* **Adds Table support for the `add_chunking_strategy` decorator to partition functions.** In addition to combining elements under Title elements, user's can now specify the `max_characters=<n>` argument to chunk Table elements into TableChunk elements with `text` and `text_as_html` of length <n> characters. This means partitioned Table results are ready for use in downstream applications without any post processing.
* **Expose endpoint url for s3 connectors** By allowing for the endpoint url to be explicitly overwritten, this allows for any non-AWS data providers supporting the s3 protocol to be supported (i.e. minio).

### Features

* **change default `hi_res` model for pdf/image partition to `yolox`** Now partitioning pdf/image using `hi_res` strategy utilizes `yolox_quantized` model isntead of `detectron2_onnx` model. This new default model has better recall for tables and produces more detailed categories for elements.
* **XLSX can now reads subtables within one sheet** Problem: Many .xlsx files are not created to be read as one full table per sheet. There are subtables, text and header along with more informations to extract from each sheet. Feature: This `partition_xlsx` now can reads subtable(s) within one .xlsx sheet, along with extracting other title and narrative texts. Importance: This enhance the power of .xlsx reading to not only one table per sheet, allowing user to capture more data tables from the file, if exists.
* **Update Documentation on Element Types and Metadata**: We have updated the documentation according to the latest element types and metadata. It includes the common and additional metadata provided by the Partitions and Connectors.

### Fixes

* **Fixes partition_pdf is_alnum reference bug** Problem: The `partition_pdf` when attempt to get bounding box from element experienced a reference before assignment error when the first object is not text extractable.  Fix: Switched to a flag when the condition is met. Importance: Crucial to be able to partition with pdf.
* **Fix various cases of HTML text missing after partition**
  Problem: Under certain circumstances, text immediately after some HTML tags will be misssing from partition result.
  Fix: Updated code to deal with these cases.
  Importance: This will ensure the correctness when partitioning HTML and Markdown documents.
* **Fixes chunking when `detection_class_prob` appears in Element metadata** Problem: when `detection_class_prob` appears in Element metadata, Elements will only be combined by chunk_by_title if they have the same `detection_class_prob` value (which is rare). This is unlikely a case we ever need to support and most often results in no chunking. Fix: `detection_class_prob` is included in the chunking list of metadata keys excluded for similarity comparison. Importance: This change allows `chunk_by_title` to operate as intended for documents which include `detection_class_prob` metadata in their Elements.

## 0.10.18

### Enhancements

* **Better detection of natural reading order in images and PDF's** The elements returned by partition better reflect natural reading order in some cases, particularly in complicated multi-column layouts, leading to better chunking and retrieval for downstream applications. Achieved by improving the `xy-cut` sorting to preprocess bboxes, shrinking all bounding boxes by 90% along x and y axes (still centered around the same center point), which allows projection lines to be drawn where not possible before if layout bboxes overlapped.
* **Improves `partition_xml` to be faster and more memory efficient when partitioning large XML files** The new behavior is to partition iteratively to prevent loading the entire XML tree into memory at once in most use cases.
* **Adds data source properties to SharePoint, Outlook, Onedrive, Reddit, Slack, DeltaTable connectors** These properties (date_created, date_modified, version, source_url, record_locator) are written to element metadata during ingest, mapping elements to information about the document source from which they derive. This functionality enables downstream applications to reveal source document applications, e.g. a link to a GDrive doc, Salesforce record, etc.
* **Add functionality to save embedded images in PDF's separately as images** This allows users to save embedded images in PDF's separately as images, given some directory path. The saved image path is written to the metadata for the Image element. Downstream applications may benefit by providing users with image links from relevant "hits."
* **Azure Cognite Search destination connector** New Azure Cognitive Search destination connector added to ingest CLI.  Users may now use `unstructured-ingest` to write partitioned data from over 20 data sources (so far) to an Azure Cognitive Search index.
* **Improves salesforce partitioning** Partitions Salesforce data as xlm instead of text for improved detail and flexibility. Partitions htmlbody instead of textbody for Salesforce emails. Importance: Allows all Salesforce fields to be ingested and gives Salesforce emails more detailed partitioning.
* **Add document level language detection functionality.** Introduces the "auto" default for the languages param, which then detects the languages present in the document using the `langdetect` package. Adds the document languages as ISO 639-3 codes to the element metadata. Implemented only for the partition_text function to start.
* **PPTX partitioner refactored in preparation for enhancement.** Behavior should be unchanged except that shapes enclosed in a group-shape are now included, as many levels deep as required (a group-shape can itself contain a group-shape).
* **Embeddings support for the SharePoint SourceConnector via unstructured-ingest CLI** The SharePoint connector can now optionally create embeddings from the elements it pulls out during partition and upload those embeddings to Azure Cognitive Search index.
* **Improves hierarchy from docx files by leveraging natural hierarchies built into docx documents**  Hierarchy can now be detected from an indentation level for list bullets/numbers and by style name (e.g. Heading 1, List Bullet 2, List Number).
* **Chunking support for the SharePoint SourceConnector via unstructured-ingest CLI** The SharePoint connector can now optionally chunk the elements pulled out during partition via the chunking unstructured brick. This can be used as a stage before creating embeddings.

### Features

* **Adds `links` metadata in `partition_pdf` for `fast` strategy.** Problem: PDF files contain rich information and hyperlink that Unstructured did not captured earlier. Feature: `partition_pdf` now can capture embedded links within the file along with its associated text and page number. Importance: Providing depth in extracted elements give user a better understanding and richer context of documents. This also enables user to map to other elements within the document if the hyperlink is refered internally.
* **Adds the embedding module to be able to embed Elements** Problem: Many NLP applications require the ability to represent parts of documents in a semantic way. Until now, Unstructured did not have text embedding ability within the core library. Feature: This embedding module is able to track embeddings related data with a class, embed a list of elements, and return an updated list of Elements with the *embeddings* property. The module is also able to embed query strings. Importance: Ability to embed documents or parts of documents will enable users to make use of these semantic representations in different NLP applications, such as search, retrieval, and retrieval augmented generation.

### Fixes

* **Fixes a metadata source serialization bug** Problem: In unstructured elements, when loading an elements json file from the disk, the data_source attribute is assumed to be an instance of DataSourceMetadata and the code acts based on that. However the loader did not satisfy the assumption, and loaded it as a dict instead, causing an error. Fix: Added necessary code block to initialize a DataSourceMetadata object, also refactored DataSourceMetadata.from_dict() method to remove redundant code. Importance: Crucial to be able to load elements (which have data_source fields) from json files.
* **Fixes issue where unstructured-inference was not getting updated** Problem: unstructured-inference was not getting upgraded to the version to match unstructured release when doing a pip install.  Solution: using `pip install unstructured[all-docs]` it will now upgrade both unstructured and unstructured-inference. Importance: This will ensure that the inference library is always in sync with the unstructured library, otherwise users will be using outdated libraries which will likely lead to unintended behavior.
* **Fixes SharePoint connector failures if any document has an unsupported filetype** Problem: Currently the entire connector ingest run fails if a single IngestDoc has an unsupported filetype. This is because a ValueError is raised in the IngestDoc's `__post_init__`. Fix: Adds a try/catch when the IngestConnector runs get_ingest_docs such that the error is logged but all processable documents->IngestDocs are still instantiated and returned. Importance: Allows users to ingest SharePoint content even when some files with unsupported filetypes exist there.
* **Fixes Sharepoint connector server_path issue** Problem: Server path for the Sharepoint Ingest Doc was incorrectly formatted, causing issues while fetching pages from the remote source. Fix: changes formatting of remote file path before instantiating SharepointIngestDocs and appends a '/' while fetching pages from the remote source. Importance: Allows users to fetch pages from Sharepoint Sites.
* **Fixes Sphinx errors.** Fixes errors when running Sphinx `make html` and installs library to suppress warnings.
* **Fixes a metadata backwards compatibility error** Problem: When calling `partition_via_api`, the hosted api may return an element schema that's newer than the current `unstructured`. In this case, metadata fields were added which did not exist in the local `ElementMetadata` dataclass, and `__init__()` threw an error. Fix: remove nonexistent fields before instantiating in `ElementMetadata.from_json()`. Importance: Crucial to avoid breaking changes when adding fields.
* **Fixes issue with Discord connector when a channel returns `None`** Problem: Getting the `jump_url` from a nonexistent Discord `channel` fails. Fix: property `jump_url` is now retrieved within the same context as the messages from the channel. Importance: Avoids cascading issues when the connector fails to fetch information about a Discord channel.
* **Fixes occasionally SIGABTR when writing table with `deltalake` on Linux** Problem: occasionally on Linux ingest can throw a `SIGABTR` when writing `deltalake` table even though the table was written correctly. Fix: put the writing function into a `Process` to ensure its execution to the fullest extent before returning to the main process. Importance: Improves stability of connectors using `deltalake`
* **Fixes badly initialized Formula** Problem: YoloX contain new types of elements, when loading a document that contain formulas a new element of that class should be generated, however the Formula class inherits from Element instead of Text. After this change the element is correctly created with the correct class allowing the document to be loaded. Fix: Change parent class for Formula to Text. Importance: Crucial to be able to load documents that contain formulas.

## 0.10.16

### Enhancements

* **Adds data source properties to Airtable, Confluence, Discord, Elasticsearch, Google Drive, and Wikipedia connectors** These properties (date_created, date_modified, version, source_url, record_locator) are written to element metadata during ingest, mapping elements to information about the document source from which they derive. This functionality enables downstream applications to reveal source document applications, e.g. a link to a GDrive doc, Salesforce record, etc.
* **DOCX partitioner refactored in preparation for enhancement.** Behavior should be unchanged except in multi-section documents containing different headers/footers for different sections. These will now emit all distinct headers and footers encountered instead of just those for the last section.
* **Add a function to map between Tesseract and standard language codes.** This allows users to input language information to the `languages` param in any Tesseract-supported langcode or any ISO 639 standard language code.
* **Add document level language detection functionality.** Introduces the "auto" default for the languages param, which then detects the languages present in the document using the `langdetect` package. Implemented only for the partition_text function to start.

### Features

### Fixes

* ***Fixes an issue that caused a partition error for some PDF's.** Fixes GH Issue 1460 by bypassing a coordinate check if an element has invalid coordinates.

## 0.10.15


### Enhancements

* **Support for better element categories from the next-generation image-to-text model ("chipper").** Previously, not all of the classifications from Chipper were being mapped to proper `unstructured` element categories so the consumer of the library would see many `UncategorizedText` elements. This fixes the issue, improving the granularity of the element categories outputs for better downstream processing and chunking. The mapping update is:
  * "Threading": `NarrativeText`
  * "Form": `NarrativeText`
  * "Field-Name": `Title`
  * "Value": `NarrativeText`
  * "Link": `NarrativeText`
  * "Headline": `Title` (with `category_depth=1`)
  * "Subheadline": `Title` (with `category_depth=2`)
  * "Abstract": `NarrativeText`
* **Better ListItem grouping for PDF's (fast strategy).** The `partition_pdf` with `fast` strategy previously broke down some numbered list item lines as separate elements. This enhancement leverages the x,y coordinates and bbox sizes to help decide whether the following chunk of text is a continuation of the immediate previous detected ListItem element or not, and not detect it as its own non-ListItem element.
* **Fall back to text-based classification for uncategorized Layout elements for Images and PDF's**. Improves element classification by running existing text-based rules on previously `UncategorizedText` elements.
* **Adds table partitioning for Partitioning for many doc types including: .html, .epub., .md, .rst, .odt, and .msg.** At the core of this change is the .html partition functionality, which is leveraged by the other effected doc types. This impacts many scenarios where `Table` Elements are now propery extracted.
* **Create and add `add_chunking_strategy` decorator to partition functions.** Previously, users were responsible for their own chunking after partitioning elements, often required for downstream applications. Now, individual elements may be combined into right-sized chunks where min and max character size may be specified if `chunking_strategy=by_title`. Relevant elements are grouped together for better downstream results. This enables users immediately use partitioned results effectively in downstream applications (e.g. RAG architecture apps) without any additional post-processing.
* **Adds `languages` as an input parameter and marks `ocr_languages` kwarg for deprecation in pdf, image, and auto partitioning functions.** Previously, language information was only being used for Tesseract OCR for image-based documents and was in a Tesseract specific string format, but by refactoring into a list of standard language codes independent of Tesseract, the `unstructured` library will better support `languages` for other non-image pipelines and/or support for other OCR engines.
* **Removes `UNSTRUCTURED_LANGUAGE` env var usage and replaces `language` with `languages` as an input parameter to unstructured-partition-text_type functions.** The previous parameter/input setup was not user-friendly or scalable to the variety of elements being processed. By refactoring the inputted language information into a list of standard language codes, we can support future applications of the element language such as detection, metadata, and multi-language elements. Now, to skip English specific checks, set the `languages` parameter to any non-English language(s).
* **Adds `xlsx` and `xls` filetype extensions to the `skip_infer_table_types` default list in `partition`.** By adding these file types to the input parameter these files should not go through table extraction. Users can still specify if they would like to extract tables from these filetypes, but will have to set the `skip_infer_table_types` to exclude the desired filetype extension. This avoids mis-representing complex spreadsheets where there may be multiple sub-tables and other content.
* **Better debug output related to sentence counting internals**. Clarify message when sentence is not counted toward sentence count because there aren't enough words, relevant for developers focused on `unstructured`s NLP internals.
* **Faster ocr_only speed for partitioning PDF and images.** Use `unstructured_pytesseract.run_and_get_multiple_output` function to reduce the number of calls to `tesseract` by half when partitioning pdf or image with `tesseract`
* **Adds data source properties to fsspec connectors** These properties (date_created, date_modified, version, source_url, record_locator) are written to element metadata during ingest, mapping elements to information about the document source from which they derive. This functionality enables downstream applications to reveal source document applications, e.g. a link to a GDrive doc, Salesforce record, etc.
* **Add delta table destination connector** New delta table destination connector added to ingest CLI.  Users may now use `unstructured-ingest` to write partitioned data from over 20 data sources (so far) to a Delta Table.
* **Rename to Source and Destination Connectors in the Documentation.** Maintain naming consistency between Connectors codebase and documentation with the first addition to a destination connector.
* **Non-HTML text files now return unstructured-elements as opposed to HTML-elements.** Previously the text based files that went through `partition_html` would return HTML-elements but now we preserve the format from the input using `source_format` argument in the partition call.
* **Adds `PaddleOCR` as an optional alternative to `Tesseract`** for OCR in processing of PDF or Image files, it is installable via the `makefile` command `install-paddleocr`. For experimental purposes only.
* **Bump unstructured-inference** to 0.5.28. This version bump markedly improves the output of table data, rendered as `metadata.text_as_html` in an element. These changes include:
  * add env variable `ENTIRE_PAGE_OCR` to specify using paddle or tesseract on entire page OCR
  * table structure detection now pads the input image by 25 pixels in all 4 directions to improve its recall (0.5.27)
  * support paddle with both cpu and gpu and assume it is pre-installed (0.5.26)
  * fix a bug where `cells_to_html` doesn't handle cells spanning multiple rows properly (0.5.25)
  * remove `cv2` preprocessing step before OCR step in table transformer (0.5.24)

### Features

* **Adds element metadata via `category_depth` with default value None**.
  * This additional metadata is useful for vectordb/LLM, chunking strategies, and retrieval applications.
* **Adds a naive hierarchy for elements via a `parent_id` on the element's metadata**
  * Users will now have more metadata for implementing vectordb/LLM chunking strategies. For example, text elements could be queried by their preceding title element.
  * Title elements created from HTML headings will properly nest

### Fixes

* **`add_pytesseract_bboxes_to_elements` no longer returns `nan` values**. The function logic is now broken into new methods
  `_get_element_box` and `convert_multiple_coordinates_to_new_system`
* **Selecting a different model wasn't being respected when calling `partition_image`.** Problem: `partition_pdf` allows for passing a `model_name` parameter. Given the similarity between the image and PDF pipelines, the expected behavior is that `partition_image` should support the same parameter, but `partition_image` was unintentionally not passing along its `kwargs`. This was corrected by adding the kwargs to the downstream call.
* **Fixes a chunking issue via dropping the field "coordinates".** Problem: chunk_by_title function was chunking each element to its own individual chunk while it needed to group elements into a fewer number of chunks. We've discovered that this happens due to a metadata matching logic in chunk_by_title function, and discovered that elements with different metadata can't be put into the same chunk. At the same time, any element with "coordinates" essentially had different metadata than other elements, due each element locating in different places and having different coordinates. Fix: That is why we have included the key "coordinates" inside a list of excluded metadata keys, while doing this "metadata_matches" comparision. Importance: This change is crucial to be able to chunk by title for documents which include "coordinates" metadata in their elements.

## 0.10.14

### Enhancements

* Update all connectors to use new downstream architecture
  * New click type added to parse comma-delimited string inputs
  * Some CLI options renamed

### Features

### Fixes

## 0.10.13

### Enhancements

* Updated documentation: Added back support doc types for partitioning, more Python codes in the API page,  RAG definition, and use case.
* Updated Hi-Res Metadata: PDFs and Images using Hi-Res strategy now have layout model class probabilities added ot metadata.
* Updated the `_detect_filetype_from_octet_stream()` function to use libmagic to infer the content type of file when it is not a zip file.
* Tesseract minor version bump to 5.3.2

### Features

* Add Jira Connector to be able to pull issues from a Jira organization
* Add `clean_ligatures` function to expand ligatures in text


### Fixes

* `partition_html` breaks on `<br>` elements.
* Ingest error handling to properly raise errors when wrapped
* GH issue 1361: fixes a sortig error that prevented some PDF's from being parsed
* Bump unstructured-inference
  * Brings back embedded images in PDF's (0.5.23)

## 0.10.12

### Enhancements

* Removed PIL pin as issue has been resolved upstream
* Bump unstructured-inference
  * Support for yolox_quantized layout detection model (0.5.20)
* YoloX element types added


### Features

* Add Salesforce Connector to be able to pull Account, Case, Campaign, EmailMessage, Lead

### Fixes


* Bump unstructured-inference
  * Avoid divide-by-zero errors swith `safe_division` (0.5.21)

## 0.10.11

### Enhancements

* Bump unstructured-inference
  * Combine entire-page OCR output with layout-detected elements, to ensure full coverage of the page (0.5.19)

### Features

* Add in ingest cli s3 writer

### Fixes

* Fix a bug where `xy-cut` sorting attemps to sort elements without valid coordinates; now xy cut sorting only works when **all** elements have valid coordinates

## 0.10.10

### Enhancements

* Adds `text` as an input parameter to `partition_xml`.
* `partition_xml` no longer runs through `partition_text`, avoiding incorrect splitting
  on carriage returns in the XML. Since `partition_xml` no longer calls `partition_text`,
  `min_partition` and `max_partition` are no longer supported in `partition_xml`.
* Bump `unstructured-inference==0.5.18`, change non-default detectron2 classification threshold
* Upgrade base image from rockylinux 8 to rockylinux 9
* Serialize IngestDocs to JSON when passing to subprocesses

### Features

### Fixes

- Fix a bug where mismatched `elements` and `bboxes` are passed into `add_pytesseract_bbox_to_elements`

## 0.10.9

### Enhancements

* Fix `test_json` to handle only non-extra dependencies file types (plain-text)

### Features

* Adds `chunk_by_title` to break a document into sections based on the presence of `Title`
  elements.
* add new extraction function `extract_image_urls_from_html` to extract all img related URL from html text.

### Fixes

* Make cv2 dependency optional
* Edit `add_pytesseract_bbox_to_elements`'s (`ocr_only` strategy) `metadata.coordinates.points` return type to `Tuple` for consistency.
* Re-enable test-ingest-confluence-diff for ingest tests
* Fix syntax for ingest test check number of files
* Fix csv and tsv partitioners loosing the first line of the files when creating elements

## 0.10.8

### Enhancements

* Release docker image that installs Python 3.10 rather than 3.8

### Features

### Fixes

## 0.10.7

### Enhancements

### Features

### Fixes

* Remove overly aggressive ListItem chunking for images and PDF's which typically resulted in inchorent elements.

## 0.10.6

### Enhancements

* Enable `partition_email` and `partition_msg` to detect if an email is PGP encryped. If
  and email is PGP encryped, the functions will return an empy list of elements and
  emit a warning about the encrypted content.
* Add threaded Slack conversations into Slack connector output
* Add functionality to sort elements using `xy-cut` sorting approach in `partition_pdf` for `hi_res` and `fast` strategies
* Bump unstructured-inference
  * Set OMP_THREAD_LIMIT to 1 if not set for better tesseract perf (0.5.17)

### Features

* Extract coordinates from PDFs and images when using OCR only strategy and add to metadata

### Fixes

* Update `partition_html` to respect the order of `<pre>` tags.
* Fix bug in `partition_pdf_or_image` where two partitions were called if `strategy == "ocr_only"`.
* Bump unstructured-inference
  * Fix issue where temporary files were being left behind (0.5.16)
* Adds deprecation warning for the `file_filename` kwarg to `partition`, `partition_via_api`,
  and `partition_multiple_via_api`.
* Fix documentation build workflow by pinning dependencies

## 0.10.5

### Enhancements

* Create new CI Pipelines
  - Checking text, xml, email, and html doc tests against the library installed without extras
  - Checking each library extra against their respective tests
* `partition` raises an error and tells the user to install the appropriate extra if a filetype
  is detected that is missing dependencies.
* Add custom errors to ingest
* Bump `unstructured-ingest==0.5.15`
  - Handle an uncaught TesseractError (0.5.15)
  - Add TIFF test file and TIFF filetype to `test_from_image_file` in `test_layout` (0.5.14)
* Use `entire_page` ocr mode for pdfs and images
* Add notes on extra installs to docs
* Adds ability to reuse connections per process in unstructured-ingest

### Features
* Add delta table connector

### Fixes

## 0.10.4
* Pass ocr_mode in partition_pdf and set the default back to individual pages for now
* Add diagrams and descriptions for ingest design in the ingest README

### Features
* Supports multipage TIFF image partitioning

### Fixes

## 0.10.2

### Enhancements
* Bump unstructured-inference==0.5.13:
  - Fix extracted image elements being included in layout merge, addresses the issue
    where an entire-page image in a PDF was not passed to the layout model when using hi_res.

### Features

### Fixes

## 0.10.1

### Enhancements
* Bump unstructured-inference==0.5.12:
  - fix to avoid trace for certain PDF's (0.5.12)
  - better defaults for DPI for hi_res and  Chipper (0.5.11)
  - implement full-page OCR (0.5.10)

### Features

### Fixes

* Fix dead links in repository README (Quick Start > Install for local development, and Learn more > Batch Processing)
* Update document dependencies to include tesseract-lang for additional language support (required for tests to pass)

## 0.10.0

### Enhancements

* Add `include_header` kwarg to `partition_xlsx` and change default behavior to `True`
* Update the `links` and `emphasized_texts` metadata fields

### Features

### Fixes

## 0.9.3

### Enhancements

* Pinned dependency cleanup.
* Update `partition_csv` to always use `soupparser_fromstring` to parse `html text`
* Update `partition_tsv` to always use `soupparser_fromstring` to parse `html text`
* Add `metadata.section` to capture epub table of contents data
* Add `unique_element_ids` kwarg to partition functions. If `True`, will use a UUID
  for element IDs instead of a SHA-256 hash.
* Update `partition_xlsx` to always use `soupparser_fromstring` to parse `html text`
* Add functionality to switch `html` text parser based on whether the `html` text contains emoji
* Add functionality to check if a string contains any emoji characters
* Add CI tests around Notion

### Features

* Add Airtable Connector to be able to pull views/tables/bases from an Airtable organization

### Fixes

* fix pdf partition of list items being detected as titles in OCR only mode
* make notion module discoverable
* fix emails with `Content-Distribution: inline` and `Content-Distribution: attachment` with no filename
* Fix email attachment filenames which had `=` in the filename itself

## 0.9.2


### Enhancements

* Update table extraction section in API documentation to sync with change in Prod API
* Update Notion connector to extract to html
* Added UUID option for `element_id`
* Bump unstructured-inference==0.5.9:
  - better caching of models
  - another version of detectron2 available, though the default layout model is unchanged
* Added UUID option for element_id
* Added UUID option for element_id
* CI improvements to run ingest tests in parallel

### Features

* Adds Sharepoint connector.

### Fixes

* Bump unstructured-inference==0.5.9:
  - ignores Tesseract errors where no text is extracted for tiles that indeed, have no text

## 0.9.1

### Enhancements

* Adds --partition-pdf-infer-table-structure to unstructured-ingest.
* Enable `partition_html` to skip headers and footers with the `skip_headers_and_footers` flag.
* Update `partition_doc` and `partition_docx` to track emphasized texts in the output
* Adds post processing function `filter_element_types`
* Set the default strategy for partitioning images to `hi_res`
* Add page break parameter section in API documentation to sync with change in Prod API
* Update `partition_html` to track emphasized texts in the output
* Update `XMLDocument._read_xml` to create `<p>` tag element for the text enclosed in the `<pre>` tag
* Add parameter `include_tail_text` to `_construct_text` to enable (skip) tail text inclusion
* Add Notion connector

### Features

### Fixes

* Remove unused `_partition_via_api` function
* Fixed emoji bug in `partition_xlsx`.
* Pass `file_filename` metadata when partitioning file object
* Skip ingest test on missing Slack token
* Add Dropbox variables to CI environments
* Remove default encoding for ingest
* Adds new element type `EmailAddress` for recognising email address in the  text
* Simplifies `min_partition` logic; makes partitions falling below the `min_partition`
  less likely.
* Fix bug where ingest test check for number of files fails in smoke test
* Fix unstructured-ingest entrypoint failure

## 0.9.0

### Enhancements

* Dependencies are now split by document type, creating a slimmer base installation.

## 0.8.8

### Enhancements

### Features

### Fixes

* Rename "date" field to "last_modified"
* Adds Box connector

### Fixes

## 0.8.7

### Enhancements

* Put back useful function `split_by_paragraph`

### Features

### Fixes

* Fix argument order in NLTK download step

## 0.8.6

### Enhancements

### Features

### Fixes

* Remove debug print lines and non-functional code

## 0.8.5

### Enhancements

* Add parameter `skip_infer_table_types` to enable (skip) table extraction for other doc types
* Adds optional Unstructured API unit tests in CI
* Tracks last modified date for all document types.
* Add auto_paragraph_grouper to detect new-line and blank-line new paragraph for .txt files.
* refactor the ingest cli to better support expanding supported connectors

## 0.8.3

### Enhancements

### Features

### Fixes

* NLTK now only gets downloaded if necessary.
* Handling for empty tables in Word Documents and PowerPoints.

## 0.8.4

### Enhancements

* Additional tests and refactor of JSON detection.
* Update functionality to retrieve image metadata from a page for `document_to_element_list`
* Links are now tracked in `partition_html` output.
* Set the file's current position to the beginning after reading the file in `convert_to_bytes`
* Add `min_partition` kwarg to that combines elements below a specified threshold and modifies splitting of strings longer than max partition so words are not split.
* set the file's current position to the beginning after reading the file in `convert_to_bytes`
* Add slide notes to pptx
* Add `--encoding` directive to ingest
* Improve json detection by `detect_filetype`

### Features

* Adds Outlook connector
* Add support for dpi parameter in inference library
* Adds Onedrive connector.
* Add Confluence connector for ingest cli to pull the body text from all documents from all spaces in a confluence domain.

### Fixes

* Fixes issue with email partitioning where From field was being assigned the To field value.
* Use the `image_metadata` property of the `PageLayout` instance to get the page image info in the `document_to_element_list`
* Add functionality to write images to computer storage temporarily instead of keeping them in memory for `ocr_only` strategy
* Add functionality to convert a PDF in small chunks of pages at a time for `ocr_only` strategy
* Adds `.txt`, `.text`, and `.tab` to list of extensions to check if file
  has a `text/plain` MIME type.
* Enables filters to be passed to `partition_doc` so it doesn't error with LibreOffice7.
* Removed old error message that's superseded by `requires_dependencies`.
* Removes using `hi_res` as the default strategy value for `partition_via_api` and `partition_multiple_via_api`

## 0.8.1

### Enhancements

* Add support for Python 3.11

### Features

### Fixes

* Fixed `auto` strategy detected scanned document as having extractable text and using `fast` strategy, resulting in no output.
* Fix list detection in MS Word documents.
* Don't instantiate an element with a coordinate system when there isn't a way to get its location data.

## 0.8.0

### Enhancements

* Allow model used for hi res pdf partition strategy to be chosen when called.
* Updated inference package

### Features

* Add `metadata_filename` parameter across all partition functions

### Fixes

* Update to ensure `convert_to_datafame` grabs all of the metadata fields.
* Adjust encoding recognition threshold value in `detect_file_encoding`
* Fix KeyError when `isd_to_elements` doesn't find a type
* Fix `_output_filename` for local connector, allowing single files to be written correctly to the disk

* Fix for cases where an invalid encoding is extracted from an email header.

### BREAKING CHANGES

* Information about an element's location is no longer returned as top-level attributes of an element. Instead, it is returned in the `coordinates` attribute of the element's metadata.

## 0.7.12

### Enhancements

* Adds `include_metadata` kwarg to `partition_doc`, `partition_docx`, `partition_email`, `partition_epub`, `partition_json`, `partition_msg`, `partition_odt`, `partition_org`, `partition_pdf`, `partition_ppt`, `partition_pptx`, `partition_rst`, and `partition_rtf`
### Features

* Add Elasticsearch connector for ingest cli to pull specific fields from all documents in an index.
* Adds Dropbox connector

### Fixes

* Fix tests that call unstructured-api by passing through an api-key
* Fixed page breaks being given (incorrect) page numbers
* Fix skipping download on ingest when a source document exists locally

## 0.7.11

### Enhancements

* More deterministic element ordering when using `hi_res` PDF parsing strategy (from unstructured-inference bump to 0.5.4)
* Make large model available (from unstructured-inference bump to 0.5.3)
* Combine inferred elements with extracted elements (from unstructured-inference bump to 0.5.2)
* `partition_email` and `partition_msg` will now process attachments if `process_attachments=True`
  and a attachment partitioning functions is passed through with `attachment_partitioner=partition`.

### Features

### Fixes

* Fix tests that call unstructured-api by passing through an api-key
* Fixed page breaks being given (incorrect) page numbers
* Fix skipping download on ingest when a source document exists locally

## 0.7.10

### Enhancements

* Adds a `max_partition` parameter to `partition_text`, `partition_pdf`, `partition_email`,
  `partition_msg` and `partition_xml` that sets a limit for the size of an individual
  document elements. Defaults to `1500` for everything except `partition_xml`, which has
  a default value of `None`.
* DRY connector refactor

### Features

* `hi_res` model for pdfs and images is selectable via environment variable.

### Fixes

* CSV check now ignores escaped commas.
* Fix for filetype exploration util when file content does not have a comma.
* Adds negative lookahead to bullet pattern to avoid detecting plain text line
  breaks like `-------` as list items.
* Fix pre tag parsing for `partition_html`
* Fix lookup error for annotated Arabic and Hebrew encodings

## 0.7.9

### Enhancements

* Improvements to string check for leafs in `partition_xml`.
* Adds --partition-ocr-languages to unstructured-ingest.

### Features

* Adds `partition_org` for processed Org Mode documents.

### Fixes

## 0.7.8

### Enhancements

### Features

* Adds Google Cloud Service connector

### Fixes

* Updates the `parse_email` for `partition_eml` so that `unstructured-api` passes the smoke tests
* `partition_email` now works if there is no message content
* Updates the `"fast"` strategy for `partition_pdf` so that it's able to recursively
* Adds recursive functionality to all fsspec connectors
* Adds generic --recursive ingest flag

## 0.7.7

### Enhancements

* Adds functionality to replace the `MIME` encodings for `eml` files with one of the common encodings if a `unicode` error occurs
* Adds missed file-like object handling in `detect_file_encoding`
* Adds functionality to extract charset info from `eml` files

### Features

* Added coordinate system class to track coordinate types and convert to different coordinate

### Fixes

* Adds an `html_assemble_articles` kwarg to `partition_html` to enable users to capture
  control whether content outside of `<article>` tags is captured when
  `<article>` tags are present.
* Check for the `xml` attribute on `element` before looking for pagebreaks in `partition_docx`.

## 0.7.6

### Enhancements

* Convert fast startegy to ocr_only for images
* Adds support for page numbers in `.docx` and `.doc` when user or renderer
  created page breaks are present.
* Adds retry logic for the unstructured-ingest Biomed connector

### Features

* Provides users with the ability to extract additional metadata via regex.
* Updates `partition_docx` to include headers and footers in the output.
* Create `partition_tsv` and associated tests. Make additional changes to `detect_filetype`.

### Fixes

* Remove fake api key in test `partition_via_api` since we now require valid/empty api keys
* Page number defaults to `None` instead of `1` when page number is not present in the metadata.
  A page number of `None` indicates that page numbers are not being tracked for the document
  or that page numbers do not apply to the element in question..
* Fixes an issue with some pptx files. Assume pptx shapes are found in top left position of slide
  in case the shape.top and shape.left attributes are `None`.

## 0.7.5

### Enhancements

* Adds functionality to sort elements in `partition_pdf` for `fast` strategy
* Adds ingest tests with `--fast` strategy on PDF documents
* Adds --api-key to unstructured-ingest

### Features

* Adds `partition_rst` for processed ReStructured Text documents.

### Fixes

* Adds handling for emails that do not have a datetime to extract.
* Adds pdf2image package as core requirement of unstructured (with no extras)

## 0.7.4

### Enhancements

* Allows passing kwargs to request data field for `partition_via_api` and `partition_multiple_via_api`
* Enable MIME type detection if libmagic is not available
* Adds handling for empty files in `detect_filetype` and `partition`.

### Features

### Fixes

* Reslove `grpcio` import issue on `weaviate.schema.validate_schema` for python 3.9 and 3.10
* Remove building `detectron2` from source in Dockerfile

## 0.7.3

### Enhancements

* Update IngestDoc abstractions and add data source metadata in ElementMetadata

### Features

### Fixes

* Pass `strategy` parameter down from `partition` for `partition_image`
* Filetype detection if a CSV has a `text/plain` MIME type
* `convert_office_doc` no longers prints file conversion info messages to stdout.
* `partition_via_api` reflects the actual filetype for the file processed in the API.

## 0.7.2

### Enhancements

* Adds an optional encoding kwarg to `elements_to_json` and `elements_from_json`
* Bump version of base image to use new stable version of tesseract

### Features

### Fixes

* Update the `read_txt_file` utility function to keep using `spooled_to_bytes_io_if_needed` for xml
* Add functionality to the `read_txt_file` utility function to handle file-like object from URL
* Remove the unused parameter `encoding` from `partition_pdf`
* Change auto.py to have a `None` default for encoding
* Add functionality to try other common encodings for html and xml files if an error related to the encoding is raised and the user has not specified an encoding.
* Adds benchmark test with test docs in example-docs
* Re-enable test_upload_label_studio_data_with_sdk
* File detection now detects code files as plain text
* Adds `tabulate` explicitly to dependencies
* Fixes an issue in `metadata.page_number` of pptx files
* Adds showing help if no parameters passed

## 0.7.1

### Enhancements

### Features

* Add `stage_for_weaviate` to stage `unstructured` outputs for upload to Weaviate, along with
  a helper function for defining a class to use in Weaviate schemas.
* Builds from Unstructured base image, built off of Rocky Linux 8.7, this resolves almost all CVE's in the image.

### Fixes

## 0.7.0

### Enhancements

* Installing `detectron2` from source is no longer required when using the `local-inference` extra.
* Updates `.pptx` parsing to include text in tables.

### Features

### Fixes

* Fixes an issue in `_add_element_metadata` that caused all elements to have `page_number=1`
  in the element metadata.
* Adds `.log` as a file extension for TXT files.
* Adds functionality to try other common encodings for email (`.eml`) files if an error related to the encoding is raised and the user has not specified an encoding.
* Allow passed encoding to be used in the `replace_mime_encodings`
* Fixes page metadata for `partition_html` when `include_metadata=False`
* A `ValueError` now raises if `file_filename` is not specified when you use `partition_via_api`
  with a file-like object.

## 0.6.11

### Enhancements

* Supports epub tests since pandoc is updated in base image

### Features


### Fixes


## 0.6.10

### Enhancements

* XLS support from auto partition

### Features

### Fixes

## 0.6.9

### Enhancements

* fast strategy for pdf now keeps element bounding box data
* setup.py refactor

### Features

### Fixes

* Adds functionality to try other common encodings if an error related to the encoding is raised and the user has not specified an encoding.
* Adds additional MIME types for CSV

## 0.6.8

### Enhancements

### Features

* Add `partition_csv` for CSV files.

### Fixes

## 0.6.7

### Enhancements

* Deprecate `--s3-url` in favor of `--remote-url` in CLI
* Refactor out non-connector-specific config variables
* Add `file_directory` to metadata
* Add `page_name` to metadata. Currently used for the sheet name in XLSX documents.
* Added a `--partition-strategy` parameter to unstructured-ingest so that users can specify
  partition strategy in CLI. For example, `--partition-strategy fast`.
* Added metadata for filetype.
* Add Discord connector to pull messages from a list of channels
* Refactor `unstructured/file-utils/filetype.py` to better utilise hashmap to return mime type.
* Add local declaration of DOCX_MIME_TYPES and XLSX_MIME_TYPES for `test_filetype.py`.

### Features

* Add `partition_xml` for XML files.
* Add `partition_xlsx` for Microsoft Excel documents.

### Fixes

* Supports `hml` filetype for partition as a variation of html filetype.
* Makes `pytesseract` a function level import in `partition_pdf` so you can use the `"fast"`
  or `"hi_res"` strategies if `pytesseract` is not installed. Also adds the
  `required_dependencies` decorator for the `"hi_res"` and `"ocr_only"` strategies.
* Fix to ensure `filename` is tracked in metadata for `docx` tables.

## 0.6.6

### Enhancements

* Adds an `"auto"` strategy that chooses the partitioning strategy based on document
  characteristics and function kwargs. This is the new default strategy for `partition_pdf`
  and `partition_image`. Users can maintain existing behavior by explicitly setting
  `strategy="hi_res"`.
* Added an additional trace logger for NLP debugging.
* Add `get_date` method to `ElementMetadata` for converting the datestring to a `datetime` object.
* Cleanup the `filename` attribute on `ElementMetadata` to remove the full filepath.

### Features

* Added table reading as html with URL parsing to `partition_docx` in docx
* Added metadata field for text_as_html for docx files

### Fixes

* `fileutils/file_type` check json and eml decode ignore error
* `partition_email` was updated to more flexibly handle deviations from the RFC-2822 standard.
  The time in the metadata returns `None` if the time does not match RFC-2822 at all.
* Include all metadata fields when converting to dataframe or CSV

## 0.6.5

### Enhancements

* Added support for SpooledTemporaryFile file argument.

### Features

### Fixes


## 0.6.4

### Enhancements

* Added an "ocr_only" strategy for `partition_pdf`. Refactored the strategy decision
  logic into its own module.

### Features

### Fixes

## 0.6.3

### Enhancements

* Add an "ocr_only" strategy for `partition_image`.

### Features

* Added `partition_multiple_via_api` for partitioning multiple documents in a single REST
  API call.
* Added `stage_for_baseplate` function to prepare outputs for ingestion into Baseplate.
* Added `partition_odt` for processing Open Office documents.

### Fixes

* Updates the grouping logic in the `partition_pdf` fast strategy to group together text
  in the same bounding box.

## 0.6.2

### Enhancements

* Added logic to `partition_pdf` for detecting copy protected PDFs and falling back
  to the hi res strategy when necessary.


### Features

* Add `partition_via_api` for partitioning documents through the hosted API.

### Fixes

* Fix how `exceeds_cap_ratio` handles empty (returns `True` instead of `False`)
* Updates `detect_filetype` to properly detect JSONs when the MIME type is `text/plain`.

## 0.6.1

### Enhancements

* Updated the table extraction parameter name to be more descriptive

### Features

### Fixes

## 0.6.0

### Enhancements

* Adds an `ssl_verify` kwarg to `partition` and `partition_html` to enable turning off
  SSL verification for HTTP requests. SSL verification is on by default.
* Allows users to pass in ocr language to `partition_pdf` and `partition_image` through
  the `ocr_language` kwarg. `ocr_language` corresponds to the code for the language pack
  in Tesseract. You will need to install the relevant Tesseract language pack to use a
  given language.

### Features

* Table extraction is now possible for pdfs from `partition` and `partition_pdf`.
* Adds support for extracting attachments from `.msg` files

### Fixes

* Adds an `ssl_verify` kwarg to `partition` and `partition_html` to enable turning off
  SSL verification for HTTP requests. SSL verification is on by default.

## 0.5.13

### Enhancements

* Allow headers to be passed into `partition` when `url` is used.

### Features

* `bytes_string_to_string` cleaning brick for bytes string output.

### Fixes

* Fixed typo in call to `exactly_one` in `partition_json`
* unstructured-documents encode xml string if document_tree is `None` in `_read_xml`.
* Update to `_read_xml` so that Markdown files with embedded HTML process correctly.
* Fallback to "fast" strategy only emits a warning if the user specifies the "hi_res" strategy.
* unstructured-partition-text_type exceeds_cap_ratio fix returns and how capitalization ratios are calculated
* `partition_pdf` and `partition_text` group broken paragraphs to avoid fragmented `NarrativeText` elements.
* .json files resolved as "application/json" on centos7 (or other installs with older libmagic libs)

## 0.5.12

### Enhancements

* Add OS mimetypes DB to docker image, mainly for unstructured-api compat.
* Use the image registry as a cache when building Docker images.
* Adds the ability for `partition_text` to group together broken paragraphs.
* Added method to utils to allow date time format validation

### Features
* Add Slack connector to pull messages for a specific channel

* Add --partition-by-api parameter to unstructured-ingest
* Added `partition_rtf` for processing rich text files.
* `partition` now accepts a `url` kwarg in addition to `file` and `filename`.

### Fixes

* Allow encoding to be passed into `replace_mime_encodings`.
* unstructured-ingest connector-specific dependencies are imported on demand.
* unstructured-ingest --flatten-metadata supported for local connector.
* unstructured-ingest fix runtime error when using --metadata-include.

## 0.5.11

### Enhancements

### Features

### Fixes

* Guard against null style attribute in docx document elements
* Update HTML encoding to better support foreign language characters

## 0.5.10

### Enhancements

* Updated inference package
* Add sender, recipient, date, and subject to element metadata for emails

### Features

* Added `--download-only` parameter to `unstructured-ingest`

### Fixes

* FileNotFound error when filename is provided but file is not on disk

## 0.5.9

### Enhancements

### Features

### Fixes

* Convert file to str in helper `split_by_paragraph` for `partition_text`

## 0.5.8

### Enhancements

* Update `elements_to_json` to return string when filename is not specified
* `elements_from_json` may take a string instead of a filename with the `text` kwarg
* `detect_filetype` now does a final fallback to file extension.
* Empty tags are now skipped during the depth check for HTML processing.

### Features

* Add local file system to `unstructured-ingest`
* Add `--max-docs` parameter to `unstructured-ingest`
* Added `partition_msg` for processing MSFT Outlook .msg files.

### Fixes

* `convert_file_to_text` now passes through the `source_format` and `target_format` kwargs.
  Previously they were hard coded.
* Partitioning functions that accept a `text` kwarg no longer raise an error if an empty
  string is passed (and empty list of elements is returned instead).
* `partition_json` no longer fails if the input is an empty list.
* Fixed bug in `chunk_by_attention_window` that caused the last word in segments to be cut-off
  in some cases.

### BREAKING CHANGES

* `stage_for_transformers` now returns a list of elements, making it consistent with other
  staging bricks

## 0.5.7

### Enhancements

* Refactored codebase using `exactly_one`
* Adds ability to pass headers when passing a url in partition_html()
* Added optional `content_type` and `file_filename` parameters to `partition()` to bypass file detection

### Features

* Add `--flatten-metadata` parameter to `unstructured-ingest`
* Add `--fields-include` parameter to `unstructured-ingest`

### Fixes

## 0.5.6

### Enhancements

* `contains_english_word()`, used heavily in text processing, is 10x faster.

### Features

* Add `--metadata-include` and `--metadata-exclude` parameters to `unstructured-ingest`
* Add `clean_non_ascii_chars` to remove non-ascii characters from unicode string

### Fixes

* Fix problem with PDF partition (duplicated test)

## 0.5.4

### Enhancements

* Added Biomedical literature connector for ingest cli.
* Add `FsspecConnector` to easily integrate any existing `fsspec` filesystem as a connector.
* Rename `s3_connector.py` to `s3.py` for readability and consistency with the
  rest of the connectors.
* Now `S3Connector` relies on `s3fs` instead of on `boto3`, and it inherits
  from `FsspecConnector`.
* Adds an `UNSTRUCTURED_LANGUAGE_CHECKS` environment variable to control whether or not language
  specific checks like vocabulary and POS tagging are applied. Set to `"true"` for higher
  resolution partitioning and `"false"` for faster processing.
* Improves `detect_filetype` warning to include filename when provided.
* Adds a "fast" strategy for partitioning PDFs with PDFMiner. Also falls back to the "fast"
  strategy if detectron2 is not available.
* Start deprecation life cycle for `unstructured-ingest --s3-url` option, to be deprecated in
  favor of `--remote-url`.

### Features

* Add `AzureBlobStorageConnector` based on its `fsspec` implementation inheriting
from `FsspecConnector`
* Add `partition_epub` for partitioning e-books in EPUB3 format.

### Fixes

* Fixes processing for text files with `message/rfc822` MIME type.
* Open xml files in read-only mode when reading contents to construct an XMLDocument.

## 0.5.3

### Enhancements

* `auto.partition()` can now load Unstructured ISD json documents.
* Simplify partitioning functions.
* Improve logging for ingest CLI.

### Features

* Add `--wikipedia-auto-suggest` argument to the ingest CLI to disable automatic redirection
  to pages with similar names.
* Add setup script for Amazon Linux 2
* Add optional `encoding` argument to the `partition_(text/email/html)` functions.
* Added Google Drive connector for ingest cli.
* Added Gitlab connector for ingest cli.

### Fixes

## 0.5.2

### Enhancements

* Fully move from printing to logging.
* `unstructured-ingest` now uses a default `--download_dir` of `$HOME/.cache/unstructured/ingest`
rather than a "tmp-ingest-" dir in the working directory.

### Features

### Fixes

* `setup_ubuntu.sh` no longer fails in some contexts by interpreting
`DEBIAN_FRONTEND=noninteractive` as a command
* `unstructured-ingest` no longer re-downloads files when --preserve-downloads
is used without --download-dir.
* Fixed an issue that was causing text to be skipped in some HTML documents.

## 0.5.1

### Enhancements

### Features

### Fixes

* Fixes an error causing JavaScript to appear in the output of `partition_html` sometimes.
* Fix several issues with the `requires_dependencies` decorator, including the error message
  and how it was used, which had caused an error for `unstructured-ingest --github-url ...`.

## 0.5.0

### Enhancements

* Add `requires_dependencies` Python decorator to check dependencies are installed before
  instantiating a class or running a function

### Features

* Added Wikipedia connector for ingest cli.

### Fixes

* Fix `process_document` file cleaning on failure
* Fixes an error introduced in the metadata tracking commit that caused `NarrativeText`
  and `FigureCaption` elements to be represented as `Text` in HTML documents.

## 0.4.16

### Enhancements

* Fallback to using file extensions for filetype detection if `libmagic` is not present

### Features

* Added setup script for Ubuntu
* Added GitHub connector for ingest cli.
* Added `partition_md` partitioner.
* Added Reddit connector for ingest cli.

### Fixes

* Initializes connector properly in ingest.main::MainProcess
* Restricts version of unstructured-inference to avoid multithreading issue

## 0.4.15

### Enhancements

* Added `elements_to_json` and `elements_from_json` for easier serialization/deserialization
* `convert_to_dict`, `dict_to_elements` and `convert_to_csv` are now aliases for functions
  that use the ISD terminology.

### Fixes

* Update to ensure all elements are preserved during serialization/deserialization

## 0.4.14

* Automatically install `nltk` models in the `tokenize` module.

## 0.4.13

* Fixes unstructured-ingest cli.

## 0.4.12

* Adds console_entrypoint for unstructured-ingest, other structure/doc updates related to ingest.
* Add `parser` parameter to `partition_html`.

## 0.4.11

* Adds `partition_doc` for partitioning Word documents in `.doc` format. Requires `libreoffice`.
* Adds `partition_ppt` for partitioning PowerPoint documents in `.ppt` format. Requires `libreoffice`.

## 0.4.10

* Fixes `ElementMetadata` so that it's JSON serializable when the filename is a `Path` object.

## 0.4.9

* Added ingest modules and s3 connector, sample ingest script
* Default to `url=None` for `partition_pdf` and `partition_image`
* Add ability to skip English specific check by setting the `UNSTRUCTURED_LANGUAGE` env var to `""`.
* Document `Element` objects now track metadata

## 0.4.8

* Modified XML and HTML parsers not to load comments.

## 0.4.7

* Added the ability to pull an HTML document from a url in `partition_html`.
* Added the the ability to get file summary info from lists of filenames and lists
  of file contents.
* Added optional page break to `partition` for `.pptx`, `.pdf`, images, and `.html` files.
* Added `to_dict` method to document elements.
* Include more unicode quotes in `replace_unicode_quotes`.

## 0.4.6

* Loosen the default cap threshold to `0.5`.
* Add a `UNSTRUCTURED_NARRATIVE_TEXT_CAP_THRESHOLD` environment variable for controlling
  the cap ratio threshold.
* Unknown text elements are identified as `Text` for HTML and plain text documents.
* `Body Text` styles no longer default to `NarrativeText` for Word documents. The style information
  is insufficient to determine that the text is narrative.
* Upper cased text is lower cased before checking for verbs. This helps avoid some missed verbs.
* Adds an `Address` element for capturing elements that only contain an address.
* Suppress the `UserWarning` when detectron is called.
* Checks that titles and narrative test have at least one English word.
* Checks that titles and narrative text are at least 50% alpha characters.
* Restricts titles to a maximum word length. Adds a `UNSTRUCTURED_TITLE_MAX_WORD_LENGTH`
  environment variable for controlling the max number of words in a title.
* Updated `partition_pptx` to order the elements on the page

## 0.4.4

* Updated `partition_pdf` and `partition_image` to return `unstructured` `Element` objects
* Fixed the healthcheck url path when partitioning images and PDFs via API
* Adds an optional `coordinates` attribute to document objects
* Adds `FigureCaption` and `CheckBox` document elements
* Added ability to split lists detected in `LayoutElement` objects
* Adds `partition_pptx` for partitioning PowerPoint documents
* LayoutParser models now download from HugginfaceHub instead of DropBox
* Fixed file type detection for XML and HTML files on Amazone Linux

## 0.4.3

* Adds `requests` as a base dependency
* Fix in `exceeds_cap_ratio` so the function doesn't break with empty text
* Fix bug in `_parse_received_data`.
* Update `detect_filetype` to properly handle `.doc`, `.xls`, and `.ppt`.

## 0.4.2

* Added `partition_image` to process documents in an image format.
* Fixed utf-8 encoding error in `partition_email` with attachments for `text/html`

## 0.4.1

* Added support for text files in the `partition` function
* Pinned `opencv-python` for easier installation on Linux

## 0.4.0

* Added generic `partition` brick that detects the file type and routes a file to the appropriate
  partitioning brick.
* Added a file type detection module.
* Updated `partition_html` and `partition_eml` to support file-like objects in 'rb' mode.
* Cleaning brick for removing ordered bullets `clean_ordered_bullets`.
* Extract brick method for ordered bullets `extract_ordered_bullets`.
* Test for `clean_ordered_bullets`.
* Test for `extract_ordered_bullets`.
* Added `partition_docx` for pre-processing Word Documents.
* Added new REGEX patterns to extract email header information
* Added new functions to extract header information `parse_received_data` and `partition_header`
* Added new function to parse plain text files `partition_text`
* Added new cleaners functions `extract_ip_address`, `extract_ip_address_name`, `extract_mapi_id`, `extract_datetimetz`
* Add new `Image` element and function to find embedded images `find_embedded_images`
* Added `get_directory_file_info` for summarizing information about source documents

## 0.3.5

* Add support for local inference
* Add new pattern to recognize plain text dash bullets
* Add test for bullet patterns
* Fix for `partition_html` that allows for processing `div` tags that have both text and child
  elements
* Add ability to extract document metadata from `.docx`, `.xlsx`, and `.jpg` files.
* Helper functions for identifying and extracting phone numbers
* Add new function `extract_attachment_info` that extracts and decodes the attachment
of an email.
* Staging brick to convert a list of `Element`s to a `pandas` dataframe.
* Add plain text functionality to `partition_email`

## 0.3.4

* Python-3.7 compat

## 0.3.3

* Removes BasicConfig from logger configuration
* Adds the `partition_email` partitioning brick
* Adds the `replace_mime_encodings` cleaning bricks
* Small fix to HTML parsing related to processing list items with sub-tags
* Add `EmailElement` data structure to store email documents

## 0.3.2

* Added `translate_text` brick for translating text between languages
* Add an `apply` method to make it easier to apply cleaners to elements

## 0.3.1

* Added \_\_init.py\_\_ to `partition`

## 0.3.0

* Implement staging brick for Argilla. Converts lists of `Text` elements to `argilla` dataset classes.
* Removing the local PDF parsing code and any dependencies and tests.
* Reorganizes the staging bricks in the unstructured.partition module
* Allow entities to be passed into the Datasaur staging brick
* Added HTML escapes to the `replace_unicode_quotes` brick
* Fix bad responses in partition_pdf to raise ValueError
* Adds `partition_html` for partitioning HTML documents.

## 0.2.6

* Small change to how \_read is placed within the inheritance structure since it doesn't really apply to pdf
* Add partitioning brick for calling the document image analysis API

## 0.2.5

* Update python requirement to >=3.7

## 0.2.4

* Add alternative way of importing `Final` to support google colab

## 0.2.3

* Add cleaning bricks for removing prefixes and postfixes
* Add cleaning bricks for extracting text before and after a pattern

## 0.2.2

* Add staging brick for Datasaur

## 0.2.1

* Added brick to convert an ISD dictionary to a list of elements
* Update `PDFDocument` to use the `from_file` method
* Added staging brick for CSV format for ISD (Initial Structured Data) format.
* Added staging brick for separating text into attention window size chunks for `transformers`.
* Added staging brick for LabelBox.
* Added ability to upload LabelStudio predictions
* Added utility function for JSONL reading and writing
* Added staging brick for CSV format for Prodigy
* Added staging brick for Prodigy
* Added ability to upload LabelStudio annotations
* Added text_field and id_field to stage_for_label_studio signature

## 0.2.0

* Initial release of unstructured<|MERGE_RESOLUTION|>--- conflicted
+++ resolved
@@ -1,13 +1,14 @@
-<<<<<<< HEAD
-## 0.11.3-dev0
-
-### Enhancements
+## 0.11.4-dev0
+
+### Enhancements
+
 * **Refactor pdfminer code.** The pdfminer code is moved from `unstructured-inference` to `unstructured`.
 
-## 0.11.2
-=======
+### Features
+
+### Fixes
+
 ## 0.11.3
->>>>>>> f8aea71f
 
 ### Enhancements
 
