## 0.10.24-dev1

### Enhancements

* **Ingest compression utilities and fsspec connector support** Generic utility code added to handle files that get pulled from a source connector that are either tar or zip compressed and uncompress them locally. This is then processed using a local source connector. Currently this functionality has been incorporated into the fsspec connector and all those inheriting from it (currently: Azure Blob Storage, Google Cloud Storage, S3, Box, and Dropbox).

### Features

<<<<<<< HEAD
* **Adds HuggingFaceEmbeddingEncoder** The HuggingFace Embedding Encoder uses a local embedding model as opposed to using an API.
=======
* **Adds element type percent match function** In order to evaluate the element type extracted, we add a function that calculates the matched percentage between two frequency dictionary.
>>>>>>> 4907d1e2

### Fixes

* **Fix paddle model file not discoverable** Fixes issue where ocr_models/paddle_ocr.py file is not discoverable on PyPI by adding
an `__init__.py` file under the folder.

## 0.10.23

### Enhancements

* **Add functionality to limit precision when serializing to json** Precision for `points` is limited to 1 decimal point if coordinates["system"] == "PixelSpace" (otherwise 2 decimal points?). Precision for `detection_class_prob` is limited to 5 decimal points.
* **Fix csv file detection logic when mime-type is text/plain** Previously the logic to detect csv file type was considering only first row's comma count comparing with the header_row comma count and both the rows being same line the result was always true, Now the logic is changed to consider the comma's count for all the lines except first line and compare with header_row comma count.
* **Improved inference speed for Chipper V2** API requests with 'hi_res_model_name=chipper' now have ~2-3x faster responses.

### Features

### Fixes

* **Cleans up temporary files after conversion** Previously a file conversion utility was leaving temporary files behind on the filesystem without removing them when no longer needed. This fix helps prevent an accumulation of temporary files taking up excessive disk space.
* **Fixes `under_non_alpha_ratio` dividing by zero** Although this function guarded against a specific cause of division by zero, there were edge cases slipping through like strings with only whitespace. This update more generally prevents the function from performing a division by zero.
* **Fix languages default** Previously the default language was being set to English when elements didn't have text or if langdetect could not detect the language. It now defaults to None so there is not misleading information about the language detected.
* **Fixes recursion limit error that was being raised when partitioning Excel documents of a certain size** Previously we used a recursive method to find subtables within an excel sheet. However this would run afoul of Python's recursion depth limit when there was a contiguous block of more than 1000 cells within a sheet. This function has been updated to use the NetworkX library which avoids Python recursion issues.

## 0.10.22

### Enhancements

* **bump `unstructured-inference` to `0.7.3`** The updated version of `unstructured-inference` supports a new version of the Chipper model, as well as a cleaner schema for its output classes. Support is included for new inference features such as hierarchy and ordering.
* **Expose skip_infer_table_types in ingest CLI.** For each connector a new `--skip-infer-table-types` parameter was added to map to the `skip_infer_table_types` partition argument. This gives more granular control to unstructured-ingest users, allowing them to specify the file types for which we should attempt table extraction.
* **Add flag to ingest CLI to raise error if any single doc fails in pipeline** Currently if a single doc fails in the pipeline, the whole thing halts due to the error. This flag defaults to log an error but continue with the docs it can.
* **Emit hyperlink metadata for DOCX file-type.** DOCX partitioner now adds `metadata.links`, `metadata.link_texts` and `metadata.link_urls` for elements that contain a hyperlink that points to an external resource. So-called "jump" links pointing to document internal locations (such as those found in a table-of-contents "jumping" to a chapter or section) are excluded.

### Features

* **Add `elements_to_text` as a staging helper function** In order to get a single clean text output from unstructured for metric calculations, automate the process of extracting text from elements using this function.
* **Adds permissions(RBAC) data ingestion functionality for the Sharepoint connector.** Problem: Role based access control is an important component in many data storage systems. Users may need to pass permissions (RBAC) data to downstream systems when ingesting data. Feature: Added permissions data ingestion functionality to the Sharepoint connector.

### Fixes

* **Fixes PDF list parsing creating duplicate list items** Previously a bug in PDF list item parsing caused removal of other elements and duplication of the list item
* **Fixes duplicated elements** Fixes issue where elements are duplicated when embeddings are generated. This will allow users to generate embeddings for their list of Elements without duplicating/breaking the orginal content.
* **Fixes failure when flagging for embeddings through unstructured-ingest** Currently adding the embedding parameter to any connector results in a failure on the copy stage. This is resolves the issue by adding the IngestDoc to the context map in the embedding node's `run` method. This allows users to specify that connectors fetch embeddings without failure.
* **Fix ingest pipeline reformat nodes not discoverable** Fixes issue where  reformat nodes raise ModuleNotFoundError on import. This was due to the directory was missing `__init__.py` in order to make it discoverable.
* **Fix default language in ingest CLI** Previously the default was being set to english which injected potentially incorrect information to downstream language detection libraries. By setting the default to None allows those libraries to better detect what language the text is in the doc being processed.

## 0.10.21

* **Adds Scarf analytics**.

## 0.10.20

### Enhancements

* **Add document level language detection functionality.** Adds the "auto" default for the languages param to all partitioners. The primary language present in the document is detected using the `langdetect` package. Additional param `detect_language_per_element` is also added for partitioners that return multiple elements. Defaults to `False`.
* **Refactor OCR code** The OCR code for entire page is moved from unstructured-inference to unstructured. On top of continuing support for OCR language parameter, we also support two OCR processing modes, "entire_page" or "individual_blocks".
* **Align to top left when shrinking bounding boxes for `xy-cut` sorting:** Update `shrink_bbox()` to keep top left rather than center.
* **Add visualization script to annotate elements** This script is often used to analyze/visualize elements with coordinates (e.g. partition_pdf()).
* **Adds data source properties to the Jira, Github and Gitlab connectors** These properties (date_created, date_modified, version, source_url, record_locator) are written to element metadata during ingest, mapping elements to information about the document source from which they derive. This functionality enables downstream applications to reveal source document applications, e.g. a link to a GDrive doc, Salesforce record, etc.
* **Improve title detection in pptx documents** The default title textboxes on a pptx slide are now categorized as titles.
* **Improve hierarchy detection in pptx documents** List items, and other slide text are properly nested under the slide title. This will enable better chunking of pptx documents.
* **Refactor of the ingest cli workflow** The refactored approach uses a dynamically set pipeline with a snapshot along each step to save progress and accommodate continuation from a snapshot if an error occurs. This also allows the pipeline to dynamically assign any number of steps to modify the partitioned content before it gets written to a destination.
* **Applies `max_characters=<n>` argument to all element types in `add_chunking_strategy` decorator** Previously this argument was only utilized in chunking Table elements and now applies to all partitioned elements if `add_chunking_strategy` decorator is utilized, further preparing the elements for downstream processing.
* **Add common retry strategy utilities for unstructured-ingest** Dynamic retry strategy with exponential backoff added to Notion source connector.
*
### Features

* **Adds `bag_of_words` and `percent_missing_text` functions** In order to count the word frequencies in two input texts and calculate the percentage of text missing relative to the source document.
* **Adds `edit_distance` calculation metrics** In order to benchmark the cleaned, extracted text with unstructured, `edit_distance` (`Levenshtein distance`) is included.
* **Adds detection_origin field to metadata** Problem: Currently isn't an easy way to find out how an element was created. With this change that information is added. Importance: With this information the developers and users are now able to know how an element was created to make decisions on how to use it. In order tu use this feature
setting UNSTRUCTURED_INCLUDE_DEBUG_METADATA=true is needed.
* **Adds a function that calculates frequency of the element type and its depth** To capture the accuracy of element type extraction, this function counts the occurrences of each unique element type with its depth for use in element metrics.

### Fixes

* **Fix zero division error in annotation bbox size** This fixes the bug where we find annotation bboxes realted to an element that need to divide the intersection size between annotation bbox and element bbox by the size of the annotation bbox
* **Fix prevent metadata module from importing dependencies from unnecessary modules** Problem: The `metadata` module had several top level imports that were only used in and applicable to code related to specific document types, while there were many general-purpose functions. As a result, general-purpose functions couldn't be used without unnecessary dependencies being installed. Fix: moved 3rd party dependency top level imports to inside the functions in which they are used and applied a decorator to check that the dependency is installed and emit a helpful error message if not.
* **Fixes category_depth None value for Title elements** Problem: `Title` elements from `chipper` get `category_depth`= None even when `Headline` and/or `Subheadline` elements are present in the same page. Fix: all `Title` elements with `category_depth` = None should be set to have a depth of 0 instead iff there are `Headline` and/or `Subheadline` element-types present. Importance: `Title` elements should be equivalent html `H1` when nested headings are present; otherwise, `category_depth` metadata can result ambiguous within elements in a page.
* **Tweak `xy-cut` ordering output to be more column friendly** This results in the order of elements more closely reflecting natural reading order which benefits downstream applications. While element ordering from `xy-cut` is usually mostly correct when ordering multi-column documents, sometimes elements from a RHS column will appear before elements in a LHS column. Fix: add swapped `xy-cut` ordering by sorting by X coordinate first and then Y coordinate.
* **Fixes badly initialized Formula** Problem: YoloX contain new types of elements, when loading a document that contain formulas a new element of that class
should be generated, however the Formula class inherits from Element instead of Text. After this change the element is correctly created with the correct class
allowing the document to be loaded. Fix: Change parent class for Formula to Text. Importance: Crucial to be able to load documents that contain formulas.
* **Fixes pdf uri error** An error was encountered when URI type of `GoToR` which refers to pdf resources outside of its own was detected since no condition catches such case. The code is fixing the issue by initialize URI before any condition check.


## 0.10.19

### Enhancements

* **Adds XLSX document level language detection** Enhancing on top of language detection functionality in previous release, we now support language detection within `.xlsx` file type at Element level.
* **bump `unstructured-inference` to `0.6.6`** The updated version of `unstructured-inference` makes table extraction in `hi_res` mode configurable to fine tune table extraction performance; it also improves element detection by adding a deduplication post processing step in the `hi_res` partitioning of pdfs and images.
* **Detect text in HTML Heading Tags as Titles** This will increase the accuracy of hierarchies in HTML documents and provide more accurate element categorization. If text is in an HTML heading tag and is not a list item, address, or narrative text, categorize it as a title.
* **Update python-based docs** Refactor docs to use the actual unstructured code rather than using the subprocess library to run the cli command itself.
* **Adds Table support for the `add_chunking_strategy` decorator to partition functions.** In addition to combining elements under Title elements, user's can now specify the `max_characters=<n>` argument to chunk Table elements into TableChunk elements with `text` and `text_as_html` of length <n> characters. This means partitioned Table results are ready for use in downstream applications without any post processing.
* **Expose endpoint url for s3 connectors** By allowing for the endpoint url to be explicitly overwritten, this allows for any non-AWS data providers supporting the s3 protocol to be supported (i.e. minio).

### Features

* **change default `hi_res` model for pdf/image partition to `yolox`** Now partitioning pdf/image using `hi_res` strategy utilizes `yolox_quantized` model isntead of `detectron2_onnx` model. This new default model has better recall for tables and produces more detailed categories for elements.
* **XLSX can now reads subtables within one sheet** Problem: Many .xlsx files are not created to be read as one full table per sheet. There are subtables, text and header along with more informations to extract from each sheet. Feature: This `partition_xlsx` now can reads subtable(s) within one .xlsx sheet, along with extracting other title and narrative texts. Importance: This enhance the power of .xlsx reading to not only one table per sheet, allowing user to capture more data tables from the file, if exists.
* **Update Documentation on Element Types and Metadata**: We have updated the documentation according to the latest element types and metadata. It includes the common and additional metadata provided by the Partitions and Connectors.

### Fixes

* **Fixes partition_pdf is_alnum reference bug** Problem: The `partition_pdf` when attempt to get bounding box from element experienced a reference before assignment error when the first object is not text extractable.  Fix: Switched to a flag when the condition is met. Importance: Crucial to be able to partition with pdf.
* **Fix various cases of HTML text missing after partition**
  Problem: Under certain circumstances, text immediately after some HTML tags will be misssing from partition result.
  Fix: Updated code to deal with these cases.
  Importance: This will ensure the correctness when partitioning HTML and Markdown documents.
* **Fixes chunking when `detection_class_prob` appears in Element metadata** Problem: when `detection_class_prob` appears in Element metadata, Elements will only be combined by chunk_by_title if they have the same `detection_class_prob` value (which is rare). This is unlikely a case we ever need to support and most often results in no chunking. Fix: `detection_class_prob` is included in the chunking list of metadata keys excluded for similarity comparison. Importance: This change allows `chunk_by_title` to operate as intended for documents which include `detection_class_prob` metadata in their Elements.

## 0.10.18

### Enhancements

* **Better detection of natural reading order in images and PDF's** The elements returned by partition better reflect natural reading order in some cases, particularly in complicated multi-column layouts, leading to better chunking and retrieval for downstream applications. Achieved by improving the `xy-cut` sorting to preprocess bboxes, shrinking all bounding boxes by 90% along x and y axes (still centered around the same center point), which allows projection lines to be drawn where not possible before if layout bboxes overlapped.
* **Improves `partition_xml` to be faster and more memory efficient when partitioning large XML files** The new behavior is to partition iteratively to prevent loading the entire XML tree into memory at once in most use cases.
* **Adds data source properties to SharePoint, Outlook, Onedrive, Reddit, Slack, DeltaTable connectors** These properties (date_created, date_modified, version, source_url, record_locator) are written to element metadata during ingest, mapping elements to information about the document source from which they derive. This functionality enables downstream applications to reveal source document applications, e.g. a link to a GDrive doc, Salesforce record, etc.
* **Add functionality to save embedded images in PDF's separately as images** This allows users to save embedded images in PDF's separately as images, given some directory path. The saved image path is written to the metadata for the Image element. Downstream applications may benefit by providing users with image links from relevant "hits."
* **Azure Cognite Search destination connector** New Azure Cognitive Search destination connector added to ingest CLI.  Users may now use `unstructured-ingest` to write partitioned data from over 20 data sources (so far) to an Azure Cognitive Search index.
* **Improves salesforce partitioning** Partitions Salesforce data as xlm instead of text for improved detail and flexibility. Partitions htmlbody instead of textbody for Salesforce emails. Importance: Allows all Salesforce fields to be ingested and gives Salesforce emails more detailed partitioning.
* **Add document level language detection functionality.** Introduces the "auto" default for the languages param, which then detects the languages present in the document using the `langdetect` package. Adds the document languages as ISO 639-3 codes to the element metadata. Implemented only for the partition_text function to start.
* **PPTX partitioner refactored in preparation for enhancement.** Behavior should be unchanged except that shapes enclosed in a group-shape are now included, as many levels deep as required (a group-shape can itself contain a group-shape).
* **Embeddings support for the SharePoint SourceConnector via unstructured-ingest CLI** The SharePoint connector can now optionally create embeddings from the elements it pulls out during partition and upload those embeddings to Azure Cognitive Search index.
* **Improves hierarchy from docx files by leveraging natural hierarchies built into docx documents**  Hierarchy can now be detected from an indentation level for list bullets/numbers and by style name (e.g. Heading 1, List Bullet 2, List Number).
* **Chunking support for the SharePoint SourceConnector via unstructured-ingest CLI** The SharePoint connector can now optionally chunk the elements pulled out during partition via the chunking unstructured brick. This can be used as a stage before creating embeddings.

### Features

* **Adds `links` metadata in `partition_pdf` for `fast` strategy.** Problem: PDF files contain rich information and hyperlink that Unstructured did not captured earlier. Feature: `partition_pdf` now can capture embedded links within the file along with its associated text and page number. Importance: Providing depth in extracted elements give user a better understanding and richer context of documents. This also enables user to map to other elements within the document if the hyperlink is refered internally.
* **Adds the embedding module to be able to embed Elements** Problem: Many NLP applications require the ability to represent parts of documents in a semantic way. Until now, Unstructured did not have text embedding ability within the core library. Feature: This embedding module is able to track embeddings related data with a class, embed a list of elements, and return an updated list of Elements with the *embeddings* property. The module is also able to embed query strings. Importance: Ability to embed documents or parts of documents will enable users to make use of these semantic representations in different NLP applications, such as search, retrieval, and retrieval augmented generation.

### Fixes

* **Fixes a metadata source serialization bug** Problem: In unstructured elements, when loading an elements json file from the disk, the data_source attribute is assumed to be an instance of DataSourceMetadata and the code acts based on that. However the loader did not satisfy the assumption, and loaded it as a dict instead, causing an error. Fix: Added necessary code block to initialize a DataSourceMetadata object, also refactored DataSourceMetadata.from_dict() method to remove redundant code. Importance: Crucial to be able to load elements (which have data_source fields) from json files.
* **Fixes issue where unstructured-inference was not getting updated** Problem: unstructured-inference was not getting upgraded to the version to match unstructured release when doing a pip install.  Solution: using `pip install unstructured[all-docs]` it will now upgrade both unstructured and unstructured-inference. Importance: This will ensure that the inference library is always in sync with the unstructured library, otherwise users will be using outdated libraries which will likely lead to unintended behavior.
* **Fixes SharePoint connector failures if any document has an unsupported filetype** Problem: Currently the entire connector ingest run fails if a single IngestDoc has an unsupported filetype. This is because a ValueError is raised in the IngestDoc's `__post_init__`. Fix: Adds a try/catch when the IngestConnector runs get_ingest_docs such that the error is logged but all processable documents->IngestDocs are still instantiated and returned. Importance: Allows users to ingest SharePoint content even when some files with unsupported filetypes exist there.
* **Fixes Sharepoint connector server_path issue** Problem: Server path for the Sharepoint Ingest Doc was incorrectly formatted, causing issues while fetching pages from the remote source. Fix: changes formatting of remote file path before instantiating SharepointIngestDocs and appends a '/' while fetching pages from the remote source. Importance: Allows users to fetch pages from Sharepoint Sites.
* **Fixes Sphinx errors.** Fixes errors when running Sphinx `make html` and installs library to suppress warnings.
* **Fixes a metadata backwards compatibility error** Problem: When calling `partition_via_api`, the hosted api may return an element schema that's newer than the current `unstructured`. In this case, metadata fields were added which did not exist in the local `ElementMetadata` dataclass, and `__init__()` threw an error. Fix: remove nonexistent fields before instantiating in `ElementMetadata.from_json()`. Importance: Crucial to avoid breaking changes when adding fields.
* **Fixes issue with Discord connector when a channel returns `None`** Problem: Getting the `jump_url` from a nonexistent Discord `channel` fails. Fix: property `jump_url` is now retrieved within the same context as the messages from the channel. Importance: Avoids cascading issues when the connector fails to fetch information about a Discord channel.
* **Fixes occasionally SIGABTR when writing table with `deltalake` on Linux** Problem: occasionally on Linux ingest can throw a `SIGABTR` when writing `deltalake` table even though the table was written correctly. Fix: put the writing function into a `Process` to ensure its execution to the fullest extent before returning to the main process. Importance: Improves stability of connectors using `deltalake`


* **Fix badly initialized Formula** Problem: YoloX contain new types of elements, when loading a document that contain formulas a new element of that class
should be generated, however the Formula class inherits from Element instead of Text. After this change the element is correctly created with the correct class
allowing the document to be loaded. Fix: Change parent class for Formula to Text. Importance: Crucial to be able to load documents that contain formulas.

## 0.10.16

### Enhancements

* **Adds data source properties to Airtable, Confluence, Discord, Elasticsearch, Google Drive, and Wikipedia connectors** These properties (date_created, date_modified, version, source_url, record_locator) are written to element metadata during ingest, mapping elements to information about the document source from which they derive. This functionality enables downstream applications to reveal source document applications, e.g. a link to a GDrive doc, Salesforce record, etc.
* **DOCX partitioner refactored in preparation for enhancement.** Behavior should be unchanged except in multi-section documents containing different headers/footers for different sections. These will now emit all distinct headers and footers encountered instead of just those for the last section.
* **Add a function to map between Tesseract and standard language codes.** This allows users to input language information to the `languages` param in any Tesseract-supported langcode or any ISO 639 standard language code.
* **Add document level language detection functionality.** Introduces the "auto" default for the languages param, which then detects the languages present in the document using the `langdetect` package. Implemented only for the partition_text function to start.

### Features

### Fixes

* ***Fixes an issue that caused a partition error for some PDF's.** Fixes GH Issue 1460 by bypassing a coordinate check if an element has invalid coordinates.

## 0.10.15


### Enhancements

* **Support for better element categories from the next-generation image-to-text model ("chipper").** Previously, not all of the classifications from Chipper were being mapped to proper `unstructured` element categories so the consumer of the library would see many `UncategorizedText` elements. This fixes the issue, improving the granularity of the element categories outputs for better downstream processing and chunking. The mapping update is:
  * "Threading": `NarrativeText`
  * "Form": `NarrativeText`
  * "Field-Name": `Title`
  * "Value": `NarrativeText`
  * "Link": `NarrativeText`
  * "Headline": `Title` (with `category_depth=1`)
  * "Subheadline": `Title` (with `category_depth=2`)
  * "Abstract": `NarrativeText`
* **Better ListItem grouping for PDF's (fast strategy).** The `partition_pdf` with `fast` strategy previously broke down some numbered list item lines as separate elements. This enhancement leverages the x,y coordinates and bbox sizes to help decide whether the following chunk of text is a continuation of the immediate previous detected ListItem element or not, and not detect it as its own non-ListItem element.
* **Fall back to text-based classification for uncategorized Layout elements for Images and PDF's**. Improves element classification by running existing text-based rules on previously `UncategorizedText` elements.
* **Adds table partitioning for Partitioning for many doc types including: .html, .epub., .md, .rst, .odt, and .msg.** At the core of this change is the .html partition functionality, which is leveraged by the other effected doc types. This impacts many scenarios where `Table` Elements are now propery extracted.
* **Create and add `add_chunking_strategy` decorator to partition functions.** Previously, users were responsible for their own chunking after partitioning elements, often required for downstream applications. Now, individual elements may be combined into right-sized chunks where min and max character size may be specified if `chunking_strategy=by_title`. Relevant elements are grouped together for better downstream results. This enables users immediately use partitioned results effectively in downstream applications (e.g. RAG architecture apps) without any additional post-processing.
* **Adds `languages` as an input parameter and marks `ocr_languages` kwarg for deprecation in pdf, image, and auto partitioning functions.** Previously, language information was only being used for Tesseract OCR for image-based documents and was in a Tesseract specific string format, but by refactoring into a list of standard language codes independent of Tesseract, the `unstructured` library will better support `languages` for other non-image pipelines and/or support for other OCR engines.
* **Removes `UNSTRUCTURED_LANGUAGE` env var usage and replaces `language` with `languages` as an input parameter to unstructured-partition-text_type functions.** The previous parameter/input setup was not user-friendly or scalable to the variety of elements being processed. By refactoring the inputted language information into a list of standard language codes, we can support future applications of the element language such as detection, metadata, and multi-language elements. Now, to skip English specific checks, set the `languages` parameter to any non-English language(s).
* **Adds `xlsx` and `xls` filetype extensions to the `skip_infer_table_types` default list in `partition`.** By adding these file types to the input parameter these files should not go through table extraction. Users can still specify if they would like to extract tables from these filetypes, but will have to set the `skip_infer_table_types` to exclude the desired filetype extension. This avoids mis-representing complex spreadsheets where there may be multiple sub-tables and other content.
* **Better debug output related to sentence counting internals**. Clarify message when sentence is not counted toward sentence count because there aren't enough words, relevant for developers focused on `unstructured`s NLP internals.
* **Faster ocr_only speed for partitioning PDF and images.** Use `unstructured_pytesseract.run_and_get_multiple_output` function to reduce the number of calls to `tesseract` by half when partitioning pdf or image with `tesseract`
* **Adds data source properties to fsspec connectors** These properties (date_created, date_modified, version, source_url, record_locator) are written to element metadata during ingest, mapping elements to information about the document source from which they derive. This functionality enables downstream applications to reveal source document applications, e.g. a link to a GDrive doc, Salesforce record, etc.
* **Add delta table destination connector** New delta table destination connector added to ingest CLI.  Users may now use `unstructured-ingest` to write partitioned data from over 20 data sources (so far) to a Delta Table.
* **Rename to Source and Destination Connectors in the Documentation.** Maintain naming consistency between Connectors codebase and documentation with the first addition to a destination connector.
* **Non-HTML text files now return unstructured-elements as opposed to HTML-elements.** Previously the text based files that went through `partition_html` would return HTML-elements but now we preserve the format from the input using `source_format` argument in the partition call.
* **Adds `PaddleOCR` as an optional alternative to `Tesseract`** for OCR in processing of PDF or Image files, it is installable via the `makefile` command `install-paddleocr`. For experimental purposes only.
* **Bump unstructured-inference** to 0.5.28. This version bump markedly improves the output of table data, rendered as `metadata.text_as_html` in an element. These changes include:
  * add env variable `ENTIRE_PAGE_OCR` to specify using paddle or tesseract on entire page OCR
  * table structure detection now pads the input image by 25 pixels in all 4 directions to improve its recall (0.5.27)
  * support paddle with both cpu and gpu and assume it is pre-installed (0.5.26)
  * fix a bug where `cells_to_html` doesn't handle cells spanning multiple rows properly (0.5.25)
  * remove `cv2` preprocessing step before OCR step in table transformer (0.5.24)

### Features

* **Adds element metadata via `category_depth` with default value None**.
  * This additional metadata is useful for vectordb/LLM, chunking strategies, and retrieval applications.
* **Adds a naive hierarchy for elements via a `parent_id` on the element's metadata**
  * Users will now have more metadata for implementing vectordb/LLM chunking strategies. For example, text elements could be queried by their preceding title element.
  * Title elements created from HTML headings will properly nest

### Fixes

* **`add_pytesseract_bboxes_to_elements` no longer returns `nan` values**. The function logic is now broken into new methods
  `_get_element_box` and `convert_multiple_coordinates_to_new_system`
* **Selecting a different model wasn't being respected when calling `partition_image`.** Problem: `partition_pdf` allows for passing a `model_name` parameter. Given the similarity between the image and PDF pipelines, the expected behavior is that `partition_image` should support the same parameter, but `partition_image` was unintentionally not passing along its `kwargs`. This was corrected by adding the kwargs to the downstream call.
* **Fixes a chunking issue via dropping the field "coordinates".** Problem: chunk_by_title function was chunking each element to its own individual chunk while it needed to group elements into a fewer number of chunks. We've discovered that this happens due to a metadata matching logic in chunk_by_title function, and discovered that elements with different metadata can't be put into the same chunk. At the same time, any element with "coordinates" essentially had different metadata than other elements, due each element locating in different places and having different coordinates. Fix: That is why we have included the key "coordinates" inside a list of excluded metadata keys, while doing this "metadata_matches" comparision. Importance: This change is crucial to be able to chunk by title for documents which include "coordinates" metadata in their elements.

## 0.10.14

### Enhancements

* Update all connectors to use new downstream architecture
  * New click type added to parse comma-delimited string inputs
  * Some CLI options renamed

### Features

### Fixes

## 0.10.13

### Enhancements

* Updated documentation: Added back support doc types for partitioning, more Python codes in the API page,  RAG definition, and use case.
* Updated Hi-Res Metadata: PDFs and Images using Hi-Res strategy now have layout model class probabilities added ot metadata.
* Updated the `_detect_filetype_from_octet_stream()` function to use libmagic to infer the content type of file when it is not a zip file.
* Tesseract minor version bump to 5.3.2

### Features

* Add Jira Connector to be able to pull issues from a Jira organization
* Add `clean_ligatures` function to expand ligatures in text


### Fixes

* `partition_html` breaks on `<br>` elements.
* Ingest error handling to properly raise errors when wrapped
* GH issue 1361: fixes a sortig error that prevented some PDF's from being parsed
* Bump unstructured-inference
  * Brings back embedded images in PDF's (0.5.23)

## 0.10.12

### Enhancements

* Removed PIL pin as issue has been resolved upstream
* Bump unstructured-inference
  * Support for yolox_quantized layout detection model (0.5.20)
* YoloX element types added


### Features

* Add Salesforce Connector to be able to pull Account, Case, Campaign, EmailMessage, Lead

### Fixes


* Bump unstructured-inference
  * Avoid divide-by-zero errors swith `safe_division` (0.5.21)

## 0.10.11

### Enhancements

* Bump unstructured-inference
  * Combine entire-page OCR output with layout-detected elements, to ensure full coverage of the page (0.5.19)

### Features

* Add in ingest cli s3 writer

### Fixes

* Fix a bug where `xy-cut` sorting attemps to sort elements without valid coordinates; now xy cut sorting only works when **all** elements have valid coordinates

## 0.10.10

### Enhancements

* Adds `text` as an input parameter to `partition_xml`.
* `partition_xml` no longer runs through `partition_text`, avoiding incorrect splitting
  on carriage returns in the XML. Since `partition_xml` no longer calls `partition_text`,
  `min_partition` and `max_partition` are no longer supported in `partition_xml`.
* Bump `unstructured-inference==0.5.18`, change non-default detectron2 classification threshold
* Upgrade base image from rockylinux 8 to rockylinux 9
* Serialize IngestDocs to JSON when passing to subprocesses

### Features

### Fixes

- Fix a bug where mismatched `elements` and `bboxes` are passed into `add_pytesseract_bbox_to_elements`

## 0.10.9

### Enhancements

* Fix `test_json` to handle only non-extra dependencies file types (plain-text)

### Features

* Adds `chunk_by_title` to break a document into sections based on the presence of `Title`
  elements.
* add new extraction function `extract_image_urls_from_html` to extract all img related URL from html text.

### Fixes

* Make cv2 dependency optional
* Edit `add_pytesseract_bbox_to_elements`'s (`ocr_only` strategy) `metadata.coordinates.points` return type to `Tuple` for consistency.
* Re-enable test-ingest-confluence-diff for ingest tests
* Fix syntax for ingest test check number of files

## 0.10.8

### Enhancements

* Release docker image that installs Python 3.10 rather than 3.8

### Features

### Fixes

## 0.10.7

### Enhancements

### Features

### Fixes

* Remove overly aggressive ListItem chunking for images and PDF's which typically resulted in inchorent elements.

## 0.10.6

### Enhancements

* Enable `partition_email` and `partition_msg` to detect if an email is PGP encryped. If
  and email is PGP encryped, the functions will return an empy list of elements and
  emit a warning about the encrypted content.
* Add threaded Slack conversations into Slack connector output
* Add functionality to sort elements using `xy-cut` sorting approach in `partition_pdf` for `hi_res` and `fast` strategies
* Bump unstructured-inference
  * Set OMP_THREAD_LIMIT to 1 if not set for better tesseract perf (0.5.17)

### Features

* Extract coordinates from PDFs and images when using OCR only strategy and add to metadata

### Fixes

* Update `partition_html` to respect the order of `<pre>` tags.
* Fix bug in `partition_pdf_or_image` where two partitions were called if `strategy == "ocr_only"`.
* Bump unstructured-inference
  * Fix issue where temporary files were being left behind (0.5.16)
* Adds deprecation warning for the `file_filename` kwarg to `partition`, `partition_via_api`,
  and `partition_multiple_via_api`.
* Fix documentation build workflow by pinning dependencies

## 0.10.5

### Enhancements

* Create new CI Pipelines
  - Checking text, xml, email, and html doc tests against the library installed without extras
  - Checking each library extra against their respective tests
* `partition` raises an error and tells the user to install the appropriate extra if a filetype
  is detected that is missing dependencies.
* Add custom errors to ingest
* Bump `unstructured-ingest==0.5.15`
  - Handle an uncaught TesseractError (0.5.15)
  - Add TIFF test file and TIFF filetype to `test_from_image_file` in `test_layout` (0.5.14)
* Use `entire_page` ocr mode for pdfs and images
* Add notes on extra installs to docs
* Adds ability to reuse connections per process in unstructured-ingest

### Features
* Add delta table connector

### Fixes

## 0.10.4
* Pass ocr_mode in partition_pdf and set the default back to individual pages for now
* Add diagrams and descriptions for ingest design in the ingest README

### Features
* Supports multipage TIFF image partitioning

### Fixes

## 0.10.2

### Enhancements
* Bump unstructured-inference==0.5.13:
  - Fix extracted image elements being included in layout merge, addresses the issue
    where an entire-page image in a PDF was not passed to the layout model when using hi_res.

### Features

### Fixes

## 0.10.1

### Enhancements
* Bump unstructured-inference==0.5.12:
  - fix to avoid trace for certain PDF's (0.5.12)
  - better defaults for DPI for hi_res and  Chipper (0.5.11)
  - implement full-page OCR (0.5.10)

### Features

### Fixes

* Fix dead links in repository README (Quick Start > Install for local development, and Learn more > Batch Processing)
* Update document dependencies to include tesseract-lang for additional language support (required for tests to pass)

## 0.10.0

### Enhancements

* Add `include_header` kwarg to `partition_xlsx` and change default behavior to `True`
* Update the `links` and `emphasized_texts` metadata fields

### Features

### Fixes

## 0.9.3

### Enhancements

* Pinned dependency cleanup.
* Update `partition_csv` to always use `soupparser_fromstring` to parse `html text`
* Update `partition_tsv` to always use `soupparser_fromstring` to parse `html text`
* Add `metadata.section` to capture epub table of contents data
* Add `unique_element_ids` kwarg to partition functions. If `True`, will use a UUID
  for element IDs instead of a SHA-256 hash.
* Update `partition_xlsx` to always use `soupparser_fromstring` to parse `html text`
* Add functionality to switch `html` text parser based on whether the `html` text contains emoji
* Add functionality to check if a string contains any emoji characters
* Add CI tests around Notion

### Features

* Add Airtable Connector to be able to pull views/tables/bases from an Airtable organization

### Fixes

* fix pdf partition of list items being detected as titles in OCR only mode
* make notion module discoverable
* fix emails with `Content-Distribution: inline` and `Content-Distribution: attachment` with no filename
* Fix email attachment filenames which had `=` in the filename itself

## 0.9.2


### Enhancements

* Update table extraction section in API documentation to sync with change in Prod API
* Update Notion connector to extract to html
* Added UUID option for `element_id`
* Bump unstructured-inference==0.5.9:
  - better caching of models
  - another version of detectron2 available, though the default layout model is unchanged
* Added UUID option for element_id
* Added UUID option for element_id
* CI improvements to run ingest tests in parallel

### Features

* Adds Sharepoint connector.

### Fixes

* Bump unstructured-inference==0.5.9:
  - ignores Tesseract errors where no text is extracted for tiles that indeed, have no text

## 0.9.1

### Enhancements

* Adds --partition-pdf-infer-table-structure to unstructured-ingest.
* Enable `partition_html` to skip headers and footers with the `skip_headers_and_footers` flag.
* Update `partition_doc` and `partition_docx` to track emphasized texts in the output
* Adds post processing function `filter_element_types`
* Set the default strategy for partitioning images to `hi_res`
* Add page break parameter section in API documentation to sync with change in Prod API
* Update `partition_html` to track emphasized texts in the output
* Update `XMLDocument._read_xml` to create `<p>` tag element for the text enclosed in the `<pre>` tag
* Add parameter `include_tail_text` to `_construct_text` to enable (skip) tail text inclusion
* Add Notion connector

### Features

### Fixes

* Remove unused `_partition_via_api` function
* Fixed emoji bug in `partition_xlsx`.
* Pass `file_filename` metadata when partitioning file object
* Skip ingest test on missing Slack token
* Add Dropbox variables to CI environments
* Remove default encoding for ingest
* Adds new element type `EmailAddress` for recognising email address in the  text
* Simplifies `min_partition` logic; makes partitions falling below the `min_partition`
  less likely.
* Fix bug where ingest test check for number of files fails in smoke test
* Fix unstructured-ingest entrypoint failure

## 0.9.0

### Enhancements

* Dependencies are now split by document type, creating a slimmer base installation.

## 0.8.8

### Enhancements

### Features

### Fixes

* Rename "date" field to "last_modified"
* Adds Box connector

### Fixes

## 0.8.7

### Enhancements

* Put back useful function `split_by_paragraph`

### Features

### Fixes

* Fix argument order in NLTK download step

## 0.8.6

### Enhancements

### Features

### Fixes

* Remove debug print lines and non-functional code

## 0.8.5

### Enhancements

* Add parameter `skip_infer_table_types` to enable (skip) table extraction for other doc types
* Adds optional Unstructured API unit tests in CI
* Tracks last modified date for all document types.
* Add auto_paragraph_grouper to detect new-line and blank-line new paragraph for .txt files.
* refactor the ingest cli to better support expanding supported connectors

## 0.8.3

### Enhancements

### Features

### Fixes

* NLTK now only gets downloaded if necessary.
* Handling for empty tables in Word Documents and PowerPoints.

## 0.8.4

### Enhancements

* Additional tests and refactor of JSON detection.
* Update functionality to retrieve image metadata from a page for `document_to_element_list`
* Links are now tracked in `partition_html` output.
* Set the file's current position to the beginning after reading the file in `convert_to_bytes`
* Add `min_partition` kwarg to that combines elements below a specified threshold and modifies splitting of strings longer than max partition so words are not split.
* set the file's current position to the beginning after reading the file in `convert_to_bytes`
* Add slide notes to pptx
* Add `--encoding` directive to ingest
* Improve json detection by `detect_filetype`

### Features

* Adds Outlook connector
* Add support for dpi parameter in inference library
* Adds Onedrive connector.
* Add Confluence connector for ingest cli to pull the body text from all documents from all spaces in a confluence domain.

### Fixes

* Fixes issue with email partitioning where From field was being assigned the To field value.
* Use the `image_metadata` property of the `PageLayout` instance to get the page image info in the `document_to_element_list`
* Add functionality to write images to computer storage temporarily instead of keeping them in memory for `ocr_only` strategy
* Add functionality to convert a PDF in small chunks of pages at a time for `ocr_only` strategy
* Adds `.txt`, `.text`, and `.tab` to list of extensions to check if file
  has a `text/plain` MIME type.
* Enables filters to be passed to `partition_doc` so it doesn't error with LibreOffice7.
* Removed old error message that's superseded by `requires_dependencies`.
* Removes using `hi_res` as the default strategy value for `partition_via_api` and `partition_multiple_via_api`

## 0.8.1

### Enhancements

* Add support for Python 3.11

### Features

### Fixes

* Fixed `auto` strategy detected scanned document as having extractable text and using `fast` strategy, resulting in no output.
* Fix list detection in MS Word documents.
* Don't instantiate an element with a coordinate system when there isn't a way to get its location data.

## 0.8.0

### Enhancements

* Allow model used for hi res pdf partition strategy to be chosen when called.
* Updated inference package

### Features

* Add `metadata_filename` parameter across all partition functions

### Fixes

* Update to ensure `convert_to_datafame` grabs all of the metadata fields.
* Adjust encoding recognition threshold value in `detect_file_encoding`
* Fix KeyError when `isd_to_elements` doesn't find a type
* Fix `_output_filename` for local connector, allowing single files to be written correctly to the disk

* Fix for cases where an invalid encoding is extracted from an email header.

### BREAKING CHANGES

* Information about an element's location is no longer returned as top-level attributes of an element. Instead, it is returned in the `coordinates` attribute of the element's metadata.

## 0.7.12

### Enhancements

* Adds `include_metadata` kwarg to `partition_doc`, `partition_docx`, `partition_email`, `partition_epub`, `partition_json`, `partition_msg`, `partition_odt`, `partition_org`, `partition_pdf`, `partition_ppt`, `partition_pptx`, `partition_rst`, and `partition_rtf`
### Features

* Add Elasticsearch connector for ingest cli to pull specific fields from all documents in an index.
* Adds Dropbox connector

### Fixes

* Fix tests that call unstructured-api by passing through an api-key
* Fixed page breaks being given (incorrect) page numbers
* Fix skipping download on ingest when a source document exists locally

## 0.7.11

### Enhancements

* More deterministic element ordering when using `hi_res` PDF parsing strategy (from unstructured-inference bump to 0.5.4)
* Make large model available (from unstructured-inference bump to 0.5.3)
* Combine inferred elements with extracted elements (from unstructured-inference bump to 0.5.2)
* `partition_email` and `partition_msg` will now process attachments if `process_attachments=True`
  and a attachment partitioning functions is passed through with `attachment_partitioner=partition`.

### Features

### Fixes

* Fix tests that call unstructured-api by passing through an api-key
* Fixed page breaks being given (incorrect) page numbers
* Fix skipping download on ingest when a source document exists locally

## 0.7.10

### Enhancements

* Adds a `max_partition` parameter to `partition_text`, `partition_pdf`, `partition_email`,
  `partition_msg` and `partition_xml` that sets a limit for the size of an individual
  document elements. Defaults to `1500` for everything except `partition_xml`, which has
  a default value of `None`.
* DRY connector refactor

### Features

* `hi_res` model for pdfs and images is selectable via environment variable.

### Fixes

* CSV check now ignores escaped commas.
* Fix for filetype exploration util when file content does not have a comma.
* Adds negative lookahead to bullet pattern to avoid detecting plain text line
  breaks like `-------` as list items.
* Fix pre tag parsing for `partition_html`
* Fix lookup error for annotated Arabic and Hebrew encodings

## 0.7.9

### Enhancements

* Improvements to string check for leafs in `partition_xml`.
* Adds --partition-ocr-languages to unstructured-ingest.

### Features

* Adds `partition_org` for processed Org Mode documents.

### Fixes

## 0.7.8

### Enhancements

### Features

* Adds Google Cloud Service connector

### Fixes

* Updates the `parse_email` for `partition_eml` so that `unstructured-api` passes the smoke tests
* `partition_email` now works if there is no message content
* Updates the `"fast"` strategy for `partition_pdf` so that it's able to recursively
* Adds recursive functionality to all fsspec connectors
* Adds generic --recursive ingest flag

## 0.7.7

### Enhancements

* Adds functionality to replace the `MIME` encodings for `eml` files with one of the common encodings if a `unicode` error occurs
* Adds missed file-like object handling in `detect_file_encoding`
* Adds functionality to extract charset info from `eml` files

### Features

* Added coordinate system class to track coordinate types and convert to different coordinate

### Fixes

* Adds an `html_assemble_articles` kwarg to `partition_html` to enable users to capture
  control whether content outside of `<article>` tags is captured when
  `<article>` tags are present.
* Check for the `xml` attribute on `element` before looking for pagebreaks in `partition_docx`.

## 0.7.6

### Enhancements

* Convert fast startegy to ocr_only for images
* Adds support for page numbers in `.docx` and `.doc` when user or renderer
  created page breaks are present.
* Adds retry logic for the unstructured-ingest Biomed connector

### Features

* Provides users with the ability to extract additional metadata via regex.
* Updates `partition_docx` to include headers and footers in the output.
* Create `partition_tsv` and associated tests. Make additional changes to `detect_filetype`.

### Fixes

* Remove fake api key in test `partition_via_api` since we now require valid/empty api keys
* Page number defaults to `None` instead of `1` when page number is not present in the metadata.
  A page number of `None` indicates that page numbers are not being tracked for the document
  or that page numbers do not apply to the element in question..
* Fixes an issue with some pptx files. Assume pptx shapes are found in top left position of slide
  in case the shape.top and shape.left attributes are `None`.

## 0.7.5

### Enhancements

* Adds functionality to sort elements in `partition_pdf` for `fast` strategy
* Adds ingest tests with `--fast` strategy on PDF documents
* Adds --api-key to unstructured-ingest

### Features

* Adds `partition_rst` for processed ReStructured Text documents.

### Fixes

* Adds handling for emails that do not have a datetime to extract.
* Adds pdf2image package as core requirement of unstructured (with no extras)

## 0.7.4

### Enhancements

* Allows passing kwargs to request data field for `partition_via_api` and `partition_multiple_via_api`
* Enable MIME type detection if libmagic is not available
* Adds handling for empty files in `detect_filetype` and `partition`.

### Features

### Fixes

* Reslove `grpcio` import issue on `weaviate.schema.validate_schema` for python 3.9 and 3.10
* Remove building `detectron2` from source in Dockerfile

## 0.7.3

### Enhancements

* Update IngestDoc abstractions and add data source metadata in ElementMetadata

### Features

### Fixes

* Pass `strategy` parameter down from `partition` for `partition_image`
* Filetype detection if a CSV has a `text/plain` MIME type
* `convert_office_doc` no longers prints file conversion info messages to stdout.
* `partition_via_api` reflects the actual filetype for the file processed in the API.

## 0.7.2

### Enhancements

* Adds an optional encoding kwarg to `elements_to_json` and `elements_from_json`
* Bump version of base image to use new stable version of tesseract

### Features

### Fixes

* Update the `read_txt_file` utility function to keep using `spooled_to_bytes_io_if_needed` for xml
* Add functionality to the `read_txt_file` utility function to handle file-like object from URL
* Remove the unused parameter `encoding` from `partition_pdf`
* Change auto.py to have a `None` default for encoding
* Add functionality to try other common encodings for html and xml files if an error related to the encoding is raised and the user has not specified an encoding.
* Adds benchmark test with test docs in example-docs
* Re-enable test_upload_label_studio_data_with_sdk
* File detection now detects code files as plain text
* Adds `tabulate` explicitly to dependencies
* Fixes an issue in `metadata.page_number` of pptx files
* Adds showing help if no parameters passed

## 0.7.1

### Enhancements

### Features

* Add `stage_for_weaviate` to stage `unstructured` outputs for upload to Weaviate, along with
  a helper function for defining a class to use in Weaviate schemas.
* Builds from Unstructured base image, built off of Rocky Linux 8.7, this resolves almost all CVE's in the image.

### Fixes

## 0.7.0

### Enhancements

* Installing `detectron2` from source is no longer required when using the `local-inference` extra.
* Updates `.pptx` parsing to include text in tables.

### Features

### Fixes

* Fixes an issue in `_add_element_metadata` that caused all elements to have `page_number=1`
  in the element metadata.
* Adds `.log` as a file extension for TXT files.
* Adds functionality to try other common encodings for email (`.eml`) files if an error related to the encoding is raised and the user has not specified an encoding.
* Allow passed encoding to be used in the `replace_mime_encodings`
* Fixes page metadata for `partition_html` when `include_metadata=False`
* A `ValueError` now raises if `file_filename` is not specified when you use `partition_via_api`
  with a file-like object.

## 0.6.11

### Enhancements

* Supports epub tests since pandoc is updated in base image

### Features


### Fixes


## 0.6.10

### Enhancements

* XLS support from auto partition

### Features

### Fixes

## 0.6.9

### Enhancements

* fast strategy for pdf now keeps element bounding box data
* setup.py refactor

### Features

### Fixes

* Adds functionality to try other common encodings if an error related to the encoding is raised and the user has not specified an encoding.
* Adds additional MIME types for CSV

## 0.6.8

### Enhancements

### Features

* Add `partition_csv` for CSV files.

### Fixes

## 0.6.7

### Enhancements

* Deprecate `--s3-url` in favor of `--remote-url` in CLI
* Refactor out non-connector-specific config variables
* Add `file_directory` to metadata
* Add `page_name` to metadata. Currently used for the sheet name in XLSX documents.
* Added a `--partition-strategy` parameter to unstructured-ingest so that users can specify
  partition strategy in CLI. For example, `--partition-strategy fast`.
* Added metadata for filetype.
* Add Discord connector to pull messages from a list of channels
* Refactor `unstructured/file-utils/filetype.py` to better utilise hashmap to return mime type.
* Add local declaration of DOCX_MIME_TYPES and XLSX_MIME_TYPES for `test_filetype.py`.

### Features

* Add `partition_xml` for XML files.
* Add `partition_xlsx` for Microsoft Excel documents.

### Fixes

* Supports `hml` filetype for partition as a variation of html filetype.
* Makes `pytesseract` a function level import in `partition_pdf` so you can use the `"fast"`
  or `"hi_res"` strategies if `pytesseract` is not installed. Also adds the
  `required_dependencies` decorator for the `"hi_res"` and `"ocr_only"` strategies.
* Fix to ensure `filename` is tracked in metadata for `docx` tables.

## 0.6.6

### Enhancements

* Adds an `"auto"` strategy that chooses the partitioning strategy based on document
  characteristics and function kwargs. This is the new default strategy for `partition_pdf`
  and `partition_image`. Users can maintain existing behavior by explicitly setting
  `strategy="hi_res"`.
* Added an additional trace logger for NLP debugging.
* Add `get_date` method to `ElementMetadata` for converting the datestring to a `datetime` object.
* Cleanup the `filename` attribute on `ElementMetadata` to remove the full filepath.

### Features

* Added table reading as html with URL parsing to `partition_docx` in docx
* Added metadata field for text_as_html for docx files

### Fixes

* `fileutils/file_type` check json and eml decode ignore error
* `partition_email` was updated to more flexibly handle deviations from the RFC-2822 standard.
  The time in the metadata returns `None` if the time does not match RFC-2822 at all.
* Include all metadata fields when converting to dataframe or CSV

## 0.6.5

### Enhancements

* Added support for SpooledTemporaryFile file argument.

### Features

### Fixes


## 0.6.4

### Enhancements

* Added an "ocr_only" strategy for `partition_pdf`. Refactored the strategy decision
  logic into its own module.

### Features

### Fixes

## 0.6.3

### Enhancements

* Add an "ocr_only" strategy for `partition_image`.

### Features

* Added `partition_multiple_via_api` for partitioning multiple documents in a single REST
  API call.
* Added `stage_for_baseplate` function to prepare outputs for ingestion into Baseplate.
* Added `partition_odt` for processing Open Office documents.

### Fixes

* Updates the grouping logic in the `partition_pdf` fast strategy to group together text
  in the same bounding box.

## 0.6.2

### Enhancements

* Added logic to `partition_pdf` for detecting copy protected PDFs and falling back
  to the hi res strategy when necessary.


### Features

* Add `partition_via_api` for partitioning documents through the hosted API.

### Fixes

* Fix how `exceeds_cap_ratio` handles empty (returns `True` instead of `False`)
* Updates `detect_filetype` to properly detect JSONs when the MIME type is `text/plain`.

## 0.6.1

### Enhancements

* Updated the table extraction parameter name to be more descriptive

### Features

### Fixes

## 0.6.0

### Enhancements

* Adds an `ssl_verify` kwarg to `partition` and `partition_html` to enable turning off
  SSL verification for HTTP requests. SSL verification is on by default.
* Allows users to pass in ocr language to `partition_pdf` and `partition_image` through
  the `ocr_language` kwarg. `ocr_language` corresponds to the code for the language pack
  in Tesseract. You will need to install the relevant Tesseract language pack to use a
  given language.

### Features

* Table extraction is now possible for pdfs from `partition` and `partition_pdf`.
* Adds support for extracting attachments from `.msg` files

### Fixes

* Adds an `ssl_verify` kwarg to `partition` and `partition_html` to enable turning off
  SSL verification for HTTP requests. SSL verification is on by default.

## 0.5.13

### Enhancements

* Allow headers to be passed into `partition` when `url` is used.

### Features

* `bytes_string_to_string` cleaning brick for bytes string output.

### Fixes

* Fixed typo in call to `exactly_one` in `partition_json`
* unstructured-documents encode xml string if document_tree is `None` in `_read_xml`.
* Update to `_read_xml` so that Markdown files with embedded HTML process correctly.
* Fallback to "fast" strategy only emits a warning if the user specifies the "hi_res" strategy.
* unstructured-partition-text_type exceeds_cap_ratio fix returns and how capitalization ratios are calculated
* `partition_pdf` and `partition_text` group broken paragraphs to avoid fragmented `NarrativeText` elements.
* .json files resolved as "application/json" on centos7 (or other installs with older libmagic libs)

## 0.5.12

### Enhancements

* Add OS mimetypes DB to docker image, mainly for unstructured-api compat.
* Use the image registry as a cache when building Docker images.
* Adds the ability for `partition_text` to group together broken paragraphs.
* Added method to utils to allow date time format validation

### Features
* Add Slack connector to pull messages for a specific channel

* Add --partition-by-api parameter to unstructured-ingest
* Added `partition_rtf` for processing rich text files.
* `partition` now accepts a `url` kwarg in addition to `file` and `filename`.

### Fixes

* Allow encoding to be passed into `replace_mime_encodings`.
* unstructured-ingest connector-specific dependencies are imported on demand.
* unstructured-ingest --flatten-metadata supported for local connector.
* unstructured-ingest fix runtime error when using --metadata-include.

## 0.5.11

### Enhancements

### Features

### Fixes

* Guard against null style attribute in docx document elements
* Update HTML encoding to better support foreign language characters

## 0.5.10

### Enhancements

* Updated inference package
* Add sender, recipient, date, and subject to element metadata for emails

### Features

* Added `--download-only` parameter to `unstructured-ingest`

### Fixes

* FileNotFound error when filename is provided but file is not on disk

## 0.5.9

### Enhancements

### Features

### Fixes

* Convert file to str in helper `split_by_paragraph` for `partition_text`

## 0.5.8

### Enhancements

* Update `elements_to_json` to return string when filename is not specified
* `elements_from_json` may take a string instead of a filename with the `text` kwarg
* `detect_filetype` now does a final fallback to file extension.
* Empty tags are now skipped during the depth check for HTML processing.

### Features

* Add local file system to `unstructured-ingest`
* Add `--max-docs` parameter to `unstructured-ingest`
* Added `partition_msg` for processing MSFT Outlook .msg files.

### Fixes

* `convert_file_to_text` now passes through the `source_format` and `target_format` kwargs.
  Previously they were hard coded.
* Partitioning functions that accept a `text` kwarg no longer raise an error if an empty
  string is passed (and empty list of elements is returned instead).
* `partition_json` no longer fails if the input is an empty list.
* Fixed bug in `chunk_by_attention_window` that caused the last word in segments to be cut-off
  in some cases.

### BREAKING CHANGES

* `stage_for_transformers` now returns a list of elements, making it consistent with other
  staging bricks

## 0.5.7

### Enhancements

* Refactored codebase using `exactly_one`
* Adds ability to pass headers when passing a url in partition_html()
* Added optional `content_type` and `file_filename` parameters to `partition()` to bypass file detection

### Features

* Add `--flatten-metadata` parameter to `unstructured-ingest`
* Add `--fields-include` parameter to `unstructured-ingest`

### Fixes

## 0.5.6

### Enhancements

* `contains_english_word()`, used heavily in text processing, is 10x faster.

### Features

* Add `--metadata-include` and `--metadata-exclude` parameters to `unstructured-ingest`
* Add `clean_non_ascii_chars` to remove non-ascii characters from unicode string

### Fixes

* Fix problem with PDF partition (duplicated test)

## 0.5.4

### Enhancements

* Added Biomedical literature connector for ingest cli.
* Add `FsspecConnector` to easily integrate any existing `fsspec` filesystem as a connector.
* Rename `s3_connector.py` to `s3.py` for readability and consistency with the
  rest of the connectors.
* Now `S3Connector` relies on `s3fs` instead of on `boto3`, and it inherits
  from `FsspecConnector`.
* Adds an `UNSTRUCTURED_LANGUAGE_CHECKS` environment variable to control whether or not language
  specific checks like vocabulary and POS tagging are applied. Set to `"true"` for higher
  resolution partitioning and `"false"` for faster processing.
* Improves `detect_filetype` warning to include filename when provided.
* Adds a "fast" strategy for partitioning PDFs with PDFMiner. Also falls back to the "fast"
  strategy if detectron2 is not available.
* Start deprecation life cycle for `unstructured-ingest --s3-url` option, to be deprecated in
  favor of `--remote-url`.

### Features

* Add `AzureBlobStorageConnector` based on its `fsspec` implementation inheriting
from `FsspecConnector`
* Add `partition_epub` for partitioning e-books in EPUB3 format.

### Fixes

* Fixes processing for text files with `message/rfc822` MIME type.
* Open xml files in read-only mode when reading contents to construct an XMLDocument.

## 0.5.3

### Enhancements

* `auto.partition()` can now load Unstructured ISD json documents.
* Simplify partitioning functions.
* Improve logging for ingest CLI.

### Features

* Add `--wikipedia-auto-suggest` argument to the ingest CLI to disable automatic redirection
  to pages with similar names.
* Add setup script for Amazon Linux 2
* Add optional `encoding` argument to the `partition_(text/email/html)` functions.
* Added Google Drive connector for ingest cli.
* Added Gitlab connector for ingest cli.

### Fixes

## 0.5.2

### Enhancements

* Fully move from printing to logging.
* `unstructured-ingest` now uses a default `--download_dir` of `$HOME/.cache/unstructured/ingest`
rather than a "tmp-ingest-" dir in the working directory.

### Features

### Fixes

* `setup_ubuntu.sh` no longer fails in some contexts by interpreting
`DEBIAN_FRONTEND=noninteractive` as a command
* `unstructured-ingest` no longer re-downloads files when --preserve-downloads
is used without --download-dir.
* Fixed an issue that was causing text to be skipped in some HTML documents.

## 0.5.1

### Enhancements

### Features

### Fixes

* Fixes an error causing JavaScript to appear in the output of `partition_html` sometimes.
* Fix several issues with the `requires_dependencies` decorator, including the error message
  and how it was used, which had caused an error for `unstructured-ingest --github-url ...`.

## 0.5.0

### Enhancements

* Add `requires_dependencies` Python decorator to check dependencies are installed before
  instantiating a class or running a function

### Features

* Added Wikipedia connector for ingest cli.

### Fixes

* Fix `process_document` file cleaning on failure
* Fixes an error introduced in the metadata tracking commit that caused `NarrativeText`
  and `FigureCaption` elements to be represented as `Text` in HTML documents.

## 0.4.16

### Enhancements

* Fallback to using file extensions for filetype detection if `libmagic` is not present

### Features

* Added setup script for Ubuntu
* Added GitHub connector for ingest cli.
* Added `partition_md` partitioner.
* Added Reddit connector for ingest cli.

### Fixes

* Initializes connector properly in ingest.main::MainProcess
* Restricts version of unstructured-inference to avoid multithreading issue

## 0.4.15

### Enhancements

* Added `elements_to_json` and `elements_from_json` for easier serialization/deserialization
* `convert_to_dict`, `dict_to_elements` and `convert_to_csv` are now aliases for functions
  that use the ISD terminology.

### Fixes

* Update to ensure all elements are preserved during serialization/deserialization

## 0.4.14

* Automatically install `nltk` models in the `tokenize` module.

## 0.4.13

* Fixes unstructured-ingest cli.

## 0.4.12

* Adds console_entrypoint for unstructured-ingest, other structure/doc updates related to ingest.
* Add `parser` parameter to `partition_html`.

## 0.4.11

* Adds `partition_doc` for partitioning Word documents in `.doc` format. Requires `libreoffice`.
* Adds `partition_ppt` for partitioning PowerPoint documents in `.ppt` format. Requires `libreoffice`.

## 0.4.10

* Fixes `ElementMetadata` so that it's JSON serializable when the filename is a `Path` object.

## 0.4.9

* Added ingest modules and s3 connector, sample ingest script
* Default to `url=None` for `partition_pdf` and `partition_image`
* Add ability to skip English specific check by setting the `UNSTRUCTURED_LANGUAGE` env var to `""`.
* Document `Element` objects now track metadata

## 0.4.8

* Modified XML and HTML parsers not to load comments.

## 0.4.7

* Added the ability to pull an HTML document from a url in `partition_html`.
* Added the the ability to get file summary info from lists of filenames and lists
  of file contents.
* Added optional page break to `partition` for `.pptx`, `.pdf`, images, and `.html` files.
* Added `to_dict` method to document elements.
* Include more unicode quotes in `replace_unicode_quotes`.

## 0.4.6

* Loosen the default cap threshold to `0.5`.
* Add a `UNSTRUCTURED_NARRATIVE_TEXT_CAP_THRESHOLD` environment variable for controlling
  the cap ratio threshold.
* Unknown text elements are identified as `Text` for HTML and plain text documents.
* `Body Text` styles no longer default to `NarrativeText` for Word documents. The style information
  is insufficient to determine that the text is narrative.
* Upper cased text is lower cased before checking for verbs. This helps avoid some missed verbs.
* Adds an `Address` element for capturing elements that only contain an address.
* Suppress the `UserWarning` when detectron is called.
* Checks that titles and narrative test have at least one English word.
* Checks that titles and narrative text are at least 50% alpha characters.
* Restricts titles to a maximum word length. Adds a `UNSTRUCTURED_TITLE_MAX_WORD_LENGTH`
  environment variable for controlling the max number of words in a title.
* Updated `partition_pptx` to order the elements on the page

## 0.4.4

* Updated `partition_pdf` and `partition_image` to return `unstructured` `Element` objects
* Fixed the healthcheck url path when partitioning images and PDFs via API
* Adds an optional `coordinates` attribute to document objects
* Adds `FigureCaption` and `CheckBox` document elements
* Added ability to split lists detected in `LayoutElement` objects
* Adds `partition_pptx` for partitioning PowerPoint documents
* LayoutParser models now download from HugginfaceHub instead of DropBox
* Fixed file type detection for XML and HTML files on Amazone Linux

## 0.4.3

* Adds `requests` as a base dependency
* Fix in `exceeds_cap_ratio` so the function doesn't break with empty text
* Fix bug in `_parse_received_data`.
* Update `detect_filetype` to properly handle `.doc`, `.xls`, and `.ppt`.

## 0.4.2

* Added `partition_image` to process documents in an image format.
* Fixed utf-8 encoding error in `partition_email` with attachments for `text/html`

## 0.4.1

* Added support for text files in the `partition` function
* Pinned `opencv-python` for easier installation on Linux

## 0.4.0

* Added generic `partition` brick that detects the file type and routes a file to the appropriate
  partitioning brick.
* Added a file type detection module.
* Updated `partition_html` and `partition_eml` to support file-like objects in 'rb' mode.
* Cleaning brick for removing ordered bullets `clean_ordered_bullets`.
* Extract brick method for ordered bullets `extract_ordered_bullets`.
* Test for `clean_ordered_bullets`.
* Test for `extract_ordered_bullets`.
* Added `partition_docx` for pre-processing Word Documents.
* Added new REGEX patterns to extract email header information
* Added new functions to extract header information `parse_received_data` and `partition_header`
* Added new function to parse plain text files `partition_text`
* Added new cleaners functions `extract_ip_address`, `extract_ip_address_name`, `extract_mapi_id`, `extract_datetimetz`
* Add new `Image` element and function to find embedded images `find_embedded_images`
* Added `get_directory_file_info` for summarizing information about source documents

## 0.3.5

* Add support for local inference
* Add new pattern to recognize plain text dash bullets
* Add test for bullet patterns
* Fix for `partition_html` that allows for processing `div` tags that have both text and child
  elements
* Add ability to extract document metadata from `.docx`, `.xlsx`, and `.jpg` files.
* Helper functions for identifying and extracting phone numbers
* Add new function `extract_attachment_info` that extracts and decodes the attachment
of an email.
* Staging brick to convert a list of `Element`s to a `pandas` dataframe.
* Add plain text functionality to `partition_email`

## 0.3.4

* Python-3.7 compat

## 0.3.3

* Removes BasicConfig from logger configuration
* Adds the `partition_email` partitioning brick
* Adds the `replace_mime_encodings` cleaning bricks
* Small fix to HTML parsing related to processing list items with sub-tags
* Add `EmailElement` data structure to store email documents

## 0.3.2

* Added `translate_text` brick for translating text between languages
* Add an `apply` method to make it easier to apply cleaners to elements

## 0.3.1

* Added \_\_init.py\_\_ to `partition`

## 0.3.0

* Implement staging brick for Argilla. Converts lists of `Text` elements to `argilla` dataset classes.
* Removing the local PDF parsing code and any dependencies and tests.
* Reorganizes the staging bricks in the unstructured.partition module
* Allow entities to be passed into the Datasaur staging brick
* Added HTML escapes to the `replace_unicode_quotes` brick
* Fix bad responses in partition_pdf to raise ValueError
* Adds `partition_html` for partitioning HTML documents.

## 0.2.6

* Small change to how \_read is placed within the inheritance structure since it doesn't really apply to pdf
* Add partitioning brick for calling the document image analysis API

## 0.2.5

* Update python requirement to >=3.7

## 0.2.4

* Add alternative way of importing `Final` to support google colab

## 0.2.3

* Add cleaning bricks for removing prefixes and postfixes
* Add cleaning bricks for extracting text before and after a pattern

## 0.2.2

* Add staging brick for Datasaur

## 0.2.1

* Added brick to convert an ISD dictionary to a list of elements
* Update `PDFDocument` to use the `from_file` method
* Added staging brick for CSV format for ISD (Initial Structured Data) format.
* Added staging brick for separating text into attention window size chunks for `transformers`.
* Added staging brick for LabelBox.
* Added ability to upload LabelStudio predictions
* Added utility function for JSONL reading and writing
* Added staging brick for CSV format for Prodigy
* Added staging brick for Prodigy
* Added ability to upload LabelStudio annotations
* Added text_field and id_field to stage_for_label_studio signature

## 0.2.0

* Initial release of unstructured<|MERGE_RESOLUTION|>--- conflicted
+++ resolved
@@ -1,4 +1,4 @@
-## 0.10.24-dev1
+## 0.10.24-dev2
 
 ### Enhancements
 
@@ -6,11 +6,8 @@
 
 ### Features
 
-<<<<<<< HEAD
 * **Adds HuggingFaceEmbeddingEncoder** The HuggingFace Embedding Encoder uses a local embedding model as opposed to using an API.
-=======
 * **Adds element type percent match function** In order to evaluate the element type extracted, we add a function that calculates the matched percentage between two frequency dictionary.
->>>>>>> 4907d1e2
 
 ### Fixes
 
