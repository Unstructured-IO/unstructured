--- conflicted
+++ resolved
@@ -1,8 +1,4 @@
-<<<<<<< HEAD
-## 0.10.29-dev4
-=======
-## 0.10.29-dev6
->>>>>>> b92cab7f
+## 0.10.29-dev7
 
 ### Enhancements
 
