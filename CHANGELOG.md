<<<<<<< HEAD
## 0.6.8-dev1
=======
## 0.6.9-dev0

### Enhancements

### Features

### Fixes

* Adds additional MIME types for CSV

## 0.6.8
>>>>>>> fda51d6e

### Enhancements

* Added ingest tests with `--fast` strategy on PDF documents

### Features

* Add `partition_csv` for CSV files.

### Fixes


## 0.6.7

### Enhancements

* Deprecate `--s3-url` in favor of `--remote-url` in CLI
* Refactor out non-connector-specific config variables
* Add `file_directory` to metadata
* Add `page_name` to metadata. Currently used for the sheet name in XLSX documents.
* Added a `--partition-strategy` parameter to unstructured-ingest so that users can specify
  partition strategy in CLI. For example, `--partition-strategy fast`.
* Added metadata for filetype.
* Add Discord connector to pull messages from a list of channels
* Refactor `unstructured/file-utils/filetype.py` to better utilise hashmap to return mime type.
* Add local declaration of DOCX_MIME_TYPES and XLSX_MIME_TYPES for `test_filetype.py`.

### Features

* Add `partition_xml` for XML files.
* Add `partition_xlsx` for Microsoft Excel documents.

### Fixes

* Supports `hml` filetype for partition as a variation of html filetype.
* Makes `pytesseract` a function level import in `partition_pdf` so you can use the `"fast"`
  or `"hi_res"` strategies if `pytesseract` is not installed. Also adds the
  `required_dependencies` decorator for the `"hi_res"` and `"ocr_only"` strategies.
* Fix to ensure `filename` is tracked in metadata for `docx` tables.

## 0.6.6

### Enhancements

* Adds an `"auto"` strategy that chooses the partitioning strategy based on document
  characteristics and function kwargs. This is the new default strategy for `partition_pdf`
  and `partition_image`. Users can maintain existing behavior by explicitly setting
  `strategy="hi_res"`.
* Added an additional trace logger for NLP debugging.
* Add `get_date` method to `ElementMetadata` for converting the datestring to a `datetime` object.
* Cleanup the `filename` attribute on `ElementMetadata` to remove the full filepath.

### Features

* Added table reading as html with URL parsing to `partition_docx` in docx
* Added metadata field for text_as_html for docx files

### Fixes

* `fileutils/file_type` check json and eml decode ignore error
* `partition_email` was updated to more flexibly handle deviations from the RFC-2822 standard.
  The time in the metadata returns `None` if the time does not match RFC-2822 at all.
* Include all metadata fields when converting to dataframe or CSV

## 0.6.5

### Enhancements

* Added support for SpooledTemporaryFile file argument.

### Features

### Fixes


## 0.6.4

### Enhancements

* Added an "ocr_only" strategy for `partition_pdf`. Refactored the strategy decision
  logic into its own module.

### Features

### Fixes

## 0.6.3

### Enhancements

* Add an "ocr_only" strategy for `partition_image`.

### Features

* Added `partition_multiple_via_api` for partitioning multiple documents in a single REST
  API call.
* Added `stage_for_baseplate` function to prepare outputs for ingestion into Baseplate.
* Added `partition_odt` for processing Open Office documents.

### Fixes

* Updates the grouping logic in the `partition_pdf` fast strategy to group together text
  in the same bounding box.

## 0.6.2

### Enhancements

* Added logic to `partition_pdf` for detecting copy protected PDFs and falling back
  to the hi res strategy when necessary.


### Features

* Add `partition_via_api` for partitioning documents through the hosted API.

### Fixes

* Fix how `exceeds_cap_ratio` handles empty (returns `True` instead of `False`)
* Updates `detect_filetype` to properly detect JSONs when the MIME type is `text/plain`.

## 0.6.1

### Enhancements

* Updated the table extraction parameter name to be more descriptive

### Features

### Fixes

## 0.6.0

### Enhancements

* Adds an `ssl_verify` kwarg to `partition` and `partition_html` to enable turning off
  SSL verification for HTTP requests. SSL verification is on by default.
* Allows users to pass in ocr language to `partition_pdf` and `partition_image` through
  the `ocr_language` kwarg. `ocr_language` corresponds to the code for the language pack
  in Tesseract. You will need to install the relevant Tesseract language pack to use a
  given language.

### Features

* Table extraction is now possible for pdfs from `partition` and `partition_pdf`.
* Adds support for extracting attachments from `.msg` files

### Fixes

* Adds an `ssl_verify` kwarg to `partition` and `partition_html` to enable turning off
  SSL verification for HTTP requests. SSL verification is on by default.

## 0.5.13

### Enhancements

* Allow headers to be passed into `partition` when `url` is used.

### Features

* `bytes_string_to_string` cleaning brick for bytes string output.

### Fixes

* Fixed typo in call to `exactly_one` in `partition_json`
* unstructured-documents encode xml string if document_tree is `None` in `_read_xml`.
* Update to `_read_xml` so that Markdown files with embedded HTML process correctly.
* Fallback to "fast" strategy only emits a warning if the user specifies the "hi_res" strategy.
* unstructured-partition-text_type exceeds_cap_ratio fix returns and how capitalization ratios are calculated
* `partition_pdf` and `partition_text` group broken paragraphs to avoid fragmented `NarrativeText` elements.
* .json files resolved as "application/json" on centos7 (or other installs with older libmagic libs)

## 0.5.12

### Enhancements

* Add OS mimetypes DB to docker image, mainly for unstructured-api compat.
* Use the image registry as a cache when building Docker images.
* Adds the ability for `partition_text` to group together broken paragraphs.
* Added method to utils to allow date time format validation

### Features
* Add Slack connector to pull messages for a specific channel

* Add --partition-by-api parameter to unstructured-ingest
* Added `partition_rtf` for processing rich text files.
* `partition` now accepts a `url` kwarg in addition to `file` and `filename`.

### Fixes

* Allow encoding to be passed into `replace_mime_encodings`.
* unstructured-ingest connector-specific dependencies are imported on demand.
* unstructured-ingest --flatten-metadata supported for local connector.
* unstructured-ingest fix runtime error when using --metadata-include.

## 0.5.11

### Enhancements

### Features

### Fixes

* Guard against null style attribute in docx document elements
* Update HTML encoding to better support foreign language characters

## 0.5.10

### Enhancements

* Updated inference package
* Add sender, recipient, date, and subject to element metadata for emails

### Features

* Added `--download-only` parameter to `unstructured-ingest`

### Fixes

* FileNotFound error when filename is provided but file is not on disk

## 0.5.9

### Enhancements

### Features

### Fixes

* Convert file to str in helper `split_by_paragraph` for `partition_text`

## 0.5.8

### Enhancements

* Update `elements_to_json` to return string when filename is not specified
* `elements_from_json` may take a string instead of a filename with the `text` kwarg
* `detect_filetype` now does a final fallback to file extension.
* Empty tags are now skipped during the depth check for HTML processing.

### Features

* Add local file system to `unstructured-ingest`
* Add `--max-docs` parameter to `unstructured-ingest`
* Added `partition_msg` for processing MSFT Outlook .msg files.

### Fixes

* `convert_file_to_text` now passes through the `source_format` and `target_format` kwargs.
  Previously they were hard coded.
* Partitioning functions that accept a `text` kwarg no longer raise an error if an empty
  string is passed (and empty list of elements is returned instead).
* `partition_json` no longer fails if the input is an empty list.
* Fixed bug in `chunk_by_attention_window` that caused the last word in segments to be cut-off
  in some cases.

### BREAKING CHANGES

* `stage_for_transformers` now returns a list of elements, making it consistent with other
  staging bricks

## 0.5.7

### Enhancements

* Refactored codebase using `exactly_one`
* Adds ability to pass headers when passing a url in partition_html()
* Added optional `content_type` and `file_filename` parameters to `partition()` to bypass file detection

### Features

* Add `--flatten-metadata` parameter to `unstructured-ingest`
* Add `--fields-include` parameter to `unstructured-ingest`

### Fixes

## 0.5.6

### Enhancements

* `contains_english_word()`, used heavily in text processing, is 10x faster.

### Features

* Add `--metadata-include` and `--metadata-exclude` parameters to `unstructured-ingest`
* Add `clean_non_ascii_chars` to remove non-ascii characters from unicode string

### Fixes

* Fix problem with PDF partition (duplicated test)

## 0.5.4

### Enhancements

* Added Biomedical literature connector for ingest cli.
* Add `FsspecConnector` to easily integrate any existing `fsspec` filesystem as a connector.
* Rename `s3_connector.py` to `s3.py` for readability and consistency with the
  rest of the connectors.
* Now `S3Connector` relies on `s3fs` instead of on `boto3`, and it inherits
  from `FsspecConnector`.
* Adds an `UNSTRUCTURED_LANGUAGE_CHECKS` environment variable to control whether or not language
  specific checks like vocabulary and POS tagging are applied. Set to `"true"` for higher
  resolution partitioning and `"false"` for faster processing.
* Improves `detect_filetype` warning to include filename when provided.
* Adds a "fast" strategy for partitioning PDFs with PDFMiner. Also falls back to the "fast"
  strategy if detectron2 is not available.
* Start deprecation life cycle for `unstructured-ingest --s3-url` option, to be deprecated in
  favor of `--remote-url`.

### Features

* Add `AzureBlobStorageConnector` based on its `fsspec` implementation inheriting
from `FsspecConnector`
* Add `partition_epub` for partitioning e-books in EPUB3 format.

### Fixes

* Fixes processing for text files with `message/rfc822` MIME type.
* Open xml files in read-only mode when reading contents to construct an XMLDocument.

## 0.5.3

### Enhancements

* `auto.partition()` can now load Unstructured ISD json documents.
* Simplify partitioning functions.
* Improve logging for ingest CLI.

### Features

* Add `--wikipedia-auto-suggest` argument to the ingest CLI to disable automatic redirection
  to pages with similar names.
* Add setup script for Amazon Linux 2
* Add optional `encoding` argument to the `partition_(text/email/html)` functions.
* Added Google Drive connector for ingest cli.
* Added Gitlab connector for ingest cli.

### Fixes

## 0.5.2

### Enhancements

* Fully move from printing to logging.
* `unstructured-ingest` now uses a default `--download_dir` of `$HOME/.cache/unstructured/ingest`
rather than a "tmp-ingest-" dir in the working directory.

### Features

### Fixes

* `setup_ubuntu.sh` no longer fails in some contexts by interpreting
`DEBIAN_FRONTEND=noninteractive` as a command
* `unstructured-ingest` no longer re-downloads files when --preserve-downloads
is used without --download-dir.
* Fixed an issue that was causing text to be skipped in some HTML documents.

## 0.5.1

### Enhancements

### Features

### Fixes

* Fixes an error causing JavaScript to appear in the output of `partition_html` sometimes.
* Fix several issues with the `requires_dependencies` decorator, including the error message
  and how it was used, which had caused an error for `unstructured-ingest --github-url ...`.

## 0.5.0

### Enhancements

* Add `requires_dependencies` Python decorator to check dependencies are installed before
  instantiating a class or running a function

### Features

* Added Wikipedia connector for ingest cli.

### Fixes

* Fix `process_document` file cleaning on failure
* Fixes an error introduced in the metadata tracking commit that caused `NarrativeText`
  and `FigureCaption` elements to be represented as `Text` in HTML documents.

## 0.4.16

### Enhancements

* Fallback to using file extensions for filetype detection if `libmagic` is not present

### Features

* Added setup script for Ubuntu
* Added GitHub connector for ingest cli.
* Added `partition_md` partitioner.
* Added Reddit connector for ingest cli.

### Fixes

* Initializes connector properly in ingest.main::MainProcess
* Restricts version of unstructured-inference to avoid multithreading issue

## 0.4.15

### Enhancements

* Added `elements_to_json` and `elements_from_json` for easier serialization/deserialization
* `convert_to_dict`, `dict_to_elements` and `convert_to_csv` are now aliases for functions
  that use the ISD terminology.

### Fixes

* Update to ensure all elements are preserved during serialization/deserialization

## 0.4.14

* Automatically install `nltk` models in the `tokenize` module.

## 0.4.13

* Fixes unstructured-ingest cli.

## 0.4.12

* Adds console_entrypoint for unstructured-ingest, other structure/doc updates related to ingest.
* Add `parser` parameter to `partition_html`.

## 0.4.11

* Adds `partition_doc` for partitioning Word documents in `.doc` format. Requires `libreoffice`.
* Adds `partition_ppt` for partitioning PowerPoint documents in `.ppt` format. Requires `libreoffice`.

## 0.4.10

* Fixes `ElementMetadata` so that it's JSON serializable when the filename is a `Path` object.

## 0.4.9

* Added ingest modules and s3 connector, sample ingest script
* Default to `url=None` for `partition_pdf` and `partition_image`
* Add ability to skip English specific check by setting the `UNSTRUCTURED_LANGUAGE` env var to `""`.
* Document `Element` objects now track metadata

## 0.4.8

* Modified XML and HTML parsers not to load comments.

## 0.4.7

* Added the ability to pull an HTML document from a url in `partition_html`.
* Added the the ability to get file summary info from lists of filenames and lists
  of file contents.
* Added optional page break to `partition` for `.pptx`, `.pdf`, images, and `.html` files.
* Added `to_dict` method to document elements.
* Include more unicode quotes in `replace_unicode_quotes`.

## 0.4.6

* Loosen the default cap threshold to `0.5`.
* Add a `UNSTRUCTURED_NARRATIVE_TEXT_CAP_THRESHOLD` environment variable for controlling
  the cap ratio threshold.
* Unknown text elements are identified as `Text` for HTML and plain text documents.
* `Body Text` styles no longer default to `NarrativeText` for Word documents. The style information
  is insufficient to determine that the text is narrative.
* Upper cased text is lower cased before checking for verbs. This helps avoid some missed verbs.
* Adds an `Address` element for capturing elements that only contain an address.
* Suppress the `UserWarning` when detectron is called.
* Checks that titles and narrative test have at least one English word.
* Checks that titles and narrative text are at least 50% alpha characters.
* Restricts titles to a maximum word length. Adds a `UNSTRUCTURED_TITLE_MAX_WORD_LENGTH`
  environment variable for controlling the max number of words in a title.
* Updated `partition_pptx` to order the elements on the page

## 0.4.4

* Updated `partition_pdf` and `partition_image` to return `unstructured` `Element` objects
* Fixed the healthcheck url path when partitioning images and PDFs via API
* Adds an optional `coordinates` attribute to document objects
* Adds `FigureCaption` and `CheckBox` document elements
* Added ability to split lists detected in `LayoutElement` objects
* Adds `partition_pptx` for partitioning PowerPoint documents
* LayoutParser models now download from HugginfaceHub instead of DropBox
* Fixed file type detection for XML and HTML files on Amazone Linux

## 0.4.3

* Adds `requests` as a base dependency
* Fix in `exceeds_cap_ratio` so the function doesn't break with empty text
* Fix bug in `_parse_received_data`.
* Update `detect_filetype` to properly handle `.doc`, `.xls`, and `.ppt`.

## 0.4.2

* Added `partition_image` to process documents in an image format.
* Fixed utf-8 encoding error in `partition_email` with attachments for `text/html`

## 0.4.1

* Added support for text files in the `partition` function
* Pinned `opencv-python` for easier installation on Linux

## 0.4.0

* Added generic `partition` brick that detects the file type and routes a file to the appropriate
  partitioning brick.
* Added a file type detection module.
* Updated `partition_html` and `partition_eml` to support file-like objects in 'rb' mode.
* Cleaning brick for removing ordered bullets `clean_ordered_bullets`.
* Extract brick method for ordered bullets `extract_ordered_bullets`.
* Test for `clean_ordered_bullets`.
* Test for `extract_ordered_bullets`.
* Added `partition_docx` for pre-processing Word Documents.
* Added new REGEX patterns to extract email header information
* Added new functions to extract header information `parse_received_data` and `partition_header`
* Added new function to parse plain text files `partition_text`
* Added new cleaners functions `extract_ip_address`, `extract_ip_address_name`, `extract_mapi_id`, `extract_datetimetz`
* Add new `Image` element and function to find embedded images `find_embedded_images`
* Added `get_directory_file_info` for summarizing information about source documents

## 0.3.5

* Add support for local inference
* Add new pattern to recognize plain text dash bullets
* Add test for bullet patterns
* Fix for `partition_html` that allows for processing `div` tags that have both text and child
  elements
* Add ability to extract document metadata from `.docx`, `.xlsx`, and `.jpg` files.
* Helper functions for identifying and extracting phone numbers
* Add new function `extract_attachment_info` that extracts and decodes the attachment
of an email.
* Staging brick to convert a list of `Element`s to a `pandas` dataframe.
* Add plain text functionality to `partition_email`

## 0.3.4

* Python-3.7 compat

## 0.3.3

* Removes BasicConfig from logger configuration
* Adds the `partition_email` partitioning brick
* Adds the `replace_mime_encodings` cleaning bricks
* Small fix to HTML parsing related to processing list items with sub-tags
* Add `EmailElement` data structure to store email documents

## 0.3.2

* Added `translate_text` brick for translating text between languages
* Add an `apply` method to make it easier to apply cleaners to elements

## 0.3.1

* Added \_\_init.py\_\_ to `partition`

## 0.3.0

* Implement staging brick for Argilla. Converts lists of `Text` elements to `argilla` dataset classes.
* Removing the local PDF parsing code and any dependencies and tests.
* Reorganizes the staging bricks in the unstructured.partition module
* Allow entities to be passed into the Datasaur staging brick
* Added HTML escapes to the `replace_unicode_quotes` brick
* Fix bad responses in partition_pdf to raise ValueError
* Adds `partition_html` for partitioning HTML documents.

## 0.2.6

* Small change to how \_read is placed within the inheritance structure since it doesn't really apply to pdf
* Add partitioning brick for calling the document image analysis API

## 0.2.5

* Update python requirement to >=3.7

## 0.2.4

* Add alternative way of importing `Final` to support google colab

## 0.2.3

* Add cleaning bricks for removing prefixes and postfixes
* Add cleaning bricks for extracting text before and after a pattern

## 0.2.2

* Add staging brick for Datasaur

## 0.2.1

* Added brick to convert an ISD dictionary to a list of elements
* Update `PDFDocument` to use the `from_file` method
* Added staging brick for CSV format for ISD (Initial Structured Data) format.
* Added staging brick for separating text into attention window size chunks for `transformers`.
* Added staging brick for LabelBox.
* Added ability to upload LabelStudio predictions
* Added utility function for JSONL reading and writing
* Added staging brick for CSV format for Prodigy
* Added staging brick for Prodigy
* Added ability to upload LabelStudio annotations
* Added text_field and id_field to stage_for_label_studio signature

## 0.2.0

* Initial release of unstructured<|MERGE_RESOLUTION|>--- conflicted
+++ resolved
@@ -1,9 +1,8 @@
-<<<<<<< HEAD
-## 0.6.8-dev1
-=======
-## 0.6.9-dev0
-
-### Enhancements
+## 0.6.9-dev1
+
+### Enhancements
+
+* Added ingest tests with `--fast` strategy on PDF documents
 
 ### Features
 
@@ -12,7 +11,6 @@
 * Adds additional MIME types for CSV
 
 ## 0.6.8
->>>>>>> fda51d6e
 
 ### Enhancements
 
