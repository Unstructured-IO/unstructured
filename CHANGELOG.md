--- conflicted
+++ resolved
@@ -1,13 +1,9 @@
-## 0.10.17-dev6
-
-### Enhancements
-
-<<<<<<< HEAD
-* **Adds data source properties to Delta table SharePoint, Outlook, Onedrive, Reddit, and Slack connectors** These properties (date_created, date_modified, version, source_url, record_locator) are written to element metadata during ingest, mapping elements to information about the document source from which they derive. This functionality enables downstream applications to reveal source document applications, e.g. a link to a GDrive doc, Salesforce record, etc.
-=======
-* **Adds data source properties to SharePoint, Outlook, Onedrive, Reddit, and Slack connectors** These properties (date_created, date_modified, version, source_url, record_locator) are written to element metadata during ingest, mapping elements to information about the document source from which they derive. This functionality enables downstream applications to reveal source document applications, e.g. a link to a GDrive doc, Salesforce record, etc.
+## 0.10.17-dev7
+
+### Enhancements
+
+* **Adds data source properties to SharePoint, Outlook, Onedrive, Reddit, Slack, Delta Table connectors** These properties (date_created, date_modified, version, source_url, record_locator) are written to element metadata during ingest, mapping elements to information about the document source from which they derive. This functionality enables downstream applications to reveal source document applications, e.g. a link to a GDrive doc, Salesforce record, etc.
 * **Add functionality to save embedded images in PDF's separately as images** This allows users to save embedded images in PDF's separately as images, given some directory path. The saved image path is written to the metadata for the Image element. Downstream applications may benefit by providing users with image links from relevant "hits."
->>>>>>> 5d193c8e
 
 ### Features
 
