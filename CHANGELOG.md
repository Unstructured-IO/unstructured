--- conflicted
+++ resolved
@@ -1,13 +1,8 @@
-<<<<<<< HEAD
-## 0.14.10-dev1
-=======
-## 0.14.10-dev3
->>>>>>> 72f28d7a
+## 0.14.10-dev4
 
 ### Enhancements
 
 * **`.doc` files are now supported in the `arm64` image.**. `libreoffice24` is added to the `arm64` image, meaning `.doc` files are now supported. We have follow on work planned to investigate adding `.ppt` support for `arm64` as well.
-
 
 ### Features
 
