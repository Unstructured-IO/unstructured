<<<<<<< HEAD
## 0.10.25-dev1
=======
## 0.10.25-dev2
>>>>>>> a0b44f72

### Enhancements

### Features

* **Add AWS bedrock embedding connector** `unstructured.embed.bedrock` now provides a connector to use AWS bedrock's `titan-embed-text` model to generate embeddings for elements. This features requires valid AWS bedrock setup and an internet connectionto run.

### Fixes

* **Import PDFResourceManager more directly** We were importing `PDFResourceManager` from `pdfminer.converter` which was causing an error for some users. We changed to import from the actual location of `PDFResourceManager`, which is `pdfminer.pdfinterp`.

## 0.10.24

### Enhancements

* **Improve natural reading order** Some `OCR` elements with only spaces in the text have full-page width in the bounding box, which causes the `xycut` sorting to not work as expected. Now the logic to parse OCR results removes any elements with only spaces (more than one space).
* **Ingest compression utilities and fsspec connector support** Generic utility code added to handle files that get pulled from a source connector that are either tar or zip compressed and uncompress them locally. This is then processed using a local source connector. Currently this functionality has been incorporated into the fsspec connector and all those inheriting from it (currently: Azure Blob Storage, Google Cloud Storage, S3, Box, and Dropbox).
* **Ingest destination connectors support for writing raw list of elements** Along with the default write method used in the ingest pipeline to write the json content associated with the ingest docs, each destination connector can now also write a raw list of elements to the desired downstream location without having an ingest doc associated with it.

### Features

* **Adds HuggingFaceEmbeddingEncoder** The HuggingFace Embedding Encoder uses a local embedding model as opposed to using an API.
* **Adds element type percent match function** In order to evaluate the element type extracted, we add a function that calculates the matched percentage between two frequency dictionary.

### Fixes

* **Fix paddle model file not discoverable** Fixes issue where ocr_models/paddle_ocr.py file is not discoverable on PyPI by adding
an `__init__.py` file under the folder.
* **Chipper v2 Fixes** Includes fix for a memory leak and rare last-element bbox fix. (unstructured-inference==0.7.7)
* **Fix image resizing issue** Includes fix related to resizing images in the tables pipeline. (unstructured-inference==0.7.6)

## 0.10.23

### Enhancements

* **Add functionality to limit precision when serializing to json** Precision for `points` is limited to 1 decimal point if coordinates["system"] == "PixelSpace" (otherwise 2 decimal points?). Precision for `detection_class_prob` is limited to 5 decimal points.
* **Fix csv file detection logic when mime-type is text/plain** Previously the logic to detect csv file type was considering only first row's comma count comparing with the header_row comma count and both the rows being same line the result was always true, Now the logic is changed to consider the comma's count for all the lines except first line and compare with header_row comma count.
* **Improved inference speed for Chipper V2** API requests with 'hi_res_model_name=chipper' now have ~2-3x faster responses.

### Features

### Fixes

* **Cleans up temporary files after conversion** Previously a file conversion utility was leaving temporary files behind on the filesystem without removing them when no longer needed. This fix helps prevent an accumulation of temporary files taking up excessive disk space.
* **Fixes `under_non_alpha_ratio` dividing by zero** Although this function guarded against a specific cause of division by zero, there were edge cases slipping through like strings with only whitespace. This update more generally prevents the function from performing a division by zero.
* **Fix languages default** Previously the default language was being set to English when elements didn't have text or if langdetect could not detect the language. It now defaults to None so there is not misleading information about the language detected.
* **Fixes recursion limit error that was being raised when partitioning Excel documents of a certain size** Previously we used a recursive method to find subtables within an excel sheet. However this would run afoul of Python's recursion depth limit when there was a contiguous block of more than 1000 cells within a sheet. This function has been updated to use the NetworkX library which avoids Python recursion issues.

## 0.10.22

### Enhancements

* **bump `unstructured-inference` to `0.7.3`** The updated version of `unstructured-inference` supports a new version of the Chipper model, as well as a cleaner schema for its output classes. Support is included for new inference features such as hierarchy and ordering.
* **Expose skip_infer_table_types in ingest CLI.** For each connector a new `--skip-infer-table-types` parameter was added to map to the `skip_infer_table_types` partition argument. This gives more granular control to unstructured-ingest users, allowing them to specify the file types for which we should attempt table extraction.
* **Add flag to ingest CLI to raise error if any single doc fails in pipeline** Currently if a single doc fails in the pipeline, the whole thing halts due to the error. This flag defaults to log an error but continue with the docs it can.
* **Emit hyperlink metadata for DOCX file-type.** DOCX partitioner now adds `metadata.links`, `metadata.link_texts` and `metadata.link_urls` for elements that contain a hyperlink that points to an external resource. So-called "jump" links pointing to document internal locations (such as those found in a table-of-contents "jumping" to a chapter or section) are excluded.

### Features

* **Add `elements_to_text` as a staging helper function** In order to get a single clean text output from unstructured for metric calculations, automate the process of extracting text from elements using this function.
* **Adds permissions(RBAC) data ingestion functionality for the Sharepoint connector.** Problem: Role based access control is an important component in many data storage systems. Users may need to pass permissions (RBAC) data to downstream systems when ingesting data. Feature: Added permissions data ingestion functionality to the Sharepoint connector.

### Fixes

* **Fixes PDF list parsing creating duplicate list items** Previously a bug in PDF list item parsing caused removal of other elements and duplication of the list item
* **Fixes duplicated elements** Fixes issue where elements are duplicated when embeddings are generated. This will allow users to generate embeddings for their list of Elements without duplicating/breaking the orginal content.
* **Fixes failure when flagging for embeddings through unstructured-ingest** Currently adding the embedding parameter to any connector results in a failure on the copy stage. This is resolves the issue by adding the IngestDoc to the context map in the embedding node's `run` method. This allows users to specify that connectors fetch embeddings without failure.
* **Fix ingest pipeline reformat nodes not discoverable** Fixes issue where  reformat nodes raise ModuleNotFoundError on import. This was due to the directory was missing `__init__.py` in order to make it discoverable.
* **Fix default language in ingest CLI** Previously the default was being set to english which injected potentially incorrect information to downstream language detection libraries. By setting the default to None allows those libraries to better detect what language the text is in the doc being processed.

## 0.10.21

* **Adds Scarf analytics**.

## 0.10.20

### Enhancements

* **Add document level language detection functionality.** Adds the "auto" default for the languages param to all partitioners. The primary language present in the document is detected using the `langdetect` package. Additional param `detect_language_per_element` is also added for partitioners that return multiple elements. Defaults to `False`.
* **Refactor OCR code** The OCR code for entire page is moved from unstructured-inference to unstructured. On top of continuing support for OCR language parameter, we also support two OCR processing modes, "entire_page" or "individual_blocks".
* **Align to top left when shrinking bounding boxes for `xy-cut` sorting:** Update `shrink_bbox()` to keep top left rather than center.
* **Add visualization script to annotate elements** This script is often used to analyze/visualize elements with coordinates (e.g. partition_pdf()).
* **Adds data source properties to the Jira, Github and Gitlab connectors** These properties (date_created, date_modified, version, source_url, record_locator) are written to element metadata during ingest, mapping elements to information about the document source from which they derive. This functionality enables downstream applications to reveal source document applications, e.g. a link to a GDrive doc, Salesforce record, etc.
* **Improve title detection in pptx documents** The default title textboxes on a pptx slide are now categorized as titles.
* **Improve hierarchy detection in pptx documents** List items, and other slide text are properly nested under the slide title. This will enable better chunking of pptx documents.
* **Refactor of the ingest cli workflow** The refactored approach uses a dynamically set pipeline with a snapshot along each step to save progress and accommodate continuation from a snapshot if an error occurs. This also allows the pipeline to dynamically assign any number of steps to modify the partitioned content before it gets written to a destination.
* **Applies `max_characters=<n>` argument to all element types in `add_chunking_strategy` decorator** Previously this argument was only utilized in chunking Table elements and now applies to all partitioned elements if `add_chunking_strategy` decorator is utilized, further preparing the elements for downstream processing.
* **Add common retry strategy utilities for unstructured-ingest** Dynamic retry strategy with exponential backoff added to Notion source connector.
*
### Features

* **Adds `bag_of_words` and `percent_missing_text` functions** In order to count the word frequencies in two input texts and calculate the percentage of text missing relative to the source document.
* **Adds `edit_distance` calculation metrics** In order to benchmark the cleaned, extracted text with unstructured, `edit_distance` (`Levenshtein distance`) is included.
* **Adds detection_origin field to metadata** Problem: Currently isn't an easy way to find out how an element was created. With this change that information is added. Importance: With this information the developers and users are now able to know how an element was created to make decisions on how to use it. In order tu use this feature
setting UNSTRUCTURED_INCLUDE_DEBUG_METADATA=true is needed.
* **Adds a function that calculates frequency of the element type and its depth** To capture the accuracy of element type extraction, this function counts the occurrences of each unique element type with its depth for use in element metrics.

### Fixes

* **Fix zero division error in annotation bbox size** This fixes the bug where we find annotation bboxes realted to an element that need to divide the intersection size between annotation bbox and element bbox by the size of the annotation bbox
* **Fix prevent metadata module from importing dependencies from unnecessary modules** Problem: The `metadata` module had several top level imports that were only used in and applicable to code related to specific document types, while there were many general-purpose functions. As a result, general-purpose functions couldn't be used without unnecessary dependencies being installed. Fix: moved 3rd party dependency top level imports to inside the functions in which they are used and applied a decorator to check that the dependency is installed and emit a helpful error message if not.
* **Fixes category_depth None value for Title elements** Problem: `Title` elements from `chipper` get `category_depth`= None even when `Headline` and/or `Subheadline` elements are present in the same page. Fix: all `Title` elements with `category_depth` = None should be set to have a depth of 0 instead iff there are `Headline` and/or `Subheadline` element-types present. Importance: `Title` elements should be equivalent html `H1` when nested headings are present; otherwise, `category_depth` metadata can result ambiguous within elements in a page.
* **Tweak `xy-cut` ordering output to be more column friendly** This results in the order of elements more closely reflecting natural reading order which benefits downstream applications. While element ordering from `xy-cut` is usually mostly correct when ordering multi-column documents, sometimes elements from a RHS column will appear before elements in a LHS column. Fix: add swapped `xy-cut` ordering by sorting by X coordinate first and then Y coordinate.
* **Fixes badly initialized Formula** Problem: YoloX contain new types of elements, when loading a document that contain formulas a new element of that class
should be generated, however the Formula class inherits from Element instead of Text. After this change the element is correctly created with the correct class
allowing the document to be loaded. Fix: Change parent class for Formula to Text. Importance: Crucial to be able to load documents that contain formulas.
* **Fixes pdf uri error** An error was encountered when URI type of `GoToR` which refers to pdf resources outside of its own was detected since no condition catches such case. The code is fixing the issue by initialize URI before any condition check.


## 0.10.19

### Enhancements

* **Adds XLSX document level language detection** Enhancing on top of language detection functionality in previous release, we now support language detection within `.xlsx` file type at Element level.
* **bump `unstructured-inference` to `0.6.6`** The updated version of `unstructured-inference` makes table extraction in `hi_res` mode configurable to fine tune table extraction performance; it also improves element detection by adding a deduplication post processing step in the `hi_res` partitioning of pdfs and images.
* **Detect text in HTML Heading Tags as Titles** This will increase the accuracy of hierarchies in HTML documents and provide more accurate element categorization. If text is in an HTML heading tag and is not a list item, address, or narrative text, categorize it as a title.
* **Update python-based docs** Refactor docs to use the actual unstructured code rather than using the subprocess library to run the cli command itself.
* **Adds Table support for the `add_chunking_strategy` decorator to partition functions.** In addition to combining elements under Title elements, user's can now specify the `max_characters=<n>` argument to chunk Table elements into TableChunk elements with `text` and `text_as_html` of length <n> characters. This means partitioned Table results are ready for use in downstream applications without any post processing.
* **Expose endpoint url for s3 connectors** By allowing for the endpoint url to be explicitly overwritten, this allows for any non-AWS data providers supporting the s3 protocol to be supported (i.e. minio).

### Features

* **change default `hi_res` model for pdf/image partition to `yolox`** Now partitioning pdf/image using `hi_res` strategy utilizes `yolox_quantized` model isntead of `detectron2_onnx` model. This new default model has better recall for tables and produces more detailed categories for elements.
* **XLSX can now reads subtables within one sheet** Problem: Many .xlsx files are not created to be read as one full table per sheet. There are subtables, text and header along with more informations to extract from each sheet. Feature: This `partition_xlsx` now can reads subtable(s) within one .xlsx sheet, along with extracting other title and narrative texts. Importance: This enhance the power of .xlsx reading to not only one table per sheet, allowing user to capture more data tables from the file, if exists.
* **Update Documentation on Element Types and Metadata**: We have updated the documentation according to the latest element types and metadata. It includes the common and additional metadata provided by the Partitions and Connectors.

### Fixes

* **Fixes partition_pdf is_alnum reference bug** Problem: The `partition_pdf` when attempt to get bounding box from element experienced a reference before assignment error when the first object is not text extractable.  Fix: Switched to a flag when the condition is met. Importance: Crucial to be able to partition with pdf.
* **Fix various cases of HTML text missing after partition**
  Problem: Under certain circumstances, text immediately after some HTML tags will be misssing from partition result.
  Fix: Updated code to deal with these cases.
  Importance: This will ensure the correctness when partitioning HTML and Markdown documents.
* **Fixes chunking when `detection_class_prob` appears in Element metadata** Problem: when `detection_class_prob` appears in Element metadata, Elements will only be combined by chunk_by_title if they have the same `detection_class_prob` value (which is rare). This is unlikely a case we ever need to support and most often results in no chunking. Fix: `detection_class_prob` is included in the chunking list of metadata keys excluded for similarity comparison. Importance: This change allows `chunk_by_title` to operate as intended for documents which include `detection_class_prob` metadata in their Elements.

## 0.10.18

### Enhancements

* **Better detection of natural reading order in images and PDF's** The elements returned by partition better reflect natural reading order in some cases, particularly in complicated multi-column layouts, leading to better chunking and retrieval for downstream applications. Achieved by improving the `xy-cut` sorting to preprocess bboxes, shrinking all bounding boxes by 90% along x and y axes (still centered around the same center point), which allows projection lines to be drawn where not possible before if layout bboxes overlapped.
* **Improves `partition_xml` to be faster and more memory efficient when partitioning large XML files** The new behavior is to partition iteratively to prevent loading the entire XML tree into memory at once in most use cases.
* **Adds data source properties to SharePoint, Outlook, Onedrive, Reddit, Slack, DeltaTable connectors** These properties (date_created, date_modified, version, source_url, record_locator) are written to element metadata during ingest, mapping elements to information about the document source from which they derive. This functionality enables downstream applications to reveal source document applications, e.g. a link to a GDrive doc, Salesforce record, etc.
* **Add functionality to save embedded images in PDF's separately as images** This allows users to save embedded images in PDF's separately as images, given some directory path. The saved image path is written to the metadata for the Image element. Downstream applications may benefit by providing users with image links from relevant "hits."
* **Azure Cognite Search destination connector** New Azure Cognitive Search destination connector added to ingest CLI.  Users may now use `unstructured-ingest` to write partitioned data from over 20 data sources (so far) to an Azure Cognitive Search index.
* **Improves salesforce partitioning** Partitions Salesforce data as xlm instead of text for improved detail and flexibility. Partitions htmlbody instead of textbody for Salesforce emails. Importance: Allows all Salesforce fields to be ingested and gives Salesforce emails more detailed partitioning.
* **Add document level language detection functionality.** Introduces the "auto" default for the languages param, which then detects the languages present in the document using the `langdetect` package. Adds the document languages as ISO 639-3 codes to the element metadata. Implemented only for the partition_text function to start.
* **PPTX partitioner refactored in preparation for enhancement.** Behavior should be unchanged except that shapes enclosed in a group-shape are now included, as many levels deep as required (a group-shape can itself contain a group-shape).
* **Embeddings support for the SharePoint SourceConnector via unstructured-ingest CLI** The SharePoint connector can now optionally create embeddings from the elements it pulls out during partition and upload those embeddings to Azure Cognitive Search index.
* **Improves hierarchy from docx files by leveraging natural hierarchies built into docx documents**  Hierarchy can now be detected from an indentation level for list bullets/numbers and by style name (e.g. Heading 1, List Bullet 2, List Number).
* **Chunking support for the SharePoint SourceConnector via unstructured-ingest CLI** The SharePoint connector can now optionally chunk the elements pulled out during partition via the chunking unstructured brick. This can be used as a stage before creating embeddings.

### Features

* **Adds `links` metadata in `partition_pdf` for `fast` strategy.** Problem: PDF files contain rich information and hyperlink that Unstructured did not captured earlier. Feature: `partition_pdf` now can capture embedded links within the file along with its associated text and page number. Importance: Providing depth in extracted elements give user a better understanding and richer context of documents. This also enables user to map to other elements within the document if the hyperlink is refered internally.
* **Adds the embedding module to be able to embed Elements** Problem: Many NLP applications require the ability to represent parts of documents in a semantic way. Until now, Unstructured did not have text embedding ability within the core library. Feature: This embedding module is able to track embeddings related data with a class, embed a list of elements, and return an updated list of Elements with the *embeddings* property. The module is also able to embed query strings. Importance: Ability to embed documents or parts of documents will enable users to make use of these semantic representations in different NLP applications, such as search, retrieval, and retrieval augmented generation.

### Fixes

* **Fixes a metadata source serialization bug** Problem: In unstructured elements, when loading an elements json file from the disk, the data_source attribute is assumed to be an instance of DataSourceMetadata and the code acts based on that. However the loader did not satisfy the assumption, and loaded it as a dict instead, causing an error. Fix: Added necessary code block to initialize a DataSourceMetadata object, also refactored DataSourceMetadata.from_dict() method to remove redundant code. Importance: Crucial to be able to load elements (which have data_source fields) from json files.
* **Fixes issue where unstructured-inference was not getting updated** Problem: unstructured-inference was not getting upgraded to the version to match unstructured release when doing a pip install.  Solution: using `pip install unstructured[all-docs]` it will now upgrade both unstructured and unstructured-inference. Importance: This will ensure that the inference library is always in sync with the unstructured library, otherwise users will be using outdated libraries which will likely lead to unintended behavior.
* **Fixes SharePoint connector failures if any document has an unsupported filetype** Problem: Currently the entire connector ingest run fails if a single IngestDoc has an unsupported filetype. This is because a ValueError is raised in the IngestDoc's `__post_init__`. Fix: Adds a try/catch when the IngestConnector runs get_ingest_docs such that the error is logged but all processable documents->IngestDocs are still instantiated and returned. Importance: Allows users to ingest SharePoint content even when some files with unsupported filetypes exist there.
* **Fixes Sharepoint connector server_path issue** Problem: Server path for the Sharepoint Ingest Doc was incorrectly formatted, causing issues while fetching pages from the remote source. Fix: changes formatting of remote file path before instantiating SharepointIngestDocs and appends a '/' while fetching pages from the remote source. Importance: Allows users to fetch pages from Sharepoint Sites.
* **Fixes Sphinx errors.** Fixes errors when running Sphinx `make html` and installs library to suppress warnings.
* **Fixes a metadata backwards compatibility error** Problem: When calling `partition_via_api`, the hosted api may return an element schema that's newer than the current `unstructured`. In this case, metadata fields were added which did not exist in the local `ElementMetadata` dataclass, and `__init__()` threw an error. Fix: remove nonexistent fields before instantiating in `ElementMetadata.from_json()`. Importance: Crucial to avoid breaking changes when adding fields.
* **Fixes issue with Discord connector when a channel returns `None`** Problem: Getting the `jump_url` from a nonexistent Discord `channel` fails. Fix: property `jump_url` is now retrieved within the same context as the messages from the channel. Importance: Avoids cascading issues when the connector fails to fetch information about a Discord channel.
* **Fixes occasionally SIGABTR when writing table with `deltalake` on Linux** Problem: occasionally on Linux ingest can throw a `SIGABTR` when writing `deltalake` table even though the table was written correctly. Fix: put the writing function into a `Process` to ensure its execution to the fullest extent before returning to the main process. Importance: Improves stability of connectors using `deltalake`


* **Fix badly initialized Formula** Problem: YoloX contain new types of elements, when loading a document that contain formulas a new element of that class
should be generated, however the Formula class inherits from Element instead of Text. After this change the element is correctly created with the correct class
allowing the document to be loaded. Fix: Change parent class for Formula to Text. Importance: Crucial to be able to load documents that contain formulas.

## 0.10.16

### Enhancements

* **Adds data source properties to Airtable, Confluence, Discord, Elasticsearch, Google Drive, and Wikipedia connectors** These properties (date_created, date_modified, version, source_url, record_locator) are written to element metadata during ingest, mapping elements to information about the document source from which they derive. This functionality enables downstream applications to reveal source document applications, e.g. a link to a GDrive doc, Salesforce record, etc.
* **DOCX partitioner refactored in preparation for enhancement.** Behavior should be unchanged except in multi-section documents containing different headers/footers for different sections. These will now emit all distinct headers and footers encountered instead of just those for the last section.
* **Add a function to map between Tesseract and standard language codes.** This allows users to input language information to the `languages` param in any Tesseract-supported langcode or any ISO 639 standard language code.
* **Add document level language detection functionality.** Introduces the "auto" default for the languages param, which then detects the languages present in the document using the `langdetect` package. Implemented only for the partition_text function to start.

### Features

### Fixes

* ***Fixes an issue that caused a partition error for some PDF's.** Fixes GH Issue 1460 by bypassing a coordinate check if an element has invalid coordinates.

## 0.10.15


### Enhancements

* **Support for better element categories from the next-generation image-to-text model ("chipper").** Previously, not all of the classifications from Chipper were being mapped to proper `unstructured` element categories so the consumer of the library would see many `UncategorizedText` elements. This fixes the issue, improving the granularity of the element categories outputs for better downstream processing and chunking. The mapping update is:
  * "Threading": `NarrativeText`
  * "Form": `NarrativeText`
  * "Field-Name": `Title`
  * "Value": `NarrativeText`
  * "Link": `NarrativeText`
  * "Headline": `Title` (with `category_depth=1`)
  * "Subheadline": `Title` (with `category_depth=2`)
  * "Abstract": `NarrativeText`
* **Better ListItem grouping for PDF's (fast strategy).** The `partition_pdf` with `fast` strategy previously broke down some numbered list item lines as separate elements. This enhancement leverages the x,y coordinates and bbox sizes to help decide whether the following chunk of text is a continuation of the immediate previous detected ListItem element or not, and not detect it as its own non-ListItem element.
* **Fall back to text-based classification for uncategorized Layout elements for Images and PDF's**. Improves element classification by running existing text-based rules on previously `UncategorizedText` elements.
* **Adds table partitioning for Partitioning for many doc types including: .html, .epub., .md, .rst, .odt, and .msg.** At the core of this change is the .html partition functionality, which is leveraged by the other effected doc types. This impacts many scenarios where `Table` Elements are now propery extracted.
* **Create and add `add_chunking_strategy` decorator to partition functions.** Previously, users were responsible for their own chunking after partitioning elements, often required for downstream applications. Now, individual elements may be combined into right-sized chunks where min and max character size may be specified if `chunking_strategy=by_title`. Relevant elements are grouped together for better downstream results. This enables users immediately use partitioned results effectively in downstream applications (e.g. RAG architecture apps) without any additional post-processing.
* **Adds `languages` as an input parameter and marks `ocr_languages` kwarg for deprecation in pdf, image, and auto partitioning functions.** Previously, language information was only being used for Tesseract OCR for image-based documents and was in a Tesseract specific string format, but by refactoring into a list of standard language codes independent of Tesseract, the `unstructured` library will better support `languages` for other non-image pipelines and/or support for other OCR engines.
* **Removes `UNSTRUCTURED_LANGUAGE` env var usage and replaces `language` with `languages` as an input parameter to unstructured-partition-text_type functions.** The previous parameter/input setup was not user-friendly or scalable to the variety of elements being processed. By refactoring the inputted language information into a list of standard language codes, we can support future applications of the element language such as detection, metadata, and multi-language elements. Now, to skip English specific checks, set the `languages` parameter to any non-English language(s).
* **Adds `xlsx` and `xls` filetype extensions to the `skip_infer_table_types` default list in `partition`.** By adding these file types to the input parameter these files should not go through table extraction. Users can still specify if they would like to extract tables from these filetypes, but will have to set the `skip_infer_table_types` to exclude the desired filetype extension. This avoids mis-representing complex spreadsheets where there may be multiple sub-tables and other content.
* **Better debug output related to sentence counting internals**. Clarify message when sentence is not counted toward sentence count because there aren't enough words, relevant for developers focused on `unstructured`s NLP internals.
* **Faster ocr_only speed for partitioning PDF and images.** Use `unstructured_pytesseract.run_and_get_multiple_output` function to reduce the number of calls to `tesseract` by half when partitioning pdf or image with `tesseract`
* **Adds data source properties to fsspec connectors** These properties (date_created, date_modified, version, source_url, record_locator) are written to element metadata during ingest, mapping elements to information about the document source from which they derive. This functionality enables downstream applications to reveal source document applications, e.g. a link to a GDrive doc, Salesforce record, etc.
* **Add delta table destination connector** New delta table destination connector added to ingest CLI.  Users may now use `unstructured-ingest` to write partitioned data from over 20 data sources (so far) to a Delta Table.
* **Rename to Source and Destination Connectors in the Documentation.** Maintain naming consistency between Connectors codebase and documentation with the first addition to a destination connector.
* **Non-HTML text files now return unstructured-elements as opposed to HTML-elements.** Previously the text based files that went through `partition_html` would return HTML-elements but now we preserve the format from the input using `source_format` argument in the partition call.
* **Adds `PaddleOCR` as an optional alternative to `Tesseract`** for OCR in processing of PDF or Image files, it is installable via the `makefile` command `install-paddleocr`. For experimental purposes only.
* **Bump unstructured-inference** to 0.5.28. This version bump markedly improves the output of table data, rendered as `metadata.text_as_html` in an element. These changes include:
  * add env variable `ENTIRE_PAGE_OCR` to specify using paddle or tesseract on entire page OCR
  * table structure detection now pads the input image by 25 pixels in all 4 directions to improve its recall (0.5.27)
  * support paddle with both cpu and gpu and assume it is pre-installed (0.5.26)
  * fix a bug where `cells_to_html` doesn't handle cells spanning multiple rows properly (0.5.25)
  * remove `cv2` preprocessing step before OCR step in table transformer (0.5.24)

### Features

* **Adds element metadata via `category_depth` with default value None**.
  * This additional metadata is useful for vectordb/LLM, chunking strategies, and retrieval applications.
* **Adds a naive hierarchy for elements via a `parent_id` on the element's metadata**
  * Users will now have more metadata for implementing vectordb/LLM chunking strategies. For example, text elements could be queried by their preceding title element.
  * Title elements created from HTML headings will properly nest

### Fixes

* **`add_pytesseract_bboxes_to_elements` no longer returns `nan` values**. The function logic is now broken into new methods
  `_get_element_box` and `convert_multiple_coordinates_to_new_system`
* **Selecting a different model wasn't being respected when calling `partition_image`.** Problem: `partition_pdf` allows for passing a `model_name` parameter. Given the similarity between the image and PDF pipelines, the expected behavior is that `partition_image` should support the same parameter, but `partition_image` was unintentionally not passing along its `kwargs`. This was corrected by adding the kwargs to the downstream call.
* **Fixes a chunking issue via dropping the field "coordinates".** Problem: chunk_by_title function was chunking each element to its own individual chunk while it needed to group elements into a fewer number of chunks. We've discovered that this happens due to a metadata matching logic in chunk_by_title function, and discovered that elements with different metadata can't be put into the same chunk. At the same time, any element with "coordinates" essentially had different metadata than other elements, due each element locating in different places and having different coordinates. Fix: That is why we have included the key "coordinates" inside a list of excluded metadata keys, while doing this "metadata_matches" comparision. Importance: This change is crucial to be able to chunk by title for documents which include "coordinates" metadata in their elements.

## 0.10.14

### Enhancements

* Update all connectors to use new downstream architecture
  * New click type added to parse comma-delimited string inputs
  * Some CLI options renamed

### Features

### Fixes

## 0.10.13

### Enhancements

* Updated documentation: Added back support doc types for partitioning, more Python codes in the API page,  RAG definition, and use case.
* Updated Hi-Res Metadata: PDFs and Images using Hi-Res strategy now have layout model class probabilities added ot metadata.
* Updated the `_detect_filetype_from_octet_stream()` function to use libmagic to infer the content type of file when it is not a zip file.
* Tesseract minor version bump to 5.3.2

### Features

* Add Jira Connector to be able to pull issues from a Jira organization
* Add `clean_ligatures` function to expand ligatures in text


### Fixes

* `partition_html` breaks on `<br>` elements.
* Ingest error handling to properly raise errors when wrapped
* GH issue 1361: fixes a sortig error that prevented some PDF's from being parsed
* Bump unstructured-inference
  * Brings back embedded images in PDF's (0.5.23)

## 0.10.12

### Enhancements

* Removed PIL pin as issue has been resolved upstream
* Bump unstructured-inference
  * Support for yolox_quantized layout detection model (0.5.20)
* YoloX element types added


### Features

* Add Salesforce Connector to be able to pull Account, Case, Campaign, EmailMessage, Lead

### Fixes


* Bump unstructured-inference
  * Avoid divide-by-zero errors swith `safe_division` (0.5.21)

## 0.10.11

### Enhancements

* Bump unstructured-inference
  * Combine entire-page OCR output with layout-detected elements, to ensure full coverage of the page (0.5.19)

### Features

* Add in ingest cli s3 writer

### Fixes

* Fix a bug where `xy-cut` sorting attemps to sort elements without valid coordinates; now xy cut sorting only works when **all** elements have valid coordinates

## 0.10.10

### Enhancements

* Adds `text` as an input parameter to `partition_xml`.
* `partition_xml` no longer runs through `partition_text`, avoiding incorrect splitting
  on carriage returns in the XML. Since `partition_xml` no longer calls `partition_text`,
  `min_partition` and `max_partition` are no longer supported in `partition_xml`.
* Bump `unstructured-inference==0.5.18`, change non-default detectron2 classification threshold
* Upgrade base image from rockylinux 8 to rockylinux 9
* Serialize IngestDocs to JSON when passing to subprocesses

### Features

### Fixes

- Fix a bug where mismatched `elements` and `bboxes` are passed into `add_pytesseract_bbox_to_elements`

## 0.10.9

### Enhancements

* Fix `test_json` to handle only non-extra dependencies file types (plain-text)

### Features

* Adds `chunk_by_title` to break a document into sections based on the presence of `Title`
  elements.
* add new extraction function `extract_image_urls_from_html` to extract all img related URL from html text.

### Fixes

* Make cv2 dependency optional
* Edit `add_pytesseract_bbox_to_elements`'s (`ocr_only` strategy) `metadata.coordinates.points` return type to `Tuple` for consistency.
* Re-enable test-ingest-confluence-diff for ingest tests
* Fix syntax for ingest test check number of files
* Fix csv and tsv partitioners loosing the first line of the files when creating elements

## 0.10.8

### Enhancements

* Release docker image that installs Python 3.10 rather than 3.8

### Features

### Fixes

## 0.10.7

### Enhancements

### Features

### Fixes

* Remove overly aggressive ListItem chunking for images and PDF's which typically resulted in inchorent elements.

## 0.10.6

### Enhancements

* Enable `partition_email` and `partition_msg` to detect if an email is PGP encryped. If
  and email is PGP encryped, the functions will return an empy list of elements and
  emit a warning about the encrypted content.
* Add threaded Slack conversations into Slack connector output
* Add functionality to sort elements using `xy-cut` sorting approach in `partition_pdf` for `hi_res` and `fast` strategies
* Bump unstructured-inference
  * Set OMP_THREAD_LIMIT to 1 if not set for better tesseract perf (0.5.17)

### Features

* Extract coordinates from PDFs and images when using OCR only strategy and add to metadata

### Fixes

* Update `partition_html` to respect the order of `<pre>` tags.
* Fix bug in `partition_pdf_or_image` where two partitions were called if `strategy == "ocr_only"`.
* Bump unstructured-inference
  * Fix issue where temporary files were being left behind (0.5.16)
* Adds deprecation warning for the `file_filename` kwarg to `partition`, `partition_via_api`,
  and `partition_multiple_via_api`.
* Fix documentation build workflow by pinning dependencies

## 0.10.5

### Enhancements

* Create new CI Pipelines
  - Checking text, xml, email, and html doc tests against the library installed without extras
  - Checking each library extra against their respective tests
* `partition` raises an error and tells the user to install the appropriate extra if a filetype
  is detected that is missing dependencies.
* Add custom errors to ingest
* Bump `unstructured-ingest==0.5.15`
  - Handle an uncaught TesseractError (0.5.15)
  - Add TIFF test file and TIFF filetype to `test_from_image_file` in `test_layout` (0.5.14)
* Use `entire_page` ocr mode for pdfs and images
* Add notes on extra installs to docs
* Adds ability to reuse connections per process in unstructured-ingest

### Features
* Add delta table connector

### Fixes

## 0.10.4
* Pass ocr_mode in partition_pdf and set the default back to individual pages for now
* Add diagrams and descriptions for ingest design in the ingest README

### Features
* Supports multipage TIFF image partitioning

### Fixes

## 0.10.2

### Enhancements
* Bump unstructured-inference==0.5.13:
  - Fix extracted image elements being included in layout merge, addresses the issue
    where an entire-page image in a PDF was not passed to the layout model when using hi_res.

### Features

### Fixes

## 0.10.1

### Enhancements
* Bump unstructured-inference==0.5.12:
  - fix to avoid trace for certain PDF's (0.5.12)
  - better defaults for DPI for hi_res and  Chipper (0.5.11)
  - implement full-page OCR (0.5.10)

### Features

### Fixes

* Fix dead links in repository README (Quick Start > Install for local development, and Learn more > Batch Processing)
* Update document dependencies to include tesseract-lang for additional language support (required for tests to pass)

## 0.10.0

### Enhancements

* Add `include_header` kwarg to `partition_xlsx` and change default behavior to `True`
* Update the `links` and `emphasized_texts` metadata fields

### Features

### Fixes

## 0.9.3

### Enhancements

* Pinned dependency cleanup.
* Update `partition_csv` to always use `soupparser_fromstring` to parse `html text`
* Update `partition_tsv` to always use `soupparser_fromstring` to parse `html text`
* Add `metadata.section` to capture epub table of contents data
* Add `unique_element_ids` kwarg to partition functions. If `True`, will use a UUID
  for element IDs instead of a SHA-256 hash.
* Update `partition_xlsx` to always use `soupparser_fromstring` to parse `html text`
* Add functionality to switch `html` text parser based on whether the `html` text contains emoji
* Add functionality to check if a string contains any emoji characters
* Add CI tests around Notion

### Features

* Add Airtable Connector to be able to pull views/tables/bases from an Airtable organization

### Fixes

* fix pdf partition of list items being detected as titles in OCR only mode
* make notion module discoverable
* fix emails with `Content-Distribution: inline` and `Content-Distribution: attachment` with no filename
* Fix email attachment filenames which had `=` in the filename itself

## 0.9.2


### Enhancements

* Update table extraction section in API documentation to sync with change in Prod API
* Update Notion connector to extract to html
* Added UUID option for `element_id`
* Bump unstructured-inference==0.5.9:
  - better caching of models
  - another version of detectron2 available, though the default layout model is unchanged
* Added UUID option for element_id
* Added UUID option for element_id
* CI improvements to run ingest tests in parallel

### Features

* Adds Sharepoint connector.

### Fixes

* Bump unstructured-inference==0.5.9:
  - ignores Tesseract errors where no text is extracted for tiles that indeed, have no text

## 0.9.1

### Enhancements

* Adds --partition-pdf-infer-table-structure to unstructured-ingest.
* Enable `partition_html` to skip headers and footers with the `skip_headers_and_footers` flag.
* Update `partition_doc` and `partition_docx` to track emphasized texts in the output
* Adds post processing function `filter_element_types`
* Set the default strategy for partitioning images to `hi_res`
* Add page break parameter section in API documentation to sync with change in Prod API
* Update `partition_html` to track emphasized texts in the output
* Update `XMLDocument._read_xml` to create `<p>` tag element for the text enclosed in the `<pre>` tag
* Add parameter `include_tail_text` to `_construct_text` to enable (skip) tail text inclusion
* Add Notion connector

### Features

### Fixes

* Remove unused `_partition_via_api` function
* Fixed emoji bug in `partition_xlsx`.
* Pass `file_filename` metadata when partitioning file object
* Skip ingest test on missing Slack token
* Add Dropbox variables to CI environments
* Remove default encoding for ingest
* Adds new element type `EmailAddress` for recognising email address in the  text
* Simplifies `min_partition` logic; makes partitions falling below the `min_partition`
  less likely.
* Fix bug where ingest test check for number of files fails in smoke test
* Fix unstructured-ingest entrypoint failure

## 0.9.0

### Enhancements

* Dependencies are now split by document type, creating a slimmer base installation.

## 0.8.8

### Enhancements

### Features

### Fixes

* Rename "date" field to "last_modified"
* Adds Box connector

### Fixes

## 0.8.7

### Enhancements

* Put back useful function `split_by_paragraph`

### Features

### Fixes

* Fix argument order in NLTK download step

## 0.8.6

### Enhancements

### Features

### Fixes

* Remove debug print lines and non-functional code

## 0.8.5

### Enhancements

* Add parameter `skip_infer_table_types` to enable (skip) table extraction for other doc types
* Adds optional Unstructured API unit tests in CI
* Tracks last modified date for all document types.
* Add auto_paragraph_grouper to detect new-line and blank-line new paragraph for .txt files.
* refactor the ingest cli to better support expanding supported connectors

## 0.8.3

### Enhancements

### Features

### Fixes

* NLTK now only gets downloaded if necessary.
* Handling for empty tables in Word Documents and PowerPoints.

## 0.8.4

### Enhancements

* Additional tests and refactor of JSON detection.
* Update functionality to retrieve image metadata from a page for `document_to_element_list`
* Links are now tracked in `partition_html` output.
* Set the file's current position to the beginning after reading the file in `convert_to_bytes`
* Add `min_partition` kwarg to that combines elements below a specified threshold and modifies splitting of strings longer than max partition so words are not split.
* set the file's current position to the beginning after reading the file in `convert_to_bytes`
* Add slide notes to pptx
* Add `--encoding` directive to ingest
* Improve json detection by `detect_filetype`

### Features

* Adds Outlook connector
* Add support for dpi parameter in inference library
* Adds Onedrive connector.
* Add Confluence connector for ingest cli to pull the body text from all documents from all spaces in a confluence domain.

### Fixes

* Fixes issue with email partitioning where From field was being assigned the To field value.
* Use the `image_metadata` property of the `PageLayout` instance to get the page image info in the `document_to_element_list`
* Add functionality to write images to computer storage temporarily instead of keeping them in memory for `ocr_only` strategy
* Add functionality to convert a PDF in small chunks of pages at a time for `ocr_only` strategy
* Adds `.txt`, `.text`, and `.tab` to list of extensions to check if file
  has a `text/plain` MIME type.
* Enables filters to be passed to `partition_doc` so it doesn't error with LibreOffice7.
* Removed old error message that's superseded by `requires_dependencies`.
* Removes using `hi_res` as the default strategy value for `partition_via_api` and `partition_multiple_via_api`

## 0.8.1

### Enhancements

* Add support for Python 3.11

### Features

### Fixes

* Fixed `auto` strategy detected scanned document as having extractable text and using `fast` strategy, resulting in no output.
* Fix list detection in MS Word documents.
* Don't instantiate an element with a coordinate system when there isn't a way to get its location data.

## 0.8.0

### Enhancements

* Allow model used for hi res pdf partition strategy to be chosen when called.
* Updated inference package

### Features

* Add `metadata_filename` parameter across all partition functions

### Fixes

* Update to ensure `convert_to_datafame` grabs all of the metadata fields.
* Adjust encoding recognition threshold value in `detect_file_encoding`
* Fix KeyError when `isd_to_elements` doesn't find a type
* Fix `_output_filename` for local connector, allowing single files to be written correctly to the disk

* Fix for cases where an invalid encoding is extracted from an email header.

### BREAKING CHANGES

* Information about an element's location is no longer returned as top-level attributes of an element. Instead, it is returned in the `coordinates` attribute of the element's metadata.

## 0.7.12

### Enhancements

* Adds `include_metadata` kwarg to `partition_doc`, `partition_docx`, `partition_email`, `partition_epub`, `partition_json`, `partition_msg`, `partition_odt`, `partition_org`, `partition_pdf`, `partition_ppt`, `partition_pptx`, `partition_rst`, and `partition_rtf`
### Features

* Add Elasticsearch connector for ingest cli to pull specific fields from all documents in an index.
* Adds Dropbox connector

### Fixes

* Fix tests that call unstructured-api by passing through an api-key
* Fixed page breaks being given (incorrect) page numbers
* Fix skipping download on ingest when a source document exists locally

## 0.7.11

### Enhancements

* More deterministic element ordering when using `hi_res` PDF parsing strategy (from unstructured-inference bump to 0.5.4)
* Make large model available (from unstructured-inference bump to 0.5.3)
* Combine inferred elements with extracted elements (from unstructured-inference bump to 0.5.2)
* `partition_email` and `partition_msg` will now process attachments if `process_attachments=True`
  and a attachment partitioning functions is passed through with `attachment_partitioner=partition`.

### Features

### Fixes

* Fix tests that call unstructured-api by passing through an api-key
* Fixed page breaks being given (incorrect) page numbers
* Fix skipping download on ingest when a source document exists locally

## 0.7.10

### Enhancements

* Adds a `max_partition` parameter to `partition_text`, `partition_pdf`, `partition_email`,
  `partition_msg` and `partition_xml` that sets a limit for the size of an individual
  document elements. Defaults to `1500` for everything except `partition_xml`, which has
  a default value of `None`.
* DRY connector refactor

### Features

* `hi_res` model for pdfs and images is selectable via environment variable.

### Fixes

* CSV check now ignores escaped commas.
* Fix for filetype exploration util when file content does not have a comma.
* Adds negative lookahead to bullet pattern to avoid detecting plain text line
  breaks like `-------` as list items.
* Fix pre tag parsing for `partition_html`
* Fix lookup error for annotated Arabic and Hebrew encodings

## 0.7.9

### Enhancements

* Improvements to string check for leafs in `partition_xml`.
* Adds --partition-ocr-languages to unstructured-ingest.

### Features

* Adds `partition_org` for processed Org Mode documents.

### Fixes

## 0.7.8

### Enhancements

### Features

* Adds Google Cloud Service connector

### Fixes

* Updates the `parse_email` for `partition_eml` so that `unstructured-api` passes the smoke tests
* `partition_email` now works if there is no message content
* Updates the `"fast"` strategy for `partition_pdf` so that it's able to recursively
* Adds recursive functionality to all fsspec connectors
* Adds generic --recursive ingest flag

## 0.7.7

### Enhancements

* Adds functionality to replace the `MIME` encodings for `eml` files with one of the common encodings if a `unicode` error occurs
* Adds missed file-like object handling in `detect_file_encoding`
* Adds functionality to extract charset info from `eml` files

### Features

* Added coordinate system class to track coordinate types and convert to different coordinate

### Fixes

* Adds an `html_assemble_articles` kwarg to `partition_html` to enable users to capture
  control whether content outside of `<article>` tags is captured when
  `<article>` tags are present.
* Check for the `xml` attribute on `element` before looking for pagebreaks in `partition_docx`.

## 0.7.6

### Enhancements

* Convert fast startegy to ocr_only for images
* Adds support for page numbers in `.docx` and `.doc` when user or renderer
  created page breaks are present.
* Adds retry logic for the unstructured-ingest Biomed connector

### Features

* Provides users with the ability to extract additional metadata via regex.
* Updates `partition_docx` to include headers and footers in the output.
* Create `partition_tsv` and associated tests. Make additional changes to `detect_filetype`.

### Fixes

* Remove fake api key in test `partition_via_api` since we now require valid/empty api keys
* Page number defaults to `None` instead of `1` when page number is not present in the metadata.
  A page number of `None` indicates that page numbers are not being tracked for the document
  or that page numbers do not apply to the element in question..
* Fixes an issue with some pptx files. Assume pptx shapes are found in top left position of slide
  in case the shape.top and shape.left attributes are `None`.

## 0.7.5

### Enhancements

* Adds functionality to sort elements in `partition_pdf` for `fast` strategy
* Adds ingest tests with `--fast` strategy on PDF documents
* Adds --api-key to unstructured-ingest

### Features

* Adds `partition_rst` for processed ReStructured Text documents.

### Fixes

* Adds handling for emails that do not have a datetime to extract.
* Adds pdf2image package as core requirement of unstructured (with no extras)

## 0.7.4

### Enhancements

* Allows passing kwargs to request data field for `partition_via_api` and `partition_multiple_via_api`
* Enable MIME type detection if libmagic is not available
* Adds handling for empty files in `detect_filetype` and `partition`.

### Features

### Fixes

* Reslove `grpcio` import issue on `weaviate.schema.validate_schema` for python 3.9 and 3.10
* Remove building `detectron2` from source in Dockerfile

## 0.7.3

### Enhancements

* Update IngestDoc abstractions and add data source metadata in ElementMetadata

### Features

### Fixes

* Pass `strategy` parameter down from `partition` for `partition_image`
* Filetype detection if a CSV has a `text/plain` MIME type
* `convert_office_doc` no longers prints file conversion info messages to stdout.
* `partition_via_api` reflects the actual filetype for the file processed in the API.

## 0.7.2

### Enhancements

* Adds an optional encoding kwarg to `elements_to_json` and `elements_from_json`
* Bump version of base image to use new stable version of tesseract

### Features

### Fixes

* Update the `read_txt_file` utility function to keep using `spooled_to_bytes_io_if_needed` for xml
* Add functionality to the `read_txt_file` utility function to handle file-like object from URL
* Remove the unused parameter `encoding` from `partition_pdf`
* Change auto.py to have a `None` default for encoding
* Add functionality to try other common encodings for html and xml files if an error related to the encoding is raised and the user has not specified an encoding.
* Adds benchmark test with test docs in example-docs
* Re-enable test_upload_label_studio_data_with_sdk
* File detection now detects code files as plain text
* Adds `tabulate` explicitly to dependencies
* Fixes an issue in `metadata.page_number` of pptx files
* Adds showing help if no parameters passed

## 0.7.1

### Enhancements

### Features

* Add `stage_for_weaviate` to stage `unstructured` outputs for upload to Weaviate, along with
  a helper function for defining a class to use in Weaviate schemas.
* Builds from Unstructured base image, built off of Rocky Linux 8.7, this resolves almost all CVE's in the image.

### Fixes

## 0.7.0

### Enhancements

* Installing `detectron2` from source is no longer required when using the `local-inference` extra.
* Updates `.pptx` parsing to include text in tables.

### Features

### Fixes

* Fixes an issue in `_add_element_metadata` that caused all elements to have `page_number=1`
  in the element metadata.
* Adds `.log` as a file extension for TXT files.
* Adds functionality to try other common encodings for email (`.eml`) files if an error related to the encoding is raised and the user has not specified an encoding.
* Allow passed encoding to be used in the `replace_mime_encodings`
* Fixes page metadata for `partition_html` when `include_metadata=False`
* A `ValueError` now raises if `file_filename` is not specified when you use `partition_via_api`
  with a file-like object.

## 0.6.11

### Enhancements

* Supports epub tests since pandoc is updated in base image

### Features


### Fixes


## 0.6.10

### Enhancements

* XLS support from auto partition

### Features

### Fixes

## 0.6.9

### Enhancements

* fast strategy for pdf now keeps element bounding box data
* setup.py refactor

### Features

### Fixes

* Adds functionality to try other common encodings if an error related to the encoding is raised and the user has not specified an encoding.
* Adds additional MIME types for CSV

## 0.6.8

### Enhancements

### Features

* Add `partition_csv` for CSV files.

### Fixes

## 0.6.7

### Enhancements

* Deprecate `--s3-url` in favor of `--remote-url` in CLI
* Refactor out non-connector-specific config variables
* Add `file_directory` to metadata
* Add `page_name` to metadata. Currently used for the sheet name in XLSX documents.
* Added a `--partition-strategy` parameter to unstructured-ingest so that users can specify
  partition strategy in CLI. For example, `--partition-strategy fast`.
* Added metadata for filetype.
* Add Discord connector to pull messages from a list of channels
* Refactor `unstructured/file-utils/filetype.py` to better utilise hashmap to return mime type.
* Add local declaration of DOCX_MIME_TYPES and XLSX_MIME_TYPES for `test_filetype.py`.

### Features

* Add `partition_xml` for XML files.
* Add `partition_xlsx` for Microsoft Excel documents.

### Fixes

* Supports `hml` filetype for partition as a variation of html filetype.
* Makes `pytesseract` a function level import in `partition_pdf` so you can use the `"fast"`
  or `"hi_res"` strategies if `pytesseract` is not installed. Also adds the
  `required_dependencies` decorator for the `"hi_res"` and `"ocr_only"` strategies.
* Fix to ensure `filename` is tracked in metadata for `docx` tables.

## 0.6.6

### Enhancements

* Adds an `"auto"` strategy that chooses the partitioning strategy based on document
  characteristics and function kwargs. This is the new default strategy for `partition_pdf`
  and `partition_image`. Users can maintain existing behavior by explicitly setting
  `strategy="hi_res"`.
* Added an additional trace logger for NLP debugging.
* Add `get_date` method to `ElementMetadata` for converting the datestring to a `datetime` object.
* Cleanup the `filename` attribute on `ElementMetadata` to remove the full filepath.

### Features

* Added table reading as html with URL parsing to `partition_docx` in docx
* Added metadata field for text_as_html for docx files

### Fixes

* `fileutils/file_type` check json and eml decode ignore error
* `partition_email` was updated to more flexibly handle deviations from the RFC-2822 standard.
  The time in the metadata returns `None` if the time does not match RFC-2822 at all.
* Include all metadata fields when converting to dataframe or CSV

## 0.6.5

### Enhancements

* Added support for SpooledTemporaryFile file argument.

### Features

### Fixes


## 0.6.4

### Enhancements

* Added an "ocr_only" strategy for `partition_pdf`. Refactored the strategy decision
  logic into its own module.

### Features

### Fixes

## 0.6.3

### Enhancements

* Add an "ocr_only" strategy for `partition_image`.

### Features

* Added `partition_multiple_via_api` for partitioning multiple documents in a single REST
  API call.
* Added `stage_for_baseplate` function to prepare outputs for ingestion into Baseplate.
* Added `partition_odt` for processing Open Office documents.

### Fixes

* Updates the grouping logic in the `partition_pdf` fast strategy to group together text
  in the same bounding box.

## 0.6.2

### Enhancements

* Added logic to `partition_pdf` for detecting copy protected PDFs and falling back
  to the hi res strategy when necessary.


### Features

* Add `partition_via_api` for partitioning documents through the hosted API.

### Fixes

* Fix how `exceeds_cap_ratio` handles empty (returns `True` instead of `False`)
* Updates `detect_filetype` to properly detect JSONs when the MIME type is `text/plain`.

## 0.6.1

### Enhancements

* Updated the table extraction parameter name to be more descriptive

### Features

### Fixes

## 0.6.0

### Enhancements

* Adds an `ssl_verify` kwarg to `partition` and `partition_html` to enable turning off
  SSL verification for HTTP requests. SSL verification is on by default.
* Allows users to pass in ocr language to `partition_pdf` and `partition_image` through
  the `ocr_language` kwarg. `ocr_language` corresponds to the code for the language pack
  in Tesseract. You will need to install the relevant Tesseract language pack to use a
  given language.

### Features

* Table extraction is now possible for pdfs from `partition` and `partition_pdf`.
* Adds support for extracting attachments from `.msg` files

### Fixes

* Adds an `ssl_verify` kwarg to `partition` and `partition_html` to enable turning off
  SSL verification for HTTP requests. SSL verification is on by default.

## 0.5.13

### Enhancements

* Allow headers to be passed into `partition` when `url` is used.

### Features

* `bytes_string_to_string` cleaning brick for bytes string output.

### Fixes

* Fixed typo in call to `exactly_one` in `partition_json`
* unstructured-documents encode xml string if document_tree is `None` in `_read_xml`.
* Update to `_read_xml` so that Markdown files with embedded HTML process correctly.
* Fallback to "fast" strategy only emits a warning if the user specifies the "hi_res" strategy.
* unstructured-partition-text_type exceeds_cap_ratio fix returns and how capitalization ratios are calculated
* `partition_pdf` and `partition_text` group broken paragraphs to avoid fragmented `NarrativeText` elements.
* .json files resolved as "application/json" on centos7 (or other installs with older libmagic libs)

## 0.5.12

### Enhancements

* Add OS mimetypes DB to docker image, mainly for unstructured-api compat.
* Use the image registry as a cache when building Docker images.
* Adds the ability for `partition_text` to group together broken paragraphs.
* Added method to utils to allow date time format validation

### Features
* Add Slack connector to pull messages for a specific channel

* Add --partition-by-api parameter to unstructured-ingest
* Added `partition_rtf` for processing rich text files.
* `partition` now accepts a `url` kwarg in addition to `file` and `filename`.

### Fixes

* Allow encoding to be passed into `replace_mime_encodings`.
* unstructured-ingest connector-specific dependencies are imported on demand.
* unstructured-ingest --flatten-metadata supported for local connector.
* unstructured-ingest fix runtime error when using --metadata-include.

## 0.5.11

### Enhancements

### Features

### Fixes

* Guard against null style attribute in docx document elements
* Update HTML encoding to better support foreign language characters

## 0.5.10

### Enhancements

* Updated inference package
* Add sender, recipient, date, and subject to element metadata for emails

### Features

* Added `--download-only` parameter to `unstructured-ingest`

### Fixes

* FileNotFound error when filename is provided but file is not on disk

## 0.5.9

### Enhancements

### Features

### Fixes

* Convert file to str in helper `split_by_paragraph` for `partition_text`

## 0.5.8

### Enhancements

* Update `elements_to_json` to return string when filename is not specified
* `elements_from_json` may take a string instead of a filename with the `text` kwarg
* `detect_filetype` now does a final fallback to file extension.
* Empty tags are now skipped during the depth check for HTML processing.

### Features

* Add local file system to `unstructured-ingest`
* Add `--max-docs` parameter to `unstructured-ingest`
* Added `partition_msg` for processing MSFT Outlook .msg files.

### Fixes

* `convert_file_to_text` now passes through the `source_format` and `target_format` kwargs.
  Previously they were hard coded.
* Partitioning functions that accept a `text` kwarg no longer raise an error if an empty
  string is passed (and empty list of elements is returned instead).
* `partition_json` no longer fails if the input is an empty list.
* Fixed bug in `chunk_by_attention_window` that caused the last word in segments to be cut-off
  in some cases.

### BREAKING CHANGES

* `stage_for_transformers` now returns a list of elements, making it consistent with other
  staging bricks

## 0.5.7

### Enhancements

* Refactored codebase using `exactly_one`
* Adds ability to pass headers when passing a url in partition_html()
* Added optional `content_type` and `file_filename` parameters to `partition()` to bypass file detection

### Features

* Add `--flatten-metadata` parameter to `unstructured-ingest`
* Add `--fields-include` parameter to `unstructured-ingest`

### Fixes

## 0.5.6

### Enhancements

* `contains_english_word()`, used heavily in text processing, is 10x faster.

### Features

* Add `--metadata-include` and `--metadata-exclude` parameters to `unstructured-ingest`
* Add `clean_non_ascii_chars` to remove non-ascii characters from unicode string

### Fixes

* Fix problem with PDF partition (duplicated test)

## 0.5.4

### Enhancements

* Added Biomedical literature connector for ingest cli.
* Add `FsspecConnector` to easily integrate any existing `fsspec` filesystem as a connector.
* Rename `s3_connector.py` to `s3.py` for readability and consistency with the
  rest of the connectors.
* Now `S3Connector` relies on `s3fs` instead of on `boto3`, and it inherits
  from `FsspecConnector`.
* Adds an `UNSTRUCTURED_LANGUAGE_CHECKS` environment variable to control whether or not language
  specific checks like vocabulary and POS tagging are applied. Set to `"true"` for higher
  resolution partitioning and `"false"` for faster processing.
* Improves `detect_filetype` warning to include filename when provided.
* Adds a "fast" strategy for partitioning PDFs with PDFMiner. Also falls back to the "fast"
  strategy if detectron2 is not available.
* Start deprecation life cycle for `unstructured-ingest --s3-url` option, to be deprecated in
  favor of `--remote-url`.

### Features

* Add `AzureBlobStorageConnector` based on its `fsspec` implementation inheriting
from `FsspecConnector`
* Add `partition_epub` for partitioning e-books in EPUB3 format.

### Fixes

* Fixes processing for text files with `message/rfc822` MIME type.
* Open xml files in read-only mode when reading contents to construct an XMLDocument.

## 0.5.3

### Enhancements

* `auto.partition()` can now load Unstructured ISD json documents.
* Simplify partitioning functions.
* Improve logging for ingest CLI.

### Features

* Add `--wikipedia-auto-suggest` argument to the ingest CLI to disable automatic redirection
  to pages with similar names.
* Add setup script for Amazon Linux 2
* Add optional `encoding` argument to the `partition_(text/email/html)` functions.
* Added Google Drive connector for ingest cli.
* Added Gitlab connector for ingest cli.

### Fixes

## 0.5.2

### Enhancements

* Fully move from printing to logging.
* `unstructured-ingest` now uses a default `--download_dir` of `$HOME/.cache/unstructured/ingest`
rather than a "tmp-ingest-" dir in the working directory.

### Features

### Fixes

* `setup_ubuntu.sh` no longer fails in some contexts by interpreting
`DEBIAN_FRONTEND=noninteractive` as a command
* `unstructured-ingest` no longer re-downloads files when --preserve-downloads
is used without --download-dir.
* Fixed an issue that was causing text to be skipped in some HTML documents.

## 0.5.1

### Enhancements

### Features

### Fixes

* Fixes an error causing JavaScript to appear in the output of `partition_html` sometimes.
* Fix several issues with the `requires_dependencies` decorator, including the error message
  and how it was used, which had caused an error for `unstructured-ingest --github-url ...`.

## 0.5.0

### Enhancements

* Add `requires_dependencies` Python decorator to check dependencies are installed before
  instantiating a class or running a function

### Features

* Added Wikipedia connector for ingest cli.

### Fixes

* Fix `process_document` file cleaning on failure
* Fixes an error introduced in the metadata tracking commit that caused `NarrativeText`
  and `FigureCaption` elements to be represented as `Text` in HTML documents.

## 0.4.16

### Enhancements

* Fallback to using file extensions for filetype detection if `libmagic` is not present

### Features

* Added setup script for Ubuntu
* Added GitHub connector for ingest cli.
* Added `partition_md` partitioner.
* Added Reddit connector for ingest cli.

### Fixes

* Initializes connector properly in ingest.main::MainProcess
* Restricts version of unstructured-inference to avoid multithreading issue

## 0.4.15

### Enhancements

* Added `elements_to_json` and `elements_from_json` for easier serialization/deserialization
* `convert_to_dict`, `dict_to_elements` and `convert_to_csv` are now aliases for functions
  that use the ISD terminology.

### Fixes

* Update to ensure all elements are preserved during serialization/deserialization

## 0.4.14

* Automatically install `nltk` models in the `tokenize` module.

## 0.4.13

* Fixes unstructured-ingest cli.

## 0.4.12

* Adds console_entrypoint for unstructured-ingest, other structure/doc updates related to ingest.
* Add `parser` parameter to `partition_html`.

## 0.4.11

* Adds `partition_doc` for partitioning Word documents in `.doc` format. Requires `libreoffice`.
* Adds `partition_ppt` for partitioning PowerPoint documents in `.ppt` format. Requires `libreoffice`.

## 0.4.10

* Fixes `ElementMetadata` so that it's JSON serializable when the filename is a `Path` object.

## 0.4.9

* Added ingest modules and s3 connector, sample ingest script
* Default to `url=None` for `partition_pdf` and `partition_image`
* Add ability to skip English specific check by setting the `UNSTRUCTURED_LANGUAGE` env var to `""`.
* Document `Element` objects now track metadata

## 0.4.8

* Modified XML and HTML parsers not to load comments.

## 0.4.7

* Added the ability to pull an HTML document from a url in `partition_html`.
* Added the the ability to get file summary info from lists of filenames and lists
  of file contents.
* Added optional page break to `partition` for `.pptx`, `.pdf`, images, and `.html` files.
* Added `to_dict` method to document elements.
* Include more unicode quotes in `replace_unicode_quotes`.

## 0.4.6

* Loosen the default cap threshold to `0.5`.
* Add a `UNSTRUCTURED_NARRATIVE_TEXT_CAP_THRESHOLD` environment variable for controlling
  the cap ratio threshold.
* Unknown text elements are identified as `Text` for HTML and plain text documents.
* `Body Text` styles no longer default to `NarrativeText` for Word documents. The style information
  is insufficient to determine that the text is narrative.
* Upper cased text is lower cased before checking for verbs. This helps avoid some missed verbs.
* Adds an `Address` element for capturing elements that only contain an address.
* Suppress the `UserWarning` when detectron is called.
* Checks that titles and narrative test have at least one English word.
* Checks that titles and narrative text are at least 50% alpha characters.
* Restricts titles to a maximum word length. Adds a `UNSTRUCTURED_TITLE_MAX_WORD_LENGTH`
  environment variable for controlling the max number of words in a title.
* Updated `partition_pptx` to order the elements on the page

## 0.4.4

* Updated `partition_pdf` and `partition_image` to return `unstructured` `Element` objects
* Fixed the healthcheck url path when partitioning images and PDFs via API
* Adds an optional `coordinates` attribute to document objects
* Adds `FigureCaption` and `CheckBox` document elements
* Added ability to split lists detected in `LayoutElement` objects
* Adds `partition_pptx` for partitioning PowerPoint documents
* LayoutParser models now download from HugginfaceHub instead of DropBox
* Fixed file type detection for XML and HTML files on Amazone Linux

## 0.4.3

* Adds `requests` as a base dependency
* Fix in `exceeds_cap_ratio` so the function doesn't break with empty text
* Fix bug in `_parse_received_data`.
* Update `detect_filetype` to properly handle `.doc`, `.xls`, and `.ppt`.

## 0.4.2

* Added `partition_image` to process documents in an image format.
* Fixed utf-8 encoding error in `partition_email` with attachments for `text/html`

## 0.4.1

* Added support for text files in the `partition` function
* Pinned `opencv-python` for easier installation on Linux

## 0.4.0

* Added generic `partition` brick that detects the file type and routes a file to the appropriate
  partitioning brick.
* Added a file type detection module.
* Updated `partition_html` and `partition_eml` to support file-like objects in 'rb' mode.
* Cleaning brick for removing ordered bullets `clean_ordered_bullets`.
* Extract brick method for ordered bullets `extract_ordered_bullets`.
* Test for `clean_ordered_bullets`.
* Test for `extract_ordered_bullets`.
* Added `partition_docx` for pre-processing Word Documents.
* Added new REGEX patterns to extract email header information
* Added new functions to extract header information `parse_received_data` and `partition_header`
* Added new function to parse plain text files `partition_text`
* Added new cleaners functions `extract_ip_address`, `extract_ip_address_name`, `extract_mapi_id`, `extract_datetimetz`
* Add new `Image` element and function to find embedded images `find_embedded_images`
* Added `get_directory_file_info` for summarizing information about source documents

## 0.3.5

* Add support for local inference
* Add new pattern to recognize plain text dash bullets
* Add test for bullet patterns
* Fix for `partition_html` that allows for processing `div` tags that have both text and child
  elements
* Add ability to extract document metadata from `.docx`, `.xlsx`, and `.jpg` files.
* Helper functions for identifying and extracting phone numbers
* Add new function `extract_attachment_info` that extracts and decodes the attachment
of an email.
* Staging brick to convert a list of `Element`s to a `pandas` dataframe.
* Add plain text functionality to `partition_email`

## 0.3.4

* Python-3.7 compat

## 0.3.3

* Removes BasicConfig from logger configuration
* Adds the `partition_email` partitioning brick
* Adds the `replace_mime_encodings` cleaning bricks
* Small fix to HTML parsing related to processing list items with sub-tags
* Add `EmailElement` data structure to store email documents

## 0.3.2

* Added `translate_text` brick for translating text between languages
* Add an `apply` method to make it easier to apply cleaners to elements

## 0.3.1

* Added \_\_init.py\_\_ to `partition`

## 0.3.0

* Implement staging brick for Argilla. Converts lists of `Text` elements to `argilla` dataset classes.
* Removing the local PDF parsing code and any dependencies and tests.
* Reorganizes the staging bricks in the unstructured.partition module
* Allow entities to be passed into the Datasaur staging brick
* Added HTML escapes to the `replace_unicode_quotes` brick
* Fix bad responses in partition_pdf to raise ValueError
* Adds `partition_html` for partitioning HTML documents.

## 0.2.6

* Small change to how \_read is placed within the inheritance structure since it doesn't really apply to pdf
* Add partitioning brick for calling the document image analysis API

## 0.2.5

* Update python requirement to >=3.7

## 0.2.4

* Add alternative way of importing `Final` to support google colab

## 0.2.3

* Add cleaning bricks for removing prefixes and postfixes
* Add cleaning bricks for extracting text before and after a pattern

## 0.2.2

* Add staging brick for Datasaur

## 0.2.1

* Added brick to convert an ISD dictionary to a list of elements
* Update `PDFDocument` to use the `from_file` method
* Added staging brick for CSV format for ISD (Initial Structured Data) format.
* Added staging brick for separating text into attention window size chunks for `transformers`.
* Added staging brick for LabelBox.
* Added ability to upload LabelStudio predictions
* Added utility function for JSONL reading and writing
* Added staging brick for CSV format for Prodigy
* Added staging brick for Prodigy
* Added ability to upload LabelStudio annotations
* Added text_field and id_field to stage_for_label_studio signature

## 0.2.0

* Initial release of unstructured<|MERGE_RESOLUTION|>--- conflicted
+++ resolved
@@ -1,13 +1,10 @@
-<<<<<<< HEAD
-## 0.10.25-dev1
-=======
 ## 0.10.25-dev2
->>>>>>> a0b44f72
-
-### Enhancements
-
-### Features
-
+
+### Enhancements
+
+### Features
+
+* **Adds HuggingFaceEmbeddingEncoder** The HuggingFace Embedding Encoder uses a local embedding model as opposed to using an API.
 * **Add AWS bedrock embedding connector** `unstructured.embed.bedrock` now provides a connector to use AWS bedrock's `titan-embed-text` model to generate embeddings for elements. This features requires valid AWS bedrock setup and an internet connectionto run.
 
 ### Fixes
@@ -24,7 +21,6 @@
 
 ### Features
 
-* **Adds HuggingFaceEmbeddingEncoder** The HuggingFace Embedding Encoder uses a local embedding model as opposed to using an API.
 * **Adds element type percent match function** In order to evaluate the element type extracted, we add a function that calculates the matched percentage between two frequency dictionary.
 
 ### Fixes
