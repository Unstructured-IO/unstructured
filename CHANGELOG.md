--- conflicted
+++ resolved
@@ -1,6 +1,4 @@
 ## 0.6.6-dev1
-<<<<<<< HEAD
-=======
 
 ### Enhancements
 
@@ -9,9 +7,6 @@
 ### Fixes
 
 * fix: fileutils/file_type check json and eml decode ignore error
-
-## 0.6.6-dev0
->>>>>>> f46eb06e
 
 ### Enhancements
 
