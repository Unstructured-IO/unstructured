--- conflicted
+++ resolved
@@ -1,22 +1,15 @@
-## 0.16.13-dev0
-
-### Enhancements
-
-<<<<<<< HEAD
+## 0.16.13-dev1
+
+### Enhancements
 - **Add character-level filtering for tesseract output**. It is controllable via `TESSERACT_CHARACTER_CONFIDENCE_THRESHOLD` environment variable.
 
-=======
->>>>>>> 8378c260
-### Features
-
-### Fixes
-
-<<<<<<< HEAD
-=======
+### Features
+
+### Fixes
+
 - **Fix NLTK Download** to use nltk assets in docker image
 - removed the ability to automatically download nltk package if missing
-  
->>>>>>> 8378c260
+
 ## 0.16.12
 
 ### Enhancements
