--- conflicted
+++ resolved
@@ -1,10 +1,4 @@
-<<<<<<< HEAD
-## 0.10.10-dev1
-
-### Enhancements
-
-=======
-## 0.10.10-dev2
+## 0.10.10-dev3
 
 ### Enhancements
 
@@ -12,7 +6,6 @@
 * `partition_xml` no longer runs through `partition_text`, avoiding incorrect splitting
   on carriage returns in the XML. Since `partition_xml` no longer calls `partition_text`,
   `min_partition` and `max_partition` are no longer supported in `partition_xml`.
->>>>>>> c49df629
 * Bump `unstructured-inference==0.5.18`, change non-default detectron2 classification threshold
 * Serialize IngestDocs to JSON when passing to subprocesses
 
