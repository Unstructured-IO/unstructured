<<<<<<< HEAD
## 0.11.6-dev0

### Enhancements

* **Update the layout analysis script.** The previous script only supported annotating `final` elements. The updated script also supports annotating `inferred` and `extracted` elements.

=======
## 0.11.6-dev1

### Enhancements

>>>>>>> 09f86f28
### Features

### Fixes

## 0.11.5

### Enhancements

### Features

### Fixes

* **Fix `partition_pdf()` and `partition_image()` importation issue.** Reorganize `pdf.py` and `image.py` modules to be consistent with other types of document import code.

## 0.11.4

### Enhancements

* **Refactor image extraction code.** The image extraction code is moved from `unstructured-inference` to `unstructured`.
* **Refactor pdfminer code.** The pdfminer code is moved from `unstructured-inference` to `unstructured`.
* **Improve handling of auth data for fsspec connectors.** Leverage an extension of the dataclass paradigm to support a `sensitive` annotation for fields related to auth (i.e. passwords, tokens). Refactor all fsspec connectors to use explicit access configs rather than a generic dictionary.
* **Add glob support for fsspec connectors** Similar to the glob support in the ingest local source connector, similar filters are now enabled on all fsspec based source connectors to limit files being partitioned.
* Define a constant for the splitter "+" used in tesseract ocr languages.

### Features

* **Save tables in PDF's separately as images.** The "table" elements are saved as `table-<pageN>-<tableN>.jpg`. This filename is presented in the `image_path` metadata field for the Table element. The default would be to not do this.
* **Add Weaviate destination connector** Weaviate connector added to ingest CLI.  Users may now use `unstructured-ingest` to write partitioned data from over 20 data sources (so far) to a Weaviate object collection.
* **Sftp Source Connector.** New source connector added to support downloading/partitioning files from Sftp.

### Fixes

* **Fix pdf `hi_res` partitioning failure when pdfminer fails.** Implemented logic to fall back to the "inferred_layout + OCR" if pdfminer fails in the `hi_res` strategy.
* **Fix a bug where image can be scaled too large for tesseract** Adds a limit to prevent auto-scaling an image beyond the maximum size `tesseract` can handle for ocr layout detection
* **Update partition_csv to handle different delimiters** CSV files containing both non-comma delimiters and commas in the data were throwing an error in Pandas. `partition_csv` now identifies the correct delimiter before the file is processed.
* **partition returning cid code in `hi_res`** occasionally pdfminer can fail to decode the text in an pdf file and return cid code as text. Now when this happens the text from OCR is used.

## 0.11.2

### Enhancements

* **Updated Documentation**: (i) Added examples, and (ii) API Documentation, including Usage, SDKs, Azure Marketplace, and parameters and validation errors.

### Features

* * **Add Pinecone destination connector.** Problem: After ingesting data from a source, users might want to produce embeddings for their data and write these into a vector DB. Pinecone is an option among these vector databases. Feature: Added Pinecone destination connector to be able to ingest documents from any supported source, embed them and write the embeddings / documents into Pinecone.

### Fixes

* **Process chunking parameter names in ingest correctly** Solves a bug where chunking parameters weren't being processed and used by ingest cli by renaming faulty parameter names and prepends; adds relevant parameters to ingest pinecone test to verify that the parameters are functional.

## 0.11.1

### Enhancements

* **Use `pikepdf` to repair invalid PDF structure** for PDFminer when we see error `PSSyntaxError` when PDFminer opens the document and creates the PDFminer pages object or processes a single PDF page.
* **Batch Source Connector support** For instances where it is more optimal to read content from a source connector in batches, a new batch ingest doc is added which created multiple ingest docs after reading them in in batches per process.

### Features

* **Staging Brick for Coco Format** Staging brick which converts a list of Elements into Coco Format.
* **Adds HubSpot connector** Adds connector to retrieve call, communications, emails, notes, products and tickets from HubSpot

### Fixes

* **Do not extract text of `<style>` tags in HTML.** `<style>` tags containing CSS in invalid positions previously contributed to element text. Do not consider text node of a `<style>` element as textual content.
* **Fix DOCX merged table cell repeats cell text.** Only include text for a merged cell, not for each underlying cell spanned by the merge.
* **Fix tables not extracted from DOCX header/footers.** Headers and footers in DOCX documents skip tables defined in the header and commonly used for layout/alignment purposes. Extract text from tables as a string and include in the `Header` and `Footer` document elements.
* **Fix output filepath for fsspec-based source connectors.** Previously the base directory was being included in the output filepath unnecessarily.

## 0.11.0

### Enhancements

* **Add a class for the strategy constants.** Add a class `PartitionStrategy` for the strategy constants and use the constants to replace strategy strings.
* **Temporary Support for paddle language parameter.** User can specify default langage code for paddle with ENV `DEFAULT_PADDLE_LANG` before we have the language mapping for paddle.
* **Improve DOCX page-break fidelity.** Improve page-break fidelity such that a paragraph containing a page-break is split into two elements, one containing the text before the page-break and the other the text after. Emit the PageBreak element between these two and assign the correct page-number (n and n+1 respectively) to the two textual elements.

### Features

* **Add ad-hoc fields to `ElementMetadata` instance.** End-users can now add their own metadata fields simply by assigning to an element-metadata attribute-name of their choice, like `element.metadata.coefficient = 0.58`. These fields will round-trip through JSON and can be accessed with dotted notation.
* **MongoDB Destination Connector.** New destination connector added to all CLI ingest commands to support writing partitioned json output to mongodb.

### Fixes

* **Fix `TYPE_TO_TEXT_ELEMENT_MAP`.** Updated `Figure` mapping from `FigureCaption` to `Image`.
* **Handle errors when extracting PDF text** Certain pdfs throw unexpected errors when being opened by `pdfminer`, causing `partition_pdf()` to fail. We expect to be able to partition smoothly using an alternative strategy if text extraction doesn't work.  Added exception handling to handle unexpected errors when extracting pdf text and to help determine pdf strategy.
* **Fix `fast` strategy fall back to `ocr_only`** The `fast` strategy should not fall back to a more expensive strategy.
* **Remove default user ./ssh folder** The default notebook user during image build would create the known_hosts file with incorrect ownership, this is legacy and no longer needed so it was removed.
* **Include `languages` in metadata when partitioning `strategy=hi_res` or `fast`** User defined `languages` was previously used for text detection, but not included in the resulting element metadata for some strategies. `languages` will now be included in the metadata regardless of partition strategy for pdfs and images.
* **Handle a case where Paddle returns a list item in ocr_data as None** In partition, while parsing PaddleOCR data, it was assumed that PaddleOCR does not return None for any list item in ocr_data. Removed the assumption by skipping the text region whenever this happens.
* **Fix some pdfs returning `KeyError: 'N'`** Certain pdfs were throwing this error when being opened by pdfminer. Added a wrapper function for pdfminer that allows these documents to be partitioned.
* **Fix mis-splits on `Table` chunks.** Remedies repeated appearance of full `.text_as_html` on metadata of each `TableChunk` split from a `Table` element too large to fit in the chunking window.
* **Import tables_agent from inference** so that we don't have to initialize a global table agent in unstructured OCR again
* **Fix empty table is identified as bulleted-table.** A table with no text content was mistakenly identified as a bulleted-table and processed by the wrong branch of the initial HTML partitioner.
* **Fix partition_html() emits empty (no text) tables.** A table with cells nested below a `<thead>` or `<tfoot>` element was emitted as a table element having no text and unparseable HTML in `element.metadata.text_as_html`. Do not emit empty tables to the element stream.
* **Fix HTML `element.metadata.text_as_html` contains spurious <br> elements in invalid locations.** The HTML generated for the `text_as_html` metadata for HTML tables contained `<br>` elements invalid locations like between `<table>` and `<tr>`. Change the HTML generator such that these do not appear.
* **Fix HTML table cells enclosed in <thead> and <tfoot> elements are dropped.** HTML table cells nested in a `<thead>` or `<tfoot>` element were not detected and the text in those cells was omitted from the table element text and `.text_as_html`. Detect table rows regardless of the semantic tag they may be nested in.
* **Remove whitespace padding from `.text_as_html`.** `tabulate` inserts padding spaces to achieve visual alignment of columns in HTML tables it generates. Add our own HTML generator to do this simple job and omit that padding as well as newlines ("\n") used for human readability.
* **Fix local connector with absolute input path** When passed an absolute filepath for the input document path, the local connector incorrectly writes the output file to the input file directory. This fixes such that the output in this case is written to `output-dir/input-filename.json`

## 0.10.30

### Enhancements

* **Support nested DOCX tables.** In DOCX, like HTML, a table cell can itself contain a table. In this case, create nested HTML tables to reflect that structure and create a plain-text table with captures all the text in nested tables, formatting it as a reasonable facsimile of a table.
* **Add connection check to ingest connectors** Each source and destination connector now support a `check_connection()` method which makes sure a valid connection can be established with the source/destination given any authentication credentials in a lightweight request.

### Features

* **Add functionality to do a second OCR on cropped table images.** Changes to the values for scaling ENVs affect entire page OCR output(OCR regression) so we now do a second OCR for tables.
* **Adds ability to pass timeout for a request when partitioning via a `url`.** `partition` now accepts a new optional parameter `request_timeout` which if set will prevent any `requests.get` from hanging indefinitely and instead will raise a timeout error. This is useful when partitioning a url that may be slow to respond or may not respond at all.

### Fixes

* **Fix logic that determines pdf auto strategy.** Previously, `_determine_pdf_auto_strategy` returned `hi_res` strategy only if `infer_table_structure` was true. It now returns the `hi_res` strategy if either `infer_table_structure` or `extract_images_in_pdf` is true.
* **Fix invalid coordinates when parsing tesseract ocr data.** Previously, when parsing tesseract ocr data, the ocr data had invalid bboxes if zoom was set to `0`. A logical check is now added to avoid such error.
* **Fix ingest partition parameters not being passed to the api.** When using the --partition-by-api flag via unstructured-ingest, none of the partition arguments are forwarded, meaning that these options are disregarded. With this change, we now pass through all of the relevant partition arguments to the api. This allows a user to specify all of the same partition arguments they would locally and have them respected when specifying --partition-by-api.
* **Support tables in section-less DOCX.** Generalize solution for MS Chat Transcripts exported as DOCX by including tables in the partitioned output when present.
* **Support tables that contain only numbers when partitioning via `ocr_only`** Tables that contain only numbers are returned as floats in a pandas.DataFrame when the image is converted from `.image_to_data()`. An AttributeError was raised downstream when trying to `.strip()` the floats.
* **Improve DOCX page-break detection.** DOCX page breaks are reliably indicated by `w:lastRenderedPageBreak` elements present in the document XML. Page breaks are NOT reliably indicated by "hard" page-breaks inserted by the author and when present are redundant to a `w:lastRenderedPageBreak` element so cause over-counting if used. Use rendered page-breaks only.

## 0.10.29

### Enhancements

* **Adds include_header argument for partition_csv and partition_tsv** Now supports retaining header rows in CSV and TSV documents element partitioning.
* **Add retry logic for all source connectors** All http calls being made by the ingest source connectors have been isolated and wrapped by the `SourceConnectionNetworkError` custom error, which triggers the retry logic, if enabled, in the ingest pipeline.
* **Google Drive source connector supports credentials from memory** Originally, the connector expected a filepath to pull the credentials from when creating the client. This was expanded to support passing that information from memory as a dict if access to the file system might not be available.
* **Add support for generic partition configs in ingest cli** Along with the explicit partition options supported by the cli, an `additional_partition_args` arg was added to allow users to pass in any other arguments that should be added when calling partition(). This helps keep any changes to the input parameters of the partition() exposed in the CLI.
* **Map full output schema for table-based destination connectors** A full schema was introduced to map the type of all output content from the json partition output and mapped to a flattened table structure to leverage table-based destination connectors. The delta table destination connector was updated at the moment to take advantage of this.
* **Incorporate multiple embedding model options into ingest, add diff test embeddings** Problem: Ingest pipeline already supported embedding functionality, however users might want to use different types of embedding providers. Enhancement: Extend ingest pipeline so that users can specify and embed via a particular embedding provider from a range of options. Also adds a diff test to compare output from an embedding module with the expected output

### Features

* **Allow setting table crop parameter** In certain circumstances, adjusting the table crop padding may improve table.

### Fixes

* **Fixes `partition_text` to prevent empty elements** Adds a check to filter out empty bullets.
* **Handle empty string for `ocr_languages` with values for `languages`** Some API users ran into an issue with sending `languages` params because the API defaulted to also using an empty string for `ocr_languages`. This update handles situations where `languages` is defined and `ocr_languages` is an empty string.
* **Fix PDF tried to loop through None** Previously the PDF annotation extraction tried to loop through `annots` that resolved out as None. A logical check added to avoid such error.
* **Ingest session handler not being shared correctly** All ingest docs that leverage the session handler should only need to set it once per process. It was recreating it each time because the right values weren't being set nor available given how dataclasses work in python.
* **Ingest download-only fix.** Previously the download only flag was being checked after the doc factory pipeline step, which occurs before the files are actually downloaded by the source node. This check was moved after the source node to allow for the files to be downloaded first before exiting the pipeline.
* **Fix flaky chunk-metadata.** Prior implementation was sensitive to element order in the section resulting in metadata values sometimes being dropped. Also, not all metadata items can be consolidated across multiple elements (e.g. coordinates) and so are now dropped from consolidated metadata.
* **Fix tesseract error `Estimating resolution as X`** leaded by invalid language parameters input. Proceed with defalut language `eng` when `lang.py` fails to find valid language code for tesseract, so that we don't pass an empty string to tesseract CLI and raise an exception in downstream.

## 0.10.28

### Enhancements

* **Add table structure evaluation helpers** Adds functions to evaluate the similarity between predicted table structure and actual table structure.
* **Use `yolox` by default for table extraction when partitioning pdf/image** `yolox` model provides higher recall of the table regions than the quantized version and it is now the default element detection model when `infer_table_structure=True` for partitioning pdf/image files
* **Remove pdfminer elements from inside tables** Previously, when using `hi_res` some elements where extracted using pdfminer too, so we removed pdfminer from the tables pipeline to avoid duplicated elements.
* **Fsspec downstream connectors** New destination connector added to ingest CLI, users may now use `unstructured-ingest` to write to any of the following:
  * Azure
  * Box
  * Dropbox
  * Google Cloud Service

### Features

* **Update `ocr_only` strategy in `partition_pdf()`** Adds the functionality to get accurate coordinate data when partitioning PDFs and Images with the `ocr_only` strategy.

### Fixes
* **Fixed SharePoint permissions for the fetching to be opt-in** Problem: Sharepoint permissions were trying to be fetched even when no reletad cli params were provided, and this gave an error due to values for those keys not existing. Fix: Updated getting keys to be with .get() method and changed the "skip-check" to check individual cli params rather than checking the existance of a config object.

* **Fixes issue where tables from markdown documents were being treated as text** Problem: Tables from markdown documents were being treated as text, and not being extracted as tables. Solution: Enable the `tables` extension when instantiating the `python-markdown` object. Importance: This will allow users to extract structured data from tables in markdown documents.
* **Fix wrong logger for paddle info** Replace the logger from unstructured-inference with the logger from unstructured for paddle_ocr.py module.
* **Fix ingest pipeline to be able to use chunking and embedding together** Problem: When ingest pipeline was using chunking and embedding together, embedding outputs were empty and the outputs of chunking couldn't be re-read into memory and be forwarded to embeddings. Fix: Added CompositeElement type to TYPE_TO_TEXT_ELEMENT_MAP to be able to process CompositeElements with unstructured.staging.base.isd_to_elements
* **Fix unnecessary mid-text chunk-splitting.** The "pre-chunker" did not consider separator blank-line ("\n\n") length when grouping elements for a single chunk. As a result, sections were frequently over-populated producing a over-sized chunk that required mid-text splitting.
* **Fix frequent dissociation of title from chunk.** The sectioning algorithm included the title of the next section with the prior section whenever it would fit, frequently producing association of a section title with the prior section and dissociating it from its actual section. Fix this by performing combination of whole sections only.
* **Fix PDF attempt to get dict value from string.** Fixes a rare edge case that prevented some PDF's from being partitioned. The `get_uris_from_annots` function tried to access the dictionary value of a string instance variable. Assign `None` to the annotation variable if the instance type is not dictionary to avoid the erroneous attempt.

## 0.10.27

### Enhancements

* **Leverage dict to share content across ingest pipeline** To share the ingest doc content across steps in the ingest pipeline, this was updated to use a multiprocessing-safe dictionary so changes get persisted and each step has the option to modify the ingest docs in place.

### Features

### Fixes

* **Removed `ebooklib` as a dependency** `ebooklib` is licensed under AGPL3, which is incompatible with the Apache 2.0 license. Thus it is being removed.
* **Caching fixes in ingest pipeline** Previously, steps like the source node were not leveraging parameters such as `re_download` to dictate if files should be forced to redownload rather than use what might already exist locally.

## 0.10.26

### Enhancements

* **Add text CCT CI evaluation workflow** Adds cct text extraction evaluation metrics to the current ingest workflow to measure the performance of each file extracted as well as aggregated-level performance.

### Features

* **Functionality to catch and classify overlapping/nested elements** Method to identify overlapping-bboxes cases within detected elements in a document. It returns two values: a boolean defining if there are overlapping elements present, and a list reporting them with relevant metadata. The output includes information about the `overlapping_elements`, `overlapping_case`, `overlapping_percentage`, `largest_ngram_percentage`, `overlap_percentage_total`, `max_area`, `min_area`, and `total_area`.
* **Add Local connector source metadata** python's os module used to pull stats from local file when processing via the local connector and populates fields such as last modified time, created time.

### Fixes

* **Fixes elements partitioned from an image file missing certain metadata** Metadata for image files, like file type, was being handled differently from other file types. This caused a bug where other metadata, like the file name, was being missed. This change brought metadata handling for image files to be more in line with the handling for other file types so that file name and other metadata fields are being captured.
* **Adds `typing-extensions` as an explicit dependency** This package is an implicit dependency, but the module is being imported directly in `unstructured.documents.elements` so the dependency should be explicit in case changes in other dependencies lead to `typing-extensions` being dropped as a dependency.
* **Stop passing `extract_tables` to `unstructured-inference` since it is now supported in `unstructured` instead** Table extraction previously occurred in `unstructured-inference`, but that logic, except for the table model itself, is now a part of the `unstructured` library. Thus the parameter triggering table extraction is no longer passed to the `unstructured-inference` package. Also noted the table output regression for PDF files.
* **Fix a bug in Table partitioning** Previously the `skip_infer_table_types` variable used in `partition` was not being passed down to specific file partitioners. Now you can utilize the `skip_infer_table_types` list variable when calling `partition` to specify the filetypes for which you want to skip table extraction, or the `infer_table_structure` boolean variable on the file specific partitioning function.
* **Fix partition docx without sections** Some docx files, like those from teams output, do not contain sections and it would produce no results because the code assumes all components are in sections. Now if no sections is detected from a document we iterate through the paragraphs and return contents found in the paragraphs.
* **Fix out-of-order sequencing of split chunks.** Fixes behavior where "split" chunks were inserted at the beginning of the chunk sequence. This would produce a chunk sequence like [5a, 5b, 3a, 3b, 1, 2, 4] when sections 3 and 5 exceeded `max_characters`.
* **Deserialization of ingest docs fixed** When ingest docs are being deserialized as part of the ingest pipeline process (cli), there were certain fields that weren't getting persisted (metadata and date processed). The from_dict method was updated to take these into account and a unit test added to check.
* **Map source cli command configs when destination set** Due to how the source connector is dynamically called when the destination connector is set via the CLI, the configs were being set incorrectoy, causing the source connector to break. The configs were fixed and updated to take into account Fsspec-specific connectors.

## 0.10.25

### Enhancements

* **Duplicate CLI param check** Given that many of the options associated with the `Click` based cli ingest commands are added dynamically from a number of configs, a check was incorporated to make sure there were no duplicate entries to prevent new configs from overwriting already added options.
* **Ingest CLI refactor for better code reuse** Much of the ingest cli code can be templated and was a copy-paste across files, adding potential risk. Code was refactored to use a base class which had much of the shared code templated.

### Features

* **Table OCR refactor** support Table OCR with pre-computed OCR data to ensure we only do one OCR for entrie document. User can specify
ocr agent tesseract/paddle in environment variable `OCR_AGENT` for OCRing the entire document.
* **Adds accuracy function** The accuracy scoring was originally an option under `calculate_edit_distance`. For easy function call, it is now a wrapper around the original function that calls edit_distance and return as "score".
* **Adds HuggingFaceEmbeddingEncoder** The HuggingFace Embedding Encoder uses a local embedding model as opposed to using an API.
* **Add AWS bedrock embedding connector** `unstructured.embed.bedrock` now provides a connector to use AWS bedrock's `titan-embed-text` model to generate embeddings for elements. This features requires valid AWS bedrock setup and an internet connectionto run.

### Fixes

* **Import PDFResourceManager more directly** We were importing `PDFResourceManager` from `pdfminer.converter` which was causing an error for some users. We changed to import from the actual location of `PDFResourceManager`, which is `pdfminer.pdfinterp`.
* **Fix language detection of elements with empty strings** This resolves a warning message that was raised by `langdetect` if the language was attempted to be detected on an empty string. Language detection is now skipped for empty strings.
* **Fix chunks breaking on regex-metadata matches.** Fixes "over-chunking" when `regex_metadata` was used, where every element that contained a regex-match would start a new chunk.
* **Fix regex-metadata match offsets not adjusted within chunk.** Fixes incorrect regex-metadata match start/stop offset in chunks where multiple elements are combined.
* **Map source cli command configs when destination set** Due to how the source connector is dynamically called when the destination connector is set via the CLI, the configs were being set incorrectoy, causing the source connector to break. The configs were fixed and updated to take into account Fsspec-specific connectors.
* **Fix metrics folder not discoverable** Fixes issue where unstructured/metrics folder is not discoverable on PyPI by adding an `__init__.py` file under the folder.
* **Fix a bug when `parition_pdf` get `model_name=None`** In API usage the `model_name` value is `None` and the `cast` function in `partition_pdf` would return `None` and lead to attribution error. Now we use `str` function to explicit convert the content to string so it is garanteed to have `starts_with` and other string functions as attributes
* **Fix html partition fail on tables without `tbody` tag** HTML tables may sometimes just contain headers without body (`tbody` tag)

## 0.10.24

### Enhancements

* **Improve natural reading order** Some `OCR` elements with only spaces in the text have full-page width in the bounding box, which causes the `xycut` sorting to not work as expected. Now the logic to parse OCR results removes any elements with only spaces (more than one space).
* **Ingest compression utilities and fsspec connector support** Generic utility code added to handle files that get pulled from a source connector that are either tar or zip compressed and uncompress them locally. This is then processed using a local source connector. Currently this functionality has been incorporated into the fsspec connector and all those inheriting from it (currently: Azure Blob Storage, Google Cloud Storage, S3, Box, and Dropbox).
* **Ingest destination connectors support for writing raw list of elements** Along with the default write method used in the ingest pipeline to write the json content associated with the ingest docs, each destination connector can now also write a raw list of elements to the desired downstream location without having an ingest doc associated with it.

### Features

* **Adds element type percent match function** In order to evaluate the element type extracted, we add a function that calculates the matched percentage between two frequency dictionary.

### Fixes

* **Fix paddle model file not discoverable** Fixes issue where ocr_models/paddle_ocr.py file is not discoverable on PyPI by adding
an `__init__.py` file under the folder.
* **Chipper v2 Fixes** Includes fix for a memory leak and rare last-element bbox fix. (unstructured-inference==0.7.7)
* **Fix image resizing issue** Includes fix related to resizing images in the tables pipeline. (unstructured-inference==0.7.6)

## 0.10.23

### Enhancements

* **Add functionality to limit precision when serializing to json** Precision for `points` is limited to 1 decimal point if coordinates["system"] == "PixelSpace" (otherwise 2 decimal points?). Precision for `detection_class_prob` is limited to 5 decimal points.
* **Fix csv file detection logic when mime-type is text/plain** Previously the logic to detect csv file type was considering only first row's comma count comparing with the header_row comma count and both the rows being same line the result was always true, Now the logic is changed to consider the comma's count for all the lines except first line and compare with header_row comma count.
* **Improved inference speed for Chipper V2** API requests with 'hi_res_model_name=chipper' now have ~2-3x faster responses.

### Features

### Fixes

* **Cleans up temporary files after conversion** Previously a file conversion utility was leaving temporary files behind on the filesystem without removing them when no longer needed. This fix helps prevent an accumulation of temporary files taking up excessive disk space.
* **Fixes `under_non_alpha_ratio` dividing by zero** Although this function guarded against a specific cause of division by zero, there were edge cases slipping through like strings with only whitespace. This update more generally prevents the function from performing a division by zero.
* **Fix languages default** Previously the default language was being set to English when elements didn't have text or if langdetect could not detect the language. It now defaults to None so there is not misleading information about the language detected.
* **Fixes recursion limit error that was being raised when partitioning Excel documents of a certain size** Previously we used a recursive method to find subtables within an excel sheet. However this would run afoul of Python's recursion depth limit when there was a contiguous block of more than 1000 cells within a sheet. This function has been updated to use the NetworkX library which avoids Python recursion issues.

## 0.10.22

### Enhancements

* **bump `unstructured-inference` to `0.7.3`** The updated version of `unstructured-inference` supports a new version of the Chipper model, as well as a cleaner schema for its output classes. Support is included for new inference features such as hierarchy and ordering.
* **Expose skip_infer_table_types in ingest CLI.** For each connector a new `--skip-infer-table-types` parameter was added to map to the `skip_infer_table_types` partition argument. This gives more granular control to unstructured-ingest users, allowing them to specify the file types for which we should attempt table extraction.
* **Add flag to ingest CLI to raise error if any single doc fails in pipeline** Currently if a single doc fails in the pipeline, the whole thing halts due to the error. This flag defaults to log an error but continue with the docs it can.
* **Emit hyperlink metadata for DOCX file-type.** DOCX partitioner now adds `metadata.links`, `metadata.link_texts` and `metadata.link_urls` for elements that contain a hyperlink that points to an external resource. So-called "jump" links pointing to document internal locations (such as those found in a table-of-contents "jumping" to a chapter or section) are excluded.

### Features

* **Add `elements_to_text` as a staging helper function** In order to get a single clean text output from unstructured for metric calculations, automate the process of extracting text from elements using this function.
* **Adds permissions(RBAC) data ingestion functionality for the Sharepoint connector.** Problem: Role based access control is an important component in many data storage systems. Users may need to pass permissions (RBAC) data to downstream systems when ingesting data. Feature: Added permissions data ingestion functionality to the Sharepoint connector.

### Fixes

* **Fixes PDF list parsing creating duplicate list items** Previously a bug in PDF list item parsing caused removal of other elements and duplication of the list item
* **Fixes duplicated elements** Fixes issue where elements are duplicated when embeddings are generated. This will allow users to generate embeddings for their list of Elements without duplicating/breaking the orginal content.
* **Fixes failure when flagging for embeddings through unstructured-ingest** Currently adding the embedding parameter to any connector results in a failure on the copy stage. This is resolves the issue by adding the IngestDoc to the context map in the embedding node's `run` method. This allows users to specify that connectors fetch embeddings without failure.
* **Fix ingest pipeline reformat nodes not discoverable** Fixes issue where  reformat nodes raise ModuleNotFoundError on import. This was due to the directory was missing `__init__.py` in order to make it discoverable.
* **Fix default language in ingest CLI** Previously the default was being set to english which injected potentially incorrect information to downstream language detection libraries. By setting the default to None allows those libraries to better detect what language the text is in the doc being processed.

## 0.10.21

* **Adds Scarf analytics**.

## 0.10.20

### Enhancements

* **Add document level language detection functionality.** Adds the "auto" default for the languages param to all partitioners. The primary language present in the document is detected using the `langdetect` package. Additional param `detect_language_per_element` is also added for partitioners that return multiple elements. Defaults to `False`.
* **Refactor OCR code** The OCR code for entire page is moved from unstructured-inference to unstructured. On top of continuing support for OCR language parameter, we also support two OCR processing modes, "entire_page" or "individual_blocks".
* **Align to top left when shrinking bounding boxes for `xy-cut` sorting:** Update `shrink_bbox()` to keep top left rather than center.
* **Add visualization script to annotate elements** This script is often used to analyze/visualize elements with coordinates (e.g. partition_pdf()).
* **Adds data source properties to the Jira, Github and Gitlab connectors** These properties (date_created, date_modified, version, source_url, record_locator) are written to element metadata during ingest, mapping elements to information about the document source from which they derive. This functionality enables downstream applications to reveal source document applications, e.g. a link to a GDrive doc, Salesforce record, etc.
* **Improve title detection in pptx documents** The default title textboxes on a pptx slide are now categorized as titles.
* **Improve hierarchy detection in pptx documents** List items, and other slide text are properly nested under the slide title. This will enable better chunking of pptx documents.
* **Refactor of the ingest cli workflow** The refactored approach uses a dynamically set pipeline with a snapshot along each step to save progress and accommodate continuation from a snapshot if an error occurs. This also allows the pipeline to dynamically assign any number of steps to modify the partitioned content before it gets written to a destination.
* **Applies `max_characters=<n>` argument to all element types in `add_chunking_strategy` decorator** Previously this argument was only utilized in chunking Table elements and now applies to all partitioned elements if `add_chunking_strategy` decorator is utilized, further preparing the elements for downstream processing.
* **Add common retry strategy utilities for unstructured-ingest** Dynamic retry strategy with exponential backoff added to Notion source connector.
*
### Features

* **Adds `bag_of_words` and `percent_missing_text` functions** In order to count the word frequencies in two input texts and calculate the percentage of text missing relative to the source document.
* **Adds `edit_distance` calculation metrics** In order to benchmark the cleaned, extracted text with unstructured, `edit_distance` (`Levenshtein distance`) is included.
* **Adds detection_origin field to metadata** Problem: Currently isn't an easy way to find out how an element was created. With this change that information is added. Importance: With this information the developers and users are now able to know how an element was created to make decisions on how to use it. In order tu use this feature
setting UNSTRUCTURED_INCLUDE_DEBUG_METADATA=true is needed.
* **Adds a function that calculates frequency of the element type and its depth** To capture the accuracy of element type extraction, this function counts the occurrences of each unique element type with its depth for use in element metrics.

### Fixes

* **Fix zero division error in annotation bbox size** This fixes the bug where we find annotation bboxes realted to an element that need to divide the intersection size between annotation bbox and element bbox by the size of the annotation bbox
* **Fix prevent metadata module from importing dependencies from unnecessary modules** Problem: The `metadata` module had several top level imports that were only used in and applicable to code related to specific document types, while there were many general-purpose functions. As a result, general-purpose functions couldn't be used without unnecessary dependencies being installed. Fix: moved 3rd party dependency top level imports to inside the functions in which they are used and applied a decorator to check that the dependency is installed and emit a helpful error message if not.
* **Fixes category_depth None value for Title elements** Problem: `Title` elements from `chipper` get `category_depth`= None even when `Headline` and/or `Subheadline` elements are present in the same page. Fix: all `Title` elements with `category_depth` = None should be set to have a depth of 0 instead iff there are `Headline` and/or `Subheadline` element-types present. Importance: `Title` elements should be equivalent html `H1` when nested headings are present; otherwise, `category_depth` metadata can result ambiguous within elements in a page.
* **Tweak `xy-cut` ordering output to be more column friendly** This results in the order of elements more closely reflecting natural reading order which benefits downstream applications. While element ordering from `xy-cut` is usually mostly correct when ordering multi-column documents, sometimes elements from a RHS column will appear before elements in a LHS column. Fix: add swapped `xy-cut` ordering by sorting by X coordinate first and then Y coordinate.
* **Fixes badly initialized Formula** Problem: YoloX contain new types of elements, when loading a document that contain formulas a new element of that class
should be generated, however the Formula class inherits from Element instead of Text. After this change the element is correctly created with the correct class
allowing the document to be loaded. Fix: Change parent class for Formula to Text. Importance: Crucial to be able to load documents that contain formulas.
* **Fixes pdf uri error** An error was encountered when URI type of `GoToR` which refers to pdf resources outside of its own was detected since no condition catches such case. The code is fixing the issue by initialize URI before any condition check.


## 0.10.19

### Enhancements

* **Adds XLSX document level language detection** Enhancing on top of language detection functionality in previous release, we now support language detection within `.xlsx` file type at Element level.
* **bump `unstructured-inference` to `0.6.6`** The updated version of `unstructured-inference` makes table extraction in `hi_res` mode configurable to fine tune table extraction performance; it also improves element detection by adding a deduplication post processing step in the `hi_res` partitioning of pdfs and images.
* **Detect text in HTML Heading Tags as Titles** This will increase the accuracy of hierarchies in HTML documents and provide more accurate element categorization. If text is in an HTML heading tag and is not a list item, address, or narrative text, categorize it as a title.
* **Update python-based docs** Refactor docs to use the actual unstructured code rather than using the subprocess library to run the cli command itself.
* **Adds Table support for the `add_chunking_strategy` decorator to partition functions.** In addition to combining elements under Title elements, user's can now specify the `max_characters=<n>` argument to chunk Table elements into TableChunk elements with `text` and `text_as_html` of length <n> characters. This means partitioned Table results are ready for use in downstream applications without any post processing.
* **Expose endpoint url for s3 connectors** By allowing for the endpoint url to be explicitly overwritten, this allows for any non-AWS data providers supporting the s3 protocol to be supported (i.e. minio).

### Features

* **change default `hi_res` model for pdf/image partition to `yolox`** Now partitioning pdf/image using `hi_res` strategy utilizes `yolox_quantized` model isntead of `detectron2_onnx` model. This new default model has better recall for tables and produces more detailed categories for elements.
* **XLSX can now reads subtables within one sheet** Problem: Many .xlsx files are not created to be read as one full table per sheet. There are subtables, text and header along with more informations to extract from each sheet. Feature: This `partition_xlsx` now can reads subtable(s) within one .xlsx sheet, along with extracting other title and narrative texts. Importance: This enhance the power of .xlsx reading to not only one table per sheet, allowing user to capture more data tables from the file, if exists.
* **Update Documentation on Element Types and Metadata**: We have updated the documentation according to the latest element types and metadata. It includes the common and additional metadata provided by the Partitions and Connectors.

### Fixes

* **Fixes partition_pdf is_alnum reference bug** Problem: The `partition_pdf` when attempt to get bounding box from element experienced a reference before assignment error when the first object is not text extractable.  Fix: Switched to a flag when the condition is met. Importance: Crucial to be able to partition with pdf.
* **Fix various cases of HTML text missing after partition**
  Problem: Under certain circumstances, text immediately after some HTML tags will be misssing from partition result.
  Fix: Updated code to deal with these cases.
  Importance: This will ensure the correctness when partitioning HTML and Markdown documents.
* **Fixes chunking when `detection_class_prob` appears in Element metadata** Problem: when `detection_class_prob` appears in Element metadata, Elements will only be combined by chunk_by_title if they have the same `detection_class_prob` value (which is rare). This is unlikely a case we ever need to support and most often results in no chunking. Fix: `detection_class_prob` is included in the chunking list of metadata keys excluded for similarity comparison. Importance: This change allows `chunk_by_title` to operate as intended for documents which include `detection_class_prob` metadata in their Elements.

## 0.10.18

### Enhancements

* **Better detection of natural reading order in images and PDF's** The elements returned by partition better reflect natural reading order in some cases, particularly in complicated multi-column layouts, leading to better chunking and retrieval for downstream applications. Achieved by improving the `xy-cut` sorting to preprocess bboxes, shrinking all bounding boxes by 90% along x and y axes (still centered around the same center point), which allows projection lines to be drawn where not possible before if layout bboxes overlapped.
* **Improves `partition_xml` to be faster and more memory efficient when partitioning large XML files** The new behavior is to partition iteratively to prevent loading the entire XML tree into memory at once in most use cases.
* **Adds data source properties to SharePoint, Outlook, Onedrive, Reddit, Slack, DeltaTable connectors** These properties (date_created, date_modified, version, source_url, record_locator) are written to element metadata during ingest, mapping elements to information about the document source from which they derive. This functionality enables downstream applications to reveal source document applications, e.g. a link to a GDrive doc, Salesforce record, etc.
* **Add functionality to save embedded images in PDF's separately as images** This allows users to save embedded images in PDF's separately as images, given some directory path. The saved image path is written to the metadata for the Image element. Downstream applications may benefit by providing users with image links from relevant "hits."
* **Azure Cognite Search destination connector** New Azure Cognitive Search destination connector added to ingest CLI.  Users may now use `unstructured-ingest` to write partitioned data from over 20 data sources (so far) to an Azure Cognitive Search index.
* **Improves salesforce partitioning** Partitions Salesforce data as xlm instead of text for improved detail and flexibility. Partitions htmlbody instead of textbody for Salesforce emails. Importance: Allows all Salesforce fields to be ingested and gives Salesforce emails more detailed partitioning.
* **Add document level language detection functionality.** Introduces the "auto" default for the languages param, which then detects the languages present in the document using the `langdetect` package. Adds the document languages as ISO 639-3 codes to the element metadata. Implemented only for the partition_text function to start.
* **PPTX partitioner refactored in preparation for enhancement.** Behavior should be unchanged except that shapes enclosed in a group-shape are now included, as many levels deep as required (a group-shape can itself contain a group-shape).
* **Embeddings support for the SharePoint SourceConnector via unstructured-ingest CLI** The SharePoint connector can now optionally create embeddings from the elements it pulls out during partition and upload those embeddings to Azure Cognitive Search index.
* **Improves hierarchy from docx files by leveraging natural hierarchies built into docx documents**  Hierarchy can now be detected from an indentation level for list bullets/numbers and by style name (e.g. Heading 1, List Bullet 2, List Number).
* **Chunking support for the SharePoint SourceConnector via unstructured-ingest CLI** The SharePoint connector can now optionally chunk the elements pulled out during partition via the chunking unstructured brick. This can be used as a stage before creating embeddings.

### Features

* **Adds `links` metadata in `partition_pdf` for `fast` strategy.** Problem: PDF files contain rich information and hyperlink that Unstructured did not captured earlier. Feature: `partition_pdf` now can capture embedded links within the file along with its associated text and page number. Importance: Providing depth in extracted elements give user a better understanding and richer context of documents. This also enables user to map to other elements within the document if the hyperlink is refered internally.
* **Adds the embedding module to be able to embed Elements** Problem: Many NLP applications require the ability to represent parts of documents in a semantic way. Until now, Unstructured did not have text embedding ability within the core library. Feature: This embedding module is able to track embeddings related data with a class, embed a list of elements, and return an updated list of Elements with the *embeddings* property. The module is also able to embed query strings. Importance: Ability to embed documents or parts of documents will enable users to make use of these semantic representations in different NLP applications, such as search, retrieval, and retrieval augmented generation.

### Fixes

* **Fixes a metadata source serialization bug** Problem: In unstructured elements, when loading an elements json file from the disk, the data_source attribute is assumed to be an instance of DataSourceMetadata and the code acts based on that. However the loader did not satisfy the assumption, and loaded it as a dict instead, causing an error. Fix: Added necessary code block to initialize a DataSourceMetadata object, also refactored DataSourceMetadata.from_dict() method to remove redundant code. Importance: Crucial to be able to load elements (which have data_source fields) from json files.
* **Fixes issue where unstructured-inference was not getting updated** Problem: unstructured-inference was not getting upgraded to the version to match unstructured release when doing a pip install.  Solution: using `pip install unstructured[all-docs]` it will now upgrade both unstructured and unstructured-inference. Importance: This will ensure that the inference library is always in sync with the unstructured library, otherwise users will be using outdated libraries which will likely lead to unintended behavior.
* **Fixes SharePoint connector failures if any document has an unsupported filetype** Problem: Currently the entire connector ingest run fails if a single IngestDoc has an unsupported filetype. This is because a ValueError is raised in the IngestDoc's `__post_init__`. Fix: Adds a try/catch when the IngestConnector runs get_ingest_docs such that the error is logged but all processable documents->IngestDocs are still instantiated and returned. Importance: Allows users to ingest SharePoint content even when some files with unsupported filetypes exist there.
* **Fixes Sharepoint connector server_path issue** Problem: Server path for the Sharepoint Ingest Doc was incorrectly formatted, causing issues while fetching pages from the remote source. Fix: changes formatting of remote file path before instantiating SharepointIngestDocs and appends a '/' while fetching pages from the remote source. Importance: Allows users to fetch pages from Sharepoint Sites.
* **Fixes Sphinx errors.** Fixes errors when running Sphinx `make html` and installs library to suppress warnings.
* **Fixes a metadata backwards compatibility error** Problem: When calling `partition_via_api`, the hosted api may return an element schema that's newer than the current `unstructured`. In this case, metadata fields were added which did not exist in the local `ElementMetadata` dataclass, and `__init__()` threw an error. Fix: remove nonexistent fields before instantiating in `ElementMetadata.from_json()`. Importance: Crucial to avoid breaking changes when adding fields.
* **Fixes issue with Discord connector when a channel returns `None`** Problem: Getting the `jump_url` from a nonexistent Discord `channel` fails. Fix: property `jump_url` is now retrieved within the same context as the messages from the channel. Importance: Avoids cascading issues when the connector fails to fetch information about a Discord channel.
* **Fixes occasionally SIGABTR when writing table with `deltalake` on Linux** Problem: occasionally on Linux ingest can throw a `SIGABTR` when writing `deltalake` table even though the table was written correctly. Fix: put the writing function into a `Process` to ensure its execution to the fullest extent before returning to the main process. Importance: Improves stability of connectors using `deltalake`
* **Fixes badly initialized Formula** Problem: YoloX contain new types of elements, when loading a document that contain formulas a new element of that class should be generated, however the Formula class inherits from Element instead of Text. After this change the element is correctly created with the correct class allowing the document to be loaded. Fix: Change parent class for Formula to Text. Importance: Crucial to be able to load documents that contain formulas.

## 0.10.16

### Enhancements

* **Adds data source properties to Airtable, Confluence, Discord, Elasticsearch, Google Drive, and Wikipedia connectors** These properties (date_created, date_modified, version, source_url, record_locator) are written to element metadata during ingest, mapping elements to information about the document source from which they derive. This functionality enables downstream applications to reveal source document applications, e.g. a link to a GDrive doc, Salesforce record, etc.
* **DOCX partitioner refactored in preparation for enhancement.** Behavior should be unchanged except in multi-section documents containing different headers/footers for different sections. These will now emit all distinct headers and footers encountered instead of just those for the last section.
* **Add a function to map between Tesseract and standard language codes.** This allows users to input language information to the `languages` param in any Tesseract-supported langcode or any ISO 639 standard language code.
* **Add document level language detection functionality.** Introduces the "auto" default for the languages param, which then detects the languages present in the document using the `langdetect` package. Implemented only for the partition_text function to start.

### Features

### Fixes

* ***Fixes an issue that caused a partition error for some PDF's.** Fixes GH Issue 1460 by bypassing a coordinate check if an element has invalid coordinates.

## 0.10.15


### Enhancements

* **Support for better element categories from the next-generation image-to-text model ("chipper").** Previously, not all of the classifications from Chipper were being mapped to proper `unstructured` element categories so the consumer of the library would see many `UncategorizedText` elements. This fixes the issue, improving the granularity of the element categories outputs for better downstream processing and chunking. The mapping update is:
  * "Threading": `NarrativeText`
  * "Form": `NarrativeText`
  * "Field-Name": `Title`
  * "Value": `NarrativeText`
  * "Link": `NarrativeText`
  * "Headline": `Title` (with `category_depth=1`)
  * "Subheadline": `Title` (with `category_depth=2`)
  * "Abstract": `NarrativeText`
* **Better ListItem grouping for PDF's (fast strategy).** The `partition_pdf` with `fast` strategy previously broke down some numbered list item lines as separate elements. This enhancement leverages the x,y coordinates and bbox sizes to help decide whether the following chunk of text is a continuation of the immediate previous detected ListItem element or not, and not detect it as its own non-ListItem element.
* **Fall back to text-based classification for uncategorized Layout elements for Images and PDF's**. Improves element classification by running existing text-based rules on previously `UncategorizedText` elements.
* **Adds table partitioning for Partitioning for many doc types including: .html, .epub., .md, .rst, .odt, and .msg.** At the core of this change is the .html partition functionality, which is leveraged by the other effected doc types. This impacts many scenarios where `Table` Elements are now propery extracted.
* **Create and add `add_chunking_strategy` decorator to partition functions.** Previously, users were responsible for their own chunking after partitioning elements, often required for downstream applications. Now, individual elements may be combined into right-sized chunks where min and max character size may be specified if `chunking_strategy=by_title`. Relevant elements are grouped together for better downstream results. This enables users immediately use partitioned results effectively in downstream applications (e.g. RAG architecture apps) without any additional post-processing.
* **Adds `languages` as an input parameter and marks `ocr_languages` kwarg for deprecation in pdf, image, and auto partitioning functions.** Previously, language information was only being used for Tesseract OCR for image-based documents and was in a Tesseract specific string format, but by refactoring into a list of standard language codes independent of Tesseract, the `unstructured` library will better support `languages` for other non-image pipelines and/or support for other OCR engines.
* **Removes `UNSTRUCTURED_LANGUAGE` env var usage and replaces `language` with `languages` as an input parameter to unstructured-partition-text_type functions.** The previous parameter/input setup was not user-friendly or scalable to the variety of elements being processed. By refactoring the inputted language information into a list of standard language codes, we can support future applications of the element language such as detection, metadata, and multi-language elements. Now, to skip English specific checks, set the `languages` parameter to any non-English language(s).
* **Adds `xlsx` and `xls` filetype extensions to the `skip_infer_table_types` default list in `partition`.** By adding these file types to the input parameter these files should not go through table extraction. Users can still specify if they would like to extract tables from these filetypes, but will have to set the `skip_infer_table_types` to exclude the desired filetype extension. This avoids mis-representing complex spreadsheets where there may be multiple sub-tables and other content.
* **Better debug output related to sentence counting internals**. Clarify message when sentence is not counted toward sentence count because there aren't enough words, relevant for developers focused on `unstructured`s NLP internals.
* **Faster ocr_only speed for partitioning PDF and images.** Use `unstructured_pytesseract.run_and_get_multiple_output` function to reduce the number of calls to `tesseract` by half when partitioning pdf or image with `tesseract`
* **Adds data source properties to fsspec connectors** These properties (date_created, date_modified, version, source_url, record_locator) are written to element metadata during ingest, mapping elements to information about the document source from which they derive. This functionality enables downstream applications to reveal source document applications, e.g. a link to a GDrive doc, Salesforce record, etc.
* **Add delta table destination connector** New delta table destination connector added to ingest CLI.  Users may now use `unstructured-ingest` to write partitioned data from over 20 data sources (so far) to a Delta Table.
* **Rename to Source and Destination Connectors in the Documentation.** Maintain naming consistency between Connectors codebase and documentation with the first addition to a destination connector.
* **Non-HTML text files now return unstructured-elements as opposed to HTML-elements.** Previously the text based files that went through `partition_html` would return HTML-elements but now we preserve the format from the input using `source_format` argument in the partition call.
* **Adds `PaddleOCR` as an optional alternative to `Tesseract`** for OCR in processing of PDF or Image files, it is installable via the `makefile` command `install-paddleocr`. For experimental purposes only.
* **Bump unstructured-inference** to 0.5.28. This version bump markedly improves the output of table data, rendered as `metadata.text_as_html` in an element. These changes include:
  * add env variable `ENTIRE_PAGE_OCR` to specify using paddle or tesseract on entire page OCR
  * table structure detection now pads the input image by 25 pixels in all 4 directions to improve its recall (0.5.27)
  * support paddle with both cpu and gpu and assume it is pre-installed (0.5.26)
  * fix a bug where `cells_to_html` doesn't handle cells spanning multiple rows properly (0.5.25)
  * remove `cv2` preprocessing step before OCR step in table transformer (0.5.24)

### Features

* **Adds element metadata via `category_depth` with default value None**.
  * This additional metadata is useful for vectordb/LLM, chunking strategies, and retrieval applications.
* **Adds a naive hierarchy for elements via a `parent_id` on the element's metadata**
  * Users will now have more metadata for implementing vectordb/LLM chunking strategies. For example, text elements could be queried by their preceding title element.
  * Title elements created from HTML headings will properly nest

### Fixes

* **`add_pytesseract_bboxes_to_elements` no longer returns `nan` values**. The function logic is now broken into new methods
  `_get_element_box` and `convert_multiple_coordinates_to_new_system`
* **Selecting a different model wasn't being respected when calling `partition_image`.** Problem: `partition_pdf` allows for passing a `model_name` parameter. Given the similarity between the image and PDF pipelines, the expected behavior is that `partition_image` should support the same parameter, but `partition_image` was unintentionally not passing along its `kwargs`. This was corrected by adding the kwargs to the downstream call.
* **Fixes a chunking issue via dropping the field "coordinates".** Problem: chunk_by_title function was chunking each element to its own individual chunk while it needed to group elements into a fewer number of chunks. We've discovered that this happens due to a metadata matching logic in chunk_by_title function, and discovered that elements with different metadata can't be put into the same chunk. At the same time, any element with "coordinates" essentially had different metadata than other elements, due each element locating in different places and having different coordinates. Fix: That is why we have included the key "coordinates" inside a list of excluded metadata keys, while doing this "metadata_matches" comparision. Importance: This change is crucial to be able to chunk by title for documents which include "coordinates" metadata in their elements.

## 0.10.14

### Enhancements

* Update all connectors to use new downstream architecture
  * New click type added to parse comma-delimited string inputs
  * Some CLI options renamed

### Features

### Fixes

## 0.10.13

### Enhancements

* Updated documentation: Added back support doc types for partitioning, more Python codes in the API page,  RAG definition, and use case.
* Updated Hi-Res Metadata: PDFs and Images using Hi-Res strategy now have layout model class probabilities added ot metadata.
* Updated the `_detect_filetype_from_octet_stream()` function to use libmagic to infer the content type of file when it is not a zip file.
* Tesseract minor version bump to 5.3.2

### Features

* Add Jira Connector to be able to pull issues from a Jira organization
* Add `clean_ligatures` function to expand ligatures in text


### Fixes

* `partition_html` breaks on `<br>` elements.
* Ingest error handling to properly raise errors when wrapped
* GH issue 1361: fixes a sortig error that prevented some PDF's from being parsed
* Bump unstructured-inference
  * Brings back embedded images in PDF's (0.5.23)

## 0.10.12

### Enhancements

* Removed PIL pin as issue has been resolved upstream
* Bump unstructured-inference
  * Support for yolox_quantized layout detection model (0.5.20)
* YoloX element types added


### Features

* Add Salesforce Connector to be able to pull Account, Case, Campaign, EmailMessage, Lead

### Fixes


* Bump unstructured-inference
  * Avoid divide-by-zero errors swith `safe_division` (0.5.21)

## 0.10.11

### Enhancements

* Bump unstructured-inference
  * Combine entire-page OCR output with layout-detected elements, to ensure full coverage of the page (0.5.19)

### Features

* Add in ingest cli s3 writer

### Fixes

* Fix a bug where `xy-cut` sorting attemps to sort elements without valid coordinates; now xy cut sorting only works when **all** elements have valid coordinates

## 0.10.10

### Enhancements

* Adds `text` as an input parameter to `partition_xml`.
* `partition_xml` no longer runs through `partition_text`, avoiding incorrect splitting
  on carriage returns in the XML. Since `partition_xml` no longer calls `partition_text`,
  `min_partition` and `max_partition` are no longer supported in `partition_xml`.
* Bump `unstructured-inference==0.5.18`, change non-default detectron2 classification threshold
* Upgrade base image from rockylinux 8 to rockylinux 9
* Serialize IngestDocs to JSON when passing to subprocesses

### Features

### Fixes

- Fix a bug where mismatched `elements` and `bboxes` are passed into `add_pytesseract_bbox_to_elements`

## 0.10.9

### Enhancements

* Fix `test_json` to handle only non-extra dependencies file types (plain-text)

### Features

* Adds `chunk_by_title` to break a document into sections based on the presence of `Title`
  elements.
* add new extraction function `extract_image_urls_from_html` to extract all img related URL from html text.

### Fixes

* Make cv2 dependency optional
* Edit `add_pytesseract_bbox_to_elements`'s (`ocr_only` strategy) `metadata.coordinates.points` return type to `Tuple` for consistency.
* Re-enable test-ingest-confluence-diff for ingest tests
* Fix syntax for ingest test check number of files
* Fix csv and tsv partitioners loosing the first line of the files when creating elements

## 0.10.8

### Enhancements

* Release docker image that installs Python 3.10 rather than 3.8

### Features

### Fixes

## 0.10.7

### Enhancements

### Features

### Fixes

* Remove overly aggressive ListItem chunking for images and PDF's which typically resulted in inchorent elements.

## 0.10.6

### Enhancements

* Enable `partition_email` and `partition_msg` to detect if an email is PGP encryped. If
  and email is PGP encryped, the functions will return an empy list of elements and
  emit a warning about the encrypted content.
* Add threaded Slack conversations into Slack connector output
* Add functionality to sort elements using `xy-cut` sorting approach in `partition_pdf` for `hi_res` and `fast` strategies
* Bump unstructured-inference
  * Set OMP_THREAD_LIMIT to 1 if not set for better tesseract perf (0.5.17)

### Features

* Extract coordinates from PDFs and images when using OCR only strategy and add to metadata

### Fixes

* Update `partition_html` to respect the order of `<pre>` tags.
* Fix bug in `partition_pdf_or_image` where two partitions were called if `strategy == "ocr_only"`.
* Bump unstructured-inference
  * Fix issue where temporary files were being left behind (0.5.16)
* Adds deprecation warning for the `file_filename` kwarg to `partition`, `partition_via_api`,
  and `partition_multiple_via_api`.
* Fix documentation build workflow by pinning dependencies

## 0.10.5

### Enhancements

* Create new CI Pipelines
  - Checking text, xml, email, and html doc tests against the library installed without extras
  - Checking each library extra against their respective tests
* `partition` raises an error and tells the user to install the appropriate extra if a filetype
  is detected that is missing dependencies.
* Add custom errors to ingest
* Bump `unstructured-ingest==0.5.15`
  - Handle an uncaught TesseractError (0.5.15)
  - Add TIFF test file and TIFF filetype to `test_from_image_file` in `test_layout` (0.5.14)
* Use `entire_page` ocr mode for pdfs and images
* Add notes on extra installs to docs
* Adds ability to reuse connections per process in unstructured-ingest

### Features
* Add delta table connector

### Fixes

## 0.10.4
* Pass ocr_mode in partition_pdf and set the default back to individual pages for now
* Add diagrams and descriptions for ingest design in the ingest README

### Features
* Supports multipage TIFF image partitioning

### Fixes

## 0.10.2

### Enhancements
* Bump unstructured-inference==0.5.13:
  - Fix extracted image elements being included in layout merge, addresses the issue
    where an entire-page image in a PDF was not passed to the layout model when using hi_res.

### Features

### Fixes

## 0.10.1

### Enhancements
* Bump unstructured-inference==0.5.12:
  - fix to avoid trace for certain PDF's (0.5.12)
  - better defaults for DPI for hi_res and  Chipper (0.5.11)
  - implement full-page OCR (0.5.10)

### Features

### Fixes

* Fix dead links in repository README (Quick Start > Install for local development, and Learn more > Batch Processing)
* Update document dependencies to include tesseract-lang for additional language support (required for tests to pass)

## 0.10.0

### Enhancements

* Add `include_header` kwarg to `partition_xlsx` and change default behavior to `True`
* Update the `links` and `emphasized_texts` metadata fields

### Features

### Fixes

## 0.9.3

### Enhancements

* Pinned dependency cleanup.
* Update `partition_csv` to always use `soupparser_fromstring` to parse `html text`
* Update `partition_tsv` to always use `soupparser_fromstring` to parse `html text`
* Add `metadata.section` to capture epub table of contents data
* Add `unique_element_ids` kwarg to partition functions. If `True`, will use a UUID
  for element IDs instead of a SHA-256 hash.
* Update `partition_xlsx` to always use `soupparser_fromstring` to parse `html text`
* Add functionality to switch `html` text parser based on whether the `html` text contains emoji
* Add functionality to check if a string contains any emoji characters
* Add CI tests around Notion

### Features

* Add Airtable Connector to be able to pull views/tables/bases from an Airtable organization

### Fixes

* fix pdf partition of list items being detected as titles in OCR only mode
* make notion module discoverable
* fix emails with `Content-Distribution: inline` and `Content-Distribution: attachment` with no filename
* Fix email attachment filenames which had `=` in the filename itself

## 0.9.2


### Enhancements

* Update table extraction section in API documentation to sync with change in Prod API
* Update Notion connector to extract to html
* Added UUID option for `element_id`
* Bump unstructured-inference==0.5.9:
  - better caching of models
  - another version of detectron2 available, though the default layout model is unchanged
* Added UUID option for element_id
* Added UUID option for element_id
* CI improvements to run ingest tests in parallel

### Features

* Adds Sharepoint connector.

### Fixes

* Bump unstructured-inference==0.5.9:
  - ignores Tesseract errors where no text is extracted for tiles that indeed, have no text

## 0.9.1

### Enhancements

* Adds --partition-pdf-infer-table-structure to unstructured-ingest.
* Enable `partition_html` to skip headers and footers with the `skip_headers_and_footers` flag.
* Update `partition_doc` and `partition_docx` to track emphasized texts in the output
* Adds post processing function `filter_element_types`
* Set the default strategy for partitioning images to `hi_res`
* Add page break parameter section in API documentation to sync with change in Prod API
* Update `partition_html` to track emphasized texts in the output
* Update `XMLDocument._read_xml` to create `<p>` tag element for the text enclosed in the `<pre>` tag
* Add parameter `include_tail_text` to `_construct_text` to enable (skip) tail text inclusion
* Add Notion connector

### Features

### Fixes

* Remove unused `_partition_via_api` function
* Fixed emoji bug in `partition_xlsx`.
* Pass `file_filename` metadata when partitioning file object
* Skip ingest test on missing Slack token
* Add Dropbox variables to CI environments
* Remove default encoding for ingest
* Adds new element type `EmailAddress` for recognising email address in the  text
* Simplifies `min_partition` logic; makes partitions falling below the `min_partition`
  less likely.
* Fix bug where ingest test check for number of files fails in smoke test
* Fix unstructured-ingest entrypoint failure

## 0.9.0

### Enhancements

* Dependencies are now split by document type, creating a slimmer base installation.

## 0.8.8

### Enhancements

### Features

### Fixes

* Rename "date" field to "last_modified"
* Adds Box connector

### Fixes

## 0.8.7

### Enhancements

* Put back useful function `split_by_paragraph`

### Features

### Fixes

* Fix argument order in NLTK download step

## 0.8.6

### Enhancements

### Features

### Fixes

* Remove debug print lines and non-functional code

## 0.8.5

### Enhancements

* Add parameter `skip_infer_table_types` to enable (skip) table extraction for other doc types
* Adds optional Unstructured API unit tests in CI
* Tracks last modified date for all document types.
* Add auto_paragraph_grouper to detect new-line and blank-line new paragraph for .txt files.
* refactor the ingest cli to better support expanding supported connectors

## 0.8.3

### Enhancements

### Features

### Fixes

* NLTK now only gets downloaded if necessary.
* Handling for empty tables in Word Documents and PowerPoints.

## 0.8.4

### Enhancements

* Additional tests and refactor of JSON detection.
* Update functionality to retrieve image metadata from a page for `document_to_element_list`
* Links are now tracked in `partition_html` output.
* Set the file's current position to the beginning after reading the file in `convert_to_bytes`
* Add `min_partition` kwarg to that combines elements below a specified threshold and modifies splitting of strings longer than max partition so words are not split.
* set the file's current position to the beginning after reading the file in `convert_to_bytes`
* Add slide notes to pptx
* Add `--encoding` directive to ingest
* Improve json detection by `detect_filetype`

### Features

* Adds Outlook connector
* Add support for dpi parameter in inference library
* Adds Onedrive connector.
* Add Confluence connector for ingest cli to pull the body text from all documents from all spaces in a confluence domain.

### Fixes

* Fixes issue with email partitioning where From field was being assigned the To field value.
* Use the `image_metadata` property of the `PageLayout` instance to get the page image info in the `document_to_element_list`
* Add functionality to write images to computer storage temporarily instead of keeping them in memory for `ocr_only` strategy
* Add functionality to convert a PDF in small chunks of pages at a time for `ocr_only` strategy
* Adds `.txt`, `.text`, and `.tab` to list of extensions to check if file
  has a `text/plain` MIME type.
* Enables filters to be passed to `partition_doc` so it doesn't error with LibreOffice7.
* Removed old error message that's superseded by `requires_dependencies`.
* Removes using `hi_res` as the default strategy value for `partition_via_api` and `partition_multiple_via_api`

## 0.8.1

### Enhancements

* Add support for Python 3.11

### Features

### Fixes

* Fixed `auto` strategy detected scanned document as having extractable text and using `fast` strategy, resulting in no output.
* Fix list detection in MS Word documents.
* Don't instantiate an element with a coordinate system when there isn't a way to get its location data.

## 0.8.0

### Enhancements

* Allow model used for hi res pdf partition strategy to be chosen when called.
* Updated inference package

### Features

* Add `metadata_filename` parameter across all partition functions

### Fixes

* Update to ensure `convert_to_datafame` grabs all of the metadata fields.
* Adjust encoding recognition threshold value in `detect_file_encoding`
* Fix KeyError when `isd_to_elements` doesn't find a type
* Fix `_output_filename` for local connector, allowing single files to be written correctly to the disk

* Fix for cases where an invalid encoding is extracted from an email header.

### BREAKING CHANGES

* Information about an element's location is no longer returned as top-level attributes of an element. Instead, it is returned in the `coordinates` attribute of the element's metadata.

## 0.7.12

### Enhancements

* Adds `include_metadata` kwarg to `partition_doc`, `partition_docx`, `partition_email`, `partition_epub`, `partition_json`, `partition_msg`, `partition_odt`, `partition_org`, `partition_pdf`, `partition_ppt`, `partition_pptx`, `partition_rst`, and `partition_rtf`
### Features

* Add Elasticsearch connector for ingest cli to pull specific fields from all documents in an index.
* Adds Dropbox connector

### Fixes

* Fix tests that call unstructured-api by passing through an api-key
* Fixed page breaks being given (incorrect) page numbers
* Fix skipping download on ingest when a source document exists locally

## 0.7.11

### Enhancements

* More deterministic element ordering when using `hi_res` PDF parsing strategy (from unstructured-inference bump to 0.5.4)
* Make large model available (from unstructured-inference bump to 0.5.3)
* Combine inferred elements with extracted elements (from unstructured-inference bump to 0.5.2)
* `partition_email` and `partition_msg` will now process attachments if `process_attachments=True`
  and a attachment partitioning functions is passed through with `attachment_partitioner=partition`.

### Features

### Fixes

* Fix tests that call unstructured-api by passing through an api-key
* Fixed page breaks being given (incorrect) page numbers
* Fix skipping download on ingest when a source document exists locally

## 0.7.10

### Enhancements

* Adds a `max_partition` parameter to `partition_text`, `partition_pdf`, `partition_email`,
  `partition_msg` and `partition_xml` that sets a limit for the size of an individual
  document elements. Defaults to `1500` for everything except `partition_xml`, which has
  a default value of `None`.
* DRY connector refactor

### Features

* `hi_res` model for pdfs and images is selectable via environment variable.

### Fixes

* CSV check now ignores escaped commas.
* Fix for filetype exploration util when file content does not have a comma.
* Adds negative lookahead to bullet pattern to avoid detecting plain text line
  breaks like `-------` as list items.
* Fix pre tag parsing for `partition_html`
* Fix lookup error for annotated Arabic and Hebrew encodings

## 0.7.9

### Enhancements

* Improvements to string check for leafs in `partition_xml`.
* Adds --partition-ocr-languages to unstructured-ingest.

### Features

* Adds `partition_org` for processed Org Mode documents.

### Fixes

## 0.7.8

### Enhancements

### Features

* Adds Google Cloud Service connector

### Fixes

* Updates the `parse_email` for `partition_eml` so that `unstructured-api` passes the smoke tests
* `partition_email` now works if there is no message content
* Updates the `"fast"` strategy for `partition_pdf` so that it's able to recursively
* Adds recursive functionality to all fsspec connectors
* Adds generic --recursive ingest flag

## 0.7.7

### Enhancements

* Adds functionality to replace the `MIME` encodings for `eml` files with one of the common encodings if a `unicode` error occurs
* Adds missed file-like object handling in `detect_file_encoding`
* Adds functionality to extract charset info from `eml` files

### Features

* Added coordinate system class to track coordinate types and convert to different coordinate

### Fixes

* Adds an `html_assemble_articles` kwarg to `partition_html` to enable users to capture
  control whether content outside of `<article>` tags is captured when
  `<article>` tags are present.
* Check for the `xml` attribute on `element` before looking for pagebreaks in `partition_docx`.

## 0.7.6

### Enhancements

* Convert fast startegy to ocr_only for images
* Adds support for page numbers in `.docx` and `.doc` when user or renderer
  created page breaks are present.
* Adds retry logic for the unstructured-ingest Biomed connector

### Features

* Provides users with the ability to extract additional metadata via regex.
* Updates `partition_docx` to include headers and footers in the output.
* Create `partition_tsv` and associated tests. Make additional changes to `detect_filetype`.

### Fixes

* Remove fake api key in test `partition_via_api` since we now require valid/empty api keys
* Page number defaults to `None` instead of `1` when page number is not present in the metadata.
  A page number of `None` indicates that page numbers are not being tracked for the document
  or that page numbers do not apply to the element in question..
* Fixes an issue with some pptx files. Assume pptx shapes are found in top left position of slide
  in case the shape.top and shape.left attributes are `None`.

## 0.7.5

### Enhancements

* Adds functionality to sort elements in `partition_pdf` for `fast` strategy
* Adds ingest tests with `--fast` strategy on PDF documents
* Adds --api-key to unstructured-ingest

### Features

* Adds `partition_rst` for processed ReStructured Text documents.

### Fixes

* Adds handling for emails that do not have a datetime to extract.
* Adds pdf2image package as core requirement of unstructured (with no extras)

## 0.7.4

### Enhancements

* Allows passing kwargs to request data field for `partition_via_api` and `partition_multiple_via_api`
* Enable MIME type detection if libmagic is not available
* Adds handling for empty files in `detect_filetype` and `partition`.

### Features

### Fixes

* Reslove `grpcio` import issue on `weaviate.schema.validate_schema` for python 3.9 and 3.10
* Remove building `detectron2` from source in Dockerfile

## 0.7.3

### Enhancements

* Update IngestDoc abstractions and add data source metadata in ElementMetadata

### Features

### Fixes

* Pass `strategy` parameter down from `partition` for `partition_image`
* Filetype detection if a CSV has a `text/plain` MIME type
* `convert_office_doc` no longers prints file conversion info messages to stdout.
* `partition_via_api` reflects the actual filetype for the file processed in the API.

## 0.7.2

### Enhancements

* Adds an optional encoding kwarg to `elements_to_json` and `elements_from_json`
* Bump version of base image to use new stable version of tesseract

### Features

### Fixes

* Update the `read_txt_file` utility function to keep using `spooled_to_bytes_io_if_needed` for xml
* Add functionality to the `read_txt_file` utility function to handle file-like object from URL
* Remove the unused parameter `encoding` from `partition_pdf`
* Change auto.py to have a `None` default for encoding
* Add functionality to try other common encodings for html and xml files if an error related to the encoding is raised and the user has not specified an encoding.
* Adds benchmark test with test docs in example-docs
* Re-enable test_upload_label_studio_data_with_sdk
* File detection now detects code files as plain text
* Adds `tabulate` explicitly to dependencies
* Fixes an issue in `metadata.page_number` of pptx files
* Adds showing help if no parameters passed

## 0.7.1

### Enhancements

### Features

* Add `stage_for_weaviate` to stage `unstructured` outputs for upload to Weaviate, along with
  a helper function for defining a class to use in Weaviate schemas.
* Builds from Unstructured base image, built off of Rocky Linux 8.7, this resolves almost all CVE's in the image.

### Fixes

## 0.7.0

### Enhancements

* Installing `detectron2` from source is no longer required when using the `local-inference` extra.
* Updates `.pptx` parsing to include text in tables.

### Features

### Fixes

* Fixes an issue in `_add_element_metadata` that caused all elements to have `page_number=1`
  in the element metadata.
* Adds `.log` as a file extension for TXT files.
* Adds functionality to try other common encodings for email (`.eml`) files if an error related to the encoding is raised and the user has not specified an encoding.
* Allow passed encoding to be used in the `replace_mime_encodings`
* Fixes page metadata for `partition_html` when `include_metadata=False`
* A `ValueError` now raises if `file_filename` is not specified when you use `partition_via_api`
  with a file-like object.

## 0.6.11

### Enhancements

* Supports epub tests since pandoc is updated in base image

### Features


### Fixes


## 0.6.10

### Enhancements

* XLS support from auto partition

### Features

### Fixes

## 0.6.9

### Enhancements

* fast strategy for pdf now keeps element bounding box data
* setup.py refactor

### Features

### Fixes

* Adds functionality to try other common encodings if an error related to the encoding is raised and the user has not specified an encoding.
* Adds additional MIME types for CSV

## 0.6.8

### Enhancements

### Features

* Add `partition_csv` for CSV files.

### Fixes

## 0.6.7

### Enhancements

* Deprecate `--s3-url` in favor of `--remote-url` in CLI
* Refactor out non-connector-specific config variables
* Add `file_directory` to metadata
* Add `page_name` to metadata. Currently used for the sheet name in XLSX documents.
* Added a `--partition-strategy` parameter to unstructured-ingest so that users can specify
  partition strategy in CLI. For example, `--partition-strategy fast`.
* Added metadata for filetype.
* Add Discord connector to pull messages from a list of channels
* Refactor `unstructured/file-utils/filetype.py` to better utilise hashmap to return mime type.
* Add local declaration of DOCX_MIME_TYPES and XLSX_MIME_TYPES for `test_filetype.py`.

### Features

* Add `partition_xml` for XML files.
* Add `partition_xlsx` for Microsoft Excel documents.

### Fixes

* Supports `hml` filetype for partition as a variation of html filetype.
* Makes `pytesseract` a function level import in `partition_pdf` so you can use the `"fast"`
  or `"hi_res"` strategies if `pytesseract` is not installed. Also adds the
  `required_dependencies` decorator for the `"hi_res"` and `"ocr_only"` strategies.
* Fix to ensure `filename` is tracked in metadata for `docx` tables.

## 0.6.6

### Enhancements

* Adds an `"auto"` strategy that chooses the partitioning strategy based on document
  characteristics and function kwargs. This is the new default strategy for `partition_pdf`
  and `partition_image`. Users can maintain existing behavior by explicitly setting
  `strategy="hi_res"`.
* Added an additional trace logger for NLP debugging.
* Add `get_date` method to `ElementMetadata` for converting the datestring to a `datetime` object.
* Cleanup the `filename` attribute on `ElementMetadata` to remove the full filepath.

### Features

* Added table reading as html with URL parsing to `partition_docx` in docx
* Added metadata field for text_as_html for docx files

### Fixes

* `fileutils/file_type` check json and eml decode ignore error
* `partition_email` was updated to more flexibly handle deviations from the RFC-2822 standard.
  The time in the metadata returns `None` if the time does not match RFC-2822 at all.
* Include all metadata fields when converting to dataframe or CSV

## 0.6.5

### Enhancements

* Added support for SpooledTemporaryFile file argument.

### Features

### Fixes


## 0.6.4

### Enhancements

* Added an "ocr_only" strategy for `partition_pdf`. Refactored the strategy decision
  logic into its own module.

### Features

### Fixes

## 0.6.3

### Enhancements

* Add an "ocr_only" strategy for `partition_image`.

### Features

* Added `partition_multiple_via_api` for partitioning multiple documents in a single REST
  API call.
* Added `stage_for_baseplate` function to prepare outputs for ingestion into Baseplate.
* Added `partition_odt` for processing Open Office documents.

### Fixes

* Updates the grouping logic in the `partition_pdf` fast strategy to group together text
  in the same bounding box.

## 0.6.2

### Enhancements

* Added logic to `partition_pdf` for detecting copy protected PDFs and falling back
  to the hi res strategy when necessary.


### Features

* Add `partition_via_api` for partitioning documents through the hosted API.

### Fixes

* Fix how `exceeds_cap_ratio` handles empty (returns `True` instead of `False`)
* Updates `detect_filetype` to properly detect JSONs when the MIME type is `text/plain`.

## 0.6.1

### Enhancements

* Updated the table extraction parameter name to be more descriptive

### Features

### Fixes

## 0.6.0

### Enhancements

* Adds an `ssl_verify` kwarg to `partition` and `partition_html` to enable turning off
  SSL verification for HTTP requests. SSL verification is on by default.
* Allows users to pass in ocr language to `partition_pdf` and `partition_image` through
  the `ocr_language` kwarg. `ocr_language` corresponds to the code for the language pack
  in Tesseract. You will need to install the relevant Tesseract language pack to use a
  given language.

### Features

* Table extraction is now possible for pdfs from `partition` and `partition_pdf`.
* Adds support for extracting attachments from `.msg` files

### Fixes

* Adds an `ssl_verify` kwarg to `partition` and `partition_html` to enable turning off
  SSL verification for HTTP requests. SSL verification is on by default.

## 0.5.13

### Enhancements

* Allow headers to be passed into `partition` when `url` is used.

### Features

* `bytes_string_to_string` cleaning brick for bytes string output.

### Fixes

* Fixed typo in call to `exactly_one` in `partition_json`
* unstructured-documents encode xml string if document_tree is `None` in `_read_xml`.
* Update to `_read_xml` so that Markdown files with embedded HTML process correctly.
* Fallback to "fast" strategy only emits a warning if the user specifies the "hi_res" strategy.
* unstructured-partition-text_type exceeds_cap_ratio fix returns and how capitalization ratios are calculated
* `partition_pdf` and `partition_text` group broken paragraphs to avoid fragmented `NarrativeText` elements.
* .json files resolved as "application/json" on centos7 (or other installs with older libmagic libs)

## 0.5.12

### Enhancements

* Add OS mimetypes DB to docker image, mainly for unstructured-api compat.
* Use the image registry as a cache when building Docker images.
* Adds the ability for `partition_text` to group together broken paragraphs.
* Added method to utils to allow date time format validation

### Features
* Add Slack connector to pull messages for a specific channel

* Add --partition-by-api parameter to unstructured-ingest
* Added `partition_rtf` for processing rich text files.
* `partition` now accepts a `url` kwarg in addition to `file` and `filename`.

### Fixes

* Allow encoding to be passed into `replace_mime_encodings`.
* unstructured-ingest connector-specific dependencies are imported on demand.
* unstructured-ingest --flatten-metadata supported for local connector.
* unstructured-ingest fix runtime error when using --metadata-include.

## 0.5.11

### Enhancements

### Features

### Fixes

* Guard against null style attribute in docx document elements
* Update HTML encoding to better support foreign language characters

## 0.5.10

### Enhancements

* Updated inference package
* Add sender, recipient, date, and subject to element metadata for emails

### Features

* Added `--download-only` parameter to `unstructured-ingest`

### Fixes

* FileNotFound error when filename is provided but file is not on disk

## 0.5.9

### Enhancements

### Features

### Fixes

* Convert file to str in helper `split_by_paragraph` for `partition_text`

## 0.5.8

### Enhancements

* Update `elements_to_json` to return string when filename is not specified
* `elements_from_json` may take a string instead of a filename with the `text` kwarg
* `detect_filetype` now does a final fallback to file extension.
* Empty tags are now skipped during the depth check for HTML processing.

### Features

* Add local file system to `unstructured-ingest`
* Add `--max-docs` parameter to `unstructured-ingest`
* Added `partition_msg` for processing MSFT Outlook .msg files.

### Fixes

* `convert_file_to_text` now passes through the `source_format` and `target_format` kwargs.
  Previously they were hard coded.
* Partitioning functions that accept a `text` kwarg no longer raise an error if an empty
  string is passed (and empty list of elements is returned instead).
* `partition_json` no longer fails if the input is an empty list.
* Fixed bug in `chunk_by_attention_window` that caused the last word in segments to be cut-off
  in some cases.

### BREAKING CHANGES

* `stage_for_transformers` now returns a list of elements, making it consistent with other
  staging bricks

## 0.5.7

### Enhancements

* Refactored codebase using `exactly_one`
* Adds ability to pass headers when passing a url in partition_html()
* Added optional `content_type` and `file_filename` parameters to `partition()` to bypass file detection

### Features

* Add `--flatten-metadata` parameter to `unstructured-ingest`
* Add `--fields-include` parameter to `unstructured-ingest`

### Fixes

## 0.5.6

### Enhancements

* `contains_english_word()`, used heavily in text processing, is 10x faster.

### Features

* Add `--metadata-include` and `--metadata-exclude` parameters to `unstructured-ingest`
* Add `clean_non_ascii_chars` to remove non-ascii characters from unicode string

### Fixes

* Fix problem with PDF partition (duplicated test)

## 0.5.4

### Enhancements

* Added Biomedical literature connector for ingest cli.
* Add `FsspecConnector` to easily integrate any existing `fsspec` filesystem as a connector.
* Rename `s3_connector.py` to `s3.py` for readability and consistency with the
  rest of the connectors.
* Now `S3Connector` relies on `s3fs` instead of on `boto3`, and it inherits
  from `FsspecConnector`.
* Adds an `UNSTRUCTURED_LANGUAGE_CHECKS` environment variable to control whether or not language
  specific checks like vocabulary and POS tagging are applied. Set to `"true"` for higher
  resolution partitioning and `"false"` for faster processing.
* Improves `detect_filetype` warning to include filename when provided.
* Adds a "fast" strategy for partitioning PDFs with PDFMiner. Also falls back to the "fast"
  strategy if detectron2 is not available.
* Start deprecation life cycle for `unstructured-ingest --s3-url` option, to be deprecated in
  favor of `--remote-url`.

### Features

* Add `AzureBlobStorageConnector` based on its `fsspec` implementation inheriting
from `FsspecConnector`
* Add `partition_epub` for partitioning e-books in EPUB3 format.

### Fixes

* Fixes processing for text files with `message/rfc822` MIME type.
* Open xml files in read-only mode when reading contents to construct an XMLDocument.

## 0.5.3

### Enhancements

* `auto.partition()` can now load Unstructured ISD json documents.
* Simplify partitioning functions.
* Improve logging for ingest CLI.

### Features

* Add `--wikipedia-auto-suggest` argument to the ingest CLI to disable automatic redirection
  to pages with similar names.
* Add setup script for Amazon Linux 2
* Add optional `encoding` argument to the `partition_(text/email/html)` functions.
* Added Google Drive connector for ingest cli.
* Added Gitlab connector for ingest cli.

### Fixes

## 0.5.2

### Enhancements

* Fully move from printing to logging.
* `unstructured-ingest` now uses a default `--download_dir` of `$HOME/.cache/unstructured/ingest`
rather than a "tmp-ingest-" dir in the working directory.

### Features

### Fixes

* `setup_ubuntu.sh` no longer fails in some contexts by interpreting
`DEBIAN_FRONTEND=noninteractive` as a command
* `unstructured-ingest` no longer re-downloads files when --preserve-downloads
is used without --download-dir.
* Fixed an issue that was causing text to be skipped in some HTML documents.

## 0.5.1

### Enhancements

### Features

### Fixes

* Fixes an error causing JavaScript to appear in the output of `partition_html` sometimes.
* Fix several issues with the `requires_dependencies` decorator, including the error message
  and how it was used, which had caused an error for `unstructured-ingest --github-url ...`.

## 0.5.0

### Enhancements

* Add `requires_dependencies` Python decorator to check dependencies are installed before
  instantiating a class or running a function

### Features

* Added Wikipedia connector for ingest cli.

### Fixes

* Fix `process_document` file cleaning on failure
* Fixes an error introduced in the metadata tracking commit that caused `NarrativeText`
  and `FigureCaption` elements to be represented as `Text` in HTML documents.

## 0.4.16

### Enhancements

* Fallback to using file extensions for filetype detection if `libmagic` is not present

### Features

* Added setup script for Ubuntu
* Added GitHub connector for ingest cli.
* Added `partition_md` partitioner.
* Added Reddit connector for ingest cli.

### Fixes

* Initializes connector properly in ingest.main::MainProcess
* Restricts version of unstructured-inference to avoid multithreading issue

## 0.4.15

### Enhancements

* Added `elements_to_json` and `elements_from_json` for easier serialization/deserialization
* `convert_to_dict`, `dict_to_elements` and `convert_to_csv` are now aliases for functions
  that use the ISD terminology.

### Fixes

* Update to ensure all elements are preserved during serialization/deserialization

## 0.4.14

* Automatically install `nltk` models in the `tokenize` module.

## 0.4.13

* Fixes unstructured-ingest cli.

## 0.4.12

* Adds console_entrypoint for unstructured-ingest, other structure/doc updates related to ingest.
* Add `parser` parameter to `partition_html`.

## 0.4.11

* Adds `partition_doc` for partitioning Word documents in `.doc` format. Requires `libreoffice`.
* Adds `partition_ppt` for partitioning PowerPoint documents in `.ppt` format. Requires `libreoffice`.

## 0.4.10

* Fixes `ElementMetadata` so that it's JSON serializable when the filename is a `Path` object.

## 0.4.9

* Added ingest modules and s3 connector, sample ingest script
* Default to `url=None` for `partition_pdf` and `partition_image`
* Add ability to skip English specific check by setting the `UNSTRUCTURED_LANGUAGE` env var to `""`.
* Document `Element` objects now track metadata

## 0.4.8

* Modified XML and HTML parsers not to load comments.

## 0.4.7

* Added the ability to pull an HTML document from a url in `partition_html`.
* Added the the ability to get file summary info from lists of filenames and lists
  of file contents.
* Added optional page break to `partition` for `.pptx`, `.pdf`, images, and `.html` files.
* Added `to_dict` method to document elements.
* Include more unicode quotes in `replace_unicode_quotes`.

## 0.4.6

* Loosen the default cap threshold to `0.5`.
* Add a `UNSTRUCTURED_NARRATIVE_TEXT_CAP_THRESHOLD` environment variable for controlling
  the cap ratio threshold.
* Unknown text elements are identified as `Text` for HTML and plain text documents.
* `Body Text` styles no longer default to `NarrativeText` for Word documents. The style information
  is insufficient to determine that the text is narrative.
* Upper cased text is lower cased before checking for verbs. This helps avoid some missed verbs.
* Adds an `Address` element for capturing elements that only contain an address.
* Suppress the `UserWarning` when detectron is called.
* Checks that titles and narrative test have at least one English word.
* Checks that titles and narrative text are at least 50% alpha characters.
* Restricts titles to a maximum word length. Adds a `UNSTRUCTURED_TITLE_MAX_WORD_LENGTH`
  environment variable for controlling the max number of words in a title.
* Updated `partition_pptx` to order the elements on the page

## 0.4.4

* Updated `partition_pdf` and `partition_image` to return `unstructured` `Element` objects
* Fixed the healthcheck url path when partitioning images and PDFs via API
* Adds an optional `coordinates` attribute to document objects
* Adds `FigureCaption` and `CheckBox` document elements
* Added ability to split lists detected in `LayoutElement` objects
* Adds `partition_pptx` for partitioning PowerPoint documents
* LayoutParser models now download from HugginfaceHub instead of DropBox
* Fixed file type detection for XML and HTML files on Amazone Linux

## 0.4.3

* Adds `requests` as a base dependency
* Fix in `exceeds_cap_ratio` so the function doesn't break with empty text
* Fix bug in `_parse_received_data`.
* Update `detect_filetype` to properly handle `.doc`, `.xls`, and `.ppt`.

## 0.4.2

* Added `partition_image` to process documents in an image format.
* Fixed utf-8 encoding error in `partition_email` with attachments for `text/html`

## 0.4.1

* Added support for text files in the `partition` function
* Pinned `opencv-python` for easier installation on Linux

## 0.4.0

* Added generic `partition` brick that detects the file type and routes a file to the appropriate
  partitioning brick.
* Added a file type detection module.
* Updated `partition_html` and `partition_eml` to support file-like objects in 'rb' mode.
* Cleaning brick for removing ordered bullets `clean_ordered_bullets`.
* Extract brick method for ordered bullets `extract_ordered_bullets`.
* Test for `clean_ordered_bullets`.
* Test for `extract_ordered_bullets`.
* Added `partition_docx` for pre-processing Word Documents.
* Added new REGEX patterns to extract email header information
* Added new functions to extract header information `parse_received_data` and `partition_header`
* Added new function to parse plain text files `partition_text`
* Added new cleaners functions `extract_ip_address`, `extract_ip_address_name`, `extract_mapi_id`, `extract_datetimetz`
* Add new `Image` element and function to find embedded images `find_embedded_images`
* Added `get_directory_file_info` for summarizing information about source documents

## 0.3.5

* Add support for local inference
* Add new pattern to recognize plain text dash bullets
* Add test for bullet patterns
* Fix for `partition_html` that allows for processing `div` tags that have both text and child
  elements
* Add ability to extract document metadata from `.docx`, `.xlsx`, and `.jpg` files.
* Helper functions for identifying and extracting phone numbers
* Add new function `extract_attachment_info` that extracts and decodes the attachment
of an email.
* Staging brick to convert a list of `Element`s to a `pandas` dataframe.
* Add plain text functionality to `partition_email`

## 0.3.4

* Python-3.7 compat

## 0.3.3

* Removes BasicConfig from logger configuration
* Adds the `partition_email` partitioning brick
* Adds the `replace_mime_encodings` cleaning bricks
* Small fix to HTML parsing related to processing list items with sub-tags
* Add `EmailElement` data structure to store email documents

## 0.3.2

* Added `translate_text` brick for translating text between languages
* Add an `apply` method to make it easier to apply cleaners to elements

## 0.3.1

* Added \_\_init.py\_\_ to `partition`

## 0.3.0

* Implement staging brick for Argilla. Converts lists of `Text` elements to `argilla` dataset classes.
* Removing the local PDF parsing code and any dependencies and tests.
* Reorganizes the staging bricks in the unstructured.partition module
* Allow entities to be passed into the Datasaur staging brick
* Added HTML escapes to the `replace_unicode_quotes` brick
* Fix bad responses in partition_pdf to raise ValueError
* Adds `partition_html` for partitioning HTML documents.

## 0.2.6

* Small change to how \_read is placed within the inheritance structure since it doesn't really apply to pdf
* Add partitioning brick for calling the document image analysis API

## 0.2.5

* Update python requirement to >=3.7

## 0.2.4

* Add alternative way of importing `Final` to support google colab

## 0.2.3

* Add cleaning bricks for removing prefixes and postfixes
* Add cleaning bricks for extracting text before and after a pattern

## 0.2.2

* Add staging brick for Datasaur

## 0.2.1

* Added brick to convert an ISD dictionary to a list of elements
* Update `PDFDocument` to use the `from_file` method
* Added staging brick for CSV format for ISD (Initial Structured Data) format.
* Added staging brick for separating text into attention window size chunks for `transformers`.
* Added staging brick for LabelBox.
* Added ability to upload LabelStudio predictions
* Added utility function for JSONL reading and writing
* Added staging brick for CSV format for Prodigy
* Added staging brick for Prodigy
* Added ability to upload LabelStudio annotations
* Added text_field and id_field to stage_for_label_studio signature

## 0.2.0

* Initial release of unstructured<|MERGE_RESOLUTION|>--- conflicted
+++ resolved
@@ -1,16 +1,9 @@
-<<<<<<< HEAD
-## 0.11.6-dev0
+## 0.11.6-dev2
 
 ### Enhancements
 
 * **Update the layout analysis script.** The previous script only supported annotating `final` elements. The updated script also supports annotating `inferred` and `extracted` elements.
 
-=======
-## 0.11.6-dev1
-
-### Enhancements
-
->>>>>>> 09f86f28
 ### Features
 
 ### Fixes
