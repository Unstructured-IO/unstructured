--- conflicted
+++ resolved
@@ -1,8 +1,4 @@
-<<<<<<< HEAD
-## 0.12.3-dev4
-=======
-## 0.12.3-dev5
->>>>>>> d8b3bdb9
+## 0.12.3-dev6
 
 ### Enhancements
 
@@ -14,17 +10,14 @@
 * **Add Databricks Volumes destination connector** Databricks Volumes connector added to ingest CLI.  Users may now use `unstructured-ingest` to write partitioned data to a Databricks Volumes storage service.
 
 ### Fixes
-<<<<<<< HEAD
-
-* **Default `hi_res_model_name` now relies on `unstructured-inference`** When no explicit `hi_res_model_name` is passed into `partition` or `partition_pdf_or_image` the default model is picked by `unstructured-inference`'s settings or os env variable `UNSTRUCTURED_HI_RES_MODEL_NAME`; it now returns the same model name regardless of `infer_table_structure`'s value; this function will be deprecated in the future and the default model name will simply rely on `unstructured-inference` and will not consider os env in a future release.
-=======
-* **Fix support for different Chipper versions and prevent running PDFMiner with Chipper** 
+
+* **Fix support for different Chipper versions and prevent running PDFMiner with Chipper**
 * **Treat YAML files as text.** Adds YAML MIME types to the file detection code and treats those
   files as text.
->>>>>>> d8b3bdb9
 * **Fix FSSpec destination connectors check_connection.** FSSpec destination connectors did not use `check_connection`. There was an error when trying to `ls` destination directory - it may not exist at the moment of connector creation. Now `check_connection` calls `ls` on bucket root and this method is called on `initialize` of destination connector.
 * **Fix databricks-volumes extra location.** `setup.py` is currently pointing to the wrong location for the databricks-volumes extra requirements. This results in errors when trying to build the wheel for unstructured. This change updates to point to the correct path.
 * **Fix uploading None values to Chroma and Pinecone.** Removes keys with None values with Pinecone and Chroma destinations. Pins Pinecone dependency
+* **Default `hi_res_model_name` now relies on `unstructured-inference`** When no explicit `hi_res_model_name` is passed into `partition` or `partition_pdf_or_image` the default model is picked by `unstructured-inference`'s settings or os env variable `UNSTRUCTURED_HI_RES_MODEL_NAME`; it now returns the same model name regardless of `infer_table_structure`'s value; this function will be deprecated in the future and the default model name will simply rely on `unstructured-inference` and will not consider os env in a future release.
 
 ## 0.12.2
 
