--- conflicted
+++ resolved
@@ -1,13 +1,11 @@
-## 0.7.11-dev3
-
-### Enhancements
-
-<<<<<<< HEAD
+## 0.7.11-dev4
+
+### Enhancements
+
+* More deterministic element ordering when using `hi_res` PDF parsing strategy (from unstructured-inference bump to 0.5.3)
 * Combine inferred elements with extracted elements (from unstructured-inference bump to 0.5.2) 
-=======
 * `partition_email` and `partition_msg` will now process attachments if `process_attachments=True`
   and a attachment partitioning functions is passed through with `attachment_partitioner=partition`.
->>>>>>> 62e20442
 
 ### Features
 
