--- conflicted
+++ resolved
@@ -1,16 +1,4 @@
-<<<<<<< HEAD
-## 0.11.9-dev0
-
-### Enhancements
-
-### Features
-
-### Fixes
-
-## 0.11.8
-=======
 ## 0.11.9-dev3
->>>>>>> d6674ba2
 
 ### Enhancements
 
@@ -22,8 +10,6 @@
 
 ### Fixes
 
-<<<<<<< HEAD
-=======
 * **Fix unequal row-length in HTMLTable.text_as_html.** Fixes to other aspects of partition_html() in v0.11 allowed unequal cell-counts in table rows. Make the cells in each row correspond 1:1 with cells in the original table row. This fix also removes "noise" cells resulting from HTML-formatting whitespace and eliminates the "column-shifting" of cells that previously resulted from noise-cells.
 
 ## 0.11.8
@@ -37,7 +23,6 @@
 
 ### Fixes
 
->>>>>>> d6674ba2
 ## 0.11.7
 
 ### Enhancements
