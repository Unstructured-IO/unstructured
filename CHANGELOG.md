<<<<<<< HEAD
## 0.13.2-dev2
=======
## 0.13.2
>>>>>>> 1621a707

### Enhancements

### Features

### Fixes

* **Brings back missing word list files** that caused `partition` failures in 0.13.1.

## 0.13.1

### Enhancements

* **Drop constraint on pydantic, supporting later versions** All dependencies has pydantic pinned at an old version. This explicit pin was removed, allowing the latest version to be pulled in when requirements are compiled.

### Features

* **Add a set of new `ElementType`s to extend future element types**

### Fixes

* **Fix `partition_html()` swallowing some paragraphs**. The `partition_html()` only considers elements with limited depth to avoid becoming the text representation of a giant div. This fix increases the limit value.
* **Fix SFTP** Adds flag options to SFTP connector on whether to use ssh keys / agent, with flag values defaulting to False. This is to prevent looking for ssh files when using username and password. Currently, username and password are required, making that always the case.

## 0.13.0

### Enhancements

* **Add `.metadata.is_continuation` to text-split chunks.** `.metadata.is_continuation=True` is added to second-and-later chunks formed by text-splitting an oversized `Table` element but not to their counterpart `Text` element splits. Add this indicator for `CompositeElement` to allow text-split continuation chunks to be identified for downstream processes that may wish to skip intentionally redundant metadata values in continuation chunks.
* **Add `compound_structure_acc` metric to table eval.** Add a new property to `unstructured.metrics.table_eval.TableEvaluation`: `composite_structure_acc`, which is computed from the element level row and column index and content accuracy scores
* **Add `.metadata.orig_elements` to chunks.** `.metadata.orig_elements: list[Element]` is added to chunks during the chunking process (when requested) to allow access to information from the elements each chunk was formed from. This is useful for example to recover metadata fields that cannot be consolidated to a single value for a chunk, like `page_number`, `coordinates`, and `image_base64`.
* **Add `--include_orig_elements` option to Ingest CLI.** By default, when chunking, the original elements used to form each chunk are added to `chunk.metadata.orig_elements` for each chunk. * The `include_orig_elements` parameter allows the user to turn off this behavior to produce a smaller payload when they don't need this metadata.
* **Add Google VertexAI embedder** Adds VertexAI embeddings to support embedding via Google Vertex AI.

### Features

* **Chunking populates `.metadata.orig_elements` for each chunk.** This behavior allows the text and metadata of the elements combined to make each chunk to be accessed. This can be important for example to recover metadata such as `.coordinates` that cannot be consolidated across elements and so is dropped from chunks. This option is controlled by the `include_orig_elements` parameter to `partition_*()` or to the chunking functions. This option defaults to `True` so original-elements are preserved by default. This behavior is not yet supported via the REST APIs or SDKs but will be in a closely subsequent PR to other `unstructured` repositories. The original elements will also not serialize or deserialize yet; this will also be added in a closely subsequent PR.
* **Add Clarifai destination connector** Adds support for writing partitioned and chunked documents into Clarifai.

### Fixes

* **Fix `clean_pdfminer_inner_elements()` to remove only pdfminer (embedded) elements merged with inferred elements**. Previously, some embedded elements were removed even if they were not merged with inferred elements. Now, only embedded elements that are already merged with inferred elements are removed.
* **Clarify IAM Role Requirement for GCS Platform Connectors**. The GCS Source Connector requires Storage Object Viewer and GCS Destination Connector requires Storage Object Creator IAM roles.
* **Change table extraction defaults** Change table extraction defaults in favor of using `skip_infer_table_types` parameter and reflect these changes in documentation.
* **Fix OneDrive dates with inconsistent formatting** Adds logic to conditionally support dates returned by office365 that may vary in date formatting or may be a datetime rather than a string. See previous fix for SharePoint
* **Adds tracking for AstraDB** Adds tracking info so AstraDB can see what source called their api.
* **Support AWS Bedrock Embeddings in ingest CLI** The configs required to instantiate the bedrock embedding class are now exposed in the api and the version of boto being used meets the minimum requirement to introduce the bedrock runtime required to hit the service.
* **Change MongoDB redacting** Original redact secrets solution is causing issues in platform. This fix uses our standard logging redact solution.

## 0.12.6

### Enhancements

* **Improve ability to capture embedded links in `partition_pdf()` for `fast` strategy** Previously, a threshold value that affects the capture of embedded links was set to a fixed value by default. This allows users to specify the threshold value for better capturing.
* **Refactor `add_chunking_strategy` decorator to dispatch by name.** Add `chunk()` function to be used by the `add_chunking_strategy` decorator to dispatch chunking call based on a chunking-strategy name (that can be dynamic at runtime). This decouples chunking dispatch from only those chunkers known at "compile" time and enables runtime registration of custom chunkers.
* **Redefine `table_level_acc` metric for table evaluation.** `table_level_acc` now is an average of individual predicted table's accuracy. A predicted table's accuracy is defined as the sequence matching ratio between itself and its corresponding ground truth table.

### Features

* **Added Unstructured Platform Documentation** The Unstructured Platform is currently in beta. The documentation provides how-to guides for setting up workflow automation, job scheduling, and configuring source and destination connectors.

### Fixes

* **Partitioning raises on file-like object with `.name` not a local file path.** When partitioning a file using the `file=` argument, and `file` is a file-like object (e.g. io.BytesIO) having a `.name` attribute, and the value of `file.name` is not a valid path to a file present on the local filesystem, `FileNotFoundError` is raised. This prevents use of the `file.name` attribute for downstream purposes to, for example, describe the source of a document retrieved from a network location via HTTP.
* **Fix SharePoint dates with inconsistent formatting** Adds logic to conditionally support dates returned by office365 that may vary in date formatting or may be a datetime rather than a string.
* **Include warnings** about the potential risk of installing a version of `pandoc` which does not support RTF files + instructions that will help resolve that issue.
* **Incorporate the `install-pandoc` Makefile recipe** into relevant stages of CI workflow, ensuring it is a version that supports RTF input files.
* **Fix Google Drive source key** Allow passing string for source connector key.
* **Fix table structure evaluations calculations** Replaced special value `-1.0` with `np.nan` and corrected rows filtering of files metrics basing on that.
* **Fix Sharepoint-with-permissions test** Ignore permissions metadata, update test.
* **Fix table structure evaluations for edge case** Fixes the issue when the prediction does not contain any table - no longer errors in such case.

## 0.12.5

### Enhancements

### Features
* Add `date_from_file_object` parameter to partition. If True and if file is provided via `file` parameter it will cause partition to infer last modified date from `file`'s content. If False, last modified metadata will be `None`.

* **Header and footer detection for fast strategy** `partition_pdf` with `fast` strategy now
  detects elements that are in the top or bottom 5 percent of the page as headers and footers.
* **Add parent_element to overlapping case output** Adds parent_element to the output for `identify_overlapping_or_nesting_case` and `catch_overlapping_and_nested_bboxes` functions.
* **Add table structure evaluation** Adds a new function to evaluate the structure of a table and return a metric that represents the quality of the table structure. This function is used to evaluate the quality of the table structure and the table contents.
* **Add AstraDB destination connector** Adds support for writing embedded documents into an AstraDB vector database.
* **Add OctoAI embedder** Adds support for embeddings via OctoAI.

### Fixes

* **Fix passing list type parameters when calling unstructured API via `partition_via_api()`** Update `partition_via_api()` to convert all list type parameters to JSON formatted strings before calling the unstructured client SDK. This will support image block extraction via `partition_via_api()`.
* **Fix `check_connection` in opensearch, databricks, postgres, azure connectors**
* **Fix don't treat plain text files with double quotes as JSON** If a file can be deserialized as JSON but it deserializes as a string, treat it as plain text even though it's valid JSON.
* **Fix `check_connection` in opensearch, databricks, postgres, azure connectors**
* **Fix cluster of bugs in `partition_xlsx()` that dropped content.** Algorithm for detecting "subtables" within a worksheet dropped table elements for certain patterns of populated cells such as when a trailing single-cell row appeared in a contiguous block of populated cells.
* **Improved documentation**. Fixed broken links and improved readability on `Key Concepts` page.
* **Rename `OpenAiEmbeddingConfig` to `OpenAIEmbeddingConfig`.**
* **Fix partition_json() doesn't chunk.** The `@add_chunking_strategy` decorator was missing from `partition_json()` such that pre-partitioned documents serialized to JSON did not chunk when a chunking-strategy was specified.


## 0.12.4

### Enhancements

* **Apply New Version of `black` formatting** The `black` library recently introduced a new major version that introduces new formatting conventions. This change brings code in the `unstructured` repo into compliance with the new conventions.
* **Move ingest imports to local scopes** Moved ingest dependencies into local scopes to be able to import ingest connector classes without the need of installing imported external dependencies. This allows lightweight use of the classes (not the instances. to use the instances as intended you'll still need the dependencies).
* **Add support for `.p7s` files** `partition_email` can now process `.p7s` files. The signature for the signed message is extracted and added to metadata.
* **Fallback to valid content types for emails** If the user selected content type does not exist on the email message, `partition_email` now falls back to anoter valid content type if it's available.

### Features

* **Add .heic file partitioning** .heic image files were previously unsupported and are now supported though partition_image()
* **Add the ability to specify an alternate OCR** implementation by implementing an `OCRAgent` interface and specify it using `OCR_AGENT` environment variable.
* **Add Vectara destination connector** Adds support for writing partitioned documents into a Vectara index.
* **Add ability to detect text in .docx inline shapes** extensions of docx partition, extracts text from inline shapes and includes them in paragraph's text

### Fixes

* **Fix `partition_pdf()` not working when using chipper model with `file`**
* **Handle common incorrect arguments for `languages` and `ocr_languages`** Users are regularly receiving errors on the API because they are defining `ocr_languages` or `languages` with additional quotationmarks, brackets, and similar mistakes. This update handles common incorrect arguments and raises an appropriate warning.
* **Default `hi_res_model_name` now relies on `unstructured-inference`** When no explicit `hi_res_model_name` is passed into `partition` or `partition_pdf_or_image` the default model is picked by `unstructured-inference`'s settings or os env variable `UNSTRUCTURED_HI_RES_MODEL_NAME`; it now returns the same model name regardless of `infer_table_structure`'s value; this function will be deprecated in the future and the default model name will simply rely on `unstructured-inference` and will not consider os env in a future release.
* **Fix remove Vectara requirements from setup.py - there are no dependencies**
* **Add missing dependency files to package manifest**. Updates the file path for the ingest
  dependencies and adds missing extra dependencies.
* **Fix remove Vectara requirements from setup.py - there are no dependencies **
* **Add title to Vectara upload - was not separated out from initial connector **
* **Fix change OpenSearch port to fix potential conflict with Elasticsearch in ingest test **


## 0.12.3

### Enhancements

* **Driver for MongoDB connector.** Adds a driver with `unstructured` version information to the
  MongoDB connector.

### Features

* **Add Databricks Volumes destination connector** Databricks Volumes connector added to ingest CLI.  Users may now use `unstructured-ingest` to write partitioned data to a Databricks Volumes storage service.

### Fixes

* **Fix support for different Chipper versions and prevent running PDFMiner with Chipper**
* **Treat YAML files as text.** Adds YAML MIME types to the file detection code and treats those
  files as text.
* **Fix FSSpec destination connectors check_connection.** FSSpec destination connectors did not use `check_connection`. There was an error when trying to `ls` destination directory - it may not exist at the moment of connector creation. Now `check_connection` calls `ls` on bucket root and this method is called on `initialize` of destination connector.
* **Fix databricks-volumes extra location.** `setup.py` is currently pointing to the wrong location for the databricks-volumes extra requirements. This results in errors when trying to build the wheel for unstructured. This change updates to point to the correct path.
* **Fix uploading None values to Chroma and Pinecone.** Removes keys with None values with Pinecone and Chroma destinations. Pins Pinecone dependency
* **Update documentation.** (i) best practice for table extration by using 'skip_infer_table_types' param, instead of 'pdf_infer_table_structure', and (ii) fixed CSS, RST issues and typo in the documentation.
* **Fix postgres storage of link_texts.** Formatting of link_texts was breaking metadata storage.

## 0.12.2

### Enhancements

### Features

### Fixes

* **Fix index error in table processing.** Bumps the `unstructured-inference` version to address and
  index error that occurs on some tables in the table transformer object.

## 0.12.1

### Enhancements

* **Allow setting image block crop padding parameter** In certain circumstances, adjusting the image block crop padding can improve image block extraction by preventing extracted image blocks from being clipped.
* **Add suport for bitmap images in `partition_image`** Adds support for `.bmp` files in
  `partition`, `partition_image`, and `detect_filetype`.
* **Keep all image elements when using "hi_res" strategy** Previously, `Image` elements with small chunks of text were ignored unless the image block extraction parameters (`extract_images_in_pdf` or `extract_image_block_types`) were specified. Now, all image elements are kept regardless of whether the image block extraction parameters are specified.
* **Add filetype detection for `.wav` files.** Add filetpye detection for `.wav` files.
* **Add "basic" chunking strategy.** Add baseline chunking strategy that includes all shared chunking behaviors without breaking chunks on section or page boundaries.
* **Add overlap option for chunking.** Add option to overlap chunks. Intra-chunk and inter-chunk overlap are requested separately. Intra-chunk overlap is applied only to the second and later chunks formed by text-splitting an oversized chunk. Inter-chunk overlap may also be specified; this applies overlap between "normal" (not-oversized) chunks.
* **Salesforce connector accepts private key path or value.** Salesforce parameter `private-key-file` has been renamed to `private-key`. Private key can be provided as path to file or file contents.
* **Update documentation**: (i) added verbiage about the free API cap limit, (ii) added deprecation warning on ``Staging`` bricks in favor of ``Destination Connectors``, (iii) added warning and code examples to use the SaaS API Endpoints using CLI-vs-SDKs, (iv) fixed example pages formatting, (v) added deprecation on ``model_name`` in favor of ``hi_res_model_name``, (vi) added ``extract_images_in_pdf`` usage in ``partition_pdf`` section, (vii) reorganize and improve the documentation introduction section, and (viii) added PDF table extraction best practices.
* **Add "basic" chunking to ingest CLI.** Add options to ingest CLI allowing access to the new "basic" chunking strategy and overlap options.
* **Make Elasticsearch Destination connector arguments optional.** Elasticsearch Destination connector write settings are made optional and will rely on default values when not specified.
* **Normalize Salesforce artifact names.** Introduced file naming pattern present in other connectors to Salesforce connector.
* **Install Kapa AI chatbot.** Added Kapa.ai website widget on the documentation.

### Features
* **MongoDB Source Connector.** New source connector added to all CLI ingest commands to support downloading/partitioning files from MongoDB.
* **Add OpenSearch source and destination connectors.** OpenSearch, a fork of Elasticsearch, is a popular storage solution for various functionality such as search, or providing intermediary caches within data pipelines. Feature: Added OpenSearch source connector to support downloading/partitioning files. Added OpenSearch destination connector to be able to ingest documents from any supported source, embed them and write the embeddings / documents into OpenSearch.

### Fixes

* **Fix GCS connector converting JSON to string with single quotes.** FSSpec serialization caused conversion of JSON token to string with single quotes. GCS requires token in form of dict so this format is now assured.
* **Pin version of unstructured-client** Set minimum version of unstructured-client to avoid raising a TypeError when passing `api_key_auth` to `UnstructuredClient`
* **Fix the serialization of the Pinecone destination connector.** Presence of the PineconeIndex object breaks serialization due to TypeError: cannot pickle '_thread.lock' object. This removes that object before serialization.
* **Fix the serialization of the Elasticsearch destination connector.** Presence of the _client object breaks serialization due to TypeError: cannot pickle '_thread.lock' object. This removes that object before serialization.
* **Fix the serialization of the Postgres destination connector.** Presence of the _client object breaks serialization due to TypeError: cannot pickle '_thread.lock' object. This removes that object before serialization.
* **Fix documentation and sample code for Chroma.** Was pointing to wrong examples..
* **Fix flatten_dict to be able to flatten tuples inside dicts** Update flatten_dict function to support flattening tuples inside dicts. This is necessary for objects like Coordinates, when the object is not written to the disk, therefore not being converted to a list before getting flattened (still being a tuple).
* **Fix the serialization of the Chroma destination connector.** Presence of the ChromaCollection object breaks serialization due to TypeError: cannot pickle 'module' object. This removes that object before serialization.
* **Fix fsspec connectors returning version as integer.** Connector data source versions should always be string values, however we were using the integer checksum value for the version for fsspec connectors. This casts that value to a string.

## 0.12.0

### Enhancements

* **Drop support for python3.8** All dependencies are now built off of the minimum version of python being `3.10`

## 0.11.9

### Enhancements

* **Rename kwargs related to extracting image blocks** Rename the kwargs related to extracting image blocks for consistency and API usage.

### Features

* **Add PostgreSQL/SQLite destination connector** PostgreSQL and SQLite connector added to ingest CLI.  Users may now use `unstructured-ingest` to write partitioned data to a PostgreSQL or SQLite database. And write embeddings to PostgreSQL pgvector database.

### Fixes

* **Handle users providing fully spelled out languages** Occasionally some users are defining the `languages` param as a fully spelled out language instead of a language code. This adds a dictionary for common languages so those small mistakes are caught and silently fixed.
* **Fix unequal row-length in HTMLTable.text_as_html.** Fixes to other aspects of partition_html() in v0.11 allowed unequal cell-counts in table rows. Make the cells in each row correspond 1:1 with cells in the original table row. This fix also removes "noise" cells resulting from HTML-formatting whitespace and eliminates the "column-shifting" of cells that previously resulted from noise-cells.
* **Fix MongoDB connector URI password redaction.** MongoDB documentation states that characters `$ : / ? # [ ] @` must be percent encoded. URIs with password containing such special character were not redacted.

## 0.11.8

### Enhancements

* **Add SaaS API User Guide.** This documentation serves as a guide for Unstructured SaaS API users to register, receive an API key and URL, and manage your account and billing information.
* **Add inter-chunk overlap capability.** Implement overlap between chunks. This applies to all chunks prior to any text-splitting of oversized chunks so is a distinct behavior; overlap at text-splits of oversized chunks is independent of inter-chunk overlap (distinct chunk boundaries) and can be requested separately. Note this capability is not yet available from the API but will shortly be made accessible using a new `overlap_all` kwarg on partition functions.

### Features

### Fixes

## 0.11.7

### Enhancements

* **Add intra-chunk overlap capability.** Implement overlap for split-chunks where text-splitting is used to divide an oversized chunk into two or more chunks that fit in the chunking window. Note this capability is not yet available from the API but will shortly be made accessible using a new `overlap` kwarg on partition functions.
* **Update encoders to leverage dataclasses** All encoders now follow a class approach which get annotated with the dataclass decorator. Similar to the connectors, it uses a nested dataclass for the configs required to configure a client as well as a field/property approach to cache the client. This makes sure any variable associated with the class exists as a dataclass field.

### Features

* **Add Qdrant destination connector.** Adds support for writing documents and embeddings into a Qdrant collection.
* **Store base64 encoded image data in metadata fields.** Rather than saving to file, stores base64 encoded data of the image bytes and the mimetype for the image in metadata fields: `image_base64` and `image_mime_type` (if that is what the user specifies by some other param like `pdf_extract_to_payload`). This would allow the API to have parity with the library.

### Fixes

* **Fix table structure metric script** Update the call to table agent to now provide OCR tokens as required
* **Fix element extraction not working when using "auto" strategy for pdf and image** If element extraction is specified, the "auto" strategy falls back to the "hi_res" strategy.
* **Fix a bug passing a custom url to `partition_via_api`** Users that self host the api were not able to pass their custom url to `partition_via_api`.

## 0.11.6

### Enhancements

* **Update the layout analysis script.** The previous script only supported annotating `final` elements. The updated script also supports annotating `inferred` and `extracted` elements.
* **AWS Marketplace API documentation**: Added the user guide, including setting up VPC and CloudFormation, to deploy Unstructured API on AWS platform.
* **Azure Marketplace API documentation**: Improved the user guide to deploy Azure Marketplace API by adding references to Azure documentation.
* **Integration documentation**: Updated URLs for the `staging_for` bricks

### Features

* **Partition emails with base64-encoded text.** Automatically handles and decodes base64 encoded text in emails with content type `text/plain` and `text/html`.
* **Add Chroma destination connector** Chroma database connector added to ingest CLI.  Users may now use `unstructured-ingest` to write partitioned/embedded data to a Chroma vector database.
* **Add Elasticsearch destination connector.** Problem: After ingesting data from a source, users might want to move their data into a destination. Elasticsearch is a popular storage solution for various functionality such as search, or providing intermediary caches within data pipelines. Feature: Added Elasticsearch destination connector to be able to ingest documents from any supported source, embed them and write the embeddings / documents into Elasticsearch.

### Fixes

* **Enable --fields argument omission for elasticsearch connector** Solves two bugs where removing the optional parameter --fields broke the connector due to an integer processing error and using an elasticsearch config for a destination connector resulted in a serialization issue when optional parameter --fields was not provided.
* **Add hi_res_model_name** Adds kwarg to relevant functions and add comments that model_name is to be deprecated.

## 0.11.5

### Enhancements

### Features

### Fixes

* **Fix `partition_pdf()` and `partition_image()` importation issue.** Reorganize `pdf.py` and `image.py` modules to be consistent with other types of document import code.

## 0.11.4

### Enhancements

* **Refactor image extraction code.** The image extraction code is moved from `unstructured-inference` to `unstructured`.
* **Refactor pdfminer code.** The pdfminer code is moved from `unstructured-inference` to `unstructured`.
* **Improve handling of auth data for fsspec connectors.** Leverage an extension of the dataclass paradigm to support a `sensitive` annotation for fields related to auth (i.e. passwords, tokens). Refactor all fsspec connectors to use explicit access configs rather than a generic dictionary.
* **Add glob support for fsspec connectors** Similar to the glob support in the ingest local source connector, similar filters are now enabled on all fsspec based source connectors to limit files being partitioned.
* Define a constant for the splitter "+" used in tesseract ocr languages.

### Features

* **Save tables in PDF's separately as images.** The "table" elements are saved as `table-<pageN>-<tableN>.jpg`. This filename is presented in the `image_path` metadata field for the Table element. The default would be to not do this.
* **Add Weaviate destination connector** Weaviate connector added to ingest CLI.  Users may now use `unstructured-ingest` to write partitioned data from over 20 data sources (so far) to a Weaviate object collection.
* **Sftp Source Connector.** New source connector added to support downloading/partitioning files from Sftp.

### Fixes

* **Fix pdf `hi_res` partitioning failure when pdfminer fails.** Implemented logic to fall back to the "inferred_layout + OCR" if pdfminer fails in the `hi_res` strategy.
* **Fix a bug where image can be scaled too large for tesseract** Adds a limit to prevent auto-scaling an image beyond the maximum size `tesseract` can handle for ocr layout detection
* **Update partition_csv to handle different delimiters** CSV files containing both non-comma delimiters and commas in the data were throwing an error in Pandas. `partition_csv` now identifies the correct delimiter before the file is processed.
* **partition returning cid code in `hi_res`** occasionally pdfminer can fail to decode the text in an pdf file and return cid code as text. Now when this happens the text from OCR is used.

## 0.11.2

### Enhancements

* **Updated Documentation**: (i) Added examples, and (ii) API Documentation, including Usage, SDKs, Azure Marketplace, and parameters and validation errors.

### Features

* * **Add Pinecone destination connector.** Problem: After ingesting data from a source, users might want to produce embeddings for their data and write these into a vector DB. Pinecone is an option among these vector databases. Feature: Added Pinecone destination connector to be able to ingest documents from any supported source, embed them and write the embeddings / documents into Pinecone.

### Fixes

* **Process chunking parameter names in ingest correctly** Solves a bug where chunking parameters weren't being processed and used by ingest cli by renaming faulty parameter names and prepends; adds relevant parameters to ingest pinecone test to verify that the parameters are functional.

## 0.11.1

### Enhancements

* **Use `pikepdf` to repair invalid PDF structure** for PDFminer when we see error `PSSyntaxError` when PDFminer opens the document and creates the PDFminer pages object or processes a single PDF page.
* **Batch Source Connector support** For instances where it is more optimal to read content from a source connector in batches, a new batch ingest doc is added which created multiple ingest docs after reading them in in batches per process.

### Features

* **Staging Brick for Coco Format** Staging brick which converts a list of Elements into Coco Format.
* **Adds HubSpot connector** Adds connector to retrieve call, communications, emails, notes, products and tickets from HubSpot

### Fixes

* **Do not extract text of `<style>` tags in HTML.** `<style>` tags containing CSS in invalid positions previously contributed to element text. Do not consider text node of a `<style>` element as textual content.
* **Fix DOCX merged table cell repeats cell text.** Only include text for a merged cell, not for each underlying cell spanned by the merge.
* **Fix tables not extracted from DOCX header/footers.** Headers and footers in DOCX documents skip tables defined in the header and commonly used for layout/alignment purposes. Extract text from tables as a string and include in the `Header` and `Footer` document elements.
* **Fix output filepath for fsspec-based source connectors.** Previously the base directory was being included in the output filepath unnecessarily.

## 0.11.0

### Enhancements

* **Add a class for the strategy constants.** Add a class `PartitionStrategy` for the strategy constants and use the constants to replace strategy strings.
* **Temporary Support for paddle language parameter.** User can specify default langage code for paddle with ENV `DEFAULT_PADDLE_LANG` before we have the language mapping for paddle.
* **Improve DOCX page-break fidelity.** Improve page-break fidelity such that a paragraph containing a page-break is split into two elements, one containing the text before the page-break and the other the text after. Emit the PageBreak element between these two and assign the correct page-number (n and n+1 respectively) to the two textual elements.

### Features

* **Add ad-hoc fields to `ElementMetadata` instance.** End-users can now add their own metadata fields simply by assigning to an element-metadata attribute-name of their choice, like `element.metadata.coefficient = 0.58`. These fields will round-trip through JSON and can be accessed with dotted notation.
* **MongoDB Destination Connector.** New destination connector added to all CLI ingest commands to support writing partitioned json output to mongodb.

### Fixes

* **Fix `TYPE_TO_TEXT_ELEMENT_MAP`.** Updated `Figure` mapping from `FigureCaption` to `Image`.
* **Handle errors when extracting PDF text** Certain pdfs throw unexpected errors when being opened by `pdfminer`, causing `partition_pdf()` to fail. We expect to be able to partition smoothly using an alternative strategy if text extraction doesn't work.  Added exception handling to handle unexpected errors when extracting pdf text and to help determine pdf strategy.
* **Fix `fast` strategy fall back to `ocr_only`** The `fast` strategy should not fall back to a more expensive strategy.
* **Remove default user ./ssh folder** The default notebook user during image build would create the known_hosts file with incorrect ownership, this is legacy and no longer needed so it was removed.
* **Include `languages` in metadata when partitioning `strategy=hi_res` or `fast`** User defined `languages` was previously used for text detection, but not included in the resulting element metadata for some strategies. `languages` will now be included in the metadata regardless of partition strategy for pdfs and images.
* **Handle a case where Paddle returns a list item in ocr_data as None** In partition, while parsing PaddleOCR data, it was assumed that PaddleOCR does not return None for any list item in ocr_data. Removed the assumption by skipping the text region whenever this happens.
* **Fix some pdfs returning `KeyError: 'N'`** Certain pdfs were throwing this error when being opened by pdfminer. Added a wrapper function for pdfminer that allows these documents to be partitioned.
* **Fix mis-splits on `Table` chunks.** Remedies repeated appearance of full `.text_as_html` on metadata of each `TableChunk` split from a `Table` element too large to fit in the chunking window.
* **Import tables_agent from inference** so that we don't have to initialize a global table agent in unstructured OCR again
* **Fix empty table is identified as bulleted-table.** A table with no text content was mistakenly identified as a bulleted-table and processed by the wrong branch of the initial HTML partitioner.
* **Fix partition_html() emits empty (no text) tables.** A table with cells nested below a `<thead>` or `<tfoot>` element was emitted as a table element having no text and unparseable HTML in `element.metadata.text_as_html`. Do not emit empty tables to the element stream.
* **Fix HTML `element.metadata.text_as_html` contains spurious <br> elements in invalid locations.** The HTML generated for the `text_as_html` metadata for HTML tables contained `<br>` elements invalid locations like between `<table>` and `<tr>`. Change the HTML generator such that these do not appear.
* **Fix HTML table cells enclosed in <thead> and <tfoot> elements are dropped.** HTML table cells nested in a `<thead>` or `<tfoot>` element were not detected and the text in those cells was omitted from the table element text and `.text_as_html`. Detect table rows regardless of the semantic tag they may be nested in.
* **Remove whitespace padding from `.text_as_html`.** `tabulate` inserts padding spaces to achieve visual alignment of columns in HTML tables it generates. Add our own HTML generator to do this simple job and omit that padding as well as newlines ("\n") used for human readability.
* **Fix local connector with absolute input path** When passed an absolute filepath for the input document path, the local connector incorrectly writes the output file to the input file directory. This fixes such that the output in this case is written to `output-dir/input-filename.json`

## 0.10.30

### Enhancements

* **Support nested DOCX tables.** In DOCX, like HTML, a table cell can itself contain a table. In this case, create nested HTML tables to reflect that structure and create a plain-text table with captures all the text in nested tables, formatting it as a reasonable facsimile of a table.
* **Add connection check to ingest connectors** Each source and destination connector now support a `check_connection()` method which makes sure a valid connection can be established with the source/destination given any authentication credentials in a lightweight request.

### Features

* **Add functionality to do a second OCR on cropped table images.** Changes to the values for scaling ENVs affect entire page OCR output(OCR regression) so we now do a second OCR for tables.
* **Adds ability to pass timeout for a request when partitioning via a `url`.** `partition` now accepts a new optional parameter `request_timeout` which if set will prevent any `requests.get` from hanging indefinitely and instead will raise a timeout error. This is useful when partitioning a url that may be slow to respond or may not respond at all.

### Fixes

* **Fix logic that determines pdf auto strategy.** Previously, `_determine_pdf_auto_strategy` returned `hi_res` strategy only if `infer_table_structure` was true. It now returns the `hi_res` strategy if either `infer_table_structure` or `extract_images_in_pdf` is true.
* **Fix invalid coordinates when parsing tesseract ocr data.** Previously, when parsing tesseract ocr data, the ocr data had invalid bboxes if zoom was set to `0`. A logical check is now added to avoid such error.
* **Fix ingest partition parameters not being passed to the api.** When using the --partition-by-api flag via unstructured-ingest, none of the partition arguments are forwarded, meaning that these options are disregarded. With this change, we now pass through all of the relevant partition arguments to the api. This allows a user to specify all of the same partition arguments they would locally and have them respected when specifying --partition-by-api.
* **Support tables in section-less DOCX.** Generalize solution for MS Chat Transcripts exported as DOCX by including tables in the partitioned output when present.
* **Support tables that contain only numbers when partitioning via `ocr_only`** Tables that contain only numbers are returned as floats in a pandas.DataFrame when the image is converted from `.image_to_data()`. An AttributeError was raised downstream when trying to `.strip()` the floats.
* **Improve DOCX page-break detection.** DOCX page breaks are reliably indicated by `w:lastRenderedPageBreak` elements present in the document XML. Page breaks are NOT reliably indicated by "hard" page-breaks inserted by the author and when present are redundant to a `w:lastRenderedPageBreak` element so cause over-counting if used. Use rendered page-breaks only.

## 0.10.29

### Enhancements

* **Adds include_header argument for partition_csv and partition_tsv** Now supports retaining header rows in CSV and TSV documents element partitioning.
* **Add retry logic for all source connectors** All http calls being made by the ingest source connectors have been isolated and wrapped by the `SourceConnectionNetworkError` custom error, which triggers the retry logic, if enabled, in the ingest pipeline.
* **Google Drive source connector supports credentials from memory** Originally, the connector expected a filepath to pull the credentials from when creating the client. This was expanded to support passing that information from memory as a dict if access to the file system might not be available.
* **Add support for generic partition configs in ingest cli** Along with the explicit partition options supported by the cli, an `additional_partition_args` arg was added to allow users to pass in any other arguments that should be added when calling partition(). This helps keep any changes to the input parameters of the partition() exposed in the CLI.
* **Map full output schema for table-based destination connectors** A full schema was introduced to map the type of all output content from the json partition output and mapped to a flattened table structure to leverage table-based destination connectors. The delta table destination connector was updated at the moment to take advantage of this.
* **Incorporate multiple embedding model options into ingest, add diff test embeddings** Problem: Ingest pipeline already supported embedding functionality, however users might want to use different types of embedding providers. Enhancement: Extend ingest pipeline so that users can specify and embed via a particular embedding provider from a range of options. Also adds a diff test to compare output from an embedding module with the expected output

### Features

* **Allow setting table crop parameter** In certain circumstances, adjusting the table crop padding may improve table.

### Fixes

* **Fixes `partition_text` to prevent empty elements** Adds a check to filter out empty bullets.
* **Handle empty string for `ocr_languages` with values for `languages`** Some API users ran into an issue with sending `languages` params because the API defaulted to also using an empty string for `ocr_languages`. This update handles situations where `languages` is defined and `ocr_languages` is an empty string.
* **Fix PDF tried to loop through None** Previously the PDF annotation extraction tried to loop through `annots` that resolved out as None. A logical check added to avoid such error.
* **Ingest session handler not being shared correctly** All ingest docs that leverage the session handler should only need to set it once per process. It was recreating it each time because the right values weren't being set nor available given how dataclasses work in python.
* **Ingest download-only fix.** Previously the download only flag was being checked after the doc factory pipeline step, which occurs before the files are actually downloaded by the source node. This check was moved after the source node to allow for the files to be downloaded first before exiting the pipeline.
* **Fix flaky chunk-metadata.** Prior implementation was sensitive to element order in the section resulting in metadata values sometimes being dropped. Also, not all metadata items can be consolidated across multiple elements (e.g. coordinates) and so are now dropped from consolidated metadata.
* **Fix tesseract error `Estimating resolution as X`** leaded by invalid language parameters input. Proceed with defalut language `eng` when `lang.py` fails to find valid language code for tesseract, so that we don't pass an empty string to tesseract CLI and raise an exception in downstream.

## 0.10.28

### Enhancements

* **Add table structure evaluation helpers** Adds functions to evaluate the similarity between predicted table structure and actual table structure.
* **Use `yolox` by default for table extraction when partitioning pdf/image** `yolox` model provides higher recall of the table regions than the quantized version and it is now the default element detection model when `infer_table_structure=True` for partitioning pdf/image files
* **Remove pdfminer elements from inside tables** Previously, when using `hi_res` some elements where extracted using pdfminer too, so we removed pdfminer from the tables pipeline to avoid duplicated elements.
* **Fsspec downstream connectors** New destination connector added to ingest CLI, users may now use `unstructured-ingest` to write to any of the following:
  * Azure
  * Box
  * Dropbox
  * Google Cloud Service

### Features

* **Update `ocr_only` strategy in `partition_pdf()`** Adds the functionality to get accurate coordinate data when partitioning PDFs and Images with the `ocr_only` strategy.

### Fixes
* **Fixed SharePoint permissions for the fetching to be opt-in** Problem: Sharepoint permissions were trying to be fetched even when no reletad cli params were provided, and this gave an error due to values for those keys not existing. Fix: Updated getting keys to be with .get() method and changed the "skip-check" to check individual cli params rather than checking the existance of a config object.

* **Fixes issue where tables from markdown documents were being treated as text** Problem: Tables from markdown documents were being treated as text, and not being extracted as tables. Solution: Enable the `tables` extension when instantiating the `python-markdown` object. Importance: This will allow users to extract structured data from tables in markdown documents.
* **Fix wrong logger for paddle info** Replace the logger from unstructured-inference with the logger from unstructured for paddle_ocr.py module.
* **Fix ingest pipeline to be able to use chunking and embedding together** Problem: When ingest pipeline was using chunking and embedding together, embedding outputs were empty and the outputs of chunking couldn't be re-read into memory and be forwarded to embeddings. Fix: Added CompositeElement type to TYPE_TO_TEXT_ELEMENT_MAP to be able to process CompositeElements with unstructured.staging.base.isd_to_elements
* **Fix unnecessary mid-text chunk-splitting.** The "pre-chunker" did not consider separator blank-line ("\n\n") length when grouping elements for a single chunk. As a result, sections were frequently over-populated producing a over-sized chunk that required mid-text splitting.
* **Fix frequent dissociation of title from chunk.** The sectioning algorithm included the title of the next section with the prior section whenever it would fit, frequently producing association of a section title with the prior section and dissociating it from its actual section. Fix this by performing combination of whole sections only.
* **Fix PDF attempt to get dict value from string.** Fixes a rare edge case that prevented some PDF's from being partitioned. The `get_uris_from_annots` function tried to access the dictionary value of a string instance variable. Assign `None` to the annotation variable if the instance type is not dictionary to avoid the erroneous attempt.

## 0.10.27

### Enhancements

* **Leverage dict to share content across ingest pipeline** To share the ingest doc content across steps in the ingest pipeline, this was updated to use a multiprocessing-safe dictionary so changes get persisted and each step has the option to modify the ingest docs in place.

### Features

### Fixes

* **Removed `ebooklib` as a dependency** `ebooklib` is licensed under AGPL3, which is incompatible with the Apache 2.0 license. Thus it is being removed.
* **Caching fixes in ingest pipeline** Previously, steps like the source node were not leveraging parameters such as `re_download` to dictate if files should be forced to redownload rather than use what might already exist locally.

## 0.10.26

### Enhancements

* **Add text CCT CI evaluation workflow** Adds cct text extraction evaluation metrics to the current ingest workflow to measure the performance of each file extracted as well as aggregated-level performance.

### Features

* **Functionality to catch and classify overlapping/nested elements** Method to identify overlapping-bboxes cases within detected elements in a document. It returns two values: a boolean defining if there are overlapping elements present, and a list reporting them with relevant metadata. The output includes information about the `overlapping_elements`, `overlapping_case`, `overlapping_percentage`, `largest_ngram_percentage`, `overlap_percentage_total`, `max_area`, `min_area`, and `total_area`.
* **Add Local connector source metadata** python's os module used to pull stats from local file when processing via the local connector and populates fields such as last modified time, created time.

### Fixes

* **Fixes elements partitioned from an image file missing certain metadata** Metadata for image files, like file type, was being handled differently from other file types. This caused a bug where other metadata, like the file name, was being missed. This change brought metadata handling for image files to be more in line with the handling for other file types so that file name and other metadata fields are being captured.
* **Adds `typing-extensions` as an explicit dependency** This package is an implicit dependency, but the module is being imported directly in `unstructured.documents.elements` so the dependency should be explicit in case changes in other dependencies lead to `typing-extensions` being dropped as a dependency.
* **Stop passing `extract_tables` to `unstructured-inference` since it is now supported in `unstructured` instead** Table extraction previously occurred in `unstructured-inference`, but that logic, except for the table model itself, is now a part of the `unstructured` library. Thus the parameter triggering table extraction is no longer passed to the `unstructured-inference` package. Also noted the table output regression for PDF files.
* **Fix a bug in Table partitioning** Previously the `skip_infer_table_types` variable used in `partition` was not being passed down to specific file partitioners. Now you can utilize the `skip_infer_table_types` list variable when calling `partition` to specify the filetypes for which you want to skip table extraction, or the `infer_table_structure` boolean variable on the file specific partitioning function.
* **Fix partition docx without sections** Some docx files, like those from teams output, do not contain sections and it would produce no results because the code assumes all components are in sections. Now if no sections is detected from a document we iterate through the paragraphs and return contents found in the paragraphs.
* **Fix out-of-order sequencing of split chunks.** Fixes behavior where "split" chunks were inserted at the beginning of the chunk sequence. This would produce a chunk sequence like [5a, 5b, 3a, 3b, 1, 2, 4] when sections 3 and 5 exceeded `max_characters`.
* **Deserialization of ingest docs fixed** When ingest docs are being deserialized as part of the ingest pipeline process (cli), there were certain fields that weren't getting persisted (metadata and date processed). The from_dict method was updated to take these into account and a unit test added to check.
* **Map source cli command configs when destination set** Due to how the source connector is dynamically called when the destination connector is set via the CLI, the configs were being set incorrectoy, causing the source connector to break. The configs were fixed and updated to take into account Fsspec-specific connectors.

## 0.10.25

### Enhancements

* **Duplicate CLI param check** Given that many of the options associated with the `Click` based cli ingest commands are added dynamically from a number of configs, a check was incorporated to make sure there were no duplicate entries to prevent new configs from overwriting already added options.
* **Ingest CLI refactor for better code reuse** Much of the ingest cli code can be templated and was a copy-paste across files, adding potential risk. Code was refactored to use a base class which had much of the shared code templated.

### Features

* **Table OCR refactor** support Table OCR with pre-computed OCR data to ensure we only do one OCR for entrie document. User can specify
ocr agent tesseract/paddle in environment variable `OCR_AGENT` for OCRing the entire document.
* **Adds accuracy function** The accuracy scoring was originally an option under `calculate_edit_distance`. For easy function call, it is now a wrapper around the original function that calls edit_distance and return as "score".
* **Adds HuggingFaceEmbeddingEncoder** The HuggingFace Embedding Encoder uses a local embedding model as opposed to using an API.
* **Add AWS bedrock embedding connector** `unstructured.embed.bedrock` now provides a connector to use AWS bedrock's `titan-embed-text` model to generate embeddings for elements. This features requires valid AWS bedrock setup and an internet connectionto run.

### Fixes

* **Import PDFResourceManager more directly** We were importing `PDFResourceManager` from `pdfminer.converter` which was causing an error for some users. We changed to import from the actual location of `PDFResourceManager`, which is `pdfminer.pdfinterp`.
* **Fix language detection of elements with empty strings** This resolves a warning message that was raised by `langdetect` if the language was attempted to be detected on an empty string. Language detection is now skipped for empty strings.
* **Fix chunks breaking on regex-metadata matches.** Fixes "over-chunking" when `regex_metadata` was used, where every element that contained a regex-match would start a new chunk.
* **Fix regex-metadata match offsets not adjusted within chunk.** Fixes incorrect regex-metadata match start/stop offset in chunks where multiple elements are combined.
* **Map source cli command configs when destination set** Due to how the source connector is dynamically called when the destination connector is set via the CLI, the configs were being set incorrectoy, causing the source connector to break. The configs were fixed and updated to take into account Fsspec-specific connectors.
* **Fix metrics folder not discoverable** Fixes issue where unstructured/metrics folder is not discoverable on PyPI by adding an `__init__.py` file under the folder.
* **Fix a bug when `parition_pdf` get `model_name=None`** In API usage the `model_name` value is `None` and the `cast` function in `partition_pdf` would return `None` and lead to attribution error. Now we use `str` function to explicit convert the content to string so it is garanteed to have `starts_with` and other string functions as attributes
* **Fix html partition fail on tables without `tbody` tag** HTML tables may sometimes just contain headers without body (`tbody` tag)

## 0.10.24

### Enhancements

* **Improve natural reading order** Some `OCR` elements with only spaces in the text have full-page width in the bounding box, which causes the `xycut` sorting to not work as expected. Now the logic to parse OCR results removes any elements with only spaces (more than one space).
* **Ingest compression utilities and fsspec connector support** Generic utility code added to handle files that get pulled from a source connector that are either tar or zip compressed and uncompress them locally. This is then processed using a local source connector. Currently this functionality has been incorporated into the fsspec connector and all those inheriting from it (currently: Azure Blob Storage, Google Cloud Storage, S3, Box, and Dropbox).
* **Ingest destination connectors support for writing raw list of elements** Along with the default write method used in the ingest pipeline to write the json content associated with the ingest docs, each destination connector can now also write a raw list of elements to the desired downstream location without having an ingest doc associated with it.

### Features

* **Adds element type percent match function** In order to evaluate the element type extracted, we add a function that calculates the matched percentage between two frequency dictionary.

### Fixes

* **Fix paddle model file not discoverable** Fixes issue where ocr_models/paddle_ocr.py file is not discoverable on PyPI by adding
an `__init__.py` file under the folder.
* **Chipper v2 Fixes** Includes fix for a memory leak and rare last-element bbox fix. (unstructured-inference==0.7.7)
* **Fix image resizing issue** Includes fix related to resizing images in the tables pipeline. (unstructured-inference==0.7.6)

## 0.10.23

### Enhancements

* **Add functionality to limit precision when serializing to json** Precision for `points` is limited to 1 decimal point if coordinates["system"] == "PixelSpace" (otherwise 2 decimal points?). Precision for `detection_class_prob` is limited to 5 decimal points.
* **Fix csv file detection logic when mime-type is text/plain** Previously the logic to detect csv file type was considering only first row's comma count comparing with the header_row comma count and both the rows being same line the result was always true, Now the logic is changed to consider the comma's count for all the lines except first line and compare with header_row comma count.
* **Improved inference speed for Chipper V2** API requests with 'hi_res_model_name=chipper' now have ~2-3x faster responses.

### Features

### Fixes

* **Cleans up temporary files after conversion** Previously a file conversion utility was leaving temporary files behind on the filesystem without removing them when no longer needed. This fix helps prevent an accumulation of temporary files taking up excessive disk space.
* **Fixes `under_non_alpha_ratio` dividing by zero** Although this function guarded against a specific cause of division by zero, there were edge cases slipping through like strings with only whitespace. This update more generally prevents the function from performing a division by zero.
* **Fix languages default** Previously the default language was being set to English when elements didn't have text or if langdetect could not detect the language. It now defaults to None so there is not misleading information about the language detected.
* **Fixes recursion limit error that was being raised when partitioning Excel documents of a certain size** Previously we used a recursive method to find subtables within an excel sheet. However this would run afoul of Python's recursion depth limit when there was a contiguous block of more than 1000 cells within a sheet. This function has been updated to use the NetworkX library which avoids Python recursion issues.

## 0.10.22

### Enhancements

* **bump `unstructured-inference` to `0.7.3`** The updated version of `unstructured-inference` supports a new version of the Chipper model, as well as a cleaner schema for its output classes. Support is included for new inference features such as hierarchy and ordering.
* **Expose skip_infer_table_types in ingest CLI.** For each connector a new `--skip-infer-table-types` parameter was added to map to the `skip_infer_table_types` partition argument. This gives more granular control to unstructured-ingest users, allowing them to specify the file types for which we should attempt table extraction.
* **Add flag to ingest CLI to raise error if any single doc fails in pipeline** Currently if a single doc fails in the pipeline, the whole thing halts due to the error. This flag defaults to log an error but continue with the docs it can.
* **Emit hyperlink metadata for DOCX file-type.** DOCX partitioner now adds `metadata.links`, `metadata.link_texts` and `metadata.link_urls` for elements that contain a hyperlink that points to an external resource. So-called "jump" links pointing to document internal locations (such as those found in a table-of-contents "jumping" to a chapter or section) are excluded.

### Features

* **Add `elements_to_text` as a staging helper function** In order to get a single clean text output from unstructured for metric calculations, automate the process of extracting text from elements using this function.
* **Adds permissions(RBAC) data ingestion functionality for the Sharepoint connector.** Problem: Role based access control is an important component in many data storage systems. Users may need to pass permissions (RBAC) data to downstream systems when ingesting data. Feature: Added permissions data ingestion functionality to the Sharepoint connector.

### Fixes

* **Fixes PDF list parsing creating duplicate list items** Previously a bug in PDF list item parsing caused removal of other elements and duplication of the list item
* **Fixes duplicated elements** Fixes issue where elements are duplicated when embeddings are generated. This will allow users to generate embeddings for their list of Elements without duplicating/breaking the orginal content.
* **Fixes failure when flagging for embeddings through unstructured-ingest** Currently adding the embedding parameter to any connector results in a failure on the copy stage. This is resolves the issue by adding the IngestDoc to the context map in the embedding node's `run` method. This allows users to specify that connectors fetch embeddings without failure.
* **Fix ingest pipeline reformat nodes not discoverable** Fixes issue where  reformat nodes raise ModuleNotFoundError on import. This was due to the directory was missing `__init__.py` in order to make it discoverable.
* **Fix default language in ingest CLI** Previously the default was being set to english which injected potentially incorrect information to downstream language detection libraries. By setting the default to None allows those libraries to better detect what language the text is in the doc being processed.

## 0.10.21

* **Adds Scarf analytics**.

## 0.10.20

### Enhancements

* **Add document level language detection functionality.** Adds the "auto" default for the languages param to all partitioners. The primary language present in the document is detected using the `langdetect` package. Additional param `detect_language_per_element` is also added for partitioners that return multiple elements. Defaults to `False`.
* **Refactor OCR code** The OCR code for entire page is moved from unstructured-inference to unstructured. On top of continuing support for OCR language parameter, we also support two OCR processing modes, "entire_page" or "individual_blocks".
* **Align to top left when shrinking bounding boxes for `xy-cut` sorting:** Update `shrink_bbox()` to keep top left rather than center.
* **Add visualization script to annotate elements** This script is often used to analyze/visualize elements with coordinates (e.g. partition_pdf()).
* **Adds data source properties to the Jira, Github and Gitlab connectors** These properties (date_created, date_modified, version, source_url, record_locator) are written to element metadata during ingest, mapping elements to information about the document source from which they derive. This functionality enables downstream applications to reveal source document applications, e.g. a link to a GDrive doc, Salesforce record, etc.
* **Improve title detection in pptx documents** The default title textboxes on a pptx slide are now categorized as titles.
* **Improve hierarchy detection in pptx documents** List items, and other slide text are properly nested under the slide title. This will enable better chunking of pptx documents.
* **Refactor of the ingest cli workflow** The refactored approach uses a dynamically set pipeline with a snapshot along each step to save progress and accommodate continuation from a snapshot if an error occurs. This also allows the pipeline to dynamically assign any number of steps to modify the partitioned content before it gets written to a destination.
* **Applies `max_characters=<n>` argument to all element types in `add_chunking_strategy` decorator** Previously this argument was only utilized in chunking Table elements and now applies to all partitioned elements if `add_chunking_strategy` decorator is utilized, further preparing the elements for downstream processing.
* **Add common retry strategy utilities for unstructured-ingest** Dynamic retry strategy with exponential backoff added to Notion source connector.
*
### Features

* **Adds `bag_of_words` and `percent_missing_text` functions** In order to count the word frequencies in two input texts and calculate the percentage of text missing relative to the source document.
* **Adds `edit_distance` calculation metrics** In order to benchmark the cleaned, extracted text with unstructured, `edit_distance` (`Levenshtein distance`) is included.
* **Adds detection_origin field to metadata** Problem: Currently isn't an easy way to find out how an element was created. With this change that information is added. Importance: With this information the developers and users are now able to know how an element was created to make decisions on how to use it. In order tu use this feature
setting UNSTRUCTURED_INCLUDE_DEBUG_METADATA=true is needed.
* **Adds a function that calculates frequency of the element type and its depth** To capture the accuracy of element type extraction, this function counts the occurrences of each unique element type with its depth for use in element metrics.

### Fixes

* **Fix zero division error in annotation bbox size** This fixes the bug where we find annotation bboxes realted to an element that need to divide the intersection size between annotation bbox and element bbox by the size of the annotation bbox
* **Fix prevent metadata module from importing dependencies from unnecessary modules** Problem: The `metadata` module had several top level imports that were only used in and applicable to code related to specific document types, while there were many general-purpose functions. As a result, general-purpose functions couldn't be used without unnecessary dependencies being installed. Fix: moved 3rd party dependency top level imports to inside the functions in which they are used and applied a decorator to check that the dependency is installed and emit a helpful error message if not.
* **Fixes category_depth None value for Title elements** Problem: `Title` elements from `chipper` get `category_depth`= None even when `Headline` and/or `Subheadline` elements are present in the same page. Fix: all `Title` elements with `category_depth` = None should be set to have a depth of 0 instead iff there are `Headline` and/or `Subheadline` element-types present. Importance: `Title` elements should be equivalent html `H1` when nested headings are present; otherwise, `category_depth` metadata can result ambiguous within elements in a page.
* **Tweak `xy-cut` ordering output to be more column friendly** This results in the order of elements more closely reflecting natural reading order which benefits downstream applications. While element ordering from `xy-cut` is usually mostly correct when ordering multi-column documents, sometimes elements from a RHS column will appear before elements in a LHS column. Fix: add swapped `xy-cut` ordering by sorting by X coordinate first and then Y coordinate.
* **Fixes badly initialized Formula** Problem: YoloX contain new types of elements, when loading a document that contain formulas a new element of that class
should be generated, however the Formula class inherits from Element instead of Text. After this change the element is correctly created with the correct class
allowing the document to be loaded. Fix: Change parent class for Formula to Text. Importance: Crucial to be able to load documents that contain formulas.
* **Fixes pdf uri error** An error was encountered when URI type of `GoToR` which refers to pdf resources outside of its own was detected since no condition catches such case. The code is fixing the issue by initialize URI before any condition check.


## 0.10.19

### Enhancements

* **Adds XLSX document level language detection** Enhancing on top of language detection functionality in previous release, we now support language detection within `.xlsx` file type at Element level.
* **bump `unstructured-inference` to `0.6.6`** The updated version of `unstructured-inference` makes table extraction in `hi_res` mode configurable to fine tune table extraction performance; it also improves element detection by adding a deduplication post processing step in the `hi_res` partitioning of pdfs and images.
* **Detect text in HTML Heading Tags as Titles** This will increase the accuracy of hierarchies in HTML documents and provide more accurate element categorization. If text is in an HTML heading tag and is not a list item, address, or narrative text, categorize it as a title.
* **Update python-based docs** Refactor docs to use the actual unstructured code rather than using the subprocess library to run the cli command itself.
* **Adds Table support for the `add_chunking_strategy` decorator to partition functions.** In addition to combining elements under Title elements, user's can now specify the `max_characters=<n>` argument to chunk Table elements into TableChunk elements with `text` and `text_as_html` of length <n> characters. This means partitioned Table results are ready for use in downstream applications without any post processing.
* **Expose endpoint url for s3 connectors** By allowing for the endpoint url to be explicitly overwritten, this allows for any non-AWS data providers supporting the s3 protocol to be supported (i.e. minio).

### Features

* **change default `hi_res` model for pdf/image partition to `yolox`** Now partitioning pdf/image using `hi_res` strategy utilizes `yolox_quantized` model isntead of `detectron2_onnx` model. This new default model has better recall for tables and produces more detailed categories for elements.
* **XLSX can now reads subtables within one sheet** Problem: Many .xlsx files are not created to be read as one full table per sheet. There are subtables, text and header along with more informations to extract from each sheet. Feature: This `partition_xlsx` now can reads subtable(s) within one .xlsx sheet, along with extracting other title and narrative texts. Importance: This enhance the power of .xlsx reading to not only one table per sheet, allowing user to capture more data tables from the file, if exists.
* **Update Documentation on Element Types and Metadata**: We have updated the documentation according to the latest element types and metadata. It includes the common and additional metadata provided by the Partitions and Connectors.

### Fixes

* **Fixes partition_pdf is_alnum reference bug** Problem: The `partition_pdf` when attempt to get bounding box from element experienced a reference before assignment error when the first object is not text extractable.  Fix: Switched to a flag when the condition is met. Importance: Crucial to be able to partition with pdf.
* **Fix various cases of HTML text missing after partition**
  Problem: Under certain circumstances, text immediately after some HTML tags will be misssing from partition result.
  Fix: Updated code to deal with these cases.
  Importance: This will ensure the correctness when partitioning HTML and Markdown documents.
* **Fixes chunking when `detection_class_prob` appears in Element metadata** Problem: when `detection_class_prob` appears in Element metadata, Elements will only be combined by chunk_by_title if they have the same `detection_class_prob` value (which is rare). This is unlikely a case we ever need to support and most often results in no chunking. Fix: `detection_class_prob` is included in the chunking list of metadata keys excluded for similarity comparison. Importance: This change allows `chunk_by_title` to operate as intended for documents which include `detection_class_prob` metadata in their Elements.

## 0.10.18

### Enhancements

* **Better detection of natural reading order in images and PDF's** The elements returned by partition better reflect natural reading order in some cases, particularly in complicated multi-column layouts, leading to better chunking and retrieval for downstream applications. Achieved by improving the `xy-cut` sorting to preprocess bboxes, shrinking all bounding boxes by 90% along x and y axes (still centered around the same center point), which allows projection lines to be drawn where not possible before if layout bboxes overlapped.
* **Improves `partition_xml` to be faster and more memory efficient when partitioning large XML files** The new behavior is to partition iteratively to prevent loading the entire XML tree into memory at once in most use cases.
* **Adds data source properties to SharePoint, Outlook, Onedrive, Reddit, Slack, DeltaTable connectors** These properties (date_created, date_modified, version, source_url, record_locator) are written to element metadata during ingest, mapping elements to information about the document source from which they derive. This functionality enables downstream applications to reveal source document applications, e.g. a link to a GDrive doc, Salesforce record, etc.
* **Add functionality to save embedded images in PDF's separately as images** This allows users to save embedded images in PDF's separately as images, given some directory path. The saved image path is written to the metadata for the Image element. Downstream applications may benefit by providing users with image links from relevant "hits."
* **Azure Cognite Search destination connector** New Azure Cognitive Search destination connector added to ingest CLI.  Users may now use `unstructured-ingest` to write partitioned data from over 20 data sources (so far) to an Azure Cognitive Search index.
* **Improves salesforce partitioning** Partitions Salesforce data as xlm instead of text for improved detail and flexibility. Partitions htmlbody instead of textbody for Salesforce emails. Importance: Allows all Salesforce fields to be ingested and gives Salesforce emails more detailed partitioning.
* **Add document level language detection functionality.** Introduces the "auto" default for the languages param, which then detects the languages present in the document using the `langdetect` package. Adds the document languages as ISO 639-3 codes to the element metadata. Implemented only for the partition_text function to start.
* **PPTX partitioner refactored in preparation for enhancement.** Behavior should be unchanged except that shapes enclosed in a group-shape are now included, as many levels deep as required (a group-shape can itself contain a group-shape).
* **Embeddings support for the SharePoint SourceConnector via unstructured-ingest CLI** The SharePoint connector can now optionally create embeddings from the elements it pulls out during partition and upload those embeddings to Azure Cognitive Search index.
* **Improves hierarchy from docx files by leveraging natural hierarchies built into docx documents**  Hierarchy can now be detected from an indentation level for list bullets/numbers and by style name (e.g. Heading 1, List Bullet 2, List Number).
* **Chunking support for the SharePoint SourceConnector via unstructured-ingest CLI** The SharePoint connector can now optionally chunk the elements pulled out during partition via the chunking unstructured brick. This can be used as a stage before creating embeddings.

### Features

* **Adds `links` metadata in `partition_pdf` for `fast` strategy.** Problem: PDF files contain rich information and hyperlink that Unstructured did not captured earlier. Feature: `partition_pdf` now can capture embedded links within the file along with its associated text and page number. Importance: Providing depth in extracted elements give user a better understanding and richer context of documents. This also enables user to map to other elements within the document if the hyperlink is refered internally.
* **Adds the embedding module to be able to embed Elements** Problem: Many NLP applications require the ability to represent parts of documents in a semantic way. Until now, Unstructured did not have text embedding ability within the core library. Feature: This embedding module is able to track embeddings related data with a class, embed a list of elements, and return an updated list of Elements with the *embeddings* property. The module is also able to embed query strings. Importance: Ability to embed documents or parts of documents will enable users to make use of these semantic representations in different NLP applications, such as search, retrieval, and retrieval augmented generation.

### Fixes

* **Fixes a metadata source serialization bug** Problem: In unstructured elements, when loading an elements json file from the disk, the data_source attribute is assumed to be an instance of DataSourceMetadata and the code acts based on that. However the loader did not satisfy the assumption, and loaded it as a dict instead, causing an error. Fix: Added necessary code block to initialize a DataSourceMetadata object, also refactored DataSourceMetadata.from_dict() method to remove redundant code. Importance: Crucial to be able to load elements (which have data_source fields) from json files.
* **Fixes issue where unstructured-inference was not getting updated** Problem: unstructured-inference was not getting upgraded to the version to match unstructured release when doing a pip install.  Solution: using `pip install unstructured[all-docs]` it will now upgrade both unstructured and unstructured-inference. Importance: This will ensure that the inference library is always in sync with the unstructured library, otherwise users will be using outdated libraries which will likely lead to unintended behavior.
* **Fixes SharePoint connector failures if any document has an unsupported filetype** Problem: Currently the entire connector ingest run fails if a single IngestDoc has an unsupported filetype. This is because a ValueError is raised in the IngestDoc's `__post_init__`. Fix: Adds a try/catch when the IngestConnector runs get_ingest_docs such that the error is logged but all processable documents->IngestDocs are still instantiated and returned. Importance: Allows users to ingest SharePoint content even when some files with unsupported filetypes exist there.
* **Fixes Sharepoint connector server_path issue** Problem: Server path for the Sharepoint Ingest Doc was incorrectly formatted, causing issues while fetching pages from the remote source. Fix: changes formatting of remote file path before instantiating SharepointIngestDocs and appends a '/' while fetching pages from the remote source. Importance: Allows users to fetch pages from Sharepoint Sites.
* **Fixes Sphinx errors.** Fixes errors when running Sphinx `make html` and installs library to suppress warnings.
* **Fixes a metadata backwards compatibility error** Problem: When calling `partition_via_api`, the hosted api may return an element schema that's newer than the current `unstructured`. In this case, metadata fields were added which did not exist in the local `ElementMetadata` dataclass, and `__init__()` threw an error. Fix: remove nonexistent fields before instantiating in `ElementMetadata.from_json()`. Importance: Crucial to avoid breaking changes when adding fields.
* **Fixes issue with Discord connector when a channel returns `None`** Problem: Getting the `jump_url` from a nonexistent Discord `channel` fails. Fix: property `jump_url` is now retrieved within the same context as the messages from the channel. Importance: Avoids cascading issues when the connector fails to fetch information about a Discord channel.
* **Fixes occasionally SIGABTR when writing table with `deltalake` on Linux** Problem: occasionally on Linux ingest can throw a `SIGABTR` when writing `deltalake` table even though the table was written correctly. Fix: put the writing function into a `Process` to ensure its execution to the fullest extent before returning to the main process. Importance: Improves stability of connectors using `deltalake`
* **Fixes badly initialized Formula** Problem: YoloX contain new types of elements, when loading a document that contain formulas a new element of that class should be generated, however the Formula class inherits from Element instead of Text. After this change the element is correctly created with the correct class allowing the document to be loaded. Fix: Change parent class for Formula to Text. Importance: Crucial to be able to load documents that contain formulas.

## 0.10.16

### Enhancements

* **Adds data source properties to Airtable, Confluence, Discord, Elasticsearch, Google Drive, and Wikipedia connectors** These properties (date_created, date_modified, version, source_url, record_locator) are written to element metadata during ingest, mapping elements to information about the document source from which they derive. This functionality enables downstream applications to reveal source document applications, e.g. a link to a GDrive doc, Salesforce record, etc.
* **DOCX partitioner refactored in preparation for enhancement.** Behavior should be unchanged except in multi-section documents containing different headers/footers for different sections. These will now emit all distinct headers and footers encountered instead of just those for the last section.
* **Add a function to map between Tesseract and standard language codes.** This allows users to input language information to the `languages` param in any Tesseract-supported langcode or any ISO 639 standard language code.
* **Add document level language detection functionality.** Introduces the "auto" default for the languages param, which then detects the languages present in the document using the `langdetect` package. Implemented only for the partition_text function to start.

### Features

### Fixes

* ***Fixes an issue that caused a partition error for some PDF's.** Fixes GH Issue 1460 by bypassing a coordinate check if an element has invalid coordinates.

## 0.10.15


### Enhancements

* **Support for better element categories from the next-generation image-to-text model ("chipper").** Previously, not all of the classifications from Chipper were being mapped to proper `unstructured` element categories so the consumer of the library would see many `UncategorizedText` elements. This fixes the issue, improving the granularity of the element categories outputs for better downstream processing and chunking. The mapping update is:
  * "Threading": `NarrativeText`
  * "Form": `NarrativeText`
  * "Field-Name": `Title`
  * "Value": `NarrativeText`
  * "Link": `NarrativeText`
  * "Headline": `Title` (with `category_depth=1`)
  * "Subheadline": `Title` (with `category_depth=2`)
  * "Abstract": `NarrativeText`
* **Better ListItem grouping for PDF's (fast strategy).** The `partition_pdf` with `fast` strategy previously broke down some numbered list item lines as separate elements. This enhancement leverages the x,y coordinates and bbox sizes to help decide whether the following chunk of text is a continuation of the immediate previous detected ListItem element or not, and not detect it as its own non-ListItem element.
* **Fall back to text-based classification for uncategorized Layout elements for Images and PDF's**. Improves element classification by running existing text-based rules on previously `UncategorizedText` elements.
* **Adds table partitioning for Partitioning for many doc types including: .html, .epub., .md, .rst, .odt, and .msg.** At the core of this change is the .html partition functionality, which is leveraged by the other effected doc types. This impacts many scenarios where `Table` Elements are now propery extracted.
* **Create and add `add_chunking_strategy` decorator to partition functions.** Previously, users were responsible for their own chunking after partitioning elements, often required for downstream applications. Now, individual elements may be combined into right-sized chunks where min and max character size may be specified if `chunking_strategy=by_title`. Relevant elements are grouped together for better downstream results. This enables users immediately use partitioned results effectively in downstream applications (e.g. RAG architecture apps) without any additional post-processing.
* **Adds `languages` as an input parameter and marks `ocr_languages` kwarg for deprecation in pdf, image, and auto partitioning functions.** Previously, language information was only being used for Tesseract OCR for image-based documents and was in a Tesseract specific string format, but by refactoring into a list of standard language codes independent of Tesseract, the `unstructured` library will better support `languages` for other non-image pipelines and/or support for other OCR engines.
* **Removes `UNSTRUCTURED_LANGUAGE` env var usage and replaces `language` with `languages` as an input parameter to unstructured-partition-text_type functions.** The previous parameter/input setup was not user-friendly or scalable to the variety of elements being processed. By refactoring the inputted language information into a list of standard language codes, we can support future applications of the element language such as detection, metadata, and multi-language elements. Now, to skip English specific checks, set the `languages` parameter to any non-English language(s).
* **Adds `xlsx` and `xls` filetype extensions to the `skip_infer_table_types` default list in `partition`.** By adding these file types to the input parameter these files should not go through table extraction. Users can still specify if they would like to extract tables from these filetypes, but will have to set the `skip_infer_table_types` to exclude the desired filetype extension. This avoids mis-representing complex spreadsheets where there may be multiple sub-tables and other content.
* **Better debug output related to sentence counting internals**. Clarify message when sentence is not counted toward sentence count because there aren't enough words, relevant for developers focused on `unstructured`s NLP internals.
* **Faster ocr_only speed for partitioning PDF and images.** Use `unstructured_pytesseract.run_and_get_multiple_output` function to reduce the number of calls to `tesseract` by half when partitioning pdf or image with `tesseract`
* **Adds data source properties to fsspec connectors** These properties (date_created, date_modified, version, source_url, record_locator) are written to element metadata during ingest, mapping elements to information about the document source from which they derive. This functionality enables downstream applications to reveal source document applications, e.g. a link to a GDrive doc, Salesforce record, etc.
* **Add delta table destination connector** New delta table destination connector added to ingest CLI.  Users may now use `unstructured-ingest` to write partitioned data from over 20 data sources (so far) to a Delta Table.
* **Rename to Source and Destination Connectors in the Documentation.** Maintain naming consistency between Connectors codebase and documentation with the first addition to a destination connector.
* **Non-HTML text files now return unstructured-elements as opposed to HTML-elements.** Previously the text based files that went through `partition_html` would return HTML-elements but now we preserve the format from the input using `source_format` argument in the partition call.
* **Adds `PaddleOCR` as an optional alternative to `Tesseract`** for OCR in processing of PDF or Image files, it is installable via the `makefile` command `install-paddleocr`. For experimental purposes only.
* **Bump unstructured-inference** to 0.5.28. This version bump markedly improves the output of table data, rendered as `metadata.text_as_html` in an element. These changes include:
  * add env variable `ENTIRE_PAGE_OCR` to specify using paddle or tesseract on entire page OCR
  * table structure detection now pads the input image by 25 pixels in all 4 directions to improve its recall (0.5.27)
  * support paddle with both cpu and gpu and assume it is pre-installed (0.5.26)
  * fix a bug where `cells_to_html` doesn't handle cells spanning multiple rows properly (0.5.25)
  * remove `cv2` preprocessing step before OCR step in table transformer (0.5.24)

### Features

* **Adds element metadata via `category_depth` with default value None**.
  * This additional metadata is useful for vectordb/LLM, chunking strategies, and retrieval applications.
* **Adds a naive hierarchy for elements via a `parent_id` on the element's metadata**
  * Users will now have more metadata for implementing vectordb/LLM chunking strategies. For example, text elements could be queried by their preceding title element.
  * Title elements created from HTML headings will properly nest

### Fixes

* **`add_pytesseract_bboxes_to_elements` no longer returns `nan` values**. The function logic is now broken into new methods
  `_get_element_box` and `convert_multiple_coordinates_to_new_system`
* **Selecting a different model wasn't being respected when calling `partition_image`.** Problem: `partition_pdf` allows for passing a `model_name` parameter. Given the similarity between the image and PDF pipelines, the expected behavior is that `partition_image` should support the same parameter, but `partition_image` was unintentionally not passing along its `kwargs`. This was corrected by adding the kwargs to the downstream call.
* **Fixes a chunking issue via dropping the field "coordinates".** Problem: chunk_by_title function was chunking each element to its own individual chunk while it needed to group elements into a fewer number of chunks. We've discovered that this happens due to a metadata matching logic in chunk_by_title function, and discovered that elements with different metadata can't be put into the same chunk. At the same time, any element with "coordinates" essentially had different metadata than other elements, due each element locating in different places and having different coordinates. Fix: That is why we have included the key "coordinates" inside a list of excluded metadata keys, while doing this "metadata_matches" comparision. Importance: This change is crucial to be able to chunk by title for documents which include "coordinates" metadata in their elements.

## 0.10.14

### Enhancements

* Update all connectors to use new downstream architecture
  * New click type added to parse comma-delimited string inputs
  * Some CLI options renamed

### Features

### Fixes

## 0.10.13

### Enhancements

* Updated documentation: Added back support doc types for partitioning, more Python codes in the API page,  RAG definition, and use case.
* Updated Hi-Res Metadata: PDFs and Images using Hi-Res strategy now have layout model class probabilities added ot metadata.
* Updated the `_detect_filetype_from_octet_stream()` function to use libmagic to infer the content type of file when it is not a zip file.
* Tesseract minor version bump to 5.3.2

### Features

* Add Jira Connector to be able to pull issues from a Jira organization
* Add `clean_ligatures` function to expand ligatures in text


### Fixes

* `partition_html` breaks on `<br>` elements.
* Ingest error handling to properly raise errors when wrapped
* GH issue 1361: fixes a sortig error that prevented some PDF's from being parsed
* Bump unstructured-inference
  * Brings back embedded images in PDF's (0.5.23)

## 0.10.12

### Enhancements

* Removed PIL pin as issue has been resolved upstream
* Bump unstructured-inference
  * Support for yolox_quantized layout detection model (0.5.20)
* YoloX element types added


### Features

* Add Salesforce Connector to be able to pull Account, Case, Campaign, EmailMessage, Lead

### Fixes


* Bump unstructured-inference
  * Avoid divide-by-zero errors swith `safe_division` (0.5.21)

## 0.10.11

### Enhancements

* Bump unstructured-inference
  * Combine entire-page OCR output with layout-detected elements, to ensure full coverage of the page (0.5.19)

### Features

* Add in ingest cli s3 writer

### Fixes

* Fix a bug where `xy-cut` sorting attemps to sort elements without valid coordinates; now xy cut sorting only works when **all** elements have valid coordinates

## 0.10.10

### Enhancements

* Adds `text` as an input parameter to `partition_xml`.
* `partition_xml` no longer runs through `partition_text`, avoiding incorrect splitting
  on carriage returns in the XML. Since `partition_xml` no longer calls `partition_text`,
  `min_partition` and `max_partition` are no longer supported in `partition_xml`.
* Bump `unstructured-inference==0.5.18`, change non-default detectron2 classification threshold
* Upgrade base image from rockylinux 8 to rockylinux 9
* Serialize IngestDocs to JSON when passing to subprocesses

### Features

### Fixes

- Fix a bug where mismatched `elements` and `bboxes` are passed into `add_pytesseract_bbox_to_elements`

## 0.10.9

### Enhancements

* Fix `test_json` to handle only non-extra dependencies file types (plain-text)

### Features

* Adds `chunk_by_title` to break a document into sections based on the presence of `Title`
  elements.
* add new extraction function `extract_image_urls_from_html` to extract all img related URL from html text.

### Fixes

* Make cv2 dependency optional
* Edit `add_pytesseract_bbox_to_elements`'s (`ocr_only` strategy) `metadata.coordinates.points` return type to `Tuple` for consistency.
* Re-enable test-ingest-confluence-diff for ingest tests
* Fix syntax for ingest test check number of files
* Fix csv and tsv partitioners loosing the first line of the files when creating elements

## 0.10.8

### Enhancements

* Release docker image that installs Python 3.10 rather than 3.8

### Features

### Fixes

## 0.10.7

### Enhancements

### Features

### Fixes

* Remove overly aggressive ListItem chunking for images and PDF's which typically resulted in inchorent elements.

## 0.10.6

### Enhancements

* Enable `partition_email` and `partition_msg` to detect if an email is PGP encryped. If
  and email is PGP encryped, the functions will return an empy list of elements and
  emit a warning about the encrypted content.
* Add threaded Slack conversations into Slack connector output
* Add functionality to sort elements using `xy-cut` sorting approach in `partition_pdf` for `hi_res` and `fast` strategies
* Bump unstructured-inference
  * Set OMP_THREAD_LIMIT to 1 if not set for better tesseract perf (0.5.17)

### Features

* Extract coordinates from PDFs and images when using OCR only strategy and add to metadata

### Fixes

* Update `partition_html` to respect the order of `<pre>` tags.
* Fix bug in `partition_pdf_or_image` where two partitions were called if `strategy == "ocr_only"`.
* Bump unstructured-inference
  * Fix issue where temporary files were being left behind (0.5.16)
* Adds deprecation warning for the `file_filename` kwarg to `partition`, `partition_via_api`,
  and `partition_multiple_via_api`.
* Fix documentation build workflow by pinning dependencies

## 0.10.5

### Enhancements

* Create new CI Pipelines
  - Checking text, xml, email, and html doc tests against the library installed without extras
  - Checking each library extra against their respective tests
* `partition` raises an error and tells the user to install the appropriate extra if a filetype
  is detected that is missing dependencies.
* Add custom errors to ingest
* Bump `unstructured-ingest==0.5.15`
  - Handle an uncaught TesseractError (0.5.15)
  - Add TIFF test file and TIFF filetype to `test_from_image_file` in `test_layout` (0.5.14)
* Use `entire_page` ocr mode for pdfs and images
* Add notes on extra installs to docs
* Adds ability to reuse connections per process in unstructured-ingest

### Features
* Add delta table connector

### Fixes

## 0.10.4
* Pass ocr_mode in partition_pdf and set the default back to individual pages for now
* Add diagrams and descriptions for ingest design in the ingest README

### Features
* Supports multipage TIFF image partitioning

### Fixes

## 0.10.2

### Enhancements
* Bump unstructured-inference==0.5.13:
  - Fix extracted image elements being included in layout merge, addresses the issue
    where an entire-page image in a PDF was not passed to the layout model when using hi_res.

### Features

### Fixes

## 0.10.1

### Enhancements
* Bump unstructured-inference==0.5.12:
  - fix to avoid trace for certain PDF's (0.5.12)
  - better defaults for DPI for hi_res and  Chipper (0.5.11)
  - implement full-page OCR (0.5.10)

### Features

### Fixes

* Fix dead links in repository README (Quick Start > Install for local development, and Learn more > Batch Processing)
* Update document dependencies to include tesseract-lang for additional language support (required for tests to pass)

## 0.10.0

### Enhancements

* Add `include_header` kwarg to `partition_xlsx` and change default behavior to `True`
* Update the `links` and `emphasized_texts` metadata fields

### Features

### Fixes

## 0.9.3

### Enhancements

* Pinned dependency cleanup.
* Update `partition_csv` to always use `soupparser_fromstring` to parse `html text`
* Update `partition_tsv` to always use `soupparser_fromstring` to parse `html text`
* Add `metadata.section` to capture epub table of contents data
* Add `unique_element_ids` kwarg to partition functions. If `True`, will use a UUID
  for element IDs instead of a SHA-256 hash.
* Update `partition_xlsx` to always use `soupparser_fromstring` to parse `html text`
* Add functionality to switch `html` text parser based on whether the `html` text contains emoji
* Add functionality to check if a string contains any emoji characters
* Add CI tests around Notion

### Features

* Add Airtable Connector to be able to pull views/tables/bases from an Airtable organization

### Fixes

* fix pdf partition of list items being detected as titles in OCR only mode
* make notion module discoverable
* fix emails with `Content-Distribution: inline` and `Content-Distribution: attachment` with no filename
* Fix email attachment filenames which had `=` in the filename itself

## 0.9.2


### Enhancements

* Update table extraction section in API documentation to sync with change in Prod API
* Update Notion connector to extract to html
* Added UUID option for `element_id`
* Bump unstructured-inference==0.5.9:
  - better caching of models
  - another version of detectron2 available, though the default layout model is unchanged
* Added UUID option for element_id
* Added UUID option for element_id
* CI improvements to run ingest tests in parallel

### Features

* Adds Sharepoint connector.

### Fixes

* Bump unstructured-inference==0.5.9:
  - ignores Tesseract errors where no text is extracted for tiles that indeed, have no text

## 0.9.1

### Enhancements

* Adds --partition-pdf-infer-table-structure to unstructured-ingest.
* Enable `partition_html` to skip headers and footers with the `skip_headers_and_footers` flag.
* Update `partition_doc` and `partition_docx` to track emphasized texts in the output
* Adds post processing function `filter_element_types`
* Set the default strategy for partitioning images to `hi_res`
* Add page break parameter section in API documentation to sync with change in Prod API
* Update `partition_html` to track emphasized texts in the output
* Update `XMLDocument._read_xml` to create `<p>` tag element for the text enclosed in the `<pre>` tag
* Add parameter `include_tail_text` to `_construct_text` to enable (skip) tail text inclusion
* Add Notion connector

### Features

### Fixes

* Remove unused `_partition_via_api` function
* Fixed emoji bug in `partition_xlsx`.
* Pass `file_filename` metadata when partitioning file object
* Skip ingest test on missing Slack token
* Add Dropbox variables to CI environments
* Remove default encoding for ingest
* Adds new element type `EmailAddress` for recognising email address in the  text
* Simplifies `min_partition` logic; makes partitions falling below the `min_partition`
  less likely.
* Fix bug where ingest test check for number of files fails in smoke test
* Fix unstructured-ingest entrypoint failure

## 0.9.0

### Enhancements

* Dependencies are now split by document type, creating a slimmer base installation.

## 0.8.8

### Enhancements

### Features

### Fixes

* Rename "date" field to "last_modified"
* Adds Box connector

### Fixes

## 0.8.7

### Enhancements

* Put back useful function `split_by_paragraph`

### Features

### Fixes

* Fix argument order in NLTK download step

## 0.8.6

### Enhancements

### Features

### Fixes

* Remove debug print lines and non-functional code

## 0.8.5

### Enhancements

* Add parameter `skip_infer_table_types` to enable (skip) table extraction for other doc types
* Adds optional Unstructured API unit tests in CI
* Tracks last modified date for all document types.
* Add auto_paragraph_grouper to detect new-line and blank-line new paragraph for .txt files.
* refactor the ingest cli to better support expanding supported connectors

## 0.8.3

### Enhancements

### Features

### Fixes

* NLTK now only gets downloaded if necessary.
* Handling for empty tables in Word Documents and PowerPoints.

## 0.8.4

### Enhancements

* Additional tests and refactor of JSON detection.
* Update functionality to retrieve image metadata from a page for `document_to_element_list`
* Links are now tracked in `partition_html` output.
* Set the file's current position to the beginning after reading the file in `convert_to_bytes`
* Add `min_partition` kwarg to that combines elements below a specified threshold and modifies splitting of strings longer than max partition so words are not split.
* set the file's current position to the beginning after reading the file in `convert_to_bytes`
* Add slide notes to pptx
* Add `--encoding` directive to ingest
* Improve json detection by `detect_filetype`

### Features

* Adds Outlook connector
* Add support for dpi parameter in inference library
* Adds Onedrive connector.
* Add Confluence connector for ingest cli to pull the body text from all documents from all spaces in a confluence domain.

### Fixes

* Fixes issue with email partitioning where From field was being assigned the To field value.
* Use the `image_metadata` property of the `PageLayout` instance to get the page image info in the `document_to_element_list`
* Add functionality to write images to computer storage temporarily instead of keeping them in memory for `ocr_only` strategy
* Add functionality to convert a PDF in small chunks of pages at a time for `ocr_only` strategy
* Adds `.txt`, `.text`, and `.tab` to list of extensions to check if file
  has a `text/plain` MIME type.
* Enables filters to be passed to `partition_doc` so it doesn't error with LibreOffice7.
* Removed old error message that's superseded by `requires_dependencies`.
* Removes using `hi_res` as the default strategy value for `partition_via_api` and `partition_multiple_via_api`

## 0.8.1

### Enhancements

* Add support for Python 3.11

### Features

### Fixes

* Fixed `auto` strategy detected scanned document as having extractable text and using `fast` strategy, resulting in no output.
* Fix list detection in MS Word documents.
* Don't instantiate an element with a coordinate system when there isn't a way to get its location data.

## 0.8.0

### Enhancements

* Allow model used for hi res pdf partition strategy to be chosen when called.
* Updated inference package

### Features

* Add `metadata_filename` parameter across all partition functions

### Fixes

* Update to ensure `convert_to_datafame` grabs all of the metadata fields.
* Adjust encoding recognition threshold value in `detect_file_encoding`
* Fix KeyError when `isd_to_elements` doesn't find a type
* Fix `_output_filename` for local connector, allowing single files to be written correctly to the disk

* Fix for cases where an invalid encoding is extracted from an email header.

### BREAKING CHANGES

* Information about an element's location is no longer returned as top-level attributes of an element. Instead, it is returned in the `coordinates` attribute of the element's metadata.

## 0.7.12

### Enhancements

* Adds `include_metadata` kwarg to `partition_doc`, `partition_docx`, `partition_email`, `partition_epub`, `partition_json`, `partition_msg`, `partition_odt`, `partition_org`, `partition_pdf`, `partition_ppt`, `partition_pptx`, `partition_rst`, and `partition_rtf`
### Features

* Add Elasticsearch connector for ingest cli to pull specific fields from all documents in an index.
* Adds Dropbox connector

### Fixes

* Fix tests that call unstructured-api by passing through an api-key
* Fixed page breaks being given (incorrect) page numbers
* Fix skipping download on ingest when a source document exists locally

## 0.7.11

### Enhancements

* More deterministic element ordering when using `hi_res` PDF parsing strategy (from unstructured-inference bump to 0.5.4)
* Make large model available (from unstructured-inference bump to 0.5.3)
* Combine inferred elements with extracted elements (from unstructured-inference bump to 0.5.2)
* `partition_email` and `partition_msg` will now process attachments if `process_attachments=True`
  and a attachment partitioning functions is passed through with `attachment_partitioner=partition`.

### Features

### Fixes

* Fix tests that call unstructured-api by passing through an api-key
* Fixed page breaks being given (incorrect) page numbers
* Fix skipping download on ingest when a source document exists locally

## 0.7.10

### Enhancements

* Adds a `max_partition` parameter to `partition_text`, `partition_pdf`, `partition_email`,
  `partition_msg` and `partition_xml` that sets a limit for the size of an individual
  document elements. Defaults to `1500` for everything except `partition_xml`, which has
  a default value of `None`.
* DRY connector refactor

### Features

* `hi_res` model for pdfs and images is selectable via environment variable.

### Fixes

* CSV check now ignores escaped commas.
* Fix for filetype exploration util when file content does not have a comma.
* Adds negative lookahead to bullet pattern to avoid detecting plain text line
  breaks like `-------` as list items.
* Fix pre tag parsing for `partition_html`
* Fix lookup error for annotated Arabic and Hebrew encodings

## 0.7.9

### Enhancements

* Improvements to string check for leafs in `partition_xml`.
* Adds --partition-ocr-languages to unstructured-ingest.

### Features

* Adds `partition_org` for processed Org Mode documents.

### Fixes

## 0.7.8

### Enhancements

### Features

* Adds Google Cloud Service connector

### Fixes

* Updates the `parse_email` for `partition_eml` so that `unstructured-api` passes the smoke tests
* `partition_email` now works if there is no message content
* Updates the `"fast"` strategy for `partition_pdf` so that it's able to recursively
* Adds recursive functionality to all fsspec connectors
* Adds generic --recursive ingest flag

## 0.7.7

### Enhancements

* Adds functionality to replace the `MIME` encodings for `eml` files with one of the common encodings if a `unicode` error occurs
* Adds missed file-like object handling in `detect_file_encoding`
* Adds functionality to extract charset info from `eml` files

### Features

* Added coordinate system class to track coordinate types and convert to different coordinate

### Fixes

* Adds an `html_assemble_articles` kwarg to `partition_html` to enable users to capture
  control whether content outside of `<article>` tags is captured when
  `<article>` tags are present.
* Check for the `xml` attribute on `element` before looking for pagebreaks in `partition_docx`.

## 0.7.6

### Enhancements

* Convert fast startegy to ocr_only for images
* Adds support for page numbers in `.docx` and `.doc` when user or renderer
  created page breaks are present.
* Adds retry logic for the unstructured-ingest Biomed connector

### Features

* Provides users with the ability to extract additional metadata via regex.
* Updates `partition_docx` to include headers and footers in the output.
* Create `partition_tsv` and associated tests. Make additional changes to `detect_filetype`.

### Fixes

* Remove fake api key in test `partition_via_api` since we now require valid/empty api keys
* Page number defaults to `None` instead of `1` when page number is not present in the metadata.
  A page number of `None` indicates that page numbers are not being tracked for the document
  or that page numbers do not apply to the element in question..
* Fixes an issue with some pptx files. Assume pptx shapes are found in top left position of slide
  in case the shape.top and shape.left attributes are `None`.

## 0.7.5

### Enhancements

* Adds functionality to sort elements in `partition_pdf` for `fast` strategy
* Adds ingest tests with `--fast` strategy on PDF documents
* Adds --api-key to unstructured-ingest

### Features

* Adds `partition_rst` for processed ReStructured Text documents.

### Fixes

* Adds handling for emails that do not have a datetime to extract.
* Adds pdf2image package as core requirement of unstructured (with no extras)

## 0.7.4

### Enhancements

* Allows passing kwargs to request data field for `partition_via_api` and `partition_multiple_via_api`
* Enable MIME type detection if libmagic is not available
* Adds handling for empty files in `detect_filetype` and `partition`.

### Features

### Fixes

* Reslove `grpcio` import issue on `weaviate.schema.validate_schema` for python 3.9 and 3.10
* Remove building `detectron2` from source in Dockerfile

## 0.7.3

### Enhancements

* Update IngestDoc abstractions and add data source metadata in ElementMetadata

### Features

### Fixes

* Pass `strategy` parameter down from `partition` for `partition_image`
* Filetype detection if a CSV has a `text/plain` MIME type
* `convert_office_doc` no longers prints file conversion info messages to stdout.
* `partition_via_api` reflects the actual filetype for the file processed in the API.

## 0.7.2

### Enhancements

* Adds an optional encoding kwarg to `elements_to_json` and `elements_from_json`
* Bump version of base image to use new stable version of tesseract

### Features

### Fixes

* Update the `read_txt_file` utility function to keep using `spooled_to_bytes_io_if_needed` for xml
* Add functionality to the `read_txt_file` utility function to handle file-like object from URL
* Remove the unused parameter `encoding` from `partition_pdf`
* Change auto.py to have a `None` default for encoding
* Add functionality to try other common encodings for html and xml files if an error related to the encoding is raised and the user has not specified an encoding.
* Adds benchmark test with test docs in example-docs
* Re-enable test_upload_label_studio_data_with_sdk
* File detection now detects code files as plain text
* Adds `tabulate` explicitly to dependencies
* Fixes an issue in `metadata.page_number` of pptx files
* Adds showing help if no parameters passed

## 0.7.1

### Enhancements

### Features

* Add `stage_for_weaviate` to stage `unstructured` outputs for upload to Weaviate, along with
  a helper function for defining a class to use in Weaviate schemas.
* Builds from Unstructured base image, built off of Rocky Linux 8.7, this resolves almost all CVE's in the image.

### Fixes

## 0.7.0

### Enhancements

* Installing `detectron2` from source is no longer required when using the `local-inference` extra.
* Updates `.pptx` parsing to include text in tables.

### Features

### Fixes

* Fixes an issue in `_add_element_metadata` that caused all elements to have `page_number=1`
  in the element metadata.
* Adds `.log` as a file extension for TXT files.
* Adds functionality to try other common encodings for email (`.eml`) files if an error related to the encoding is raised and the user has not specified an encoding.
* Allow passed encoding to be used in the `replace_mime_encodings`
* Fixes page metadata for `partition_html` when `include_metadata=False`
* A `ValueError` now raises if `file_filename` is not specified when you use `partition_via_api`
  with a file-like object.

## 0.6.11

### Enhancements

* Supports epub tests since pandoc is updated in base image

### Features


### Fixes


## 0.6.10

### Enhancements

* XLS support from auto partition

### Features

### Fixes

## 0.6.9

### Enhancements

* fast strategy for pdf now keeps element bounding box data
* setup.py refactor

### Features

### Fixes

* Adds functionality to try other common encodings if an error related to the encoding is raised and the user has not specified an encoding.
* Adds additional MIME types for CSV

## 0.6.8

### Enhancements

### Features

* Add `partition_csv` for CSV files.

### Fixes

## 0.6.7

### Enhancements

* Deprecate `--s3-url` in favor of `--remote-url` in CLI
* Refactor out non-connector-specific config variables
* Add `file_directory` to metadata
* Add `page_name` to metadata. Currently used for the sheet name in XLSX documents.
* Added a `--partition-strategy` parameter to unstructured-ingest so that users can specify
  partition strategy in CLI. For example, `--partition-strategy fast`.
* Added metadata for filetype.
* Add Discord connector to pull messages from a list of channels
* Refactor `unstructured/file-utils/filetype.py` to better utilise hashmap to return mime type.
* Add local declaration of DOCX_MIME_TYPES and XLSX_MIME_TYPES for `test_filetype.py`.

### Features

* Add `partition_xml` for XML files.
* Add `partition_xlsx` for Microsoft Excel documents.

### Fixes

* Supports `hml` filetype for partition as a variation of html filetype.
* Makes `pytesseract` a function level import in `partition_pdf` so you can use the `"fast"`
  or `"hi_res"` strategies if `pytesseract` is not installed. Also adds the
  `required_dependencies` decorator for the `"hi_res"` and `"ocr_only"` strategies.
* Fix to ensure `filename` is tracked in metadata for `docx` tables.

## 0.6.6

### Enhancements

* Adds an `"auto"` strategy that chooses the partitioning strategy based on document
  characteristics and function kwargs. This is the new default strategy for `partition_pdf`
  and `partition_image`. Users can maintain existing behavior by explicitly setting
  `strategy="hi_res"`.
* Added an additional trace logger for NLP debugging.
* Add `get_date` method to `ElementMetadata` for converting the datestring to a `datetime` object.
* Cleanup the `filename` attribute on `ElementMetadata` to remove the full filepath.

### Features

* Added table reading as html with URL parsing to `partition_docx` in docx
* Added metadata field for text_as_html for docx files

### Fixes

* `fileutils/file_type` check json and eml decode ignore error
* `partition_email` was updated to more flexibly handle deviations from the RFC-2822 standard.
  The time in the metadata returns `None` if the time does not match RFC-2822 at all.
* Include all metadata fields when converting to dataframe or CSV

## 0.6.5

### Enhancements

* Added support for SpooledTemporaryFile file argument.

### Features

### Fixes


## 0.6.4

### Enhancements

* Added an "ocr_only" strategy for `partition_pdf`. Refactored the strategy decision
  logic into its own module.

### Features

### Fixes

## 0.6.3

### Enhancements

* Add an "ocr_only" strategy for `partition_image`.

### Features

* Added `partition_multiple_via_api` for partitioning multiple documents in a single REST
  API call.
* Added `stage_for_baseplate` function to prepare outputs for ingestion into Baseplate.
* Added `partition_odt` for processing Open Office documents.

### Fixes

* Updates the grouping logic in the `partition_pdf` fast strategy to group together text
  in the same bounding box.

## 0.6.2

### Enhancements

* Added logic to `partition_pdf` for detecting copy protected PDFs and falling back
  to the hi res strategy when necessary.


### Features

* Add `partition_via_api` for partitioning documents through the hosted API.

### Fixes

* Fix how `exceeds_cap_ratio` handles empty (returns `True` instead of `False`)
* Updates `detect_filetype` to properly detect JSONs when the MIME type is `text/plain`.

## 0.6.1

### Enhancements

* Updated the table extraction parameter name to be more descriptive

### Features

### Fixes

## 0.6.0

### Enhancements

* Adds an `ssl_verify` kwarg to `partition` and `partition_html` to enable turning off
  SSL verification for HTTP requests. SSL verification is on by default.
* Allows users to pass in ocr language to `partition_pdf` and `partition_image` through
  the `ocr_language` kwarg. `ocr_language` corresponds to the code for the language pack
  in Tesseract. You will need to install the relevant Tesseract language pack to use a
  given language.

### Features

* Table extraction is now possible for pdfs from `partition` and `partition_pdf`.
* Adds support for extracting attachments from `.msg` files

### Fixes

* Adds an `ssl_verify` kwarg to `partition` and `partition_html` to enable turning off
  SSL verification for HTTP requests. SSL verification is on by default.

## 0.5.13

### Enhancements

* Allow headers to be passed into `partition` when `url` is used.

### Features

* `bytes_string_to_string` cleaning brick for bytes string output.

### Fixes

* Fixed typo in call to `exactly_one` in `partition_json`
* unstructured-documents encode xml string if document_tree is `None` in `_read_xml`.
* Update to `_read_xml` so that Markdown files with embedded HTML process correctly.
* Fallback to "fast" strategy only emits a warning if the user specifies the "hi_res" strategy.
* unstructured-partition-text_type exceeds_cap_ratio fix returns and how capitalization ratios are calculated
* `partition_pdf` and `partition_text` group broken paragraphs to avoid fragmented `NarrativeText` elements.
* .json files resolved as "application/json" on centos7 (or other installs with older libmagic libs)

## 0.5.12

### Enhancements

* Add OS mimetypes DB to docker image, mainly for unstructured-api compat.
* Use the image registry as a cache when building Docker images.
* Adds the ability for `partition_text` to group together broken paragraphs.
* Added method to utils to allow date time format validation

### Features
* Add Slack connector to pull messages for a specific channel

* Add --partition-by-api parameter to unstructured-ingest
* Added `partition_rtf` for processing rich text files.
* `partition` now accepts a `url` kwarg in addition to `file` and `filename`.

### Fixes

* Allow encoding to be passed into `replace_mime_encodings`.
* unstructured-ingest connector-specific dependencies are imported on demand.
* unstructured-ingest --flatten-metadata supported for local connector.
* unstructured-ingest fix runtime error when using --metadata-include.

## 0.5.11

### Enhancements

### Features

### Fixes

* Guard against null style attribute in docx document elements
* Update HTML encoding to better support foreign language characters

## 0.5.10

### Enhancements

* Updated inference package
* Add sender, recipient, date, and subject to element metadata for emails

### Features

* Added `--download-only` parameter to `unstructured-ingest`

### Fixes

* FileNotFound error when filename is provided but file is not on disk

## 0.5.9

### Enhancements

### Features

### Fixes

* Convert file to str in helper `split_by_paragraph` for `partition_text`

## 0.5.8

### Enhancements

* Update `elements_to_json` to return string when filename is not specified
* `elements_from_json` may take a string instead of a filename with the `text` kwarg
* `detect_filetype` now does a final fallback to file extension.
* Empty tags are now skipped during the depth check for HTML processing.

### Features

* Add local file system to `unstructured-ingest`
* Add `--max-docs` parameter to `unstructured-ingest`
* Added `partition_msg` for processing MSFT Outlook .msg files.

### Fixes

* `convert_file_to_text` now passes through the `source_format` and `target_format` kwargs.
  Previously they were hard coded.
* Partitioning functions that accept a `text` kwarg no longer raise an error if an empty
  string is passed (and empty list of elements is returned instead).
* `partition_json` no longer fails if the input is an empty list.
* Fixed bug in `chunk_by_attention_window` that caused the last word in segments to be cut-off
  in some cases.

### BREAKING CHANGES

* `stage_for_transformers` now returns a list of elements, making it consistent with other
  staging bricks

## 0.5.7

### Enhancements

* Refactored codebase using `exactly_one`
* Adds ability to pass headers when passing a url in partition_html()
* Added optional `content_type` and `file_filename` parameters to `partition()` to bypass file detection

### Features

* Add `--flatten-metadata` parameter to `unstructured-ingest`
* Add `--fields-include` parameter to `unstructured-ingest`

### Fixes

## 0.5.6

### Enhancements

* `contains_english_word()`, used heavily in text processing, is 10x faster.

### Features

* Add `--metadata-include` and `--metadata-exclude` parameters to `unstructured-ingest`
* Add `clean_non_ascii_chars` to remove non-ascii characters from unicode string

### Fixes

* Fix problem with PDF partition (duplicated test)

## 0.5.4

### Enhancements

* Added Biomedical literature connector for ingest cli.
* Add `FsspecConnector` to easily integrate any existing `fsspec` filesystem as a connector.
* Rename `s3_connector.py` to `s3.py` for readability and consistency with the
  rest of the connectors.
* Now `S3Connector` relies on `s3fs` instead of on `boto3`, and it inherits
  from `FsspecConnector`.
* Adds an `UNSTRUCTURED_LANGUAGE_CHECKS` environment variable to control whether or not language
  specific checks like vocabulary and POS tagging are applied. Set to `"true"` for higher
  resolution partitioning and `"false"` for faster processing.
* Improves `detect_filetype` warning to include filename when provided.
* Adds a "fast" strategy for partitioning PDFs with PDFMiner. Also falls back to the "fast"
  strategy if detectron2 is not available.
* Start deprecation life cycle for `unstructured-ingest --s3-url` option, to be deprecated in
  favor of `--remote-url`.

### Features

* Add `AzureBlobStorageConnector` based on its `fsspec` implementation inheriting
from `FsspecConnector`
* Add `partition_epub` for partitioning e-books in EPUB3 format.

### Fixes

* Fixes processing for text files with `message/rfc822` MIME type.
* Open xml files in read-only mode when reading contents to construct an XMLDocument.

## 0.5.3

### Enhancements

* `auto.partition()` can now load Unstructured ISD json documents.
* Simplify partitioning functions.
* Improve logging for ingest CLI.

### Features

* Add `--wikipedia-auto-suggest` argument to the ingest CLI to disable automatic redirection
  to pages with similar names.
* Add setup script for Amazon Linux 2
* Add optional `encoding` argument to the `partition_(text/email/html)` functions.
* Added Google Drive connector for ingest cli.
* Added Gitlab connector for ingest cli.

### Fixes

## 0.5.2

### Enhancements

* Fully move from printing to logging.
* `unstructured-ingest` now uses a default `--download_dir` of `$HOME/.cache/unstructured/ingest`
rather than a "tmp-ingest-" dir in the working directory.

### Features

### Fixes

* `setup_ubuntu.sh` no longer fails in some contexts by interpreting
`DEBIAN_FRONTEND=noninteractive` as a command
* `unstructured-ingest` no longer re-downloads files when --preserve-downloads
is used without --download-dir.
* Fixed an issue that was causing text to be skipped in some HTML documents.

## 0.5.1

### Enhancements

### Features

### Fixes

* Fixes an error causing JavaScript to appear in the output of `partition_html` sometimes.
* Fix several issues with the `requires_dependencies` decorator, including the error message
  and how it was used, which had caused an error for `unstructured-ingest --github-url ...`.

## 0.5.0

### Enhancements

* Add `requires_dependencies` Python decorator to check dependencies are installed before
  instantiating a class or running a function

### Features

* Added Wikipedia connector for ingest cli.

### Fixes

* Fix `process_document` file cleaning on failure
* Fixes an error introduced in the metadata tracking commit that caused `NarrativeText`
  and `FigureCaption` elements to be represented as `Text` in HTML documents.

## 0.4.16

### Enhancements

* Fallback to using file extensions for filetype detection if `libmagic` is not present

### Features

* Added setup script for Ubuntu
* Added GitHub connector for ingest cli.
* Added `partition_md` partitioner.
* Added Reddit connector for ingest cli.

### Fixes

* Initializes connector properly in ingest.main::MainProcess
* Restricts version of unstructured-inference to avoid multithreading issue

## 0.4.15

### Enhancements

* Added `elements_to_json` and `elements_from_json` for easier serialization/deserialization
* `convert_to_dict`, `dict_to_elements` and `convert_to_csv` are now aliases for functions
  that use the ISD terminology.

### Fixes

* Update to ensure all elements are preserved during serialization/deserialization

## 0.4.14

* Automatically install `nltk` models in the `tokenize` module.

## 0.4.13

* Fixes unstructured-ingest cli.

## 0.4.12

* Adds console_entrypoint for unstructured-ingest, other structure/doc updates related to ingest.
* Add `parser` parameter to `partition_html`.

## 0.4.11

* Adds `partition_doc` for partitioning Word documents in `.doc` format. Requires `libreoffice`.
* Adds `partition_ppt` for partitioning PowerPoint documents in `.ppt` format. Requires `libreoffice`.

## 0.4.10

* Fixes `ElementMetadata` so that it's JSON serializable when the filename is a `Path` object.

## 0.4.9

* Added ingest modules and s3 connector, sample ingest script
* Default to `url=None` for `partition_pdf` and `partition_image`
* Add ability to skip English specific check by setting the `UNSTRUCTURED_LANGUAGE` env var to `""`.
* Document `Element` objects now track metadata

## 0.4.8

* Modified XML and HTML parsers not to load comments.

## 0.4.7

* Added the ability to pull an HTML document from a url in `partition_html`.
* Added the the ability to get file summary info from lists of filenames and lists
  of file contents.
* Added optional page break to `partition` for `.pptx`, `.pdf`, images, and `.html` files.
* Added `to_dict` method to document elements.
* Include more unicode quotes in `replace_unicode_quotes`.

## 0.4.6

* Loosen the default cap threshold to `0.5`.
* Add a `UNSTRUCTURED_NARRATIVE_TEXT_CAP_THRESHOLD` environment variable for controlling
  the cap ratio threshold.
* Unknown text elements are identified as `Text` for HTML and plain text documents.
* `Body Text` styles no longer default to `NarrativeText` for Word documents. The style information
  is insufficient to determine that the text is narrative.
* Upper cased text is lower cased before checking for verbs. This helps avoid some missed verbs.
* Adds an `Address` element for capturing elements that only contain an address.
* Suppress the `UserWarning` when detectron is called.
* Checks that titles and narrative test have at least one English word.
* Checks that titles and narrative text are at least 50% alpha characters.
* Restricts titles to a maximum word length. Adds a `UNSTRUCTURED_TITLE_MAX_WORD_LENGTH`
  environment variable for controlling the max number of words in a title.
* Updated `partition_pptx` to order the elements on the page

## 0.4.4

* Updated `partition_pdf` and `partition_image` to return `unstructured` `Element` objects
* Fixed the healthcheck url path when partitioning images and PDFs via API
* Adds an optional `coordinates` attribute to document objects
* Adds `FigureCaption` and `CheckBox` document elements
* Added ability to split lists detected in `LayoutElement` objects
* Adds `partition_pptx` for partitioning PowerPoint documents
* LayoutParser models now download from HugginfaceHub instead of DropBox
* Fixed file type detection for XML and HTML files on Amazone Linux

## 0.4.3

* Adds `requests` as a base dependency
* Fix in `exceeds_cap_ratio` so the function doesn't break with empty text
* Fix bug in `_parse_received_data`.
* Update `detect_filetype` to properly handle `.doc`, `.xls`, and `.ppt`.

## 0.4.2

* Added `partition_image` to process documents in an image format.
* Fixed utf-8 encoding error in `partition_email` with attachments for `text/html`

## 0.4.1

* Added support for text files in the `partition` function
* Pinned `opencv-python` for easier installation on Linux

## 0.4.0

* Added generic `partition` brick that detects the file type and routes a file to the appropriate
  partitioning brick.
* Added a file type detection module.
* Updated `partition_html` and `partition_eml` to support file-like objects in 'rb' mode.
* Cleaning brick for removing ordered bullets `clean_ordered_bullets`.
* Extract brick method for ordered bullets `extract_ordered_bullets`.
* Test for `clean_ordered_bullets`.
* Test for `extract_ordered_bullets`.
* Added `partition_docx` for pre-processing Word Documents.
* Added new REGEX patterns to extract email header information
* Added new functions to extract header information `parse_received_data` and `partition_header`
* Added new function to parse plain text files `partition_text`
* Added new cleaners functions `extract_ip_address`, `extract_ip_address_name`, `extract_mapi_id`, `extract_datetimetz`
* Add new `Image` element and function to find embedded images `find_embedded_images`
* Added `get_directory_file_info` for summarizing information about source documents

## 0.3.5

* Add support for local inference
* Add new pattern to recognize plain text dash bullets
* Add test for bullet patterns
* Fix for `partition_html` that allows for processing `div` tags that have both text and child
  elements
* Add ability to extract document metadata from `.docx`, `.xlsx`, and `.jpg` files.
* Helper functions for identifying and extracting phone numbers
* Add new function `extract_attachment_info` that extracts and decodes the attachment
of an email.
* Staging brick to convert a list of `Element`s to a `pandas` dataframe.
* Add plain text functionality to `partition_email`

## 0.3.4

* Python-3.7 compat

## 0.3.3

* Removes BasicConfig from logger configuration
* Adds the `partition_email` partitioning brick
* Adds the `replace_mime_encodings` cleaning bricks
* Small fix to HTML parsing related to processing list items with sub-tags
* Add `EmailElement` data structure to store email documents

## 0.3.2

* Added `translate_text` brick for translating text between languages
* Add an `apply` method to make it easier to apply cleaners to elements

## 0.3.1

* Added \_\_init.py\_\_ to `partition`

## 0.3.0

* Implement staging brick for Argilla. Converts lists of `Text` elements to `argilla` dataset classes.
* Removing the local PDF parsing code and any dependencies and tests.
* Reorganizes the staging bricks in the unstructured.partition module
* Allow entities to be passed into the Datasaur staging brick
* Added HTML escapes to the `replace_unicode_quotes` brick
* Fix bad responses in partition_pdf to raise ValueError
* Adds `partition_html` for partitioning HTML documents.

## 0.2.6

* Small change to how \_read is placed within the inheritance structure since it doesn't really apply to pdf
* Add partitioning brick for calling the document image analysis API

## 0.2.5

* Update python requirement to >=3.7

## 0.2.4

* Add alternative way of importing `Final` to support google colab

## 0.2.3

* Add cleaning bricks for removing prefixes and postfixes
* Add cleaning bricks for extracting text before and after a pattern

## 0.2.2

* Add staging brick for Datasaur

## 0.2.1

* Added brick to convert an ISD dictionary to a list of elements
* Update `PDFDocument` to use the `from_file` method
* Added staging brick for CSV format for ISD (Initial Structured Data) format.
* Added staging brick for separating text into attention window size chunks for `transformers`.
* Added staging brick for LabelBox.
* Added ability to upload LabelStudio predictions
* Added utility function for JSONL reading and writing
* Added staging brick for CSV format for Prodigy
* Added staging brick for Prodigy
* Added ability to upload LabelStudio annotations
* Added text_field and id_field to stage_for_label_studio signature

## 0.2.0

* Initial release of unstructured<|MERGE_RESOLUTION|>--- conflicted
+++ resolved
@@ -1,8 +1,12 @@
-<<<<<<< HEAD
-## 0.13.2-dev2
-=======
+## 0.13.3-dev0
+
+### Enhancements
+
+### Features
+
+### Fixes
+
 ## 0.13.2
->>>>>>> 1621a707
 
 ### Enhancements
 
