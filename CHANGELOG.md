## 0.11.7-dev3

### Enhancements

* **Add intra-chunk overlap capability.** Implement overlap for split-chunks where text-splitting is used to divide an oversized chunk into two or more chunks that fit in the chunking window. Note this capability is not yet available from the API but will shortly be made accessible using a new `overlap` kwarg on partition functions.
* **Update encoders to leverage dataclasses** All encoders now follow a class approach which get annotated with the dataclass decorator. Similar to the connectors, it uses a nested dataclass for the configs required to configure a client as well as a field/property approach to cache the client. This makes sure any variable associated with the class exists as a dataclass field.

### Features
 
* **Store base64 encoded image data in metadata fields.** Rather than saving to file, stores base64 encoded data of the image bytes and the mimetype for the image in metadata fields: `image_base64` and `image_mime_type` (if that is what the user specifies by some other param like `pdf_extract_to_payload`). This would allow the API to have parity with the library.

### Fixes

* **Fix element extraction not working when using "auto" strategy for pdf and image** If element extraction is specified, the "auto" strategy falls back to the "hi_res" strategy.

## 0.11.6

### Enhancements

<<<<<<< HEAD
* **Update the layout analysis script** The previous script only supported annotating `final` elements. The updated script also supports annotating `inferred` and `extracted` elements.
=======
* **Update the layout analysis script.** The previous script only supported annotating `final` elements. The updated script also supports annotating `inferred` and `extracted` elements.
* **AWS Marketplace API documentation**: Added the user guide, including setting up VPC and CloudFormation, to deploy Unstructured API on AWS platform.
* **Azure Marketplace API documentation**: Improved the user guide to deploy Azure Marketplace API by adding references to Azure documentation.
* **Integration documentation**: Updated URLs for the `staging_for` bricks
>>>>>>> 9459af43

### Features

* **Partition emails with base64-encoded text.** Automatically handles and decodes base64 encoded text in emails with content type `text/plain` and `text/html`.
* **Add Chroma destination connector** Chroma database connector added to ingest CLI.  Users may now use `unstructured-ingest` to write partitioned/embedded data to a Chroma vector database.
* **Add Elasticsearch destination connector.** Problem: After ingesting data from a source, users might want to move their data into a destination. Elasticsearch is a popular storage solution for various functionality such as search, or providing intermediary caches within data pipelines. Feature: Added Elasticsearch destination connector to be able to ingest documents from any supported source, embed them and write the embeddings / documents into Elasticsearch.

### Fixes

* **Enable --fields argument omission for elasticsearch connector** Solves two bugs where removing the optional parameter --fields broke the connector due to an integer processing error and using an elasticsearch config for a destination connector resulted in a serialization issue when optional parameter --fields was not provided.
* **Add hi_res_model_name** Adds kwarg to relevant functions and add comments that model_name is to be deprecated.

## 0.11.5

### Enhancements

### Features

### Fixes

* **Fix `partition_pdf()` and `partition_image()` importation issue.** Reorganize `pdf.py` and `image.py` modules to be consistent with other types of document import code.

## 0.11.4

### Enhancements

* **Refactor image extraction code.** The image extraction code is moved from `unstructured-inference` to `unstructured`.
* **Refactor pdfminer code.** The pdfminer code is moved from `unstructured-inference` to `unstructured`.
* **Improve handling of auth data for fsspec connectors.** Leverage an extension of the dataclass paradigm to support a `sensitive` annotation for fields related to auth (i.e. passwords, tokens). Refactor all fsspec connectors to use explicit access configs rather than a generic dictionary.
* **Add glob support for fsspec connectors** Similar to the glob support in the ingest local source connector, similar filters are now enabled on all fsspec based source connectors to limit files being partitioned.
* Define a constant for the splitter "+" used in tesseract ocr languages.

### Features

* **Save tables in PDF's separately as images.** The "table" elements are saved as `table-<pageN>-<tableN>.jpg`. This filename is presented in the `image_path` metadata field for the Table element. The default would be to not do this.
* **Add Weaviate destination connector** Weaviate connector added to ingest CLI.  Users may now use `unstructured-ingest` to write partitioned data from over 20 data sources (so far) to a Weaviate object collection.
* **Sftp Source Connector.** New source connector added to support downloading/partitioning files from Sftp.

### Fixes

* **Fix pdf `hi_res` partitioning failure when pdfminer fails.** Implemented logic to fall back to the "inferred_layout + OCR" if pdfminer fails in the `hi_res` strategy.
* **Fix a bug where image can be scaled too large for tesseract** Adds a limit to prevent auto-scaling an image beyond the maximum size `tesseract` can handle for ocr layout detection
* **Update partition_csv to handle different delimiters** CSV files containing both non-comma delimiters and commas in the data were throwing an error in Pandas. `partition_csv` now identifies the correct delimiter before the file is processed.
* **partition returning cid code in `hi_res`** occasionally pdfminer can fail to decode the text in an pdf file and return cid code as text. Now when this happens the text from OCR is used.

## 0.11.2

### Enhancements

* **Updated Documentation**: (i) Added examples, and (ii) API Documentation, including Usage, SDKs, Azure Marketplace, and parameters and validation errors.

### Features

* * **Add Pinecone destination connector.** Problem: After ingesting data from a source, users might want to produce embeddings for their data and write these into a vector DB. Pinecone is an option among these vector databases. Feature: Added Pinecone destination connector to be able to ingest documents from any supported source, embed them and write the embeddings / documents into Pinecone.

### Fixes

* **Process chunking parameter names in ingest correctly** Solves a bug where chunking parameters weren't being processed and used by ingest cli by renaming faulty parameter names and prepends; adds relevant parameters to ingest pinecone test to verify that the parameters are functional.

## 0.11.1

### Enhancements

* **Use `pikepdf` to repair invalid PDF structure** for PDFminer when we see error `PSSyntaxError` when PDFminer opens the document and creates the PDFminer pages object or processes a single PDF page.
* **Batch Source Connector support** For instances where it is more optimal to read content from a source connector in batches, a new batch ingest doc is added which created multiple ingest docs after reading them in in batches per process.

### Features

* **Staging Brick for Coco Format** Staging brick which converts a list of Elements into Coco Format.
* **Adds HubSpot connector** Adds connector to retrieve call, communications, emails, notes, products and tickets from HubSpot

### Fixes

* **Do not extract text of `<style>` tags in HTML.** `<style>` tags containing CSS in invalid positions previously contributed to element text. Do not consider text node of a `<style>` element as textual content.
* **Fix DOCX merged table cell repeats cell text.** Only include text for a merged cell, not for each underlying cell spanned by the merge.
* **Fix tables not extracted from DOCX header/footers.** Headers and footers in DOCX documents skip tables defined in the header and commonly used for layout/alignment purposes. Extract text from tables as a string and include in the `Header` and `Footer` document elements.
* **Fix output filepath for fsspec-based source connectors.** Previously the base directory was being included in the output filepath unnecessarily.

## 0.11.0

### Enhancements

* **Add a class for the strategy constants.** Add a class `PartitionStrategy` for the strategy constants and use the constants to replace strategy strings.
* **Temporary Support for paddle language parameter.** User can specify default langage code for paddle with ENV `DEFAULT_PADDLE_LANG` before we have the language mapping for paddle.
* **Improve DOCX page-break fidelity.** Improve page-break fidelity such that a paragraph containing a page-break is split into two elements, one containing the text before the page-break and the other the text after. Emit the PageBreak element between these two and assign the correct page-number (n and n+1 respectively) to the two textual elements.

### Features

* **Add ad-hoc fields to `ElementMetadata` instance.** End-users can now add their own metadata fields simply by assigning to an element-metadata attribute-name of their choice, like `element.metadata.coefficient = 0.58`. These fields will round-trip through JSON and can be accessed with dotted notation.
* **MongoDB Destination Connector.** New destination connector added to all CLI ingest commands to support writing partitioned json output to mongodb.

### Fixes

* **Fix `TYPE_TO_TEXT_ELEMENT_MAP`.** Updated `Figure` mapping from `FigureCaption` to `Image`.
* **Handle errors when extracting PDF text** Certain pdfs throw unexpected errors when being opened by `pdfminer`, causing `partition_pdf()` to fail. We expect to be able to partition smoothly using an alternative strategy if text extraction doesn't work.  Added exception handling to handle unexpected errors when extracting pdf text and to help determine pdf strategy.
* **Fix `fast` strategy fall back to `ocr_only`** The `fast` strategy should not fall back to a more expensive strategy.
* **Remove default user ./ssh folder** The default notebook user during image build would create the known_hosts file with incorrect ownership, this is legacy and no longer needed so it was removed.
* **Include `languages` in metadata when partitioning `strategy=hi_res` or `fast`** User defined `languages` was previously used for text detection, but not included in the resulting element metadata for some strategies. `languages` will now be included in the metadata regardless of partition strategy for pdfs and images.
* **Handle a case where Paddle returns a list item in ocr_data as None** In partition, while parsing PaddleOCR data, it was assumed that PaddleOCR does not return None for any list item in ocr_data. Removed the assumption by skipping the text region whenever this happens.
* **Fix some pdfs returning `KeyError: 'N'`** Certain pdfs were throwing this error when being opened by pdfminer. Added a wrapper function for pdfminer that allows these documents to be partitioned.
* **Fix mis-splits on `Table` chunks.** Remedies repeated appearance of full `.text_as_html` on metadata of each `TableChunk` split from a `Table` element too large to fit in the chunking window.
* **Import tables_agent from inference** so that we don't have to initialize a global table agent in unstructured OCR again
* **Fix empty table is identified as bulleted-table.** A table with no text content was mistakenly identified as a bulleted-table and processed by the wrong branch of the initial HTML partitioner.
* **Fix partition_html() emits empty (no text) tables.** A table with cells nested below a `<thead>` or `<tfoot>` element was emitted as a table element having no text and unparseable HTML in `element.metadata.text_as_html`. Do not emit empty tables to the element stream.
* **Fix HTML `element.metadata.text_as_html` contains spurious <br> elements in invalid locations.** The HTML generated for the `text_as_html` metadata for HTML tables contained `<br>` elements invalid locations like between `<table>` and `<tr>`. Change the HTML generator such that these do not appear.
* **Fix HTML table cells enclosed in <thead> and <tfoot> elements are dropped.** HTML table cells nested in a `<thead>` or `<tfoot>` element were not detected and the text in those cells was omitted from the table element text and `.text_as_html`. Detect table rows regardless of the semantic tag they may be nested in.
* **Remove whitespace padding from `.text_as_html`.** `tabulate` inserts padding spaces to achieve visual alignment of columns in HTML tables it generates. Add our own HTML generator to do this simple job and omit that padding as well as newlines ("\n") used for human readability.
* **Fix local connector with absolute input path** When passed an absolute filepath for the input document path, the local connector incorrectly writes the output file to the input file directory. This fixes such that the output in this case is written to `output-dir/input-filename.json`

## 0.10.30

### Enhancements

* **Support nested DOCX tables.** In DOCX, like HTML, a table cell can itself contain a table. In this case, create nested HTML tables to reflect that structure and create a plain-text table with captures all the text in nested tables, formatting it as a reasonable facsimile of a table.
* **Add connection check to ingest connectors** Each source and destination connector now support a `check_connection()` method which makes sure a valid connection can be established with the source/destination given any authentication credentials in a lightweight request.

### Features

* **Add functionality to do a second OCR on cropped table images.** Changes to the values for scaling ENVs affect entire page OCR output(OCR regression) so we now do a second OCR for tables.
* **Adds ability to pass timeout for a request when partitioning via a `url`.** `partition` now accepts a new optional parameter `request_timeout` which if set will prevent any `requests.get` from hanging indefinitely and instead will raise a timeout error. This is useful when partitioning a url that may be slow to respond or may not respond at all.

### Fixes

* **Fix logic that determines pdf auto strategy.** Previously, `_determine_pdf_auto_strategy` returned `hi_res` strategy only if `infer_table_structure` was true. It now returns the `hi_res` strategy if either `infer_table_structure` or `extract_images_in_pdf` is true.
* **Fix invalid coordinates when parsing tesseract ocr data.** Previously, when parsing tesseract ocr data, the ocr data had invalid bboxes if zoom was set to `0`. A logical check is now added to avoid such error.
* **Fix ingest partition parameters not being passed to the api.** When using the --partition-by-api flag via unstructured-ingest, none of the partition arguments are forwarded, meaning that these options are disregarded. With this change, we now pass through all of the relevant partition arguments to the api. This allows a user to specify all of the same partition arguments they would locally and have them respected when specifying --partition-by-api.
* **Support tables in section-less DOCX.** Generalize solution for MS Chat Transcripts exported as DOCX by including tables in the partitioned output when present.
* **Support tables that contain only numbers when partitioning via `ocr_only`** Tables that contain only numbers are returned as floats in a pandas.DataFrame when the image is converted from `.image_to_data()`. An AttributeError was raised downstream when trying to `.strip()` the floats.
* **Improve DOCX page-break detection.** DOCX page breaks are reliably indicated by `w:lastRenderedPageBreak` elements present in the document XML. Page breaks are NOT reliably indicated by "hard" page-breaks inserted by the author and when present are redundant to a `w:lastRenderedPageBreak` element so cause over-counting if used. Use rendered page-breaks only.

## 0.10.29

### Enhancements

* **Adds include_header argument for partition_csv and partition_tsv** Now supports retaining header rows in CSV and TSV documents element partitioning.
* **Add retry logic for all source connectors** All http calls being made by the ingest source connectors have been isolated and wrapped by the `SourceConnectionNetworkError` custom error, which triggers the retry logic, if enabled, in the ingest pipeline.
* **Google Drive source connector supports credentials from memory** Originally, the connector expected a filepath to pull the credentials from when creating the client. This was expanded to support passing that information from memory as a dict if access to the file system might not be available.
* **Add support for generic partition configs in ingest cli** Along with the explicit partition options supported by the cli, an `additional_partition_args` arg was added to allow users to pass in any other arguments that should be added when calling partition(). This helps keep any changes to the input parameters of the partition() exposed in the CLI.
* **Map full output schema for table-based destination connectors** A full schema was introduced to map the type of all output content from the json partition output and mapped to a flattened table structure to leverage table-based destination connectors. The delta table destination connector was updated at the moment to take advantage of this.
* **Incorporate multiple embedding model options into ingest, add diff test embeddings** Problem: Ingest pipeline already supported embedding functionality, however users might want to use different types of embedding providers. Enhancement: Extend ingest pipeline so that users can specify and embed via a particular embedding provider from a range of options. Also adds a diff test to compare output from an embedding module with the expected output

### Features

* **Allow setting table crop parameter** In certain circumstances, adjusting the table crop padding may improve table.

### Fixes

* **Fixes `partition_text` to prevent empty elements** Adds a check to filter out empty bullets.
* **Handle empty string for `ocr_languages` with values for `languages`** Some API users ran into an issue with sending `languages` params because the API defaulted to also using an empty string for `ocr_languages`. This update handles situations where `languages` is defined and `ocr_languages` is an empty string.
* **Fix PDF tried to loop through None** Previously the PDF annotation extraction tried to loop through `annots` that resolved out as None. A logical check added to avoid such error.
* **Ingest session handler not being shared correctly** All ingest docs that leverage the session handler should only need to set it once per process. It was recreating it each time because the right values weren't being set nor available given how dataclasses work in python.
* **Ingest download-only fix.** Previously the download only flag was being checked after the doc factory pipeline step, which occurs before the files are actually downloaded by the source node. This check was moved after the source node to allow for the files to be downloaded first before exiting the pipeline.
* **Fix flaky chunk-metadata.** Prior implementation was sensitive to element order in the section resulting in metadata values sometimes being dropped. Also, not all metadata items can be consolidated across multiple elements (e.g. coordinates) and so are now dropped from consolidated metadata.
* **Fix tesseract error `Estimating resolution as X`** leaded by invalid language parameters input. Proceed with defalut language `eng` when `lang.py` fails to find valid language code for tesseract, so that we don't pass an empty string to tesseract CLI and raise an exception in downstream.

## 0.10.28

### Enhancements

* **Add table structure evaluation helpers** Adds functions to evaluate the similarity between predicted table structure and actual table structure.
* **Use `yolox` by default for table extraction when partitioning pdf/image** `yolox` model provides higher recall of the table regions than the quantized version and it is now the default element detection model when `infer_table_structure=True` for partitioning pdf/image files
* **Remove pdfminer elements from inside tables** Previously, when using `hi_res` some elements where extracted using pdfminer too, so we removed pdfminer from the tables pipeline to avoid duplicated elements.
* **Fsspec downstream connectors** New destination connector added to ingest CLI, users may now use `unstructured-ingest` to write to any of the following:
  * Azure
  * Box
  * Dropbox
  * Google Cloud Service

### Features

* **Update `ocr_only` strategy in `partition_pdf()`** Adds the functionality to get accurate coordinate data when partitioning PDFs and Images with the `ocr_only` strategy.

### Fixes
* **Fixed SharePoint permissions for the fetching to be opt-in** Problem: Sharepoint permissions were trying to be fetched even when no reletad cli params were provided, and this gave an error due to values for those keys not existing. Fix: Updated getting keys to be with .get() method and changed the "skip-check" to check individual cli params rather than checking the existance of a config object.

* **Fixes issue where tables from markdown documents were being treated as text** Problem: Tables from markdown documents were being treated as text, and not being extracted as tables. Solution: Enable the `tables` extension when instantiating the `python-markdown` object. Importance: This will allow users to extract structured data from tables in markdown documents.
* **Fix wrong logger for paddle info** Replace the logger from unstructured-inference with the logger from unstructured for paddle_ocr.py module.
* **Fix ingest pipeline to be able to use chunking and embedding together** Problem: When ingest pipeline was using chunking and embedding together, embedding outputs were empty and the outputs of chunking couldn't be re-read into memory and be forwarded to embeddings. Fix: Added CompositeElement type to TYPE_TO_TEXT_ELEMENT_MAP to be able to process CompositeElements with unstructured.staging.base.isd_to_elements
* **Fix unnecessary mid-text chunk-splitting.** The "pre-chunker" did not consider separator blank-line ("\n\n") length when grouping elements for a single chunk. As a result, sections were frequently over-populated producing a over-sized chunk that required mid-text splitting.
* **Fix frequent dissociation of title from chunk.** The sectioning algorithm included the title of the next section with the prior section whenever it would fit, frequently producing association of a section title with the prior section and dissociating it from its actual section. Fix this by performing combination of whole sections only.
* **Fix PDF attempt to get dict value from string.** Fixes a rare edge case that prevented some PDF's from being partitioned. The `get_uris_from_annots` function tried to access the dictionary value of a string instance variable. Assign `None` to the annotation variable if the instance type is not dictionary to avoid the erroneous attempt.

## 0.10.27

### Enhancements

* **Leverage dict to share content across ingest pipeline** To share the ingest doc content across steps in the ingest pipeline, this was updated to use a multiprocessing-safe dictionary so changes get persisted and each step has the option to modify the ingest docs in place.

### Features

### Fixes

* **Removed `ebooklib` as a dependency** `ebooklib` is licensed under AGPL3, which is incompatible with the Apache 2.0 license. Thus it is being removed.
* **Caching fixes in ingest pipeline** Previously, steps like the source node were not leveraging parameters such as `re_download` to dictate if files should be forced to redownload rather than use what might already exist locally.

## 0.10.26

### Enhancements

* **Add text CCT CI evaluation workflow** Adds cct text extraction evaluation metrics to the current ingest workflow to measure the performance of each file extracted as well as aggregated-level performance.

### Features

* **Functionality to catch and classify overlapping/nested elements** Method to identify overlapping-bboxes cases within detected elements in a document. It returns two values: a boolean defining if there are overlapping elements present, and a list reporting them with relevant metadata. The output includes information about the `overlapping_elements`, `overlapping_case`, `overlapping_percentage`, `largest_ngram_percentage`, `overlap_percentage_total`, `max_area`, `min_area`, and `total_area`.
* **Add Local connector source metadata** python's os module used to pull stats from local file when processing via the local connector and populates fields such as last modified time, created time.

### Fixes

* **Fixes elements partitioned from an image file missing certain metadata** Metadata for image files, like file type, was being handled differently from other file types. This caused a bug where other metadata, like the file name, was being missed. This change brought metadata handling for image files to be more in line with the handling for other file types so that file name and other metadata fields are being captured.
* **Adds `typing-extensions` as an explicit dependency** This package is an implicit dependency, but the module is being imported directly in `unstructured.documents.elements` so the dependency should be explicit in case changes in other dependencies lead to `typing-extensions` being dropped as a dependency.
* **Stop passing `extract_tables` to `unstructured-inference` since it is now supported in `unstructured` instead** Table extraction previously occurred in `unstructured-inference`, but that logic, except for the table model itself, is now a part of the `unstructured` library. Thus the parameter triggering table extraction is no longer passed to the `unstructured-inference` package. Also noted the table output regression for PDF files.
* **Fix a bug in Table partitioning** Previously the `skip_infer_table_types` variable used in `partition` was not being passed down to specific file partitioners. Now you can utilize the `skip_infer_table_types` list variable when calling `partition` to specify the filetypes for which you want to skip table extraction, or the `infer_table_structure` boolean variable on the file specific partitioning function.
* **Fix partition docx without sections** Some docx files, like those from teams output, do not contain sections and it would produce no results because the code assumes all components are in sections. Now if no sections is detected from a document we iterate through the paragraphs and return contents found in the paragraphs.
* **Fix out-of-order sequencing of split chunks.** Fixes behavior where "split" chunks were inserted at the beginning of the chunk sequence. This would produce a chunk sequence like [5a, 5b, 3a, 3b, 1, 2, 4] when sections 3 and 5 exceeded `max_characters`.
* **Deserialization of ingest docs fixed** When ingest docs are being deserialized as part of the ingest pipeline process (cli), there were certain fields that weren't getting persisted (metadata and date processed). The from_dict method was updated to take these into account and a unit test added to check.
* **Map source cli command configs when destination set** Due to how the source connector is dynamically called when the destination connector is set via the CLI, the configs were being set incorrectoy, causing the source connector to break. The configs were fixed and updated to take into account Fsspec-specific connectors.

## 0.10.25

### Enhancements

* **Duplicate CLI param check** Given that many of the options associated with the `Click` based cli ingest commands are added dynamically from a number of configs, a check was incorporated to make sure there were no duplicate entries to prevent new configs from overwriting already added options.
* **Ingest CLI refactor for better code reuse** Much of the ingest cli code can be templated and was a copy-paste across files, adding potential risk. Code was refactored to use a base class which had much of the shared code templated.

### Features

* **Table OCR refactor** support Table OCR with pre-computed OCR data to ensure we only do one OCR for entrie document. User can specify
ocr agent tesseract/paddle in environment variable `OCR_AGENT` for OCRing the entire document.
* **Adds accuracy function** The accuracy scoring was originally an option under `calculate_edit_distance`. For easy function call, it is now a wrapper around the original function that calls edit_distance and return as "score".
* **Adds HuggingFaceEmbeddingEncoder** The HuggingFace Embedding Encoder uses a local embedding model as opposed to using an API.
* **Add AWS bedrock embedding connector** `unstructured.embed.bedrock` now provides a connector to use AWS bedrock's `titan-embed-text` model to generate embeddings for elements. This features requires valid AWS bedrock setup and an internet connectionto run.

### Fixes

* **Import PDFResourceManager more directly** We were importing `PDFResourceManager` from `pdfminer.converter` which was causing an error for some users. We changed to import from the actual location of `PDFResourceManager`, which is `pdfminer.pdfinterp`.
* **Fix language detection of elements with empty strings** This resolves a warning message that was raised by `langdetect` if the language was attempted to be detected on an empty string. Language detection is now skipped for empty strings.
* **Fix chunks breaking on regex-metadata matches.** Fixes "over-chunking" when `regex_metadata` was used, where every element that contained a regex-match would start a new chunk.
* **Fix regex-metadata match offsets not adjusted within chunk.** Fixes incorrect regex-metadata match start/stop offset in chunks where multiple elements are combined.
* **Map source cli command configs when destination set** Due to how the source connector is dynamically called when the destination connector is set via the CLI, the configs were being set incorrectoy, causing the source connector to break. The configs were fixed and updated to take into account Fsspec-specific connectors.
* **Fix metrics folder not discoverable** Fixes issue where unstructured/metrics folder is not discoverable on PyPI by adding an `__init__.py` file under the folder.
* **Fix a bug when `parition_pdf` get `model_name=None`** In API usage the `model_name` value is `None` and the `cast` function in `partition_pdf` would return `None` and lead to attribution error. Now we use `str` function to explicit convert the content to string so it is garanteed to have `starts_with` and other string functions as attributes
* **Fix html partition fail on tables without `tbody` tag** HTML tables may sometimes just contain headers without body (`tbody` tag)

## 0.10.24

### Enhancements

* **Improve natural reading order** Some `OCR` elements with only spaces in the text have full-page width in the bounding box, which causes the `xycut` sorting to not work as expected. Now the logic to parse OCR results removes any elements with only spaces (more than one space).
* **Ingest compression utilities and fsspec connector support** Generic utility code added to handle files that get pulled from a source connector that are either tar or zip compressed and uncompress them locally. This is then processed using a local source connector. Currently this functionality has been incorporated into the fsspec connector and all those inheriting from it (currently: Azure Blob Storage, Google Cloud Storage, S3, Box, and Dropbox).
* **Ingest destination connectors support for writing raw list of elements** Along with the default write method used in the ingest pipeline to write the json content associated with the ingest docs, each destination connector can now also write a raw list of elements to the desired downstream location without having an ingest doc associated with it.

### Features

* **Adds element type percent match function** In order to evaluate the element type extracted, we add a function that calculates the matched percentage between two frequency dictionary.

### Fixes

* **Fix paddle model file not discoverable** Fixes issue where ocr_models/paddle_ocr.py file is not discoverable on PyPI by adding
an `__init__.py` file under the folder.
* **Chipper v2 Fixes** Includes fix for a memory leak and rare last-element bbox fix. (unstructured-inference==0.7.7)
* **Fix image resizing issue** Includes fix related to resizing images in the tables pipeline. (unstructured-inference==0.7.6)

## 0.10.23

### Enhancements

* **Add functionality to limit precision when serializing to json** Precision for `points` is limited to 1 decimal point if coordinates["system"] == "PixelSpace" (otherwise 2 decimal points?). Precision for `detection_class_prob` is limited to 5 decimal points.
* **Fix csv file detection logic when mime-type is text/plain** Previously the logic to detect csv file type was considering only first row's comma count comparing with the header_row comma count and both the rows being same line the result was always true, Now the logic is changed to consider the comma's count for all the lines except first line and compare with header_row comma count.
* **Improved inference speed for Chipper V2** API requests with 'hi_res_model_name=chipper' now have ~2-3x faster responses.

### Features

### Fixes

* **Cleans up temporary files after conversion** Previously a file conversion utility was leaving temporary files behind on the filesystem without removing them when no longer needed. This fix helps prevent an accumulation of temporary files taking up excessive disk space.
* **Fixes `under_non_alpha_ratio` dividing by zero** Although this function guarded against a specific cause of division by zero, there were edge cases slipping through like strings with only whitespace. This update more generally prevents the function from performing a division by zero.
* **Fix languages default** Previously the default language was being set to English when elements didn't have text or if langdetect could not detect the language. It now defaults to None so there is not misleading information about the language detected.
* **Fixes recursion limit error that was being raised when partitioning Excel documents of a certain size** Previously we used a recursive method to find subtables within an excel sheet. However this would run afoul of Python's recursion depth limit when there was a contiguous block of more than 1000 cells within a sheet. This function has been updated to use the NetworkX library which avoids Python recursion issues.

## 0.10.22

### Enhancements

* **bump `unstructured-inference` to `0.7.3`** The updated version of `unstructured-inference` supports a new version of the Chipper model, as well as a cleaner schema for its output classes. Support is included for new inference features such as hierarchy and ordering.
* **Expose skip_infer_table_types in ingest CLI.** For each connector a new `--skip-infer-table-types` parameter was added to map to the `skip_infer_table_types` partition argument. This gives more granular control to unstructured-ingest users, allowing them to specify the file types for which we should attempt table extraction.
* **Add flag to ingest CLI to raise error if any single doc fails in pipeline** Currently if a single doc fails in the pipeline, the whole thing halts due to the error. This flag defaults to log an error but continue with the docs it can.
* **Emit hyperlink metadata for DOCX file-type.** DOCX partitioner now adds `metadata.links`, `metadata.link_texts` and `metadata.link_urls` for elements that contain a hyperlink that points to an external resource. So-called "jump" links pointing to document internal locations (such as those found in a table-of-contents "jumping" to a chapter or section) are excluded.

### Features

* **Add `elements_to_text` as a staging helper function** In order to get a single clean text output from unstructured for metric calculations, automate the process of extracting text from elements using this function.
* **Adds permissions(RBAC) data ingestion functionality for the Sharepoint connector.** Problem: Role based access control is an important component in many data storage systems. Users may need to pass permissions (RBAC) data to downstream systems when ingesting data. Feature: Added permissions data ingestion functionality to the Sharepoint connector.

### Fixes

* **Fixes PDF list parsing creating duplicate list items** Previously a bug in PDF list item parsing caused removal of other elements and duplication of the list item
* **Fixes duplicated elements** Fixes issue where elements are duplicated when embeddings are generated. This will allow users to generate embeddings for their list of Elements without duplicating/breaking the orginal content.
* **Fixes failure when flagging for embeddings through unstructured-ingest** Currently adding the embedding parameter to any connector results in a failure on the copy stage. This is resolves the issue by adding the IngestDoc to the context map in the embedding node's `run` method. This allows users to specify that connectors fetch embeddings without failure.
* **Fix ingest pipeline reformat nodes not discoverable** Fixes issue where  reformat nodes raise ModuleNotFoundError on import. This was due to the directory was missing `__init__.py` in order to make it discoverable.
* **Fix default language in ingest CLI** Previously the default was being set to english which injected potentially incorrect information to downstream language detection libraries. By setting the default to None allows those libraries to better detect what language the text is in the doc being processed.

## 0.10.21

* **Adds Scarf analytics**.

## 0.10.20

### Enhancements

* **Add document level language detection functionality.** Adds the "auto" default for the languages param to all partitioners. The primary language present in the document is detected using the `langdetect` package. Additional param `detect_language_per_element` is also added for partitioners that return multiple elements. Defaults to `False`.
* **Refactor OCR code** The OCR code for entire page is moved from unstructured-inference to unstructured. On top of continuing support for OCR language parameter, we also support two OCR processing modes, "entire_page" or "individual_blocks".
* **Align to top left when shrinking bounding boxes for `xy-cut` sorting:** Update `shrink_bbox()` to keep top left rather than center.
* **Add visualization script to annotate elements** This script is often used to analyze/visualize elements with coordinates (e.g. partition_pdf()).
* **Adds data source properties to the Jira, Github and Gitlab connectors** These properties (date_created, date_modified, version, source_url, record_locator) are written to element metadata during ingest, mapping elements to information about the document source from which they derive. This functionality enables downstream applications to reveal source document applications, e.g. a link to a GDrive doc, Salesforce record, etc.
* **Improve title detection in pptx documents** The default title textboxes on a pptx slide are now categorized as titles.
* **Improve hierarchy detection in pptx documents** List items, and other slide text are properly nested under the slide title. This will enable better chunking of pptx documents.
* **Refactor of the ingest cli workflow** The refactored approach uses a dynamically set pipeline with a snapshot along each step to save progress and accommodate continuation from a snapshot if an error occurs. This also allows the pipeline to dynamically assign any number of steps to modify the partitioned content before it gets written to a destination.
* **Applies `max_characters=<n>` argument to all element types in `add_chunking_strategy` decorator** Previously this argument was only utilized in chunking Table elements and now applies to all partitioned elements if `add_chunking_strategy` decorator is utilized, further preparing the elements for downstream processing.
* **Add common retry strategy utilities for unstructured-ingest** Dynamic retry strategy with exponential backoff added to Notion source connector.
*
### Features

* **Adds `bag_of_words` and `percent_missing_text` functions** In order to count the word frequencies in two input texts and calculate the percentage of text missing relative to the source document.
* **Adds `edit_distance` calculation metrics** In order to benchmark the cleaned, extracted text with unstructured, `edit_distance` (`Levenshtein distance`) is included.
* **Adds detection_origin field to metadata** Problem: Currently isn't an easy way to find out how an element was created. With this change that information is added. Importance: With this information the developers and users are now able to know how an element was created to make decisions on how to use it. In order tu use this feature
setting UNSTRUCTURED_INCLUDE_DEBUG_METADATA=true is needed.
* **Adds a function that calculates frequency of the element type and its depth** To capture the accuracy of element type extraction, this function counts the occurrences of each unique element type with its depth for use in element metrics.

### Fixes

* **Fix zero division error in annotation bbox size** This fixes the bug where we find annotation bboxes realted to an element that need to divide the intersection size between annotation bbox and element bbox by the size of the annotation bbox
* **Fix prevent metadata module from importing dependencies from unnecessary modules** Problem: The `metadata` module had several top level imports that were only used in and applicable to code related to specific document types, while there were many general-purpose functions. As a result, general-purpose functions couldn't be used without unnecessary dependencies being installed. Fix: moved 3rd party dependency top level imports to inside the functions in which they are used and applied a decorator to check that the dependency is installed and emit a helpful error message if not.
* **Fixes category_depth None value for Title elements** Problem: `Title` elements from `chipper` get `category_depth`= None even when `Headline` and/or `Subheadline` elements are present in the same page. Fix: all `Title` elements with `category_depth` = None should be set to have a depth of 0 instead iff there are `Headline` and/or `Subheadline` element-types present. Importance: `Title` elements should be equivalent html `H1` when nested headings are present; otherwise, `category_depth` metadata can result ambiguous within elements in a page.
* **Tweak `xy-cut` ordering output to be more column friendly** This results in the order of elements more closely reflecting natural reading order which benefits downstream applications. While element ordering from `xy-cut` is usually mostly correct when ordering multi-column documents, sometimes elements from a RHS column will appear before elements in a LHS column. Fix: add swapped `xy-cut` ordering by sorting by X coordinate first and then Y coordinate.
* **Fixes badly initialized Formula** Problem: YoloX contain new types of elements, when loading a document that contain formulas a new element of that class
should be generated, however the Formula class inherits from Element instead of Text. After this change the element is correctly created with the correct class
allowing the document to be loaded. Fix: Change parent class for Formula to Text. Importance: Crucial to be able to load documents that contain formulas.
* **Fixes pdf uri error** An error was encountered when URI type of `GoToR` which refers to pdf resources outside of its own was detected since no condition catches such case. The code is fixing the issue by initialize URI before any condition check.


## 0.10.19

### Enhancements

* **Adds XLSX document level language detection** Enhancing on top of language detection functionality in previous release, we now support language detection within `.xlsx` file type at Element level.
* **bump `unstructured-inference` to `0.6.6`** The updated version of `unstructured-inference` makes table extraction in `hi_res` mode configurable to fine tune table extraction performance; it also improves element detection by adding a deduplication post processing step in the `hi_res` partitioning of pdfs and images.
* **Detect text in HTML Heading Tags as Titles** This will increase the accuracy of hierarchies in HTML documents and provide more accurate element categorization. If text is in an HTML heading tag and is not a list item, address, or narrative text, categorize it as a title.
* **Update python-based docs** Refactor docs to use the actual unstructured code rather than using the subprocess library to run the cli command itself.
* **Adds Table support for the `add_chunking_strategy` decorator to partition functions.** In addition to combining elements under Title elements, user's can now specify the `max_characters=<n>` argument to chunk Table elements into TableChunk elements with `text` and `text_as_html` of length <n> characters. This means partitioned Table results are ready for use in downstream applications without any post processing.
* **Expose endpoint url for s3 connectors** By allowing for the endpoint url to be explicitly overwritten, this allows for any non-AWS data providers supporting the s3 protocol to be supported (i.e. minio).

### Features

* **change default `hi_res` model for pdf/image partition to `yolox`** Now partitioning pdf/image using `hi_res` strategy utilizes `yolox_quantized` model isntead of `detectron2_onnx` model. This new default model has better recall for tables and produces more detailed categories for elements.
* **XLSX can now reads subtables within one sheet** Problem: Many .xlsx files are not created to be read as one full table per sheet. There are subtables, text and header along with more informations to extract from each sheet. Feature: This `partition_xlsx` now can reads subtable(s) within one .xlsx sheet, along with extracting other title and narrative texts. Importance: This enhance the power of .xlsx reading to not only one table per sheet, allowing user to capture more data tables from the file, if exists.
* **Update Documentation on Element Types and Metadata**: We have updated the documentation according to the latest element types and metadata. It includes the common and additional metadata provided by the Partitions and Connectors.

### Fixes

* **Fixes partition_pdf is_alnum reference bug** Problem: The `partition_pdf` when attempt to get bounding box from element experienced a reference before assignment error when the first object is not text extractable.  Fix: Switched to a flag when the condition is met. Importance: Crucial to be able to partition with pdf.
* **Fix various cases of HTML text missing after partition**
  Problem: Under certain circumstances, text immediately after some HTML tags will be misssing from partition result.
  Fix: Updated code to deal with these cases.
  Importance: This will ensure the correctness when partitioning HTML and Markdown documents.
* **Fixes chunking when `detection_class_prob` appears in Element metadata** Problem: when `detection_class_prob` appears in Element metadata, Elements will only be combined by chunk_by_title if they have the same `detection_class_prob` value (which is rare). This is unlikely a case we ever need to support and most often results in no chunking. Fix: `detection_class_prob` is included in the chunking list of metadata keys excluded for similarity comparison. Importance: This change allows `chunk_by_title` to operate as intended for documents which include `detection_class_prob` metadata in their Elements.

## 0.10.18

### Enhancements

* **Better detection of natural reading order in images and PDF's** The elements returned by partition better reflect natural reading order in some cases, particularly in complicated multi-column layouts, leading to better chunking and retrieval for downstream applications. Achieved by improving the `xy-cut` sorting to preprocess bboxes, shrinking all bounding boxes by 90% along x and y axes (still centered around the same center point), which allows projection lines to be drawn where not possible before if layout bboxes overlapped.
* **Improves `partition_xml` to be faster and more memory efficient when partitioning large XML files** The new behavior is to partition iteratively to prevent loading the entire XML tree into memory at once in most use cases.
* **Adds data source properties to SharePoint, Outlook, Onedrive, Reddit, Slack, DeltaTable connectors** These properties (date_created, date_modified, version, source_url, record_locator) are written to element metadata during ingest, mapping elements to information about the document source from which they derive. This functionality enables downstream applications to reveal source document applications, e.g. a link to a GDrive doc, Salesforce record, etc.
* **Add functionality to save embedded images in PDF's separately as images** This allows users to save embedded images in PDF's separately as images, given some directory path. The saved image path is written to the metadata for the Image element. Downstream applications may benefit by providing users with image links from relevant "hits."
* **Azure Cognite Search destination connector** New Azure Cognitive Search destination connector added to ingest CLI.  Users may now use `unstructured-ingest` to write partitioned data from over 20 data sources (so far) to an Azure Cognitive Search index.
* **Improves salesforce partitioning** Partitions Salesforce data as xlm instead of text for improved detail and flexibility. Partitions htmlbody instead of textbody for Salesforce emails. Importance: Allows all Salesforce fields to be ingested and gives Salesforce emails more detailed partitioning.
* **Add document level language detection functionality.** Introduces the "auto" default for the languages param, which then detects the languages present in the document using the `langdetect` package. Adds the document languages as ISO 639-3 codes to the element metadata. Implemented only for the partition_text function to start.
* **PPTX partitioner refactored in preparation for enhancement.** Behavior should be unchanged except that shapes enclosed in a group-shape are now included, as many levels deep as required (a group-shape can itself contain a group-shape).
* **Embeddings support for the SharePoint SourceConnector via unstructured-ingest CLI** The SharePoint connector can now optionally create embeddings from the elements it pulls out during partition and upload those embeddings to Azure Cognitive Search index.
* **Improves hierarchy from docx files by leveraging natural hierarchies built into docx documents**  Hierarchy can now be detected from an indentation level for list bullets/numbers and by style name (e.g. Heading 1, List Bullet 2, List Number).
* **Chunking support for the SharePoint SourceConnector via unstructured-ingest CLI** The SharePoint connector can now optionally chunk the elements pulled out during partition via the chunking unstructured brick. This can be used as a stage before creating embeddings.

### Features

* **Adds `links` metadata in `partition_pdf` for `fast` strategy.** Problem: PDF files contain rich information and hyperlink that Unstructured did not captured earlier. Feature: `partition_pdf` now can capture embedded links within the file along with its associated text and page number. Importance: Providing depth in extracted elements give user a better understanding and richer context of documents. This also enables user to map to other elements within the document if the hyperlink is refered internally.
* **Adds the embedding module to be able to embed Elements** Problem: Many NLP applications require the ability to represent parts of documents in a semantic way. Until now, Unstructured did not have text embedding ability within the core library. Feature: This embedding module is able to track embeddings related data with a class, embed a list of elements, and return an updated list of Elements with the *embeddings* property. The module is also able to embed query strings. Importance: Ability to embed documents or parts of documents will enable users to make use of these semantic representations in different NLP applications, such as search, retrieval, and retrieval augmented generation.

### Fixes

* **Fixes a metadata source serialization bug** Problem: In unstructured elements, when loading an elements json file from the disk, the data_source attribute is assumed to be an instance of DataSourceMetadata and the code acts based on that. However the loader did not satisfy the assumption, and loaded it as a dict instead, causing an error. Fix: Added necessary code block to initialize a DataSourceMetadata object, also refactored DataSourceMetadata.from_dict() method to remove redundant code. Importance: Crucial to be able to load elements (which have data_source fields) from json files.
* **Fixes issue where unstructured-inference was not getting updated** Problem: unstructured-inference was not getting upgraded to the version to match unstructured release when doing a pip install.  Solution: using `pip install unstructured[all-docs]` it will now upgrade both unstructured and unstructured-inference. Importance: This will ensure that the inference library is always in sync with the unstructured library, otherwise users will be using outdated libraries which will likely lead to unintended behavior.
* **Fixes SharePoint connector failures if any document has an unsupported filetype** Problem: Currently the entire connector ingest run fails if a single IngestDoc has an unsupported filetype. This is because a ValueError is raised in the IngestDoc's `__post_init__`. Fix: Adds a try/catch when the IngestConnector runs get_ingest_docs such that the error is logged but all processable documents->IngestDocs are still instantiated and returned. Importance: Allows users to ingest SharePoint content even when some files with unsupported filetypes exist there.
* **Fixes Sharepoint connector server_path issue** Problem: Server path for the Sharepoint Ingest Doc was incorrectly formatted, causing issues while fetching pages from the remote source. Fix: changes formatting of remote file path before instantiating SharepointIngestDocs and appends a '/' while fetching pages from the remote source. Importance: Allows users to fetch pages from Sharepoint Sites.
* **Fixes Sphinx errors.** Fixes errors when running Sphinx `make html` and installs library to suppress warnings.
* **Fixes a metadata backwards compatibility error** Problem: When calling `partition_via_api`, the hosted api may return an element schema that's newer than the current `unstructured`. In this case, metadata fields were added which did not exist in the local `ElementMetadata` dataclass, and `__init__()` threw an error. Fix: remove nonexistent fields before instantiating in `ElementMetadata.from_json()`. Importance: Crucial to avoid breaking changes when adding fields.
* **Fixes issue with Discord connector when a channel returns `None`** Problem: Getting the `jump_url` from a nonexistent Discord `channel` fails. Fix: property `jump_url` is now retrieved within the same context as the messages from the channel. Importance: Avoids cascading issues when the connector fails to fetch information about a Discord channel.
* **Fixes occasionally SIGABTR when writing table with `deltalake` on Linux** Problem: occasionally on Linux ingest can throw a `SIGABTR` when writing `deltalake` table even though the table was written correctly. Fix: put the writing function into a `Process` to ensure its execution to the fullest extent before returning to the main process. Importance: Improves stability of connectors using `deltalake`
* **Fixes badly initialized Formula** Problem: YoloX contain new types of elements, when loading a document that contain formulas a new element of that class should be generated, however the Formula class inherits from Element instead of Text. After this change the element is correctly created with the correct class allowing the document to be loaded. Fix: Change parent class for Formula to Text. Importance: Crucial to be able to load documents that contain formulas.

## 0.10.16

### Enhancements

* **Adds data source properties to Airtable, Confluence, Discord, Elasticsearch, Google Drive, and Wikipedia connectors** These properties (date_created, date_modified, version, source_url, record_locator) are written to element metadata during ingest, mapping elements to information about the document source from which they derive. This functionality enables downstream applications to reveal source document applications, e.g. a link to a GDrive doc, Salesforce record, etc.
* **DOCX partitioner refactored in preparation for enhancement.** Behavior should be unchanged except in multi-section documents containing different headers/footers for different sections. These will now emit all distinct headers and footers encountered instead of just those for the last section.
* **Add a function to map between Tesseract and standard language codes.** This allows users to input language information to the `languages` param in any Tesseract-supported langcode or any ISO 639 standard language code.
* **Add document level language detection functionality.** Introduces the "auto" default for the languages param, which then detects the languages present in the document using the `langdetect` package. Implemented only for the partition_text function to start.

### Features

### Fixes

* ***Fixes an issue that caused a partition error for some PDF's.** Fixes GH Issue 1460 by bypassing a coordinate check if an element has invalid coordinates.

## 0.10.15


### Enhancements

* **Support for better element categories from the next-generation image-to-text model ("chipper").** Previously, not all of the classifications from Chipper were being mapped to proper `unstructured` element categories so the consumer of the library would see many `UncategorizedText` elements. This fixes the issue, improving the granularity of the element categories outputs for better downstream processing and chunking. The mapping update is:
  * "Threading": `NarrativeText`
  * "Form": `NarrativeText`
  * "Field-Name": `Title`
  * "Value": `NarrativeText`
  * "Link": `NarrativeText`
  * "Headline": `Title` (with `category_depth=1`)
  * "Subheadline": `Title` (with `category_depth=2`)
  * "Abstract": `NarrativeText`
* **Better ListItem grouping for PDF's (fast strategy).** The `partition_pdf` with `fast` strategy previously broke down some numbered list item lines as separate elements. This enhancement leverages the x,y coordinates and bbox sizes to help decide whether the following chunk of text is a continuation of the immediate previous detected ListItem element or not, and not detect it as its own non-ListItem element.
* **Fall back to text-based classification for uncategorized Layout elements for Images and PDF's**. Improves element classification by running existing text-based rules on previously `UncategorizedText` elements.
* **Adds table partitioning for Partitioning for many doc types including: .html, .epub., .md, .rst, .odt, and .msg.** At the core of this change is the .html partition functionality, which is leveraged by the other effected doc types. This impacts many scenarios where `Table` Elements are now propery extracted.
* **Create and add `add_chunking_strategy` decorator to partition functions.** Previously, users were responsible for their own chunking after partitioning elements, often required for downstream applications. Now, individual elements may be combined into right-sized chunks where min and max character size may be specified if `chunking_strategy=by_title`. Relevant elements are grouped together for better downstream results. This enables users immediately use partitioned results effectively in downstream applications (e.g. RAG architecture apps) without any additional post-processing.
* **Adds `languages` as an input parameter and marks `ocr_languages` kwarg for deprecation in pdf, image, and auto partitioning functions.** Previously, language information was only being used for Tesseract OCR for image-based documents and was in a Tesseract specific string format, but by refactoring into a list of standard language codes independent of Tesseract, the `unstructured` library will better support `languages` for other non-image pipelines and/or support for other OCR engines.
* **Removes `UNSTRUCTURED_LANGUAGE` env var usage and replaces `language` with `languages` as an input parameter to unstructured-partition-text_type functions.** The previous parameter/input setup was not user-friendly or scalable to the variety of elements being processed. By refactoring the inputted language information into a list of standard language codes, we can support future applications of the element language such as detection, metadata, and multi-language elements. Now, to skip English specific checks, set the `languages` parameter to any non-English language(s).
* **Adds `xlsx` and `xls` filetype extensions to the `skip_infer_table_types` default list in `partition`.** By adding these file types to the input parameter these files should not go through table extraction. Users can still specify if they would like to extract tables from these filetypes, but will have to set the `skip_infer_table_types` to exclude the desired filetype extension. This avoids mis-representing complex spreadsheets where there may be multiple sub-tables and other content.
* **Better debug output related to sentence counting internals**. Clarify message when sentence is not counted toward sentence count because there aren't enough words, relevant for developers focused on `unstructured`s NLP internals.
* **Faster ocr_only speed for partitioning PDF and images.** Use `unstructured_pytesseract.run_and_get_multiple_output` function to reduce the number of calls to `tesseract` by half when partitioning pdf or image with `tesseract`
* **Adds data source properties to fsspec connectors** These properties (date_created, date_modified, version, source_url, record_locator) are written to element metadata during ingest, mapping elements to information about the document source from which they derive. This functionality enables downstream applications to reveal source document applications, e.g. a link to a GDrive doc, Salesforce record, etc.
* **Add delta table destination connector** New delta table destination connector added to ingest CLI.  Users may now use `unstructured-ingest` to write partitioned data from over 20 data sources (so far) to a Delta Table.
* **Rename to Source and Destination Connectors in the Documentation.** Maintain naming consistency between Connectors codebase and documentation with the first addition to a destination connector.
* **Non-HTML text files now return unstructured-elements as opposed to HTML-elements.** Previously the text based files that went through `partition_html` would return HTML-elements but now we preserve the format from the input using `source_format` argument in the partition call.
* **Adds `PaddleOCR` as an optional alternative to `Tesseract`** for OCR in processing of PDF or Image files, it is installable via the `makefile` command `install-paddleocr`. For experimental purposes only.
* **Bump unstructured-inference** to 0.5.28. This version bump markedly improves the output of table data, rendered as `metadata.text_as_html` in an element. These changes include:
  * add env variable `ENTIRE_PAGE_OCR` to specify using paddle or tesseract on entire page OCR
  * table structure detection now pads the input image by 25 pixels in all 4 directions to improve its recall (0.5.27)
  * support paddle with both cpu and gpu and assume it is pre-installed (0.5.26)
  * fix a bug where `cells_to_html` doesn't handle cells spanning multiple rows properly (0.5.25)
  * remove `cv2` preprocessing step before OCR step in table transformer (0.5.24)

### Features

* **Adds element metadata via `category_depth` with default value None**.
  * This additional metadata is useful for vectordb/LLM, chunking strategies, and retrieval applications.
* **Adds a naive hierarchy for elements via a `parent_id` on the element's metadata**
  * Users will now have more metadata for implementing vectordb/LLM chunking strategies. For example, text elements could be queried by their preceding title element.
  * Title elements created from HTML headings will properly nest

### Fixes

* **`add_pytesseract_bboxes_to_elements` no longer returns `nan` values**. The function logic is now broken into new methods
  `_get_element_box` and `convert_multiple_coordinates_to_new_system`
* **Selecting a different model wasn't being respected when calling `partition_image`.** Problem: `partition_pdf` allows for passing a `model_name` parameter. Given the similarity between the image and PDF pipelines, the expected behavior is that `partition_image` should support the same parameter, but `partition_image` was unintentionally not passing along its `kwargs`. This was corrected by adding the kwargs to the downstream call.
* **Fixes a chunking issue via dropping the field "coordinates".** Problem: chunk_by_title function was chunking each element to its own individual chunk while it needed to group elements into a fewer number of chunks. We've discovered that this happens due to a metadata matching logic in chunk_by_title function, and discovered that elements with different metadata can't be put into the same chunk. At the same time, any element with "coordinates" essentially had different metadata than other elements, due each element locating in different places and having different coordinates. Fix: That is why we have included the key "coordinates" inside a list of excluded metadata keys, while doing this "metadata_matches" comparision. Importance: This change is crucial to be able to chunk by title for documents which include "coordinates" metadata in their elements.

## 0.10.14

### Enhancements

* Update all connectors to use new downstream architecture
  * New click type added to parse comma-delimited string inputs
  * Some CLI options renamed

### Features

### Fixes

## 0.10.13

### Enhancements

* Updated documentation: Added back support doc types for partitioning, more Python codes in the API page,  RAG definition, and use case.
* Updated Hi-Res Metadata: PDFs and Images using Hi-Res strategy now have layout model class probabilities added ot metadata.
* Updated the `_detect_filetype_from_octet_stream()` function to use libmagic to infer the content type of file when it is not a zip file.
* Tesseract minor version bump to 5.3.2

### Features

* Add Jira Connector to be able to pull issues from a Jira organization
* Add `clean_ligatures` function to expand ligatures in text


### Fixes

* `partition_html` breaks on `<br>` elements.
* Ingest error handling to properly raise errors when wrapped
* GH issue 1361: fixes a sortig error that prevented some PDF's from being parsed
* Bump unstructured-inference
  * Brings back embedded images in PDF's (0.5.23)

## 0.10.12

### Enhancements

* Removed PIL pin as issue has been resolved upstream
* Bump unstructured-inference
  * Support for yolox_quantized layout detection model (0.5.20)
* YoloX element types added


### Features

* Add Salesforce Connector to be able to pull Account, Case, Campaign, EmailMessage, Lead

### Fixes


* Bump unstructured-inference
  * Avoid divide-by-zero errors swith `safe_division` (0.5.21)

## 0.10.11

### Enhancements

* Bump unstructured-inference
  * Combine entire-page OCR output with layout-detected elements, to ensure full coverage of the page (0.5.19)

### Features

* Add in ingest cli s3 writer

### Fixes

* Fix a bug where `xy-cut` sorting attemps to sort elements without valid coordinates; now xy cut sorting only works when **all** elements have valid coordinates

## 0.10.10

### Enhancements

* Adds `text` as an input parameter to `partition_xml`.
* `partition_xml` no longer runs through `partition_text`, avoiding incorrect splitting
  on carriage returns in the XML. Since `partition_xml` no longer calls `partition_text`,
  `min_partition` and `max_partition` are no longer supported in `partition_xml`.
* Bump `unstructured-inference==0.5.18`, change non-default detectron2 classification threshold
* Upgrade base image from rockylinux 8 to rockylinux 9
* Serialize IngestDocs to JSON when passing to subprocesses

### Features

### Fixes

- Fix a bug where mismatched `elements` and `bboxes` are passed into `add_pytesseract_bbox_to_elements`

## 0.10.9

### Enhancements

* Fix `test_json` to handle only non-extra dependencies file types (plain-text)

### Features

* Adds `chunk_by_title` to break a document into sections based on the presence of `Title`
  elements.
* add new extraction function `extract_image_urls_from_html` to extract all img related URL from html text.

### Fixes

* Make cv2 dependency optional
* Edit `add_pytesseract_bbox_to_elements`'s (`ocr_only` strategy) `metadata.coordinates.points` return type to `Tuple` for consistency.
* Re-enable test-ingest-confluence-diff for ingest tests
* Fix syntax for ingest test check number of files
* Fix csv and tsv partitioners loosing the first line of the files when creating elements

## 0.10.8

### Enhancements

* Release docker image that installs Python 3.10 rather than 3.8

### Features

### Fixes

## 0.10.7

### Enhancements

### Features

### Fixes

* Remove overly aggressive ListItem chunking for images and PDF's which typically resulted in inchorent elements.

## 0.10.6

### Enhancements

* Enable `partition_email` and `partition_msg` to detect if an email is PGP encryped. If
  and email is PGP encryped, the functions will return an empy list of elements and
  emit a warning about the encrypted content.
* Add threaded Slack conversations into Slack connector output
* Add functionality to sort elements using `xy-cut` sorting approach in `partition_pdf` for `hi_res` and `fast` strategies
* Bump unstructured-inference
  * Set OMP_THREAD_LIMIT to 1 if not set for better tesseract perf (0.5.17)

### Features

* Extract coordinates from PDFs and images when using OCR only strategy and add to metadata

### Fixes

* Update `partition_html` to respect the order of `<pre>` tags.
* Fix bug in `partition_pdf_or_image` where two partitions were called if `strategy == "ocr_only"`.
* Bump unstructured-inference
  * Fix issue where temporary files were being left behind (0.5.16)
* Adds deprecation warning for the `file_filename` kwarg to `partition`, `partition_via_api`,
  and `partition_multiple_via_api`.
* Fix documentation build workflow by pinning dependencies

## 0.10.5

### Enhancements

* Create new CI Pipelines
  - Checking text, xml, email, and html doc tests against the library installed without extras
  - Checking each library extra against their respective tests
* `partition` raises an error and tells the user to install the appropriate extra if a filetype
  is detected that is missing dependencies.
* Add custom errors to ingest
* Bump `unstructured-ingest==0.5.15`
  - Handle an uncaught TesseractError (0.5.15)
  - Add TIFF test file and TIFF filetype to `test_from_image_file` in `test_layout` (0.5.14)
* Use `entire_page` ocr mode for pdfs and images
* Add notes on extra installs to docs
* Adds ability to reuse connections per process in unstructured-ingest

### Features
* Add delta table connector

### Fixes

## 0.10.4
* Pass ocr_mode in partition_pdf and set the default back to individual pages for now
* Add diagrams and descriptions for ingest design in the ingest README

### Features
* Supports multipage TIFF image partitioning

### Fixes

## 0.10.2

### Enhancements
* Bump unstructured-inference==0.5.13:
  - Fix extracted image elements being included in layout merge, addresses the issue
    where an entire-page image in a PDF was not passed to the layout model when using hi_res.

### Features

### Fixes

## 0.10.1

### Enhancements
* Bump unstructured-inference==0.5.12:
  - fix to avoid trace for certain PDF's (0.5.12)
  - better defaults for DPI for hi_res and  Chipper (0.5.11)
  - implement full-page OCR (0.5.10)

### Features

### Fixes

* Fix dead links in repository README (Quick Start > Install for local development, and Learn more > Batch Processing)
* Update document dependencies to include tesseract-lang for additional language support (required for tests to pass)

## 0.10.0

### Enhancements

* Add `include_header` kwarg to `partition_xlsx` and change default behavior to `True`
* Update the `links` and `emphasized_texts` metadata fields

### Features

### Fixes

## 0.9.3

### Enhancements

* Pinned dependency cleanup.
* Update `partition_csv` to always use `soupparser_fromstring` to parse `html text`
* Update `partition_tsv` to always use `soupparser_fromstring` to parse `html text`
* Add `metadata.section` to capture epub table of contents data
* Add `unique_element_ids` kwarg to partition functions. If `True`, will use a UUID
  for element IDs instead of a SHA-256 hash.
* Update `partition_xlsx` to always use `soupparser_fromstring` to parse `html text`
* Add functionality to switch `html` text parser based on whether the `html` text contains emoji
* Add functionality to check if a string contains any emoji characters
* Add CI tests around Notion

### Features

* Add Airtable Connector to be able to pull views/tables/bases from an Airtable organization

### Fixes

* fix pdf partition of list items being detected as titles in OCR only mode
* make notion module discoverable
* fix emails with `Content-Distribution: inline` and `Content-Distribution: attachment` with no filename
* Fix email attachment filenames which had `=` in the filename itself

## 0.9.2


### Enhancements

* Update table extraction section in API documentation to sync with change in Prod API
* Update Notion connector to extract to html
* Added UUID option for `element_id`
* Bump unstructured-inference==0.5.9:
  - better caching of models
  - another version of detectron2 available, though the default layout model is unchanged
* Added UUID option for element_id
* Added UUID option for element_id
* CI improvements to run ingest tests in parallel

### Features

* Adds Sharepoint connector.

### Fixes

* Bump unstructured-inference==0.5.9:
  - ignores Tesseract errors where no text is extracted for tiles that indeed, have no text

## 0.9.1

### Enhancements

* Adds --partition-pdf-infer-table-structure to unstructured-ingest.
* Enable `partition_html` to skip headers and footers with the `skip_headers_and_footers` flag.
* Update `partition_doc` and `partition_docx` to track emphasized texts in the output
* Adds post processing function `filter_element_types`
* Set the default strategy for partitioning images to `hi_res`
* Add page break parameter section in API documentation to sync with change in Prod API
* Update `partition_html` to track emphasized texts in the output
* Update `XMLDocument._read_xml` to create `<p>` tag element for the text enclosed in the `<pre>` tag
* Add parameter `include_tail_text` to `_construct_text` to enable (skip) tail text inclusion
* Add Notion connector

### Features

### Fixes

* Remove unused `_partition_via_api` function
* Fixed emoji bug in `partition_xlsx`.
* Pass `file_filename` metadata when partitioning file object
* Skip ingest test on missing Slack token
* Add Dropbox variables to CI environments
* Remove default encoding for ingest
* Adds new element type `EmailAddress` for recognising email address in the  text
* Simplifies `min_partition` logic; makes partitions falling below the `min_partition`
  less likely.
* Fix bug where ingest test check for number of files fails in smoke test
* Fix unstructured-ingest entrypoint failure

## 0.9.0

### Enhancements

* Dependencies are now split by document type, creating a slimmer base installation.

## 0.8.8

### Enhancements

### Features

### Fixes

* Rename "date" field to "last_modified"
* Adds Box connector

### Fixes

## 0.8.7

### Enhancements

* Put back useful function `split_by_paragraph`

### Features

### Fixes

* Fix argument order in NLTK download step

## 0.8.6

### Enhancements

### Features

### Fixes

* Remove debug print lines and non-functional code

## 0.8.5

### Enhancements

* Add parameter `skip_infer_table_types` to enable (skip) table extraction for other doc types
* Adds optional Unstructured API unit tests in CI
* Tracks last modified date for all document types.
* Add auto_paragraph_grouper to detect new-line and blank-line new paragraph for .txt files.
* refactor the ingest cli to better support expanding supported connectors

## 0.8.3

### Enhancements

### Features

### Fixes

* NLTK now only gets downloaded if necessary.
* Handling for empty tables in Word Documents and PowerPoints.

## 0.8.4

### Enhancements

* Additional tests and refactor of JSON detection.
* Update functionality to retrieve image metadata from a page for `document_to_element_list`
* Links are now tracked in `partition_html` output.
* Set the file's current position to the beginning after reading the file in `convert_to_bytes`
* Add `min_partition` kwarg to that combines elements below a specified threshold and modifies splitting of strings longer than max partition so words are not split.
* set the file's current position to the beginning after reading the file in `convert_to_bytes`
* Add slide notes to pptx
* Add `--encoding` directive to ingest
* Improve json detection by `detect_filetype`

### Features

* Adds Outlook connector
* Add support for dpi parameter in inference library
* Adds Onedrive connector.
* Add Confluence connector for ingest cli to pull the body text from all documents from all spaces in a confluence domain.

### Fixes

* Fixes issue with email partitioning where From field was being assigned the To field value.
* Use the `image_metadata` property of the `PageLayout` instance to get the page image info in the `document_to_element_list`
* Add functionality to write images to computer storage temporarily instead of keeping them in memory for `ocr_only` strategy
* Add functionality to convert a PDF in small chunks of pages at a time for `ocr_only` strategy
* Adds `.txt`, `.text`, and `.tab` to list of extensions to check if file
  has a `text/plain` MIME type.
* Enables filters to be passed to `partition_doc` so it doesn't error with LibreOffice7.
* Removed old error message that's superseded by `requires_dependencies`.
* Removes using `hi_res` as the default strategy value for `partition_via_api` and `partition_multiple_via_api`

## 0.8.1

### Enhancements

* Add support for Python 3.11

### Features

### Fixes

* Fixed `auto` strategy detected scanned document as having extractable text and using `fast` strategy, resulting in no output.
* Fix list detection in MS Word documents.
* Don't instantiate an element with a coordinate system when there isn't a way to get its location data.

## 0.8.0

### Enhancements

* Allow model used for hi res pdf partition strategy to be chosen when called.
* Updated inference package

### Features

* Add `metadata_filename` parameter across all partition functions

### Fixes

* Update to ensure `convert_to_datafame` grabs all of the metadata fields.
* Adjust encoding recognition threshold value in `detect_file_encoding`
* Fix KeyError when `isd_to_elements` doesn't find a type
* Fix `_output_filename` for local connector, allowing single files to be written correctly to the disk

* Fix for cases where an invalid encoding is extracted from an email header.

### BREAKING CHANGES

* Information about an element's location is no longer returned as top-level attributes of an element. Instead, it is returned in the `coordinates` attribute of the element's metadata.

## 0.7.12

### Enhancements

* Adds `include_metadata` kwarg to `partition_doc`, `partition_docx`, `partition_email`, `partition_epub`, `partition_json`, `partition_msg`, `partition_odt`, `partition_org`, `partition_pdf`, `partition_ppt`, `partition_pptx`, `partition_rst`, and `partition_rtf`
### Features

* Add Elasticsearch connector for ingest cli to pull specific fields from all documents in an index.
* Adds Dropbox connector

### Fixes

* Fix tests that call unstructured-api by passing through an api-key
* Fixed page breaks being given (incorrect) page numbers
* Fix skipping download on ingest when a source document exists locally

## 0.7.11

### Enhancements

* More deterministic element ordering when using `hi_res` PDF parsing strategy (from unstructured-inference bump to 0.5.4)
* Make large model available (from unstructured-inference bump to 0.5.3)
* Combine inferred elements with extracted elements (from unstructured-inference bump to 0.5.2)
* `partition_email` and `partition_msg` will now process attachments if `process_attachments=True`
  and a attachment partitioning functions is passed through with `attachment_partitioner=partition`.

### Features

### Fixes

* Fix tests that call unstructured-api by passing through an api-key
* Fixed page breaks being given (incorrect) page numbers
* Fix skipping download on ingest when a source document exists locally

## 0.7.10

### Enhancements

* Adds a `max_partition` parameter to `partition_text`, `partition_pdf`, `partition_email`,
  `partition_msg` and `partition_xml` that sets a limit for the size of an individual
  document elements. Defaults to `1500` for everything except `partition_xml`, which has
  a default value of `None`.
* DRY connector refactor

### Features

* `hi_res` model for pdfs and images is selectable via environment variable.

### Fixes

* CSV check now ignores escaped commas.
* Fix for filetype exploration util when file content does not have a comma.
* Adds negative lookahead to bullet pattern to avoid detecting plain text line
  breaks like `-------` as list items.
* Fix pre tag parsing for `partition_html`
* Fix lookup error for annotated Arabic and Hebrew encodings

## 0.7.9

### Enhancements

* Improvements to string check for leafs in `partition_xml`.
* Adds --partition-ocr-languages to unstructured-ingest.

### Features

* Adds `partition_org` for processed Org Mode documents.

### Fixes

## 0.7.8

### Enhancements

### Features

* Adds Google Cloud Service connector

### Fixes

* Updates the `parse_email` for `partition_eml` so that `unstructured-api` passes the smoke tests
* `partition_email` now works if there is no message content
* Updates the `"fast"` strategy for `partition_pdf` so that it's able to recursively
* Adds recursive functionality to all fsspec connectors
* Adds generic --recursive ingest flag

## 0.7.7

### Enhancements

* Adds functionality to replace the `MIME` encodings for `eml` files with one of the common encodings if a `unicode` error occurs
* Adds missed file-like object handling in `detect_file_encoding`
* Adds functionality to extract charset info from `eml` files

### Features

* Added coordinate system class to track coordinate types and convert to different coordinate

### Fixes

* Adds an `html_assemble_articles` kwarg to `partition_html` to enable users to capture
  control whether content outside of `<article>` tags is captured when
  `<article>` tags are present.
* Check for the `xml` attribute on `element` before looking for pagebreaks in `partition_docx`.

## 0.7.6

### Enhancements

* Convert fast startegy to ocr_only for images
* Adds support for page numbers in `.docx` and `.doc` when user or renderer
  created page breaks are present.
* Adds retry logic for the unstructured-ingest Biomed connector

### Features

* Provides users with the ability to extract additional metadata via regex.
* Updates `partition_docx` to include headers and footers in the output.
* Create `partition_tsv` and associated tests. Make additional changes to `detect_filetype`.

### Fixes

* Remove fake api key in test `partition_via_api` since we now require valid/empty api keys
* Page number defaults to `None` instead of `1` when page number is not present in the metadata.
  A page number of `None` indicates that page numbers are not being tracked for the document
  or that page numbers do not apply to the element in question..
* Fixes an issue with some pptx files. Assume pptx shapes are found in top left position of slide
  in case the shape.top and shape.left attributes are `None`.

## 0.7.5

### Enhancements

* Adds functionality to sort elements in `partition_pdf` for `fast` strategy
* Adds ingest tests with `--fast` strategy on PDF documents
* Adds --api-key to unstructured-ingest

### Features

* Adds `partition_rst` for processed ReStructured Text documents.

### Fixes

* Adds handling for emails that do not have a datetime to extract.
* Adds pdf2image package as core requirement of unstructured (with no extras)

## 0.7.4

### Enhancements

* Allows passing kwargs to request data field for `partition_via_api` and `partition_multiple_via_api`
* Enable MIME type detection if libmagic is not available
* Adds handling for empty files in `detect_filetype` and `partition`.

### Features

### Fixes

* Reslove `grpcio` import issue on `weaviate.schema.validate_schema` for python 3.9 and 3.10
* Remove building `detectron2` from source in Dockerfile

## 0.7.3

### Enhancements

* Update IngestDoc abstractions and add data source metadata in ElementMetadata

### Features

### Fixes

* Pass `strategy` parameter down from `partition` for `partition_image`
* Filetype detection if a CSV has a `text/plain` MIME type
* `convert_office_doc` no longers prints file conversion info messages to stdout.
* `partition_via_api` reflects the actual filetype for the file processed in the API.

## 0.7.2

### Enhancements

* Adds an optional encoding kwarg to `elements_to_json` and `elements_from_json`
* Bump version of base image to use new stable version of tesseract

### Features

### Fixes

* Update the `read_txt_file` utility function to keep using `spooled_to_bytes_io_if_needed` for xml
* Add functionality to the `read_txt_file` utility function to handle file-like object from URL
* Remove the unused parameter `encoding` from `partition_pdf`
* Change auto.py to have a `None` default for encoding
* Add functionality to try other common encodings for html and xml files if an error related to the encoding is raised and the user has not specified an encoding.
* Adds benchmark test with test docs in example-docs
* Re-enable test_upload_label_studio_data_with_sdk
* File detection now detects code files as plain text
* Adds `tabulate` explicitly to dependencies
* Fixes an issue in `metadata.page_number` of pptx files
* Adds showing help if no parameters passed

## 0.7.1

### Enhancements

### Features

* Add `stage_for_weaviate` to stage `unstructured` outputs for upload to Weaviate, along with
  a helper function for defining a class to use in Weaviate schemas.
* Builds from Unstructured base image, built off of Rocky Linux 8.7, this resolves almost all CVE's in the image.

### Fixes

## 0.7.0

### Enhancements

* Installing `detectron2` from source is no longer required when using the `local-inference` extra.
* Updates `.pptx` parsing to include text in tables.

### Features

### Fixes

* Fixes an issue in `_add_element_metadata` that caused all elements to have `page_number=1`
  in the element metadata.
* Adds `.log` as a file extension for TXT files.
* Adds functionality to try other common encodings for email (`.eml`) files if an error related to the encoding is raised and the user has not specified an encoding.
* Allow passed encoding to be used in the `replace_mime_encodings`
* Fixes page metadata for `partition_html` when `include_metadata=False`
* A `ValueError` now raises if `file_filename` is not specified when you use `partition_via_api`
  with a file-like object.

## 0.6.11

### Enhancements

* Supports epub tests since pandoc is updated in base image

### Features


### Fixes


## 0.6.10

### Enhancements

* XLS support from auto partition

### Features

### Fixes

## 0.6.9

### Enhancements

* fast strategy for pdf now keeps element bounding box data
* setup.py refactor

### Features

### Fixes

* Adds functionality to try other common encodings if an error related to the encoding is raised and the user has not specified an encoding.
* Adds additional MIME types for CSV

## 0.6.8

### Enhancements

### Features

* Add `partition_csv` for CSV files.

### Fixes

## 0.6.7

### Enhancements

* Deprecate `--s3-url` in favor of `--remote-url` in CLI
* Refactor out non-connector-specific config variables
* Add `file_directory` to metadata
* Add `page_name` to metadata. Currently used for the sheet name in XLSX documents.
* Added a `--partition-strategy` parameter to unstructured-ingest so that users can specify
  partition strategy in CLI. For example, `--partition-strategy fast`.
* Added metadata for filetype.
* Add Discord connector to pull messages from a list of channels
* Refactor `unstructured/file-utils/filetype.py` to better utilise hashmap to return mime type.
* Add local declaration of DOCX_MIME_TYPES and XLSX_MIME_TYPES for `test_filetype.py`.

### Features

* Add `partition_xml` for XML files.
* Add `partition_xlsx` for Microsoft Excel documents.

### Fixes

* Supports `hml` filetype for partition as a variation of html filetype.
* Makes `pytesseract` a function level import in `partition_pdf` so you can use the `"fast"`
  or `"hi_res"` strategies if `pytesseract` is not installed. Also adds the
  `required_dependencies` decorator for the `"hi_res"` and `"ocr_only"` strategies.
* Fix to ensure `filename` is tracked in metadata for `docx` tables.

## 0.6.6

### Enhancements

* Adds an `"auto"` strategy that chooses the partitioning strategy based on document
  characteristics and function kwargs. This is the new default strategy for `partition_pdf`
  and `partition_image`. Users can maintain existing behavior by explicitly setting
  `strategy="hi_res"`.
* Added an additional trace logger for NLP debugging.
* Add `get_date` method to `ElementMetadata` for converting the datestring to a `datetime` object.
* Cleanup the `filename` attribute on `ElementMetadata` to remove the full filepath.

### Features

* Added table reading as html with URL parsing to `partition_docx` in docx
* Added metadata field for text_as_html for docx files

### Fixes

* `fileutils/file_type` check json and eml decode ignore error
* `partition_email` was updated to more flexibly handle deviations from the RFC-2822 standard.
  The time in the metadata returns `None` if the time does not match RFC-2822 at all.
* Include all metadata fields when converting to dataframe or CSV

## 0.6.5

### Enhancements

* Added support for SpooledTemporaryFile file argument.

### Features

### Fixes


## 0.6.4

### Enhancements

* Added an "ocr_only" strategy for `partition_pdf`. Refactored the strategy decision
  logic into its own module.

### Features

### Fixes

## 0.6.3

### Enhancements

* Add an "ocr_only" strategy for `partition_image`.

### Features

* Added `partition_multiple_via_api` for partitioning multiple documents in a single REST
  API call.
* Added `stage_for_baseplate` function to prepare outputs for ingestion into Baseplate.
* Added `partition_odt` for processing Open Office documents.

### Fixes

* Updates the grouping logic in the `partition_pdf` fast strategy to group together text
  in the same bounding box.

## 0.6.2

### Enhancements

* Added logic to `partition_pdf` for detecting copy protected PDFs and falling back
  to the hi res strategy when necessary.


### Features

* Add `partition_via_api` for partitioning documents through the hosted API.

### Fixes

* Fix how `exceeds_cap_ratio` handles empty (returns `True` instead of `False`)
* Updates `detect_filetype` to properly detect JSONs when the MIME type is `text/plain`.

## 0.6.1

### Enhancements

* Updated the table extraction parameter name to be more descriptive

### Features

### Fixes

## 0.6.0

### Enhancements

* Adds an `ssl_verify` kwarg to `partition` and `partition_html` to enable turning off
  SSL verification for HTTP requests. SSL verification is on by default.
* Allows users to pass in ocr language to `partition_pdf` and `partition_image` through
  the `ocr_language` kwarg. `ocr_language` corresponds to the code for the language pack
  in Tesseract. You will need to install the relevant Tesseract language pack to use a
  given language.

### Features

* Table extraction is now possible for pdfs from `partition` and `partition_pdf`.
* Adds support for extracting attachments from `.msg` files

### Fixes

* Adds an `ssl_verify` kwarg to `partition` and `partition_html` to enable turning off
  SSL verification for HTTP requests. SSL verification is on by default.

## 0.5.13

### Enhancements

* Allow headers to be passed into `partition` when `url` is used.

### Features

* `bytes_string_to_string` cleaning brick for bytes string output.

### Fixes

* Fixed typo in call to `exactly_one` in `partition_json`
* unstructured-documents encode xml string if document_tree is `None` in `_read_xml`.
* Update to `_read_xml` so that Markdown files with embedded HTML process correctly.
* Fallback to "fast" strategy only emits a warning if the user specifies the "hi_res" strategy.
* unstructured-partition-text_type exceeds_cap_ratio fix returns and how capitalization ratios are calculated
* `partition_pdf` and `partition_text` group broken paragraphs to avoid fragmented `NarrativeText` elements.
* .json files resolved as "application/json" on centos7 (or other installs with older libmagic libs)

## 0.5.12

### Enhancements

* Add OS mimetypes DB to docker image, mainly for unstructured-api compat.
* Use the image registry as a cache when building Docker images.
* Adds the ability for `partition_text` to group together broken paragraphs.
* Added method to utils to allow date time format validation

### Features
* Add Slack connector to pull messages for a specific channel

* Add --partition-by-api parameter to unstructured-ingest
* Added `partition_rtf` for processing rich text files.
* `partition` now accepts a `url` kwarg in addition to `file` and `filename`.

### Fixes

* Allow encoding to be passed into `replace_mime_encodings`.
* unstructured-ingest connector-specific dependencies are imported on demand.
* unstructured-ingest --flatten-metadata supported for local connector.
* unstructured-ingest fix runtime error when using --metadata-include.

## 0.5.11

### Enhancements

### Features

### Fixes

* Guard against null style attribute in docx document elements
* Update HTML encoding to better support foreign language characters

## 0.5.10

### Enhancements

* Updated inference package
* Add sender, recipient, date, and subject to element metadata for emails

### Features

* Added `--download-only` parameter to `unstructured-ingest`

### Fixes

* FileNotFound error when filename is provided but file is not on disk

## 0.5.9

### Enhancements

### Features

### Fixes

* Convert file to str in helper `split_by_paragraph` for `partition_text`

## 0.5.8

### Enhancements

* Update `elements_to_json` to return string when filename is not specified
* `elements_from_json` may take a string instead of a filename with the `text` kwarg
* `detect_filetype` now does a final fallback to file extension.
* Empty tags are now skipped during the depth check for HTML processing.

### Features

* Add local file system to `unstructured-ingest`
* Add `--max-docs` parameter to `unstructured-ingest`
* Added `partition_msg` for processing MSFT Outlook .msg files.

### Fixes

* `convert_file_to_text` now passes through the `source_format` and `target_format` kwargs.
  Previously they were hard coded.
* Partitioning functions that accept a `text` kwarg no longer raise an error if an empty
  string is passed (and empty list of elements is returned instead).
* `partition_json` no longer fails if the input is an empty list.
* Fixed bug in `chunk_by_attention_window` that caused the last word in segments to be cut-off
  in some cases.

### BREAKING CHANGES

* `stage_for_transformers` now returns a list of elements, making it consistent with other
  staging bricks

## 0.5.7

### Enhancements

* Refactored codebase using `exactly_one`
* Adds ability to pass headers when passing a url in partition_html()
* Added optional `content_type` and `file_filename` parameters to `partition()` to bypass file detection

### Features

* Add `--flatten-metadata` parameter to `unstructured-ingest`
* Add `--fields-include` parameter to `unstructured-ingest`

### Fixes

## 0.5.6

### Enhancements

* `contains_english_word()`, used heavily in text processing, is 10x faster.

### Features

* Add `--metadata-include` and `--metadata-exclude` parameters to `unstructured-ingest`
* Add `clean_non_ascii_chars` to remove non-ascii characters from unicode string

### Fixes

* Fix problem with PDF partition (duplicated test)

## 0.5.4

### Enhancements

* Added Biomedical literature connector for ingest cli.
* Add `FsspecConnector` to easily integrate any existing `fsspec` filesystem as a connector.
* Rename `s3_connector.py` to `s3.py` for readability and consistency with the
  rest of the connectors.
* Now `S3Connector` relies on `s3fs` instead of on `boto3`, and it inherits
  from `FsspecConnector`.
* Adds an `UNSTRUCTURED_LANGUAGE_CHECKS` environment variable to control whether or not language
  specific checks like vocabulary and POS tagging are applied. Set to `"true"` for higher
  resolution partitioning and `"false"` for faster processing.
* Improves `detect_filetype` warning to include filename when provided.
* Adds a "fast" strategy for partitioning PDFs with PDFMiner. Also falls back to the "fast"
  strategy if detectron2 is not available.
* Start deprecation life cycle for `unstructured-ingest --s3-url` option, to be deprecated in
  favor of `--remote-url`.

### Features

* Add `AzureBlobStorageConnector` based on its `fsspec` implementation inheriting
from `FsspecConnector`
* Add `partition_epub` for partitioning e-books in EPUB3 format.

### Fixes

* Fixes processing for text files with `message/rfc822` MIME type.
* Open xml files in read-only mode when reading contents to construct an XMLDocument.

## 0.5.3

### Enhancements

* `auto.partition()` can now load Unstructured ISD json documents.
* Simplify partitioning functions.
* Improve logging for ingest CLI.

### Features

* Add `--wikipedia-auto-suggest` argument to the ingest CLI to disable automatic redirection
  to pages with similar names.
* Add setup script for Amazon Linux 2
* Add optional `encoding` argument to the `partition_(text/email/html)` functions.
* Added Google Drive connector for ingest cli.
* Added Gitlab connector for ingest cli.

### Fixes

## 0.5.2

### Enhancements

* Fully move from printing to logging.
* `unstructured-ingest` now uses a default `--download_dir` of `$HOME/.cache/unstructured/ingest`
rather than a "tmp-ingest-" dir in the working directory.

### Features

### Fixes

* `setup_ubuntu.sh` no longer fails in some contexts by interpreting
`DEBIAN_FRONTEND=noninteractive` as a command
* `unstructured-ingest` no longer re-downloads files when --preserve-downloads
is used without --download-dir.
* Fixed an issue that was causing text to be skipped in some HTML documents.

## 0.5.1

### Enhancements

### Features

### Fixes

* Fixes an error causing JavaScript to appear in the output of `partition_html` sometimes.
* Fix several issues with the `requires_dependencies` decorator, including the error message
  and how it was used, which had caused an error for `unstructured-ingest --github-url ...`.

## 0.5.0

### Enhancements

* Add `requires_dependencies` Python decorator to check dependencies are installed before
  instantiating a class or running a function

### Features

* Added Wikipedia connector for ingest cli.

### Fixes

* Fix `process_document` file cleaning on failure
* Fixes an error introduced in the metadata tracking commit that caused `NarrativeText`
  and `FigureCaption` elements to be represented as `Text` in HTML documents.

## 0.4.16

### Enhancements

* Fallback to using file extensions for filetype detection if `libmagic` is not present

### Features

* Added setup script for Ubuntu
* Added GitHub connector for ingest cli.
* Added `partition_md` partitioner.
* Added Reddit connector for ingest cli.

### Fixes

* Initializes connector properly in ingest.main::MainProcess
* Restricts version of unstructured-inference to avoid multithreading issue

## 0.4.15

### Enhancements

* Added `elements_to_json` and `elements_from_json` for easier serialization/deserialization
* `convert_to_dict`, `dict_to_elements` and `convert_to_csv` are now aliases for functions
  that use the ISD terminology.

### Fixes

* Update to ensure all elements are preserved during serialization/deserialization

## 0.4.14

* Automatically install `nltk` models in the `tokenize` module.

## 0.4.13

* Fixes unstructured-ingest cli.

## 0.4.12

* Adds console_entrypoint for unstructured-ingest, other structure/doc updates related to ingest.
* Add `parser` parameter to `partition_html`.

## 0.4.11

* Adds `partition_doc` for partitioning Word documents in `.doc` format. Requires `libreoffice`.
* Adds `partition_ppt` for partitioning PowerPoint documents in `.ppt` format. Requires `libreoffice`.

## 0.4.10

* Fixes `ElementMetadata` so that it's JSON serializable when the filename is a `Path` object.

## 0.4.9

* Added ingest modules and s3 connector, sample ingest script
* Default to `url=None` for `partition_pdf` and `partition_image`
* Add ability to skip English specific check by setting the `UNSTRUCTURED_LANGUAGE` env var to `""`.
* Document `Element` objects now track metadata

## 0.4.8

* Modified XML and HTML parsers not to load comments.

## 0.4.7

* Added the ability to pull an HTML document from a url in `partition_html`.
* Added the the ability to get file summary info from lists of filenames and lists
  of file contents.
* Added optional page break to `partition` for `.pptx`, `.pdf`, images, and `.html` files.
* Added `to_dict` method to document elements.
* Include more unicode quotes in `replace_unicode_quotes`.

## 0.4.6

* Loosen the default cap threshold to `0.5`.
* Add a `UNSTRUCTURED_NARRATIVE_TEXT_CAP_THRESHOLD` environment variable for controlling
  the cap ratio threshold.
* Unknown text elements are identified as `Text` for HTML and plain text documents.
* `Body Text` styles no longer default to `NarrativeText` for Word documents. The style information
  is insufficient to determine that the text is narrative.
* Upper cased text is lower cased before checking for verbs. This helps avoid some missed verbs.
* Adds an `Address` element for capturing elements that only contain an address.
* Suppress the `UserWarning` when detectron is called.
* Checks that titles and narrative test have at least one English word.
* Checks that titles and narrative text are at least 50% alpha characters.
* Restricts titles to a maximum word length. Adds a `UNSTRUCTURED_TITLE_MAX_WORD_LENGTH`
  environment variable for controlling the max number of words in a title.
* Updated `partition_pptx` to order the elements on the page

## 0.4.4

* Updated `partition_pdf` and `partition_image` to return `unstructured` `Element` objects
* Fixed the healthcheck url path when partitioning images and PDFs via API
* Adds an optional `coordinates` attribute to document objects
* Adds `FigureCaption` and `CheckBox` document elements
* Added ability to split lists detected in `LayoutElement` objects
* Adds `partition_pptx` for partitioning PowerPoint documents
* LayoutParser models now download from HugginfaceHub instead of DropBox
* Fixed file type detection for XML and HTML files on Amazone Linux

## 0.4.3

* Adds `requests` as a base dependency
* Fix in `exceeds_cap_ratio` so the function doesn't break with empty text
* Fix bug in `_parse_received_data`.
* Update `detect_filetype` to properly handle `.doc`, `.xls`, and `.ppt`.

## 0.4.2

* Added `partition_image` to process documents in an image format.
* Fixed utf-8 encoding error in `partition_email` with attachments for `text/html`

## 0.4.1

* Added support for text files in the `partition` function
* Pinned `opencv-python` for easier installation on Linux

## 0.4.0

* Added generic `partition` brick that detects the file type and routes a file to the appropriate
  partitioning brick.
* Added a file type detection module.
* Updated `partition_html` and `partition_eml` to support file-like objects in 'rb' mode.
* Cleaning brick for removing ordered bullets `clean_ordered_bullets`.
* Extract brick method for ordered bullets `extract_ordered_bullets`.
* Test for `clean_ordered_bullets`.
* Test for `extract_ordered_bullets`.
* Added `partition_docx` for pre-processing Word Documents.
* Added new REGEX patterns to extract email header information
* Added new functions to extract header information `parse_received_data` and `partition_header`
* Added new function to parse plain text files `partition_text`
* Added new cleaners functions `extract_ip_address`, `extract_ip_address_name`, `extract_mapi_id`, `extract_datetimetz`
* Add new `Image` element and function to find embedded images `find_embedded_images`
* Added `get_directory_file_info` for summarizing information about source documents

## 0.3.5

* Add support for local inference
* Add new pattern to recognize plain text dash bullets
* Add test for bullet patterns
* Fix for `partition_html` that allows for processing `div` tags that have both text and child
  elements
* Add ability to extract document metadata from `.docx`, `.xlsx`, and `.jpg` files.
* Helper functions for identifying and extracting phone numbers
* Add new function `extract_attachment_info` that extracts and decodes the attachment
of an email.
* Staging brick to convert a list of `Element`s to a `pandas` dataframe.
* Add plain text functionality to `partition_email`

## 0.3.4

* Python-3.7 compat

## 0.3.3

* Removes BasicConfig from logger configuration
* Adds the `partition_email` partitioning brick
* Adds the `replace_mime_encodings` cleaning bricks
* Small fix to HTML parsing related to processing list items with sub-tags
* Add `EmailElement` data structure to store email documents

## 0.3.2

* Added `translate_text` brick for translating text between languages
* Add an `apply` method to make it easier to apply cleaners to elements

## 0.3.1

* Added \_\_init.py\_\_ to `partition`

## 0.3.0

* Implement staging brick for Argilla. Converts lists of `Text` elements to `argilla` dataset classes.
* Removing the local PDF parsing code and any dependencies and tests.
* Reorganizes the staging bricks in the unstructured.partition module
* Allow entities to be passed into the Datasaur staging brick
* Added HTML escapes to the `replace_unicode_quotes` brick
* Fix bad responses in partition_pdf to raise ValueError
* Adds `partition_html` for partitioning HTML documents.

## 0.2.6

* Small change to how \_read is placed within the inheritance structure since it doesn't really apply to pdf
* Add partitioning brick for calling the document image analysis API

## 0.2.5

* Update python requirement to >=3.7

## 0.2.4

* Add alternative way of importing `Final` to support google colab

## 0.2.3

* Add cleaning bricks for removing prefixes and postfixes
* Add cleaning bricks for extracting text before and after a pattern

## 0.2.2

* Add staging brick for Datasaur

## 0.2.1

* Added brick to convert an ISD dictionary to a list of elements
* Update `PDFDocument` to use the `from_file` method
* Added staging brick for CSV format for ISD (Initial Structured Data) format.
* Added staging brick for separating text into attention window size chunks for `transformers`.
* Added staging brick for LabelBox.
* Added ability to upload LabelStudio predictions
* Added utility function for JSONL reading and writing
* Added staging brick for CSV format for Prodigy
* Added staging brick for Prodigy
* Added ability to upload LabelStudio annotations
* Added text_field and id_field to stage_for_label_studio signature

## 0.2.0

* Initial release of unstructured<|MERGE_RESOLUTION|>--- conflicted
+++ resolved
@@ -17,14 +17,10 @@
 
 ### Enhancements
 
-<<<<<<< HEAD
-* **Update the layout analysis script** The previous script only supported annotating `final` elements. The updated script also supports annotating `inferred` and `extracted` elements.
-=======
 * **Update the layout analysis script.** The previous script only supported annotating `final` elements. The updated script also supports annotating `inferred` and `extracted` elements.
 * **AWS Marketplace API documentation**: Added the user guide, including setting up VPC and CloudFormation, to deploy Unstructured API on AWS platform.
 * **Azure Marketplace API documentation**: Improved the user guide to deploy Azure Marketplace API by adding references to Azure documentation.
 * **Integration documentation**: Updated URLs for the `staging_for` bricks
->>>>>>> 9459af43
 
 ### Features
 
