--- conflicted
+++ resolved
@@ -1,7 +1,4 @@
-<<<<<<< HEAD
-## 0.14.8
-=======
-## 0.14.8-dev3
+## 0.14.8-dev4
 
 ### Enhancements
 
@@ -14,7 +11,6 @@
 * **`partition()` now forwards `strategy` arg to `partition_docx()`, `partition_ppt()`, and `partition_pptx()`.** A `strategy` argument passed to `partition()` (or the default value "auto" assigned by `partition()`) is now forwarded to `partition_docx()`, `partition_ppt()`, and `partition_pptx()` when those filetypes are detected.
 
 ## 0.14.7
->>>>>>> 2d965fd6
 
 ### Enhancements
 
