## 0.10.26

### Enhancements

* **Add CI evaluation workflow** Adds evaluation metrics to the current ingest workflow to measure the performance of each file extracted as well as aggregated-level performance.

### Features

<<<<<<< HEAD
* **Update `ocr_only` strategy in `partition_pdf()`** Adds the functionality to get accurate coordinate data when partitioning PDFs and Images with the `ocr_only` strategy.
=======
* **Functionality to catch and classify overlapping/nested elements** Method to identify overlapping-bboxes cases within detected elements in a document. It returns two values: a boolean defining if there are overlapping elements present, and a list reporting them with relevant metadata. The output includes information about the `overlapping_elements`, `overlapping_case`, `overlapping_percentage`, `largest_ngram_percentage`, `overlap_percentage_total`, `max_area`, `min_area`, and `total_area`. 
* **Add Local connector source metadata** python's os module used to pull stats from local file when processing via the local connector and populates fields such as last modified time, created time.
>>>>>>> 2e9f4c48
* **Add Local connector source metadata.** python's os module used to pull stats from local file when processing via the local connector and populates fields such as last modified time, created time.

### Fixes

* **Fixes elements partitioned from an image file missing certain metadata** Metadata for image files, like file type, was being handled differently from other file types. This caused a bug where other metadata, like the file name, was being missed. This change brought metadata handling for image files to be more in line with the handling for other file types so that file name and other metadata fields are being captured.
* **Adds `typing-extensions` as an explicit dependency** This package is an implicit dependency, but the module is being imported directly in `unstructured.documents.elements` so the dependency should be explicit in case changes in other dependencies lead to `typing-extensions` being dropped as a dependency.
* **Stop passing `extract_tables` to `unstructured-inference` since it is now supported in `unstructured` instead** Table extraction previously occurred in `unstructured-inference`, but that logic, except for the table model itself, is now a part of the `unstructured` library. Thus the parameter triggering table extraction is no longer passed to the `unstructured-inference` package. Also noted the table output regression for PDF files.
* **Fix a bug in Table partitioning** Previously the `skip_infer_table_types` variable used in `partition` was not being passed down to specific file partitioners. Now you can utilize the `skip_infer_table_types` list variable when calling `partition` to specify the filetypes for which you want to skip table extraction, or the `infer_table_structure` boolean variable on the file specific partitioning function.
* **Fix partition docx without sections** Some docx files, like those from teams output, do not contain sections and it would produce no results because the code assumes all components are in sections. Now if no sections is detected from a document we iterate through the paragraphs and return contents found in the paragraphs.

## 0.10.25

### Enhancements

* **Duplicate CLI param check** Given that many of the options associated with the `Click` based cli ingest commands are added dynamically from a number of configs, a check was incorporated to make sure there were no duplicate entries to prevent new configs from overwriting already added options.
* **Ingest CLI refactor for better code reuse** Much of the ingest cli code can be templated and was a copy-paste across files, adding potential risk. Code was refactored to use a base class which had much of the shared code templated.

### Features

* **Table OCR refactor** support Table OCR with pre-computed OCR data to ensure we only do one OCR for entrie document. User can specify
ocr agent tesseract/paddle in environment variable `OCR_AGENT` for OCRing the entire document.
* **Adds accuracy function** The accuracy scoring was originally an option under `calculate_edit_distance`. For easy function call, it is now a wrapper around the original function that calls edit_distance and return as "score".
* **Adds HuggingFaceEmbeddingEncoder** The HuggingFace Embedding Encoder uses a local embedding model as opposed to using an API.
* **Add AWS bedrock embedding connector** `unstructured.embed.bedrock` now provides a connector to use AWS bedrock's `titan-embed-text` model to generate embeddings for elements. This features requires valid AWS bedrock setup and an internet connectionto run.

### Fixes

* **Import PDFResourceManager more directly** We were importing `PDFResourceManager` from `pdfminer.converter` which was causing an error for some users. We changed to import from the actual location of `PDFResourceManager`, which is `pdfminer.pdfinterp`.
* **Fix language detection of elements with empty strings** This resolves a warning message that was raised by `langdetect` if the language was attempted to be detected on an empty string. Language detection is now skipped for empty strings.
* **Fix chunks breaking on regex-metadata matches.** Fixes "over-chunking" when `regex_metadata` was used, where every element that contained a regex-match would start a new chunk.
* **Fix regex-metadata match offsets not adjusted within chunk.** Fixes incorrect regex-metadata match start/stop offset in chunks where multiple elements are combined.
* **Map source cli command configs when destination set** Due to how the source connector is dynamically called when the destination connector is set via the CLI, the configs were being set incorrectoy, causing the source connector to break. The configs were fixed and updated to take into account Fsspec-specific connectors.
* **Fix metrics folder not discoverable** Fixes issue where unstructured/metrics folder is not discoverable on PyPI by adding an `__init__.py` file under the folder.
* **Fix a bug when `parition_pdf` get `model_name=None`** In API usage the `model_name` value is `None` and the `cast` function in `partition_pdf` would return `None` and lead to attribution error. Now we use `str` function to explicit convert the content to string so it is garanteed to have `starts_with` and other string functions as attributes
* **Fix html partition fail on tables without `tbody` tag** HTML tables may sometimes just contain headers without body (`tbody` tag)
* **Fix out-of-order sequencing of split chunks.** Fixes behavior where "split" chunks were inserted at the beginning of the chunk sequence. This would produce a chunk sequence like [5a, 5b, 3a, 3b, 1, 2, 4] when sections 3 and 5 exceeded `max_characters`.
* **Deserialization of ingest docs fixed** When ingest docs are being deserialized as part of the ingest pipeline process (cli), there were certain fields that weren't getting persisted (metadata and date processed). The from_dict method was updated to take these into account and a unit test added to check.
* **Map source cli command configs when destination set** Due to how the source connector is dynamically called when the destination connector is set via the CLI, the configs were being set incorrectoy, causing the source connector to break. The configs were fixed and updated to take into account Fsspec-specific connectors.
* **Deserialization of ingest docs fixed** When ingest docs are being deserialized as part of the ingest pipeline process (cli), there were certain fields that weren't getting persisted (metadata and date processed). The from_dict method was updated to take these into account and a unit test added to check.

## 0.10.24

### Enhancements

* **Improve natural reading order** Some `OCR` elements with only spaces in the text have full-page width in the bounding box, which causes the `xycut` sorting to not work as expected. Now the logic to parse OCR results removes any elements with only spaces (more than one space).
* **Ingest compression utilities and fsspec connector support** Generic utility code added to handle files that get pulled from a source connector that are either tar or zip compressed and uncompress them locally. This is then processed using a local source connector. Currently this functionality has been incorporated into the fsspec connector and all those inheriting from it (currently: Azure Blob Storage, Google Cloud Storage, S3, Box, and Dropbox).
* **Ingest destination connectors support for writing raw list of elements** Along with the default write method used in the ingest pipeline to write the json content associated with the ingest docs, each destination connector can now also write a raw list of elements to the desired downstream location without having an ingest doc associated with it.

### Features

* **Adds element type percent match function** In order to evaluate the element type extracted, we add a function that calculates the matched percentage between two frequency dictionary.

### Fixes

* **Fix paddle model file not discoverable** Fixes issue where ocr_models/paddle_ocr.py file is not discoverable on PyPI by adding
an `__init__.py` file under the folder.
* **Chipper v2 Fixes** Includes fix for a memory leak and rare last-element bbox fix. (unstructured-inference==0.7.7)
* **Fix image resizing issue** Includes fix related to resizing images in the tables pipeline. (unstructured-inference==0.7.6)

## 0.10.23

### Enhancements

* **Add functionality to limit precision when serializing to json** Precision for `points` is limited to 1 decimal point if coordinates["system"] == "PixelSpace" (otherwise 2 decimal points?). Precision for `detection_class_prob` is limited to 5 decimal points.
* **Fix csv file detection logic when mime-type is text/plain** Previously the logic to detect csv file type was considering only first row's comma count comparing with the header_row comma count and both the rows being same line the result was always true, Now the logic is changed to consider the comma's count for all the lines except first line and compare with header_row comma count.
* **Improved inference speed for Chipper V2** API requests with 'hi_res_model_name=chipper' now have ~2-3x faster responses.

### Features

### Fixes

* **Cleans up temporary files after conversion** Previously a file conversion utility was leaving temporary files behind on the filesystem without removing them when no longer needed. This fix helps prevent an accumulation of temporary files taking up excessive disk space.
* **Fixes `under_non_alpha_ratio` dividing by zero** Although this function guarded against a specific cause of division by zero, there were edge cases slipping through like strings with only whitespace. This update more generally prevents the function from performing a division by zero.
* **Fix languages default** Previously the default language was being set to English when elements didn't have text or if langdetect could not detect the language. It now defaults to None so there is not misleading information about the language detected.
* **Fixes recursion limit error that was being raised when partitioning Excel documents of a certain size** Previously we used a recursive method to find subtables within an excel sheet. However this would run afoul of Python's recursion depth limit when there was a contiguous block of more than 1000 cells within a sheet. This function has been updated to use the NetworkX library which avoids Python recursion issues.

## 0.10.22

### Enhancements

* **bump `unstructured-inference` to `0.7.3`** The updated version of `unstructured-inference` supports a new version of the Chipper model, as well as a cleaner schema for its output classes. Support is included for new inference features such as hierarchy and ordering.
* **Expose skip_infer_table_types in ingest CLI.** For each connector a new `--skip-infer-table-types` parameter was added to map to the `skip_infer_table_types` partition argument. This gives more granular control to unstructured-ingest users, allowing them to specify the file types for which we should attempt table extraction.
* **Add flag to ingest CLI to raise error if any single doc fails in pipeline** Currently if a single doc fails in the pipeline, the whole thing halts due to the error. This flag defaults to log an error but continue with the docs it can.
* **Emit hyperlink metadata for DOCX file-type.** DOCX partitioner now adds `metadata.links`, `metadata.link_texts` and `metadata.link_urls` for elements that contain a hyperlink that points to an external resource. So-called "jump" links pointing to document internal locations (such as those found in a table-of-contents "jumping" to a chapter or section) are excluded.

### Features

* **Add `elements_to_text` as a staging helper function** In order to get a single clean text output from unstructured for metric calculations, automate the process of extracting text from elements using this function.
* **Adds permissions(RBAC) data ingestion functionality for the Sharepoint connector.** Problem: Role based access control is an important component in many data storage systems. Users may need to pass permissions (RBAC) data to downstream systems when ingesting data. Feature: Added permissions data ingestion functionality to the Sharepoint connector.

### Fixes

* **Fixes PDF list parsing creating duplicate list items** Previously a bug in PDF list item parsing caused removal of other elements and duplication of the list item
* **Fixes duplicated elements** Fixes issue where elements are duplicated when embeddings are generated. This will allow users to generate embeddings for their list of Elements without duplicating/breaking the orginal content.
* **Fixes failure when flagging for embeddings through unstructured-ingest** Currently adding the embedding parameter to any connector results in a failure on the copy stage. This is resolves the issue by adding the IngestDoc to the context map in the embedding node's `run` method. This allows users to specify that connectors fetch embeddings without failure.
* **Fix ingest pipeline reformat nodes not discoverable** Fixes issue where  reformat nodes raise ModuleNotFoundError on import. This was due to the directory was missing `__init__.py` in order to make it discoverable.
* **Fix default language in ingest CLI** Previously the default was being set to english which injected potentially incorrect information to downstream language detection libraries. By setting the default to None allows those libraries to better detect what language the text is in the doc being processed.

## 0.10.21

* **Adds Scarf analytics**.

## 0.10.20

### Enhancements

* **Add document level language detection functionality.** Adds the "auto" default for the languages param to all partitioners. The primary language present in the document is detected using the `langdetect` package. Additional param `detect_language_per_element` is also added for partitioners that return multiple elements. Defaults to `False`.
* **Refactor OCR code** The OCR code for entire page is moved from unstructured-inference to unstructured. On top of continuing support for OCR language parameter, we also support two OCR processing modes, "entire_page" or "individual_blocks".
* **Align to top left when shrinking bounding boxes for `xy-cut` sorting:** Update `shrink_bbox()` to keep top left rather than center.
* **Add visualization script to annotate elements** This script is often used to analyze/visualize elements with coordinates (e.g. partition_pdf()).
* **Adds data source properties to the Jira, Github and Gitlab connectors** These properties (date_created, date_modified, version, source_url, record_locator) are written to element metadata during ingest, mapping elements to information about the document source from which they derive. This functionality enables downstream applications to reveal source document applications, e.g. a link to a GDrive doc, Salesforce record, etc.
* **Improve title detection in pptx documents** The default title textboxes on a pptx slide are now categorized as titles.
* **Improve hierarchy detection in pptx documents** List items, and other slide text are properly nested under the slide title. This will enable better chunking of pptx documents.
* **Refactor of the ingest cli workflow** The refactored approach uses a dynamically set pipeline with a snapshot along each step to save progress and accommodate continuation from a snapshot if an error occurs. This also allows the pipeline to dynamically assign any number of steps to modify the partitioned content before it gets written to a destination.
* **Applies `max_characters=<n>` argument to all element types in `add_chunking_strategy` decorator** Previously this argument was only utilized in chunking Table elements and now applies to all partitioned elements if `add_chunking_strategy` decorator is utilized, further preparing the elements for downstream processing.
* **Add common retry strategy utilities for unstructured-ingest** Dynamic retry strategy with exponential backoff added to Notion source connector.
*
### Features

* **Adds `bag_of_words` and `percent_missing_text` functions** In order to count the word frequencies in two input texts and calculate the percentage of text missing relative to the source document.
* **Adds `edit_distance` calculation metrics** In order to benchmark the cleaned, extracted text with unstructured, `edit_distance` (`Levenshtein distance`) is included.
* **Adds detection_origin field to metadata** Problem: Currently isn't an easy way to find out how an element was created. With this change that information is added. Importance: With this information the developers and users are now able to know how an element was created to make decisions on how to use it. In order tu use this feature
setting UNSTRUCTURED_INCLUDE_DEBUG_METADATA=true is needed.
* **Adds a function that calculates frequency of the element type and its depth** To capture the accuracy of element type extraction, this function counts the occurrences of each unique element type with its depth for use in element metrics.

### Fixes

* **Fix zero division error in annotation bbox size** This fixes the bug where we find annotation bboxes realted to an element that need to divide the intersection size between annotation bbox and element bbox by the size of the annotation bbox
* **Fix prevent metadata module from importing dependencies from unnecessary modules** Problem: The `metadata` module had several top level imports that were only used in and applicable to code related to specific document types, while there were many general-purpose functions. As a result, general-purpose functions couldn't be used without unnecessary dependencies being installed. Fix: moved 3rd party dependency top level imports to inside the functions in which they are used and applied a decorator to check that the dependency is installed and emit a helpful error message if not.
* **Fixes category_depth None value for Title elements** Problem: `Title` elements from `chipper` get `category_depth`= None even when `Headline` and/or `Subheadline` elements are present in the same page. Fix: all `Title` elements with `category_depth` = None should be set to have a depth of 0 instead iff there are `Headline` and/or `Subheadline` element-types present. Importance: `Title` elements should be equivalent html `H1` when nested headings are present; otherwise, `category_depth` metadata can result ambiguous within elements in a page.
* **Tweak `xy-cut` ordering output to be more column friendly** This results in the order of elements more closely reflecting natural reading order which benefits downstream applications. While element ordering from `xy-cut` is usually mostly correct when ordering multi-column documents, sometimes elements from a RHS column will appear before elements in a LHS column. Fix: add swapped `xy-cut` ordering by sorting by X coordinate first and then Y coordinate.
* **Fixes badly initialized Formula** Problem: YoloX contain new types of elements, when loading a document that contain formulas a new element of that class
should be generated, however the Formula class inherits from Element instead of Text. After this change the element is correctly created with the correct class
allowing the document to be loaded. Fix: Change parent class for Formula to Text. Importance: Crucial to be able to load documents that contain formulas.
* **Fixes pdf uri error** An error was encountered when URI type of `GoToR` which refers to pdf resources outside of its own was detected since no condition catches such case. The code is fixing the issue by initialize URI before any condition check.


## 0.10.19

### Enhancements

* **Adds XLSX document level language detection** Enhancing on top of language detection functionality in previous release, we now support language detection within `.xlsx` file type at Element level.
* **bump `unstructured-inference` to `0.6.6`** The updated version of `unstructured-inference` makes table extraction in `hi_res` mode configurable to fine tune table extraction performance; it also improves element detection by adding a deduplication post processing step in the `hi_res` partitioning of pdfs and images.
* **Detect text in HTML Heading Tags as Titles** This will increase the accuracy of hierarchies in HTML documents and provide more accurate element categorization. If text is in an HTML heading tag and is not a list item, address, or narrative text, categorize it as a title.
* **Update python-based docs** Refactor docs to use the actual unstructured code rather than using the subprocess library to run the cli command itself.
* **Adds Table support for the `add_chunking_strategy` decorator to partition functions.** In addition to combining elements under Title elements, user's can now specify the `max_characters=<n>` argument to chunk Table elements into TableChunk elements with `text` and `text_as_html` of length <n> characters. This means partitioned Table results are ready for use in downstream applications without any post processing.
* **Expose endpoint url for s3 connectors** By allowing for the endpoint url to be explicitly overwritten, this allows for any non-AWS data providers supporting the s3 protocol to be supported (i.e. minio).

### Features

* **change default `hi_res` model for pdf/image partition to `yolox`** Now partitioning pdf/image using `hi_res` strategy utilizes `yolox_quantized` model isntead of `detectron2_onnx` model. This new default model has better recall for tables and produces more detailed categories for elements.
* **XLSX can now reads subtables within one sheet** Problem: Many .xlsx files are not created to be read as one full table per sheet. There are subtables, text and header along with more informations to extract from each sheet. Feature: This `partition_xlsx` now can reads subtable(s) within one .xlsx sheet, along with extracting other title and narrative texts. Importance: This enhance the power of .xlsx reading to not only one table per sheet, allowing user to capture more data tables from the file, if exists.
* **Update Documentation on Element Types and Metadata**: We have updated the documentation according to the latest element types and metadata. It includes the common and additional metadata provided by the Partitions and Connectors.

### Fixes

* **Fixes partition_pdf is_alnum reference bug** Problem: The `partition_pdf` when attempt to get bounding box from element experienced a reference before assignment error when the first object is not text extractable.  Fix: Switched to a flag when the condition is met. Importance: Crucial to be able to partition with pdf.
* **Fix various cases of HTML text missing after partition**
  Problem: Under certain circumstances, text immediately after some HTML tags will be misssing from partition result.
  Fix: Updated code to deal with these cases.
  Importance: This will ensure the correctness when partitioning HTML and Markdown documents.
* **Fixes chunking when `detection_class_prob` appears in Element metadata** Problem: when `detection_class_prob` appears in Element metadata, Elements will only be combined by chunk_by_title if they have the same `detection_class_prob` value (which is rare). This is unlikely a case we ever need to support and most often results in no chunking. Fix: `detection_class_prob` is included in the chunking list of metadata keys excluded for similarity comparison. Importance: This change allows `chunk_by_title` to operate as intended for documents which include `detection_class_prob` metadata in their Elements.

## 0.10.18

### Enhancements

* **Better detection of natural reading order in images and PDF's** The elements returned by partition better reflect natural reading order in some cases, particularly in complicated multi-column layouts, leading to better chunking and retrieval for downstream applications. Achieved by improving the `xy-cut` sorting to preprocess bboxes, shrinking all bounding boxes by 90% along x and y axes (still centered around the same center point), which allows projection lines to be drawn where not possible before if layout bboxes overlapped.
* **Improves `partition_xml` to be faster and more memory efficient when partitioning large XML files** The new behavior is to partition iteratively to prevent loading the entire XML tree into memory at once in most use cases.
* **Adds data source properties to SharePoint, Outlook, Onedrive, Reddit, Slack, DeltaTable connectors** These properties (date_created, date_modified, version, source_url, record_locator) are written to element metadata during ingest, mapping elements to information about the document source from which they derive. This functionality enables downstream applications to reveal source document applications, e.g. a link to a GDrive doc, Salesforce record, etc.
* **Add functionality to save embedded images in PDF's separately as images** This allows users to save embedded images in PDF's separately as images, given some directory path. The saved image path is written to the metadata for the Image element. Downstream applications may benefit by providing users with image links from relevant "hits."
* **Azure Cognite Search destination connector** New Azure Cognitive Search destination connector added to ingest CLI.  Users may now use `unstructured-ingest` to write partitioned data from over 20 data sources (so far) to an Azure Cognitive Search index.
* **Improves salesforce partitioning** Partitions Salesforce data as xlm instead of text for improved detail and flexibility. Partitions htmlbody instead of textbody for Salesforce emails. Importance: Allows all Salesforce fields to be ingested and gives Salesforce emails more detailed partitioning.
* **Add document level language detection functionality.** Introduces the "auto" default for the languages param, which then detects the languages present in the document using the `langdetect` package. Adds the document languages as ISO 639-3 codes to the element metadata. Implemented only for the partition_text function to start.
* **PPTX partitioner refactored in preparation for enhancement.** Behavior should be unchanged except that shapes enclosed in a group-shape are now included, as many levels deep as required (a group-shape can itself contain a group-shape).
* **Embeddings support for the SharePoint SourceConnector via unstructured-ingest CLI** The SharePoint connector can now optionally create embeddings from the elements it pulls out during partition and upload those embeddings to Azure Cognitive Search index.
* **Improves hierarchy from docx files by leveraging natural hierarchies built into docx documents**  Hierarchy can now be detected from an indentation level for list bullets/numbers and by style name (e.g. Heading 1, List Bullet 2, List Number).
* **Chunking support for the SharePoint SourceConnector via unstructured-ingest CLI** The SharePoint connector can now optionally chunk the elements pulled out during partition via the chunking unstructured brick. This can be used as a stage before creating embeddings.

### Features

* **Adds `links` metadata in `partition_pdf` for `fast` strategy.** Problem: PDF files contain rich information and hyperlink that Unstructured did not captured earlier. Feature: `partition_pdf` now can capture embedded links within the file along with its associated text and page number. Importance: Providing depth in extracted elements give user a better understanding and richer context of documents. This also enables user to map to other elements within the document if the hyperlink is refered internally.
* **Adds the embedding module to be able to embed Elements** Problem: Many NLP applications require the ability to represent parts of documents in a semantic way. Until now, Unstructured did not have text embedding ability within the core library. Feature: This embedding module is able to track embeddings related data with a class, embed a list of elements, and return an updated list of Elements with the *embeddings* property. The module is also able to embed query strings. Importance: Ability to embed documents or parts of documents will enable users to make use of these semantic representations in different NLP applications, such as search, retrieval, and retrieval augmented generation.

### Fixes

* **Fixes a metadata source serialization bug** Problem: In unstructured elements, when loading an elements json file from the disk, the data_source attribute is assumed to be an instance of DataSourceMetadata and the code acts based on that. However the loader did not satisfy the assumption, and loaded it as a dict instead, causing an error. Fix: Added necessary code block to initialize a DataSourceMetadata object, also refactored DataSourceMetadata.from_dict() method to remove redundant code. Importance: Crucial to be able to load elements (which have data_source fields) from json files.
* **Fixes issue where unstructured-inference was not getting updated** Problem: unstructured-inference was not getting upgraded to the version to match unstructured release when doing a pip install.  Solution: using `pip install unstructured[all-docs]` it will now upgrade both unstructured and unstructured-inference. Importance: This will ensure that the inference library is always in sync with the unstructured library, otherwise users will be using outdated libraries which will likely lead to unintended behavior.
* **Fixes SharePoint connector failures if any document has an unsupported filetype** Problem: Currently the entire connector ingest run fails if a single IngestDoc has an unsupported filetype. This is because a ValueError is raised in the IngestDoc's `__post_init__`. Fix: Adds a try/catch when the IngestConnector runs get_ingest_docs such that the error is logged but all processable documents->IngestDocs are still instantiated and returned. Importance: Allows users to ingest SharePoint content even when some files with unsupported filetypes exist there.
* **Fixes Sharepoint connector server_path issue** Problem: Server path for the Sharepoint Ingest Doc was incorrectly formatted, causing issues while fetching pages from the remote source. Fix: changes formatting of remote file path before instantiating SharepointIngestDocs and appends a '/' while fetching pages from the remote source. Importance: Allows users to fetch pages from Sharepoint Sites.
* **Fixes Sphinx errors.** Fixes errors when running Sphinx `make html` and installs library to suppress warnings.
* **Fixes a metadata backwards compatibility error** Problem: When calling `partition_via_api`, the hosted api may return an element schema that's newer than the current `unstructured`. In this case, metadata fields were added which did not exist in the local `ElementMetadata` dataclass, and `__init__()` threw an error. Fix: remove nonexistent fields before instantiating in `ElementMetadata.from_json()`. Importance: Crucial to avoid breaking changes when adding fields.
* **Fixes issue with Discord connector when a channel returns `None`** Problem: Getting the `jump_url` from a nonexistent Discord `channel` fails. Fix: property `jump_url` is now retrieved within the same context as the messages from the channel. Importance: Avoids cascading issues when the connector fails to fetch information about a Discord channel.
* **Fixes occasionally SIGABTR when writing table with `deltalake` on Linux** Problem: occasionally on Linux ingest can throw a `SIGABTR` when writing `deltalake` table even though the table was written correctly. Fix: put the writing function into a `Process` to ensure its execution to the fullest extent before returning to the main process. Importance: Improves stability of connectors using `deltalake`


* **Fix badly initialized Formula** Problem: YoloX contain new types of elements, when loading a document that contain formulas a new element of that class
should be generated, however the Formula class inherits from Element instead of Text. After this change the element is correctly created with the correct class
allowing the document to be loaded. Fix: Change parent class for Formula to Text. Importance: Crucial to be able to load documents that contain formulas.

## 0.10.16

### Enhancements

* **Adds data source properties to Airtable, Confluence, Discord, Elasticsearch, Google Drive, and Wikipedia connectors** These properties (date_created, date_modified, version, source_url, record_locator) are written to element metadata during ingest, mapping elements to information about the document source from which they derive. This functionality enables downstream applications to reveal source document applications, e.g. a link to a GDrive doc, Salesforce record, etc.
* **DOCX partitioner refactored in preparation for enhancement.** Behavior should be unchanged except in multi-section documents containing different headers/footers for different sections. These will now emit all distinct headers and footers encountered instead of just those for the last section.
* **Add a function to map between Tesseract and standard language codes.** This allows users to input language information to the `languages` param in any Tesseract-supported langcode or any ISO 639 standard language code.
* **Add document level language detection functionality.** Introduces the "auto" default for the languages param, which then detects the languages present in the document using the `langdetect` package. Implemented only for the partition_text function to start.

### Features

### Fixes

* ***Fixes an issue that caused a partition error for some PDF's.** Fixes GH Issue 1460 by bypassing a coordinate check if an element has invalid coordinates.

## 0.10.15


### Enhancements

* **Support for better element categories from the next-generation image-to-text model ("chipper").** Previously, not all of the classifications from Chipper were being mapped to proper `unstructured` element categories so the consumer of the library would see many `UncategorizedText` elements. This fixes the issue, improving the granularity of the element categories outputs for better downstream processing and chunking. The mapping update is:
  * "Threading": `NarrativeText`
  * "Form": `NarrativeText`
  * "Field-Name": `Title`
  * "Value": `NarrativeText`
  * "Link": `NarrativeText`
  * "Headline": `Title` (with `category_depth=1`)
  * "Subheadline": `Title` (with `category_depth=2`)
  * "Abstract": `NarrativeText`
* **Better ListItem grouping for PDF's (fast strategy).** The `partition_pdf` with `fast` strategy previously broke down some numbered list item lines as separate elements. This enhancement leverages the x,y coordinates and bbox sizes to help decide whether the following chunk of text is a continuation of the immediate previous detected ListItem element or not, and not detect it as its own non-ListItem element.
* **Fall back to text-based classification for uncategorized Layout elements for Images and PDF's**. Improves element classification by running existing text-based rules on previously `UncategorizedText` elements.
* **Adds table partitioning for Partitioning for many doc types including: .html, .epub., .md, .rst, .odt, and .msg.** At the core of this change is the .html partition functionality, which is leveraged by the other effected doc types. This impacts many scenarios where `Table` Elements are now propery extracted.
* **Create and add `add_chunking_strategy` decorator to partition functions.** Previously, users were responsible for their own chunking after partitioning elements, often required for downstream applications. Now, individual elements may be combined into right-sized chunks where min and max character size may be specified if `chunking_strategy=by_title`. Relevant elements are grouped together for better downstream results. This enables users immediately use partitioned results effectively in downstream applications (e.g. RAG architecture apps) without any additional post-processing.
* **Adds `languages` as an input parameter and marks `ocr_languages` kwarg for deprecation in pdf, image, and auto partitioning functions.** Previously, language information was only being used for Tesseract OCR for image-based documents and was in a Tesseract specific string format, but by refactoring into a list of standard language codes independent of Tesseract, the `unstructured` library will better support `languages` for other non-image pipelines and/or support for other OCR engines.
* **Removes `UNSTRUCTURED_LANGUAGE` env var usage and replaces `language` with `languages` as an input parameter to unstructured-partition-text_type functions.** The previous parameter/input setup was not user-friendly or scalable to the variety of elements being processed. By refactoring the inputted language information into a list of standard language codes, we can support future applications of the element language such as detection, metadata, and multi-language elements. Now, to skip English specific checks, set the `languages` parameter to any non-English language(s).
* **Adds `xlsx` and `xls` filetype extensions to the `skip_infer_table_types` default list in `partition`.** By adding these file types to the input parameter these files should not go through table extraction. Users can still specify if they would like to extract tables from these filetypes, but will have to set the `skip_infer_table_types` to exclude the desired filetype extension. This avoids mis-representing complex spreadsheets where there may be multiple sub-tables and other content.
* **Better debug output related to sentence counting internals**. Clarify message when sentence is not counted toward sentence count because there aren't enough words, relevant for developers focused on `unstructured`s NLP internals.
* **Faster ocr_only speed for partitioning PDF and images.** Use `unstructured_pytesseract.run_and_get_multiple_output` function to reduce the number of calls to `tesseract` by half when partitioning pdf or image with `tesseract`
* **Adds data source properties to fsspec connectors** These properties (date_created, date_modified, version, source_url, record_locator) are written to element metadata during ingest, mapping elements to information about the document source from which they derive. This functionality enables downstream applications to reveal source document applications, e.g. a link to a GDrive doc, Salesforce record, etc.
* **Add delta table destination connector** New delta table destination connector added to ingest CLI.  Users may now use `unstructured-ingest` to write partitioned data from over 20 data sources (so far) to a Delta Table.
* **Rename to Source and Destination Connectors in the Documentation.** Maintain naming consistency between Connectors codebase and documentation with the first addition to a destination connector.
* **Non-HTML text files now return unstructured-elements as opposed to HTML-elements.** Previously the text based files that went through `partition_html` would return HTML-elements but now we preserve the format from the input using `source_format` argument in the partition call.
* **Adds `PaddleOCR` as an optional alternative to `Tesseract`** for OCR in processing of PDF or Image files, it is installable via the `makefile` command `install-paddleocr`. For experimental purposes only.
* **Bump unstructured-inference** to 0.5.28. This version bump markedly improves the output of table data, rendered as `metadata.text_as_html` in an element. These changes include:
  * add env variable `ENTIRE_PAGE_OCR` to specify using paddle or tesseract on entire page OCR
  * table structure detection now pads the input image by 25 pixels in all 4 directions to improve its recall (0.5.27)
  * support paddle with both cpu and gpu and assume it is pre-installed (0.5.26)
  * fix a bug where `cells_to_html` doesn't handle cells spanning multiple rows properly (0.5.25)
  * remove `cv2` preprocessing step before OCR step in table transformer (0.5.24)

### Features

* **Adds element metadata via `category_depth` with default value None**.
  * This additional metadata is useful for vectordb/LLM, chunking strategies, and retrieval applications.
* **Adds a naive hierarchy for elements via a `parent_id` on the element's metadata**
  * Users will now have more metadata for implementing vectordb/LLM chunking strategies. For example, text elements could be queried by their preceding title element.
  * Title elements created from HTML headings will properly nest

### Fixes

* **`add_pytesseract_bboxes_to_elements` no longer returns `nan` values**. The function logic is now broken into new methods
  `_get_element_box` and `convert_multiple_coordinates_to_new_system`
* **Selecting a different model wasn't being respected when calling `partition_image`.** Problem: `partition_pdf` allows for passing a `model_name` parameter. Given the similarity between the image and PDF pipelines, the expected behavior is that `partition_image` should support the same parameter, but `partition_image` was unintentionally not passing along its `kwargs`. This was corrected by adding the kwargs to the downstream call.
* **Fixes a chunking issue via dropping the field "coordinates".** Problem: chunk_by_title function was chunking each element to its own individual chunk while it needed to group elements into a fewer number of chunks. We've discovered that this happens due to a metadata matching logic in chunk_by_title function, and discovered that elements with different metadata can't be put into the same chunk. At the same time, any element with "coordinates" essentially had different metadata than other elements, due each element locating in different places and having different coordinates. Fix: That is why we have included the key "coordinates" inside a list of excluded metadata keys, while doing this "metadata_matches" comparision. Importance: This change is crucial to be able to chunk by title for documents which include "coordinates" metadata in their elements.

## 0.10.14

### Enhancements

* Update all connectors to use new downstream architecture
  * New click type added to parse comma-delimited string inputs
  * Some CLI options renamed

### Features

### Fixes

## 0.10.13

### Enhancements

* Updated documentation: Added back support doc types for partitioning, more Python codes in the API page,  RAG definition, and use case.
* Updated Hi-Res Metadata: PDFs and Images using Hi-Res strategy now have layout model class probabilities added ot metadata.
* Updated the `_detect_filetype_from_octet_stream()` function to use libmagic to infer the content type of file when it is not a zip file.
* Tesseract minor version bump to 5.3.2

### Features

* Add Jira Connector to be able to pull issues from a Jira organization
* Add `clean_ligatures` function to expand ligatures in text


### Fixes

* `partition_html` breaks on `<br>` elements.
* Ingest error handling to properly raise errors when wrapped
* GH issue 1361: fixes a sortig error that prevented some PDF's from being parsed
* Bump unstructured-inference
  * Brings back embedded images in PDF's (0.5.23)

## 0.10.12

### Enhancements

* Removed PIL pin as issue has been resolved upstream
* Bump unstructured-inference
  * Support for yolox_quantized layout detection model (0.5.20)
* YoloX element types added


### Features

* Add Salesforce Connector to be able to pull Account, Case, Campaign, EmailMessage, Lead

### Fixes


* Bump unstructured-inference
  * Avoid divide-by-zero errors swith `safe_division` (0.5.21)

## 0.10.11

### Enhancements

* Bump unstructured-inference
  * Combine entire-page OCR output with layout-detected elements, to ensure full coverage of the page (0.5.19)

### Features

* Add in ingest cli s3 writer

### Fixes

* Fix a bug where `xy-cut` sorting attemps to sort elements without valid coordinates; now xy cut sorting only works when **all** elements have valid coordinates

## 0.10.10

### Enhancements

* Adds `text` as an input parameter to `partition_xml`.
* `partition_xml` no longer runs through `partition_text`, avoiding incorrect splitting
  on carriage returns in the XML. Since `partition_xml` no longer calls `partition_text`,
  `min_partition` and `max_partition` are no longer supported in `partition_xml`.
* Bump `unstructured-inference==0.5.18`, change non-default detectron2 classification threshold
* Upgrade base image from rockylinux 8 to rockylinux 9
* Serialize IngestDocs to JSON when passing to subprocesses

### Features

### Fixes

- Fix a bug where mismatched `elements` and `bboxes` are passed into `add_pytesseract_bbox_to_elements`

## 0.10.9

### Enhancements

* Fix `test_json` to handle only non-extra dependencies file types (plain-text)

### Features

* Adds `chunk_by_title` to break a document into sections based on the presence of `Title`
  elements.
* add new extraction function `extract_image_urls_from_html` to extract all img related URL from html text.

### Fixes

* Make cv2 dependency optional
* Edit `add_pytesseract_bbox_to_elements`'s (`ocr_only` strategy) `metadata.coordinates.points` return type to `Tuple` for consistency.
* Re-enable test-ingest-confluence-diff for ingest tests
* Fix syntax for ingest test check number of files
* Fix csv and tsv partitioners loosing the first line of the files when creating elements

## 0.10.8

### Enhancements

* Release docker image that installs Python 3.10 rather than 3.8

### Features

### Fixes

## 0.10.7

### Enhancements

### Features

### Fixes

* Remove overly aggressive ListItem chunking for images and PDF's which typically resulted in inchorent elements.

## 0.10.6

### Enhancements

* Enable `partition_email` and `partition_msg` to detect if an email is PGP encryped. If
  and email is PGP encryped, the functions will return an empy list of elements and
  emit a warning about the encrypted content.
* Add threaded Slack conversations into Slack connector output
* Add functionality to sort elements using `xy-cut` sorting approach in `partition_pdf` for `hi_res` and `fast` strategies
* Bump unstructured-inference
  * Set OMP_THREAD_LIMIT to 1 if not set for better tesseract perf (0.5.17)

### Features

* Extract coordinates from PDFs and images when using OCR only strategy and add to metadata

### Fixes

* Update `partition_html` to respect the order of `<pre>` tags.
* Fix bug in `partition_pdf_or_image` where two partitions were called if `strategy == "ocr_only"`.
* Bump unstructured-inference
  * Fix issue where temporary files were being left behind (0.5.16)
* Adds deprecation warning for the `file_filename` kwarg to `partition`, `partition_via_api`,
  and `partition_multiple_via_api`.
* Fix documentation build workflow by pinning dependencies

## 0.10.5

### Enhancements

* Create new CI Pipelines
  - Checking text, xml, email, and html doc tests against the library installed without extras
  - Checking each library extra against their respective tests
* `partition` raises an error and tells the user to install the appropriate extra if a filetype
  is detected that is missing dependencies.
* Add custom errors to ingest
* Bump `unstructured-ingest==0.5.15`
  - Handle an uncaught TesseractError (0.5.15)
  - Add TIFF test file and TIFF filetype to `test_from_image_file` in `test_layout` (0.5.14)
* Use `entire_page` ocr mode for pdfs and images
* Add notes on extra installs to docs
* Adds ability to reuse connections per process in unstructured-ingest

### Features
* Add delta table connector

### Fixes

## 0.10.4
* Pass ocr_mode in partition_pdf and set the default back to individual pages for now
* Add diagrams and descriptions for ingest design in the ingest README

### Features
* Supports multipage TIFF image partitioning

### Fixes

## 0.10.2

### Enhancements
* Bump unstructured-inference==0.5.13:
  - Fix extracted image elements being included in layout merge, addresses the issue
    where an entire-page image in a PDF was not passed to the layout model when using hi_res.

### Features

### Fixes

## 0.10.1

### Enhancements
* Bump unstructured-inference==0.5.12:
  - fix to avoid trace for certain PDF's (0.5.12)
  - better defaults for DPI for hi_res and  Chipper (0.5.11)
  - implement full-page OCR (0.5.10)

### Features

### Fixes

* Fix dead links in repository README (Quick Start > Install for local development, and Learn more > Batch Processing)
* Update document dependencies to include tesseract-lang for additional language support (required for tests to pass)

## 0.10.0

### Enhancements

* Add `include_header` kwarg to `partition_xlsx` and change default behavior to `True`
* Update the `links` and `emphasized_texts` metadata fields

### Features

### Fixes

## 0.9.3

### Enhancements

* Pinned dependency cleanup.
* Update `partition_csv` to always use `soupparser_fromstring` to parse `html text`
* Update `partition_tsv` to always use `soupparser_fromstring` to parse `html text`
* Add `metadata.section` to capture epub table of contents data
* Add `unique_element_ids` kwarg to partition functions. If `True`, will use a UUID
  for element IDs instead of a SHA-256 hash.
* Update `partition_xlsx` to always use `soupparser_fromstring` to parse `html text`
* Add functionality to switch `html` text parser based on whether the `html` text contains emoji
* Add functionality to check if a string contains any emoji characters
* Add CI tests around Notion

### Features

* Add Airtable Connector to be able to pull views/tables/bases from an Airtable organization

### Fixes

* fix pdf partition of list items being detected as titles in OCR only mode
* make notion module discoverable
* fix emails with `Content-Distribution: inline` and `Content-Distribution: attachment` with no filename
* Fix email attachment filenames which had `=` in the filename itself

## 0.9.2


### Enhancements

* Update table extraction section in API documentation to sync with change in Prod API
* Update Notion connector to extract to html
* Added UUID option for `element_id`
* Bump unstructured-inference==0.5.9:
  - better caching of models
  - another version of detectron2 available, though the default layout model is unchanged
* Added UUID option for element_id
* Added UUID option for element_id
* CI improvements to run ingest tests in parallel

### Features

* Adds Sharepoint connector.

### Fixes

* Bump unstructured-inference==0.5.9:
  - ignores Tesseract errors where no text is extracted for tiles that indeed, have no text

## 0.9.1

### Enhancements

* Adds --partition-pdf-infer-table-structure to unstructured-ingest.
* Enable `partition_html` to skip headers and footers with the `skip_headers_and_footers` flag.
* Update `partition_doc` and `partition_docx` to track emphasized texts in the output
* Adds post processing function `filter_element_types`
* Set the default strategy for partitioning images to `hi_res`
* Add page break parameter section in API documentation to sync with change in Prod API
* Update `partition_html` to track emphasized texts in the output
* Update `XMLDocument._read_xml` to create `<p>` tag element for the text enclosed in the `<pre>` tag
* Add parameter `include_tail_text` to `_construct_text` to enable (skip) tail text inclusion
* Add Notion connector

### Features

### Fixes

* Remove unused `_partition_via_api` function
* Fixed emoji bug in `partition_xlsx`.
* Pass `file_filename` metadata when partitioning file object
* Skip ingest test on missing Slack token
* Add Dropbox variables to CI environments
* Remove default encoding for ingest
* Adds new element type `EmailAddress` for recognising email address in the  text
* Simplifies `min_partition` logic; makes partitions falling below the `min_partition`
  less likely.
* Fix bug where ingest test check for number of files fails in smoke test
* Fix unstructured-ingest entrypoint failure

## 0.9.0

### Enhancements

* Dependencies are now split by document type, creating a slimmer base installation.

## 0.8.8

### Enhancements

### Features

### Fixes

* Rename "date" field to "last_modified"
* Adds Box connector

### Fixes

## 0.8.7

### Enhancements

* Put back useful function `split_by_paragraph`

### Features

### Fixes

* Fix argument order in NLTK download step

## 0.8.6

### Enhancements

### Features

### Fixes

* Remove debug print lines and non-functional code

## 0.8.5

### Enhancements

* Add parameter `skip_infer_table_types` to enable (skip) table extraction for other doc types
* Adds optional Unstructured API unit tests in CI
* Tracks last modified date for all document types.
* Add auto_paragraph_grouper to detect new-line and blank-line new paragraph for .txt files.
* refactor the ingest cli to better support expanding supported connectors

## 0.8.3

### Enhancements

### Features

### Fixes

* NLTK now only gets downloaded if necessary.
* Handling for empty tables in Word Documents and PowerPoints.

## 0.8.4

### Enhancements

* Additional tests and refactor of JSON detection.
* Update functionality to retrieve image metadata from a page for `document_to_element_list`
* Links are now tracked in `partition_html` output.
* Set the file's current position to the beginning after reading the file in `convert_to_bytes`
* Add `min_partition` kwarg to that combines elements below a specified threshold and modifies splitting of strings longer than max partition so words are not split.
* set the file's current position to the beginning after reading the file in `convert_to_bytes`
* Add slide notes to pptx
* Add `--encoding` directive to ingest
* Improve json detection by `detect_filetype`

### Features

* Adds Outlook connector
* Add support for dpi parameter in inference library
* Adds Onedrive connector.
* Add Confluence connector for ingest cli to pull the body text from all documents from all spaces in a confluence domain.

### Fixes

* Fixes issue with email partitioning where From field was being assigned the To field value.
* Use the `image_metadata` property of the `PageLayout` instance to get the page image info in the `document_to_element_list`
* Add functionality to write images to computer storage temporarily instead of keeping them in memory for `ocr_only` strategy
* Add functionality to convert a PDF in small chunks of pages at a time for `ocr_only` strategy
* Adds `.txt`, `.text`, and `.tab` to list of extensions to check if file
  has a `text/plain` MIME type.
* Enables filters to be passed to `partition_doc` so it doesn't error with LibreOffice7.
* Removed old error message that's superseded by `requires_dependencies`.
* Removes using `hi_res` as the default strategy value for `partition_via_api` and `partition_multiple_via_api`

## 0.8.1

### Enhancements

* Add support for Python 3.11

### Features

### Fixes

* Fixed `auto` strategy detected scanned document as having extractable text and using `fast` strategy, resulting in no output.
* Fix list detection in MS Word documents.
* Don't instantiate an element with a coordinate system when there isn't a way to get its location data.

## 0.8.0

### Enhancements

* Allow model used for hi res pdf partition strategy to be chosen when called.
* Updated inference package

### Features

* Add `metadata_filename` parameter across all partition functions

### Fixes

* Update to ensure `convert_to_datafame` grabs all of the metadata fields.
* Adjust encoding recognition threshold value in `detect_file_encoding`
* Fix KeyError when `isd_to_elements` doesn't find a type
* Fix `_output_filename` for local connector, allowing single files to be written correctly to the disk

* Fix for cases where an invalid encoding is extracted from an email header.

### BREAKING CHANGES

* Information about an element's location is no longer returned as top-level attributes of an element. Instead, it is returned in the `coordinates` attribute of the element's metadata.

## 0.7.12

### Enhancements

* Adds `include_metadata` kwarg to `partition_doc`, `partition_docx`, `partition_email`, `partition_epub`, `partition_json`, `partition_msg`, `partition_odt`, `partition_org`, `partition_pdf`, `partition_ppt`, `partition_pptx`, `partition_rst`, and `partition_rtf`
### Features

* Add Elasticsearch connector for ingest cli to pull specific fields from all documents in an index.
* Adds Dropbox connector

### Fixes

* Fix tests that call unstructured-api by passing through an api-key
* Fixed page breaks being given (incorrect) page numbers
* Fix skipping download on ingest when a source document exists locally

## 0.7.11

### Enhancements

* More deterministic element ordering when using `hi_res` PDF parsing strategy (from unstructured-inference bump to 0.5.4)
* Make large model available (from unstructured-inference bump to 0.5.3)
* Combine inferred elements with extracted elements (from unstructured-inference bump to 0.5.2)
* `partition_email` and `partition_msg` will now process attachments if `process_attachments=True`
  and a attachment partitioning functions is passed through with `attachment_partitioner=partition`.

### Features

### Fixes

* Fix tests that call unstructured-api by passing through an api-key
* Fixed page breaks being given (incorrect) page numbers
* Fix skipping download on ingest when a source document exists locally

## 0.7.10

### Enhancements

* Adds a `max_partition` parameter to `partition_text`, `partition_pdf`, `partition_email`,
  `partition_msg` and `partition_xml` that sets a limit for the size of an individual
  document elements. Defaults to `1500` for everything except `partition_xml`, which has
  a default value of `None`.
* DRY connector refactor

### Features

* `hi_res` model for pdfs and images is selectable via environment variable.

### Fixes

* CSV check now ignores escaped commas.
* Fix for filetype exploration util when file content does not have a comma.
* Adds negative lookahead to bullet pattern to avoid detecting plain text line
  breaks like `-------` as list items.
* Fix pre tag parsing for `partition_html`
* Fix lookup error for annotated Arabic and Hebrew encodings

## 0.7.9

### Enhancements

* Improvements to string check for leafs in `partition_xml`.
* Adds --partition-ocr-languages to unstructured-ingest.

### Features

* Adds `partition_org` for processed Org Mode documents.

### Fixes

## 0.7.8

### Enhancements

### Features

* Adds Google Cloud Service connector

### Fixes

* Updates the `parse_email` for `partition_eml` so that `unstructured-api` passes the smoke tests
* `partition_email` now works if there is no message content
* Updates the `"fast"` strategy for `partition_pdf` so that it's able to recursively
* Adds recursive functionality to all fsspec connectors
* Adds generic --recursive ingest flag

## 0.7.7

### Enhancements

* Adds functionality to replace the `MIME` encodings for `eml` files with one of the common encodings if a `unicode` error occurs
* Adds missed file-like object handling in `detect_file_encoding`
* Adds functionality to extract charset info from `eml` files

### Features

* Added coordinate system class to track coordinate types and convert to different coordinate

### Fixes

* Adds an `html_assemble_articles` kwarg to `partition_html` to enable users to capture
  control whether content outside of `<article>` tags is captured when
  `<article>` tags are present.
* Check for the `xml` attribute on `element` before looking for pagebreaks in `partition_docx`.

## 0.7.6

### Enhancements

* Convert fast startegy to ocr_only for images
* Adds support for page numbers in `.docx` and `.doc` when user or renderer
  created page breaks are present.
* Adds retry logic for the unstructured-ingest Biomed connector

### Features

* Provides users with the ability to extract additional metadata via regex.
* Updates `partition_docx` to include headers and footers in the output.
* Create `partition_tsv` and associated tests. Make additional changes to `detect_filetype`.

### Fixes

* Remove fake api key in test `partition_via_api` since we now require valid/empty api keys
* Page number defaults to `None` instead of `1` when page number is not present in the metadata.
  A page number of `None` indicates that page numbers are not being tracked for the document
  or that page numbers do not apply to the element in question..
* Fixes an issue with some pptx files. Assume pptx shapes are found in top left position of slide
  in case the shape.top and shape.left attributes are `None`.

## 0.7.5

### Enhancements

* Adds functionality to sort elements in `partition_pdf` for `fast` strategy
* Adds ingest tests with `--fast` strategy on PDF documents
* Adds --api-key to unstructured-ingest

### Features

* Adds `partition_rst` for processed ReStructured Text documents.

### Fixes

* Adds handling for emails that do not have a datetime to extract.
* Adds pdf2image package as core requirement of unstructured (with no extras)

## 0.7.4

### Enhancements

* Allows passing kwargs to request data field for `partition_via_api` and `partition_multiple_via_api`
* Enable MIME type detection if libmagic is not available
* Adds handling for empty files in `detect_filetype` and `partition`.

### Features

### Fixes

* Reslove `grpcio` import issue on `weaviate.schema.validate_schema` for python 3.9 and 3.10
* Remove building `detectron2` from source in Dockerfile

## 0.7.3

### Enhancements

* Update IngestDoc abstractions and add data source metadata in ElementMetadata

### Features

### Fixes

* Pass `strategy` parameter down from `partition` for `partition_image`
* Filetype detection if a CSV has a `text/plain` MIME type
* `convert_office_doc` no longers prints file conversion info messages to stdout.
* `partition_via_api` reflects the actual filetype for the file processed in the API.

## 0.7.2

### Enhancements

* Adds an optional encoding kwarg to `elements_to_json` and `elements_from_json`
* Bump version of base image to use new stable version of tesseract

### Features

### Fixes

* Update the `read_txt_file` utility function to keep using `spooled_to_bytes_io_if_needed` for xml
* Add functionality to the `read_txt_file` utility function to handle file-like object from URL
* Remove the unused parameter `encoding` from `partition_pdf`
* Change auto.py to have a `None` default for encoding
* Add functionality to try other common encodings for html and xml files if an error related to the encoding is raised and the user has not specified an encoding.
* Adds benchmark test with test docs in example-docs
* Re-enable test_upload_label_studio_data_with_sdk
* File detection now detects code files as plain text
* Adds `tabulate` explicitly to dependencies
* Fixes an issue in `metadata.page_number` of pptx files
* Adds showing help if no parameters passed

## 0.7.1

### Enhancements

### Features

* Add `stage_for_weaviate` to stage `unstructured` outputs for upload to Weaviate, along with
  a helper function for defining a class to use in Weaviate schemas.
* Builds from Unstructured base image, built off of Rocky Linux 8.7, this resolves almost all CVE's in the image.

### Fixes

## 0.7.0

### Enhancements

* Installing `detectron2` from source is no longer required when using the `local-inference` extra.
* Updates `.pptx` parsing to include text in tables.

### Features

### Fixes

* Fixes an issue in `_add_element_metadata` that caused all elements to have `page_number=1`
  in the element metadata.
* Adds `.log` as a file extension for TXT files.
* Adds functionality to try other common encodings for email (`.eml`) files if an error related to the encoding is raised and the user has not specified an encoding.
* Allow passed encoding to be used in the `replace_mime_encodings`
* Fixes page metadata for `partition_html` when `include_metadata=False`
* A `ValueError` now raises if `file_filename` is not specified when you use `partition_via_api`
  with a file-like object.

## 0.6.11

### Enhancements

* Supports epub tests since pandoc is updated in base image

### Features


### Fixes


## 0.6.10

### Enhancements

* XLS support from auto partition

### Features

### Fixes

## 0.6.9

### Enhancements

* fast strategy for pdf now keeps element bounding box data
* setup.py refactor

### Features

### Fixes

* Adds functionality to try other common encodings if an error related to the encoding is raised and the user has not specified an encoding.
* Adds additional MIME types for CSV

## 0.6.8

### Enhancements

### Features

* Add `partition_csv` for CSV files.

### Fixes

## 0.6.7

### Enhancements

* Deprecate `--s3-url` in favor of `--remote-url` in CLI
* Refactor out non-connector-specific config variables
* Add `file_directory` to metadata
* Add `page_name` to metadata. Currently used for the sheet name in XLSX documents.
* Added a `--partition-strategy` parameter to unstructured-ingest so that users can specify
  partition strategy in CLI. For example, `--partition-strategy fast`.
* Added metadata for filetype.
* Add Discord connector to pull messages from a list of channels
* Refactor `unstructured/file-utils/filetype.py` to better utilise hashmap to return mime type.
* Add local declaration of DOCX_MIME_TYPES and XLSX_MIME_TYPES for `test_filetype.py`.

### Features

* Add `partition_xml` for XML files.
* Add `partition_xlsx` for Microsoft Excel documents.

### Fixes

* Supports `hml` filetype for partition as a variation of html filetype.
* Makes `pytesseract` a function level import in `partition_pdf` so you can use the `"fast"`
  or `"hi_res"` strategies if `pytesseract` is not installed. Also adds the
  `required_dependencies` decorator for the `"hi_res"` and `"ocr_only"` strategies.
* Fix to ensure `filename` is tracked in metadata for `docx` tables.

## 0.6.6

### Enhancements

* Adds an `"auto"` strategy that chooses the partitioning strategy based on document
  characteristics and function kwargs. This is the new default strategy for `partition_pdf`
  and `partition_image`. Users can maintain existing behavior by explicitly setting
  `strategy="hi_res"`.
* Added an additional trace logger for NLP debugging.
* Add `get_date` method to `ElementMetadata` for converting the datestring to a `datetime` object.
* Cleanup the `filename` attribute on `ElementMetadata` to remove the full filepath.

### Features

* Added table reading as html with URL parsing to `partition_docx` in docx
* Added metadata field for text_as_html for docx files

### Fixes

* `fileutils/file_type` check json and eml decode ignore error
* `partition_email` was updated to more flexibly handle deviations from the RFC-2822 standard.
  The time in the metadata returns `None` if the time does not match RFC-2822 at all.
* Include all metadata fields when converting to dataframe or CSV

## 0.6.5

### Enhancements

* Added support for SpooledTemporaryFile file argument.

### Features

### Fixes


## 0.6.4

### Enhancements

* Added an "ocr_only" strategy for `partition_pdf`. Refactored the strategy decision
  logic into its own module.

### Features

### Fixes

## 0.6.3

### Enhancements

* Add an "ocr_only" strategy for `partition_image`.

### Features

* Added `partition_multiple_via_api` for partitioning multiple documents in a single REST
  API call.
* Added `stage_for_baseplate` function to prepare outputs for ingestion into Baseplate.
* Added `partition_odt` for processing Open Office documents.

### Fixes

* Updates the grouping logic in the `partition_pdf` fast strategy to group together text
  in the same bounding box.

## 0.6.2

### Enhancements

* Added logic to `partition_pdf` for detecting copy protected PDFs and falling back
  to the hi res strategy when necessary.


### Features

* Add `partition_via_api` for partitioning documents through the hosted API.

### Fixes

* Fix how `exceeds_cap_ratio` handles empty (returns `True` instead of `False`)
* Updates `detect_filetype` to properly detect JSONs when the MIME type is `text/plain`.

## 0.6.1

### Enhancements

* Updated the table extraction parameter name to be more descriptive

### Features

### Fixes

## 0.6.0

### Enhancements

* Adds an `ssl_verify` kwarg to `partition` and `partition_html` to enable turning off
  SSL verification for HTTP requests. SSL verification is on by default.
* Allows users to pass in ocr language to `partition_pdf` and `partition_image` through
  the `ocr_language` kwarg. `ocr_language` corresponds to the code for the language pack
  in Tesseract. You will need to install the relevant Tesseract language pack to use a
  given language.

### Features

* Table extraction is now possible for pdfs from `partition` and `partition_pdf`.
* Adds support for extracting attachments from `.msg` files

### Fixes

* Adds an `ssl_verify` kwarg to `partition` and `partition_html` to enable turning off
  SSL verification for HTTP requests. SSL verification is on by default.

## 0.5.13

### Enhancements

* Allow headers to be passed into `partition` when `url` is used.

### Features

* `bytes_string_to_string` cleaning brick for bytes string output.

### Fixes

* Fixed typo in call to `exactly_one` in `partition_json`
* unstructured-documents encode xml string if document_tree is `None` in `_read_xml`.
* Update to `_read_xml` so that Markdown files with embedded HTML process correctly.
* Fallback to "fast" strategy only emits a warning if the user specifies the "hi_res" strategy.
* unstructured-partition-text_type exceeds_cap_ratio fix returns and how capitalization ratios are calculated
* `partition_pdf` and `partition_text` group broken paragraphs to avoid fragmented `NarrativeText` elements.
* .json files resolved as "application/json" on centos7 (or other installs with older libmagic libs)

## 0.5.12

### Enhancements

* Add OS mimetypes DB to docker image, mainly for unstructured-api compat.
* Use the image registry as a cache when building Docker images.
* Adds the ability for `partition_text` to group together broken paragraphs.
* Added method to utils to allow date time format validation

### Features
* Add Slack connector to pull messages for a specific channel

* Add --partition-by-api parameter to unstructured-ingest
* Added `partition_rtf` for processing rich text files.
* `partition` now accepts a `url` kwarg in addition to `file` and `filename`.

### Fixes

* Allow encoding to be passed into `replace_mime_encodings`.
* unstructured-ingest connector-specific dependencies are imported on demand.
* unstructured-ingest --flatten-metadata supported for local connector.
* unstructured-ingest fix runtime error when using --metadata-include.

## 0.5.11

### Enhancements

### Features

### Fixes

* Guard against null style attribute in docx document elements
* Update HTML encoding to better support foreign language characters

## 0.5.10

### Enhancements

* Updated inference package
* Add sender, recipient, date, and subject to element metadata for emails

### Features

* Added `--download-only` parameter to `unstructured-ingest`

### Fixes

* FileNotFound error when filename is provided but file is not on disk

## 0.5.9

### Enhancements

### Features

### Fixes

* Convert file to str in helper `split_by_paragraph` for `partition_text`

## 0.5.8

### Enhancements

* Update `elements_to_json` to return string when filename is not specified
* `elements_from_json` may take a string instead of a filename with the `text` kwarg
* `detect_filetype` now does a final fallback to file extension.
* Empty tags are now skipped during the depth check for HTML processing.

### Features

* Add local file system to `unstructured-ingest`
* Add `--max-docs` parameter to `unstructured-ingest`
* Added `partition_msg` for processing MSFT Outlook .msg files.

### Fixes

* `convert_file_to_text` now passes through the `source_format` and `target_format` kwargs.
  Previously they were hard coded.
* Partitioning functions that accept a `text` kwarg no longer raise an error if an empty
  string is passed (and empty list of elements is returned instead).
* `partition_json` no longer fails if the input is an empty list.
* Fixed bug in `chunk_by_attention_window` that caused the last word in segments to be cut-off
  in some cases.

### BREAKING CHANGES

* `stage_for_transformers` now returns a list of elements, making it consistent with other
  staging bricks

## 0.5.7

### Enhancements

* Refactored codebase using `exactly_one`
* Adds ability to pass headers when passing a url in partition_html()
* Added optional `content_type` and `file_filename` parameters to `partition()` to bypass file detection

### Features

* Add `--flatten-metadata` parameter to `unstructured-ingest`
* Add `--fields-include` parameter to `unstructured-ingest`

### Fixes

## 0.5.6

### Enhancements

* `contains_english_word()`, used heavily in text processing, is 10x faster.

### Features

* Add `--metadata-include` and `--metadata-exclude` parameters to `unstructured-ingest`
* Add `clean_non_ascii_chars` to remove non-ascii characters from unicode string

### Fixes

* Fix problem with PDF partition (duplicated test)

## 0.5.4

### Enhancements

* Added Biomedical literature connector for ingest cli.
* Add `FsspecConnector` to easily integrate any existing `fsspec` filesystem as a connector.
* Rename `s3_connector.py` to `s3.py` for readability and consistency with the
  rest of the connectors.
* Now `S3Connector` relies on `s3fs` instead of on `boto3`, and it inherits
  from `FsspecConnector`.
* Adds an `UNSTRUCTURED_LANGUAGE_CHECKS` environment variable to control whether or not language
  specific checks like vocabulary and POS tagging are applied. Set to `"true"` for higher
  resolution partitioning and `"false"` for faster processing.
* Improves `detect_filetype` warning to include filename when provided.
* Adds a "fast" strategy for partitioning PDFs with PDFMiner. Also falls back to the "fast"
  strategy if detectron2 is not available.
* Start deprecation life cycle for `unstructured-ingest --s3-url` option, to be deprecated in
  favor of `--remote-url`.

### Features

* Add `AzureBlobStorageConnector` based on its `fsspec` implementation inheriting
from `FsspecConnector`
* Add `partition_epub` for partitioning e-books in EPUB3 format.

### Fixes

* Fixes processing for text files with `message/rfc822` MIME type.
* Open xml files in read-only mode when reading contents to construct an XMLDocument.

## 0.5.3

### Enhancements

* `auto.partition()` can now load Unstructured ISD json documents.
* Simplify partitioning functions.
* Improve logging for ingest CLI.

### Features

* Add `--wikipedia-auto-suggest` argument to the ingest CLI to disable automatic redirection
  to pages with similar names.
* Add setup script for Amazon Linux 2
* Add optional `encoding` argument to the `partition_(text/email/html)` functions.
* Added Google Drive connector for ingest cli.
* Added Gitlab connector for ingest cli.

### Fixes

## 0.5.2

### Enhancements

* Fully move from printing to logging.
* `unstructured-ingest` now uses a default `--download_dir` of `$HOME/.cache/unstructured/ingest`
rather than a "tmp-ingest-" dir in the working directory.

### Features

### Fixes

* `setup_ubuntu.sh` no longer fails in some contexts by interpreting
`DEBIAN_FRONTEND=noninteractive` as a command
* `unstructured-ingest` no longer re-downloads files when --preserve-downloads
is used without --download-dir.
* Fixed an issue that was causing text to be skipped in some HTML documents.

## 0.5.1

### Enhancements

### Features

### Fixes

* Fixes an error causing JavaScript to appear in the output of `partition_html` sometimes.
* Fix several issues with the `requires_dependencies` decorator, including the error message
  and how it was used, which had caused an error for `unstructured-ingest --github-url ...`.

## 0.5.0

### Enhancements

* Add `requires_dependencies` Python decorator to check dependencies are installed before
  instantiating a class or running a function

### Features

* Added Wikipedia connector for ingest cli.

### Fixes

* Fix `process_document` file cleaning on failure
* Fixes an error introduced in the metadata tracking commit that caused `NarrativeText`
  and `FigureCaption` elements to be represented as `Text` in HTML documents.

## 0.4.16

### Enhancements

* Fallback to using file extensions for filetype detection if `libmagic` is not present

### Features

* Added setup script for Ubuntu
* Added GitHub connector for ingest cli.
* Added `partition_md` partitioner.
* Added Reddit connector for ingest cli.

### Fixes

* Initializes connector properly in ingest.main::MainProcess
* Restricts version of unstructured-inference to avoid multithreading issue

## 0.4.15

### Enhancements

* Added `elements_to_json` and `elements_from_json` for easier serialization/deserialization
* `convert_to_dict`, `dict_to_elements` and `convert_to_csv` are now aliases for functions
  that use the ISD terminology.

### Fixes

* Update to ensure all elements are preserved during serialization/deserialization

## 0.4.14

* Automatically install `nltk` models in the `tokenize` module.

## 0.4.13

* Fixes unstructured-ingest cli.

## 0.4.12

* Adds console_entrypoint for unstructured-ingest, other structure/doc updates related to ingest.
* Add `parser` parameter to `partition_html`.

## 0.4.11

* Adds `partition_doc` for partitioning Word documents in `.doc` format. Requires `libreoffice`.
* Adds `partition_ppt` for partitioning PowerPoint documents in `.ppt` format. Requires `libreoffice`.

## 0.4.10

* Fixes `ElementMetadata` so that it's JSON serializable when the filename is a `Path` object.

## 0.4.9

* Added ingest modules and s3 connector, sample ingest script
* Default to `url=None` for `partition_pdf` and `partition_image`
* Add ability to skip English specific check by setting the `UNSTRUCTURED_LANGUAGE` env var to `""`.
* Document `Element` objects now track metadata

## 0.4.8

* Modified XML and HTML parsers not to load comments.

## 0.4.7

* Added the ability to pull an HTML document from a url in `partition_html`.
* Added the the ability to get file summary info from lists of filenames and lists
  of file contents.
* Added optional page break to `partition` for `.pptx`, `.pdf`, images, and `.html` files.
* Added `to_dict` method to document elements.
* Include more unicode quotes in `replace_unicode_quotes`.

## 0.4.6

* Loosen the default cap threshold to `0.5`.
* Add a `UNSTRUCTURED_NARRATIVE_TEXT_CAP_THRESHOLD` environment variable for controlling
  the cap ratio threshold.
* Unknown text elements are identified as `Text` for HTML and plain text documents.
* `Body Text` styles no longer default to `NarrativeText` for Word documents. The style information
  is insufficient to determine that the text is narrative.
* Upper cased text is lower cased before checking for verbs. This helps avoid some missed verbs.
* Adds an `Address` element for capturing elements that only contain an address.
* Suppress the `UserWarning` when detectron is called.
* Checks that titles and narrative test have at least one English word.
* Checks that titles and narrative text are at least 50% alpha characters.
* Restricts titles to a maximum word length. Adds a `UNSTRUCTURED_TITLE_MAX_WORD_LENGTH`
  environment variable for controlling the max number of words in a title.
* Updated `partition_pptx` to order the elements on the page

## 0.4.4

* Updated `partition_pdf` and `partition_image` to return `unstructured` `Element` objects
* Fixed the healthcheck url path when partitioning images and PDFs via API
* Adds an optional `coordinates` attribute to document objects
* Adds `FigureCaption` and `CheckBox` document elements
* Added ability to split lists detected in `LayoutElement` objects
* Adds `partition_pptx` for partitioning PowerPoint documents
* LayoutParser models now download from HugginfaceHub instead of DropBox
* Fixed file type detection for XML and HTML files on Amazone Linux

## 0.4.3

* Adds `requests` as a base dependency
* Fix in `exceeds_cap_ratio` so the function doesn't break with empty text
* Fix bug in `_parse_received_data`.
* Update `detect_filetype` to properly handle `.doc`, `.xls`, and `.ppt`.

## 0.4.2

* Added `partition_image` to process documents in an image format.
* Fixed utf-8 encoding error in `partition_email` with attachments for `text/html`

## 0.4.1

* Added support for text files in the `partition` function
* Pinned `opencv-python` for easier installation on Linux

## 0.4.0

* Added generic `partition` brick that detects the file type and routes a file to the appropriate
  partitioning brick.
* Added a file type detection module.
* Updated `partition_html` and `partition_eml` to support file-like objects in 'rb' mode.
* Cleaning brick for removing ordered bullets `clean_ordered_bullets`.
* Extract brick method for ordered bullets `extract_ordered_bullets`.
* Test for `clean_ordered_bullets`.
* Test for `extract_ordered_bullets`.
* Added `partition_docx` for pre-processing Word Documents.
* Added new REGEX patterns to extract email header information
* Added new functions to extract header information `parse_received_data` and `partition_header`
* Added new function to parse plain text files `partition_text`
* Added new cleaners functions `extract_ip_address`, `extract_ip_address_name`, `extract_mapi_id`, `extract_datetimetz`
* Add new `Image` element and function to find embedded images `find_embedded_images`
* Added `get_directory_file_info` for summarizing information about source documents

## 0.3.5

* Add support for local inference
* Add new pattern to recognize plain text dash bullets
* Add test for bullet patterns
* Fix for `partition_html` that allows for processing `div` tags that have both text and child
  elements
* Add ability to extract document metadata from `.docx`, `.xlsx`, and `.jpg` files.
* Helper functions for identifying and extracting phone numbers
* Add new function `extract_attachment_info` that extracts and decodes the attachment
of an email.
* Staging brick to convert a list of `Element`s to a `pandas` dataframe.
* Add plain text functionality to `partition_email`

## 0.3.4

* Python-3.7 compat

## 0.3.3

* Removes BasicConfig from logger configuration
* Adds the `partition_email` partitioning brick
* Adds the `replace_mime_encodings` cleaning bricks
* Small fix to HTML parsing related to processing list items with sub-tags
* Add `EmailElement` data structure to store email documents

## 0.3.2

* Added `translate_text` brick for translating text between languages
* Add an `apply` method to make it easier to apply cleaners to elements

## 0.3.1

* Added \_\_init.py\_\_ to `partition`

## 0.3.0

* Implement staging brick for Argilla. Converts lists of `Text` elements to `argilla` dataset classes.
* Removing the local PDF parsing code and any dependencies and tests.
* Reorganizes the staging bricks in the unstructured.partition module
* Allow entities to be passed into the Datasaur staging brick
* Added HTML escapes to the `replace_unicode_quotes` brick
* Fix bad responses in partition_pdf to raise ValueError
* Adds `partition_html` for partitioning HTML documents.

## 0.2.6

* Small change to how \_read is placed within the inheritance structure since it doesn't really apply to pdf
* Add partitioning brick for calling the document image analysis API

## 0.2.5

* Update python requirement to >=3.7

## 0.2.4

* Add alternative way of importing `Final` to support google colab

## 0.2.3

* Add cleaning bricks for removing prefixes and postfixes
* Add cleaning bricks for extracting text before and after a pattern

## 0.2.2

* Add staging brick for Datasaur

## 0.2.1

* Added brick to convert an ISD dictionary to a list of elements
* Update `PDFDocument` to use the `from_file` method
* Added staging brick for CSV format for ISD (Initial Structured Data) format.
* Added staging brick for separating text into attention window size chunks for `transformers`.
* Added staging brick for LabelBox.
* Added ability to upload LabelStudio predictions
* Added utility function for JSONL reading and writing
* Added staging brick for CSV format for Prodigy
* Added staging brick for Prodigy
* Added ability to upload LabelStudio annotations
* Added text_field and id_field to stage_for_label_studio signature

## 0.2.0

* Initial release of unstructured<|MERGE_RESOLUTION|>--- conflicted
+++ resolved
@@ -1,4 +1,4 @@
-## 0.10.26
+## 0.10.27
 
 ### Enhancements
 
@@ -6,12 +6,9 @@
 
 ### Features
 
-<<<<<<< HEAD
 * **Update `ocr_only` strategy in `partition_pdf()`** Adds the functionality to get accurate coordinate data when partitioning PDFs and Images with the `ocr_only` strategy.
-=======
 * **Functionality to catch and classify overlapping/nested elements** Method to identify overlapping-bboxes cases within detected elements in a document. It returns two values: a boolean defining if there are overlapping elements present, and a list reporting them with relevant metadata. The output includes information about the `overlapping_elements`, `overlapping_case`, `overlapping_percentage`, `largest_ngram_percentage`, `overlap_percentage_total`, `max_area`, `min_area`, and `total_area`. 
 * **Add Local connector source metadata** python's os module used to pull stats from local file when processing via the local connector and populates fields such as last modified time, created time.
->>>>>>> 2e9f4c48
 * **Add Local connector source metadata.** python's os module used to pull stats from local file when processing via the local connector and populates fields such as last modified time, created time.
 
 ### Fixes
