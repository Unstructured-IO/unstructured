--- conflicted
+++ resolved
@@ -1,8 +1,14 @@
-<<<<<<< HEAD
-## 0.5.8-dev7
-=======
+## 0.5.9-dev0
+
+### Enhancements
+
+### Features
+
+* Added `--download-only` parameter to `unstructured-ingest`
+
+### Fixes
+
 ## 0.5.8
->>>>>>> 41488345
 
 ### Enhancements
 
