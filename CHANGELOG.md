<<<<<<< HEAD
## 0.18.6-dev1
=======
## 0.18.7

### Enhancements

### Features
- **Add language detection for PDFs** Add document and element level language detection to PDFs.

### Fixes

## 0.18.6
>>>>>>> 344202fa

### Enhancements

### Features

### Fixes
- **Improved epub partition errors** EPUB partition will now produce new type of error on unprocessable files.
<<<<<<< HEAD
- **Properly handle password protected xlsx** - detect password protection on XLSX files and raise appropriate exceptions
=======
- **Fix type for serialized TableChunks** Use `TableChunk` for the string value of the field `type` when serializing elements of type `TableChunk`, rather than using the value `Table`.
>>>>>>> 344202fa

## 0.18.5

### Enhancements

- **Bump dependencies and remove lingering Python 3.9 artifacts** Cleaned up some references to 3.9 that were left When we dropped Python 3.9 support.
- **`text_as_html` for Table element now keeps `img` tag's `class` attribute** Previously in partition HTML any tag inside a table is stripped of its `class` attribute. Now this attribute is preserved for `img` tag in the table element's `metadata.text_as_html`.

### Features

### Fixes
- **Improve markdown code block handling** Code blocks in markdown were previously being processed as embedded code instead of plain text.

## 0.18.4

### Enhancements

### Features

### Fixes
- **Increase CSV field limit** Addresses failures in partition for csv files with large fields

## 0.18.3

### Enhancements

### Features

### Fixes
- **Upgrade Pillow to 11.3.0** Addresses a high priority CVE

## 0.18.2

### Enhancements

### Features

### Fixes
- **Fixes empty HTML content** Previously, when the HTML content was empty, the partitioner would raise a TypeError: Invalid input object: NoneType. Now it will return an empty list of elements.
- **Failproof docx malformed or merged tables** This fix prevents docx file with complex or vertical merges or malformed tables from failing at `tc_at_grid_offset` and raised `ValueError: no tc element at grid_offset=X`.
- **partition_md can read special characters on non- utf-8 files** `partition_md` reads the file as utf-8 previously. Now it uses `read_txt_file` that reads file with detected encoding.
- xml code not getting escaped in a code block in a markdown file when in partition
- **Fixes parsing HTML header and footer** Previously header and footer texts are partitioned as `UncategorizedText` or as the nested structure like `Title`. Now they are properly partitioned as `Header` and `Footer` element types.

## 0.18.1

### Enhancements

### Features
- **Add DocumentData element type** This is helpful in scenarios where there is large data that does not make sense to represent across each element in the document.

### Fixes
- The `encoding` property of the `_CsvPartitioningContext` is now properly used.

## 0.18.0

### Enhancements

### Features
- Upgraded Python version to 3.12

### Fixes
- Fix type error when `result_file_type` is expected to be a `FileType` but is `None`
- Fix chunking for elements with None text that has AttributeError 'NoneType' object has no attribute 'strip'.
- Invalid elements IDs are not visible in VLM output. Parent-child hierarchy is now retrieved based on unstructured element ID, instead of id injected into HTML code of element.
- Fix bs4 deprecation warnings by updating `findAll()` with `find_all()`.

## 0.17.10
- Drop Python 3.9 support as it reaches EOL in October 2025
- Update pip-compile script to use Python 3.10 and newer
- Update all packages using pip-compile

## 0.17.9
- Patch various CVEs

## 0.17.8

### Enhancements
- **Bump `unstructured-inference` to `1.0.5`** It includes critical fix to ensure inference model initialization is thread safe

### Features

### Fixes

## 0.17.7

### Enhancements
- **Updated Docker file with ENV HF_HUB_OFFLINE=1 to prevent the contianer from trying to access the internet

### Features

### Fixes
- **Fix image extraction for PNG files.** When `extract_image_block_to_payload` is True, and the image is a PNG, we get a Pillow error. We need to remove the PNG transparency layer before saving the image.
- **Fix logger deprecation warning**: Replaced usage of `logger.warn` with `logger.warning` to comply with the Python logging standards.
- **Throw validation error when json is passed with invalid unstructured json

## 0.17.6

### Enhancements

### Features

### Fixes
- The sort_page_element() use the element id to sort the elements.
Two executions of the same code, on the same file, produce different results. The order of the elements is random.
This makes it impossible to write stable unit tests, for example, or to obtain reproducible results.
- **Do not use NLP to determine element types for extracted elements with hi_res.** This avoids extraneous Title elements in hi_res outputs. This only applies to *extracted* elements, meaning text objects that are found outside of Object Detection objects which get mapped to *inferred* elements. (*extracted* and *inferred* elements get merged together to form the list of `Element`s returned by `pdf_partition()`)
- Resolve open CVEs
- Properly handle the case when an element's `text` attribute is None


## 0.17.5

### Enhancements
- **Remove test and dev dependencies from docker image.** This reduces the docker image size slightly and reduces potential security vulnerabilities.

### Features

### Fixes
- **Removed out of date ubuntu Dockerfile.** The Dockerfile was out of date and non-functional.
- **Fix for 'PSSyntaxError' import error: "cannot import name 'PSSyntaxError' from 'pdfminer.pdfparser'"** PSSyntaxError needed to be imported from its source 'pdfminer.psexceptions'.

## 0.17.4

### Enhancements

### Features

### Fixes
- **Deprecate `stage_for_label_studio` and drop `label_studio_sdk` dependency.** This resolves a CVE due to the dependency on `label_studio_sdk`.

## 0.17.3

### Enhancements

### Features

### Fixes
- Resolve open CVEs

## 0.17.3-dev0

### Enhancements

### Features

### Fixes
- **Fixes wrong detection of office files** certain office files wrongly identified as .ZIP when office(.docx,.xlsx and .pptx) files containing files other than word/document.xml, xl/workbook.xml and ppt/presentation.xml respectively will now be identified correctly by looking for word/document\*.xml, xl/workbook\*.xml and ppt/presentation\*.xml

## 0.17.2

* Fix Image in a <div> tag is "UncategorizedText" with no .text

## 0.17.1

### Enhancements

- **Add image_url of images in html partitioner** `<img>` tags with non-data content include a new image_url metadata field with the content of the src attribute.

- **Use `lxml` instead of `bs4` to parse hOCR data.** `lxml` is much faster than `bs4` given the hOCR data format is regular (garanteed because it is programatically generated)

- **bump `numpy` to `>2`**. And upgrade `paddlepaddle`, `unstructured-paddleocr`, `onnx` so they are compatible with `numpy>2`.

### Features

### Fixes

## 0.17.0

### Enhancements

- **Add support for images in html partitioner** `<img>` tags will now be parsed as `Image` elements. When `extract_image_block_types` includes `Image` and `extract_image_block_to_payload`=True then the `image_base64` will be included for images that specify the base64 data (rather than url) as the source.

- **Use kwargs instead of env to specify `ocr_agent` and `table_ocr_agent`** for `hi_res` strategy.

- **stop using `PageLayout.elements` to save memory and cpu cost**. Now only use `PageLayout.elements_array` throughout the partition, except when `analysis=True` where the drawing logic still uses `elements`.

### Features

### Fixes

## 0.16.25

### Enhancements

### Features

### Fixes

- **Fixes filetype detection for jsons passed as byte streams** - Now it prioritizes magic mimetype prediction over file extension when detecting filetypes


## 0.16.24

### Enhancements

- **Support dynamic partitioner file type registration**. Use `create_file_type` to create new file type that can be handled
  in unstructured and `register_partitioner` to enable registering your own partitioner for any file type.

- **`extract_image_block_types` now also works for CamelCase elemenet type names**. Previously `NarrativeText` and similar CamelCase element types can't be extracted using the mentioned parameter in `partition`. Now figures for those elements can be extracted like `Image` and `Table` elements

- **use block matrix to reduce peak memory usage for pdf/image partition**.

### Features

- **Add JSON elements to HTML converter** - Converts JSON elements file into an HTML file.

### Fixes


## 0.16.23

### Enhancements

### Features

### Fixes

- **Fixes detect_filetype when SpooledTemporaryFile is passed**. Previously some random name would get assigned to the file and the function raised error.

## 0.16.22

### Enhancements

### Features

### Fixes

- **Fix open CVES in and bump dependencies**

## 0.16.21

### Enhancements
- **Use password** to load PDF with all modes

- **use vectorized logic to merge inferred and extracted layouts**. Using the new `LayoutElements` data structure and numpy library to refactor the layout merging logic to improve compute performance as well as making logic more clear

- **Add PDF Miner configuration** Now PDF Miner can be configured via `pdfminer_line_overlap`, `pdfminer_word_margin`, `pdfminer_line_margin` and `pdfminer_char_margin` parameters added to partition method.

### Features

### Fixes

- **Fix file type detection for NDJSON files** NDJSON files were being detected as JSON due to having the same mime-type.
- Base-image was updated to resolved CVEs, running pipline to manually build

## 0.16.20

### Enhancements

### Features

### Fixes
- **Fix a security issue where rst and org files could read files in the local filesystem**. Certain filetypes could 'include' or 'import' local files into their content, allowing partitioning of arbitrary files from the local filesystem. Partitioning of these files is now sandboxed.

## 0.16.19

### Enhancements

### Features

### Fixes
- **Fix a bug where table extraction is skipped when it shouldn't**. Pages with just one table as its content or starts with a table misses table extraction. The routing logic is now fixed.
- **Correct deprecated `ruff` invocation in `make tidy`**.  This will future-proof it or avoid surprises if someone happens to upgrade Ruff.
- **Remove upper bound constraint on python version** in setup.py. Python3.13 is not yet officially supported, but allow users to try.
- **Fixes removing HTML elements from the inside of table cells** in html partition v=2.0. The HTML partitioner now correctly preserves HTML elements from the inside of table cells.

## 0.16.17

### Enhancements
- **Refactoring the VoyageAI integration** to use voyageai package directly, allowing extra features.

### Features

### Fixes
- **Fix a bug where `build_layout_elements_from_cor_regions` incorrectly joins texts in wrong order**.

## 0.16.16

### Enhancements

### Features
- **Vectorize layout (inferred, extracted, and OCR) data structure** Using `np.ndarray` to store a group of layout elements or text regions instead of using a list of objects. This improves the memory efficiency and compute speed around layout merging and deduplication.

### Fixes
- **Add auto-download for NLTK for Python Enviroment** When user import tokenize, It will  automatic download nltk data from `tokenize.py` file. Added `AUTO_DOWNLOAD_NLTK` flag in `tokenize.py` to download `NLTK_DATA`.
- **Correctly patch pdfminer to avoid PDF repair**. The patch applied to pdfminer's parser caused it to occasionally split tokens in content streams, throwing `PDFSyntaxError`.  Repairing these PDFs sometimes failed (since they were not actually invalid) resulting in unnecessary OCR fallback.
- **Drop usage of ndjson dependency**

## 0.16.15
### Enhancements

### Features

### Fixes
- **Update `unstructured-inference`** to 0.8.6 in requirements which removed `layoutparser` dependency libs
- **Update `pdfminer-six` to 20240706**

## 0.16.14

### Enhancements

### Features

### Fixes
- **Fix an issue with multiple values for `infer_table_structure`** when paritioning email with image attachements the kwarg calls into `partition` to partition the image already contains `infer_table_structure`. Now `partition` function checks if the `kwarg` has `infer_table_structure` already

## 0.16.13

### Enhancements
- **Add character-level filtering for tesseract output**. It is controllable via `TESSERACT_CHARACTER_CONFIDENCE_THRESHOLD` environment variable.

### Features

### Fixes

- **Fix NLTK Download** to use nltk assets in docker image
- removed the ability to automatically download nltk package if missing

## 0.16.12

### Enhancements

- **Prepare auto-partitioning for pluggable partitioners**. Move toward a uniform partitioner call signature so a custom or override partitioner can be registered without code changes.
- **Add NDJSON file type support.**

### Features

### Fixes

- **Base image has been updated.**
- **Upgrade ruff to latest.** Previously the ruff version was pinned to <0.5. Remove that pin and fix the handful of lint items that resulted.
- **CSV with asserted XLS content-type is correctly identified as CSV.** Resolves a bug where a CSV file with an asserted content-type of `application/vnd.ms-excel` was incorrectly identified as an XLS file.
- **Improve element-type mapping for Chinese text.** Fixes bug where Chinese text would produce large numbers of false-positive `Title` elements.
- **Improve element-type mapping for HTML.** Fixes bug where certain non-title elements were classified as `Title`.

## 0.16.11

### Enhancements

- **Enhance quote standardization tests** with additional Unicode scenarios
- **Relax table segregation rule in chunking.** Previously a `Table` element was always segregated into its own pre-chunk such that the `Table` appeared alone in a chunk or was split into multiple `TableChunk` elements, but never combined with `Text`-subtype elements. Allow table elements to be combined with other elements in the same chunk when space allows.
- **Compute chunk length based solely on `element.text`.** Previously `.metadata.text_as_html` was also considered and since it is always longer that the text (due to HTML tag overhead) it was the effective length criterion. Remove text-as-html from the length calculation such that text-length is the sole criterion for sizing a chunk.

### Features

### Fixes

- Fix ipv4 regex to correctly include up to three digit octets.

## 0.16.10

### Enhancements

### Features

### Fixes

- **Fix original file doctype detection** from cct converted file paths for metrics calculation.

## 0.16.9

### Enhancements

### Features

### Fixes

- **Fix NLTK Download** to not download from unstructured S3 Bucket

## 0.16.8

### Enhancements
- **Metrics: Weighted table average is optional**

### Features

### Fixes

## 0.16.7

### Enhancements
- **Add image_alt_mode to partition_html** Adds an `image_alt_mode` parameter to `partition_html()` to control how alt text is extracted from images in HTML documents for `html_parser_version=v2` . The parameter can be set to `to_text` to extract alt text as text from `<img>` html tags

### Features

### Fixes


## 0.16.6

### Enhancements
- **Every `<table>` tag is considered to be ontology.Table** Added special handling for tables in HTML partitioning (`html_parser_version=v2`. This change is made to improve the accuracy of table extraction from HTML documents.
- **Every HTML has default ontology class assigned** When parsing HTML with `html_parser_version=v2` to ontology each defined HTML in the Ontology has assigned default ontology class. This way it is possible to assign ontology class instead of UncategorizedText when the HTML tag is predicted correctly without class assigned class
- **Use (number of actual table) weighted average for table metrics** In evaluating table metrics the mean aggregation now uses the actual number of tables in a document to weight the metric scores

### Features

### Fixes
- **ElementMetadata consolidation** Now `text_as_html` metadata is combined across all elements in CompositeElement when chunking HTML output

## 0.16.5

### Enhancements

### Features

### Fixes
- **Fixes parsing HTML v2 parser** Now max recursion limit is set and value is correctly extracted from ontology element


## 0.16.4

### Enhancements

* **`value` attribute in `<input/>` element is parsed to `OntologyElement.text` in ontology**
* **`id` and `class` attributes removed from Table subtags in HTML partitioning**
* **cleaned `to_html` and newly introduced `to_text` in `OntologyElement`**
* **Elements created from V2 HTML are less granular** Added merging of adjacent text elements and inline html tags in the HTML partitioner to reduce the number of elements created from V2 HTML.

### Features

* **Add support for link extraction in pdf hi_res strategy.** The `partition_pdf()` function now supports link extraction when using the `hi_res` strategy, allowing users to extract hyperlinks from PDF documents more effectively.

### Fixes


## 0.16.3

### Enhancements

### Features

### Fixes

* **V2 elements without first parent ID can be parsed**
* **Fix missing elements when layout element parsed in V2 ontology**
* updated **unstructured-inference** to be **0.8.1** in requirements/extra-pdf-image.in


## 0.16.2

### Enhancements

### Features

* **Whitespace-invariant CCT distance metric.** CCT Levenshtein distance for strings is by default computed with standardized whitespaces.

### Fixes

* **Fixed retry config settings for partition_via_api function** If the SDK's default retry config is not set the retry config getter function does not fail anymore.

## 0.16.1

### Enhancements

* **Bump `unstructured-inference` to 0.7.39** and upgrade other dependencies
* **Round coordinates** Round coordinates when computing bounding box overlaps in `pdfminer_processing.py` to nearest machine precision. This can help reduce underterministic behavior from machine precision that affects which bounding boxes to combine.
* **Request retry parameters in `partition_via_api` function.** Expose retry-mechanism related parameters in the `partition_via_api` function to allow users to configure the retry behavior of the API requests.

### Features

* **Parsing HTML to Unstructured Elements and back**

### Fixes

* **Remove unsupported chipper model**
* **Rewrite of `partition.email` module and tests.** Use modern Python stdlib `email` module interface to parse email messages and attachments. This change shortens and simplifies the code, and makes it more robust and maintainable. Several historical problems were remedied in the process.
* **Minify text_as_html from DOCX.** Previously `.metadata.text_as_html` for DOCX tables was "bloated" with whitespace and noise elements introduced by `tabulate` that produced over-chunking and lower "semantic density" of elements. Reduce HTML to minimum character count while preserving all text.
* **Fall back to filename extension-based file-type detection for unidentified OLE files.** Resolves a problem where a DOC file that could not be detected as such by `filetype` was incorrectly identified as a MSG file.
* **Minify text_as_html from XLSX.** Previously `.metadata.text_as_html` for DOCX tables was "bloated" with whitespace and noise elements introduced by `pandas` that produced over-chunking and lower "semantic density" of elements. Reduce HTML to minimum character count while preserving all text.
* **Minify text_as_html from CSV.** Previously `.metadata.text_as_html` for CSV tables was "bloated" with whitespace and noise elements introduced by `pandas` that produced over-chunking and lower "semantic density" of elements. Reduce HTML to minimum character count while preserving all text.
* **Minify text_as_html from PPTX.** Previously `.metadata.text_as_html` for PPTX tables was "bloated" with whitespace and noise elements introduced by `tabulate` that produced over-chunking and lower "semantic density" of elements. Reduce HTML to minimum character count while preserving all text and structure.

## 0.16.0

### Enhancements

* **Remove ingest implementation.** The deprecated ingest functionality has been removed, as it is now maintained in the separate [unstructured-ingest](https://github.com/Unstructured-IO/unstructured-ingest) repository.
  * Replace extras in `requirements/ingest` directory with a new `ingest.txt` extra for installing the `unstructured-ingest` library.
  * Remove the `unstructured.ingest` submodule.
  * Delete all shell scripts previously used for destination ingest tests.

### Features

### Fixes

* **Add language parameter to `OCRAgentGoogleVision`.**  Introduces an optional language parameter in the `OCRAgentGoogleVision` constructor to serve as a language hint for `document_text_detection`. This ensures compatibility with the OCRAgent's `get_instance` method and resolves errors when parsing PDFs with Google Cloud Vision as the OCR agent.

## 0.15.14

### Enhancements

### Features

* **Add (but do not install) a new post-partitioning decorator to handle metadata added for all file-types, like `.filename`, `.filetype` and `.languages`.** This will be installed in a closely following PR to replace the four currently being used for this purpose.

### Fixes

* **Update Python SDK usage in `partition_via_api`.** Make a minor syntax change to ensure forward compatibility with the upcoming 0.26.0 Python SDK.
* **Remove "unused" `date_from_file_object` parameter.** As part of simplifying partitioning parameter set, remove `date_from_file_object` parameter. A file object does not have a last-modified date attribute so can never give a useful value. When a file-object is used as the document source (such as in Unstructured API) the last-modified date must come from the `metadata_last_modified` argument.
* **Fix occasional `KeyError` when mapping parent ids to hash ids.** Occasionally the input elements into `assign_and_map_hash_ids` can contain duplicated element instances, which lead to error when mapping parent id.
* **Allow empty text files.** Fixes an issue where text files with only white space would fail to be partitioned.
* **Remove double-decoration for CSV, DOC, ODT partitioners.** Refactor these partitioners to use the new `@apply_metadata()` decorator and only decorate the principal partitioner (CSV and DOCX in this case); remove decoration from delegating partitioners.
* **Remove double-decoration for PPTX, TSV, XLSX, and XML partitioners.** Refactor these partitioners to use the new `@apply_metadata()` decorator and only decorate the principal partitioner; remove decoration from delegating partitioners.
* **Remove double-decoration for HTML, EPUB, MD, ORG, RST, and RTF partitioners.** Refactor these partitioners to use the new `@apply_metadata()` decorator and only decorate the principal partitioner (HTML in this case); remove decoration from delegating partitioners.
* **Remove obsolete min_partition/max_partition args from TXT and EML.** The legacy `min_partition` and `max_partition` parameters were an initial rough implementation of chunking but now interfere with chunking and are unused. Remove those parameters from `partition_text()` and `partition_email()`.
* **Remove double-decoration on EML and MSG.** Refactor these partitioners to rely on the new `@apply_metadata()` decorator operating on partitioners they delegate to (TXT, HTML, and all others for attachments) and remove direct decoration from EML and MSG.
* **Remove double-decoration for PPT.** Remove decorators from the delegating PPT partitioner.
* **Quick-fix CI error in auto test-filetype.** Better fix to follow shortly.

## 0.15.13

### BREAKING CHANGES

* **Remove dead experimental code.** Unused code in `file_utils.experimental` and `file_utils.metadata` was removed. These functions were never published in the documentation, but if a client dug these out and used them this removal could break client code.

### Enhancements

* **Improve `pdfminer` image cleanup process**. Optimized the removal of duplicated pdfminer images by performing the cleanup before merging elements, rather than after. This improvement reduces execution time and enhances overall processing speed of PDF documents.

### Features

### Fixes

* **Fixes high memory overhead for intersection area computation** Using `numpy.float32` for coordinates and remove intermediate variables to reduce memory usage when computing intersection areas
* **Fixes the `arm64` image build** `arm64` builds are now fixed and will be available against starting with the `0.15.13` release.

## 0.15.12

### Enhancements

* **Improve `pdfminer` element processing** Implemented splitting of `pdfminer` elements (groups of text chunks) into smaller bounding boxes (text lines). This prevents loss of information from the object detection model and facilitates more effective removal of duplicated `pdfminer` text.

### Features

### Fixes

* **Fixed table accuracy metric** Table accuracy was incorrectly using column content difference in calculating row accuracy.

## 0.15.11

### Enhancements

* **Add deprecation warning to embed code**
* **Remove ingest console script**

## 0.15.10

### Enhancements

* **Enhance `pdfminer` element cleanup** Expand removal of `pdfminer` elements to include those inside all `non-pdfminer` elements, not just `tables`.
* **Modified analysis drawing tools to dump to files and draw from dumps** If the parameter `analysis` of the `partition_pdf` function is set to `True`, the layout for Object Detection, Pdfminer Extraction, OCR and final layouts will be dumped as json files. The drawers now accept dict (dump) objects instead of internal classes instances.
* **Vectorize pdfminer elements deduplication computation**. Use `numpy` operations to compute IOU and sub-region membership instead of using simply loop. This improves the speed of deduplicating elements for pages with a lot of elements.

### Features

### Fixes

## 0.15.9

### Enhancements

### Features

* **Add support for encoding parameter in partition_csv**

### Fixes

* **Check storage contents for OLE file type detection** Updates `detect_filetype` to check the content of OLE files to more reliable differentiate DOC, PPT, XLS, and MSG files. As part of this, the `"msg"` extra was removed because the `python-oxmsg` package is now a base dependency.
* **Fix disk space leaks and Windows errors when accessing file.name on a NamedTemporaryFile** Uses of `NamedTemporaryFile(..., delete=False)` and/or uses of `file.name` of NamedTemporaryFiles have been replaced with TemporaryFileDirectory to avoid a known issue: https://docs.python.org/3/library/tempfile.html#tempfile.NamedTemporaryFile

## 0.15.8

### Enhancements

* **Bump unstructured.paddleocr to 2.8.1.0.**

### Features

* **Add MixedbreadAI embedder** Adds MixedbreadAI embeddings to support embedding via Mixedbread AI.

### Fixes

* **Replace `pillow-heif` with `pi-heif`**. Replaces `pillow-heif` with `pi-heif` due to more permissive licensing on the wheel for `pi-heif`.
* **Minify text_as_html from DOCX.** Previously `.metadata.text_as_html` for DOCX tables was "bloated" with whitespace and noise elements introduced by `tabulate` that produced over-chunking and lower "semantic density" of elements. Reduce HTML to minimum character count without preserving all text.
* **Fall back to filename extension-based file-type detection for unidentified OLE files.** Resolves a problem where a DOC file that could not be detected as such by `filetype` was incorrectly identified as a MSG file.

## 0.15.7

### Enhancements

### Features

### Fixes

* **Fix NLTK data download path to prevent nested directories**. Resolved an issue where a nested "nltk_data" directory was created within the parent "nltk_data" directory when it already existed. This fix prevents errors in checking for existing downloads and loading models from NLTK data.

## 0.15.6

### Enhancements

### Features

### Fixes

* **Bump to NLTK 3.9.x** Bumps to the latest `nltk` version to resolve CVE.
* **Update CI for `ingest-test-fixture-update-pr` to resolve NLTK model download errors.**
* **Synchronized text and html on `TableChunk` splits.** When a `Table` element is divided during chunking to fit the chunking window, `TableChunk.text` corresponds exactly with the table text in `TableChunk.metadata.text_as_html`, `.text_as_html` is always parseable HTML, and the table is split on even row boundaries whenever possible.

## 0.15.5

### Enhancements

### Features

### Fixes

* **Revert to using `unstructured.pytesseract` fork**. Due to the unavailability of some recent release versions of `pytesseract` on PyPI, the project now uses the `unstructured.pytesseract` fork to ensure stability and continued support.
* **Bump `libreoffice` verson in image.** Bumps the `libreoffice` version to `25.2.5.2` to address CVEs.
* **Downgrade NLTK dependency version for compatibility**. Due to the unavailability of `nltk==3.8.2` on PyPI, the NLTK dependency has been downgraded to `<3.8.2`. This change ensures continued functionality and compatibility.

## 0.15.4

### Enhancements

### Features

### Fixes

* **Resolve an installation error with `pytesseract>=0.3.12` that occurred during `pip install unstructured[pdf]==0.15.3`.**

## 0.15.3

### Enhancements

### Features

### Fixes

* **Remove the custom index URL from `extra-paddleocr.in` to resolve the error in the `setup.py` configuration.**

## 0.15.2

### Enhancements

* **Improve directory handling when extracting image blocks**. The `figures` directory is no longer created when the `extract_image_block_to_payload` parameter is set to `True`.

### Features

* **Added per-class Object Detection metrics in the evaluation**. The metrics include average precision, precision, recall, and f1-score for each class in the dataset.

### Fixes

* **Updates NLTK data file for compatibility with `nltk>=3.8.2`**. The NLTK data file now container `punkt_tab`, making it possible to upgrade to `nltk>=3.8.2`. The `nltk==3.8.2` patches CVE-2024-39705.
* **Renames Astra to Astra DB** Conforms with DataStax internal naming conventions.
* **Accommodate single-column CSV files.** Resolves a limitation of `partition_csv()` where delimiter detection would fail on a single-column CSV file (which naturally has no delimeters).
* **Accommodate `image/jpg` in PPTX as alias for `image/jpeg`.** Resolves problem partitioning PPTX files having an invalid `image/jpg` (should be `image/jpeg`) MIME-type in the `[Content_Types].xml` member of the PPTX Zip archive.
* **Fixes an issue in Object Detection metrics** The issue was in preprocessing/validating the ground truth and predicted data for object detection metrics.
* **Removes dependency on unstructured.pytesseract** Unstructured forked pytesseract while waiting for code to be upstreamed. Now that the new version has been released, this fork can be removed.

## 0.15.1

### Enhancements

* **Improve `pdfminer` embedded `image` extraction to exclude text elements and produce more accurate bounding boxes.** This results in cleaner, more precise element extraction in `pdf` partitioning.

### Features

* **Update partition_eml and partition_msg to capture cc, bcc, and message_id fields** Cc, bcc, and message_id information is captured in element metadata for both msg and email partitioning and `Recipient` elements are generated for cc and bcc when `include_headers=True` for email partitioning.
* **Mark ingest as deprecated** Begin sunset of ingest code in this repo as it's been moved to a dedicated repo.
* **Add `pdf_hi_res_max_pages` argument for partitioning, which allows rejecting PDF files that exceed this page number limit, when the `high_res` strategy is chosen.** By default, it will allow parsing PDF files with an unlimited number of pages.

### Fixes

* **Update `HuggingFaceEmbeddingEncoder` to use `HuggingFaceEmbeddings` from `langchain_huggingface` package instead of the deprecated version from `langchain-community`.** This resolves the deprecation warning and ensures compatibility with future versions of langchain.
* **Update `OpenAIEmbeddingEncoder` to use `OpenAIEmbeddings` from `langchain-openai` package instead of the deprecated version from `langchain-community`.** This resolves the deprecation warning and ensures compatibility with future versions of langchain.
* **Update import of Pinecone exception** Adds compatibility for pinecone-client>=5.0.0
* **File-type detection catches non-existent file-path.** `detect_filetype()` no longer silently falls back to detecting a file-type based on the extension when no file exists at the path provided. Instead `FileNotFoundError` is raised. This provides consistent user notification of a mis-typed path rather than an unpredictable exception from a file-type specific partitioner when the file cannot be opened.
* **EML files specified as a file-path are detected correctly.** Resolved a bug where an EML file submitted to `partition()` as a file-path was identified as TXT and partitioned using `partition_text()`. EML files specified by path are now identified and processed correctly, including processing any attachments.
* **A DOCX, PPTX, or XLSX file specified by path and ambiguously identified as MIME-type "application/octet-stream" is identified correctly.** Resolves a shortcoming where a file specified by path immediately fell back to filename-extension based identification when misidentified as "application/octet-stream", either by asserted content type or a mis-guess by libmagic. An MS Office file misidentified in this way is now correctly identified regardless of its filename and whether it is specified by path or file-like object.
* **Textual content retrieved from a URL with gzip transport compression now partitions correctly.** Resolves a bug where a textual file-type (such as Markdown) retrieved by passing a URL to `partition()` would raise when `gzip` compression was used for transport by the server.
* **A DOCX, PPTX, or XLSX content-type asserted on partition is confirmed or fixed.** Resolves a bug where calling `partition()` with a swapped MS-Office `content_type` would cause the file-type to be misidentified. A DOCX, PPTX, or XLSX MIME-type received by `partition()` is now checked for accuracy and corrected if the file is for a different MS-Office 2007+ type.
* **DOC, PPT, XLS, and MSG files are now auto-detected correctly.** Resolves a bug where DOC, PPT, and XLS files were auto-detected as MSG files under certain circumstances.

## 0.15.0

### Enhancements

* **Improve text clearing process in email partitioning.** Updated the email partitioner to remove both `=\n` and `=\r\n` characters during the clearing process. Previously, only `=\n` characters were removed.
* **Bump unstructured.paddleocr to 2.8.0.1.**
* **Refine HTML parser to accommodate block element nested in phrasing.** HTML parser no longer raises on a block element (e.g. `<p>`, `<div>`) nested inside a phrasing element (e.g. `<strong>` or `<cite>`). Instead it breaks the phrasing run (and therefore element) at the block-item start and begins a new phrasing run after the block-item. This is consistent with how the browser determines element boundaries in this situation.
* **Install rewritten HTML parser to fix 12 existing bugs and provide headroom for refinement and growth.** A rewritten HTML parser resolves a collection of outstanding bugs with HTML partitioning and provides a firm foundation for further elaborating that important partitioner.
* **CI check for dependency licenses** Adds a CI check to ensure dependencies are appropriately licensed.

### Features

* **Add support for specifying OCR language to `partition_pdf()`.** Extend language specification capability to `PaddleOCR` in addition to `TesseractOCR`. Users can now specify OCR languages for both OCR engines when using `partition_pdf()`.
* **Add AstraDB source connector** Adds support for ingesting documents from AstraDB.

### Fixes

* **Remedy error on Windows when `nltk` binaries are downloaded.** Work around a quirk in the Windows implementation of `tempfile.NamedTemporaryFile` where accessing the temporary file by name raises `PermissionError`.
* **Move Astra embedded_dimension to write config**

## 0.14.10

### Enhancements

* **Update unstructured-client dependency** Change unstructured-client dependency pin back to greater than min version and updated tests that were failing given the update.
* **`.doc` files are now supported in the `arm64` image.**. `libreoffice24` is added to the `arm64` image, meaning `.doc` files are now supported. We have follow on work planned to investigate adding `.ppt` support for `arm64` as well.
* **Add table detection metrics: recall, precision and f1.**
* **Remove unused _with_spans metrics.**

### Features

**Add Object Detection Metrics to CI** Add object detection metrics (average precision, precision, recall and f1-score) implementations.

### Fixes

* **Fix counting false negatives and false positives in table structure evaluation.**
* **Fix Slack CI test** Change channel that Slack test is pointing to because previous test bot expired
* **Remove NLTK download** Removes `nltk.download` in favor of downloading from an S3 bucket we host to mitigate CVE-2024-39705

## 0.14.9

### Enhancements

* **Added visualization and OD model result dump for PDF** In PDF `hi_res` strategy the `analysis` parameter can be used to visualize the result of the OD model and dump the result to a file. Additionally, the visualization of bounding boxes of each layout source is rendered and saved for each page.
* **`partition_docx()` distinguishes "file not found" from "not a ZIP archive" error.** `partition_docx()` now provides different error messages for "file not found" and "file is not a ZIP archive (and therefore not a DOCX file)". This aids diagnosis since these two conditions generally point in different directions as to the cause and fix.

### Features

### Fixes

* **Fix a bug where multiple `soffice` processes could be attempted** Add a wait mechanism in `convert_office_doc` so that the function first checks if another `soffice` is running already: if yes wait till the other process finishes or till the wait timeout before spawning a subprocess to run `soffice`
* **`partition()` now forwards `strategy` arg to `partition_docx()`, `partition_pptx()`, and their brokering partitioners for DOC, ODT, and PPT formats.** A `strategy` argument passed to `partition()` (or the default value "auto" assigned by `partition()`) is now forwarded to `partition_docx()`, `partition_pptx()`, and their brokering partitioners when those filetypes are detected.

## 0.14.8

### Enhancements

* **Move arm64 image to wolfi-base** The `arm64` image now runs on `wolfi-base`. The `arm64` build for `wolfi-base` does not yet include `libreoffce`, and so `arm64` does not currently support processing `.doc`, `.ppt`, or `.xls` file. If you need to process those files on `arm64`, use the legacy `rockylinux` image.

### Features

### Fixes

* **Bump unstructured-inference==0.7.36** Fix `ValueError` when converting cells to html.
* **`partition()` now forwards `strategy` arg to `partition_docx()`, `partition_ppt()`, and `partition_pptx()`.** A `strategy` argument passed to `partition()` (or the default value "auto" assigned by `partition()`) is now forwarded to `partition_docx()`, `partition_ppt()`, and `partition_pptx()` when those filetypes are detected.
* **Fix missing sensitive field markers** for embedders

## 0.14.7

### Enhancements

* **Pull from `wolfi-base` image.** The amd64 image now pulls from the `unstructured` `wolfi-base` image to avoid duplication of dependency setup steps.
* **Fix windows temp file.** Make the creation of a temp file in unstructured/partition/pdf_image/ocr.py windows compatible.

### Features

* **Expose conversion functions for tables** Adds public functions to convert tables from HTML to the Deckerd format and back
* **Adds Kafka Source and Destination** New source and destination connector added to all CLI ingest commands to support reading from and writing to Kafka streams. Also supports Confluent Kafka.

### Fixes

* **Fix an error publishing docker images.** Update user in docker-smoke-test to reflect changes made by the amd64 image pull from the "unstructured" "wolfi-base" image.
* **Fix a IndexError when partitioning a pdf with values for both `extract_image_block_types` and `starting_page_number`.

## 0.14.6

### Enhancements

* **Bump unstructured-inference==0.7.35** Fix syntax for generated HTML tables.

### Features

* **tqdm ingest support** add optional flag to ingest flow to print out progress bar of each step in the process.

### Fixes

* **Remove deprecated `overwrite_schema` kwarg from Delta Table connector.** The `overwrite_schema` kwarg is deprecated in `deltalake>=0.18.0`. `schema_mode=` should be used now instead. `schema_mode="overwrite"` is equivalent to `overwrite_schema=True` and `schema_mode="merge"` is equivalent to `overwrite_schema="False"`. `schema_mode` defaults to `None`. You can also now specify `engine`, which defaults to `"pyarrow"`. You need to specify `enginer="rust"` to use `"schema_mode"`.
* **Fix passing parameters to python-client** - Remove parsing list arguments to strings in passing arguments to python-client in Ingest workflow and `partition_via_api`
* **table metric bug fix** get_element_level_alignment()now will find all the matched indices in predicted table data instead of only returning the first match in the case of multiple matches for the same gt string.
* **fsspec connector path/permissions bug** V2 fsspec connectors were failing when defined relative filepaths had leading slash. This strips that slash to guarantee the relative path never has it.
* **Dropbox connector internal file path bugs** Dropbox source connector currently raises exceptions when indexing files due to two issues: a path formatting idiosyncrasy of the Dropbox library and a divergence in the definition of the Dropbox libraries fs.info method, expecting a 'url' parameter rather than 'path'.
* **update table metric evaluation to handle corrected HTML syntax for tables** This change is connected to the update in [unstructured-inference change](https://github.com/Unstructured-IO/unstructured-inference/pull/355) - fixes transforming HTML table to deckerd and internal cells format.

## 0.14.5

### Enhancements

* **Filtering for tar extraction** Adds tar filtering to the compression module for connectors to avoid decompression malicious content in `.tar.gz` files. This was added to the Python `tarfile` lib in Python 3.12. The change only applies when using Python 3.12 and above.
* **Use `python-oxmsg` for `partition_msg()`.** Outlook MSG emails are now partitioned using the `python-oxmsg` package which resolves some shortcomings of the prior MSG parser.

### Features

### Fixes

* **8-bit string Outlook MSG files are parsed.** `partition_msg()` is now able to parse non-unicode Outlook MSG emails.
* **Attachments to Outlook MSG files are extracted intact.** `partition_msg()` is now able to extract attachments without corruption.

## 0.14.4

### Enhancements

* **Move logger error to debug level when PDFminer fails to extract text** which includes error message for Invalid dictionary construct.
* **Add support for Pinecone serverless** Adds Pinecone serverless to the connector tests. Pinecone
  serverless will work version versions >=0.14.2, but hadn't been tested until now.

### Features

- **Allow configuration of the Google Vision API endpoint** Add an environment variable to select the Google Vision API in the US or the EU.

### Fixes

* **Address the issue of unrecognized tables in `UnstructuredTableTransformerModel`** When a table is not recognized, the `element.metadata.text_as_html` attribute is set to an empty string.
* **Remove root handlers in ingest logger**. Removes root handlers in ingest loggers to ensure secrets aren't accidentally exposed in Colab notebooks.
* **Fix V2 S3 Destination Connector authentication** Fixes bugs with S3 Destination Connector where the connection config was neither registered nor properly deserialized.
* **Clarified dependence on particular version of `python-docx`** Pinned `python-docx` version to ensure a particular method `unstructured` uses is included.
* **Ingest preserves original file extension** Ingest V2 introduced a change that dropped the original extension for upgraded connectors. This reverts that change.

## 0.14.3

### Enhancements

* **Move `category` field from Text class to Element class.**
* **`partition_docx()` now supports pluggable picture sub-partitioners.** A subpartitioner that accepts a DOCX `Paragraph` and generates elements is now supported. This allows adding a custom sub-partitioner that extracts images and applies OCR or summarization for the image.
* **Add VoyageAI embedder** Adds VoyageAI embeddings to support embedding via Voyage AI.

### Features

### Fixes

* **Fix `partition_pdf()` to keep spaces in the text**. The control character `\t` is now replaced with a space instead of being removed when merging inferred elements with embedded elements.
* **Turn off XML resolve entities** Sets `resolve_entities=False` for XML parsing with `lxml`
  to avoid text being dynamically injected into the XML document.
* **Add backward compatibility for the deprecated pdf_infer_table_structure parameter**.
* **Add the missing `form_extraction_skip_tables` argument to the `partition_pdf_or_image` call**.
  to avoid text being dynamically injected into the XML document.
* **Chromadb change from Add to Upsert using element_id to make idempotent**
* **Diable `table_as_cells` output by default** to reduce overhead in partition; now `table_as_cells` is only produced when the env `EXTACT_TABLE_AS_CELLS` is `true`
* **Reduce excessive logging** Change per page ocr info level logging into detail level trace logging
* **Replace try block in `document_to_element_list` for handling HTMLDocument** Use `getattr(element, "type", "")` to get the `type` attribute of an element when it exists. This is more explicit way to handle the special case for HTML documents and prevents other types of attribute error from being silenced by the try block

## 0.14.2

### Enhancements

* **Bump unstructured-inference==0.7.33**.

### Features

* **Add attribution to the `pinecone` connector**.

### Fixes

## 0.14.1

### Enhancements

* **Refactor code related to embedded text extraction**. The embedded text extraction code is moved from `unstructured-inference` to `unstructured`.

### Features

* **Large improvements to the ingest process:**
  * Support for multiprocessing and async, with limits for both.
  * Streamlined to process when mapping CLI invocations to the underlying code
  * More granular steps introduced to give better control over process (i.e. dedicated step to uncompress files already in the local filesystem, new optional staging step before upload)
  * Use the python client when calling the unstructured api for partitioning or chunking
  * Saving the final content is now a dedicated destination connector (local) set as the default if none are provided. Avoids adding new files locally if uploading elsewhere.
  * Leverage last modified date when deciding if new files should be downloaded and reprocessed.
  * Add attribution to the `pinecone` connector
  * **Add support for Python 3.12**. `unstructured` now works with Python 3.12!

### Fixes

## 0.14.0

### BREAKING CHANGES

* **Turn table extraction for PDFs and images off by default**. Reverting the default behavior for table extraction to "off" for PDFs and images. A number of users didn't realize we made the change and were impacted by slower processing times due to the extra model call for table extraction.

### Enhancements

* **Skip unnecessary element sorting in `partition_pdf()`**. Skip element sorting when determining whether embedded text can be extracted.
* **Faster evaluation** Support for concurrent processing of documents during evaluation
* **Add strategy parameter to `partition_docx()`.** Behavior of future enhancements may be sensitive the partitioning strategy. Add this parameter so `partition_docx()` is aware of the requested strategy.
* **Add GLOBAL_WORKING_DIR and GLOBAL_WORKING_PROCESS_DIR** configuration parameteres to control temporary storage.

### Features

* **Add form extraction basics (document elements and placeholder code in partition)**. This is to lay the ground work for the future. Form extraction models are not currently available in the library. An attempt to use this functionality will end in a `NotImplementedError`.

### Fixes

* **Add missing starting_page_num param to partition_image**
* **Make the filename and file params for partition_image and partition_pdf match the other partitioners**
* **Fix include_slide_notes and include_page_breaks params in partition_ppt**
* **Re-apply: skip accuracy calculation feature** Overwritten by mistake
* **Fix type hint for paragraph_grouper param** `paragraph_grouper` can be set to `False`, but the type hint did not not reflect this previously.
* **Remove links param from partition_pdf** `links` is extracted during partitioning and is not needed as a paramter in partition_pdf.
* **Improve CSV delimeter detection.** `partition_csv()` would raise on CSV files with very long lines.
* **Fix disk-space leak in `partition_doc()`.** Remove temporary file created but not removed when `file` argument is passed to `partition_doc()`.
* **Fix possible `SyntaxError` or `SyntaxWarning` on regex patterns.** Change regex patterns to raw strings to avoid these warnings/errors in Python 3.11+.
* **Fix disk-space leak in `partition_odt()`.** Remove temporary file created but not removed when `file` argument is passed to `partition_odt()`.
* **AstraDB: option to prevent indexing metadata**
* **Fix Missing py.typed**

## 0.13.7

### Enhancements

* **Remove `page_number` metadata fields** for HTML partition until we have a better strategy to decide page counting.
* **Extract OCRAgent.get_agent().** Generalize access to the configured OCRAgent instance beyond its use for PDFs.
* **Add calculation of table related metrics which take into account colspans and rowspans**
* **Evaluation: skip accuracy calculation** for files for which output and ground truth sizes differ greatly

### Features

* **add ability to get ratio of `cid` characters in embedded text extracted by `pdfminer`**.

### Fixes

* **`partition_docx()` handles short table rows.** The DOCX format allows a table row to start late and/or end early, meaning cells at the beginning or end of a row can be omitted. While there are legitimate uses for this capability, using it in practice is relatively rare. However, it can happen unintentionally when adjusting cell borders with the mouse. Accommodate this case and generate accurate `.text` and `.metadata.text_as_html` for these tables.
* **Remedy macOS test failure not triggered by CI.** Generalize temp-file detection beyond hard-coded Linux-specific prefix.
* **Remove unnecessary warning log for using default layout model.**
* **Add chunking to partition_tsv** Even though partition_tsv() produces a single Table element, chunking is made available because the Table element is often larger than the desired chunk size and must be divided into smaller chunks.

## 0.13.6

### Enhancements

### Features

### Fixes

- **ValueError: Invalid file (FileType.UNK) when parsing Content-Type header with charset directive** URL response Content-Type headers are now parsed according to RFC 9110.

## 0.13.5

### Enhancements

### Features

### Fixes

* **KeyError raised when updating parent_id** In the past, combining `ListItem` elements could result in reusing the same memory location which then led to unexpected side effects when updating element IDs.
* **Bump unstructured-inference==0.7.29**: table transformer predictions are now removed if confidence is below threshold

## 0.13.4

### Enhancements

* **Unique and deterministic hash IDs for elements** Element IDs produced by any partitioning
  function are now deterministic and unique at the document level by default. Before, hashes were
  based only on text; however, they now also take into account the element's sequence number on a
  page, the page's number in the document, and the document's file name.
* **Enable remote chunking via unstructured-ingest** Chunking using unstructured-ingest was
  previously limited to local chunking using the strategies `basic` and `by_title`. Remote chunking
  options via the API are now accessible.
* **Save table in cells format**. `UnstructuredTableTransformerModel` is able to return predicted table in cells format

### Features

* **Add a `PDF_ANNOTATION_THRESHOLD` environment variable to control the capture of embedded links in `partition_pdf()` for `fast` strategy**.
* **Add integration with the Google Cloud Vision API**. Adds a third OCR provider, alongside Tesseract and Paddle: the Google Cloud Vision API.

### Fixes

* **Remove ElementMetadata.section field.**. This field was unused, not populated by any partitioners.

## 0.13.3

### Enhancements

* **Remove duplicate image elements**. Remove image elements identified by PDFMiner that have similar bounding boxes and the same text.
* **Add support for `start_index` in `html` links extraction**
* **Add `strategy` arg value to `_PptxPartitionerOptions`.** This makes this paritioning option available for sub-partitioners to come that may optionally use inference or other expensive operations to improve the partitioning.
* **Support pluggable sub-partitioner for PPTX Picture shapes.** Use a distinct sub-partitioner for partitioning PPTX Picture (image) shapes and allow the default picture sub-partitioner to be replaced at run-time by one of the user's choosing.
* **Introduce `starting_page_number` parameter to partitioning functions** It applies to those partitioners which support `page_number` in element's metadata: PDF, TIFF, XLSX, DOC, DOCX, PPT, PPTX.
* **Redesign the internal mechanism of assigning element IDs** This allows for further enhancements related to element IDs such as deterministic and document-unique hashes. The way partitioning functions operate hasn't changed, which means `unique_element_ids` continues to be `False` by default, utilizing text hashes.

### Features

### Fixes

* **Add support for extracting text from tag tails in HTML**. This fix adds ability to generate separate elements using tag tails.
* **Add support for extracting text from `<b>` tags in HTML** Now `partition_html()` can extract text from `<b>` tags inside container tags (like `<div>`, `<pre>`).
* **Fix pip-compile make target** Missing base.in dependency missing from requirments make file added

## 0.13.2

### Enhancements

### Features

### Fixes

* **Brings back missing word list files** that caused `partition` failures in 0.13.1.

## 0.13.1

### Enhancements

* **Drop constraint on pydantic, supporting later versions** All dependencies has pydantic pinned at an old version. This explicit pin was removed, allowing the latest version to be pulled in when requirements are compiled.

### Features

* **Add a set of new `ElementType`s to extend future element types**

### Fixes

* **Fix `partition_html()` swallowing some paragraphs**. The `partition_html()` only considers elements with limited depth to avoid becoming the text representation of a giant div. This fix increases the limit value.
* **Fix SFTP** Adds flag options to SFTP connector on whether to use ssh keys / agent, with flag values defaulting to False. This is to prevent looking for ssh files when using username and password. Currently, username and password are required, making that always the case.

## 0.13.0

### Enhancements

* **Add `.metadata.is_continuation` to text-split chunks.** `.metadata.is_continuation=True` is added to second-and-later chunks formed by text-splitting an oversized `Table` element but not to their counterpart `Text` element splits. Add this indicator for `CompositeElement` to allow text-split continuation chunks to be identified for downstream processes that may wish to skip intentionally redundant metadata values in continuation chunks.
* **Add `compound_structure_acc` metric to table eval.** Add a new property to `unstructured.metrics.table_eval.TableEvaluation`: `composite_structure_acc`, which is computed from the element level row and column index and content accuracy scores
* **Add `.metadata.orig_elements` to chunks.** `.metadata.orig_elements: list[Element]` is added to chunks during the chunking process (when requested) to allow access to information from the elements each chunk was formed from. This is useful for example to recover metadata fields that cannot be consolidated to a single value for a chunk, like `page_number`, `coordinates`, and `image_base64`.
* **Add `--include_orig_elements` option to Ingest CLI.** By default, when chunking, the original elements used to form each chunk are added to `chunk.metadata.orig_elements` for each chunk. * The `include_orig_elements` parameter allows the user to turn off this behavior to produce a smaller payload when they don't need this metadata.
* **Add Google VertexAI embedder** Adds VertexAI embeddings to support embedding via Google Vertex AI.

### Features

* **Chunking populates `.metadata.orig_elements` for each chunk.** This behavior allows the text and metadata of the elements combined to make each chunk to be accessed. This can be important for example to recover metadata such as `.coordinates` that cannot be consolidated across elements and so is dropped from chunks. This option is controlled by the `include_orig_elements` parameter to `partition_*()` or to the chunking functions. This option defaults to `True` so original-elements are preserved by default. This behavior is not yet supported via the REST APIs or SDKs but will be in a closely subsequent PR to other `unstructured` repositories. The original elements will also not serialize or deserialize yet; this will also be added in a closely subsequent PR.
* **Add Clarifai destination connector** Adds support for writing partitioned and chunked documents into Clarifai.

### Fixes

* **Fix `clean_pdfminer_inner_elements()` to remove only pdfminer (embedded) elements merged with inferred elements**. Previously, some embedded elements were removed even if they were not merged with inferred elements. Now, only embedded elements that are already merged with inferred elements are removed.
* **Clarify IAM Role Requirement for GCS Platform Connectors**. The GCS Source Connector requires Storage Object Viewer and GCS Destination Connector requires Storage Object Creator IAM roles.
* **Change table extraction defaults** Change table extraction defaults in favor of using `skip_infer_table_types` parameter and reflect these changes in documentation.
* **Fix OneDrive dates with inconsistent formatting** Adds logic to conditionally support dates returned by office365 that may vary in date formatting or may be a datetime rather than a string. See previous fix for SharePoint
* **Adds tracking for AstraDB** Adds tracking info so AstraDB can see what source called their api.
* **Support AWS Bedrock Embeddings in ingest CLI** The configs required to instantiate the bedrock embedding class are now exposed in the api and the version of boto being used meets the minimum requirement to introduce the bedrock runtime required to hit the service.
* **Change MongoDB redacting** Original redact secrets solution is causing issues in platform. This fix uses our standard logging redact solution.

## 0.12.6

### Enhancements

* **Improve ability to capture embedded links in `partition_pdf()` for `fast` strategy** Previously, a threshold value that affects the capture of embedded links was set to a fixed value by default. This allows users to specify the threshold value for better capturing.
* **Refactor `add_chunking_strategy` decorator to dispatch by name.** Add `chunk()` function to be used by the `add_chunking_strategy` decorator to dispatch chunking call based on a chunking-strategy name (that can be dynamic at runtime). This decouples chunking dispatch from only those chunkers known at "compile" time and enables runtime registration of custom chunkers.
* **Redefine `table_level_acc` metric for table evaluation.** `table_level_acc` now is an average of individual predicted table's accuracy. A predicted table's accuracy is defined as the sequence matching ratio between itself and its corresponding ground truth table.

### Features

* **Added Unstructured Platform Documentation** The Unstructured Platform is currently in beta. The documentation provides how-to guides for setting up workflow automation, job scheduling, and configuring source and destination connectors.

### Fixes

* **Partitioning raises on file-like object with `.name` not a local file path.** When partitioning a file using the `file=` argument, and `file` is a file-like object (e.g. io.BytesIO) having a `.name` attribute, and the value of `file.name` is not a valid path to a file present on the local filesystem, `FileNotFoundError` is raised. This prevents use of the `file.name` attribute for downstream purposes to, for example, describe the source of a document retrieved from a network location via HTTP.
* **Fix SharePoint dates with inconsistent formatting** Adds logic to conditionally support dates returned by office365 that may vary in date formatting or may be a datetime rather than a string.
* **Include warnings** about the potential risk of installing a version of `pandoc` which does not support RTF files + instructions that will help resolve that issue.
* **Incorporate the `install-pandoc` Makefile recipe** into relevant stages of CI workflow, ensuring it is a version that supports RTF input files.
* **Fix Google Drive source key** Allow passing string for source connector key.
* **Fix table structure evaluations calculations** Replaced special value `-1.0` with `np.nan` and corrected rows filtering of files metrics basing on that.
* **Fix Sharepoint-with-permissions test** Ignore permissions metadata, update test.
* **Fix table structure evaluations for edge case** Fixes the issue when the prediction does not contain any table - no longer errors in such case.

## 0.12.5

### Enhancements

### Features

* Add `date_from_file_object` parameter to partition. If True and if file is provided via `file` parameter it will cause partition to infer last modified date from `file`'s content. If False, last modified metadata will be `None`.
* **Header and footer detection for fast strategy** `partition_pdf` with `fast` strategy now
  detects elements that are in the top or bottom 5 percent of the page as headers and footers.
* **Add parent_element to overlapping case output** Adds parent_element to the output for `identify_overlapping_or_nesting_case` and `catch_overlapping_and_nested_bboxes` functions.
* **Add table structure evaluation** Adds a new function to evaluate the structure of a table and return a metric that represents the quality of the table structure. This function is used to evaluate the quality of the table structure and the table contents.
* **Add AstraDB destination connector** Adds support for writing embedded documents into an AstraDB vector database.
* **Add OctoAI embedder** Adds support for embeddings via OctoAI.

### Fixes

* **Fix passing list type parameters when calling unstructured API via `partition_via_api()`** Update `partition_via_api()` to convert all list type parameters to JSON formatted strings before calling the unstructured client SDK. This will support image block extraction via `partition_via_api()`.
* **Fix `check_connection` in opensearch, databricks, postgres, azure connectors**
* **Fix don't treat plain text files with double quotes as JSON** If a file can be deserialized as JSON but it deserializes as a string, treat it as plain text even though it's valid JSON.
* **Fix `check_connection` in opensearch, databricks, postgres, azure connectors**
* **Fix cluster of bugs in `partition_xlsx()` that dropped content.** Algorithm for detecting "subtables" within a worksheet dropped table elements for certain patterns of populated cells such as when a trailing single-cell row appeared in a contiguous block of populated cells.
* **Improved documentation**. Fixed broken links and improved readability on `Key Concepts` page.
* **Rename `OpenAiEmbeddingConfig` to `OpenAIEmbeddingConfig`.**
* **Fix partition_json() doesn't chunk.** The `@add_chunking_strategy` decorator was missing from `partition_json()` such that pre-partitioned documents serialized to JSON did not chunk when a chunking-strategy was specified.

## 0.12.4

### Enhancements

* **Apply New Version of `black` formatting** The `black` library recently introduced a new major version that introduces new formatting conventions. This change brings code in the `unstructured` repo into compliance with the new conventions.
* **Move ingest imports to local scopes** Moved ingest dependencies into local scopes to be able to import ingest connector classes without the need of installing imported external dependencies. This allows lightweight use of the classes (not the instances. to use the instances as intended you'll still need the dependencies).
* **Add support for `.p7s` files** `partition_email` can now process `.p7s` files. The signature for the signed message is extracted and added to metadata.
* **Fallback to valid content types for emails** If the user selected content type does not exist on the email message, `partition_email` now falls back to anoter valid content type if it's available.

### Features

* **Add .heic file partitioning** .heic image files were previously unsupported and are now supported though partition_image()
* **Add the ability to specify an alternate OCR** implementation by implementing an `OCRAgent` interface and specify it using `OCR_AGENT` environment variable.
* **Add Vectara destination connector** Adds support for writing partitioned documents into a Vectara index.
* **Add ability to detect text in .docx inline shapes** extensions of docx partition, extracts text from inline shapes and includes them in paragraph's text

### Fixes

* **Fix `partition_pdf()` not working when using chipper model with `file`**
* **Handle common incorrect arguments for `languages` and `ocr_languages`** Users are regularly receiving errors on the API because they are defining `ocr_languages` or `languages` with additional quotationmarks, brackets, and similar mistakes. This update handles common incorrect arguments and raises an appropriate warning.
* **Default `hi_res_model_name` now relies on `unstructured-inference`** When no explicit `hi_res_model_name` is passed into `partition` or `partition_pdf_or_image` the default model is picked by `unstructured-inference`'s settings or os env variable `UNSTRUCTURED_HI_RES_MODEL_NAME`; it now returns the same model name regardless of `infer_table_structure`'s value; this function will be deprecated in the future and the default model name will simply rely on `unstructured-inference` and will not consider os env in a future release.
* **Fix remove Vectara requirements from setup.py - there are no dependencies**
* **Add missing dependency files to package manifest**. Updates the file path for the ingest
  dependencies and adds missing extra dependencies.
* **Fix remove Vectara requirements from setup.py - there are no dependencies **
* **Add title to Vectara upload - was not separated out from initial connector **
* **Fix change OpenSearch port to fix potential conflict with Elasticsearch in ingest test **

## 0.12.3

### Enhancements

* **Driver for MongoDB connector.** Adds a driver with `unstructured` version information to the
  MongoDB connector.

### Features

* **Add Databricks Volumes destination connector** Databricks Volumes connector added to ingest CLI.  Users may now use `unstructured-ingest` to write partitioned data to a Databricks Volumes storage service.

### Fixes

* **Fix support for different Chipper versions and prevent running PDFMiner with Chipper**
* **Treat YAML files as text.** Adds YAML MIME types to the file detection code and treats those
  files as text.
* **Fix FSSpec destination connectors check_connection.** FSSpec destination connectors did not use `check_connection`. There was an error when trying to `ls` destination directory - it may not exist at the moment of connector creation. Now `check_connection` calls `ls` on bucket root and this method is called on `initialize` of destination connector.
* **Fix databricks-volumes extra location.** `setup.py` is currently pointing to the wrong location for the databricks-volumes extra requirements. This results in errors when trying to build the wheel for unstructured. This change updates to point to the correct path.
* **Fix uploading None values to Chroma and Pinecone.** Removes keys with None values with Pinecone and Chroma destinations. Pins Pinecone dependency
* **Update documentation.** (i) best practice for table extration by using 'skip_infer_table_types' param, instead of 'pdf_infer_table_structure', and (ii) fixed CSS, RST issues and typo in the documentation.
* **Fix postgres storage of link_texts.** Formatting of link_texts was breaking metadata storage.

## 0.12.2

### Enhancements

### Features

### Fixes

* **Fix index error in table processing.** Bumps the `unstructured-inference` version to address and
  index error that occurs on some tables in the table transformer object.

## 0.12.1

### Enhancements

* **Allow setting image block crop padding parameter** In certain circumstances, adjusting the image block crop padding can improve image block extraction by preventing extracted image blocks from being clipped.
* **Add suport for bitmap images in `partition_image`** Adds support for `.bmp` files in
  `partition`, `partition_image`, and `detect_filetype`.
* **Keep all image elements when using "hi_res" strategy** Previously, `Image` elements with small chunks of text were ignored unless the image block extraction parameters (`extract_images_in_pdf` or `extract_image_block_types`) were specified. Now, all image elements are kept regardless of whether the image block extraction parameters are specified.
* **Add filetype detection for `.wav` files.** Add filetpye detection for `.wav` files.
* **Add "basic" chunking strategy.** Add baseline chunking strategy that includes all shared chunking behaviors without breaking chunks on section or page boundaries.
* **Add overlap option for chunking.** Add option to overlap chunks. Intra-chunk and inter-chunk overlap are requested separately. Intra-chunk overlap is applied only to the second and later chunks formed by text-splitting an oversized chunk. Inter-chunk overlap may also be specified; this applies overlap between "normal" (not-oversized) chunks.
* **Salesforce connector accepts private key path or value.** Salesforce parameter `private-key-file` has been renamed to `private-key`. Private key can be provided as path to file or file contents.
* **Update documentation**: (i) added verbiage about the free API cap limit, (ii) added deprecation warning on ``Staging`` bricks in favor of ``Destination Connectors``, (iii) added warning and code examples to use the SaaS API Endpoints using CLI-vs-SDKs, (iv) fixed example pages formatting, (v) added deprecation on ``model_name`` in favor of ``hi_res_model_name``, (vi) added ``extract_images_in_pdf`` usage in ``partition_pdf`` section, (vii) reorganize and improve the documentation introduction section, and (viii) added PDF table extraction best practices.
* **Add "basic" chunking to ingest CLI.** Add options to ingest CLI allowing access to the new "basic" chunking strategy and overlap options.
* **Make Elasticsearch Destination connector arguments optional.** Elasticsearch Destination connector write settings are made optional and will rely on default values when not specified.
* **Normalize Salesforce artifact names.** Introduced file naming pattern present in other connectors to Salesforce connector.
* **Install Kapa AI chatbot.** Added Kapa.ai website widget on the documentation.

### Features

* **MongoDB Source Connector.** New source connector added to all CLI ingest commands to support downloading/partitioning files from MongoDB.
* **Add OpenSearch source and destination connectors.** OpenSearch, a fork of Elasticsearch, is a popular storage solution for various functionality such as search, or providing intermediary caches within data pipelines. Feature: Added OpenSearch source connector to support downloading/partitioning files. Added OpenSearch destination connector to be able to ingest documents from any supported source, embed them and write the embeddings / documents into OpenSearch.

### Fixes

* **Fix GCS connector converting JSON to string with single quotes.** FSSpec serialization caused conversion of JSON token to string with single quotes. GCS requires token in form of dict so this format is now assured.
* **Pin version of unstructured-client** Set minimum version of unstructured-client to avoid raising a TypeError when passing `api_key_auth` to `UnstructuredClient`
* **Fix the serialization of the Pinecone destination connector.** Presence of the PineconeIndex object breaks serialization due to TypeError: cannot pickle '_thread.lock' object. This removes that object before serialization.
* **Fix the serialization of the Elasticsearch destination connector.** Presence of the _client object breaks serialization due to TypeError: cannot pickle '_thread.lock' object. This removes that object before serialization.
* **Fix the serialization of the Postgres destination connector.** Presence of the _client object breaks serialization due to TypeError: cannot pickle '_thread.lock' object. This removes that object before serialization.
* **Fix documentation and sample code for Chroma.** Was pointing to wrong examples..
* **Fix flatten_dict to be able to flatten tuples inside dicts** Update flatten_dict function to support flattening tuples inside dicts. This is necessary for objects like Coordinates, when the object is not written to the disk, therefore not being converted to a list before getting flattened (still being a tuple).
* **Fix the serialization of the Chroma destination connector.** Presence of the ChromaCollection object breaks serialization due to TypeError: cannot pickle 'module' object. This removes that object before serialization.
* **Fix fsspec connectors returning version as integer.** Connector data source versions should always be string values, however we were using the integer checksum value for the version for fsspec connectors. This casts that value to a string.

## 0.12.0

### Enhancements

* **Drop support for python3.8** All dependencies are now built off of the minimum version of python being `3.10`

## 0.11.9

### Enhancements

* **Rename kwargs related to extracting image blocks** Rename the kwargs related to extracting image blocks for consistency and API usage.

### Features

* **Add PostgreSQL/SQLite destination connector** PostgreSQL and SQLite connector added to ingest CLI.  Users may now use `unstructured-ingest` to write partitioned data to a PostgreSQL or SQLite database. And write embeddings to PostgreSQL pgvector database.

### Fixes

* **Handle users providing fully spelled out languages** Occasionally some users are defining the `languages` param as a fully spelled out language instead of a language code. This adds a dictionary for common languages so those small mistakes are caught and silently fixed.
* **Fix unequal row-length in HTMLTable.text_as_html.** Fixes to other aspects of partition_html() in v0.11 allowed unequal cell-counts in table rows. Make the cells in each row correspond 1:1 with cells in the original table row. This fix also removes "noise" cells resulting from HTML-formatting whitespace and eliminates the "column-shifting" of cells that previously resulted from noise-cells.
* **Fix MongoDB connector URI password redaction.** MongoDB documentation states that characters `$ : / ? # [ ] @` must be percent encoded. URIs with password containing such special character were not redacted.

## 0.11.8

### Enhancements

* **Add SaaS API User Guide.** This documentation serves as a guide for Unstructured SaaS API users to register, receive an API key and URL, and manage your account and billing information.
* **Add inter-chunk overlap capability.** Implement overlap between chunks. This applies to all chunks prior to any text-splitting of oversized chunks so is a distinct behavior; overlap at text-splits of oversized chunks is independent of inter-chunk overlap (distinct chunk boundaries) and can be requested separately. Note this capability is not yet available from the API but will shortly be made accessible using a new `overlap_all` kwarg on partition functions.

### Features

### Fixes

## 0.11.7

### Enhancements

* **Add intra-chunk overlap capability.** Implement overlap for split-chunks where text-splitting is used to divide an oversized chunk into two or more chunks that fit in the chunking window. Note this capability is not yet available from the API but will shortly be made accessible using a new `overlap` kwarg on partition functions.
* **Update encoders to leverage dataclasses** All encoders now follow a class approach which get annotated with the dataclass decorator. Similar to the connectors, it uses a nested dataclass for the configs required to configure a client as well as a field/property approach to cache the client. This makes sure any variable associated with the class exists as a dataclass field.

### Features

* **Add Qdrant destination connector.** Adds support for writing documents and embeddings into a Qdrant collection.
* **Store base64 encoded image data in metadata fields.** Rather than saving to file, stores base64 encoded data of the image bytes and the mimetype for the image in metadata fields: `image_base64` and `image_mime_type` (if that is what the user specifies by some other param like `pdf_extract_to_payload`). This would allow the API to have parity with the library.

### Fixes

* **Fix table structure metric script** Update the call to table agent to now provide OCR tokens as required
* **Fix element extraction not working when using "auto" strategy for pdf and image** If element extraction is specified, the "auto" strategy falls back to the "hi_res" strategy.
* **Fix a bug passing a custom url to `partition_via_api`** Users that self host the api were not able to pass their custom url to `partition_via_api`.

## 0.11.6

### Enhancements

* **Update the layout analysis script.** The previous script only supported annotating `final` elements. The updated script also supports annotating `inferred` and `extracted` elements.
* **AWS Marketplace API documentation**: Added the user guide, including setting up VPC and CloudFormation, to deploy Unstructured API on AWS platform.
* **Azure Marketplace API documentation**: Improved the user guide to deploy Azure Marketplace API by adding references to Azure documentation.
* **Integration documentation**: Updated URLs for the `staging_for` bricks

### Features

* **Partition emails with base64-encoded text.** Automatically handles and decodes base64 encoded text in emails with content type `text/plain` and `text/html`.
* **Add Chroma destination connector** Chroma database connector added to ingest CLI.  Users may now use `unstructured-ingest` to write partitioned/embedded data to a Chroma vector database.
* **Add Elasticsearch destination connector.** Problem: After ingesting data from a source, users might want to move their data into a destination. Elasticsearch is a popular storage solution for various functionality such as search, or providing intermediary caches within data pipelines. Feature: Added Elasticsearch destination connector to be able to ingest documents from any supported source, embed them and write the embeddings / documents into Elasticsearch.

### Fixes

* **Enable --fields argument omission for elasticsearch connector** Solves two bugs where removing the optional parameter --fields broke the connector due to an integer processing error and using an elasticsearch config for a destination connector resulted in a serialization issue when optional parameter --fields was not provided.
* **Add hi_res_model_name** Adds kwarg to relevant functions and add comments that model_name is to be deprecated.

## 0.11.5

### Enhancements

### Features

### Fixes

* **Fix `partition_pdf()` and `partition_image()` importation issue.** Reorganize `pdf.py` and `image.py` modules to be consistent with other types of document import code.

## 0.11.4

### Enhancements

* **Refactor image extraction code.** The image extraction code is moved from `unstructured-inference` to `unstructured`.
* **Refactor pdfminer code.** The pdfminer code is moved from `unstructured-inference` to `unstructured`.
* **Improve handling of auth data for fsspec connectors.** Leverage an extension of the dataclass paradigm to support a `sensitive` annotation for fields related to auth (i.e. passwords, tokens). Refactor all fsspec connectors to use explicit access configs rather than a generic dictionary.
* **Add glob support for fsspec connectors** Similar to the glob support in the ingest local source connector, similar filters are now enabled on all fsspec based source connectors to limit files being partitioned.
* Define a constant for the splitter "+" used in tesseract ocr languages.

### Features

* **Save tables in PDF's separately as images.** The "table" elements are saved as `table-<pageN>-<tableN>.jpg`. This filename is presented in the `image_path` metadata field for the Table element. The default would be to not do this.
* **Add Weaviate destination connector** Weaviate connector added to ingest CLI.  Users may now use `unstructured-ingest` to write partitioned data from over 20 data sources (so far) to a Weaviate object collection.
* **Sftp Source Connector.** New source connector added to support downloading/partitioning files from Sftp.

### Fixes

* **Fix pdf `hi_res` partitioning failure when pdfminer fails.** Implemented logic to fall back to the "inferred_layout + OCR" if pdfminer fails in the `hi_res` strategy.
* **Fix a bug where image can be scaled too large for tesseract** Adds a limit to prevent auto-scaling an image beyond the maximum size `tesseract` can handle for ocr layout detection
* **Update partition_csv to handle different delimiters** CSV files containing both non-comma delimiters and commas in the data were throwing an error in Pandas. `partition_csv` now identifies the correct delimiter before the file is processed.
* **partition returning cid code in `hi_res`** occasionally pdfminer can fail to decode the text in an pdf file and return cid code as text. Now when this happens the text from OCR is used.

## 0.11.2

### Enhancements

* **Updated Documentation**: (i) Added examples, and (ii) API Documentation, including Usage, SDKs, Azure Marketplace, and parameters and validation errors.

### Features

* * **Add Pinecone destination connector.** Problem: After ingesting data from a source, users might want to produce embeddings for their data and write these into a vector DB. Pinecone is an option among these vector databases. Feature: Added Pinecone destination connector to be able to ingest documents from any supported source, embed them and write the embeddings / documents into Pinecone.

### Fixes

* **Process chunking parameter names in ingest correctly** Solves a bug where chunking parameters weren't being processed and used by ingest cli by renaming faulty parameter names and prepends; adds relevant parameters to ingest pinecone test to verify that the parameters are functional.

## 0.11.1

### Enhancements

* **Use `pikepdf` to repair invalid PDF structure** for PDFminer when we see error `PSSyntaxError` when PDFminer opens the document and creates the PDFminer pages object or processes a single PDF page.
* **Batch Source Connector support** For instances where it is more optimal to read content from a source connector in batches, a new batch ingest doc is added which created multiple ingest docs after reading them in in batches per process.

### Features

* **Staging Brick for Coco Format** Staging brick which converts a list of Elements into Coco Format.
* **Adds HubSpot connector** Adds connector to retrieve call, communications, emails, notes, products and tickets from HubSpot

### Fixes

* **Do not extract text of `<style>` tags in HTML.** `<style>` tags containing CSS in invalid positions previously contributed to element text. Do not consider text node of a `<style>` element as textual content.
* **Fix DOCX merged table cell repeats cell text.** Only include text for a merged cell, not for each underlying cell spanned by the merge.
* **Fix tables not extracted from DOCX header/footers.** Headers and footers in DOCX documents skip tables defined in the header and commonly used for layout/alignment purposes. Extract text from tables as a string and include in the `Header` and `Footer` document elements.
* **Fix output filepath for fsspec-based source connectors.** Previously the base directory was being included in the output filepath unnecessarily.

## 0.11.0

### Enhancements

* **Add a class for the strategy constants.** Add a class `PartitionStrategy` for the strategy constants and use the constants to replace strategy strings.
* **Temporary Support for paddle language parameter.** User can specify default langage code for paddle with ENV `DEFAULT_PADDLE_LANG` before we have the language mapping for paddle.
* **Improve DOCX page-break fidelity.** Improve page-break fidelity such that a paragraph containing a page-break is split into two elements, one containing the text before the page-break and the other the text after. Emit the PageBreak element between these two and assign the correct page-number (n and n+1 respectively) to the two textual elements.

### Features

* **Add ad-hoc fields to `ElementMetadata` instance.** End-users can now add their own metadata fields simply by assigning to an element-metadata attribute-name of their choice, like `element.metadata.coefficient = 0.58`. These fields will round-trip through JSON and can be accessed with dotted notation.
* **MongoDB Destination Connector.** New destination connector added to all CLI ingest commands to support writing partitioned json output to mongodb.

### Fixes

* **Fix `TYPE_TO_TEXT_ELEMENT_MAP`.** Updated `Figure` mapping from `FigureCaption` to `Image`.
* **Handle errors when extracting PDF text** Certain pdfs throw unexpected errors when being opened by `pdfminer`, causing `partition_pdf()` to fail. We expect to be able to partition smoothly using an alternative strategy if text extraction doesn't work.  Added exception handling to handle unexpected errors when extracting pdf text and to help determine pdf strategy.
* **Fix `fast` strategy fall back to `ocr_only`** The `fast` strategy should not fall back to a more expensive strategy.
* **Remove default user ./ssh folder** The default notebook user during image build would create the known_hosts file with incorrect ownership, this is legacy and no longer needed so it was removed.
* **Include `languages` in metadata when partitioning `strategy=hi_res` or `fast`** User defined `languages` was previously used for text detection, but not included in the resulting element metadata for some strategies. `languages` will now be included in the metadata regardless of partition strategy for pdfs and images.
* **Handle a case where Paddle returns a list item in ocr_data as None** In partition, while parsing PaddleOCR data, it was assumed that PaddleOCR does not return None for any list item in ocr_data. Removed the assumption by skipping the text region whenever this happens.
* **Fix some pdfs returning `KeyError: 'N'`** Certain pdfs were throwing this error when being opened by pdfminer. Added a wrapper function for pdfminer that allows these documents to be partitioned.
* **Fix mis-splits on `Table` chunks.** Remedies repeated appearance of full `.text_as_html` on metadata of each `TableChunk` split from a `Table` element too large to fit in the chunking window.
* **Import tables_agent from inference** so that we don't have to initialize a global table agent in unstructured OCR again
* **Fix empty table is identified as bulleted-table.** A table with no text content was mistakenly identified as a bulleted-table and processed by the wrong branch of the initial HTML partitioner.
* **Fix partition_html() emits empty (no text) tables.** A table with cells nested below a `<thead>` or `<tfoot>` element was emitted as a table element having no text and unparseable HTML in `element.metadata.text_as_html`. Do not emit empty tables to the element stream.
* **Fix HTML `element.metadata.text_as_html` contains spurious `<br>` elements in invalid locations.** The HTML generated for the `text_as_html` metadata for HTML tables contained `<br>` elements invalid locations like between `<table>` and `<tr>`. Change the HTML generator such that these do not appear.
* **Fix HTML table cells enclosed in `<thead>` and `<tfoot>` elements are dropped.** HTML table cells nested in a `<thead>` or `<tfoot>` element were not detected and the text in those cells was omitted from the table element text and `.text_as_html`. Detect table rows regardless of the semantic tag they may be nested in.
* **Remove whitespace padding from `.text_as_html`.** `tabulate` inserts padding spaces to achieve visual alignment of columns in HTML tables it generates. Add our own HTML generator to do this simple job and omit that padding as well as newlines ("\n") used for human readability.
* **Fix local connector with absolute input path** When passed an absolute filepath for the input document path, the local connector incorrectly writes the output file to the input file directory. This fixes such that the output in this case is written to `output-dir/input-filename.json`

## 0.10.30

### Enhancements

* **Support nested DOCX tables.** In DOCX, like HTML, a table cell can itself contain a table. In this case, create nested HTML tables to reflect that structure and create a plain-text table with captures all the text in nested tables, formatting it as a reasonable facsimile of a table.
* **Add connection check to ingest connectors** Each source and destination connector now support a `check_connection()` method which makes sure a valid connection can be established with the source/destination given any authentication credentials in a lightweight request.

### Features

* **Add functionality to do a second OCR on cropped table images.** Changes to the values for scaling ENVs affect entire page OCR output(OCR regression) so we now do a second OCR for tables.
* **Adds ability to pass timeout for a request when partitioning via a `url`.** `partition` now accepts a new optional parameter `request_timeout` which if set will prevent any `requests.get` from hanging indefinitely and instead will raise a timeout error. This is useful when partitioning a url that may be slow to respond or may not respond at all.

### Fixes

* **Fix logic that determines pdf auto strategy.** Previously, `_determine_pdf_auto_strategy` returned `hi_res` strategy only if `infer_table_structure` was true. It now returns the `hi_res` strategy if either `infer_table_structure` or `extract_images_in_pdf` is true.
* **Fix invalid coordinates when parsing tesseract ocr data.** Previously, when parsing tesseract ocr data, the ocr data had invalid bboxes if zoom was set to `0`. A logical check is now added to avoid such error.
* **Fix ingest partition parameters not being passed to the api.** When using the --partition-by-api flag via unstructured-ingest, none of the partition arguments are forwarded, meaning that these options are disregarded. With this change, we now pass through all of the relevant partition arguments to the api. This allows a user to specify all of the same partition arguments they would locally and have them respected when specifying --partition-by-api.
* **Support tables in section-less DOCX.** Generalize solution for MS Chat Transcripts exported as DOCX by including tables in the partitioned output when present.
* **Support tables that contain only numbers when partitioning via `ocr_only`** Tables that contain only numbers are returned as floats in a pandas.DataFrame when the image is converted from `.image_to_data()`. An AttributeError was raised downstream when trying to `.strip()` the floats.
* **Improve DOCX page-break detection.** DOCX page breaks are reliably indicated by `w:lastRenderedPageBreak` elements present in the document XML. Page breaks are NOT reliably indicated by "hard" page-breaks inserted by the author and when present are redundant to a `w:lastRenderedPageBreak` element so cause over-counting if used. Use rendered page-breaks only.

## 0.10.29

### Enhancements

* **Adds include_header argument for partition_csv and partition_tsv** Now supports retaining header rows in CSV and TSV documents element partitioning.
* **Add retry logic for all source connectors** All http calls being made by the ingest source connectors have been isolated and wrapped by the `SourceConnectionNetworkError` custom error, which triggers the retry logic, if enabled, in the ingest pipeline.
* **Google Drive source connector supports credentials from memory** Originally, the connector expected a filepath to pull the credentials from when creating the client. This was expanded to support passing that information from memory as a dict if access to the file system might not be available.
* **Add support for generic partition configs in ingest cli** Along with the explicit partition options supported by the cli, an `additional_partition_args` arg was added to allow users to pass in any other arguments that should be added when calling partition(). This helps keep any changes to the input parameters of the partition() exposed in the CLI.
* **Map full output schema for table-based destination connectors** A full schema was introduced to map the type of all output content from the json partition output and mapped to a flattened table structure to leverage table-based destination connectors. The delta table destination connector was updated at the moment to take advantage of this.
* **Incorporate multiple embedding model options into ingest, add diff test embeddings** Problem: Ingest pipeline already supported embedding functionality, however users might want to use different types of embedding providers. Enhancement: Extend ingest pipeline so that users can specify and embed via a particular embedding provider from a range of options. Also adds a diff test to compare output from an embedding module with the expected output

### Features

* **Allow setting table crop parameter** In certain circumstances, adjusting the table crop padding may improve table.

### Fixes

* **Fixes `partition_text` to prevent empty elements** Adds a check to filter out empty bullets.
* **Handle empty string for `ocr_languages` with values for `languages`** Some API users ran into an issue with sending `languages` params because the API defaulted to also using an empty string for `ocr_languages`. This update handles situations where `languages` is defined and `ocr_languages` is an empty string.
* **Fix PDF tried to loop through None** Previously the PDF annotation extraction tried to loop through `annots` that resolved out as None. A logical check added to avoid such error.
* **Ingest session handler not being shared correctly** All ingest docs that leverage the session handler should only need to set it once per process. It was recreating it each time because the right values weren't being set nor available given how dataclasses work in python.
* **Ingest download-only fix.** Previously the download only flag was being checked after the doc factory pipeline step, which occurs before the files are actually downloaded by the source node. This check was moved after the source node to allow for the files to be downloaded first before exiting the pipeline.
* **Fix flaky chunk-metadata.** Prior implementation was sensitive to element order in the section resulting in metadata values sometimes being dropped. Also, not all metadata items can be consolidated across multiple elements (e.g. coordinates) and so are now dropped from consolidated metadata.
* **Fix tesseract error `Estimating resolution as X`** leaded by invalid language parameters input. Proceed with defalut language `eng` when `lang.py` fails to find valid language code for tesseract, so that we don't pass an empty string to tesseract CLI and raise an exception in downstream.

## 0.10.28

### Enhancements

* **Add table structure evaluation helpers** Adds functions to evaluate the similarity between predicted table structure and actual table structure.
* **Use `yolox` by default for table extraction when partitioning pdf/image** `yolox` model provides higher recall of the table regions than the quantized version and it is now the default element detection model when `infer_table_structure=True` for partitioning pdf/image files
* **Remove pdfminer elements from inside tables** Previously, when using `hi_res` some elements where extracted using pdfminer too, so we removed pdfminer from the tables pipeline to avoid duplicated elements.
* **Fsspec downstream connectors** New destination connector added to ingest CLI, users may now use `unstructured-ingest` to write to any of the following:
  * Azure
  * Box
  * Dropbox
  * Google Cloud Service

### Features

* **Update `ocr_only` strategy in `partition_pdf()`** Adds the functionality to get accurate coordinate data when partitioning PDFs and Images with the `ocr_only` strategy.

### Fixes

* **Fixed SharePoint permissions for the fetching to be opt-in** Problem: Sharepoint permissions were trying to be fetched even when no reletad cli params were provided, and this gave an error due to values for those keys not existing. Fix: Updated getting keys to be with .get() method and changed the "skip-check" to check individual cli params rather than checking the existance of a config object.
* **Fixes issue where tables from markdown documents were being treated as text** Problem: Tables from markdown documents were being treated as text, and not being extracted as tables. Solution: Enable the `tables` extension when instantiating the `python-markdown` object. Importance: This will allow users to extract structured data from tables in markdown documents.
* **Fix wrong logger for paddle info** Replace the logger from unstructured-inference with the logger from unstructured for paddle_ocr.py module.
* **Fix ingest pipeline to be able to use chunking and embedding together** Problem: When ingest pipeline was using chunking and embedding together, embedding outputs were empty and the outputs of chunking couldn't be re-read into memory and be forwarded to embeddings. Fix: Added CompositeElement type to TYPE_TO_TEXT_ELEMENT_MAP to be able to process CompositeElements with unstructured.staging.base.isd_to_elements
* **Fix unnecessary mid-text chunk-splitting.** The "pre-chunker" did not consider separator blank-line ("\n\n") length when grouping elements for a single chunk. As a result, sections were frequently over-populated producing a over-sized chunk that required mid-text splitting.
* **Fix frequent dissociation of title from chunk.** The sectioning algorithm included the title of the next section with the prior section whenever it would fit, frequently producing association of a section title with the prior section and dissociating it from its actual section. Fix this by performing combination of whole sections only.
* **Fix PDF attempt to get dict value from string.** Fixes a rare edge case that prevented some PDF's from being partitioned. The `get_uris_from_annots` function tried to access the dictionary value of a string instance variable. Assign `None` to the annotation variable if the instance type is not dictionary to avoid the erroneous attempt.

## 0.10.27

### Enhancements

* **Leverage dict to share content across ingest pipeline** To share the ingest doc content across steps in the ingest pipeline, this was updated to use a multiprocessing-safe dictionary so changes get persisted and each step has the option to modify the ingest docs in place.

### Features

### Fixes

* **Removed `ebooklib` as a dependency** `ebooklib` is licensed under AGPL3, which is incompatible with the Apache 2.0 license. Thus it is being removed.
* **Caching fixes in ingest pipeline** Previously, steps like the source node were not leveraging parameters such as `re_download` to dictate if files should be forced to redownload rather than use what might already exist locally.

## 0.10.26

### Enhancements

* **Add text CCT CI evaluation workflow** Adds cct text extraction evaluation metrics to the current ingest workflow to measure the performance of each file extracted as well as aggregated-level performance.

### Features

* **Functionality to catch and classify overlapping/nested elements** Method to identify overlapping-bboxes cases within detected elements in a document. It returns two values: a boolean defining if there are overlapping elements present, and a list reporting them with relevant metadata. The output includes information about the `overlapping_elements`, `overlapping_case`, `overlapping_percentage`, `largest_ngram_percentage`, `overlap_percentage_total`, `max_area`, `min_area`, and `total_area`.
* **Add Local connector source metadata** python's os module used to pull stats from local file when processing via the local connector and populates fields such as last modified time, created time.

### Fixes

* **Fixes elements partitioned from an image file missing certain metadata** Metadata for image files, like file type, was being handled differently from other file types. This caused a bug where other metadata, like the file name, was being missed. This change brought metadata handling for image files to be more in line with the handling for other file types so that file name and other metadata fields are being captured.
* **Adds `typing-extensions` as an explicit dependency** This package is an implicit dependency, but the module is being imported directly in `unstructured.documents.elements` so the dependency should be explicit in case changes in other dependencies lead to `typing-extensions` being dropped as a dependency.
* **Stop passing `extract_tables` to `unstructured-inference` since it is now supported in `unstructured` instead** Table extraction previously occurred in `unstructured-inference`, but that logic, except for the table model itself, is now a part of the `unstructured` library. Thus the parameter triggering table extraction is no longer passed to the `unstructured-inference` package. Also noted the table output regression for PDF files.
* **Fix a bug in Table partitioning** Previously the `skip_infer_table_types` variable used in `partition` was not being passed down to specific file partitioners. Now you can utilize the `skip_infer_table_types` list variable when calling `partition` to specify the filetypes for which you want to skip table extraction, or the `infer_table_structure` boolean variable on the file specific partitioning function.
* **Fix partition docx without sections** Some docx files, like those from teams output, do not contain sections and it would produce no results because the code assumes all components are in sections. Now if no sections is detected from a document we iterate through the paragraphs and return contents found in the paragraphs.
* **Fix out-of-order sequencing of split chunks.** Fixes behavior where "split" chunks were inserted at the beginning of the chunk sequence. This would produce a chunk sequence like [5a, 5b, 3a, 3b, 1, 2, 4] when sections 3 and 5 exceeded `max_characters`.
* **Deserialization of ingest docs fixed** When ingest docs are being deserialized as part of the ingest pipeline process (cli), there were certain fields that weren't getting persisted (metadata and date processed). The from_dict method was updated to take these into account and a unit test added to check.
* **Map source cli command configs when destination set** Due to how the source connector is dynamically called when the destination connector is set via the CLI, the configs were being set incorrectoy, causing the source connector to break. The configs were fixed and updated to take into account Fsspec-specific connectors.

## 0.10.25

### Enhancements

* **Duplicate CLI param check** Given that many of the options associated with the `Click` based cli ingest commands are added dynamically from a number of configs, a check was incorporated to make sure there were no duplicate entries to prevent new configs from overwriting already added options.
* **Ingest CLI refactor for better code reuse** Much of the ingest cli code can be templated and was a copy-paste across files, adding potential risk. Code was refactored to use a base class which had much of the shared code templated.

### Features

* **Table OCR refactor** support Table OCR with pre-computed OCR data to ensure we only do one OCR for entrie document. User can specify
  ocr agent tesseract/paddle in environment variable `OCR_AGENT` for OCRing the entire document.
* **Adds accuracy function** The accuracy scoring was originally an option under `calculate_edit_distance`. For easy function call, it is now a wrapper around the original function that calls edit_distance and return as "score".
* **Adds HuggingFaceEmbeddingEncoder** The HuggingFace Embedding Encoder uses a local embedding model as opposed to using an API.
* **Add AWS bedrock embedding connector** `unstructured.embed.bedrock` now provides a connector to use AWS bedrock's `titan-embed-text` model to generate embeddings for elements. This features requires valid AWS bedrock setup and an internet connectionto run.

### Fixes

* **Import PDFResourceManager more directly** We were importing `PDFResourceManager` from `pdfminer.converter` which was causing an error for some users. We changed to import from the actual location of `PDFResourceManager`, which is `pdfminer.pdfinterp`.
* **Fix language detection of elements with empty strings** This resolves a warning message that was raised by `langdetect` if the language was attempted to be detected on an empty string. Language detection is now skipped for empty strings.
* **Fix chunks breaking on regex-metadata matches.** Fixes "over-chunking" when `regex_metadata` was used, where every element that contained a regex-match would start a new chunk.
* **Fix regex-metadata match offsets not adjusted within chunk.** Fixes incorrect regex-metadata match start/stop offset in chunks where multiple elements are combined.
* **Map source cli command configs when destination set** Due to how the source connector is dynamically called when the destination connector is set via the CLI, the configs were being set incorrectoy, causing the source connector to break. The configs were fixed and updated to take into account Fsspec-specific connectors.
* **Fix metrics folder not discoverable** Fixes issue where unstructured/metrics folder is not discoverable on PyPI by adding an `__init__.py` file under the folder.
* **Fix a bug when `parition_pdf` get `model_name=None`** In API usage the `model_name` value is `None` and the `cast` function in `partition_pdf` would return `None` and lead to attribution error. Now we use `str` function to explicit convert the content to string so it is garanteed to have `starts_with` and other string functions as attributes
* **Fix html partition fail on tables without `tbody` tag** HTML tables may sometimes just contain headers without body (`tbody` tag)

## 0.10.24

### Enhancements

* **Improve natural reading order** Some `OCR` elements with only spaces in the text have full-page width in the bounding box, which causes the `xycut` sorting to not work as expected. Now the logic to parse OCR results removes any elements with only spaces (more than one space).
* **Ingest compression utilities and fsspec connector support** Generic utility code added to handle files that get pulled from a source connector that are either tar or zip compressed and uncompress them locally. This is then processed using a local source connector. Currently this functionality has been incorporated into the fsspec connector and all those inheriting from it (currently: Azure Blob Storage, Google Cloud Storage, S3, Box, and Dropbox).
* **Ingest destination connectors support for writing raw list of elements** Along with the default write method used in the ingest pipeline to write the json content associated with the ingest docs, each destination connector can now also write a raw list of elements to the desired downstream location without having an ingest doc associated with it.

### Features

* **Adds element type percent match function** In order to evaluate the element type extracted, we add a function that calculates the matched percentage between two frequency dictionary.

### Fixes

* **Fix paddle model file not discoverable** Fixes issue where ocr_models/paddle_ocr.py file is not discoverable on PyPI by adding
  an `__init__.py` file under the folder.
* **Chipper v2 Fixes** Includes fix for a memory leak and rare last-element bbox fix. (unstructured-inference==0.7.7)
* **Fix image resizing issue** Includes fix related to resizing images in the tables pipeline. (unstructured-inference==0.7.6)

## 0.10.23

### Enhancements

* **Add functionality to limit precision when serializing to json** Precision for `points` is limited to 1 decimal point if coordinates["system"] == "PixelSpace" (otherwise 2 decimal points?). Precision for `detection_class_prob` is limited to 5 decimal points.
* **Fix csv file detection logic when mime-type is text/plain** Previously the logic to detect csv file type was considering only first row's comma count comparing with the header_row comma count and both the rows being same line the result was always true, Now the logic is changed to consider the comma's count for all the lines except first line and compare with header_row comma count.
* **Improved inference speed for Chipper V2** API requests with 'hi_res_model_name=chipper' now have ~2-3x faster responses.

### Features

### Fixes

* **Cleans up temporary files after conversion** Previously a file conversion utility was leaving temporary files behind on the filesystem without removing them when no longer needed. This fix helps prevent an accumulation of temporary files taking up excessive disk space.
* **Fixes `under_non_alpha_ratio` dividing by zero** Although this function guarded against a specific cause of division by zero, there were edge cases slipping through like strings with only whitespace. This update more generally prevents the function from performing a division by zero.
* **Fix languages default** Previously the default language was being set to English when elements didn't have text or if langdetect could not detect the language. It now defaults to None so there is not misleading information about the language detected.
* **Fixes recursion limit error that was being raised when partitioning Excel documents of a certain size** Previously we used a recursive method to find subtables within an excel sheet. However this would run afoul of Python's recursion depth limit when there was a contiguous block of more than 1000 cells within a sheet. This function has been updated to use the NetworkX library which avoids Python recursion issues.

## 0.10.22

### Enhancements

* **bump `unstructured-inference` to `0.7.3`** The updated version of `unstructured-inference` supports a new version of the Chipper model, as well as a cleaner schema for its output classes. Support is included for new inference features such as hierarchy and ordering.
* **Expose skip_infer_table_types in ingest CLI.** For each connector a new `--skip-infer-table-types` parameter was added to map to the `skip_infer_table_types` partition argument. This gives more granular control to unstructured-ingest users, allowing them to specify the file types for which we should attempt table extraction.
* **Add flag to ingest CLI to raise error if any single doc fails in pipeline** Currently if a single doc fails in the pipeline, the whole thing halts due to the error. This flag defaults to log an error but continue with the docs it can.
* **Emit hyperlink metadata for DOCX file-type.** DOCX partitioner now adds `metadata.links`, `metadata.link_texts` and `metadata.link_urls` for elements that contain a hyperlink that points to an external resource. So-called "jump" links pointing to document internal locations (such as those found in a table-of-contents "jumping" to a chapter or section) are excluded.

### Features

* **Add `elements_to_text` as a staging helper function** In order to get a single clean text output from unstructured for metric calculations, automate the process of extracting text from elements using this function.
* **Adds permissions(RBAC) data ingestion functionality for the Sharepoint connector.** Problem: Role based access control is an important component in many data storage systems. Users may need to pass permissions (RBAC) data to downstream systems when ingesting data. Feature: Added permissions data ingestion functionality to the Sharepoint connector.

### Fixes

* **Fixes PDF list parsing creating duplicate list items** Previously a bug in PDF list item parsing caused removal of other elements and duplication of the list item
* **Fixes duplicated elements** Fixes issue where elements are duplicated when embeddings are generated. This will allow users to generate embeddings for their list of Elements without duplicating/breaking the orginal content.
* **Fixes failure when flagging for embeddings through unstructured-ingest** Currently adding the embedding parameter to any connector results in a failure on the copy stage. This is resolves the issue by adding the IngestDoc to the context map in the embedding node's `run` method. This allows users to specify that connectors fetch embeddings without failure.
* **Fix ingest pipeline reformat nodes not discoverable** Fixes issue where  reformat nodes raise ModuleNotFoundError on import. This was due to the directory was missing `__init__.py` in order to make it discoverable.
* **Fix default language in ingest CLI** Previously the default was being set to english which injected potentially incorrect information to downstream language detection libraries. By setting the default to None allows those libraries to better detect what language the text is in the doc being processed.

## 0.10.21

* **Adds Scarf analytics**.

## 0.10.20

### Enhancements

* **Add document level language detection functionality.** Adds the "auto" default for the languages param to all partitioners. The primary language present in the document is detected using the `langdetect` package. Additional param `detect_language_per_element` is also added for partitioners that return multiple elements. Defaults to `False`.
* **Refactor OCR code** The OCR code for entire page is moved from unstructured-inference to unstructured. On top of continuing support for OCR language parameter, we also support two OCR processing modes, "entire_page" or "individual_blocks".
* **Align to top left when shrinking bounding boxes for `xy-cut` sorting:** Update `shrink_bbox()` to keep top left rather than center.
* **Add visualization script to annotate elements** This script is often used to analyze/visualize elements with coordinates (e.g. partition_pdf()).
* **Adds data source properties to the Jira, Github and Gitlab connectors** These properties (date_created, date_modified, version, source_url, record_locator) are written to element metadata during ingest, mapping elements to information about the document source from which they derive. This functionality enables downstream applications to reveal source document applications, e.g. a link to a GDrive doc, Salesforce record, etc.
* **Improve title detection in pptx documents** The default title textboxes on a pptx slide are now categorized as titles.
* **Improve hierarchy detection in pptx documents** List items, and other slide text are properly nested under the slide title. This will enable better chunking of pptx documents.
* **Refactor of the ingest cli workflow** The refactored approach uses a dynamically set pipeline with a snapshot along each step to save progress and accommodate continuation from a snapshot if an error occurs. This also allows the pipeline to dynamically assign any number of steps to modify the partitioned content before it gets written to a destination.
* **Applies `max_characters=<n>` argument to all element types in `add_chunking_strategy` decorator** Previously this argument was only utilized in chunking Table elements and now applies to all partitioned elements if `add_chunking_strategy` decorator is utilized, further preparing the elements for downstream processing.
* **Add common retry strategy utilities for unstructured-ingest** Dynamic retry strategy with exponential backoff added to Notion source connector.
*

### Features

* **Adds `bag_of_words` and `percent_missing_text` functions** In order to count the word frequencies in two input texts and calculate the percentage of text missing relative to the source document.
* **Adds `edit_distance` calculation metrics** In order to benchmark the cleaned, extracted text with unstructured, `edit_distance` (`Levenshtein distance`) is included.
* **Adds detection_origin field to metadata** Problem: Currently isn't an easy way to find out how an element was created. With this change that information is added. Importance: With this information the developers and users are now able to know how an element was created to make decisions on how to use it. In order tu use this feature
  setting UNSTRUCTURED_INCLUDE_DEBUG_METADATA=true is needed.
* **Adds a function that calculates frequency of the element type and its depth** To capture the accuracy of element type extraction, this function counts the occurrences of each unique element type with its depth for use in element metrics.

### Fixes

* **Fix zero division error in annotation bbox size** This fixes the bug where we find annotation bboxes realted to an element that need to divide the intersection size between annotation bbox and element bbox by the size of the annotation bbox
* **Fix prevent metadata module from importing dependencies from unnecessary modules** Problem: The `metadata` module had several top level imports that were only used in and applicable to code related to specific document types, while there were many general-purpose functions. As a result, general-purpose functions couldn't be used without unnecessary dependencies being installed. Fix: moved 3rd party dependency top level imports to inside the functions in which they are used and applied a decorator to check that the dependency is installed and emit a helpful error message if not.
* **Fixes category_depth None value for Title elements** Problem: `Title` elements from `chipper` get `category_depth`= None even when `Headline` and/or `Subheadline` elements are present in the same page. Fix: all `Title` elements with `category_depth` = None should be set to have a depth of 0 instead iff there are `Headline` and/or `Subheadline` element-types present. Importance: `Title` elements should be equivalent html `H1` when nested headings are present; otherwise, `category_depth` metadata can result ambiguous within elements in a page.
* **Tweak `xy-cut` ordering output to be more column friendly** This results in the order of elements more closely reflecting natural reading order which benefits downstream applications. While element ordering from `xy-cut` is usually mostly correct when ordering multi-column documents, sometimes elements from a RHS column will appear before elements in a LHS column. Fix: add swapped `xy-cut` ordering by sorting by X coordinate first and then Y coordinate.
* **Fixes badly initialized Formula** Problem: YoloX contain new types of elements, when loading a document that contain formulas a new element of that class
  should be generated, however the Formula class inherits from Element instead of Text. After this change the element is correctly created with the correct class
  allowing the document to be loaded. Fix: Change parent class for Formula to Text. Importance: Crucial to be able to load documents that contain formulas.
* **Fixes pdf uri error** An error was encountered when URI type of `GoToR` which refers to pdf resources outside of its own was detected since no condition catches such case. The code is fixing the issue by initialize URI before any condition check.

## 0.10.19

### Enhancements

* **Adds XLSX document level language detection** Enhancing on top of language detection functionality in previous release, we now support language detection within `.xlsx` file type at Element level.
* **bump `unstructured-inference` to `0.6.6`** The updated version of `unstructured-inference` makes table extraction in `hi_res` mode configurable to fine tune table extraction performance; it also improves element detection by adding a deduplication post processing step in the `hi_res` partitioning of pdfs and images.
* **Detect text in HTML Heading Tags as Titles** This will increase the accuracy of hierarchies in HTML documents and provide more accurate element categorization. If text is in an HTML heading tag and is not a list item, address, or narrative text, categorize it as a title.
* **Update python-based docs** Refactor docs to use the actual unstructured code rather than using the subprocess library to run the cli command itself.
* **Adds Table support for the `add_chunking_strategy` decorator to partition functions.** In addition to combining elements under Title elements, user's can now specify the `max_characters=<n>` argument to chunk Table elements into TableChunk elements with `text` and `text_as_html` of length `<n>` characters. This means partitioned Table results are ready for use in downstream applications without any post processing.
* **Expose endpoint url for s3 connectors** By allowing for the endpoint url to be explicitly overwritten, this allows for any non-AWS data providers supporting the s3 protocol to be supported (i.e. minio).

### Features

* **change default `hi_res` model for pdf/image partition to `yolox`** Now partitioning pdf/image using `hi_res` strategy utilizes `yolox_quantized` model isntead of `detectron2_onnx` model. This new default model has better recall for tables and produces more detailed categories for elements.
* **XLSX can now reads subtables within one sheet** Problem: Many .xlsx files are not created to be read as one full table per sheet. There are subtables, text and header along with more informations to extract from each sheet. Feature: This `partition_xlsx` now can reads subtable(s) within one .xlsx sheet, along with extracting other title and narrative texts. Importance: This enhance the power of .xlsx reading to not only one table per sheet, allowing user to capture more data tables from the file, if exists.
* **Update Documentation on Element Types and Metadata**: We have updated the documentation according to the latest element types and metadata. It includes the common and additional metadata provided by the Partitions and Connectors.

### Fixes

* **Fixes partition_pdf is_alnum reference bug** Problem: The `partition_pdf` when attempt to get bounding box from element experienced a reference before assignment error when the first object is not text extractable.  Fix: Switched to a flag when the condition is met. Importance: Crucial to be able to partition with pdf.
* **Fix various cases of HTML text missing after partition**
  Problem: Under certain circumstances, text immediately after some HTML tags will be misssing from partition result.
  Fix: Updated code to deal with these cases.
  Importance: This will ensure the correctness when partitioning HTML and Markdown documents.
* **Fixes chunking when `detection_class_prob` appears in Element metadata** Problem: when `detection_class_prob` appears in Element metadata, Elements will only be combined by chunk_by_title if they have the same `detection_class_prob` value (which is rare). This is unlikely a case we ever need to support and most often results in no chunking. Fix: `detection_class_prob` is included in the chunking list of metadata keys excluded for similarity comparison. Importance: This change allows `chunk_by_title` to operate as intended for documents which include `detection_class_prob` metadata in their Elements.

## 0.10.18

### Enhancements

* **Better detection of natural reading order in images and PDF's** The elements returned by partition better reflect natural reading order in some cases, particularly in complicated multi-column layouts, leading to better chunking and retrieval for downstream applications. Achieved by improving the `xy-cut` sorting to preprocess bboxes, shrinking all bounding boxes by 90% along x and y axes (still centered around the same center point), which allows projection lines to be drawn where not possible before if layout bboxes overlapped.
* **Improves `partition_xml` to be faster and more memory efficient when partitioning large XML files** The new behavior is to partition iteratively to prevent loading the entire XML tree into memory at once in most use cases.
* **Adds data source properties to SharePoint, Outlook, Onedrive, Reddit, Slack, DeltaTable connectors** These properties (date_created, date_modified, version, source_url, record_locator) are written to element metadata during ingest, mapping elements to information about the document source from which they derive. This functionality enables downstream applications to reveal source document applications, e.g. a link to a GDrive doc, Salesforce record, etc.
* **Add functionality to save embedded images in PDF's separately as images** This allows users to save embedded images in PDF's separately as images, given some directory path. The saved image path is written to the metadata for the Image element. Downstream applications may benefit by providing users with image links from relevant "hits."
* **Azure Cognite Search destination connector** New Azure Cognitive Search destination connector added to ingest CLI.  Users may now use `unstructured-ingest` to write partitioned data from over 20 data sources (so far) to an Azure Cognitive Search index.
* **Improves salesforce partitioning** Partitions Salesforce data as xlm instead of text for improved detail and flexibility. Partitions htmlbody instead of textbody for Salesforce emails. Importance: Allows all Salesforce fields to be ingested and gives Salesforce emails more detailed partitioning.
* **Add document level language detection functionality.** Introduces the "auto" default for the languages param, which then detects the languages present in the document using the `langdetect` package. Adds the document languages as ISO 639-3 codes to the element metadata. Implemented only for the partition_text function to start.
* **PPTX partitioner refactored in preparation for enhancement.** Behavior should be unchanged except that shapes enclosed in a group-shape are now included, as many levels deep as required (a group-shape can itself contain a group-shape).
* **Embeddings support for the SharePoint SourceConnector via unstructured-ingest CLI** The SharePoint connector can now optionally create embeddings from the elements it pulls out during partition and upload those embeddings to Azure Cognitive Search index.
* **Improves hierarchy from docx files by leveraging natural hierarchies built into docx documents**  Hierarchy can now be detected from an indentation level for list bullets/numbers and by style name (e.g. Heading 1, List Bullet 2, List Number).
* **Chunking support for the SharePoint SourceConnector via unstructured-ingest CLI** The SharePoint connector can now optionally chunk the elements pulled out during partition via the chunking unstructured brick. This can be used as a stage before creating embeddings.

### Features

* **Adds `links` metadata in `partition_pdf` for `fast` strategy.** Problem: PDF files contain rich information and hyperlink that Unstructured did not captured earlier. Feature: `partition_pdf` now can capture embedded links within the file along with its associated text and page number. Importance: Providing depth in extracted elements give user a better understanding and richer context of documents. This also enables user to map to other elements within the document if the hyperlink is refered internally.
* **Adds the embedding module to be able to embed Elements** Problem: Many NLP applications require the ability to represent parts of documents in a semantic way. Until now, Unstructured did not have text embedding ability within the core library. Feature: This embedding module is able to track embeddings related data with a class, embed a list of elements, and return an updated list of Elements with the *embeddings* property. The module is also able to embed query strings. Importance: Ability to embed documents or parts of documents will enable users to make use of these semantic representations in different NLP applications, such as search, retrieval, and retrieval augmented generation.

### Fixes

* **Fixes a metadata source serialization bug** Problem: In unstructured elements, when loading an elements json file from the disk, the data_source attribute is assumed to be an instance of DataSourceMetadata and the code acts based on that. However the loader did not satisfy the assumption, and loaded it as a dict instead, causing an error. Fix: Added necessary code block to initialize a DataSourceMetadata object, also refactored DataSourceMetadata.from_dict() method to remove redundant code. Importance: Crucial to be able to load elements (which have data_source fields) from json files.
* **Fixes issue where unstructured-inference was not getting updated** Problem: unstructured-inference was not getting upgraded to the version to match unstructured release when doing a pip install.  Solution: using `pip install unstructured[all-docs]` it will now upgrade both unstructured and unstructured-inference. Importance: This will ensure that the inference library is always in sync with the unstructured library, otherwise users will be using outdated libraries which will likely lead to unintended behavior.
* **Fixes SharePoint connector failures if any document has an unsupported filetype** Problem: Currently the entire connector ingest run fails if a single IngestDoc has an unsupported filetype. This is because a ValueError is raised in the IngestDoc's `__post_init__`. Fix: Adds a try/catch when the IngestConnector runs get_ingest_docs such that the error is logged but all processable documents->IngestDocs are still instantiated and returned. Importance: Allows users to ingest SharePoint content even when some files with unsupported filetypes exist there.
* **Fixes Sharepoint connector server_path issue** Problem: Server path for the Sharepoint Ingest Doc was incorrectly formatted, causing issues while fetching pages from the remote source. Fix: changes formatting of remote file path before instantiating SharepointIngestDocs and appends a '/' while fetching pages from the remote source. Importance: Allows users to fetch pages from Sharepoint Sites.
* **Fixes Sphinx errors.** Fixes errors when running Sphinx `make html` and installs library to suppress warnings.
* **Fixes a metadata backwards compatibility error** Problem: When calling `partition_via_api`, the hosted api may return an element schema that's newer than the current `unstructured`. In this case, metadata fields were added which did not exist in the local `ElementMetadata` dataclass, and `__init__()` threw an error. Fix: remove nonexistent fields before instantiating in `ElementMetadata.from_json()`. Importance: Crucial to avoid breaking changes when adding fields.
* **Fixes issue with Discord connector when a channel returns `None`** Problem: Getting the `jump_url` from a nonexistent Discord `channel` fails. Fix: property `jump_url` is now retrieved within the same context as the messages from the channel. Importance: Avoids cascading issues when the connector fails to fetch information about a Discord channel.
* **Fixes occasionally SIGABTR when writing table with `deltalake` on Linux** Problem: occasionally on Linux ingest can throw a `SIGABTR` when writing `deltalake` table even though the table was written correctly. Fix: put the writing function into a `Process` to ensure its execution to the fullest extent before returning to the main process. Importance: Improves stability of connectors using `deltalake`
* **Fixes badly initialized Formula** Problem: YoloX contain new types of elements, when loading a document that contain formulas a new element of that class should be generated, however the Formula class inherits from Element instead of Text. After this change the element is correctly created with the correct class allowing the document to be loaded. Fix: Change parent class for Formula to Text. Importance: Crucial to be able to load documents that contain formulas.

## 0.10.16

### Enhancements

* **Adds data source properties to Airtable, Confluence, Discord, Elasticsearch, Google Drive, and Wikipedia connectors** These properties (date_created, date_modified, version, source_url, record_locator) are written to element metadata during ingest, mapping elements to information about the document source from which they derive. This functionality enables downstream applications to reveal source document applications, e.g. a link to a GDrive doc, Salesforce record, etc.
* **DOCX partitioner refactored in preparation for enhancement.** Behavior should be unchanged except in multi-section documents containing different headers/footers for different sections. These will now emit all distinct headers and footers encountered instead of just those for the last section.
* **Add a function to map between Tesseract and standard language codes.** This allows users to input language information to the `languages` param in any Tesseract-supported langcode or any ISO 639 standard language code.
* **Add document level language detection functionality.** Introduces the "auto" default for the languages param, which then detects the languages present in the document using the `langdetect` package. Implemented only for the partition_text function to start.

### Features

### Fixes

* ***Fixes an issue that caused a partition error for some PDF's.** Fixes GH Issue 1460 by bypassing a coordinate check if an element has invalid coordinates.

## 0.10.15

### Enhancements

* **Support for better element categories from the next-generation image-to-text model ("chipper").** Previously, not all of the classifications from Chipper were being mapped to proper `unstructured` element categories so the consumer of the library would see many `UncategorizedText` elements. This fixes the issue, improving the granularity of the element categories outputs for better downstream processing and chunking. The mapping update is:
  * "Threading": `NarrativeText`
  * "Form": `NarrativeText`
  * "Field-Name": `Title`
  * "Value": `NarrativeText`
  * "Link": `NarrativeText`
  * "Headline": `Title` (with `category_depth=1`)
  * "Subheadline": `Title` (with `category_depth=2`)
  * "Abstract": `NarrativeText`
* **Better ListItem grouping for PDF's (fast strategy).** The `partition_pdf` with `fast` strategy previously broke down some numbered list item lines as separate elements. This enhancement leverages the x,y coordinates and bbox sizes to help decide whether the following chunk of text is a continuation of the immediate previous detected ListItem element or not, and not detect it as its own non-ListItem element.
* **Fall back to text-based classification for uncategorized Layout elements for Images and PDF's**. Improves element classification by running existing text-based rules on previously `UncategorizedText` elements.
* **Adds table partitioning for Partitioning for many doc types including: .html, .epub., .md, .rst, .odt, and .msg.** At the core of this change is the .html partition functionality, which is leveraged by the other effected doc types. This impacts many scenarios where `Table` Elements are now propery extracted.
* **Create and add `add_chunking_strategy` decorator to partition functions.** Previously, users were responsible for their own chunking after partitioning elements, often required for downstream applications. Now, individual elements may be combined into right-sized chunks where min and max character size may be specified if `chunking_strategy=by_title`. Relevant elements are grouped together for better downstream results. This enables users immediately use partitioned results effectively in downstream applications (e.g. RAG architecture apps) without any additional post-processing.
* **Adds `languages` as an input parameter and marks `ocr_languages` kwarg for deprecation in pdf, image, and auto partitioning functions.** Previously, language information was only being used for Tesseract OCR for image-based documents and was in a Tesseract specific string format, but by refactoring into a list of standard language codes independent of Tesseract, the `unstructured` library will better support `languages` for other non-image pipelines and/or support for other OCR engines.
* **Removes `UNSTRUCTURED_LANGUAGE` env var usage and replaces `language` with `languages` as an input parameter to unstructured-partition-text_type functions.** The previous parameter/input setup was not user-friendly or scalable to the variety of elements being processed. By refactoring the inputted language information into a list of standard language codes, we can support future applications of the element language such as detection, metadata, and multi-language elements. Now, to skip English specific checks, set the `languages` parameter to any non-English language(s).
* **Adds `xlsx` and `xls` filetype extensions to the `skip_infer_table_types` default list in `partition`.** By adding these file types to the input parameter these files should not go through table extraction. Users can still specify if they would like to extract tables from these filetypes, but will have to set the `skip_infer_table_types` to exclude the desired filetype extension. This avoids mis-representing complex spreadsheets where there may be multiple sub-tables and other content.
* **Better debug output related to sentence counting internals**. Clarify message when sentence is not counted toward sentence count because there aren't enough words, relevant for developers focused on `unstructured`s NLP internals.
* **Faster ocr_only speed for partitioning PDF and images.** Use `unstructured_pytesseract.run_and_get_multiple_output` function to reduce the number of calls to `tesseract` by half when partitioning pdf or image with `tesseract`
* **Adds data source properties to fsspec connectors** These properties (date_created, date_modified, version, source_url, record_locator) are written to element metadata during ingest, mapping elements to information about the document source from which they derive. This functionality enables downstream applications to reveal source document applications, e.g. a link to a GDrive doc, Salesforce record, etc.
* **Add delta table destination connector** New delta table destination connector added to ingest CLI.  Users may now use `unstructured-ingest` to write partitioned data from over 20 data sources (so far) to a Delta Table.
* **Rename to Source and Destination Connectors in the Documentation.** Maintain naming consistency between Connectors codebase and documentation with the first addition to a destination connector.
* **Non-HTML text files now return unstructured-elements as opposed to HTML-elements.** Previously the text based files that went through `partition_html` would return HTML-elements but now we preserve the format from the input using `source_format` argument in the partition call.
* **Adds `PaddleOCR` as an optional alternative to `Tesseract`** for OCR in processing of PDF or Image files, it is installable via the `makefile` command `install-paddleocr`. For experimental purposes only.
* **Bump unstructured-inference** to 0.5.28. This version bump markedly improves the output of table data, rendered as `metadata.text_as_html` in an element. These changes include:
  * add env variable `ENTIRE_PAGE_OCR` to specify using paddle or tesseract on entire page OCR
  * table structure detection now pads the input image by 25 pixels in all 4 directions to improve its recall (0.5.27)
  * support paddle with both cpu and gpu and assume it is pre-installed (0.5.26)
  * fix a bug where `cells_to_html` doesn't handle cells spanning multiple rows properly (0.5.25)
  * remove `cv2` preprocessing step before OCR step in table transformer (0.5.24)

### Features

* **Adds element metadata via `category_depth` with default value None**.
  * This additional metadata is useful for vectordb/LLM, chunking strategies, and retrieval applications.
* **Adds a naive hierarchy for elements via a `parent_id` on the element's metadata**
  * Users will now have more metadata for implementing vectordb/LLM chunking strategies. For example, text elements could be queried by their preceding title element.
  * Title elements created from HTML headings will properly nest

### Fixes

* **`add_pytesseract_bboxes_to_elements` no longer returns `nan` values**. The function logic is now broken into new methods
  `_get_element_box` and `convert_multiple_coordinates_to_new_system`
* **Selecting a different model wasn't being respected when calling `partition_image`.** Problem: `partition_pdf` allows for passing a `model_name` parameter. Given the similarity between the image and PDF pipelines, the expected behavior is that `partition_image` should support the same parameter, but `partition_image` was unintentionally not passing along its `kwargs`. This was corrected by adding the kwargs to the downstream call.
* **Fixes a chunking issue via dropping the field "coordinates".** Problem: chunk_by_title function was chunking each element to its own individual chunk while it needed to group elements into a fewer number of chunks. We've discovered that this happens due to a metadata matching logic in chunk_by_title function, and discovered that elements with different metadata can't be put into the same chunk. At the same time, any element with "coordinates" essentially had different metadata than other elements, due each element locating in different places and having different coordinates. Fix: That is why we have included the key "coordinates" inside a list of excluded metadata keys, while doing this "metadata_matches" comparision. Importance: This change is crucial to be able to chunk by title for documents which include "coordinates" metadata in their elements.

## 0.10.14

### Enhancements

* Update all connectors to use new downstream architecture
  * New click type added to parse comma-delimited string inputs
  * Some CLI options renamed

### Features

### Fixes

## 0.10.13

### Enhancements

* Updated documentation: Added back support doc types for partitioning, more Python codes in the API page,  RAG definition, and use case.
* Updated Hi-Res Metadata: PDFs and Images using Hi-Res strategy now have layout model class probabilities added ot metadata.
* Updated the `_detect_filetype_from_octet_stream()` function to use libmagic to infer the content type of file when it is not a zip file.
* Tesseract minor version bump to 5.3.2

### Features

* Add Jira Connector to be able to pull issues from a Jira organization
* Add `clean_ligatures` function to expand ligatures in text

### Fixes

* `partition_html` breaks on `<br>` elements.
* Ingest error handling to properly raise errors when wrapped
* GH issue 1361: fixes a sortig error that prevented some PDF's from being parsed
* Bump unstructured-inference
  * Brings back embedded images in PDF's (0.5.23)

## 0.10.12

### Enhancements

* Removed PIL pin as issue has been resolved upstream
* Bump unstructured-inference
  * Support for yolox_quantized layout detection model (0.5.20)
* YoloX element types added

### Features

* Add Salesforce Connector to be able to pull Account, Case, Campaign, EmailMessage, Lead

### Fixes

* Bump unstructured-inference
  * Avoid divide-by-zero errors swith `safe_division` (0.5.21)

## 0.10.11

### Enhancements

* Bump unstructured-inference
  * Combine entire-page OCR output with layout-detected elements, to ensure full coverage of the page (0.5.19)

### Features

* Add in ingest cli s3 writer

### Fixes

* Fix a bug where `xy-cut` sorting attemps to sort elements without valid coordinates; now xy cut sorting only works when **all** elements have valid coordinates

## 0.10.10

### Enhancements

* Adds `text` as an input parameter to `partition_xml`.
* `partition_xml` no longer runs through `partition_text`, avoiding incorrect splitting
  on carriage returns in the XML. Since `partition_xml` no longer calls `partition_text`,
  `min_partition` and `max_partition` are no longer supported in `partition_xml`.
* Bump `unstructured-inference==0.5.18`, change non-default detectron2 classification threshold
* Upgrade base image from rockylinux 8 to rockylinux 9
* Serialize IngestDocs to JSON when passing to subprocesses

### Features

### Fixes

- Fix a bug where mismatched `elements` and `bboxes` are passed into `add_pytesseract_bbox_to_elements`

## 0.10.9

### Enhancements

* Fix `test_json` to handle only non-extra dependencies file types (plain-text)

### Features

* Adds `chunk_by_title` to break a document into sections based on the presence of `Title`
  elements.
* add new extraction function `extract_image_urls_from_html` to extract all img related URL from html text.

### Fixes

* Make cv2 dependency optional
* Edit `add_pytesseract_bbox_to_elements`'s (`ocr_only` strategy) `metadata.coordinates.points` return type to `Tuple` for consistency.
* Re-enable test-ingest-confluence-diff for ingest tests
* Fix syntax for ingest test check number of files
* Fix csv and tsv partitioners loosing the first line of the files when creating elements

## 0.10.8

### Enhancements

* Release docker image that installs Python 3.10 rather than 3.8

### Features

### Fixes

## 0.10.7

### Enhancements

### Features

### Fixes

* Remove overly aggressive ListItem chunking for images and PDF's which typically resulted in inchorent elements.

## 0.10.6

### Enhancements

* Enable `partition_email` and `partition_msg` to detect if an email is PGP encryped. If
  and email is PGP encryped, the functions will return an empy list of elements and
  emit a warning about the encrypted content.
* Add threaded Slack conversations into Slack connector output
* Add functionality to sort elements using `xy-cut` sorting approach in `partition_pdf` for `hi_res` and `fast` strategies
* Bump unstructured-inference
  * Set OMP_THREAD_LIMIT to 1 if not set for better tesseract perf (0.5.17)

### Features

* Extract coordinates from PDFs and images when using OCR only strategy and add to metadata

### Fixes

* Update `partition_html` to respect the order of `<pre>` tags.
* Fix bug in `partition_pdf_or_image` where two partitions were called if `strategy == "ocr_only"`.
* Bump unstructured-inference
  * Fix issue where temporary files were being left behind (0.5.16)
* Adds deprecation warning for the `file_filename` kwarg to `partition`, `partition_via_api`,
  and `partition_multiple_via_api`.
* Fix documentation build workflow by pinning dependencies

## 0.10.5

### Enhancements

* Create new CI Pipelines
  - Checking text, xml, email, and html doc tests against the library installed without extras
  - Checking each library extra against their respective tests
* `partition` raises an error and tells the user to install the appropriate extra if a filetype
  is detected that is missing dependencies.
* Add custom errors to ingest
* Bump `unstructured-ingest==0.5.15`
  - Handle an uncaught TesseractError (0.5.15)
  - Add TIFF test file and TIFF filetype to `test_from_image_file` in `test_layout` (0.5.14)
* Use `entire_page` ocr mode for pdfs and images
* Add notes on extra installs to docs
* Adds ability to reuse connections per process in unstructured-ingest

### Features

* Add delta table connector

### Fixes

## 0.10.4

* Pass ocr_mode in partition_pdf and set the default back to individual pages for now
* Add diagrams and descriptions for ingest design in the ingest README

### Features

* Supports multipage TIFF image partitioning

### Fixes

## 0.10.2

### Enhancements

* Bump unstructured-inference==0.5.13:
  - Fix extracted image elements being included in layout merge, addresses the issue
    where an entire-page image in a PDF was not passed to the layout model when using hi_res.

### Features

### Fixes

## 0.10.1

### Enhancements

* Bump unstructured-inference==0.5.12:
  - fix to avoid trace for certain PDF's (0.5.12)
  - better defaults for DPI for hi_res and  Chipper (0.5.11)
  - implement full-page OCR (0.5.10)

### Features

### Fixes

* Fix dead links in repository README (Quick Start > Install for local development, and Learn more > Batch Processing)
* Update document dependencies to include tesseract-lang for additional language support (required for tests to pass)

## 0.10.0

### Enhancements

* Add `include_header` kwarg to `partition_xlsx` and change default behavior to `True`
* Update the `links` and `emphasized_texts` metadata fields

### Features

### Fixes

## 0.9.3

### Enhancements

* Pinned dependency cleanup.
* Update `partition_csv` to always use `soupparser_fromstring` to parse `html text`
* Update `partition_tsv` to always use `soupparser_fromstring` to parse `html text`
* Add `metadata.section` to capture epub table of contents data
* Add `unique_element_ids` kwarg to partition functions. If `True`, will use a UUID
  for element IDs instead of a SHA-256 hash.
* Update `partition_xlsx` to always use `soupparser_fromstring` to parse `html text`
* Add functionality to switch `html` text parser based on whether the `html` text contains emoji
* Add functionality to check if a string contains any emoji characters
* Add CI tests around Notion

### Features

* Add Airtable Connector to be able to pull views/tables/bases from an Airtable organization

### Fixes

* fix pdf partition of list items being detected as titles in OCR only mode
* make notion module discoverable
* fix emails with `Content-Distribution: inline` and `Content-Distribution: attachment` with no filename
* Fix email attachment filenames which had `=` in the filename itself

## 0.9.2

### Enhancements

* Update table extraction section in API documentation to sync with change in Prod API
* Update Notion connector to extract to html
* Added UUID option for `element_id`
* Bump unstructured-inference==0.5.9:
  - better caching of models
  - another version of detectron2 available, though the default layout model is unchanged
* Added UUID option for element_id
* Added UUID option for element_id
* CI improvements to run ingest tests in parallel

### Features

* Adds Sharepoint connector.

### Fixes

* Bump unstructured-inference==0.5.9:
  - ignores Tesseract errors where no text is extracted for tiles that indeed, have no text

## 0.9.1

### Enhancements

* Adds --partition-pdf-infer-table-structure to unstructured-ingest.
* Enable `partition_html` to skip headers and footers with the `skip_headers_and_footers` flag.
* Update `partition_doc` and `partition_docx` to track emphasized texts in the output
* Adds post processing function `filter_element_types`
* Set the default strategy for partitioning images to `hi_res`
* Add page break parameter section in API documentation to sync with change in Prod API
* Update `partition_html` to track emphasized texts in the output
* Update `XMLDocument._read_xml` to create `<p>` tag element for the text enclosed in the `<pre>` tag
* Add parameter `include_tail_text` to `_construct_text` to enable (skip) tail text inclusion
* Add Notion connector

### Features

### Fixes

* Remove unused `_partition_via_api` function
* Fixed emoji bug in `partition_xlsx`.
* Pass `file_filename` metadata when partitioning file object
* Skip ingest test on missing Slack token
* Add Dropbox variables to CI environments
* Remove default encoding for ingest
* Adds new element type `EmailAddress` for recognising email address in the  text
* Simplifies `min_partition` logic; makes partitions falling below the `min_partition`
  less likely.
* Fix bug where ingest test check for number of files fails in smoke test
* Fix unstructured-ingest entrypoint failure

## 0.9.0

### Enhancements

* Dependencies are now split by document type, creating a slimmer base installation.

## 0.8.8

### Enhancements

### Features

### Fixes

* Rename "date" field to "last_modified"
* Adds Box connector

### Fixes

## 0.8.7

### Enhancements

* Put back useful function `split_by_paragraph`

### Features

### Fixes

* Fix argument order in NLTK download step

## 0.8.6

### Enhancements

### Features

### Fixes

* Remove debug print lines and non-functional code

## 0.8.5

### Enhancements

* Add parameter `skip_infer_table_types` to enable (skip) table extraction for other doc types
* Adds optional Unstructured API unit tests in CI
* Tracks last modified date for all document types.
* Add auto_paragraph_grouper to detect new-line and blank-line new paragraph for .txt files.
* refactor the ingest cli to better support expanding supported connectors

## 0.8.3

### Enhancements

### Features

### Fixes

* NLTK now only gets downloaded if necessary.
* Handling for empty tables in Word Documents and PowerPoints.

## 0.8.4

### Enhancements

* Additional tests and refactor of JSON detection.
* Update functionality to retrieve image metadata from a page for `document_to_element_list`
* Links are now tracked in `partition_html` output.
* Set the file's current position to the beginning after reading the file in `convert_to_bytes`
* Add `min_partition` kwarg to that combines elements below a specified threshold and modifies splitting of strings longer than max partition so words are not split.
* set the file's current position to the beginning after reading the file in `convert_to_bytes`
* Add slide notes to pptx
* Add `--encoding` directive to ingest
* Improve json detection by `detect_filetype`

### Features

* Adds Outlook connector
* Add support for dpi parameter in inference library
* Adds Onedrive connector.
* Add Confluence connector for ingest cli to pull the body text from all documents from all spaces in a confluence domain.

### Fixes

* Fixes issue with email partitioning where From field was being assigned the To field value.
* Use the `image_metadata` property of the `PageLayout` instance to get the page image info in the `document_to_element_list`
* Add functionality to write images to computer storage temporarily instead of keeping them in memory for `ocr_only` strategy
* Add functionality to convert a PDF in small chunks of pages at a time for `ocr_only` strategy
* Adds `.txt`, `.text`, and `.tab` to list of extensions to check if file
  has a `text/plain` MIME type.
* Enables filters to be passed to `partition_doc` so it doesn't error with LibreOffice7.
* Removed old error message that's superseded by `requires_dependencies`.
* Removes using `hi_res` as the default strategy value for `partition_via_api` and `partition_multiple_via_api`

## 0.8.1

### Enhancements

* Add support for Python 3.11

### Features

### Fixes

* Fixed `auto` strategy detected scanned document as having extractable text and using `fast` strategy, resulting in no output.
* Fix list detection in MS Word documents.
* Don't instantiate an element with a coordinate system when there isn't a way to get its location data.

## 0.8.0

### Enhancements

* Allow model used for hi res pdf partition strategy to be chosen when called.
* Updated inference package

### Features

* Add `metadata_filename` parameter across all partition functions

### Fixes

* Update to ensure `convert_to_datafame` grabs all of the metadata fields.
* Adjust encoding recognition threshold value in `detect_file_encoding`
* Fix KeyError when `isd_to_elements` doesn't find a type
* Fix `_output_filename` for local connector, allowing single files to be written correctly to the disk
* Fix for cases where an invalid encoding is extracted from an email header.

### BREAKING CHANGES

* Information about an element's location is no longer returned as top-level attributes of an element. Instead, it is returned in the `coordinates` attribute of the element's metadata.

## 0.7.12

### Enhancements

* Adds `include_metadata` kwarg to `partition_doc`, `partition_docx`, `partition_email`, `partition_epub`, `partition_json`, `partition_msg`, `partition_odt`, `partition_org`, `partition_pdf`, `partition_ppt`, `partition_pptx`, `partition_rst`, and `partition_rtf`

### Features

* Add Elasticsearch connector for ingest cli to pull specific fields from all documents in an index.
* Adds Dropbox connector

### Fixes

* Fix tests that call unstructured-api by passing through an api-key
* Fixed page breaks being given (incorrect) page numbers
* Fix skipping download on ingest when a source document exists locally

## 0.7.11

### Enhancements

* More deterministic element ordering when using `hi_res` PDF parsing strategy (from unstructured-inference bump to 0.5.4)
* Make large model available (from unstructured-inference bump to 0.5.3)
* Combine inferred elements with extracted elements (from unstructured-inference bump to 0.5.2)
* `partition_email` and `partition_msg` will now process attachments if `process_attachments=True`
  and a attachment partitioning functions is passed through with `attachment_partitioner=partition`.

### Features

### Fixes

* Fix tests that call unstructured-api by passing through an api-key
* Fixed page breaks being given (incorrect) page numbers
* Fix skipping download on ingest when a source document exists locally

## 0.7.10

### Enhancements

* Adds a `max_partition` parameter to `partition_text`, `partition_pdf`, `partition_email`,
  `partition_msg` and `partition_xml` that sets a limit for the size of an individual
  document elements. Defaults to `1500` for everything except `partition_xml`, which has
  a default value of `None`.
* DRY connector refactor

### Features

* `hi_res` model for pdfs and images is selectable via environment variable.

### Fixes

* CSV check now ignores escaped commas.
* Fix for filetype exploration util when file content does not have a comma.
* Adds negative lookahead to bullet pattern to avoid detecting plain text line
  breaks like `-------` as list items.
* Fix pre tag parsing for `partition_html`
* Fix lookup error for annotated Arabic and Hebrew encodings

## 0.7.9

### Enhancements

* Improvements to string check for leafs in `partition_xml`.
* Adds --partition-ocr-languages to unstructured-ingest.

### Features

* Adds `partition_org` for processed Org Mode documents.

### Fixes

## 0.7.8

### Enhancements

### Features

* Adds Google Cloud Service connector

### Fixes

* Updates the `parse_email` for `partition_eml` so that `unstructured-api` passes the smoke tests
* `partition_email` now works if there is no message content
* Updates the `"fast"` strategy for `partition_pdf` so that it's able to recursively
* Adds recursive functionality to all fsspec connectors
* Adds generic --recursive ingest flag

## 0.7.7

### Enhancements

* Adds functionality to replace the `MIME` encodings for `eml` files with one of the common encodings if a `unicode` error occurs
* Adds missed file-like object handling in `detect_file_encoding`
* Adds functionality to extract charset info from `eml` files

### Features

* Added coordinate system class to track coordinate types and convert to different coordinate

### Fixes

* Adds an `html_assemble_articles` kwarg to `partition_html` to enable users to capture
  control whether content outside of `<article>` tags is captured when
  `<article>` tags are present.
* Check for the `xml` attribute on `element` before looking for pagebreaks in `partition_docx`.

## 0.7.6

### Enhancements

* Convert fast startegy to ocr_only for images
* Adds support for page numbers in `.docx` and `.doc` when user or renderer
  created page breaks are present.
* Adds retry logic for the unstructured-ingest Biomed connector

### Features

* Provides users with the ability to extract additional metadata via regex.
* Updates `partition_docx` to include headers and footers in the output.
* Create `partition_tsv` and associated tests. Make additional changes to `detect_filetype`.

### Fixes

* Remove fake api key in test `partition_via_api` since we now require valid/empty api keys
* Page number defaults to `None` instead of `1` when page number is not present in the metadata.
  A page number of `None` indicates that page numbers are not being tracked for the document
  or that page numbers do not apply to the element in question..
* Fixes an issue with some pptx files. Assume pptx shapes are found in top left position of slide
  in case the shape.top and shape.left attributes are `None`.

## 0.7.5

### Enhancements

* Adds functionality to sort elements in `partition_pdf` for `fast` strategy
* Adds ingest tests with `--fast` strategy on PDF documents
* Adds --api-key to unstructured-ingest

### Features

* Adds `partition_rst` for processed ReStructured Text documents.

### Fixes

* Adds handling for emails that do not have a datetime to extract.
* Adds pdf2image package as core requirement of unstructured (with no extras)

## 0.7.4

### Enhancements

* Allows passing kwargs to request data field for `partition_via_api` and `partition_multiple_via_api`
* Enable MIME type detection if libmagic is not available
* Adds handling for empty files in `detect_filetype` and `partition`.

### Features

### Fixes

* Reslove `grpcio` import issue on `weaviate.schema.validate_schema` for python 3.9 and 3.10
* Remove building `detectron2` from source in Dockerfile

## 0.7.3

### Enhancements

* Update IngestDoc abstractions and add data source metadata in ElementMetadata

### Features

### Fixes

* Pass `strategy` parameter down from `partition` for `partition_image`
* Filetype detection if a CSV has a `text/plain` MIME type
* `convert_office_doc` no longers prints file conversion info messages to stdout.
* `partition_via_api` reflects the actual filetype for the file processed in the API.

## 0.7.2

### Enhancements

* Adds an optional encoding kwarg to `elements_to_json` and `elements_from_json`
* Bump version of base image to use new stable version of tesseract

### Features

### Fixes

* Update the `read_txt_file` utility function to keep using `spooled_to_bytes_io_if_needed` for xml
* Add functionality to the `read_txt_file` utility function to handle file-like object from URL
* Remove the unused parameter `encoding` from `partition_pdf`
* Change auto.py to have a `None` default for encoding
* Add functionality to try other common encodings for html and xml files if an error related to the encoding is raised and the user has not specified an encoding.
* Adds benchmark test with test docs in example-docs
* Re-enable test_upload_label_studio_data_with_sdk
* File detection now detects code files as plain text
* Adds `tabulate` explicitly to dependencies
* Fixes an issue in `metadata.page_number` of pptx files
* Adds showing help if no parameters passed

## 0.7.1

### Enhancements

### Features

* Add `stage_for_weaviate` to stage `unstructured` outputs for upload to Weaviate, along with
  a helper function for defining a class to use in Weaviate schemas.
* Builds from Unstructured base image, built off of Rocky Linux 8.7, this resolves almost all CVE's in the image.

### Fixes

## 0.7.0

### Enhancements

* Installing `detectron2` from source is no longer required when using the `local-inference` extra.
* Updates `.pptx` parsing to include text in tables.

### Features

### Fixes

* Fixes an issue in `_add_element_metadata` that caused all elements to have `page_number=1`
  in the element metadata.
* Adds `.log` as a file extension for TXT files.
* Adds functionality to try other common encodings for email (`.eml`) files if an error related to the encoding is raised and the user has not specified an encoding.
* Allow passed encoding to be used in the `replace_mime_encodings`
* Fixes page metadata for `partition_html` when `include_metadata=False`
* A `ValueError` now raises if `file_filename` is not specified when you use `partition_via_api`
  with a file-like object.

## 0.6.11

### Enhancements

* Supports epub tests since pandoc is updated in base image

### Features

### Fixes

## 0.6.10

### Enhancements

* XLS support from auto partition

### Features

### Fixes

## 0.6.9

### Enhancements

* fast strategy for pdf now keeps element bounding box data
* setup.py refactor

### Features

### Fixes

* Adds functionality to try other common encodings if an error related to the encoding is raised and the user has not specified an encoding.
* Adds additional MIME types for CSV

## 0.6.8

### Enhancements

### Features

* Add `partition_csv` for CSV files.

### Fixes

## 0.6.7

### Enhancements

* Deprecate `--s3-url` in favor of `--remote-url` in CLI
* Refactor out non-connector-specific config variables
* Add `file_directory` to metadata
* Add `page_name` to metadata. Currently used for the sheet name in XLSX documents.
* Added a `--partition-strategy` parameter to unstructured-ingest so that users can specify
  partition strategy in CLI. For example, `--partition-strategy fast`.
* Added metadata for filetype.
* Add Discord connector to pull messages from a list of channels
* Refactor `unstructured/file-utils/filetype.py` to better utilise hashmap to return mime type.
* Add local declaration of DOCX_MIME_TYPES and XLSX_MIME_TYPES for `test_filetype.py`.

### Features

* Add `partition_xml` for XML files.
* Add `partition_xlsx` for Microsoft Excel documents.

### Fixes

* Supports `hml` filetype for partition as a variation of html filetype.
* Makes `pytesseract` a function level import in `partition_pdf` so you can use the `"fast"`
  or `"hi_res"` strategies if `pytesseract` is not installed. Also adds the
  `required_dependencies` decorator for the `"hi_res"` and `"ocr_only"` strategies.
* Fix to ensure `filename` is tracked in metadata for `docx` tables.

## 0.6.6

### Enhancements

* Adds an `"auto"` strategy that chooses the partitioning strategy based on document
  characteristics and function kwargs. This is the new default strategy for `partition_pdf`
  and `partition_image`. Users can maintain existing behavior by explicitly setting
  `strategy="hi_res"`.
* Added an additional trace logger for NLP debugging.
* Add `get_date` method to `ElementMetadata` for converting the datestring to a `datetime` object.
* Cleanup the `filename` attribute on `ElementMetadata` to remove the full filepath.

### Features

* Added table reading as html with URL parsing to `partition_docx` in docx
* Added metadata field for text_as_html for docx files

### Fixes

* `fileutils/file_type` check json and eml decode ignore error
* `partition_email` was updated to more flexibly handle deviations from the RFC-2822 standard.
  The time in the metadata returns `None` if the time does not match RFC-2822 at all.
* Include all metadata fields when converting to dataframe or CSV

## 0.6.5

### Enhancements

* Added support for SpooledTemporaryFile file argument.

### Features

### Fixes

## 0.6.4

### Enhancements

* Added an "ocr_only" strategy for `partition_pdf`. Refactored the strategy decision
  logic into its own module.

### Features

### Fixes

## 0.6.3

### Enhancements

* Add an "ocr_only" strategy for `partition_image`.

### Features

* Added `partition_multiple_via_api` for partitioning multiple documents in a single REST
  API call.
* Added `stage_for_baseplate` function to prepare outputs for ingestion into Baseplate.
* Added `partition_odt` for processing Open Office documents.

### Fixes

* Updates the grouping logic in the `partition_pdf` fast strategy to group together text
  in the same bounding box.

## 0.6.2

### Enhancements

* Added logic to `partition_pdf` for detecting copy protected PDFs and falling back
  to the hi res strategy when necessary.

### Features

* Add `partition_via_api` for partitioning documents through the hosted API.

### Fixes

* Fix how `exceeds_cap_ratio` handles empty (returns `True` instead of `False`)
* Updates `detect_filetype` to properly detect JSONs when the MIME type is `text/plain`.

## 0.6.1

### Enhancements

* Updated the table extraction parameter name to be more descriptive

### Features

### Fixes

## 0.6.0

### Enhancements

* Adds an `ssl_verify` kwarg to `partition` and `partition_html` to enable turning off
  SSL verification for HTTP requests. SSL verification is on by default.
* Allows users to pass in ocr language to `partition_pdf` and `partition_image` through
  the `ocr_language` kwarg. `ocr_language` corresponds to the code for the language pack
  in Tesseract. You will need to install the relevant Tesseract language pack to use a
  given language.

### Features

* Table extraction is now possible for pdfs from `partition` and `partition_pdf`.
* Adds support for extracting attachments from `.msg` files

### Fixes

* Adds an `ssl_verify` kwarg to `partition` and `partition_html` to enable turning off
  SSL verification for HTTP requests. SSL verification is on by default.

## 0.5.13

### Enhancements

* Allow headers to be passed into `partition` when `url` is used.

### Features

* `bytes_string_to_string` cleaning brick for bytes string output.

### Fixes

* Fixed typo in call to `exactly_one` in `partition_json`
* unstructured-documents encode xml string if document_tree is `None` in `_read_xml`.
* Update to `_read_xml` so that Markdown files with embedded HTML process correctly.
* Fallback to "fast" strategy only emits a warning if the user specifies the "hi_res" strategy.
* unstructured-partition-text_type exceeds_cap_ratio fix returns and how capitalization ratios are calculated
* `partition_pdf` and `partition_text` group broken paragraphs to avoid fragmented `NarrativeText` elements.
* .json files resolved as "application/json" on centos7 (or other installs with older libmagic libs)

## 0.5.12

### Enhancements

* Add OS mimetypes DB to docker image, mainly for unstructured-api compat.
* Use the image registry as a cache when building Docker images.
* Adds the ability for `partition_text` to group together broken paragraphs.
* Added method to utils to allow date time format validation

### Features

* Add Slack connector to pull messages for a specific channel
* Add --partition-by-api parameter to unstructured-ingest
* Added `partition_rtf` for processing rich text files.
* `partition` now accepts a `url` kwarg in addition to `file` and `filename`.

### Fixes

* Allow encoding to be passed into `replace_mime_encodings`.
* unstructured-ingest connector-specific dependencies are imported on demand.
* unstructured-ingest --flatten-metadata supported for local connector.
* unstructured-ingest fix runtime error when using --metadata-include.

## 0.5.11

### Enhancements

### Features

### Fixes

* Guard against null style attribute in docx document elements
* Update HTML encoding to better support foreign language characters

## 0.5.10

### Enhancements

* Updated inference package
* Add sender, recipient, date, and subject to element metadata for emails

### Features

* Added `--download-only` parameter to `unstructured-ingest`

### Fixes

* FileNotFound error when filename is provided but file is not on disk

## 0.5.9

### Enhancements

### Features

### Fixes

* Convert file to str in helper `split_by_paragraph` for `partition_text`

## 0.5.8

### Enhancements

* Update `elements_to_json` to return string when filename is not specified
* `elements_from_json` may take a string instead of a filename with the `text` kwarg
* `detect_filetype` now does a final fallback to file extension.
* Empty tags are now skipped during the depth check for HTML processing.

### Features

* Add local file system to `unstructured-ingest`
* Add `--max-docs` parameter to `unstructured-ingest`
* Added `partition_msg` for processing MSFT Outlook .msg files.

### Fixes

* `convert_file_to_text` now passes through the `source_format` and `target_format` kwargs.
  Previously they were hard coded.
* Partitioning functions that accept a `text` kwarg no longer raise an error if an empty
  string is passed (and empty list of elements is returned instead).
* `partition_json` no longer fails if the input is an empty list.
* Fixed bug in `chunk_by_attention_window` that caused the last word in segments to be cut-off
  in some cases.

### BREAKING CHANGES

* `stage_for_transformers` now returns a list of elements, making it consistent with other
  staging bricks

## 0.5.7

### Enhancements

* Refactored codebase using `exactly_one`
* Adds ability to pass headers when passing a url in partition_html()
* Added optional `content_type` and `file_filename` parameters to `partition()` to bypass file detection

### Features

* Add `--flatten-metadata` parameter to `unstructured-ingest`
* Add `--fields-include` parameter to `unstructured-ingest`

### Fixes

## 0.5.6

### Enhancements

* `contains_english_word()`, used heavily in text processing, is 10x faster.

### Features

* Add `--metadata-include` and `--metadata-exclude` parameters to `unstructured-ingest`
* Add `clean_non_ascii_chars` to remove non-ascii characters from unicode string

### Fixes

* Fix problem with PDF partition (duplicated test)

## 0.5.4

### Enhancements

* Added Biomedical literature connector for ingest cli.
* Add `FsspecConnector` to easily integrate any existing `fsspec` filesystem as a connector.
* Rename `s3_connector.py` to `s3.py` for readability and consistency with the
  rest of the connectors.
* Now `S3Connector` relies on `s3fs` instead of on `boto3`, and it inherits
  from `FsspecConnector`.
* Adds an `UNSTRUCTURED_LANGUAGE_CHECKS` environment variable to control whether or not language
  specific checks like vocabulary and POS tagging are applied. Set to `"true"` for higher
  resolution partitioning and `"false"` for faster processing.
* Improves `detect_filetype` warning to include filename when provided.
* Adds a "fast" strategy for partitioning PDFs with PDFMiner. Also falls back to the "fast"
  strategy if detectron2 is not available.
* Start deprecation life cycle for `unstructured-ingest --s3-url` option, to be deprecated in
  favor of `--remote-url`.

### Features

* Add `AzureBlobStorageConnector` based on its `fsspec` implementation inheriting
  from `FsspecConnector`
* Add `partition_epub` for partitioning e-books in EPUB3 format.

### Fixes

* Fixes processing for text files with `message/rfc822` MIME type.
* Open xml files in read-only mode when reading contents to construct an XMLDocument.

## 0.5.3

### Enhancements

* `auto.partition()` can now load Unstructured ISD json documents.
* Simplify partitioning functions.
* Improve logging for ingest CLI.

### Features

* Add `--wikipedia-auto-suggest` argument to the ingest CLI to disable automatic redirection
  to pages with similar names.
* Add setup script for Amazon Linux 2
* Add optional `encoding` argument to the `partition_(text/email/html)` functions.
* Added Google Drive connector for ingest cli.
* Added Gitlab connector for ingest cli.

### Fixes

## 0.5.2

### Enhancements

* Fully move from printing to logging.
* `unstructured-ingest` now uses a default `--download_dir` of `$HOME/.cache/unstructured/ingest`
  rather than a "tmp-ingest-" dir in the working directory.

### Features

### Fixes

* `setup_ubuntu.sh` no longer fails in some contexts by interpreting
  `DEBIAN_FRONTEND=noninteractive` as a command
* `unstructured-ingest` no longer re-downloads files when --preserve-downloads
  is used without --download-dir.
* Fixed an issue that was causing text to be skipped in some HTML documents.

## 0.5.1

### Enhancements

### Features

### Fixes

* Fixes an error causing JavaScript to appear in the output of `partition_html` sometimes.
* Fix several issues with the `requires_dependencies` decorator, including the error message
  and how it was used, which had caused an error for `unstructured-ingest --github-url ...`.

## 0.5.0

### Enhancements

* Add `requires_dependencies` Python decorator to check dependencies are installed before
  instantiating a class or running a function

### Features

* Added Wikipedia connector for ingest cli.

### Fixes

* Fix `process_document` file cleaning on failure
* Fixes an error introduced in the metadata tracking commit that caused `NarrativeText`
  and `FigureCaption` elements to be represented as `Text` in HTML documents.

## 0.4.16

### Enhancements

* Fallback to using file extensions for filetype detection if `libmagic` is not present

### Features

* Added setup script for Ubuntu
* Added GitHub connector for ingest cli.
* Added `partition_md` partitioner.
* Added Reddit connector for ingest cli.

### Fixes

* Initializes connector properly in ingest.main::MainProcess
* Restricts version of unstructured-inference to avoid multithreading issue

## 0.4.15

### Enhancements

* Added `elements_to_json` and `elements_from_json` for easier serialization/deserialization
* `convert_to_dict`, `dict_to_elements` and `convert_to_csv` are now aliases for functions
  that use the ISD terminology.

### Fixes

* Update to ensure all elements are preserved during serialization/deserialization

## 0.4.14

* Automatically install `nltk` models in the `tokenize` module.

## 0.4.13

* Fixes unstructured-ingest cli.

## 0.4.12

* Adds console_entrypoint for unstructured-ingest, other structure/doc updates related to ingest.
* Add `parser` parameter to `partition_html`.

## 0.4.11

* Adds `partition_doc` for partitioning Word documents in `.doc` format. Requires `libreoffice`.
* Adds `partition_ppt` for partitioning PowerPoint documents in `.ppt` format. Requires `libreoffice`.

## 0.4.10

* Fixes `ElementMetadata` so that it's JSON serializable when the filename is a `Path` object.

## 0.4.9

* Added ingest modules and s3 connector, sample ingest script
* Default to `url=None` for `partition_pdf` and `partition_image`
* Add ability to skip English specific check by setting the `UNSTRUCTURED_LANGUAGE` env var to `""`.
* Document `Element` objects now track metadata

## 0.4.8

* Modified XML and HTML parsers not to load comments.

## 0.4.7

* Added the ability to pull an HTML document from a url in `partition_html`.
* Added the the ability to get file summary info from lists of filenames and lists
  of file contents.
* Added optional page break to `partition` for `.pptx`, `.pdf`, images, and `.html` files.
* Added `to_dict` method to document elements.
* Include more unicode quotes in `replace_unicode_quotes`.

## 0.4.6

* Loosen the default cap threshold to `0.5`.
* Add a `UNSTRUCTURED_NARRATIVE_TEXT_CAP_THRESHOLD` environment variable for controlling
  the cap ratio threshold.
* Unknown text elements are identified as `Text` for HTML and plain text documents.
* `Body Text` styles no longer default to `NarrativeText` for Word documents. The style information
  is insufficient to determine that the text is narrative.
* Upper cased text is lower cased before checking for verbs. This helps avoid some missed verbs.
* Adds an `Address` element for capturing elements that only contain an address.
* Suppress the `UserWarning` when detectron is called.
* Checks that titles and narrative test have at least one English word.
* Checks that titles and narrative text are at least 50% alpha characters.
* Restricts titles to a maximum word length. Adds a `UNSTRUCTURED_TITLE_MAX_WORD_LENGTH`
  environment variable for controlling the max number of words in a title.
* Updated `partition_pptx` to order the elements on the page

## 0.4.4

* Updated `partition_pdf` and `partition_image` to return `unstructured` `Element` objects
* Fixed the healthcheck url path when partitioning images and PDFs via API
* Adds an optional `coordinates` attribute to document objects
* Adds `FigureCaption` and `CheckBox` document elements
* Added ability to split lists detected in `LayoutElement` objects
* Adds `partition_pptx` for partitioning PowerPoint documents
* LayoutParser models now download from HugginfaceHub instead of DropBox
* Fixed file type detection for XML and HTML files on Amazone Linux

## 0.4.3

* Adds `requests` as a base dependency
* Fix in `exceeds_cap_ratio` so the function doesn't break with empty text
* Fix bug in `_parse_received_data`.
* Update `detect_filetype` to properly handle `.doc`, `.xls`, and `.ppt`.

## 0.4.2

* Added `partition_image` to process documents in an image format.
* Fixed utf-8 encoding error in `partition_email` with attachments for `text/html`

## 0.4.1

* Added support for text files in the `partition` function
* Pinned `opencv-python` for easier installation on Linux

## 0.4.0

* Added generic `partition` brick that detects the file type and routes a file to the appropriate
  partitioning brick.
* Added a file type detection module.
* Updated `partition_html` and `partition_eml` to support file-like objects in 'rb' mode.
* Cleaning brick for removing ordered bullets `clean_ordered_bullets`.
* Extract brick method for ordered bullets `extract_ordered_bullets`.
* Test for `clean_ordered_bullets`.
* Test for `extract_ordered_bullets`.
* Added `partition_docx` for pre-processing Word Documents.
* Added new REGEX patterns to extract email header information
* Added new functions to extract header information `parse_received_data` and `partition_header`
* Added new function to parse plain text files `partition_text`
* Added new cleaners functions `extract_ip_address`, `extract_ip_address_name`, `extract_mapi_id`, `extract_datetimetz`
* Add new `Image` element and function to find embedded images `find_embedded_images`
* Added `get_directory_file_info` for summarizing information about source documents

## 0.3.5

* Add support for local inference
* Add new pattern to recognize plain text dash bullets
* Add test for bullet patterns
* Fix for `partition_html` that allows for processing `div` tags that have both text and child
  elements
* Add ability to extract document metadata from `.docx`, `.xlsx`, and `.jpg` files.
* Helper functions for identifying and extracting phone numbers
* Add new function `extract_attachment_info` that extracts and decodes the attachment
  of an email.
* Staging brick to convert a list of `Element`s to a `pandas` dataframe.
* Add plain text functionality to `partition_email`

## 0.3.4

* Python-3.7 compat

## 0.3.3

* Removes BasicConfig from logger configuration
* Adds the `partition_email` partitioning brick
* Adds the `replace_mime_encodings` cleaning bricks
* Small fix to HTML parsing related to processing list items with sub-tags
* Add `EmailElement` data structure to store email documents

## 0.3.2

* Added `translate_text` brick for translating text between languages
* Add an `apply` method to make it easier to apply cleaners to elements

## 0.3.1

* Added \_\_init.py\_\_ to `partition`

## 0.3.0

* Implement staging brick for Argilla. Converts lists of `Text` elements to `argilla` dataset classes.
* Removing the local PDF parsing code and any dependencies and tests.
* Reorganizes the staging bricks in the unstructured.partition module
* Allow entities to be passed into the Datasaur staging brick
* Added HTML escapes to the `replace_unicode_quotes` brick
* Fix bad responses in partition_pdf to raise ValueError
* Adds `partition_html` for partitioning HTML documents.

## 0.2.6

* Small change to how \_read is placed within the inheritance structure since it doesn't really apply to pdf
* Add partitioning brick for calling the document image analysis API

## 0.2.5

* Update python requirement to >=3.7

## 0.2.4

* Add alternative way of importing `Final` to support google colab

## 0.2.3

* Add cleaning bricks for removing prefixes and postfixes
* Add cleaning bricks for extracting text before and after a pattern

## 0.2.2

* Add staging brick for Datasaur

## 0.2.1

* Added brick to convert an ISD dictionary to a list of elements
* Update `PDFDocument` to use the `from_file` method
* Added staging brick for CSV format for ISD (Initial Structured Data) format.
* Added staging brick for separating text into attention window size chunks for `transformers`.
* Added staging brick for LabelBox.
* Added ability to upload LabelStudio predictions
* Added utility function for JSONL reading and writing
* Added staging brick for CSV format for Prodigy
* Added staging brick for Prodigy
* Added ability to upload LabelStudio annotations
* Added text_field and id_field to stage_for_label_studio signature

## 0.2.0

* Initial release of unstructured<|MERGE_RESOLUTION|>--- conflicted
+++ resolved
@@ -1,6 +1,12 @@
-<<<<<<< HEAD
-## 0.18.6-dev1
-=======
+## 0.18.8
+
+### Enhancements
+
+### Features
+
+### Fixes
+- **Properly handle password protected xlsx** - detect password protection on XLSX files and raise appropriate
+
 ## 0.18.7
 
 ### Enhancements
@@ -11,7 +17,6 @@
 ### Fixes
 
 ## 0.18.6
->>>>>>> 344202fa
 
 ### Enhancements
 
@@ -19,11 +24,7 @@
 
 ### Fixes
 - **Improved epub partition errors** EPUB partition will now produce new type of error on unprocessable files.
-<<<<<<< HEAD
-- **Properly handle password protected xlsx** - detect password protection on XLSX files and raise appropriate exceptions
-=======
 - **Fix type for serialized TableChunks** Use `TableChunk` for the string value of the field `type` when serializing elements of type `TableChunk`, rather than using the value `Table`.
->>>>>>> 344202fa
 
 ## 0.18.5
 
