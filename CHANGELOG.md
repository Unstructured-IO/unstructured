--- conflicted
+++ resolved
@@ -1,8 +1,4 @@
-<<<<<<< HEAD
-## 0.14.10-dev1
-=======
 ## 0.14.10-dev13
->>>>>>> d48fa3b1
 
 ### Enhancements
 
