--- conflicted
+++ resolved
@@ -1,15 +1,9 @@
-<<<<<<< HEAD
 ## 0.13.2-dev1
 
 ### Enhancements
+* **Reworked element IDs** Raw `Element` objects are now assigned UUIDs as their default IDs during their creation. However, the way partitioning functions operate hasn't changed, which means `unique_element_ids` continues to be `False` by default, utilizing text hashes.
 * **Better element IDs** Now, the element IDs returned by any partitioning function are deterministic and unique at the document level by default. Before, hashes depended solely on text, but they now incorporate the element's sequence position within the document. Hashing remains the default option, but the `unique_element_ids=True` feature for random UUIDs is still an option.
 
-=======
-## 0.13.2-dev0
-
-### Enhancements
-* **Reworked element IDs** Raw `Element` objects are now assigned UUIDs as their default IDs during their creation. However, the way partitioning functions operate hasn't changed, which means `unique_element_ids` continues to be `False` by default, utilizing text hashes.
->>>>>>> 178bf57a
 ### Features
 
 ### Fixes
