--- conflicted
+++ resolved
@@ -1,10 +1,6 @@
-<<<<<<< HEAD
-## 0.9.1-dev1
-
-### Enhancements
-=======
-## 0.9.1-dev5
->>>>>>> f4ddf535
+## 0.9.1-dev6
+
+### Enhancements
 
 * Adds post processing function `filter_element_types`
 * Set the default strategy for partitioning images to `hi_res`
