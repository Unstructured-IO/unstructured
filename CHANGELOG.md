--- conflicted
+++ resolved
@@ -1,8 +1,4 @@
-<<<<<<< HEAD
 ## 0.15.6
-=======
-## 0.15.6-dev1
->>>>>>> a861ed8f
 
 ### Enhancements
 
