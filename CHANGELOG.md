--- conflicted
+++ resolved
@@ -1,22 +1,14 @@
-<<<<<<< HEAD
-## 0.10.17-dev3
-
-### Enhancements
-
-* **Adds data source properties to Github, Gitlab, SharePoint, Outlook, Onedrive, Reddit, and Slack connectors** These properties (date_created, date_modified, version, source_url, record_locator) are written to element metadata during ingest, mapping elements to information about the document source from which they derive. This functionality enables downstream applications to reveal source document applications, e.g. a link to a GDrive doc, Salesforce record, etc.
-=======
-## 0.10.17-dev9
-
-### Enhancements
-
-* **Adds data source properties to SharePoint, Outlook, Onedrive, Reddit, and Slack connectors** These properties (date_created, date_modified, version, source_url, record_locator) are written to element metadata during ingest, mapping elements to information about the document source from which they derive. This functionality enables downstream applications to reveal source document applications, e.g. a link to a GDrive doc, Salesforce record, etc.
+## 0.10.17-dev10
+
+### Enhancements
+
+* **Adds data source properties to SharePoint, Outlook, Onedrive, Reddit, Slack, Github and Gitlab connectors** These properties (date_created, date_modified, version, source_url, record_locator) are written to element metadata during ingest, mapping elements to information about the document source from which they derive. This functionality enables downstream applications to reveal source document applications, e.g. a link to a GDrive doc, Salesforce record, etc.
 * **Add functionality to save embedded images in PDF's separately as images** This allows users to save embedded images in PDF's separately as images, given some directory path. The saved image path is written to the metadata for the Image element. Downstream applications may benefit by providing users with image links from relevant "hits."
 * **Azure Cognite Search destination connector** New Azure Cognitive Search destination connector added to ingest CLI.  Users may now use `unstructured-ingest` to write partitioned data from over 20 data sources (so far) to an Azure Cognitive Search index.
 * **Improves salesforce partitioning** Partitions Salesforce data as xlm instead of text for improved detail and flexibility. Partitions htmlbody instead of textbody for Salesforce emails. Importance: Allows all Salesforce fields to be ingested and gives Salesforce emails more detailed partitioning.
 * **Add document level language detection functionality.** Introduces the "auto" default for the languages param, which then detects the languages present in the document using the `langdetect` package. Adds the document languages as ISO 639-3 codes to the element metadata. Implemented only for the partition_text function to start.
 * **PPTX partitioner refactored in preparation for enhancement.** Behavior should be unchanged except that shapes enclosed in a group-shape are now included, as many levels deep as required (a group-shape can itself contain a group-shape).
 * **Embeddings support for the SharePoint SourceConnector via unstructured-ingest CLI** The SharePoint connector can now optionally create embeddings from the elements it pulls out during partition and upload those embeddings to Azure Cognitive Search index.
->>>>>>> 5c7b4f58
 
 ### Features
 
