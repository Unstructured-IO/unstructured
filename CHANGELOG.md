<<<<<<< HEAD
## 0.12.3-dev1
=======
## 0.12.3-dev3
>>>>>>> a155e7a4

### Enhancements

* **Driver for MongoDB connector.** Adds a driver with `unstructured` version information to the
  MongoDB connector.

### Features

* **Add Databricks Volumes destination connector** Databricks Volumes connector added to ingest CLI.  Users may now use `unstructured-ingest` to write partitioned data to a Databricks Volumes storage service.

### Fixes

* **Default `hi_res_model_name` now relies on `unstructured-inference`** When no explicit `hi_res_model_name` is passed into `partition` or `partition_pdf_or_image` the default model is picked by `unstructured-inference`'s settings or os env variable `UNSTRUCTURED_HI_RES_MODEL_NAME`; it now returns the same model name regardless of `infer_table_structure`'s value; this function will be deprecated in the future and the default model name will simply rely on `unstructured-inference` and will not consider os env in a future release.
* **Fix FSSpec destination connectors check_connection.** FSSpec destination connectors did not use `check_connection`. There was an error when trying to `ls` destination directory - it may not exist at the moment of connector creation. Now `check_connection` calls `ls` on bucket root and this method is called on `initialize` of destination connector.
* **Fix databricks-volumes extra location.** `setup.py` is currently pointing to the wrong location for the databricks-volumes extra requirements. This results in errors when trying to build the wheel for unstructured. This change updates to point to the correct path.

## 0.12.2

### Enhancements

### Features

### Fixes

* **Fix index error in table processing.** Bumps the `unstructured-inference` version to address and
  index error that occurs on some tables in the table transformer object.

## 0.12.1

### Enhancements

* **Allow setting image block crop padding parameter** In certain circumstances, adjusting the image block crop padding can improve image block extraction by preventing extracted image blocks from being clipped.
* **Add suport for bitmap images in `partition_image`** Adds support for `.bmp` files in
  `partition`, `partition_image`, and `detect_filetype`.
* **Keep all image elements when using "hi_res" strategy** Previously, `Image` elements with small chunks of text were ignored unless the image block extraction parameters (`extract_images_in_pdf` or `extract_image_block_types`) were specified. Now, all image elements are kept regardless of whether the image block extraction parameters are specified.
* **Add filetype detection for `.wav` files.** Add filetpye detection for `.wav` files.
* **Add "basic" chunking strategy.** Add baseline chunking strategy that includes all shared chunking behaviors without breaking chunks on section or page boundaries.
* **Add overlap option for chunking.** Add option to overlap chunks. Intra-chunk and inter-chunk overlap are requested separately. Intra-chunk overlap is applied only to the second and later chunks formed by text-splitting an oversized chunk. Inter-chunk overlap may also be specified; this applies overlap between "normal" (not-oversized) chunks.
* **Salesforce connector accepts private key path or value.** Salesforce parameter `private-key-file` has been renamed to `private-key`. Private key can be provided as path to file or file contents.
* **Update documentation**: (i) added verbiage about the free API cap limit, (ii) added deprecation warning on ``Staging`` bricks in favor of ``Destination Connectors``, (iii) added warning and code examples to use the SaaS API Endpoints using CLI-vs-SDKs, (iv) fixed example pages formatting, (v) added deprecation on ``model_name`` in favor of ``hi_res_model_name``, (vi) added ``extract_images_in_pdf`` usage in ``partition_pdf`` section, (vii) reorganize and improve the documentation introduction section, and (viii) added PDF table extraction best practices.
* **Add "basic" chunking to ingest CLI.** Add options to ingest CLI allowing access to the new "basic" chunking strategy and overlap options.
* **Make Elasticsearch Destination connector arguments optional.** Elasticsearch Destination connector write settings are made optional and will rely on default values when not specified.
* **Normalize Salesforce artifact names.** Introduced file naming pattern present in other connectors to Salesforce connector.
* **Install Kapa AI chatbot.** Added Kapa.ai website widget on the documentation.

### Features
* **MongoDB Source Connector.** New source connector added to all CLI ingest commands to support downloading/partitioning files from MongoDB.
* **Add OpenSearch source and destination connectors.** OpenSearch, a fork of Elasticsearch, is a popular storage solution for various functionality such as search, or providing intermediary caches within data pipelines. Feature: Added OpenSearch source connector to support downloading/partitioning files. Added OpenSearch destination connector to be able to ingest documents from any supported source, embed them and write the embeddings / documents into OpenSearch.

### Fixes

* **Fix GCS connector converting JSON to string with single quotes.** FSSpec serialization caused conversion of JSON token to string with single quotes. GCS requires token in form of dict so this format is now assured.
* **Pin version of unstructured-client** Set minimum version of unstructured-client to avoid raising a TypeError when passing `api_key_auth` to `UnstructuredClient`
* **Fix the serialization of the Pinecone destination connector.** Presence of the PineconeIndex object breaks serialization due to TypeError: cannot pickle '_thread.lock' object. This removes that object before serialization.
* **Fix the serialization of the Elasticsearch destination connector.** Presence of the _client object breaks serialization due to TypeError: cannot pickle '_thread.lock' object. This removes that object before serialization.
* **Fix the serialization of the Postgres destination connector.** Presence of the _client object breaks serialization due to TypeError: cannot pickle '_thread.lock' object. This removes that object before serialization.
* **Fix documentation and sample code for Chroma.** Was pointing to wrong examples..
* **Fix flatten_dict to be able to flatten tuples inside dicts** Update flatten_dict function to support flattening tuples inside dicts. This is necessary for objects like Coordinates, when the object is not written to the disk, therefore not being converted to a list before getting flattened (still being a tuple).
* **Fix the serialization of the Chroma destination connector.** Presence of the ChromaCollection object breaks serialization due to TypeError: cannot pickle 'module' object. This removes that object before serialization.
* **Fix fsspec connectors returning version as integer.** Connector data source versions should always be string values, however we were using the integer checksum value for the version for fsspec connectors. This casts that value to a string.

## 0.12.0

### Enhancements

* **Drop support for python3.8** All dependencies are now built off of the minimum version of python being `3.10`

## 0.11.9

### Enhancements

* **Rename kwargs related to extracting image blocks** Rename the kwargs related to extracting image blocks for consistency and API usage.

### Features

* **Add PostgreSQL/SQLite destination connector** PostgreSQL and SQLite connector added to ingest CLI.  Users may now use `unstructured-ingest` to write partitioned data to a PostgreSQL or SQLite database. And write embeddings to PostgreSQL pgvector database.

### Fixes

* **Handle users providing fully spelled out languages** Occasionally some users are defining the `languages` param as a fully spelled out language instead of a language code. This adds a dictionary for common languages so those small mistakes are caught and silently fixed.
* **Fix unequal row-length in HTMLTable.text_as_html.** Fixes to other aspects of partition_html() in v0.11 allowed unequal cell-counts in table rows. Make the cells in each row correspond 1:1 with cells in the original table row. This fix also removes "noise" cells resulting from HTML-formatting whitespace and eliminates the "column-shifting" of cells that previously resulted from noise-cells.
* **Fix MongoDB connector URI password redaction.** MongoDB documentation states that characters `$ : / ? # [ ] @` must be percent encoded. URIs with password containing such special character were not redacted.

## 0.11.8

### Enhancements

* **Add SaaS API User Guide.** This documentation serves as a guide for Unstructured SaaS API users to register, receive an API key and URL, and manage your account and billing information.
* **Add inter-chunk overlap capability.** Implement overlap between chunks. This applies to all chunks prior to any text-splitting of oversized chunks so is a distinct behavior; overlap at text-splits of oversized chunks is independent of inter-chunk overlap (distinct chunk boundaries) and can be requested separately. Note this capability is not yet available from the API but will shortly be made accessible using a new `overlap_all` kwarg on partition functions.

### Features

### Fixes

## 0.11.7

### Enhancements

* **Add intra-chunk overlap capability.** Implement overlap for split-chunks where text-splitting is used to divide an oversized chunk into two or more chunks that fit in the chunking window. Note this capability is not yet available from the API but will shortly be made accessible using a new `overlap` kwarg on partition functions.
* **Update encoders to leverage dataclasses** All encoders now follow a class approach which get annotated with the dataclass decorator. Similar to the connectors, it uses a nested dataclass for the configs required to configure a client as well as a field/property approach to cache the client. This makes sure any variable associated with the class exists as a dataclass field.

### Features

* **Add Qdrant destination connector.** Adds support for writing documents and embeddings into a Qdrant collection.
* **Store base64 encoded image data in metadata fields.** Rather than saving to file, stores base64 encoded data of the image bytes and the mimetype for the image in metadata fields: `image_base64` and `image_mime_type` (if that is what the user specifies by some other param like `pdf_extract_to_payload`). This would allow the API to have parity with the library.

### Fixes

* **Fix table structure metric script** Update the call to table agent to now provide OCR tokens as required
* **Fix element extraction not working when using "auto" strategy for pdf and image** If element extraction is specified, the "auto" strategy falls back to the "hi_res" strategy.
* **Fix a bug passing a custom url to `partition_via_api`** Users that self host the api were not able to pass their custom url to `partition_via_api`.

## 0.11.6

### Enhancements

* **Update the layout analysis script.** The previous script only supported annotating `final` elements. The updated script also supports annotating `inferred` and `extracted` elements.
* **AWS Marketplace API documentation**: Added the user guide, including setting up VPC and CloudFormation, to deploy Unstructured API on AWS platform.
* **Azure Marketplace API documentation**: Improved the user guide to deploy Azure Marketplace API by adding references to Azure documentation.
* **Integration documentation**: Updated URLs for the `staging_for` bricks

### Features

* **Partition emails with base64-encoded text.** Automatically handles and decodes base64 encoded text in emails with content type `text/plain` and `text/html`.
* **Add Chroma destination connector** Chroma database connector added to ingest CLI.  Users may now use `unstructured-ingest` to write partitioned/embedded data to a Chroma vector database.
* **Add Elasticsearch destination connector.** Problem: After ingesting data from a source, users might want to move their data into a destination. Elasticsearch is a popular storage solution for various functionality such as search, or providing intermediary caches within data pipelines. Feature: Added Elasticsearch destination connector to be able to ingest documents from any supported source, embed them and write the embeddings / documents into Elasticsearch.

### Fixes

* **Enable --fields argument omission for elasticsearch connector** Solves two bugs where removing the optional parameter --fields broke the connector due to an integer processing error and using an elasticsearch config for a destination connector resulted in a serialization issue when optional parameter --fields was not provided.
* **Add hi_res_model_name** Adds kwarg to relevant functions and add comments that model_name is to be deprecated.

## 0.11.5

### Enhancements

### Features

### Fixes

* **Fix `partition_pdf()` and `partition_image()` importation issue.** Reorganize `pdf.py` and `image.py` modules to be consistent with other types of document import code.

## 0.11.4

### Enhancements

* **Refactor image extraction code.** The image extraction code is moved from `unstructured-inference` to `unstructured`.
* **Refactor pdfminer code.** The pdfminer code is moved from `unstructured-inference` to `unstructured`.
* **Improve handling of auth data for fsspec connectors.** Leverage an extension of the dataclass paradigm to support a `sensitive` annotation for fields related to auth (i.e. passwords, tokens). Refactor all fsspec connectors to use explicit access configs rather than a generic dictionary.
* **Add glob support for fsspec connectors** Similar to the glob support in the ingest local source connector, similar filters are now enabled on all fsspec based source connectors to limit files being partitioned.
* Define a constant for the splitter "+" used in tesseract ocr languages.

### Features

* **Save tables in PDF's separately as images.** The "table" elements are saved as `table-<pageN>-<tableN>.jpg`. This filename is presented in the `image_path` metadata field for the Table element. The default would be to not do this.
* **Add Weaviate destination connector** Weaviate connector added to ingest CLI.  Users may now use `unstructured-ingest` to write partitioned data from over 20 data sources (so far) to a Weaviate object collection.
* **Sftp Source Connector.** New source connector added to support downloading/partitioning files from Sftp.

### Fixes

* **Fix pdf `hi_res` partitioning failure when pdfminer fails.** Implemented logic to fall back to the "inferred_layout + OCR" if pdfminer fails in the `hi_res` strategy.
* **Fix a bug where image can be scaled too large for tesseract** Adds a limit to prevent auto-scaling an image beyond the maximum size `tesseract` can handle for ocr layout detection
* **Update partition_csv to handle different delimiters** CSV files containing both non-comma delimiters and commas in the data were throwing an error in Pandas. `partition_csv` now identifies the correct delimiter before the file is processed.
* **partition returning cid code in `hi_res`** occasionally pdfminer can fail to decode the text in an pdf file and return cid code as text. Now when this happens the text from OCR is used.

## 0.11.2

### Enhancements

* **Updated Documentation**: (i) Added examples, and (ii) API Documentation, including Usage, SDKs, Azure Marketplace, and parameters and validation errors.

### Features

* * **Add Pinecone destination connector.** Problem: After ingesting data from a source, users might want to produce embeddings for their data and write these into a vector DB. Pinecone is an option among these vector databases. Feature: Added Pinecone destination connector to be able to ingest documents from any supported source, embed them and write the embeddings / documents into Pinecone.

### Fixes

* **Process chunking parameter names in ingest correctly** Solves a bug where chunking parameters weren't being processed and used by ingest cli by renaming faulty parameter names and prepends; adds relevant parameters to ingest pinecone test to verify that the parameters are functional.

## 0.11.1

### Enhancements

* **Use `pikepdf` to repair invalid PDF structure** for PDFminer when we see error `PSSyntaxError` when PDFminer opens the document and creates the PDFminer pages object or processes a single PDF page.
* **Batch Source Connector support** For instances where it is more optimal to read content from a source connector in batches, a new batch ingest doc is added which created multiple ingest docs after reading them in in batches per process.

### Features

* **Staging Brick for Coco Format** Staging brick which converts a list of Elements into Coco Format.
* **Adds HubSpot connector** Adds connector to retrieve call, communications, emails, notes, products and tickets from HubSpot

### Fixes

* **Do not extract text of `<style>` tags in HTML.** `<style>` tags containing CSS in invalid positions previously contributed to element text. Do not consider text node of a `<style>` element as textual content.
* **Fix DOCX merged table cell repeats cell text.** Only include text for a merged cell, not for each underlying cell spanned by the merge.
* **Fix tables not extracted from DOCX header/footers.** Headers and footers in DOCX documents skip tables defined in the header and commonly used for layout/alignment purposes. Extract text from tables as a string and include in the `Header` and `Footer` document elements.
* **Fix output filepath for fsspec-based source connectors.** Previously the base directory was being included in the output filepath unnecessarily.

## 0.11.0

### Enhancements

* **Add a class for the strategy constants.** Add a class `PartitionStrategy` for the strategy constants and use the constants to replace strategy strings.
* **Temporary Support for paddle language parameter.** User can specify default langage code for paddle with ENV `DEFAULT_PADDLE_LANG` before we have the language mapping for paddle.
* **Improve DOCX page-break fidelity.** Improve page-break fidelity such that a paragraph containing a page-break is split into two elements, one containing the text before the page-break and the other the text after. Emit the PageBreak element between these two and assign the correct page-number (n and n+1 respectively) to the two textual elements.

### Features

* **Add ad-hoc fields to `ElementMetadata` instance.** End-users can now add their own metadata fields simply by assigning to an element-metadata attribute-name of their choice, like `element.metadata.coefficient = 0.58`. These fields will round-trip through JSON and can be accessed with dotted notation.
* **MongoDB Destination Connector.** New destination connector added to all CLI ingest commands to support writing partitioned json output to mongodb.

### Fixes

* **Fix `TYPE_TO_TEXT_ELEMENT_MAP`.** Updated `Figure` mapping from `FigureCaption` to `Image`.
* **Handle errors when extracting PDF text** Certain pdfs throw unexpected errors when being opened by `pdfminer`, causing `partition_pdf()` to fail. We expect to be able to partition smoothly using an alternative strategy if text extraction doesn't work.  Added exception handling to handle unexpected errors when extracting pdf text and to help determine pdf strategy.
* **Fix `fast` strategy fall back to `ocr_only`** The `fast` strategy should not fall back to a more expensive strategy.
* **Remove default user ./ssh folder** The default notebook user during image build would create the known_hosts file with incorrect ownership, this is legacy and no longer needed so it was removed.
* **Include `languages` in metadata when partitioning `strategy=hi_res` or `fast`** User defined `languages` was previously used for text detection, but not included in the resulting element metadata for some strategies. `languages` will now be included in the metadata regardless of partition strategy for pdfs and images.
* **Handle a case where Paddle returns a list item in ocr_data as None** In partition, while parsing PaddleOCR data, it was assumed that PaddleOCR does not return None for any list item in ocr_data. Removed the assumption by skipping the text region whenever this happens.
* **Fix some pdfs returning `KeyError: 'N'`** Certain pdfs were throwing this error when being opened by pdfminer. Added a wrapper function for pdfminer that allows these documents to be partitioned.
* **Fix mis-splits on `Table` chunks.** Remedies repeated appearance of full `.text_as_html` on metadata of each `TableChunk` split from a `Table` element too large to fit in the chunking window.
* **Import tables_agent from inference** so that we don't have to initialize a global table agent in unstructured OCR again
* **Fix empty table is identified as bulleted-table.** A table with no text content was mistakenly identified as a bulleted-table and processed by the wrong branch of the initial HTML partitioner.
* **Fix partition_html() emits empty (no text) tables.** A table with cells nested below a `<thead>` or `<tfoot>` element was emitted as a table element having no text and unparseable HTML in `element.metadata.text_as_html`. Do not emit empty tables to the element stream.
* **Fix HTML `element.metadata.text_as_html` contains spurious <br> elements in invalid locations.** The HTML generated for the `text_as_html` metadata for HTML tables contained `<br>` elements invalid locations like between `<table>` and `<tr>`. Change the HTML generator such that these do not appear.
* **Fix HTML table cells enclosed in <thead> and <tfoot> elements are dropped.** HTML table cells nested in a `<thead>` or `<tfoot>` element were not detected and the text in those cells was omitted from the table element text and `.text_as_html`. Detect table rows regardless of the semantic tag they may be nested in.
* **Remove whitespace padding from `.text_as_html`.** `tabulate` inserts padding spaces to achieve visual alignment of columns in HTML tables it generates. Add our own HTML generator to do this simple job and omit that padding as well as newlines ("\n") used for human readability.
* **Fix local connector with absolute input path** When passed an absolute filepath for the input document path, the local connector incorrectly writes the output file to the input file directory. This fixes such that the output in this case is written to `output-dir/input-filename.json`

## 0.10.30

### Enhancements

* **Support nested DOCX tables.** In DOCX, like HTML, a table cell can itself contain a table. In this case, create nested HTML tables to reflect that structure and create a plain-text table with captures all the text in nested tables, formatting it as a reasonable facsimile of a table.
* **Add connection check to ingest connectors** Each source and destination connector now support a `check_connection()` method which makes sure a valid connection can be established with the source/destination given any authentication credentials in a lightweight request.

### Features

* **Add functionality to do a second OCR on cropped table images.** Changes to the values for scaling ENVs affect entire page OCR output(OCR regression) so we now do a second OCR for tables.
* **Adds ability to pass timeout for a request when partitioning via a `url`.** `partition` now accepts a new optional parameter `request_timeout` which if set will prevent any `requests.get` from hanging indefinitely and instead will raise a timeout error. This is useful when partitioning a url that may be slow to respond or may not respond at all.

### Fixes

* **Fix logic that determines pdf auto strategy.** Previously, `_determine_pdf_auto_strategy` returned `hi_res` strategy only if `infer_table_structure` was true. It now returns the `hi_res` strategy if either `infer_table_structure` or `extract_images_in_pdf` is true.
* **Fix invalid coordinates when parsing tesseract ocr data.** Previously, when parsing tesseract ocr data, the ocr data had invalid bboxes if zoom was set to `0`. A logical check is now added to avoid such error.
* **Fix ingest partition parameters not being passed to the api.** When using the --partition-by-api flag via unstructured-ingest, none of the partition arguments are forwarded, meaning that these options are disregarded. With this change, we now pass through all of the relevant partition arguments to the api. This allows a user to specify all of the same partition arguments they would locally and have them respected when specifying --partition-by-api.
* **Support tables in section-less DOCX.** Generalize solution for MS Chat Transcripts exported as DOCX by including tables in the partitioned output when present.
* **Support tables that contain only numbers when partitioning via `ocr_only`** Tables that contain only numbers are returned as floats in a pandas.DataFrame when the image is converted from `.image_to_data()`. An AttributeError was raised downstream when trying to `.strip()` the floats.
* **Improve DOCX page-break detection.** DOCX page breaks are reliably indicated by `w:lastRenderedPageBreak` elements present in the document XML. Page breaks are NOT reliably indicated by "hard" page-breaks inserted by the author and when present are redundant to a `w:lastRenderedPageBreak` element so cause over-counting if used. Use rendered page-breaks only.

## 0.10.29

### Enhancements

* **Adds include_header argument for partition_csv and partition_tsv** Now supports retaining header rows in CSV and TSV documents element partitioning.
* **Add retry logic for all source connectors** All http calls being made by the ingest source connectors have been isolated and wrapped by the `SourceConnectionNetworkError` custom error, which triggers the retry logic, if enabled, in the ingest pipeline.
* **Google Drive source connector supports credentials from memory** Originally, the connector expected a filepath to pull the credentials from when creating the client. This was expanded to support passing that information from memory as a dict if access to the file system might not be available.
* **Add support for generic partition configs in ingest cli** Along with the explicit partition options supported by the cli, an `additional_partition_args` arg was added to allow users to pass in any other arguments that should be added when calling partition(). This helps keep any changes to the input parameters of the partition() exposed in the CLI.
* **Map full output schema for table-based destination connectors** A full schema was introduced to map the type of all output content from the json partition output and mapped to a flattened table structure to leverage table-based destination connectors. The delta table destination connector was updated at the moment to take advantage of this.
* **Incorporate multiple embedding model options into ingest, add diff test embeddings** Problem: Ingest pipeline already supported embedding functionality, however users might want to use different types of embedding providers. Enhancement: Extend ingest pipeline so that users can specify and embed via a particular embedding provider from a range of options. Also adds a diff test to compare output from an embedding module with the expected output

### Features

* **Allow setting table crop parameter** In certain circumstances, adjusting the table crop padding may improve table.

### Fixes

* **Fixes `partition_text` to prevent empty elements** Adds a check to filter out empty bullets.
* **Handle empty string for `ocr_languages` with values for `languages`** Some API users ran into an issue with sending `languages` params because the API defaulted to also using an empty string for `ocr_languages`. This update handles situations where `languages` is defined and `ocr_languages` is an empty string.
* **Fix PDF tried to loop through None** Previously the PDF annotation extraction tried to loop through `annots` that resolved out as None. A logical check added to avoid such error.
* **Ingest session handler not being shared correctly** All ingest docs that leverage the session handler should only need to set it once per process. It was recreating it each time because the right values weren't being set nor available given how dataclasses work in python.
* **Ingest download-only fix.** Previously the download only flag was being checked after the doc factory pipeline step, which occurs before the files are actually downloaded by the source node. This check was moved after the source node to allow for the files to be downloaded first before exiting the pipeline.
* **Fix flaky chunk-metadata.** Prior implementation was sensitive to element order in the section resulting in metadata values sometimes being dropped. Also, not all metadata items can be consolidated across multiple elements (e.g. coordinates) and so are now dropped from consolidated metadata.
* **Fix tesseract error `Estimating resolution as X`** leaded by invalid language parameters input. Proceed with defalut language `eng` when `lang.py` fails to find valid language code for tesseract, so that we don't pass an empty string to tesseract CLI and raise an exception in downstream.

## 0.10.28

### Enhancements

* **Add table structure evaluation helpers** Adds functions to evaluate the similarity between predicted table structure and actual table structure.
* **Use `yolox` by default for table extraction when partitioning pdf/image** `yolox` model provides higher recall of the table regions than the quantized version and it is now the default element detection model when `infer_table_structure=True` for partitioning pdf/image files
* **Remove pdfminer elements from inside tables** Previously, when using `hi_res` some elements where extracted using pdfminer too, so we removed pdfminer from the tables pipeline to avoid duplicated elements.
* **Fsspec downstream connectors** New destination connector added to ingest CLI, users may now use `unstructured-ingest` to write to any of the following:
  * Azure
  * Box
  * Dropbox
  * Google Cloud Service

### Features

* **Update `ocr_only` strategy in `partition_pdf()`** Adds the functionality to get accurate coordinate data when partitioning PDFs and Images with the `ocr_only` strategy.

### Fixes
* **Fixed SharePoint permissions for the fetching to be opt-in** Problem: Sharepoint permissions were trying to be fetched even when no reletad cli params were provided, and this gave an error due to values for those keys not existing. Fix: Updated getting keys to be with .get() method and changed the "skip-check" to check individual cli params rather than checking the existance of a config object.

* **Fixes issue where tables from markdown documents were being treated as text** Problem: Tables from markdown documents were being treated as text, and not being extracted as tables. Solution: Enable the `tables` extension when instantiating the `python-markdown` object. Importance: This will allow users to extract structured data from tables in markdown documents.
* **Fix wrong logger for paddle info** Replace the logger from unstructured-inference with the logger from unstructured for paddle_ocr.py module.
* **Fix ingest pipeline to be able to use chunking and embedding together** Problem: When ingest pipeline was using chunking and embedding together, embedding outputs were empty and the outputs of chunking couldn't be re-read into memory and be forwarded to embeddings. Fix: Added CompositeElement type to TYPE_TO_TEXT_ELEMENT_MAP to be able to process CompositeElements with unstructured.staging.base.isd_to_elements
* **Fix unnecessary mid-text chunk-splitting.** The "pre-chunker" did not consider separator blank-line ("\n\n") length when grouping elements for a single chunk. As a result, sections were frequently over-populated producing a over-sized chunk that required mid-text splitting.
* **Fix frequent dissociation of title from chunk.** The sectioning algorithm included the title of the next section with the prior section whenever it would fit, frequently producing association of a section title with the prior section and dissociating it from its actual section. Fix this by performing combination of whole sections only.
* **Fix PDF attempt to get dict value from string.** Fixes a rare edge case that prevented some PDF's from being partitioned. The `get_uris_from_annots` function tried to access the dictionary value of a string instance variable. Assign `None` to the annotation variable if the instance type is not dictionary to avoid the erroneous attempt.

## 0.10.27

### Enhancements

* **Leverage dict to share content across ingest pipeline** To share the ingest doc content across steps in the ingest pipeline, this was updated to use a multiprocessing-safe dictionary so changes get persisted and each step has the option to modify the ingest docs in place.

### Features

### Fixes

* **Removed `ebooklib` as a dependency** `ebooklib` is licensed under AGPL3, which is incompatible with the Apache 2.0 license. Thus it is being removed.
* **Caching fixes in ingest pipeline** Previously, steps like the source node were not leveraging parameters such as `re_download` to dictate if files should be forced to redownload rather than use what might already exist locally.

## 0.10.26

### Enhancements

* **Add text CCT CI evaluation workflow** Adds cct text extraction evaluation metrics to the current ingest workflow to measure the performance of each file extracted as well as aggregated-level performance.

### Features

* **Functionality to catch and classify overlapping/nested elements** Method to identify overlapping-bboxes cases within detected elements in a document. It returns two values: a boolean defining if there are overlapping elements present, and a list reporting them with relevant metadata. The output includes information about the `overlapping_elements`, `overlapping_case`, `overlapping_percentage`, `largest_ngram_percentage`, `overlap_percentage_total`, `max_area`, `min_area`, and `total_area`.
* **Add Local connector source metadata** python's os module used to pull stats from local file when processing via the local connector and populates fields such as last modified time, created time.

### Fixes

* **Fixes elements partitioned from an image file missing certain metadata** Metadata for image files, like file type, was being handled differently from other file types. This caused a bug where other metadata, like the file name, was being missed. This change brought metadata handling for image files to be more in line with the handling for other file types so that file name and other metadata fields are being captured.
* **Adds `typing-extensions` as an explicit dependency** This package is an implicit dependency, but the module is being imported directly in `unstructured.documents.elements` so the dependency should be explicit in case changes in other dependencies lead to `typing-extensions` being dropped as a dependency.
* **Stop passing `extract_tables` to `unstructured-inference` since it is now supported in `unstructured` instead** Table extraction previously occurred in `unstructured-inference`, but that logic, except for the table model itself, is now a part of the `unstructured` library. Thus the parameter triggering table extraction is no longer passed to the `unstructured-inference` package. Also noted the table output regression for PDF files.
* **Fix a bug in Table partitioning** Previously the `skip_infer_table_types` variable used in `partition` was not being passed down to specific file partitioners. Now you can utilize the `skip_infer_table_types` list variable when calling `partition` to specify the filetypes for which you want to skip table extraction, or the `infer_table_structure` boolean variable on the file specific partitioning function.
* **Fix partition docx without sections** Some docx files, like those from teams output, do not contain sections and it would produce no results because the code assumes all components are in sections. Now if no sections is detected from a document we iterate through the paragraphs and return contents found in the paragraphs.
* **Fix out-of-order sequencing of split chunks.** Fixes behavior where "split" chunks were inserted at the beginning of the chunk sequence. This would produce a chunk sequence like [5a, 5b, 3a, 3b, 1, 2, 4] when sections 3 and 5 exceeded `max_characters`.
* **Deserialization of ingest docs fixed** When ingest docs are being deserialized as part of the ingest pipeline process (cli), there were certain fields that weren't getting persisted (metadata and date processed). The from_dict method was updated to take these into account and a unit test added to check.
* **Map source cli command configs when destination set** Due to how the source connector is dynamically called when the destination connector is set via the CLI, the configs were being set incorrectoy, causing the source connector to break. The configs were fixed and updated to take into account Fsspec-specific connectors.

## 0.10.25

### Enhancements

* **Duplicate CLI param check** Given that many of the options associated with the `Click` based cli ingest commands are added dynamically from a number of configs, a check was incorporated to make sure there were no duplicate entries to prevent new configs from overwriting already added options.
* **Ingest CLI refactor for better code reuse** Much of the ingest cli code can be templated and was a copy-paste across files, adding potential risk. Code was refactored to use a base class which had much of the shared code templated.

### Features

* **Table OCR refactor** support Table OCR with pre-computed OCR data to ensure we only do one OCR for entrie document. User can specify
ocr agent tesseract/paddle in environment variable `OCR_AGENT` for OCRing the entire document.
* **Adds accuracy function** The accuracy scoring was originally an option under `calculate_edit_distance`. For easy function call, it is now a wrapper around the original function that calls edit_distance and return as "score".
* **Adds HuggingFaceEmbeddingEncoder** The HuggingFace Embedding Encoder uses a local embedding model as opposed to using an API.
* **Add AWS bedrock embedding connector** `unstructured.embed.bedrock` now provides a connector to use AWS bedrock's `titan-embed-text` model to generate embeddings for elements. This features requires valid AWS bedrock setup and an internet connectionto run.

### Fixes

* **Import PDFResourceManager more directly** We were importing `PDFResourceManager` from `pdfminer.converter` which was causing an error for some users. We changed to import from the actual location of `PDFResourceManager`, which is `pdfminer.pdfinterp`.
* **Fix language detection of elements with empty strings** This resolves a warning message that was raised by `langdetect` if the language was attempted to be detected on an empty string. Language detection is now skipped for empty strings.
* **Fix chunks breaking on regex-metadata matches.** Fixes "over-chunking" when `regex_metadata` was used, where every element that contained a regex-match would start a new chunk.
* **Fix regex-metadata match offsets not adjusted within chunk.** Fixes incorrect regex-metadata match start/stop offset in chunks where multiple elements are combined.
* **Map source cli command configs when destination set** Due to how the source connector is dynamically called when the destination connector is set via the CLI, the configs were being set incorrectoy, causing the source connector to break. The configs were fixed and updated to take into account Fsspec-specific connectors.
* **Fix metrics folder not discoverable** Fixes issue where unstructured/metrics folder is not discoverable on PyPI by adding an `__init__.py` file under the folder.
* **Fix a bug when `parition_pdf` get `model_name=None`** In API usage the `model_name` value is `None` and the `cast` function in `partition_pdf` would return `None` and lead to attribution error. Now we use `str` function to explicit convert the content to string so it is garanteed to have `starts_with` and other string functions as attributes
* **Fix html partition fail on tables without `tbody` tag** HTML tables may sometimes just contain headers without body (`tbody` tag)

## 0.10.24

### Enhancements

* **Improve natural reading order** Some `OCR` elements with only spaces in the text have full-page width in the bounding box, which causes the `xycut` sorting to not work as expected. Now the logic to parse OCR results removes any elements with only spaces (more than one space).
* **Ingest compression utilities and fsspec connector support** Generic utility code added to handle files that get pulled from a source connector that are either tar or zip compressed and uncompress them locally. This is then processed using a local source connector. Currently this functionality has been incorporated into the fsspec connector and all those inheriting from it (currently: Azure Blob Storage, Google Cloud Storage, S3, Box, and Dropbox).
* **Ingest destination connectors support for writing raw list of elements** Along with the default write method used in the ingest pipeline to write the json content associated with the ingest docs, each destination connector can now also write a raw list of elements to the desired downstream location without having an ingest doc associated with it.

### Features

* **Adds element type percent match function** In order to evaluate the element type extracted, we add a function that calculates the matched percentage between two frequency dictionary.

### Fixes

* **Fix paddle model file not discoverable** Fixes issue where ocr_models/paddle_ocr.py file is not discoverable on PyPI by adding
an `__init__.py` file under the folder.
* **Chipper v2 Fixes** Includes fix for a memory leak and rare last-element bbox fix. (unstructured-inference==0.7.7)
* **Fix image resizing issue** Includes fix related to resizing images in the tables pipeline. (unstructured-inference==0.7.6)

## 0.10.23

### Enhancements

* **Add functionality to limit precision when serializing to json** Precision for `points` is limited to 1 decimal point if coordinates["system"] == "PixelSpace" (otherwise 2 decimal points?). Precision for `detection_class_prob` is limited to 5 decimal points.
* **Fix csv file detection logic when mime-type is text/plain** Previously the logic to detect csv file type was considering only first row's comma count comparing with the header_row comma count and both the rows being same line the result was always true, Now the logic is changed to consider the comma's count for all the lines except first line and compare with header_row comma count.
* **Improved inference speed for Chipper V2** API requests with 'hi_res_model_name=chipper' now have ~2-3x faster responses.

### Features

### Fixes

* **Cleans up temporary files after conversion** Previously a file conversion utility was leaving temporary files behind on the filesystem without removing them when no longer needed. This fix helps prevent an accumulation of temporary files taking up excessive disk space.
* **Fixes `under_non_alpha_ratio` dividing by zero** Although this function guarded against a specific cause of division by zero, there were edge cases slipping through like strings with only whitespace. This update more generally prevents the function from performing a division by zero.
* **Fix languages default** Previously the default language was being set to English when elements didn't have text or if langdetect could not detect the language. It now defaults to None so there is not misleading information about the language detected.
* **Fixes recursion limit error that was being raised when partitioning Excel documents of a certain size** Previously we used a recursive method to find subtables within an excel sheet. However this would run afoul of Python's recursion depth limit when there was a contiguous block of more than 1000 cells within a sheet. This function has been updated to use the NetworkX library which avoids Python recursion issues.

## 0.10.22

### Enhancements

* **bump `unstructured-inference` to `0.7.3`** The updated version of `unstructured-inference` supports a new version of the Chipper model, as well as a cleaner schema for its output classes. Support is included for new inference features such as hierarchy and ordering.
* **Expose skip_infer_table_types in ingest CLI.** For each connector a new `--skip-infer-table-types` parameter was added to map to the `skip_infer_table_types` partition argument. This gives more granular control to unstructured-ingest users, allowing them to specify the file types for which we should attempt table extraction.
* **Add flag to ingest CLI to raise error if any single doc fails in pipeline** Currently if a single doc fails in the pipeline, the whole thing halts due to the error. This flag defaults to log an error but continue with the docs it can.
* **Emit hyperlink metadata for DOCX file-type.** DOCX partitioner now adds `metadata.links`, `metadata.link_texts` and `metadata.link_urls` for elements that contain a hyperlink that points to an external resource. So-called "jump" links pointing to document internal locations (such as those found in a table-of-contents "jumping" to a chapter or section) are excluded.

### Features

* **Add `elements_to_text` as a staging helper function** In order to get a single clean text output from unstructured for metric calculations, automate the process of extracting text from elements using this function.
* **Adds permissions(RBAC) data ingestion functionality for the Sharepoint connector.** Problem: Role based access control is an important component in many data storage systems. Users may need to pass permissions (RBAC) data to downstream systems when ingesting data. Feature: Added permissions data ingestion functionality to the Sharepoint connector.

### Fixes

* **Fixes PDF list parsing creating duplicate list items** Previously a bug in PDF list item parsing caused removal of other elements and duplication of the list item
* **Fixes duplicated elements** Fixes issue where elements are duplicated when embeddings are generated. This will allow users to generate embeddings for their list of Elements without duplicating/breaking the orginal content.
* **Fixes failure when flagging for embeddings through unstructured-ingest** Currently adding the embedding parameter to any connector results in a failure on the copy stage. This is resolves the issue by adding the IngestDoc to the context map in the embedding node's `run` method. This allows users to specify that connectors fetch embeddings without failure.
* **Fix ingest pipeline reformat nodes not discoverable** Fixes issue where  reformat nodes raise ModuleNotFoundError on import. This was due to the directory was missing `__init__.py` in order to make it discoverable.
* **Fix default language in ingest CLI** Previously the default was being set to english which injected potentially incorrect information to downstream language detection libraries. By setting the default to None allows those libraries to better detect what language the text is in the doc being processed.

## 0.10.21

* **Adds Scarf analytics**.

## 0.10.20

### Enhancements

* **Add document level language detection functionality.** Adds the "auto" default for the languages param to all partitioners. The primary language present in the document is detected using the `langdetect` package. Additional param `detect_language_per_element` is also added for partitioners that return multiple elements. Defaults to `False`.
* **Refactor OCR code** The OCR code for entire page is moved from unstructured-inference to unstructured. On top of continuing support for OCR language parameter, we also support two OCR processing modes, "entire_page" or "individual_blocks".
* **Align to top left when shrinking bounding boxes for `xy-cut` sorting:** Update `shrink_bbox()` to keep top left rather than center.
* **Add visualization script to annotate elements** This script is often used to analyze/visualize elements with coordinates (e.g. partition_pdf()).
* **Adds data source properties to the Jira, Github and Gitlab connectors** These properties (date_created, date_modified, version, source_url, record_locator) are written to element metadata during ingest, mapping elements to information about the document source from which they derive. This functionality enables downstream applications to reveal source document applications, e.g. a link to a GDrive doc, Salesforce record, etc.
* **Improve title detection in pptx documents** The default title textboxes on a pptx slide are now categorized as titles.
* **Improve hierarchy detection in pptx documents** List items, and other slide text are properly nested under the slide title. This will enable better chunking of pptx documents.
* **Refactor of the ingest cli workflow** The refactored approach uses a dynamically set pipeline with a snapshot along each step to save progress and accommodate continuation from a snapshot if an error occurs. This also allows the pipeline to dynamically assign any number of steps to modify the partitioned content before it gets written to a destination.
* **Applies `max_characters=<n>` argument to all element types in `add_chunking_strategy` decorator** Previously this argument was only utilized in chunking Table elements and now applies to all partitioned elements if `add_chunking_strategy` decorator is utilized, further preparing the elements for downstream processing.
* **Add common retry strategy utilities for unstructured-ingest** Dynamic retry strategy with exponential backoff added to Notion source connector.
*
### Features

* **Adds `bag_of_words` and `percent_missing_text` functions** In order to count the word frequencies in two input texts and calculate the percentage of text missing relative to the source document.
* **Adds `edit_distance` calculation metrics** In order to benchmark the cleaned, extracted text with unstructured, `edit_distance` (`Levenshtein distance`) is included.
* **Adds detection_origin field to metadata** Problem: Currently isn't an easy way to find out how an element was created. With this change that information is added. Importance: With this information the developers and users are now able to know how an element was created to make decisions on how to use it. In order tu use this feature
setting UNSTRUCTURED_INCLUDE_DEBUG_METADATA=true is needed.
* **Adds a function that calculates frequency of the element type and its depth** To capture the accuracy of element type extraction, this function counts the occurrences of each unique element type with its depth for use in element metrics.

### Fixes

* **Fix zero division error in annotation bbox size** This fixes the bug where we find annotation bboxes realted to an element that need to divide the intersection size between annotation bbox and element bbox by the size of the annotation bbox
* **Fix prevent metadata module from importing dependencies from unnecessary modules** Problem: The `metadata` module had several top level imports that were only used in and applicable to code related to specific document types, while there were many general-purpose functions. As a result, general-purpose functions couldn't be used without unnecessary dependencies being installed. Fix: moved 3rd party dependency top level imports to inside the functions in which they are used and applied a decorator to check that the dependency is installed and emit a helpful error message if not.
* **Fixes category_depth None value for Title elements** Problem: `Title` elements from `chipper` get `category_depth`= None even when `Headline` and/or `Subheadline` elements are present in the same page. Fix: all `Title` elements with `category_depth` = None should be set to have a depth of 0 instead iff there are `Headline` and/or `Subheadline` element-types present. Importance: `Title` elements should be equivalent html `H1` when nested headings are present; otherwise, `category_depth` metadata can result ambiguous within elements in a page.
* **Tweak `xy-cut` ordering output to be more column friendly** This results in the order of elements more closely reflecting natural reading order which benefits downstream applications. While element ordering from `xy-cut` is usually mostly correct when ordering multi-column documents, sometimes elements from a RHS column will appear before elements in a LHS column. Fix: add swapped `xy-cut` ordering by sorting by X coordinate first and then Y coordinate.
* **Fixes badly initialized Formula** Problem: YoloX contain new types of elements, when loading a document that contain formulas a new element of that class
should be generated, however the Formula class inherits from Element instead of Text. After this change the element is correctly created with the correct class
allowing the document to be loaded. Fix: Change parent class for Formula to Text. Importance: Crucial to be able to load documents that contain formulas.
* **Fixes pdf uri error** An error was encountered when URI type of `GoToR` which refers to pdf resources outside of its own was detected since no condition catches such case. The code is fixing the issue by initialize URI before any condition check.


## 0.10.19

### Enhancements

* **Adds XLSX document level language detection** Enhancing on top of language detection functionality in previous release, we now support language detection within `.xlsx` file type at Element level.
* **bump `unstructured-inference` to `0.6.6`** The updated version of `unstructured-inference` makes table extraction in `hi_res` mode configurable to fine tune table extraction performance; it also improves element detection by adding a deduplication post processing step in the `hi_res` partitioning of pdfs and images.
* **Detect text in HTML Heading Tags as Titles** This will increase the accuracy of hierarchies in HTML documents and provide more accurate element categorization. If text is in an HTML heading tag and is not a list item, address, or narrative text, categorize it as a title.
* **Update python-based docs** Refactor docs to use the actual unstructured code rather than using the subprocess library to run the cli command itself.
* **Adds Table support for the `add_chunking_strategy` decorator to partition functions.** In addition to combining elements under Title elements, user's can now specify the `max_characters=<n>` argument to chunk Table elements into TableChunk elements with `text` and `text_as_html` of length <n> characters. This means partitioned Table results are ready for use in downstream applications without any post processing.
* **Expose endpoint url for s3 connectors** By allowing for the endpoint url to be explicitly overwritten, this allows for any non-AWS data providers supporting the s3 protocol to be supported (i.e. minio).

### Features

* **change default `hi_res` model for pdf/image partition to `yolox`** Now partitioning pdf/image using `hi_res` strategy utilizes `yolox_quantized` model isntead of `detectron2_onnx` model. This new default model has better recall for tables and produces more detailed categories for elements.
* **XLSX can now reads subtables within one sheet** Problem: Many .xlsx files are not created to be read as one full table per sheet. There are subtables, text and header along with more informations to extract from each sheet. Feature: This `partition_xlsx` now can reads subtable(s) within one .xlsx sheet, along with extracting other title and narrative texts. Importance: This enhance the power of .xlsx reading to not only one table per sheet, allowing user to capture more data tables from the file, if exists.
* **Update Documentation on Element Types and Metadata**: We have updated the documentation according to the latest element types and metadata. It includes the common and additional metadata provided by the Partitions and Connectors.

### Fixes

* **Fixes partition_pdf is_alnum reference bug** Problem: The `partition_pdf` when attempt to get bounding box from element experienced a reference before assignment error when the first object is not text extractable.  Fix: Switched to a flag when the condition is met. Importance: Crucial to be able to partition with pdf.
* **Fix various cases of HTML text missing after partition**
  Problem: Under certain circumstances, text immediately after some HTML tags will be misssing from partition result.
  Fix: Updated code to deal with these cases.
  Importance: This will ensure the correctness when partitioning HTML and Markdown documents.
* **Fixes chunking when `detection_class_prob` appears in Element metadata** Problem: when `detection_class_prob` appears in Element metadata, Elements will only be combined by chunk_by_title if they have the same `detection_class_prob` value (which is rare). This is unlikely a case we ever need to support and most often results in no chunking. Fix: `detection_class_prob` is included in the chunking list of metadata keys excluded for similarity comparison. Importance: This change allows `chunk_by_title` to operate as intended for documents which include `detection_class_prob` metadata in their Elements.

## 0.10.18

### Enhancements

* **Better detection of natural reading order in images and PDF's** The elements returned by partition better reflect natural reading order in some cases, particularly in complicated multi-column layouts, leading to better chunking and retrieval for downstream applications. Achieved by improving the `xy-cut` sorting to preprocess bboxes, shrinking all bounding boxes by 90% along x and y axes (still centered around the same center point), which allows projection lines to be drawn where not possible before if layout bboxes overlapped.
* **Improves `partition_xml` to be faster and more memory efficient when partitioning large XML files** The new behavior is to partition iteratively to prevent loading the entire XML tree into memory at once in most use cases.
* **Adds data source properties to SharePoint, Outlook, Onedrive, Reddit, Slack, DeltaTable connectors** These properties (date_created, date_modified, version, source_url, record_locator) are written to element metadata during ingest, mapping elements to information about the document source from which they derive. This functionality enables downstream applications to reveal source document applications, e.g. a link to a GDrive doc, Salesforce record, etc.
* **Add functionality to save embedded images in PDF's separately as images** This allows users to save embedded images in PDF's separately as images, given some directory path. The saved image path is written to the metadata for the Image element. Downstream applications may benefit by providing users with image links from relevant "hits."
* **Azure Cognite Search destination connector** New Azure Cognitive Search destination connector added to ingest CLI.  Users may now use `unstructured-ingest` to write partitioned data from over 20 data sources (so far) to an Azure Cognitive Search index.
* **Improves salesforce partitioning** Partitions Salesforce data as xlm instead of text for improved detail and flexibility. Partitions htmlbody instead of textbody for Salesforce emails. Importance: Allows all Salesforce fields to be ingested and gives Salesforce emails more detailed partitioning.
* **Add document level language detection functionality.** Introduces the "auto" default for the languages param, which then detects the languages present in the document using the `langdetect` package. Adds the document languages as ISO 639-3 codes to the element metadata. Implemented only for the partition_text function to start.
* **PPTX partitioner refactored in preparation for enhancement.** Behavior should be unchanged except that shapes enclosed in a group-shape are now included, as many levels deep as required (a group-shape can itself contain a group-shape).
* **Embeddings support for the SharePoint SourceConnector via unstructured-ingest CLI** The SharePoint connector can now optionally create embeddings from the elements it pulls out during partition and upload those embeddings to Azure Cognitive Search index.
* **Improves hierarchy from docx files by leveraging natural hierarchies built into docx documents**  Hierarchy can now be detected from an indentation level for list bullets/numbers and by style name (e.g. Heading 1, List Bullet 2, List Number).
* **Chunking support for the SharePoint SourceConnector via unstructured-ingest CLI** The SharePoint connector can now optionally chunk the elements pulled out during partition via the chunking unstructured brick. This can be used as a stage before creating embeddings.

### Features

* **Adds `links` metadata in `partition_pdf` for `fast` strategy.** Problem: PDF files contain rich information and hyperlink that Unstructured did not captured earlier. Feature: `partition_pdf` now can capture embedded links within the file along with its associated text and page number. Importance: Providing depth in extracted elements give user a better understanding and richer context of documents. This also enables user to map to other elements within the document if the hyperlink is refered internally.
* **Adds the embedding module to be able to embed Elements** Problem: Many NLP applications require the ability to represent parts of documents in a semantic way. Until now, Unstructured did not have text embedding ability within the core library. Feature: This embedding module is able to track embeddings related data with a class, embed a list of elements, and return an updated list of Elements with the *embeddings* property. The module is also able to embed query strings. Importance: Ability to embed documents or parts of documents will enable users to make use of these semantic representations in different NLP applications, such as search, retrieval, and retrieval augmented generation.

### Fixes

* **Fixes a metadata source serialization bug** Problem: In unstructured elements, when loading an elements json file from the disk, the data_source attribute is assumed to be an instance of DataSourceMetadata and the code acts based on that. However the loader did not satisfy the assumption, and loaded it as a dict instead, causing an error. Fix: Added necessary code block to initialize a DataSourceMetadata object, also refactored DataSourceMetadata.from_dict() method to remove redundant code. Importance: Crucial to be able to load elements (which have data_source fields) from json files.
* **Fixes issue where unstructured-inference was not getting updated** Problem: unstructured-inference was not getting upgraded to the version to match unstructured release when doing a pip install.  Solution: using `pip install unstructured[all-docs]` it will now upgrade both unstructured and unstructured-inference. Importance: This will ensure that the inference library is always in sync with the unstructured library, otherwise users will be using outdated libraries which will likely lead to unintended behavior.
* **Fixes SharePoint connector failures if any document has an unsupported filetype** Problem: Currently the entire connector ingest run fails if a single IngestDoc has an unsupported filetype. This is because a ValueError is raised in the IngestDoc's `__post_init__`. Fix: Adds a try/catch when the IngestConnector runs get_ingest_docs such that the error is logged but all processable documents->IngestDocs are still instantiated and returned. Importance: Allows users to ingest SharePoint content even when some files with unsupported filetypes exist there.
* **Fixes Sharepoint connector server_path issue** Problem: Server path for the Sharepoint Ingest Doc was incorrectly formatted, causing issues while fetching pages from the remote source. Fix: changes formatting of remote file path before instantiating SharepointIngestDocs and appends a '/' while fetching pages from the remote source. Importance: Allows users to fetch pages from Sharepoint Sites.
* **Fixes Sphinx errors.** Fixes errors when running Sphinx `make html` and installs library to suppress warnings.
* **Fixes a metadata backwards compatibility error** Problem: When calling `partition_via_api`, the hosted api may return an element schema that's newer than the current `unstructured`. In this case, metadata fields were added which did not exist in the local `ElementMetadata` dataclass, and `__init__()` threw an error. Fix: remove nonexistent fields before instantiating in `ElementMetadata.from_json()`. Importance: Crucial to avoid breaking changes when adding fields.
* **Fixes issue with Discord connector when a channel returns `None`** Problem: Getting the `jump_url` from a nonexistent Discord `channel` fails. Fix: property `jump_url` is now retrieved within the same context as the messages from the channel. Importance: Avoids cascading issues when the connector fails to fetch information about a Discord channel.
* **Fixes occasionally SIGABTR when writing table with `deltalake` on Linux** Problem: occasionally on Linux ingest can throw a `SIGABTR` when writing `deltalake` table even though the table was written correctly. Fix: put the writing function into a `Process` to ensure its execution to the fullest extent before returning to the main process. Importance: Improves stability of connectors using `deltalake`
* **Fixes badly initialized Formula** Problem: YoloX contain new types of elements, when loading a document that contain formulas a new element of that class should be generated, however the Formula class inherits from Element instead of Text. After this change the element is correctly created with the correct class allowing the document to be loaded. Fix: Change parent class for Formula to Text. Importance: Crucial to be able to load documents that contain formulas.

## 0.10.16

### Enhancements

* **Adds data source properties to Airtable, Confluence, Discord, Elasticsearch, Google Drive, and Wikipedia connectors** These properties (date_created, date_modified, version, source_url, record_locator) are written to element metadata during ingest, mapping elements to information about the document source from which they derive. This functionality enables downstream applications to reveal source document applications, e.g. a link to a GDrive doc, Salesforce record, etc.
* **DOCX partitioner refactored in preparation for enhancement.** Behavior should be unchanged except in multi-section documents containing different headers/footers for different sections. These will now emit all distinct headers and footers encountered instead of just those for the last section.
* **Add a function to map between Tesseract and standard language codes.** This allows users to input language information to the `languages` param in any Tesseract-supported langcode or any ISO 639 standard language code.
* **Add document level language detection functionality.** Introduces the "auto" default for the languages param, which then detects the languages present in the document using the `langdetect` package. Implemented only for the partition_text function to start.

### Features

### Fixes

* ***Fixes an issue that caused a partition error for some PDF's.** Fixes GH Issue 1460 by bypassing a coordinate check if an element has invalid coordinates.

## 0.10.15


### Enhancements

* **Support for better element categories from the next-generation image-to-text model ("chipper").** Previously, not all of the classifications from Chipper were being mapped to proper `unstructured` element categories so the consumer of the library would see many `UncategorizedText` elements. This fixes the issue, improving the granularity of the element categories outputs for better downstream processing and chunking. The mapping update is:
  * "Threading": `NarrativeText`
  * "Form": `NarrativeText`
  * "Field-Name": `Title`
  * "Value": `NarrativeText`
  * "Link": `NarrativeText`
  * "Headline": `Title` (with `category_depth=1`)
  * "Subheadline": `Title` (with `category_depth=2`)
  * "Abstract": `NarrativeText`
* **Better ListItem grouping for PDF's (fast strategy).** The `partition_pdf` with `fast` strategy previously broke down some numbered list item lines as separate elements. This enhancement leverages the x,y coordinates and bbox sizes to help decide whether the following chunk of text is a continuation of the immediate previous detected ListItem element or not, and not detect it as its own non-ListItem element.
* **Fall back to text-based classification for uncategorized Layout elements for Images and PDF's**. Improves element classification by running existing text-based rules on previously `UncategorizedText` elements.
* **Adds table partitioning for Partitioning for many doc types including: .html, .epub., .md, .rst, .odt, and .msg.** At the core of this change is the .html partition functionality, which is leveraged by the other effected doc types. This impacts many scenarios where `Table` Elements are now propery extracted.
* **Create and add `add_chunking_strategy` decorator to partition functions.** Previously, users were responsible for their own chunking after partitioning elements, often required for downstream applications. Now, individual elements may be combined into right-sized chunks where min and max character size may be specified if `chunking_strategy=by_title`. Relevant elements are grouped together for better downstream results. This enables users immediately use partitioned results effectively in downstream applications (e.g. RAG architecture apps) without any additional post-processing.
* **Adds `languages` as an input parameter and marks `ocr_languages` kwarg for deprecation in pdf, image, and auto partitioning functions.** Previously, language information was only being used for Tesseract OCR for image-based documents and was in a Tesseract specific string format, but by refactoring into a list of standard language codes independent of Tesseract, the `unstructured` library will better support `languages` for other non-image pipelines and/or support for other OCR engines.
* **Removes `UNSTRUCTURED_LANGUAGE` env var usage and replaces `language` with `languages` as an input parameter to unstructured-partition-text_type functions.** The previous parameter/input setup was not user-friendly or scalable to the variety of elements being processed. By refactoring the inputted language information into a list of standard language codes, we can support future applications of the element language such as detection, metadata, and multi-language elements. Now, to skip English specific checks, set the `languages` parameter to any non-English language(s).
* **Adds `xlsx` and `xls` filetype extensions to the `skip_infer_table_types` default list in `partition`.** By adding these file types to the input parameter these files should not go through table extraction. Users can still specify if they would like to extract tables from these filetypes, but will have to set the `skip_infer_table_types` to exclude the desired filetype extension. This avoids mis-representing complex spreadsheets where there may be multiple sub-tables and other content.
* **Better debug output related to sentence counting internals**. Clarify message when sentence is not counted toward sentence count because there aren't enough words, relevant for developers focused on `unstructured`s NLP internals.
* **Faster ocr_only speed for partitioning PDF and images.** Use `unstructured_pytesseract.run_and_get_multiple_output` function to reduce the number of calls to `tesseract` by half when partitioning pdf or image with `tesseract`
* **Adds data source properties to fsspec connectors** These properties (date_created, date_modified, version, source_url, record_locator) are written to element metadata during ingest, mapping elements to information about the document source from which they derive. This functionality enables downstream applications to reveal source document applications, e.g. a link to a GDrive doc, Salesforce record, etc.
* **Add delta table destination connector** New delta table destination connector added to ingest CLI.  Users may now use `unstructured-ingest` to write partitioned data from over 20 data sources (so far) to a Delta Table.
* **Rename to Source and Destination Connectors in the Documentation.** Maintain naming consistency between Connectors codebase and documentation with the first addition to a destination connector.
* **Non-HTML text files now return unstructured-elements as opposed to HTML-elements.** Previously the text based files that went through `partition_html` would return HTML-elements but now we preserve the format from the input using `source_format` argument in the partition call.
* **Adds `PaddleOCR` as an optional alternative to `Tesseract`** for OCR in processing of PDF or Image files, it is installable via the `makefile` command `install-paddleocr`. For experimental purposes only.
* **Bump unstructured-inference** to 0.5.28. This version bump markedly improves the output of table data, rendered as `metadata.text_as_html` in an element. These changes include:
  * add env variable `ENTIRE_PAGE_OCR` to specify using paddle or tesseract on entire page OCR
  * table structure detection now pads the input image by 25 pixels in all 4 directions to improve its recall (0.5.27)
  * support paddle with both cpu and gpu and assume it is pre-installed (0.5.26)
  * fix a bug where `cells_to_html` doesn't handle cells spanning multiple rows properly (0.5.25)
  * remove `cv2` preprocessing step before OCR step in table transformer (0.5.24)

### Features

* **Adds element metadata via `category_depth` with default value None**.
  * This additional metadata is useful for vectordb/LLM, chunking strategies, and retrieval applications.
* **Adds a naive hierarchy for elements via a `parent_id` on the element's metadata**
  * Users will now have more metadata for implementing vectordb/LLM chunking strategies. For example, text elements could be queried by their preceding title element.
  * Title elements created from HTML headings will properly nest

### Fixes

* **`add_pytesseract_bboxes_to_elements` no longer returns `nan` values**. The function logic is now broken into new methods
  `_get_element_box` and `convert_multiple_coordinates_to_new_system`
* **Selecting a different model wasn't being respected when calling `partition_image`.** Problem: `partition_pdf` allows for passing a `model_name` parameter. Given the similarity between the image and PDF pipelines, the expected behavior is that `partition_image` should support the same parameter, but `partition_image` was unintentionally not passing along its `kwargs`. This was corrected by adding the kwargs to the downstream call.
* **Fixes a chunking issue via dropping the field "coordinates".** Problem: chunk_by_title function was chunking each element to its own individual chunk while it needed to group elements into a fewer number of chunks. We've discovered that this happens due to a metadata matching logic in chunk_by_title function, and discovered that elements with different metadata can't be put into the same chunk. At the same time, any element with "coordinates" essentially had different metadata than other elements, due each element locating in different places and having different coordinates. Fix: That is why we have included the key "coordinates" inside a list of excluded metadata keys, while doing this "metadata_matches" comparision. Importance: This change is crucial to be able to chunk by title for documents which include "coordinates" metadata in their elements.

## 0.10.14

### Enhancements

* Update all connectors to use new downstream architecture
  * New click type added to parse comma-delimited string inputs
  * Some CLI options renamed

### Features

### Fixes

## 0.10.13

### Enhancements

* Updated documentation: Added back support doc types for partitioning, more Python codes in the API page,  RAG definition, and use case.
* Updated Hi-Res Metadata: PDFs and Images using Hi-Res strategy now have layout model class probabilities added ot metadata.
* Updated the `_detect_filetype_from_octet_stream()` function to use libmagic to infer the content type of file when it is not a zip file.
* Tesseract minor version bump to 5.3.2

### Features

* Add Jira Connector to be able to pull issues from a Jira organization
* Add `clean_ligatures` function to expand ligatures in text


### Fixes

* `partition_html` breaks on `<br>` elements.
* Ingest error handling to properly raise errors when wrapped
* GH issue 1361: fixes a sortig error that prevented some PDF's from being parsed
* Bump unstructured-inference
  * Brings back embedded images in PDF's (0.5.23)

## 0.10.12

### Enhancements

* Removed PIL pin as issue has been resolved upstream
* Bump unstructured-inference
  * Support for yolox_quantized layout detection model (0.5.20)
* YoloX element types added


### Features

* Add Salesforce Connector to be able to pull Account, Case, Campaign, EmailMessage, Lead

### Fixes


* Bump unstructured-inference
  * Avoid divide-by-zero errors swith `safe_division` (0.5.21)

## 0.10.11

### Enhancements

* Bump unstructured-inference
  * Combine entire-page OCR output with layout-detected elements, to ensure full coverage of the page (0.5.19)

### Features

* Add in ingest cli s3 writer

### Fixes

* Fix a bug where `xy-cut` sorting attemps to sort elements without valid coordinates; now xy cut sorting only works when **all** elements have valid coordinates

## 0.10.10

### Enhancements

* Adds `text` as an input parameter to `partition_xml`.
* `partition_xml` no longer runs through `partition_text`, avoiding incorrect splitting
  on carriage returns in the XML. Since `partition_xml` no longer calls `partition_text`,
  `min_partition` and `max_partition` are no longer supported in `partition_xml`.
* Bump `unstructured-inference==0.5.18`, change non-default detectron2 classification threshold
* Upgrade base image from rockylinux 8 to rockylinux 9
* Serialize IngestDocs to JSON when passing to subprocesses

### Features

### Fixes

- Fix a bug where mismatched `elements` and `bboxes` are passed into `add_pytesseract_bbox_to_elements`

## 0.10.9

### Enhancements

* Fix `test_json` to handle only non-extra dependencies file types (plain-text)

### Features

* Adds `chunk_by_title` to break a document into sections based on the presence of `Title`
  elements.
* add new extraction function `extract_image_urls_from_html` to extract all img related URL from html text.

### Fixes

* Make cv2 dependency optional
* Edit `add_pytesseract_bbox_to_elements`'s (`ocr_only` strategy) `metadata.coordinates.points` return type to `Tuple` for consistency.
* Re-enable test-ingest-confluence-diff for ingest tests
* Fix syntax for ingest test check number of files
* Fix csv and tsv partitioners loosing the first line of the files when creating elements

## 0.10.8

### Enhancements

* Release docker image that installs Python 3.10 rather than 3.8

### Features

### Fixes

## 0.10.7

### Enhancements

### Features

### Fixes

* Remove overly aggressive ListItem chunking for images and PDF's which typically resulted in inchorent elements.

## 0.10.6

### Enhancements

* Enable `partition_email` and `partition_msg` to detect if an email is PGP encryped. If
  and email is PGP encryped, the functions will return an empy list of elements and
  emit a warning about the encrypted content.
* Add threaded Slack conversations into Slack connector output
* Add functionality to sort elements using `xy-cut` sorting approach in `partition_pdf` for `hi_res` and `fast` strategies
* Bump unstructured-inference
  * Set OMP_THREAD_LIMIT to 1 if not set for better tesseract perf (0.5.17)

### Features

* Extract coordinates from PDFs and images when using OCR only strategy and add to metadata

### Fixes

* Update `partition_html` to respect the order of `<pre>` tags.
* Fix bug in `partition_pdf_or_image` where two partitions were called if `strategy == "ocr_only"`.
* Bump unstructured-inference
  * Fix issue where temporary files were being left behind (0.5.16)
* Adds deprecation warning for the `file_filename` kwarg to `partition`, `partition_via_api`,
  and `partition_multiple_via_api`.
* Fix documentation build workflow by pinning dependencies

## 0.10.5

### Enhancements

* Create new CI Pipelines
  - Checking text, xml, email, and html doc tests against the library installed without extras
  - Checking each library extra against their respective tests
* `partition` raises an error and tells the user to install the appropriate extra if a filetype
  is detected that is missing dependencies.
* Add custom errors to ingest
* Bump `unstructured-ingest==0.5.15`
  - Handle an uncaught TesseractError (0.5.15)
  - Add TIFF test file and TIFF filetype to `test_from_image_file` in `test_layout` (0.5.14)
* Use `entire_page` ocr mode for pdfs and images
* Add notes on extra installs to docs
* Adds ability to reuse connections per process in unstructured-ingest

### Features
* Add delta table connector

### Fixes

## 0.10.4
* Pass ocr_mode in partition_pdf and set the default back to individual pages for now
* Add diagrams and descriptions for ingest design in the ingest README

### Features
* Supports multipage TIFF image partitioning

### Fixes

## 0.10.2

### Enhancements
* Bump unstructured-inference==0.5.13:
  - Fix extracted image elements being included in layout merge, addresses the issue
    where an entire-page image in a PDF was not passed to the layout model when using hi_res.

### Features

### Fixes

## 0.10.1

### Enhancements
* Bump unstructured-inference==0.5.12:
  - fix to avoid trace for certain PDF's (0.5.12)
  - better defaults for DPI for hi_res and  Chipper (0.5.11)
  - implement full-page OCR (0.5.10)

### Features

### Fixes

* Fix dead links in repository README (Quick Start > Install for local development, and Learn more > Batch Processing)
* Update document dependencies to include tesseract-lang for additional language support (required for tests to pass)

## 0.10.0

### Enhancements

* Add `include_header` kwarg to `partition_xlsx` and change default behavior to `True`
* Update the `links` and `emphasized_texts` metadata fields

### Features

### Fixes

## 0.9.3

### Enhancements

* Pinned dependency cleanup.
* Update `partition_csv` to always use `soupparser_fromstring` to parse `html text`
* Update `partition_tsv` to always use `soupparser_fromstring` to parse `html text`
* Add `metadata.section` to capture epub table of contents data
* Add `unique_element_ids` kwarg to partition functions. If `True`, will use a UUID
  for element IDs instead of a SHA-256 hash.
* Update `partition_xlsx` to always use `soupparser_fromstring` to parse `html text`
* Add functionality to switch `html` text parser based on whether the `html` text contains emoji
* Add functionality to check if a string contains any emoji characters
* Add CI tests around Notion

### Features

* Add Airtable Connector to be able to pull views/tables/bases from an Airtable organization

### Fixes

* fix pdf partition of list items being detected as titles in OCR only mode
* make notion module discoverable
* fix emails with `Content-Distribution: inline` and `Content-Distribution: attachment` with no filename
* Fix email attachment filenames which had `=` in the filename itself

## 0.9.2


### Enhancements

* Update table extraction section in API documentation to sync with change in Prod API
* Update Notion connector to extract to html
* Added UUID option for `element_id`
* Bump unstructured-inference==0.5.9:
  - better caching of models
  - another version of detectron2 available, though the default layout model is unchanged
* Added UUID option for element_id
* Added UUID option for element_id
* CI improvements to run ingest tests in parallel

### Features

* Adds Sharepoint connector.

### Fixes

* Bump unstructured-inference==0.5.9:
  - ignores Tesseract errors where no text is extracted for tiles that indeed, have no text

## 0.9.1

### Enhancements

* Adds --partition-pdf-infer-table-structure to unstructured-ingest.
* Enable `partition_html` to skip headers and footers with the `skip_headers_and_footers` flag.
* Update `partition_doc` and `partition_docx` to track emphasized texts in the output
* Adds post processing function `filter_element_types`
* Set the default strategy for partitioning images to `hi_res`
* Add page break parameter section in API documentation to sync with change in Prod API
* Update `partition_html` to track emphasized texts in the output
* Update `XMLDocument._read_xml` to create `<p>` tag element for the text enclosed in the `<pre>` tag
* Add parameter `include_tail_text` to `_construct_text` to enable (skip) tail text inclusion
* Add Notion connector

### Features

### Fixes

* Remove unused `_partition_via_api` function
* Fixed emoji bug in `partition_xlsx`.
* Pass `file_filename` metadata when partitioning file object
* Skip ingest test on missing Slack token
* Add Dropbox variables to CI environments
* Remove default encoding for ingest
* Adds new element type `EmailAddress` for recognising email address in the  text
* Simplifies `min_partition` logic; makes partitions falling below the `min_partition`
  less likely.
* Fix bug where ingest test check for number of files fails in smoke test
* Fix unstructured-ingest entrypoint failure

## 0.9.0

### Enhancements

* Dependencies are now split by document type, creating a slimmer base installation.

## 0.8.8

### Enhancements

### Features

### Fixes

* Rename "date" field to "last_modified"
* Adds Box connector

### Fixes

## 0.8.7

### Enhancements

* Put back useful function `split_by_paragraph`

### Features

### Fixes

* Fix argument order in NLTK download step

## 0.8.6

### Enhancements

### Features

### Fixes

* Remove debug print lines and non-functional code

## 0.8.5

### Enhancements

* Add parameter `skip_infer_table_types` to enable (skip) table extraction for other doc types
* Adds optional Unstructured API unit tests in CI
* Tracks last modified date for all document types.
* Add auto_paragraph_grouper to detect new-line and blank-line new paragraph for .txt files.
* refactor the ingest cli to better support expanding supported connectors

## 0.8.3

### Enhancements

### Features

### Fixes

* NLTK now only gets downloaded if necessary.
* Handling for empty tables in Word Documents and PowerPoints.

## 0.8.4

### Enhancements

* Additional tests and refactor of JSON detection.
* Update functionality to retrieve image metadata from a page for `document_to_element_list`
* Links are now tracked in `partition_html` output.
* Set the file's current position to the beginning after reading the file in `convert_to_bytes`
* Add `min_partition` kwarg to that combines elements below a specified threshold and modifies splitting of strings longer than max partition so words are not split.
* set the file's current position to the beginning after reading the file in `convert_to_bytes`
* Add slide notes to pptx
* Add `--encoding` directive to ingest
* Improve json detection by `detect_filetype`

### Features

* Adds Outlook connector
* Add support for dpi parameter in inference library
* Adds Onedrive connector.
* Add Confluence connector for ingest cli to pull the body text from all documents from all spaces in a confluence domain.

### Fixes

* Fixes issue with email partitioning where From field was being assigned the To field value.
* Use the `image_metadata` property of the `PageLayout` instance to get the page image info in the `document_to_element_list`
* Add functionality to write images to computer storage temporarily instead of keeping them in memory for `ocr_only` strategy
* Add functionality to convert a PDF in small chunks of pages at a time for `ocr_only` strategy
* Adds `.txt`, `.text`, and `.tab` to list of extensions to check if file
  has a `text/plain` MIME type.
* Enables filters to be passed to `partition_doc` so it doesn't error with LibreOffice7.
* Removed old error message that's superseded by `requires_dependencies`.
* Removes using `hi_res` as the default strategy value for `partition_via_api` and `partition_multiple_via_api`

## 0.8.1

### Enhancements

* Add support for Python 3.11

### Features

### Fixes

* Fixed `auto` strategy detected scanned document as having extractable text and using `fast` strategy, resulting in no output.
* Fix list detection in MS Word documents.
* Don't instantiate an element with a coordinate system when there isn't a way to get its location data.

## 0.8.0

### Enhancements

* Allow model used for hi res pdf partition strategy to be chosen when called.
* Updated inference package

### Features

* Add `metadata_filename` parameter across all partition functions

### Fixes

* Update to ensure `convert_to_datafame` grabs all of the metadata fields.
* Adjust encoding recognition threshold value in `detect_file_encoding`
* Fix KeyError when `isd_to_elements` doesn't find a type
* Fix `_output_filename` for local connector, allowing single files to be written correctly to the disk

* Fix for cases where an invalid encoding is extracted from an email header.

### BREAKING CHANGES

* Information about an element's location is no longer returned as top-level attributes of an element. Instead, it is returned in the `coordinates` attribute of the element's metadata.

## 0.7.12

### Enhancements

* Adds `include_metadata` kwarg to `partition_doc`, `partition_docx`, `partition_email`, `partition_epub`, `partition_json`, `partition_msg`, `partition_odt`, `partition_org`, `partition_pdf`, `partition_ppt`, `partition_pptx`, `partition_rst`, and `partition_rtf`
### Features

* Add Elasticsearch connector for ingest cli to pull specific fields from all documents in an index.
* Adds Dropbox connector

### Fixes

* Fix tests that call unstructured-api by passing through an api-key
* Fixed page breaks being given (incorrect) page numbers
* Fix skipping download on ingest when a source document exists locally

## 0.7.11

### Enhancements

* More deterministic element ordering when using `hi_res` PDF parsing strategy (from unstructured-inference bump to 0.5.4)
* Make large model available (from unstructured-inference bump to 0.5.3)
* Combine inferred elements with extracted elements (from unstructured-inference bump to 0.5.2)
* `partition_email` and `partition_msg` will now process attachments if `process_attachments=True`
  and a attachment partitioning functions is passed through with `attachment_partitioner=partition`.

### Features

### Fixes

* Fix tests that call unstructured-api by passing through an api-key
* Fixed page breaks being given (incorrect) page numbers
* Fix skipping download on ingest when a source document exists locally

## 0.7.10

### Enhancements

* Adds a `max_partition` parameter to `partition_text`, `partition_pdf`, `partition_email`,
  `partition_msg` and `partition_xml` that sets a limit for the size of an individual
  document elements. Defaults to `1500` for everything except `partition_xml`, which has
  a default value of `None`.
* DRY connector refactor

### Features

* `hi_res` model for pdfs and images is selectable via environment variable.

### Fixes

* CSV check now ignores escaped commas.
* Fix for filetype exploration util when file content does not have a comma.
* Adds negative lookahead to bullet pattern to avoid detecting plain text line
  breaks like `-------` as list items.
* Fix pre tag parsing for `partition_html`
* Fix lookup error for annotated Arabic and Hebrew encodings

## 0.7.9

### Enhancements

* Improvements to string check for leafs in `partition_xml`.
* Adds --partition-ocr-languages to unstructured-ingest.

### Features

* Adds `partition_org` for processed Org Mode documents.

### Fixes

## 0.7.8

### Enhancements

### Features

* Adds Google Cloud Service connector

### Fixes

* Updates the `parse_email` for `partition_eml` so that `unstructured-api` passes the smoke tests
* `partition_email` now works if there is no message content
* Updates the `"fast"` strategy for `partition_pdf` so that it's able to recursively
* Adds recursive functionality to all fsspec connectors
* Adds generic --recursive ingest flag

## 0.7.7

### Enhancements

* Adds functionality to replace the `MIME` encodings for `eml` files with one of the common encodings if a `unicode` error occurs
* Adds missed file-like object handling in `detect_file_encoding`
* Adds functionality to extract charset info from `eml` files

### Features

* Added coordinate system class to track coordinate types and convert to different coordinate

### Fixes

* Adds an `html_assemble_articles` kwarg to `partition_html` to enable users to capture
  control whether content outside of `<article>` tags is captured when
  `<article>` tags are present.
* Check for the `xml` attribute on `element` before looking for pagebreaks in `partition_docx`.

## 0.7.6

### Enhancements

* Convert fast startegy to ocr_only for images
* Adds support for page numbers in `.docx` and `.doc` when user or renderer
  created page breaks are present.
* Adds retry logic for the unstructured-ingest Biomed connector

### Features

* Provides users with the ability to extract additional metadata via regex.
* Updates `partition_docx` to include headers and footers in the output.
* Create `partition_tsv` and associated tests. Make additional changes to `detect_filetype`.

### Fixes

* Remove fake api key in test `partition_via_api` since we now require valid/empty api keys
* Page number defaults to `None` instead of `1` when page number is not present in the metadata.
  A page number of `None` indicates that page numbers are not being tracked for the document
  or that page numbers do not apply to the element in question..
* Fixes an issue with some pptx files. Assume pptx shapes are found in top left position of slide
  in case the shape.top and shape.left attributes are `None`.

## 0.7.5

### Enhancements

* Adds functionality to sort elements in `partition_pdf` for `fast` strategy
* Adds ingest tests with `--fast` strategy on PDF documents
* Adds --api-key to unstructured-ingest

### Features

* Adds `partition_rst` for processed ReStructured Text documents.

### Fixes

* Adds handling for emails that do not have a datetime to extract.
* Adds pdf2image package as core requirement of unstructured (with no extras)

## 0.7.4

### Enhancements

* Allows passing kwargs to request data field for `partition_via_api` and `partition_multiple_via_api`
* Enable MIME type detection if libmagic is not available
* Adds handling for empty files in `detect_filetype` and `partition`.

### Features

### Fixes

* Reslove `grpcio` import issue on `weaviate.schema.validate_schema` for python 3.9 and 3.10
* Remove building `detectron2` from source in Dockerfile

## 0.7.3

### Enhancements

* Update IngestDoc abstractions and add data source metadata in ElementMetadata

### Features

### Fixes

* Pass `strategy` parameter down from `partition` for `partition_image`
* Filetype detection if a CSV has a `text/plain` MIME type
* `convert_office_doc` no longers prints file conversion info messages to stdout.
* `partition_via_api` reflects the actual filetype for the file processed in the API.

## 0.7.2

### Enhancements

* Adds an optional encoding kwarg to `elements_to_json` and `elements_from_json`
* Bump version of base image to use new stable version of tesseract

### Features

### Fixes

* Update the `read_txt_file` utility function to keep using `spooled_to_bytes_io_if_needed` for xml
* Add functionality to the `read_txt_file` utility function to handle file-like object from URL
* Remove the unused parameter `encoding` from `partition_pdf`
* Change auto.py to have a `None` default for encoding
* Add functionality to try other common encodings for html and xml files if an error related to the encoding is raised and the user has not specified an encoding.
* Adds benchmark test with test docs in example-docs
* Re-enable test_upload_label_studio_data_with_sdk
* File detection now detects code files as plain text
* Adds `tabulate` explicitly to dependencies
* Fixes an issue in `metadata.page_number` of pptx files
* Adds showing help if no parameters passed

## 0.7.1

### Enhancements

### Features

* Add `stage_for_weaviate` to stage `unstructured` outputs for upload to Weaviate, along with
  a helper function for defining a class to use in Weaviate schemas.
* Builds from Unstructured base image, built off of Rocky Linux 8.7, this resolves almost all CVE's in the image.

### Fixes

## 0.7.0

### Enhancements

* Installing `detectron2` from source is no longer required when using the `local-inference` extra.
* Updates `.pptx` parsing to include text in tables.

### Features

### Fixes

* Fixes an issue in `_add_element_metadata` that caused all elements to have `page_number=1`
  in the element metadata.
* Adds `.log` as a file extension for TXT files.
* Adds functionality to try other common encodings for email (`.eml`) files if an error related to the encoding is raised and the user has not specified an encoding.
* Allow passed encoding to be used in the `replace_mime_encodings`
* Fixes page metadata for `partition_html` when `include_metadata=False`
* A `ValueError` now raises if `file_filename` is not specified when you use `partition_via_api`
  with a file-like object.

## 0.6.11

### Enhancements

* Supports epub tests since pandoc is updated in base image

### Features


### Fixes


## 0.6.10

### Enhancements

* XLS support from auto partition

### Features

### Fixes

## 0.6.9

### Enhancements

* fast strategy for pdf now keeps element bounding box data
* setup.py refactor

### Features

### Fixes

* Adds functionality to try other common encodings if an error related to the encoding is raised and the user has not specified an encoding.
* Adds additional MIME types for CSV

## 0.6.8

### Enhancements

### Features

* Add `partition_csv` for CSV files.

### Fixes

## 0.6.7

### Enhancements

* Deprecate `--s3-url` in favor of `--remote-url` in CLI
* Refactor out non-connector-specific config variables
* Add `file_directory` to metadata
* Add `page_name` to metadata. Currently used for the sheet name in XLSX documents.
* Added a `--partition-strategy` parameter to unstructured-ingest so that users can specify
  partition strategy in CLI. For example, `--partition-strategy fast`.
* Added metadata for filetype.
* Add Discord connector to pull messages from a list of channels
* Refactor `unstructured/file-utils/filetype.py` to better utilise hashmap to return mime type.
* Add local declaration of DOCX_MIME_TYPES and XLSX_MIME_TYPES for `test_filetype.py`.

### Features

* Add `partition_xml` for XML files.
* Add `partition_xlsx` for Microsoft Excel documents.

### Fixes

* Supports `hml` filetype for partition as a variation of html filetype.
* Makes `pytesseract` a function level import in `partition_pdf` so you can use the `"fast"`
  or `"hi_res"` strategies if `pytesseract` is not installed. Also adds the
  `required_dependencies` decorator for the `"hi_res"` and `"ocr_only"` strategies.
* Fix to ensure `filename` is tracked in metadata for `docx` tables.

## 0.6.6

### Enhancements

* Adds an `"auto"` strategy that chooses the partitioning strategy based on document
  characteristics and function kwargs. This is the new default strategy for `partition_pdf`
  and `partition_image`. Users can maintain existing behavior by explicitly setting
  `strategy="hi_res"`.
* Added an additional trace logger for NLP debugging.
* Add `get_date` method to `ElementMetadata` for converting the datestring to a `datetime` object.
* Cleanup the `filename` attribute on `ElementMetadata` to remove the full filepath.

### Features

* Added table reading as html with URL parsing to `partition_docx` in docx
* Added metadata field for text_as_html for docx files

### Fixes

* `fileutils/file_type` check json and eml decode ignore error
* `partition_email` was updated to more flexibly handle deviations from the RFC-2822 standard.
  The time in the metadata returns `None` if the time does not match RFC-2822 at all.
* Include all metadata fields when converting to dataframe or CSV

## 0.6.5

### Enhancements

* Added support for SpooledTemporaryFile file argument.

### Features

### Fixes


## 0.6.4

### Enhancements

* Added an "ocr_only" strategy for `partition_pdf`. Refactored the strategy decision
  logic into its own module.

### Features

### Fixes

## 0.6.3

### Enhancements

* Add an "ocr_only" strategy for `partition_image`.

### Features

* Added `partition_multiple_via_api` for partitioning multiple documents in a single REST
  API call.
* Added `stage_for_baseplate` function to prepare outputs for ingestion into Baseplate.
* Added `partition_odt` for processing Open Office documents.

### Fixes

* Updates the grouping logic in the `partition_pdf` fast strategy to group together text
  in the same bounding box.

## 0.6.2

### Enhancements

* Added logic to `partition_pdf` for detecting copy protected PDFs and falling back
  to the hi res strategy when necessary.


### Features

* Add `partition_via_api` for partitioning documents through the hosted API.

### Fixes

* Fix how `exceeds_cap_ratio` handles empty (returns `True` instead of `False`)
* Updates `detect_filetype` to properly detect JSONs when the MIME type is `text/plain`.

## 0.6.1

### Enhancements

* Updated the table extraction parameter name to be more descriptive

### Features

### Fixes

## 0.6.0

### Enhancements

* Adds an `ssl_verify` kwarg to `partition` and `partition_html` to enable turning off
  SSL verification for HTTP requests. SSL verification is on by default.
* Allows users to pass in ocr language to `partition_pdf` and `partition_image` through
  the `ocr_language` kwarg. `ocr_language` corresponds to the code for the language pack
  in Tesseract. You will need to install the relevant Tesseract language pack to use a
  given language.

### Features

* Table extraction is now possible for pdfs from `partition` and `partition_pdf`.
* Adds support for extracting attachments from `.msg` files

### Fixes

* Adds an `ssl_verify` kwarg to `partition` and `partition_html` to enable turning off
  SSL verification for HTTP requests. SSL verification is on by default.

## 0.5.13

### Enhancements

* Allow headers to be passed into `partition` when `url` is used.

### Features

* `bytes_string_to_string` cleaning brick for bytes string output.

### Fixes

* Fixed typo in call to `exactly_one` in `partition_json`
* unstructured-documents encode xml string if document_tree is `None` in `_read_xml`.
* Update to `_read_xml` so that Markdown files with embedded HTML process correctly.
* Fallback to "fast" strategy only emits a warning if the user specifies the "hi_res" strategy.
* unstructured-partition-text_type exceeds_cap_ratio fix returns and how capitalization ratios are calculated
* `partition_pdf` and `partition_text` group broken paragraphs to avoid fragmented `NarrativeText` elements.
* .json files resolved as "application/json" on centos7 (or other installs with older libmagic libs)

## 0.5.12

### Enhancements

* Add OS mimetypes DB to docker image, mainly for unstructured-api compat.
* Use the image registry as a cache when building Docker images.
* Adds the ability for `partition_text` to group together broken paragraphs.
* Added method to utils to allow date time format validation

### Features
* Add Slack connector to pull messages for a specific channel

* Add --partition-by-api parameter to unstructured-ingest
* Added `partition_rtf` for processing rich text files.
* `partition` now accepts a `url` kwarg in addition to `file` and `filename`.

### Fixes

* Allow encoding to be passed into `replace_mime_encodings`.
* unstructured-ingest connector-specific dependencies are imported on demand.
* unstructured-ingest --flatten-metadata supported for local connector.
* unstructured-ingest fix runtime error when using --metadata-include.

## 0.5.11

### Enhancements

### Features

### Fixes

* Guard against null style attribute in docx document elements
* Update HTML encoding to better support foreign language characters

## 0.5.10

### Enhancements

* Updated inference package
* Add sender, recipient, date, and subject to element metadata for emails

### Features

* Added `--download-only` parameter to `unstructured-ingest`

### Fixes

* FileNotFound error when filename is provided but file is not on disk

## 0.5.9

### Enhancements

### Features

### Fixes

* Convert file to str in helper `split_by_paragraph` for `partition_text`

## 0.5.8

### Enhancements

* Update `elements_to_json` to return string when filename is not specified
* `elements_from_json` may take a string instead of a filename with the `text` kwarg
* `detect_filetype` now does a final fallback to file extension.
* Empty tags are now skipped during the depth check for HTML processing.

### Features

* Add local file system to `unstructured-ingest`
* Add `--max-docs` parameter to `unstructured-ingest`
* Added `partition_msg` for processing MSFT Outlook .msg files.

### Fixes

* `convert_file_to_text` now passes through the `source_format` and `target_format` kwargs.
  Previously they were hard coded.
* Partitioning functions that accept a `text` kwarg no longer raise an error if an empty
  string is passed (and empty list of elements is returned instead).
* `partition_json` no longer fails if the input is an empty list.
* Fixed bug in `chunk_by_attention_window` that caused the last word in segments to be cut-off
  in some cases.

### BREAKING CHANGES

* `stage_for_transformers` now returns a list of elements, making it consistent with other
  staging bricks

## 0.5.7

### Enhancements

* Refactored codebase using `exactly_one`
* Adds ability to pass headers when passing a url in partition_html()
* Added optional `content_type` and `file_filename` parameters to `partition()` to bypass file detection

### Features

* Add `--flatten-metadata` parameter to `unstructured-ingest`
* Add `--fields-include` parameter to `unstructured-ingest`

### Fixes

## 0.5.6

### Enhancements

* `contains_english_word()`, used heavily in text processing, is 10x faster.

### Features

* Add `--metadata-include` and `--metadata-exclude` parameters to `unstructured-ingest`
* Add `clean_non_ascii_chars` to remove non-ascii characters from unicode string

### Fixes

* Fix problem with PDF partition (duplicated test)

## 0.5.4

### Enhancements

* Added Biomedical literature connector for ingest cli.
* Add `FsspecConnector` to easily integrate any existing `fsspec` filesystem as a connector.
* Rename `s3_connector.py` to `s3.py` for readability and consistency with the
  rest of the connectors.
* Now `S3Connector` relies on `s3fs` instead of on `boto3`, and it inherits
  from `FsspecConnector`.
* Adds an `UNSTRUCTURED_LANGUAGE_CHECKS` environment variable to control whether or not language
  specific checks like vocabulary and POS tagging are applied. Set to `"true"` for higher
  resolution partitioning and `"false"` for faster processing.
* Improves `detect_filetype` warning to include filename when provided.
* Adds a "fast" strategy for partitioning PDFs with PDFMiner. Also falls back to the "fast"
  strategy if detectron2 is not available.
* Start deprecation life cycle for `unstructured-ingest --s3-url` option, to be deprecated in
  favor of `--remote-url`.

### Features

* Add `AzureBlobStorageConnector` based on its `fsspec` implementation inheriting
from `FsspecConnector`
* Add `partition_epub` for partitioning e-books in EPUB3 format.

### Fixes

* Fixes processing for text files with `message/rfc822` MIME type.
* Open xml files in read-only mode when reading contents to construct an XMLDocument.

## 0.5.3

### Enhancements

* `auto.partition()` can now load Unstructured ISD json documents.
* Simplify partitioning functions.
* Improve logging for ingest CLI.

### Features

* Add `--wikipedia-auto-suggest` argument to the ingest CLI to disable automatic redirection
  to pages with similar names.
* Add setup script for Amazon Linux 2
* Add optional `encoding` argument to the `partition_(text/email/html)` functions.
* Added Google Drive connector for ingest cli.
* Added Gitlab connector for ingest cli.

### Fixes

## 0.5.2

### Enhancements

* Fully move from printing to logging.
* `unstructured-ingest` now uses a default `--download_dir` of `$HOME/.cache/unstructured/ingest`
rather than a "tmp-ingest-" dir in the working directory.

### Features

### Fixes

* `setup_ubuntu.sh` no longer fails in some contexts by interpreting
`DEBIAN_FRONTEND=noninteractive` as a command
* `unstructured-ingest` no longer re-downloads files when --preserve-downloads
is used without --download-dir.
* Fixed an issue that was causing text to be skipped in some HTML documents.

## 0.5.1

### Enhancements

### Features

### Fixes

* Fixes an error causing JavaScript to appear in the output of `partition_html` sometimes.
* Fix several issues with the `requires_dependencies` decorator, including the error message
  and how it was used, which had caused an error for `unstructured-ingest --github-url ...`.

## 0.5.0

### Enhancements

* Add `requires_dependencies` Python decorator to check dependencies are installed before
  instantiating a class or running a function

### Features

* Added Wikipedia connector for ingest cli.

### Fixes

* Fix `process_document` file cleaning on failure
* Fixes an error introduced in the metadata tracking commit that caused `NarrativeText`
  and `FigureCaption` elements to be represented as `Text` in HTML documents.

## 0.4.16

### Enhancements

* Fallback to using file extensions for filetype detection if `libmagic` is not present

### Features

* Added setup script for Ubuntu
* Added GitHub connector for ingest cli.
* Added `partition_md` partitioner.
* Added Reddit connector for ingest cli.

### Fixes

* Initializes connector properly in ingest.main::MainProcess
* Restricts version of unstructured-inference to avoid multithreading issue

## 0.4.15

### Enhancements

* Added `elements_to_json` and `elements_from_json` for easier serialization/deserialization
* `convert_to_dict`, `dict_to_elements` and `convert_to_csv` are now aliases for functions
  that use the ISD terminology.

### Fixes

* Update to ensure all elements are preserved during serialization/deserialization

## 0.4.14

* Automatically install `nltk` models in the `tokenize` module.

## 0.4.13

* Fixes unstructured-ingest cli.

## 0.4.12

* Adds console_entrypoint for unstructured-ingest, other structure/doc updates related to ingest.
* Add `parser` parameter to `partition_html`.

## 0.4.11

* Adds `partition_doc` for partitioning Word documents in `.doc` format. Requires `libreoffice`.
* Adds `partition_ppt` for partitioning PowerPoint documents in `.ppt` format. Requires `libreoffice`.

## 0.4.10

* Fixes `ElementMetadata` so that it's JSON serializable when the filename is a `Path` object.

## 0.4.9

* Added ingest modules and s3 connector, sample ingest script
* Default to `url=None` for `partition_pdf` and `partition_image`
* Add ability to skip English specific check by setting the `UNSTRUCTURED_LANGUAGE` env var to `""`.
* Document `Element` objects now track metadata

## 0.4.8

* Modified XML and HTML parsers not to load comments.

## 0.4.7

* Added the ability to pull an HTML document from a url in `partition_html`.
* Added the the ability to get file summary info from lists of filenames and lists
  of file contents.
* Added optional page break to `partition` for `.pptx`, `.pdf`, images, and `.html` files.
* Added `to_dict` method to document elements.
* Include more unicode quotes in `replace_unicode_quotes`.

## 0.4.6

* Loosen the default cap threshold to `0.5`.
* Add a `UNSTRUCTURED_NARRATIVE_TEXT_CAP_THRESHOLD` environment variable for controlling
  the cap ratio threshold.
* Unknown text elements are identified as `Text` for HTML and plain text documents.
* `Body Text` styles no longer default to `NarrativeText` for Word documents. The style information
  is insufficient to determine that the text is narrative.
* Upper cased text is lower cased before checking for verbs. This helps avoid some missed verbs.
* Adds an `Address` element for capturing elements that only contain an address.
* Suppress the `UserWarning` when detectron is called.
* Checks that titles and narrative test have at least one English word.
* Checks that titles and narrative text are at least 50% alpha characters.
* Restricts titles to a maximum word length. Adds a `UNSTRUCTURED_TITLE_MAX_WORD_LENGTH`
  environment variable for controlling the max number of words in a title.
* Updated `partition_pptx` to order the elements on the page

## 0.4.4

* Updated `partition_pdf` and `partition_image` to return `unstructured` `Element` objects
* Fixed the healthcheck url path when partitioning images and PDFs via API
* Adds an optional `coordinates` attribute to document objects
* Adds `FigureCaption` and `CheckBox` document elements
* Added ability to split lists detected in `LayoutElement` objects
* Adds `partition_pptx` for partitioning PowerPoint documents
* LayoutParser models now download from HugginfaceHub instead of DropBox
* Fixed file type detection for XML and HTML files on Amazone Linux

## 0.4.3

* Adds `requests` as a base dependency
* Fix in `exceeds_cap_ratio` so the function doesn't break with empty text
* Fix bug in `_parse_received_data`.
* Update `detect_filetype` to properly handle `.doc`, `.xls`, and `.ppt`.

## 0.4.2

* Added `partition_image` to process documents in an image format.
* Fixed utf-8 encoding error in `partition_email` with attachments for `text/html`

## 0.4.1

* Added support for text files in the `partition` function
* Pinned `opencv-python` for easier installation on Linux

## 0.4.0

* Added generic `partition` brick that detects the file type and routes a file to the appropriate
  partitioning brick.
* Added a file type detection module.
* Updated `partition_html` and `partition_eml` to support file-like objects in 'rb' mode.
* Cleaning brick for removing ordered bullets `clean_ordered_bullets`.
* Extract brick method for ordered bullets `extract_ordered_bullets`.
* Test for `clean_ordered_bullets`.
* Test for `extract_ordered_bullets`.
* Added `partition_docx` for pre-processing Word Documents.
* Added new REGEX patterns to extract email header information
* Added new functions to extract header information `parse_received_data` and `partition_header`
* Added new function to parse plain text files `partition_text`
* Added new cleaners functions `extract_ip_address`, `extract_ip_address_name`, `extract_mapi_id`, `extract_datetimetz`
* Add new `Image` element and function to find embedded images `find_embedded_images`
* Added `get_directory_file_info` for summarizing information about source documents

## 0.3.5

* Add support for local inference
* Add new pattern to recognize plain text dash bullets
* Add test for bullet patterns
* Fix for `partition_html` that allows for processing `div` tags that have both text and child
  elements
* Add ability to extract document metadata from `.docx`, `.xlsx`, and `.jpg` files.
* Helper functions for identifying and extracting phone numbers
* Add new function `extract_attachment_info` that extracts and decodes the attachment
of an email.
* Staging brick to convert a list of `Element`s to a `pandas` dataframe.
* Add plain text functionality to `partition_email`

## 0.3.4

* Python-3.7 compat

## 0.3.3

* Removes BasicConfig from logger configuration
* Adds the `partition_email` partitioning brick
* Adds the `replace_mime_encodings` cleaning bricks
* Small fix to HTML parsing related to processing list items with sub-tags
* Add `EmailElement` data structure to store email documents

## 0.3.2

* Added `translate_text` brick for translating text between languages
* Add an `apply` method to make it easier to apply cleaners to elements

## 0.3.1

* Added \_\_init.py\_\_ to `partition`

## 0.3.0

* Implement staging brick for Argilla. Converts lists of `Text` elements to `argilla` dataset classes.
* Removing the local PDF parsing code and any dependencies and tests.
* Reorganizes the staging bricks in the unstructured.partition module
* Allow entities to be passed into the Datasaur staging brick
* Added HTML escapes to the `replace_unicode_quotes` brick
* Fix bad responses in partition_pdf to raise ValueError
* Adds `partition_html` for partitioning HTML documents.

## 0.2.6

* Small change to how \_read is placed within the inheritance structure since it doesn't really apply to pdf
* Add partitioning brick for calling the document image analysis API

## 0.2.5

* Update python requirement to >=3.7

## 0.2.4

* Add alternative way of importing `Final` to support google colab

## 0.2.3

* Add cleaning bricks for removing prefixes and postfixes
* Add cleaning bricks for extracting text before and after a pattern

## 0.2.2

* Add staging brick for Datasaur

## 0.2.1

* Added brick to convert an ISD dictionary to a list of elements
* Update `PDFDocument` to use the `from_file` method
* Added staging brick for CSV format for ISD (Initial Structured Data) format.
* Added staging brick for separating text into attention window size chunks for `transformers`.
* Added staging brick for LabelBox.
* Added ability to upload LabelStudio predictions
* Added utility function for JSONL reading and writing
* Added staging brick for CSV format for Prodigy
* Added staging brick for Prodigy
* Added ability to upload LabelStudio annotations
* Added text_field and id_field to stage_for_label_studio signature

## 0.2.0

* Initial release of unstructured<|MERGE_RESOLUTION|>--- conflicted
+++ resolved
@@ -1,8 +1,4 @@
-<<<<<<< HEAD
-## 0.12.3-dev1
-=======
-## 0.12.3-dev3
->>>>>>> a155e7a4
+## 0.12.3-dev4
 
 ### Enhancements
 
