## 0.4.5-dev5

* Loosen the default cap threshold to `0.5`.
* Add a `UNSTRUCTURED_NARRATIVE_TEXT_CAP_THRESHOLD` environment variable for controlling
  the cap ratio threshold.
* Unknown text elements are identified as `Text` for HTML and plain text documents.
* `Body Text` styles no longer default to `NarrativeText` for Word documents. The style information
  is insufficient to determine that the text is narrative.
* Upper cased text is lower cased before checking for verbs. This helps avoid some missed verbs.
* Adds an `Address` element for capturing elements that only contain an address.
<<<<<<< HEAD
* Suppress the `UserWarning` when detectron is called
* Added regex to eliminate script tags as well as strings in between.
=======
* Suppress the `UserWarning` when detectron is called.
* Checks that titles and narrative test have at least one English word.
* Checks that titles and narrative text are at least 50% alpha characters.
* Restricts titles to a maximum word length. Adds a `UNSTRUCTURED_TITLE_MAX_WORD_LENGTH`
  environment variable for controlling the max number of words in a title.
>>>>>>> a7ca58e0

## 0.4.4

* Updated `partition_pdf` and `partition_image` to return `unstructured` `Element` objects
* Fixed the healthcheck url path when partitioning images and PDFs via API
* Adds an optional `coordinates` attribute to document objects
* Adds `FigureCaption` and `CheckBox` document elements
* Added ability to split lists detected in `LayoutElement` objects
* Adds `partition_pptx` for partitioning PowerPoint documents
* LayoutParser models now download from HugginfaceHub instead of DropBox
* Fixed file type detection for XML and HTML files on Amazone Linux

## 0.4.3

* Adds `requests` as a base dependency
* Fix in `exceeds_cap_ratio` so the function doesn't break with empty text
* Fix bug in `_parse_received_data`.
* Update `detect_filetype` to properly handle `.doc`, `.xls`, and `.ppt`.

## 0.4.2

* Added `partition_image` to process documents in an image format.
* Fixed utf-8 encoding error in `partition_email` with attachments for `text/html`

## 0.4.1

* Added support for text files in the `partition` function
* Pinned `opencv-python` for easier installation on Linux

## 0.4.0

* Added generic `partition` brick that detects the file type and routes a file to the appropriate
  partitioning brick.
* Added a file type detection module.
* Updated `partition_html` and `partition_eml` to support file-like objects in 'rb' mode.
* Cleaning brick for removing ordered bullets `clean_ordered_bullets`.
* Extract brick method for ordered bullets `extract_ordered_bullets`.
* Test for `clean_ordered_bullets`.
* Test for `extract_ordered_bullets`.
* Added `partition_docx` for pre-processing Word Documents.
* Added new REGEX patterns to extract email header information
* Added new functions to extract header information `parse_received_data` and `partition_header`
* Added new function to parse plain text files `partition_text`
* Added new cleaners functions `extract_ip_address`, `extract_ip_address_name`, `extract_mapi_id`, `extract_datetimetz`
* Add new `Image` element and function to find embedded images `find_embedded_images`
* Added `get_directory_file_info` for summarizing information about source documents

## 0.3.5

* Add support for local inference
* Add new pattern to recognize plain text dash bullets
* Add test for bullet patterns
* Fix for `partition_html` that allows for processing `div` tags that have both text and child
  elements
* Add ability to extract document metadata from `.docx`, `.xlsx`, and `.jpg` files.
* Helper functions for identifying and extracting phone numbers
* Add new function `extract_attachment_info` that extracts and decodes the attachment
of an email.
* Staging brick to convert a list of `Element`s to a `pandas` dataframe.
* Add plain text functionality to `partition_email`

## 0.3.4

* Python-3.7 compat

## 0.3.3

* Removes BasicConfig from logger configuration
* Adds the `partition_email` partitioning brick
* Adds the `replace_mime_encodings` cleaning bricks
* Small fix to HTML parsing related to processing list items with sub-tags
* Add `EmailElement` data structure to store email documents

## 0.3.2

* Added `translate_text` brick for translating text between languages
* Add an `apply` method to make it easier to apply cleaners to elements

## 0.3.1

* Added \_\_init.py\_\_ to `partition`

## 0.3.0

* Implement staging brick for Argilla. Converts lists of `Text` elements to `argilla` dataset classes.
* Removing the local PDF parsing code and any dependencies and tests.
* Reorganizes the staging bricks in the unstructured.partition module
* Allow entities to be passed into the Datasaur staging brick
* Added HTML escapes to the `replace_unicode_quotes` brick
* Fix bad responses in partition_pdf to raise ValueError
* Adds `partition_html` for partitioning HTML documents.

## 0.2.6

* Small change to how \_read is placed within the inheritance structure since it doesn't really apply to pdf
* Add partitioning brick for calling the document image analysis API

## 0.2.5

* Update python requirement to >=3.7

## 0.2.4

* Add alternative way of importing `Final` to support google colab

## 0.2.3

* Add cleaning bricks for removing prefixes and postfixes
* Add cleaning bricks for extracting text before and after a pattern

## 0.2.2

* Add staging brick for Datasaur

## 0.2.1

* Added brick to convert an ISD dictionary to a list of elements
* Update `PDFDocument` to use the `from_file` method
* Added staging brick for CSV format for ISD (Initial Structured Data) format.
* Added staging brick for separating text into attention window size chunks for `transformers`.
* Added staging brick for LabelBox.
* Added ability to upload LabelStudio predictions
* Added utility function for JSONL reading and writing
* Added staging brick for CSV format for Prodigy
* Added staging brick for Prodigy
* Added ability to upload LabelStudio annotations
* Added text_field and id_field to stage_for_label_studio signature

## 0.2.0

* Initial release of unstructured<|MERGE_RESOLUTION|>--- conflicted
+++ resolved
@@ -8,16 +8,12 @@
   is insufficient to determine that the text is narrative.
 * Upper cased text is lower cased before checking for verbs. This helps avoid some missed verbs.
 * Adds an `Address` element for capturing elements that only contain an address.
-<<<<<<< HEAD
-* Suppress the `UserWarning` when detectron is called
-* Added regex to eliminate script tags as well as strings in between.
-=======
 * Suppress the `UserWarning` when detectron is called.
 * Checks that titles and narrative test have at least one English word.
 * Checks that titles and narrative text are at least 50% alpha characters.
 * Restricts titles to a maximum word length. Adds a `UNSTRUCTURED_TITLE_MAX_WORD_LENGTH`
   environment variable for controlling the max number of words in a title.
->>>>>>> a7ca58e0
+* Added regex to eliminate script tags as well as strings in between.
 
 ## 0.4.4
 
