## 0.5.5-dev1

### Enhancements

<<<<<<< HEAD
* Refactored codebase using `exactly_one`
=======
* `contains_english_word()`, used heavily in text processing, is 10x faster.
>>>>>>> d5a0fce6

### Features

* Add `--fields-include` parameter to `unstructured-ingest`
* Add `--metadata-include` and `--metadata-exclude` parameters to `unstructured-ingest`
* Add `clean_non_ascii_chars` to remove non-ascii characters from unicode string

### Fixes

## 0.5.4

### Enhancements

* Added Biomedical literature connector for ingest cli.
* Add `FsspecConnector` to easily integrate any existing `fsspec` filesystem as a connector.
* Rename `s3_connector.py` to `s3.py` for readability and consistency with the
  rest of the connectors.
* Now `S3Connector` relies on `s3fs` instead of on `boto3`, and it inherits
  from `FsspecConnector`.
* Adds an `UNSTRUCTURED_LANGUAGE_CHECKS` environment variable to control whether or not language
  specific checks like vocabulary and POS tagging are applied. Set to `"true"` for higher
  resolution partitioning and `"false"` for faster processing.
* Improves `detect_filetype` warning to include filename when provided.
* Adds a "fast" strategy for partitioning PDFs with PDFMiner. Also falls back to the "fast"
  strategy if detectron2 is not available.
* Start deprecation life cycle for `unstructured-ingest --s3-url` option, to be deprecated in
  favor of `--remote-url`.

### Features

* Add `AzureBlobStorageConnector` based on its `fsspec` implementation inheriting
from `FsspecConnector`
* Add `partition_epub` for partitioning e-books in EPUB3 format.

### Fixes

* Fixes processing for text files with `message/rfc822` MIME type.
* Open xml files in read-only mode when reading contents to construct an XMLDocument.

## 0.5.3

### Enhancements

* `auto.partition()` can now load Unstructured ISD json documents.
* Simplify partitioning functions.
* Improve logging for ingest CLI.

### Features

* Add `--wikipedia-auto-suggest` argument to the ingest CLI to disable automatic redirection
  to pages with similar names.
* Add setup script for Amazon Linux 2
* Add optional `encoding` argument to the `partition_(text/email/html)` functions.
* Added Google Drive connector for ingest cli.
* Added Gitlab connector for ingest cli.

### Fixes

## 0.5.2

### Enhancements

* Fully move from printing to logging.
* `unstructured-ingest` now uses a default `--download_dir` of `$HOME/.cache/unstructured/ingest`
rather than a "tmp-ingest-" dir in the working directory.

### Features

### Fixes

* `setup_ubuntu.sh` no longer fails in some contexts by interpreting
`DEBIAN_FRONTEND=noninteractive` as a command
* `unstructured-ingest` no longer re-downloads files when --preserve-downloads
is used without --download-dir.
* Fixed an issue that was causing text to be skipped in some HTML documents.

## 0.5.1

### Enhancements

### Features

### Fixes

* Fixes an error causing JavaScript to appear in the output of `partition_html` sometimes.
* Fix several issues with the `requires_dependencies` decorator, including the error message
  and how it was used, which had caused an error for `unstructured-ingest --github-url ...`.

## 0.5.0

### Enhancements

* Add `requires_dependencies` Python decorator to check dependencies are installed before
  instantiating a class or running a function

### Features

* Added Wikipedia connector for ingest cli.

### Fixes

* Fix `process_document` file cleaning on failure
* Fixes an error introduced in the metadata tracking commit that caused `NarrativeText`
  and `FigureCaption` elements to be represented as `Text` in HTML documents.

## 0.4.16

### Enhancements

* Fallback to using file extensions for filetype detection if `libmagic` is not present

### Features

* Added setup script for Ubuntu
* Added GitHub connector for ingest cli.
* Added `partition_md` partitioner.
* Added Reddit connector for ingest cli.

### Fixes

* Initializes connector properly in ingest.main::MainProcess
* Restricts version of unstructured-inference to avoid multithreading issue

## 0.4.15

### Enhancements

* Added `elements_to_json` and `elements_from_json` for easier serialization/deserialization
* `convert_to_dict`, `dict_to_elements` and `convert_to_csv` are now aliases for functions
  that use the ISD terminology.

### Fixes

* Update to ensure all elements are preserved during serialization/deserialization

## 0.4.14

* Automatically install `nltk` models in the `tokenize` module.

## 0.4.13

* Fixes unstructured-ingest cli.

## 0.4.12

* Adds console_entrypoint for unstructured-ingest, other structure/doc updates related to ingest.
* Add `parser` parameter to `partition_html`.

## 0.4.11

* Adds `partition_doc` for partitioning Word documents in `.doc` format. Requires `libreoffice`.
* Adds `partition_ppt` for partitioning PowerPoint documents in `.ppt` format. Requires `libreoffice`.

## 0.4.10

* Fixes `ElementMetadata` so that it's JSON serializable when the filename is a `Path` object.

## 0.4.9

* Added ingest modules and s3 connector, sample ingest script
* Default to `url=None` for `partition_pdf` and `partition_image`
* Add ability to skip English specific check by setting the `UNSTRUCTURED_LANGUAGE` env var to `""`.
* Document `Element` objects now track metadata

## 0.4.8

* Modified XML and HTML parsers not to load comments.

## 0.4.7

* Added the ability to pull an HTML document from a url in `partition_html`.
* Added the the ability to get file summary info from lists of filenames and lists
  of file contents.
* Added optional page break to `partition` for `.pptx`, `.pdf`, images, and `.html` files.
* Added `to_dict` method to document elements.
* Include more unicode quotes in `replace_unicode_quotes`.

## 0.4.6

* Loosen the default cap threshold to `0.5`.
* Add a `UNSTRUCTURED_NARRATIVE_TEXT_CAP_THRESHOLD` environment variable for controlling
  the cap ratio threshold.
* Unknown text elements are identified as `Text` for HTML and plain text documents.
* `Body Text` styles no longer default to `NarrativeText` for Word documents. The style information
  is insufficient to determine that the text is narrative.
* Upper cased text is lower cased before checking for verbs. This helps avoid some missed verbs.
* Adds an `Address` element for capturing elements that only contain an address.
* Suppress the `UserWarning` when detectron is called.
* Checks that titles and narrative test have at least one English word.
* Checks that titles and narrative text are at least 50% alpha characters.
* Restricts titles to a maximum word length. Adds a `UNSTRUCTURED_TITLE_MAX_WORD_LENGTH`
  environment variable for controlling the max number of words in a title.
* Updated `partition_pptx` to order the elements on the page

## 0.4.4

* Updated `partition_pdf` and `partition_image` to return `unstructured` `Element` objects
* Fixed the healthcheck url path when partitioning images and PDFs via API
* Adds an optional `coordinates` attribute to document objects
* Adds `FigureCaption` and `CheckBox` document elements
* Added ability to split lists detected in `LayoutElement` objects
* Adds `partition_pptx` for partitioning PowerPoint documents
* LayoutParser models now download from HugginfaceHub instead of DropBox
* Fixed file type detection for XML and HTML files on Amazone Linux

## 0.4.3

* Adds `requests` as a base dependency
* Fix in `exceeds_cap_ratio` so the function doesn't break with empty text
* Fix bug in `_parse_received_data`.
* Update `detect_filetype` to properly handle `.doc`, `.xls`, and `.ppt`.

## 0.4.2

* Added `partition_image` to process documents in an image format.
* Fixed utf-8 encoding error in `partition_email` with attachments for `text/html`

## 0.4.1

* Added support for text files in the `partition` function
* Pinned `opencv-python` for easier installation on Linux

## 0.4.0

* Added generic `partition` brick that detects the file type and routes a file to the appropriate
  partitioning brick.
* Added a file type detection module.
* Updated `partition_html` and `partition_eml` to support file-like objects in 'rb' mode.
* Cleaning brick for removing ordered bullets `clean_ordered_bullets`.
* Extract brick method for ordered bullets `extract_ordered_bullets`.
* Test for `clean_ordered_bullets`.
* Test for `extract_ordered_bullets`.
* Added `partition_docx` for pre-processing Word Documents.
* Added new REGEX patterns to extract email header information
* Added new functions to extract header information `parse_received_data` and `partition_header`
* Added new function to parse plain text files `partition_text`
* Added new cleaners functions `extract_ip_address`, `extract_ip_address_name`, `extract_mapi_id`, `extract_datetimetz`
* Add new `Image` element and function to find embedded images `find_embedded_images`
* Added `get_directory_file_info` for summarizing information about source documents

## 0.3.5

* Add support for local inference
* Add new pattern to recognize plain text dash bullets
* Add test for bullet patterns
* Fix for `partition_html` that allows for processing `div` tags that have both text and child
  elements
* Add ability to extract document metadata from `.docx`, `.xlsx`, and `.jpg` files.
* Helper functions for identifying and extracting phone numbers
* Add new function `extract_attachment_info` that extracts and decodes the attachment
of an email.
* Staging brick to convert a list of `Element`s to a `pandas` dataframe.
* Add plain text functionality to `partition_email`

## 0.3.4

* Python-3.7 compat

## 0.3.3

* Removes BasicConfig from logger configuration
* Adds the `partition_email` partitioning brick
* Adds the `replace_mime_encodings` cleaning bricks
* Small fix to HTML parsing related to processing list items with sub-tags
* Add `EmailElement` data structure to store email documents

## 0.3.2

* Added `translate_text` brick for translating text between languages
* Add an `apply` method to make it easier to apply cleaners to elements

## 0.3.1

* Added \_\_init.py\_\_ to `partition`

## 0.3.0

* Implement staging brick for Argilla. Converts lists of `Text` elements to `argilla` dataset classes.
* Removing the local PDF parsing code and any dependencies and tests.
* Reorganizes the staging bricks in the unstructured.partition module
* Allow entities to be passed into the Datasaur staging brick
* Added HTML escapes to the `replace_unicode_quotes` brick
* Fix bad responses in partition_pdf to raise ValueError
* Adds `partition_html` for partitioning HTML documents.

## 0.2.6

* Small change to how \_read is placed within the inheritance structure since it doesn't really apply to pdf
* Add partitioning brick for calling the document image analysis API

## 0.2.5

* Update python requirement to >=3.7

## 0.2.4

* Add alternative way of importing `Final` to support google colab

## 0.2.3

* Add cleaning bricks for removing prefixes and postfixes
* Add cleaning bricks for extracting text before and after a pattern

## 0.2.2

* Add staging brick for Datasaur

## 0.2.1

* Added brick to convert an ISD dictionary to a list of elements
* Update `PDFDocument` to use the `from_file` method
* Added staging brick for CSV format for ISD (Initial Structured Data) format.
* Added staging brick for separating text into attention window size chunks for `transformers`.
* Added staging brick for LabelBox.
* Added ability to upload LabelStudio predictions
* Added utility function for JSONL reading and writing
* Added staging brick for CSV format for Prodigy
* Added staging brick for Prodigy
* Added ability to upload LabelStudio annotations
* Added text_field and id_field to stage_for_label_studio signature

## 0.2.0

* Initial release of unstructured<|MERGE_RESOLUTION|>--- conflicted
+++ resolved
@@ -2,11 +2,8 @@
 
 ### Enhancements
 
-<<<<<<< HEAD
 * Refactored codebase using `exactly_one`
-=======
 * `contains_english_word()`, used heavily in text processing, is 10x faster.
->>>>>>> d5a0fce6
 
 ### Features
 
