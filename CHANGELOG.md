## 0.10.22-dev6

### Enhancements

* **bump `unstructured-inference` to `0.7.3`** The updated version of `unstructured-inference` supports a new version of the Chipper model, as well as a cleaner schema for its output classes. Support is included for new inference features such as hierarchy and ordering.
* **Expose skip_infer_table_types in ingest CLI.** For each connector a new `--skip-infer-table-types` parameter was added to map to the `skip_infer_table_types` partition argument. This gives more granular control to unstructured-ingest users, allowing them to specify the file types for which we should attempt table extraction.
* **Add flag to ingest CLI to raise error if any single doc fails in pipeline** Currently if a single doc fails in the pipeline, the whole thing halts due to the error. This flag defaults to log an error but continue with the docs it can.
* **Emit hyperlink metadata for DOCX file-type.** DOCX partitioner now adds `metadata.links`, `metadata.link_texts` and `metadata.link_urls` for elements that contain a hyperlink that points to an external resource. So-called "jump" links pointing to document internal locations (such as those found in a table-of-contents "jumping" to a chapter or section) are excluded.

### Features
* **Add `elements_to_text` as a staging helper function** In order to get a single clean text output from unstructured for metric calculations, automate the process of extracting text from elements using this function.

<<<<<<< HEAD
* **Adds element type percent match function** In order to evaluate the element type extracted, we add a function that calculates the matched percentage between two frequency dictionary.

### Fixes
=======
* **Adds permissions(RBAC) data ingestion functionality for the Sharepoint connector.** Problem: Role based access control is an important component in many data storage systems. Users may need to pass permissions (RBAC) data to downstream systems when ingesting data. Feature: Added permissions data ingestion functionality to the Sharepoint connector.
>>>>>>> d9a0bd74

### Fixes

* **Fixes PDF list parsing creating duplicate list items** Previously a bug in PDF list item parsing caused removal of other elements and duplication of the list item
* **Fixes duplicated elements** Fixes issue where elements are duplicated when embeddings are generated. This will allow users to generate embeddings for their list of Elements without duplicating/breaking the orginal content.
* **Fixes failure when flagging for embeddings through unstructured-ingest** Currently adding the embedding parameter to any connector results in a failure on the copy stage. This is resolves the issue by adding the IngestDoc to the context map in the embedding node's `run` method. This allows users to specify that connectors fetch embeddings without failure.
* **Fix ingest pipeline reformat nodes not discoverable** Fixes issue where  reformat nodes raise ModuleNotFoundError on import. This was due to the directory was missing `__init__.py` in order to make it discoverable.
* **Fix default language in ingest CLI** Previously the default was being set to english which injected potentially incorrect information to downstream language detection libraries. By setting the default to None allows those libraries to better detect what language the text is in the doc being processed.

## 0.10.21

* **Adds Scarf analytics**.

## 0.10.20

### Enhancements

* **Add document level language detection functionality.** Adds the "auto" default for the languages param to all partitioners. The primary language present in the document is detected using the `langdetect` package. Additional param `detect_language_per_element` is also added for partitioners that return multiple elements. Defaults to `False`.
* **Refactor OCR code** The OCR code for entire page is moved from unstructured-inference to unstructured. On top of continuing support for OCR language parameter, we also support two OCR processing modes, "entire_page" or "individual_blocks".
* **Align to top left when shrinking bounding boxes for `xy-cut` sorting:** Update `shrink_bbox()` to keep top left rather than center.
* **Add visualization script to annotate elements** This script is often used to analyze/visualize elements with coordinates (e.g. partition_pdf()).
* **Adds data source properties to the Jira, Github and Gitlab connectors** These properties (date_created, date_modified, version, source_url, record_locator) are written to element metadata during ingest, mapping elements to information about the document source from which they derive. This functionality enables downstream applications to reveal source document applications, e.g. a link to a GDrive doc, Salesforce record, etc.
* **Improve title detection in pptx documents** The default title textboxes on a pptx slide are now categorized as titles.
* **Improve hierarchy detection in pptx documents** List items, and other slide text are properly nested under the slide title. This will enable better chunking of pptx documents.
* **Refactor of the ingest cli workflow** The refactored approach uses a dynamically set pipeline with a snapshot along each step to save progress and accommodate continuation from a snapshot if an error occurs. This also allows the pipeline to dynamically assign any number of steps to modify the partitioned content before it gets written to a destination.
* **Applies `max_characters=<n>` argument to all element types in `add_chunking_strategy` decorator** Previously this argument was only utilized in chunking Table elements and now applies to all partitioned elements if `add_chunking_strategy` decorator is utilized, further preparing the elements for downstream processing.
* **Add common retry strategy utilities for unstructured-ingest** Dynamic retry strategy with exponential backoff added to Notion source connector.
*
### Features

* **Adds `bag_of_words` and `percent_missing_text` functions** In order to count the word frequencies in two input texts and calculate the percentage of text missing relative to the source document.
* **Adds `edit_distance` calculation metrics** In order to benchmark the cleaned, extracted text with unstructured, `edit_distance` (`Levenshtein distance`) is included.
* **Adds detection_origin field to metadata** Problem: Currently isn't an easy way to find out how an element was created. With this change that information is added. Importance: With this information the developers and users are now able to know how an element was created to make decisions on how to use it. In order tu use this feature
setting UNSTRUCTURED_INCLUDE_DEBUG_METADATA=true is needed.
* **Adds a function that calculates frequency of the element type and its depth** To capture the accuracy of element type extraction, this function counts the occurrences of each unique element type with its depth for use in element metrics.

### Fixes

* **Fix zero division error in annotation bbox size** This fixes the bug where we find annotation bboxes realted to an element that need to divide the intersection size between annotation bbox and element bbox by the size of the annotation bbox
* **Fix prevent metadata module from importing dependencies from unnecessary modules** Problem: The `metadata` module had several top level imports that were only used in and applicable to code related to specific document types, while there were many general-purpose functions. As a result, general-purpose functions couldn't be used without unnecessary dependencies being installed. Fix: moved 3rd party dependency top level imports to inside the functions in which they are used and applied a decorator to check that the dependency is installed and emit a helpful error message if not.
* **Fixes category_depth None value for Title elements** Problem: `Title` elements from `chipper` get `category_depth`= None even when `Headline` and/or `Subheadline` elements are present in the same page. Fix: all `Title` elements with `category_depth` = None should be set to have a depth of 0 instead iff there are `Headline` and/or `Subheadline` element-types present. Importance: `Title` elements should be equivalent html `H1` when nested headings are present; otherwise, `category_depth` metadata can result ambiguous within elements in a page.
* **Tweak `xy-cut` ordering output to be more column friendly** This results in the order of elements more closely reflecting natural reading order which benefits downstream applications. While element ordering from `xy-cut` is usually mostly correct when ordering multi-column documents, sometimes elements from a RHS column will appear before elements in a LHS column. Fix: add swapped `xy-cut` ordering by sorting by X coordinate first and then Y coordinate.
* **Fixes badly initialized Formula** Problem: YoloX contain new types of elements, when loading a document that contain formulas a new element of that class
should be generated, however the Formula class inherits from Element instead of Text. After this change the element is correctly created with the correct class
allowing the document to be loaded. Fix: Change parent class for Formula to Text. Importance: Crucial to be able to load documents that contain formulas.
* **Fixes pdf uri error** An error was encountered when URI type of `GoToR` which refers to pdf resources outside of its own was detected since no condition catches such case. The code is fixing the issue by initialize URI before any condition check.

## 0.10.19

### Enhancements

* **Adds XLSX document level language detection** Enhancing on top of language detection functionality in previous release, we now support language detection within `.xlsx` file type at Element level.
* **bump `unstructured-inference` to `0.6.6`** The updated version of `unstructured-inference` makes table extraction in `hi_res` mode configurable to fine tune table extraction performance; it also improves element detection by adding a deduplication post processing step in the `hi_res` partitioning of pdfs and images.
* **Detect text in HTML Heading Tags as Titles** This will increase the accuracy of hierarchies in HTML documents and provide more accurate element categorization. If text is in an HTML heading tag and is not a list item, address, or narrative text, categorize it as a title.
* **Update python-based docs** Refactor docs to use the actual unstructured code rather than using the subprocess library to run the cli command itself.
* **Adds Table support for the `add_chunking_strategy` decorator to partition functions.** In addition to combining elements under Title elements, user's can now specify the `max_characters=<n>` argument to chunk Table elements into TableChunk elements with `text` and `text_as_html` of length <n> characters. This means partitioned Table results are ready for use in downstream applications without any post processing.
* **Expose endpoint url for s3 connectors** By allowing for the endpoint url to be explicitly overwritten, this allows for any non-AWS data providers supporting the s3 protocol to be supported (i.e. minio).
* **change default `hi_res` model for pdf/image partition to `yolox`** Now partitioning pdf/image using `hi_res` strategy utilizes `yolox_quantized` model isntead of `detectron2_onnx` model. This new default model has better recall for tables and produces more detailed categories for elements.
* **XLSX can now reads subtables within one sheet** Problem: Many .xlsx files are not created to be read as one full table per sheet. There are subtables, text and header along with more informations to extract from each sheet. Feature: This `partition_xlsx` now can reads subtable(s) within one .xlsx sheet, along with extracting other title and narrative texts. Importance: This enhance the power of .xlsx reading to not only one table per sheet, allowing user to capture more data tables from the file, if exists.
* **Update Documentation on Element Types and Metadata**: We have updated the documentation according to the latest element types and metadata. It includes the common and additional metadata provided by the Partitions and Connectors.

### Fixes

* **Fixes partition_pdf is_alnum reference bug** Problem: The `partition_pdf` when attempt to get bounding box from element experienced a reference before assignment error when the first object is not text extractable.  Fix: Switched to a flag when the condition is met. Importance: Crucial to be able to partition with pdf.
* **Fix various cases of HTML text missing after partition**
  Problem: Under certain circumstances, text immediately after some HTML tags will be misssing from partition result.
  Fix: Updated code to deal with these cases.
  Importance: This will ensure the correctness when partitioning HTML and Markdown documents.
* **Fixes chunking when `detection_class_prob` appears in Element metadata** Problem: when `detection_class_prob` appears in Element metadata, Elements will only be combined by chunk_by_title if they have the same `detection_class_prob` value (which is rare). This is unlikely a case we ever need to support and most often results in no chunking. Fix: `detection_class_prob` is included in the chunking list of metadata keys excluded for similarity comparison. Importance: This change allows `chunk_by_title` to operate as intended for documents which include `detection_class_prob` metadata in their Elements.

## 0.10.18

### Enhancements

* **Better detection of natural reading order in images and PDF's** The elements returned by partition better reflect natural reading order in some cases, particularly in complicated multi-column layouts, leading to better chunking and retrieval for downstream applications. Achieved by improving the `xy-cut` sorting to preprocess bboxes, shrinking all bounding boxes by 90% along x and y axes (still centered around the same center point), which allows projection lines to be drawn where not possible before if layout bboxes overlapped.
* **Improves `partition_xml` to be faster and more memory efficient when partitioning large XML files** The new behavior is to partition iteratively to prevent loading the entire XML tree into memory at once in most use cases.
* **Adds data source properties to SharePoint, Outlook, Onedrive, Reddit, Slack, DeltaTable connectors** These properties (date_created, date_modified, version, source_url, record_locator) are written to element metadata during ingest, mapping elements to information about the document source from which they derive. This functionality enables downstream applications to reveal source document applications, e.g. a link to a GDrive doc, Salesforce record, etc.
* **Add functionality to save embedded images in PDF's separately as images** This allows users to save embedded images in PDF's separately as images, given some directory path. The saved image path is written to the metadata for the Image element. Downstream applications may benefit by providing users with image links from relevant "hits."
* **Azure Cognite Search destination connector** New Azure Cognitive Search destination connector added to ingest CLI.  Users may now use `unstructured-ingest` to write partitioned data from over 20 data sources (so far) to an Azure Cognitive Search index.
* **Improves salesforce partitioning** Partitions Salesforce data as xlm instead of text for improved detail and flexibility. Partitions htmlbody instead of textbody for Salesforce emails. Importance: Allows all Salesforce fields to be ingested and gives Salesforce emails more detailed partitioning.
* **Add document level language detection functionality.** Introduces the "auto" default for the languages param, which then detects the languages present in the document using the `langdetect` package. Adds the document languages as ISO 639-3 codes to the element metadata. Implemented only for the partition_text function to start.
* **PPTX partitioner refactored in preparation for enhancement.** Behavior should be unchanged except that shapes enclosed in a group-shape are now included, as many levels deep as required (a group-shape can itself contain a group-shape).
* **Embeddings support for the SharePoint SourceConnector via unstructured-ingest CLI** The SharePoint connector can now optionally create embeddings from the elements it pulls out during partition and upload those embeddings to Azure Cognitive Search index.
* **Improves hierarchy from docx files by leveraging natural hierarchies built into docx documents**  Hierarchy can now be detected from an indentation level for list bullets/numbers and by style name (e.g. Heading 1, List Bullet 2, List Number).
* **Chunking support for the SharePoint SourceConnector via unstructured-ingest CLI** The SharePoint connector can now optionally chunk the elements pulled out during partition via the chunking unstructured brick. This can be used as a stage before creating embeddings.

### Features

* **Adds `links` metadata in `partition_pdf` for `fast` strategy.** Problem: PDF files contain rich information and hyperlink that Unstructured did not captured earlier. Feature: `partition_pdf` now can capture embedded links within the file along with its associated text and page number. Importance: Providing depth in extracted elements give user a better understanding and richer context of documents. This also enables user to map to other elements within the document if the hyperlink is refered internally.
* **Adds the embedding module to be able to embed Elements** Problem: Many NLP applications require the ability to represent parts of documents in a semantic way. Until now, Unstructured did not have text embedding ability within the core library. Feature: This embedding module is able to track embeddings related data with a class, embed a list of elements, and return an updated list of Elements with the *embeddings* property. The module is also able to embed query strings. Importance: Ability to embed documents or parts of documents will enable users to make use of these semantic representations in different NLP applications, such as search, retrieval, and retrieval augmented generation.

### Fixes

* **Fixes a metadata source serialization bug** Problem: In unstructured elements, when loading an elements json file from the disk, the data_source attribute is assumed to be an instance of DataSourceMetadata and the code acts based on that. However the loader did not satisfy the assumption, and loaded it as a dict instead, causing an error. Fix: Added necessary code block to initialize a DataSourceMetadata object, also refactored DataSourceMetadata.from_dict() method to remove redundant code. Importance: Crucial to be able to load elements (which have data_source fields) from json files.
* **Fixes issue where unstructured-inference was not getting updated** Problem: unstructured-inference was not getting upgraded to the version to match unstructured release when doing a pip install.  Solution: using `pip install unstructured[all-docs]` it will now upgrade both unstructured and unstructured-inference. Importance: This will ensure that the inference library is always in sync with the unstructured library, otherwise users will be using outdated libraries which will likely lead to unintended behavior.
* **Fixes SharePoint connector failures if any document has an unsupported filetype** Problem: Currently the entire connector ingest run fails if a single IngestDoc has an unsupported filetype. This is because a ValueError is raised in the IngestDoc's `__post_init__`. Fix: Adds a try/catch when the IngestConnector runs get_ingest_docs such that the error is logged but all processable documents->IngestDocs are still instantiated and returned. Importance: Allows users to ingest SharePoint content even when some files with unsupported filetypes exist there.
* **Fixes Sharepoint connector server_path issue** Problem: Server path for the Sharepoint Ingest Doc was incorrectly formatted, causing issues while fetching pages from the remote source. Fix: changes formatting of remote file path before instantiating SharepointIngestDocs and appends a '/' while fetching pages from the remote source. Importance: Allows users to fetch pages from Sharepoint Sites.
* **Fixes Sphinx errors.** Fixes errors when running Sphinx `make html` and installs library to suppress warnings.
* **Fixes a metadata backwards compatibility error** Problem: When calling `partition_via_api`, the hosted api may return an element schema that's newer than the current `unstructured`. In this case, metadata fields were added which did not exist in the local `ElementMetadata` dataclass, and `__init__()` threw an error. Fix: remove nonexistent fields before instantiating in `ElementMetadata.from_json()`. Importance: Crucial to avoid breaking changes when adding fields.
* **Fixes issue with Discord connector when a channel returns `None`** Problem: Getting the `jump_url` from a nonexistent Discord `channel` fails. Fix: property `jump_url` is now retrieved within the same context as the messages from the channel. Importance: Avoids cascading issues when the connector fails to fetch information about a Discord channel.
* **Fixes occasionally SIGABTR when writing table with `deltalake` on Linux** Problem: occasionally on Linux ingest can throw a `SIGABTR` when writing `deltalake` table even though the table was written correctly. Fix: put the writing function into a `Process` to ensure its execution to the fullest extent before returning to the main process. Importance: Improves stability of connectors using `deltalake`


* **Fix badly initialized Formula** Problem: YoloX contain new types of elements, when loading a document that contain formulas a new element of that class
should be generated, however the Formula class inherits from Element instead of Text. After this change the element is correctly created with the correct class
allowing the document to be loaded. Fix: Change parent class for Formula to Text. Importance: Crucial to be able to load documents that contain formulas.

## 0.10.16

### Enhancements

* **Adds data source properties to Airtable, Confluence, Discord, Elasticsearch, Google Drive, and Wikipedia connectors** These properties (date_created, date_modified, version, source_url, record_locator) are written to element metadata during ingest, mapping elements to information about the document source from which they derive. This functionality enables downstream applications to reveal source document applications, e.g. a link to a GDrive doc, Salesforce record, etc.
* **DOCX partitioner refactored in preparation for enhancement.** Behavior should be unchanged except in multi-section documents containing different headers/footers for different sections. These will now emit all distinct headers and footers encountered instead of just those for the last section.
* **Add a function to map between Tesseract and standard language codes.** This allows users to input language information to the `languages` param in any Tesseract-supported langcode or any ISO 639 standard language code.
* **Add document level language detection functionality.** Introduces the "auto" default for the languages param, which then detects the languages present in the document using the `langdetect` package. Implemented only for the partition_text function to start.

### Features

### Fixes

* ***Fixes an issue that caused a partition error for some PDF's.** Fixes GH Issue 1460 by bypassing a coordinate check if an element has invalid coordinates.

## 0.10.15


### Enhancements

* **Support for better element categories from the next-generation image-to-text model ("chipper").** Previously, not all of the classifications from Chipper were being mapped to proper `unstructured` element categories so the consumer of the library would see many `UncategorizedText` elements. This fixes the issue, improving the granularity of the element categories outputs for better downstream processing and chunking. The mapping update is:
  * "Threading": `NarrativeText`
  * "Form": `NarrativeText`
  * "Field-Name": `Title`
  * "Value": `NarrativeText`
  * "Link": `NarrativeText`
  * "Headline": `Title` (with `category_depth=1`)
  * "Subheadline": `Title` (with `category_depth=2`)
  * "Abstract": `NarrativeText`
* **Better ListItem grouping for PDF's (fast strategy).** The `partition_pdf` with `fast` strategy previously broke down some numbered list item lines as separate elements. This enhancement leverages the x,y coordinates and bbox sizes to help decide whether the following chunk of text is a continuation of the immediate previous detected ListItem element or not, and not detect it as its own non-ListItem element.
* **Fall back to text-based classification for uncategorized Layout elements for Images and PDF's**. Improves element classification by running existing text-based rules on previously `UncategorizedText` elements.
* **Adds table partitioning for Partitioning for many doc types including: .html, .epub., .md, .rst, .odt, and .msg.** At the core of this change is the .html partition functionality, which is leveraged by the other effected doc types. This impacts many scenarios where `Table` Elements are now propery extracted.
* **Create and add `add_chunking_strategy` decorator to partition functions.** Previously, users were responsible for their own chunking after partitioning elements, often required for downstream applications. Now, individual elements may be combined into right-sized chunks where min and max character size may be specified if `chunking_strategy=by_title`. Relevant elements are grouped together for better downstream results. This enables users immediately use partitioned results effectively in downstream applications (e.g. RAG architecture apps) without any additional post-processing.
* **Adds `languages` as an input parameter and marks `ocr_languages` kwarg for deprecation in pdf, image, and auto partitioning functions.** Previously, language information was only being used for Tesseract OCR for image-based documents and was in a Tesseract specific string format, but by refactoring into a list of standard language codes independent of Tesseract, the `unstructured` library will better support `languages` for other non-image pipelines and/or support for other OCR engines.
* **Removes `UNSTRUCTURED_LANGUAGE` env var usage and replaces `language` with `languages` as an input parameter to unstructured-partition-text_type functions.** The previous parameter/input setup was not user-friendly or scalable to the variety of elements being processed. By refactoring the inputted language information into a list of standard language codes, we can support future applications of the element language such as detection, metadata, and multi-language elements. Now, to skip English specific checks, set the `languages` parameter to any non-English language(s).
* **Adds `xlsx` and `xls` filetype extensions to the `skip_infer_table_types` default list in `partition`.** By adding these file types to the input parameter these files should not go through table extraction. Users can still specify if they would like to extract tables from these filetypes, but will have to set the `skip_infer_table_types` to exclude the desired filetype extension. This avoids mis-representing complex spreadsheets where there may be multiple sub-tables and other content.
* **Better debug output related to sentence counting internals**. Clarify message when sentence is not counted toward sentence count because there aren't enough words, relevant for developers focused on `unstructured`s NLP internals.
* **Faster ocr_only speed for partitioning PDF and images.** Use `unstructured_pytesseract.run_and_get_multiple_output` function to reduce the number of calls to `tesseract` by half when partitioning pdf or image with `tesseract`
* **Adds data source properties to fsspec connectors** These properties (date_created, date_modified, version, source_url, record_locator) are written to element metadata during ingest, mapping elements to information about the document source from which they derive. This functionality enables downstream applications to reveal source document applications, e.g. a link to a GDrive doc, Salesforce record, etc.
* **Add delta table destination connector** New delta table destination connector added to ingest CLI.  Users may now use `unstructured-ingest` to write partitioned data from over 20 data sources (so far) to a Delta Table.
* **Rename to Source and Destination Connectors in the Documentation.** Maintain naming consistency between Connectors codebase and documentation with the first addition to a destination connector.
* **Non-HTML text files now return unstructured-elements as opposed to HTML-elements.** Previously the text based files that went through `partition_html` would return HTML-elements but now we preserve the format from the input using `source_format` argument in the partition call.
* **Adds `PaddleOCR` as an optional alternative to `Tesseract`** for OCR in processing of PDF or Image files, it is installable via the `makefile` command `install-paddleocr`. For experimental purposes only.
* **Bump unstructured-inference** to 0.5.28. This version bump markedly improves the output of table data, rendered as `metadata.text_as_html` in an element. These changes include:
  * add env variable `ENTIRE_PAGE_OCR` to specify using paddle or tesseract on entire page OCR
  * table structure detection now pads the input image by 25 pixels in all 4 directions to improve its recall (0.5.27)
  * support paddle with both cpu and gpu and assume it is pre-installed (0.5.26)
  * fix a bug where `cells_to_html` doesn't handle cells spanning multiple rows properly (0.5.25)
  * remove `cv2` preprocessing step before OCR step in table transformer (0.5.24)

### Features

* **Adds element metadata via `category_depth` with default value None**.
  * This additional metadata is useful for vectordb/LLM, chunking strategies, and retrieval applications.
* **Adds a naive hierarchy for elements via a `parent_id` on the element's metadata**
  * Users will now have more metadata for implementing vectordb/LLM chunking strategies. For example, text elements could be queried by their preceding title element.
  * Title elements created from HTML headings will properly nest

### Fixes

* **`add_pytesseract_bboxes_to_elements` no longer returns `nan` values**. The function logic is now broken into new methods
  `_get_element_box` and `convert_multiple_coordinates_to_new_system`
* **Selecting a different model wasn't being respected when calling `partition_image`.** Problem: `partition_pdf` allows for passing a `model_name` parameter. Given the similarity between the image and PDF pipelines, the expected behavior is that `partition_image` should support the same parameter, but `partition_image` was unintentionally not passing along its `kwargs`. This was corrected by adding the kwargs to the downstream call.
* **Fixes a chunking issue via dropping the field "coordinates".** Problem: chunk_by_title function was chunking each element to its own individual chunk while it needed to group elements into a fewer number of chunks. We've discovered that this happens due to a metadata matching logic in chunk_by_title function, and discovered that elements with different metadata can't be put into the same chunk. At the same time, any element with "coordinates" essentially had different metadata than other elements, due each element locating in different places and having different coordinates. Fix: That is why we have included the key "coordinates" inside a list of excluded metadata keys, while doing this "metadata_matches" comparision. Importance: This change is crucial to be able to chunk by title for documents which include "coordinates" metadata in their elements.

## 0.10.14

### Enhancements

* Update all connectors to use new downstream architecture
  * New click type added to parse comma-delimited string inputs
  * Some CLI options renamed

### Features

### Fixes

## 0.10.13

### Enhancements

* Updated documentation: Added back support doc types for partitioning, more Python codes in the API page,  RAG definition, and use case.
* Updated Hi-Res Metadata: PDFs and Images using Hi-Res strategy now have layout model class probabilities added ot metadata.
* Updated the `_detect_filetype_from_octet_stream()` function to use libmagic to infer the content type of file when it is not a zip file.
* Tesseract minor version bump to 5.3.2

### Features

* Add Jira Connector to be able to pull issues from a Jira organization
* Add `clean_ligatures` function to expand ligatures in text


### Fixes

* `partition_html` breaks on `<br>` elements.
* Ingest error handling to properly raise errors when wrapped
* GH issue 1361: fixes a sortig error that prevented some PDF's from being parsed
* Bump unstructured-inference
  * Brings back embedded images in PDF's (0.5.23)

## 0.10.12

### Enhancements

* Removed PIL pin as issue has been resolved upstream
* Bump unstructured-inference
  * Support for yolox_quantized layout detection model (0.5.20)
* YoloX element types added


### Features

* Add Salesforce Connector to be able to pull Account, Case, Campaign, EmailMessage, Lead

### Fixes


* Bump unstructured-inference
  * Avoid divide-by-zero errors swith `safe_division` (0.5.21)

## 0.10.11

### Enhancements

* Bump unstructured-inference
  * Combine entire-page OCR output with layout-detected elements, to ensure full coverage of the page (0.5.19)

### Features

* Add in ingest cli s3 writer

### Fixes

* Fix a bug where `xy-cut` sorting attemps to sort elements without valid coordinates; now xy cut sorting only works when **all** elements have valid coordinates

## 0.10.10

### Enhancements

* Adds `text` as an input parameter to `partition_xml`.
* `partition_xml` no longer runs through `partition_text`, avoiding incorrect splitting
  on carriage returns in the XML. Since `partition_xml` no longer calls `partition_text`,
  `min_partition` and `max_partition` are no longer supported in `partition_xml`.
* Bump `unstructured-inference==0.5.18`, change non-default detectron2 classification threshold
* Upgrade base image from rockylinux 8 to rockylinux 9
* Serialize IngestDocs to JSON when passing to subprocesses

### Features

### Fixes

- Fix a bug where mismatched `elements` and `bboxes` are passed into `add_pytesseract_bbox_to_elements`

## 0.10.9

### Enhancements

* Fix `test_json` to handle only non-extra dependencies file types (plain-text)

### Features

* Adds `chunk_by_title` to break a document into sections based on the presence of `Title`
  elements.
* add new extraction function `extract_image_urls_from_html` to extract all img related URL from html text.

### Fixes

* Make cv2 dependency optional
* Edit `add_pytesseract_bbox_to_elements`'s (`ocr_only` strategy) `metadata.coordinates.points` return type to `Tuple` for consistency.
* Re-enable test-ingest-confluence-diff for ingest tests
* Fix syntax for ingest test check number of files

## 0.10.8

### Enhancements

* Release docker image that installs Python 3.10 rather than 3.8

### Features

### Fixes

## 0.10.7

### Enhancements

### Features

### Fixes

* Remove overly aggressive ListItem chunking for images and PDF's which typically resulted in inchorent elements.

## 0.10.6

### Enhancements

* Enable `partition_email` and `partition_msg` to detect if an email is PGP encryped. If
  and email is PGP encryped, the functions will return an empy list of elements and
  emit a warning about the encrypted content.
* Add threaded Slack conversations into Slack connector output
* Add functionality to sort elements using `xy-cut` sorting approach in `partition_pdf` for `hi_res` and `fast` strategies
* Bump unstructured-inference
  * Set OMP_THREAD_LIMIT to 1 if not set for better tesseract perf (0.5.17)

### Features

* Extract coordinates from PDFs and images when using OCR only strategy and add to metadata

### Fixes

* Update `partition_html` to respect the order of `<pre>` tags.
* Fix bug in `partition_pdf_or_image` where two partitions were called if `strategy == "ocr_only"`.
* Bump unstructured-inference
  * Fix issue where temporary files were being left behind (0.5.16)
* Adds deprecation warning for the `file_filename` kwarg to `partition`, `partition_via_api`,
  and `partition_multiple_via_api`.
* Fix documentation build workflow by pinning dependencies

## 0.10.5

### Enhancements

* Create new CI Pipelines
  - Checking text, xml, email, and html doc tests against the library installed without extras
  - Checking each library extra against their respective tests
* `partition` raises an error and tells the user to install the appropriate extra if a filetype
  is detected that is missing dependencies.
* Add custom errors to ingest
* Bump `unstructured-ingest==0.5.15`
  - Handle an uncaught TesseractError (0.5.15)
  - Add TIFF test file and TIFF filetype to `test_from_image_file` in `test_layout` (0.5.14)
* Use `entire_page` ocr mode for pdfs and images
* Add notes on extra installs to docs
* Adds ability to reuse connections per process in unstructured-ingest

### Features
* Add delta table connector

### Fixes

## 0.10.4
* Pass ocr_mode in partition_pdf and set the default back to individual pages for now
* Add diagrams and descriptions for ingest design in the ingest README

### Features
* Supports multipage TIFF image partitioning

### Fixes

## 0.10.2

### Enhancements
* Bump unstructured-inference==0.5.13:
  - Fix extracted image elements being included in layout merge, addresses the issue
    where an entire-page image in a PDF was not passed to the layout model when using hi_res.

### Features

### Fixes

## 0.10.1

### Enhancements
* Bump unstructured-inference==0.5.12:
  - fix to avoid trace for certain PDF's (0.5.12)
  - better defaults for DPI for hi_res and  Chipper (0.5.11)
  - implement full-page OCR (0.5.10)

### Features

### Fixes

* Fix dead links in repository README (Quick Start > Install for local development, and Learn more > Batch Processing)
* Update document dependencies to include tesseract-lang for additional language support (required for tests to pass)

## 0.10.0

### Enhancements

* Add `include_header` kwarg to `partition_xlsx` and change default behavior to `True`
* Update the `links` and `emphasized_texts` metadata fields

### Features

### Fixes

## 0.9.3

### Enhancements

* Pinned dependency cleanup.
* Update `partition_csv` to always use `soupparser_fromstring` to parse `html text`
* Update `partition_tsv` to always use `soupparser_fromstring` to parse `html text`
* Add `metadata.section` to capture epub table of contents data
* Add `unique_element_ids` kwarg to partition functions. If `True`, will use a UUID
  for element IDs instead of a SHA-256 hash.
* Update `partition_xlsx` to always use `soupparser_fromstring` to parse `html text`
* Add functionality to switch `html` text parser based on whether the `html` text contains emoji
* Add functionality to check if a string contains any emoji characters
* Add CI tests around Notion

### Features

* Add Airtable Connector to be able to pull views/tables/bases from an Airtable organization

### Fixes

* fix pdf partition of list items being detected as titles in OCR only mode
* make notion module discoverable
* fix emails with `Content-Distribution: inline` and `Content-Distribution: attachment` with no filename
* Fix email attachment filenames which had `=` in the filename itself

## 0.9.2


### Enhancements

* Update table extraction section in API documentation to sync with change in Prod API
* Update Notion connector to extract to html
* Added UUID option for `element_id`
* Bump unstructured-inference==0.5.9:
  - better caching of models
  - another version of detectron2 available, though the default layout model is unchanged
* Added UUID option for element_id
* Added UUID option for element_id
* CI improvements to run ingest tests in parallel

### Features

* Adds Sharepoint connector.

### Fixes

* Bump unstructured-inference==0.5.9:
  - ignores Tesseract errors where no text is extracted for tiles that indeed, have no text

## 0.9.1

### Enhancements

* Adds --partition-pdf-infer-table-structure to unstructured-ingest.
* Enable `partition_html` to skip headers and footers with the `skip_headers_and_footers` flag.
* Update `partition_doc` and `partition_docx` to track emphasized texts in the output
* Adds post processing function `filter_element_types`
* Set the default strategy for partitioning images to `hi_res`
* Add page break parameter section in API documentation to sync with change in Prod API
* Update `partition_html` to track emphasized texts in the output
* Update `XMLDocument._read_xml` to create `<p>` tag element for the text enclosed in the `<pre>` tag
* Add parameter `include_tail_text` to `_construct_text` to enable (skip) tail text inclusion
* Add Notion connector

### Features

### Fixes

* Remove unused `_partition_via_api` function
* Fixed emoji bug in `partition_xlsx`.
* Pass `file_filename` metadata when partitioning file object
* Skip ingest test on missing Slack token
* Add Dropbox variables to CI environments
* Remove default encoding for ingest
* Adds new element type `EmailAddress` for recognising email address in the  text
* Simplifies `min_partition` logic; makes partitions falling below the `min_partition`
  less likely.
* Fix bug where ingest test check for number of files fails in smoke test
* Fix unstructured-ingest entrypoint failure

## 0.9.0

### Enhancements

* Dependencies are now split by document type, creating a slimmer base installation.

## 0.8.8

### Enhancements

### Features

### Fixes

* Rename "date" field to "last_modified"
* Adds Box connector

### Fixes

## 0.8.7

### Enhancements

* Put back useful function `split_by_paragraph`

### Features

### Fixes

* Fix argument order in NLTK download step

## 0.8.6

### Enhancements

### Features

### Fixes

* Remove debug print lines and non-functional code

## 0.8.5

### Enhancements

* Add parameter `skip_infer_table_types` to enable (skip) table extraction for other doc types
* Adds optional Unstructured API unit tests in CI
* Tracks last modified date for all document types.
* Add auto_paragraph_grouper to detect new-line and blank-line new paragraph for .txt files.
* refactor the ingest cli to better support expanding supported connectors

## 0.8.3

### Enhancements

### Features

### Fixes

* NLTK now only gets downloaded if necessary.
* Handling for empty tables in Word Documents and PowerPoints.

## 0.8.4

### Enhancements

* Additional tests and refactor of JSON detection.
* Update functionality to retrieve image metadata from a page for `document_to_element_list`
* Links are now tracked in `partition_html` output.
* Set the file's current position to the beginning after reading the file in `convert_to_bytes`
* Add `min_partition` kwarg to that combines elements below a specified threshold and modifies splitting of strings longer than max partition so words are not split.
* set the file's current position to the beginning after reading the file in `convert_to_bytes`
* Add slide notes to pptx
* Add `--encoding` directive to ingest
* Improve json detection by `detect_filetype`

### Features

* Adds Outlook connector
* Add support for dpi parameter in inference library
* Adds Onedrive connector.
* Add Confluence connector for ingest cli to pull the body text from all documents from all spaces in a confluence domain.

### Fixes

* Fixes issue with email partitioning where From field was being assigned the To field value.
* Use the `image_metadata` property of the `PageLayout` instance to get the page image info in the `document_to_element_list`
* Add functionality to write images to computer storage temporarily instead of keeping them in memory for `ocr_only` strategy
* Add functionality to convert a PDF in small chunks of pages at a time for `ocr_only` strategy
* Adds `.txt`, `.text`, and `.tab` to list of extensions to check if file
  has a `text/plain` MIME type.
* Enables filters to be passed to `partition_doc` so it doesn't error with LibreOffice7.
* Removed old error message that's superseded by `requires_dependencies`.
* Removes using `hi_res` as the default strategy value for `partition_via_api` and `partition_multiple_via_api`

## 0.8.1

### Enhancements

* Add support for Python 3.11

### Features

### Fixes

* Fixed `auto` strategy detected scanned document as having extractable text and using `fast` strategy, resulting in no output.
* Fix list detection in MS Word documents.
* Don't instantiate an element with a coordinate system when there isn't a way to get its location data.

## 0.8.0

### Enhancements

* Allow model used for hi res pdf partition strategy to be chosen when called.
* Updated inference package

### Features

* Add `metadata_filename` parameter across all partition functions

### Fixes

* Update to ensure `convert_to_datafame` grabs all of the metadata fields.
* Adjust encoding recognition threshold value in `detect_file_encoding`
* Fix KeyError when `isd_to_elements` doesn't find a type
* Fix `_output_filename` for local connector, allowing single files to be written correctly to the disk

* Fix for cases where an invalid encoding is extracted from an email header.

### BREAKING CHANGES

* Information about an element's location is no longer returned as top-level attributes of an element. Instead, it is returned in the `coordinates` attribute of the element's metadata.

## 0.7.12

### Enhancements

* Adds `include_metadata` kwarg to `partition_doc`, `partition_docx`, `partition_email`, `partition_epub`, `partition_json`, `partition_msg`, `partition_odt`, `partition_org`, `partition_pdf`, `partition_ppt`, `partition_pptx`, `partition_rst`, and `partition_rtf`
### Features

* Add Elasticsearch connector for ingest cli to pull specific fields from all documents in an index.
* Adds Dropbox connector

### Fixes

* Fix tests that call unstructured-api by passing through an api-key
* Fixed page breaks being given (incorrect) page numbers
* Fix skipping download on ingest when a source document exists locally

## 0.7.11

### Enhancements

* More deterministic element ordering when using `hi_res` PDF parsing strategy (from unstructured-inference bump to 0.5.4)
* Make large model available (from unstructured-inference bump to 0.5.3)
* Combine inferred elements with extracted elements (from unstructured-inference bump to 0.5.2)
* `partition_email` and `partition_msg` will now process attachments if `process_attachments=True`
  and a attachment partitioning functions is passed through with `attachment_partitioner=partition`.

### Features

### Fixes

* Fix tests that call unstructured-api by passing through an api-key
* Fixed page breaks being given (incorrect) page numbers
* Fix skipping download on ingest when a source document exists locally

## 0.7.10

### Enhancements

* Adds a `max_partition` parameter to `partition_text`, `partition_pdf`, `partition_email`,
  `partition_msg` and `partition_xml` that sets a limit for the size of an individual
  document elements. Defaults to `1500` for everything except `partition_xml`, which has
  a default value of `None`.
* DRY connector refactor

### Features

* `hi_res` model for pdfs and images is selectable via environment variable.

### Fixes

* CSV check now ignores escaped commas.
* Fix for filetype exploration util when file content does not have a comma.
* Adds negative lookahead to bullet pattern to avoid detecting plain text line
  breaks like `-------` as list items.
* Fix pre tag parsing for `partition_html`
* Fix lookup error for annotated Arabic and Hebrew encodings

## 0.7.9

### Enhancements

* Improvements to string check for leafs in `partition_xml`.
* Adds --partition-ocr-languages to unstructured-ingest.

### Features

* Adds `partition_org` for processed Org Mode documents.

### Fixes

## 0.7.8

### Enhancements

### Features

* Adds Google Cloud Service connector

### Fixes

* Updates the `parse_email` for `partition_eml` so that `unstructured-api` passes the smoke tests
* `partition_email` now works if there is no message content
* Updates the `"fast"` strategy for `partition_pdf` so that it's able to recursively
* Adds recursive functionality to all fsspec connectors
* Adds generic --recursive ingest flag

## 0.7.7

### Enhancements

* Adds functionality to replace the `MIME` encodings for `eml` files with one of the common encodings if a `unicode` error occurs
* Adds missed file-like object handling in `detect_file_encoding`
* Adds functionality to extract charset info from `eml` files

### Features

* Added coordinate system class to track coordinate types and convert to different coordinate

### Fixes

* Adds an `html_assemble_articles` kwarg to `partition_html` to enable users to capture
  control whether content outside of `<article>` tags is captured when
  `<article>` tags are present.
* Check for the `xml` attribute on `element` before looking for pagebreaks in `partition_docx`.

## 0.7.6

### Enhancements

* Convert fast startegy to ocr_only for images
* Adds support for page numbers in `.docx` and `.doc` when user or renderer
  created page breaks are present.
* Adds retry logic for the unstructured-ingest Biomed connector

### Features

* Provides users with the ability to extract additional metadata via regex.
* Updates `partition_docx` to include headers and footers in the output.
* Create `partition_tsv` and associated tests. Make additional changes to `detect_filetype`.

### Fixes

* Remove fake api key in test `partition_via_api` since we now require valid/empty api keys
* Page number defaults to `None` instead of `1` when page number is not present in the metadata.
  A page number of `None` indicates that page numbers are not being tracked for the document
  or that page numbers do not apply to the element in question..
* Fixes an issue with some pptx files. Assume pptx shapes are found in top left position of slide
  in case the shape.top and shape.left attributes are `None`.

## 0.7.5

### Enhancements

* Adds functionality to sort elements in `partition_pdf` for `fast` strategy
* Adds ingest tests with `--fast` strategy on PDF documents
* Adds --api-key to unstructured-ingest

### Features

* Adds `partition_rst` for processed ReStructured Text documents.

### Fixes

* Adds handling for emails that do not have a datetime to extract.
* Adds pdf2image package as core requirement of unstructured (with no extras)

## 0.7.4

### Enhancements

* Allows passing kwargs to request data field for `partition_via_api` and `partition_multiple_via_api`
* Enable MIME type detection if libmagic is not available
* Adds handling for empty files in `detect_filetype` and `partition`.

### Features

### Fixes

* Reslove `grpcio` import issue on `weaviate.schema.validate_schema` for python 3.9 and 3.10
* Remove building `detectron2` from source in Dockerfile

## 0.7.3

### Enhancements

* Update IngestDoc abstractions and add data source metadata in ElementMetadata

### Features

### Fixes

* Pass `strategy` parameter down from `partition` for `partition_image`
* Filetype detection if a CSV has a `text/plain` MIME type
* `convert_office_doc` no longers prints file conversion info messages to stdout.
* `partition_via_api` reflects the actual filetype for the file processed in the API.

## 0.7.2

### Enhancements

* Adds an optional encoding kwarg to `elements_to_json` and `elements_from_json`
* Bump version of base image to use new stable version of tesseract

### Features

### Fixes

* Update the `read_txt_file` utility function to keep using `spooled_to_bytes_io_if_needed` for xml
* Add functionality to the `read_txt_file` utility function to handle file-like object from URL
* Remove the unused parameter `encoding` from `partition_pdf`
* Change auto.py to have a `None` default for encoding
* Add functionality to try other common encodings for html and xml files if an error related to the encoding is raised and the user has not specified an encoding.
* Adds benchmark test with test docs in example-docs
* Re-enable test_upload_label_studio_data_with_sdk
* File detection now detects code files as plain text
* Adds `tabulate` explicitly to dependencies
* Fixes an issue in `metadata.page_number` of pptx files
* Adds showing help if no parameters passed

## 0.7.1

### Enhancements

### Features

* Add `stage_for_weaviate` to stage `unstructured` outputs for upload to Weaviate, along with
  a helper function for defining a class to use in Weaviate schemas.
* Builds from Unstructured base image, built off of Rocky Linux 8.7, this resolves almost all CVE's in the image.

### Fixes

## 0.7.0

### Enhancements

* Installing `detectron2` from source is no longer required when using the `local-inference` extra.
* Updates `.pptx` parsing to include text in tables.

### Features

### Fixes

* Fixes an issue in `_add_element_metadata` that caused all elements to have `page_number=1`
  in the element metadata.
* Adds `.log` as a file extension for TXT files.
* Adds functionality to try other common encodings for email (`.eml`) files if an error related to the encoding is raised and the user has not specified an encoding.
* Allow passed encoding to be used in the `replace_mime_encodings`
* Fixes page metadata for `partition_html` when `include_metadata=False`
* A `ValueError` now raises if `file_filename` is not specified when you use `partition_via_api`
  with a file-like object.

## 0.6.11

### Enhancements

* Supports epub tests since pandoc is updated in base image

### Features


### Fixes


## 0.6.10

### Enhancements

* XLS support from auto partition

### Features

### Fixes

## 0.6.9

### Enhancements

* fast strategy for pdf now keeps element bounding box data
* setup.py refactor

### Features

### Fixes

* Adds functionality to try other common encodings if an error related to the encoding is raised and the user has not specified an encoding.
* Adds additional MIME types for CSV

## 0.6.8

### Enhancements

### Features

* Add `partition_csv` for CSV files.

### Fixes

## 0.6.7

### Enhancements

* Deprecate `--s3-url` in favor of `--remote-url` in CLI
* Refactor out non-connector-specific config variables
* Add `file_directory` to metadata
* Add `page_name` to metadata. Currently used for the sheet name in XLSX documents.
* Added a `--partition-strategy` parameter to unstructured-ingest so that users can specify
  partition strategy in CLI. For example, `--partition-strategy fast`.
* Added metadata for filetype.
* Add Discord connector to pull messages from a list of channels
* Refactor `unstructured/file-utils/filetype.py` to better utilise hashmap to return mime type.
* Add local declaration of DOCX_MIME_TYPES and XLSX_MIME_TYPES for `test_filetype.py`.

### Features

* Add `partition_xml` for XML files.
* Add `partition_xlsx` for Microsoft Excel documents.

### Fixes

* Supports `hml` filetype for partition as a variation of html filetype.
* Makes `pytesseract` a function level import in `partition_pdf` so you can use the `"fast"`
  or `"hi_res"` strategies if `pytesseract` is not installed. Also adds the
  `required_dependencies` decorator for the `"hi_res"` and `"ocr_only"` strategies.
* Fix to ensure `filename` is tracked in metadata for `docx` tables.

## 0.6.6

### Enhancements

* Adds an `"auto"` strategy that chooses the partitioning strategy based on document
  characteristics and function kwargs. This is the new default strategy for `partition_pdf`
  and `partition_image`. Users can maintain existing behavior by explicitly setting
  `strategy="hi_res"`.
* Added an additional trace logger for NLP debugging.
* Add `get_date` method to `ElementMetadata` for converting the datestring to a `datetime` object.
* Cleanup the `filename` attribute on `ElementMetadata` to remove the full filepath.

### Features

* Added table reading as html with URL parsing to `partition_docx` in docx
* Added metadata field for text_as_html for docx files

### Fixes

* `fileutils/file_type` check json and eml decode ignore error
* `partition_email` was updated to more flexibly handle deviations from the RFC-2822 standard.
  The time in the metadata returns `None` if the time does not match RFC-2822 at all.
* Include all metadata fields when converting to dataframe or CSV

## 0.6.5

### Enhancements

* Added support for SpooledTemporaryFile file argument.

### Features

### Fixes


## 0.6.4

### Enhancements

* Added an "ocr_only" strategy for `partition_pdf`. Refactored the strategy decision
  logic into its own module.

### Features

### Fixes

## 0.6.3

### Enhancements

* Add an "ocr_only" strategy for `partition_image`.

### Features

* Added `partition_multiple_via_api` for partitioning multiple documents in a single REST
  API call.
* Added `stage_for_baseplate` function to prepare outputs for ingestion into Baseplate.
* Added `partition_odt` for processing Open Office documents.

### Fixes

* Updates the grouping logic in the `partition_pdf` fast strategy to group together text
  in the same bounding box.

## 0.6.2

### Enhancements

* Added logic to `partition_pdf` for detecting copy protected PDFs and falling back
  to the hi res strategy when necessary.


### Features

* Add `partition_via_api` for partitioning documents through the hosted API.

### Fixes

* Fix how `exceeds_cap_ratio` handles empty (returns `True` instead of `False`)
* Updates `detect_filetype` to properly detect JSONs when the MIME type is `text/plain`.

## 0.6.1

### Enhancements

* Updated the table extraction parameter name to be more descriptive

### Features

### Fixes

## 0.6.0

### Enhancements

* Adds an `ssl_verify` kwarg to `partition` and `partition_html` to enable turning off
  SSL verification for HTTP requests. SSL verification is on by default.
* Allows users to pass in ocr language to `partition_pdf` and `partition_image` through
  the `ocr_language` kwarg. `ocr_language` corresponds to the code for the language pack
  in Tesseract. You will need to install the relevant Tesseract language pack to use a
  given language.

### Features

* Table extraction is now possible for pdfs from `partition` and `partition_pdf`.
* Adds support for extracting attachments from `.msg` files

### Fixes

* Adds an `ssl_verify` kwarg to `partition` and `partition_html` to enable turning off
  SSL verification for HTTP requests. SSL verification is on by default.

## 0.5.13

### Enhancements

* Allow headers to be passed into `partition` when `url` is used.

### Features

* `bytes_string_to_string` cleaning brick for bytes string output.

### Fixes

* Fixed typo in call to `exactly_one` in `partition_json`
* unstructured-documents encode xml string if document_tree is `None` in `_read_xml`.
* Update to `_read_xml` so that Markdown files with embedded HTML process correctly.
* Fallback to "fast" strategy only emits a warning if the user specifies the "hi_res" strategy.
* unstructured-partition-text_type exceeds_cap_ratio fix returns and how capitalization ratios are calculated
* `partition_pdf` and `partition_text` group broken paragraphs to avoid fragmented `NarrativeText` elements.
* .json files resolved as "application/json" on centos7 (or other installs with older libmagic libs)

## 0.5.12

### Enhancements

* Add OS mimetypes DB to docker image, mainly for unstructured-api compat.
* Use the image registry as a cache when building Docker images.
* Adds the ability for `partition_text` to group together broken paragraphs.
* Added method to utils to allow date time format validation

### Features
* Add Slack connector to pull messages for a specific channel

* Add --partition-by-api parameter to unstructured-ingest
* Added `partition_rtf` for processing rich text files.
* `partition` now accepts a `url` kwarg in addition to `file` and `filename`.

### Fixes

* Allow encoding to be passed into `replace_mime_encodings`.
* unstructured-ingest connector-specific dependencies are imported on demand.
* unstructured-ingest --flatten-metadata supported for local connector.
* unstructured-ingest fix runtime error when using --metadata-include.

## 0.5.11

### Enhancements

### Features

### Fixes

* Guard against null style attribute in docx document elements
* Update HTML encoding to better support foreign language characters

## 0.5.10

### Enhancements

* Updated inference package
* Add sender, recipient, date, and subject to element metadata for emails

### Features

* Added `--download-only` parameter to `unstructured-ingest`

### Fixes

* FileNotFound error when filename is provided but file is not on disk

## 0.5.9

### Enhancements

### Features

### Fixes

* Convert file to str in helper `split_by_paragraph` for `partition_text`

## 0.5.8

### Enhancements

* Update `elements_to_json` to return string when filename is not specified
* `elements_from_json` may take a string instead of a filename with the `text` kwarg
* `detect_filetype` now does a final fallback to file extension.
* Empty tags are now skipped during the depth check for HTML processing.

### Features

* Add local file system to `unstructured-ingest`
* Add `--max-docs` parameter to `unstructured-ingest`
* Added `partition_msg` for processing MSFT Outlook .msg files.

### Fixes

* `convert_file_to_text` now passes through the `source_format` and `target_format` kwargs.
  Previously they were hard coded.
* Partitioning functions that accept a `text` kwarg no longer raise an error if an empty
  string is passed (and empty list of elements is returned instead).
* `partition_json` no longer fails if the input is an empty list.
* Fixed bug in `chunk_by_attention_window` that caused the last word in segments to be cut-off
  in some cases.

### BREAKING CHANGES

* `stage_for_transformers` now returns a list of elements, making it consistent with other
  staging bricks

## 0.5.7

### Enhancements

* Refactored codebase using `exactly_one`
* Adds ability to pass headers when passing a url in partition_html()
* Added optional `content_type` and `file_filename` parameters to `partition()` to bypass file detection

### Features

* Add `--flatten-metadata` parameter to `unstructured-ingest`
* Add `--fields-include` parameter to `unstructured-ingest`

### Fixes

## 0.5.6

### Enhancements

* `contains_english_word()`, used heavily in text processing, is 10x faster.

### Features

* Add `--metadata-include` and `--metadata-exclude` parameters to `unstructured-ingest`
* Add `clean_non_ascii_chars` to remove non-ascii characters from unicode string

### Fixes

* Fix problem with PDF partition (duplicated test)

## 0.5.4

### Enhancements

* Added Biomedical literature connector for ingest cli.
* Add `FsspecConnector` to easily integrate any existing `fsspec` filesystem as a connector.
* Rename `s3_connector.py` to `s3.py` for readability and consistency with the
  rest of the connectors.
* Now `S3Connector` relies on `s3fs` instead of on `boto3`, and it inherits
  from `FsspecConnector`.
* Adds an `UNSTRUCTURED_LANGUAGE_CHECKS` environment variable to control whether or not language
  specific checks like vocabulary and POS tagging are applied. Set to `"true"` for higher
  resolution partitioning and `"false"` for faster processing.
* Improves `detect_filetype` warning to include filename when provided.
* Adds a "fast" strategy for partitioning PDFs with PDFMiner. Also falls back to the "fast"
  strategy if detectron2 is not available.
* Start deprecation life cycle for `unstructured-ingest --s3-url` option, to be deprecated in
  favor of `--remote-url`.

### Features

* Add `AzureBlobStorageConnector` based on its `fsspec` implementation inheriting
from `FsspecConnector`
* Add `partition_epub` for partitioning e-books in EPUB3 format.

### Fixes

* Fixes processing for text files with `message/rfc822` MIME type.
* Open xml files in read-only mode when reading contents to construct an XMLDocument.

## 0.5.3

### Enhancements

* `auto.partition()` can now load Unstructured ISD json documents.
* Simplify partitioning functions.
* Improve logging for ingest CLI.

### Features

* Add `--wikipedia-auto-suggest` argument to the ingest CLI to disable automatic redirection
  to pages with similar names.
* Add setup script for Amazon Linux 2
* Add optional `encoding` argument to the `partition_(text/email/html)` functions.
* Added Google Drive connector for ingest cli.
* Added Gitlab connector for ingest cli.

### Fixes

## 0.5.2

### Enhancements

* Fully move from printing to logging.
* `unstructured-ingest` now uses a default `--download_dir` of `$HOME/.cache/unstructured/ingest`
rather than a "tmp-ingest-" dir in the working directory.

### Features

### Fixes

* `setup_ubuntu.sh` no longer fails in some contexts by interpreting
`DEBIAN_FRONTEND=noninteractive` as a command
* `unstructured-ingest` no longer re-downloads files when --preserve-downloads
is used without --download-dir.
* Fixed an issue that was causing text to be skipped in some HTML documents.

## 0.5.1

### Enhancements

### Features

### Fixes

* Fixes an error causing JavaScript to appear in the output of `partition_html` sometimes.
* Fix several issues with the `requires_dependencies` decorator, including the error message
  and how it was used, which had caused an error for `unstructured-ingest --github-url ...`.

## 0.5.0

### Enhancements

* Add `requires_dependencies` Python decorator to check dependencies are installed before
  instantiating a class or running a function

### Features

* Added Wikipedia connector for ingest cli.

### Fixes

* Fix `process_document` file cleaning on failure
* Fixes an error introduced in the metadata tracking commit that caused `NarrativeText`
  and `FigureCaption` elements to be represented as `Text` in HTML documents.

## 0.4.16

### Enhancements

* Fallback to using file extensions for filetype detection if `libmagic` is not present

### Features

* Added setup script for Ubuntu
* Added GitHub connector for ingest cli.
* Added `partition_md` partitioner.
* Added Reddit connector for ingest cli.

### Fixes

* Initializes connector properly in ingest.main::MainProcess
* Restricts version of unstructured-inference to avoid multithreading issue

## 0.4.15

### Enhancements

* Added `elements_to_json` and `elements_from_json` for easier serialization/deserialization
* `convert_to_dict`, `dict_to_elements` and `convert_to_csv` are now aliases for functions
  that use the ISD terminology.

### Fixes

* Update to ensure all elements are preserved during serialization/deserialization

## 0.4.14

* Automatically install `nltk` models in the `tokenize` module.

## 0.4.13

* Fixes unstructured-ingest cli.

## 0.4.12

* Adds console_entrypoint for unstructured-ingest, other structure/doc updates related to ingest.
* Add `parser` parameter to `partition_html`.

## 0.4.11

* Adds `partition_doc` for partitioning Word documents in `.doc` format. Requires `libreoffice`.
* Adds `partition_ppt` for partitioning PowerPoint documents in `.ppt` format. Requires `libreoffice`.

## 0.4.10

* Fixes `ElementMetadata` so that it's JSON serializable when the filename is a `Path` object.

## 0.4.9

* Added ingest modules and s3 connector, sample ingest script
* Default to `url=None` for `partition_pdf` and `partition_image`
* Add ability to skip English specific check by setting the `UNSTRUCTURED_LANGUAGE` env var to `""`.
* Document `Element` objects now track metadata

## 0.4.8

* Modified XML and HTML parsers not to load comments.

## 0.4.7

* Added the ability to pull an HTML document from a url in `partition_html`.
* Added the the ability to get file summary info from lists of filenames and lists
  of file contents.
* Added optional page break to `partition` for `.pptx`, `.pdf`, images, and `.html` files.
* Added `to_dict` method to document elements.
* Include more unicode quotes in `replace_unicode_quotes`.

## 0.4.6

* Loosen the default cap threshold to `0.5`.
* Add a `UNSTRUCTURED_NARRATIVE_TEXT_CAP_THRESHOLD` environment variable for controlling
  the cap ratio threshold.
* Unknown text elements are identified as `Text` for HTML and plain text documents.
* `Body Text` styles no longer default to `NarrativeText` for Word documents. The style information
  is insufficient to determine that the text is narrative.
* Upper cased text is lower cased before checking for verbs. This helps avoid some missed verbs.
* Adds an `Address` element for capturing elements that only contain an address.
* Suppress the `UserWarning` when detectron is called.
* Checks that titles and narrative test have at least one English word.
* Checks that titles and narrative text are at least 50% alpha characters.
* Restricts titles to a maximum word length. Adds a `UNSTRUCTURED_TITLE_MAX_WORD_LENGTH`
  environment variable for controlling the max number of words in a title.
* Updated `partition_pptx` to order the elements on the page

## 0.4.4

* Updated `partition_pdf` and `partition_image` to return `unstructured` `Element` objects
* Fixed the healthcheck url path when partitioning images and PDFs via API
* Adds an optional `coordinates` attribute to document objects
* Adds `FigureCaption` and `CheckBox` document elements
* Added ability to split lists detected in `LayoutElement` objects
* Adds `partition_pptx` for partitioning PowerPoint documents
* LayoutParser models now download from HugginfaceHub instead of DropBox
* Fixed file type detection for XML and HTML files on Amazone Linux

## 0.4.3

* Adds `requests` as a base dependency
* Fix in `exceeds_cap_ratio` so the function doesn't break with empty text
* Fix bug in `_parse_received_data`.
* Update `detect_filetype` to properly handle `.doc`, `.xls`, and `.ppt`.

## 0.4.2

* Added `partition_image` to process documents in an image format.
* Fixed utf-8 encoding error in `partition_email` with attachments for `text/html`

## 0.4.1

* Added support for text files in the `partition` function
* Pinned `opencv-python` for easier installation on Linux

## 0.4.0

* Added generic `partition` brick that detects the file type and routes a file to the appropriate
  partitioning brick.
* Added a file type detection module.
* Updated `partition_html` and `partition_eml` to support file-like objects in 'rb' mode.
* Cleaning brick for removing ordered bullets `clean_ordered_bullets`.
* Extract brick method for ordered bullets `extract_ordered_bullets`.
* Test for `clean_ordered_bullets`.
* Test for `extract_ordered_bullets`.
* Added `partition_docx` for pre-processing Word Documents.
* Added new REGEX patterns to extract email header information
* Added new functions to extract header information `parse_received_data` and `partition_header`
* Added new function to parse plain text files `partition_text`
* Added new cleaners functions `extract_ip_address`, `extract_ip_address_name`, `extract_mapi_id`, `extract_datetimetz`
* Add new `Image` element and function to find embedded images `find_embedded_images`
* Added `get_directory_file_info` for summarizing information about source documents

## 0.3.5

* Add support for local inference
* Add new pattern to recognize plain text dash bullets
* Add test for bullet patterns
* Fix for `partition_html` that allows for processing `div` tags that have both text and child
  elements
* Add ability to extract document metadata from `.docx`, `.xlsx`, and `.jpg` files.
* Helper functions for identifying and extracting phone numbers
* Add new function `extract_attachment_info` that extracts and decodes the attachment
of an email.
* Staging brick to convert a list of `Element`s to a `pandas` dataframe.
* Add plain text functionality to `partition_email`

## 0.3.4

* Python-3.7 compat

## 0.3.3

* Removes BasicConfig from logger configuration
* Adds the `partition_email` partitioning brick
* Adds the `replace_mime_encodings` cleaning bricks
* Small fix to HTML parsing related to processing list items with sub-tags
* Add `EmailElement` data structure to store email documents

## 0.3.2

* Added `translate_text` brick for translating text between languages
* Add an `apply` method to make it easier to apply cleaners to elements

## 0.3.1

* Added \_\_init.py\_\_ to `partition`

## 0.3.0

* Implement staging brick for Argilla. Converts lists of `Text` elements to `argilla` dataset classes.
* Removing the local PDF parsing code and any dependencies and tests.
* Reorganizes the staging bricks in the unstructured.partition module
* Allow entities to be passed into the Datasaur staging brick
* Added HTML escapes to the `replace_unicode_quotes` brick
* Fix bad responses in partition_pdf to raise ValueError
* Adds `partition_html` for partitioning HTML documents.

## 0.2.6

* Small change to how \_read is placed within the inheritance structure since it doesn't really apply to pdf
* Add partitioning brick for calling the document image analysis API

## 0.2.5

* Update python requirement to >=3.7

## 0.2.4

* Add alternative way of importing `Final` to support google colab

## 0.2.3

* Add cleaning bricks for removing prefixes and postfixes
* Add cleaning bricks for extracting text before and after a pattern

## 0.2.2

* Add staging brick for Datasaur

## 0.2.1

* Added brick to convert an ISD dictionary to a list of elements
* Update `PDFDocument` to use the `from_file` method
* Added staging brick for CSV format for ISD (Initial Structured Data) format.
* Added staging brick for separating text into attention window size chunks for `transformers`.
* Added staging brick for LabelBox.
* Added ability to upload LabelStudio predictions
* Added utility function for JSONL reading and writing
* Added staging brick for CSV format for Prodigy
* Added staging brick for Prodigy
* Added ability to upload LabelStudio annotations
* Added text_field and id_field to stage_for_label_studio signature

## 0.2.0

* Initial release of unstructured<|MERGE_RESOLUTION|>--- conflicted
+++ resolved
@@ -10,13 +10,9 @@
 ### Features
 * **Add `elements_to_text` as a staging helper function** In order to get a single clean text output from unstructured for metric calculations, automate the process of extracting text from elements using this function.
 
-<<<<<<< HEAD
+* **Adds permissions(RBAC) data ingestion functionality for the Sharepoint connector.** Problem: Role based access control is an important component in many data storage systems. Users may need to pass permissions (RBAC) data to downstream systems when ingesting data. Feature: Added permissions data ingestion functionality to the Sharepoint connector.
+
 * **Adds element type percent match function** In order to evaluate the element type extracted, we add a function that calculates the matched percentage between two frequency dictionary.
-
-### Fixes
-=======
-* **Adds permissions(RBAC) data ingestion functionality for the Sharepoint connector.** Problem: Role based access control is an important component in many data storage systems. Users may need to pass permissions (RBAC) data to downstream systems when ingesting data. Feature: Added permissions data ingestion functionality to the Sharepoint connector.
->>>>>>> d9a0bd74
 
 ### Fixes
 
