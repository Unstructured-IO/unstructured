--- conflicted
+++ resolved
@@ -1,17 +1,27 @@
+## 0.7.12-dev0
+
+### Enhancements
+
+* Adds `include_metadata` kwarg to `partition_doc`, `partition_docx`, `partition_email`, `partition_epub`, `partition_json`, `partition_msg`, `partition_odt`, `partition_org`, `partition_pdf`, `partition_ppt`, `partition_pptx`, `partition_rst`, and `partition_rtf`
+
+### Features
+
+### Fixes
+
+* Fix tests that call unstructured-api by passing through an api-key
+* Fixed page breaks being given (incorrect) page numbers
+* Fix skipping download on ingest when a source document exists locally
+
 ## 0.7.11
 
 ### Enhancements
 
-<<<<<<< HEAD
-* Adds `include_metadata` kwarg to `partition_doc`, `partition_docx`, `partition_email`, `partition_epub`, `partition_json`, `partition_msg`, `partition_odt`, `partition_org`, `partition_pdf`, `partition_ppt`, `partition_pptx`, `partition_rst`, and `partition_rtf`
-=======
 * More deterministic element ordering when using `hi_res` PDF parsing strategy (from unstructured-inference bump to 0.5.4)
 * Make large model available (from unstructured-inference bump to 0.5.3)
 * Combine inferred elements with extracted elements (from unstructured-inference bump to 0.5.2) 
 * `partition_email` and `partition_msg` will now process attachments if `process_attachments=True`
   and a attachment partitioning functions is passed through with `attachment_partitioner=partition`.
 
->>>>>>> 350bb1da
 ### Features
 
 ### Fixes
