<<<<<<< HEAD
## 0.10.23-dev0
=======
## 0.10.24-dev0

### Enhancements

* **Ingest compression utilities and fsspec connector support** Generic utility code added to handle files that get pulled from a source connector that are either tar or zip compressed and uncompress them locally. This is then processed using a local source connector. Currently this functionality has been incorporated into the fsspec connector and all those inheriting from it (currently: Azure Blob Storage, Google Cloud Storage, S3, Box, and Dropbox).

### Features

### Fixes

## 0.10.23
>>>>>>> 9c7ee892

### Enhancements

* **Add functionality to limit precision when serializing to json** Precision for `points` is limited to 1 decimal point if coordinates["system"] == "PixelSpace" (otherwise 2 decimal points?). Precision for `detection_class_prob` is limited to 5 decimal points.
* **Fix csv file detection logic when mime-type is text/plain** Previously the logic to detect csv file type was considering only first row's comma count comparing with the header_row comma count and both the rows being same line the result was always true, Now the logic is changed to consider the comma's count for all the lines except first line and compare with header_row comma count.
* **Improved inference speed for Chipper V2** API requests with 'hi_res_model_name=chipper' now have ~2-3x faster responses.

### Features

* **Adds HuggingFaceEmbeddingEncoder** The HuggingFace Embedding Encoder uses a local embedding model as opposed to using an API.

### Fixes

* **Cleans up temporary files after conversion** Previously a file conversion utility was leaving temporary files behind on the filesystem without removing them when no longer needed. This fix helps prevent an accumulation of temporary files taking up excessive disk space.
* **Fixes `under_non_alpha_ratio` dividing by zero** Although this function guarded against a specific cause of division by zero, there were edge cases slipping through like strings with only whitespace. This update more generally prevents the function from performing a division by zero.
* **Fix languages default** Previously the default language was being set to English when elements didn't have text or if langdetect could not detect the language. It now defaults to None so there is not misleading information about the language detected.
* **Fixes recursion limit error that was being raised when partitioning Excel documents of a certain size** Previously we used a recursive method to find subtables within an excel sheet. However this would run afoul of Python's recursion depth limit when there was a contiguous block of more than 1000 cells within a sheet. This function has been updated to use the NetworkX library which avoids Python recursion issues.

## 0.10.22

### Enhancements

* **bump `unstructured-inference` to `0.7.3`** The updated version of `unstructured-inference` supports a new version of the Chipper model, as well as a cleaner schema for its output classes. Support is included for new inference features such as hierarchy and ordering.
* **Expose skip_infer_table_types in ingest CLI.** For each connector a new `--skip-infer-table-types` parameter was added to map to the `skip_infer_table_types` partition argument. This gives more granular control to unstructured-ingest users, allowing them to specify the file types for which we should attempt table extraction.
* **Add flag to ingest CLI to raise error if any single doc fails in pipeline** Currently if a single doc fails in the pipeline, the whole thing halts due to the error. This flag defaults to log an error but continue with the docs it can.
* **Emit hyperlink metadata for DOCX file-type.** DOCX partitioner now adds `metadata.links`, `metadata.link_texts` and `metadata.link_urls` for elements that contain a hyperlink that points to an external resource. So-called "jump" links pointing to document internal locations (such as those found in a table-of-contents "jumping" to a chapter or section) are excluded.

### Features
* **Add `elements_to_text` as a staging helper function** In order to get a single clean text output from unstructured for metric calculations, automate the process of extracting text from elements using this function.

* **Adds permissions(RBAC) data ingestion functionality for the Sharepoint connector.** Problem: Role based access control is an important component in many data storage systems. Users may need to pass permissions (RBAC) data to downstream systems when ingesting data. Feature: Added permissions data ingestion functionality to the Sharepoint connector.

### Fixes

* **Fixes PDF list parsing creating duplicate list items** Previously a bug in PDF list item parsing caused removal of other elements and duplication of the list item
* **Fixes duplicated elements** Fixes issue where elements are duplicated when embeddings are generated. This will allow users to generate embeddings for their list of Elements without duplicating/breaking the orginal content.
* **Fixes failure when flagging for embeddings through unstructured-ingest** Currently adding the embedding parameter to any connector results in a failure on the copy stage. This is resolves the issue by adding the IngestDoc to the context map in the embedding node's `run` method. This allows users to specify that connectors fetch embeddings without failure.
* **Fix ingest pipeline reformat nodes not discoverable** Fixes issue where  reformat nodes raise ModuleNotFoundError on import. This was due to the directory was missing `__init__.py` in order to make it discoverable.
* **Fix default language in ingest CLI** Previously the default was being set to english which injected potentially incorrect information to downstream language detection libraries. By setting the default to None allows those libraries to better detect what language the text is in the doc being processed.

## 0.10.21

* **Adds Scarf analytics**.

## 0.10.20

### Enhancements

* **Add document level language detection functionality.** Adds the "auto" default for the languages param to all partitioners. The primary language present in the document is detected using the `langdetect` package. Additional param `detect_language_per_element` is also added for partitioners that return multiple elements. Defaults to `False`.
* **Refactor OCR code** The OCR code for entire page is moved from unstructured-inference to unstructured. On top of continuing support for OCR language parameter, we also support two OCR processing modes, "entire_page" or "individual_blocks".
* **Align to top left when shrinking bounding boxes for `xy-cut` sorting:** Update `shrink_bbox()` to keep top left rather than center.
* **Add visualization script to annotate elements** This script is often used to analyze/visualize elements with coordinates (e.g. partition_pdf()).
* **Adds data source properties to the Jira, Github and Gitlab connectors** These properties (date_created, date_modified, version, source_url, record_locator) are written to element metadata during ingest, mapping elements to information about the document source from which they derive. This functionality enables downstream applications to reveal source document applications, e.g. a link to a GDrive doc, Salesforce record, etc.
* **Improve title detection in pptx documents** The default title textboxes on a pptx slide are now categorized as titles.
* **Improve hierarchy detection in pptx documents** List items, and other slide text are properly nested under the slide title. This will enable better chunking of pptx documents.
* **Refactor of the ingest cli workflow** The refactored approach uses a dynamically set pipeline with a snapshot along each step to save progress and accommodate continuation from a snapshot if an error occurs. This also allows the pipeline to dynamically assign any number of steps to modify the partitioned content before it gets written to a destination.
* **Applies `max_characters=<n>` argument to all element types in `add_chunking_strategy` decorator** Previously this argument was only utilized in chunking Table elements and now applies to all partitioned elements if `add_chunking_strategy` decorator is utilized, further preparing the elements for downstream processing.
* **Add common retry strategy utilities for unstructured-ingest** Dynamic retry strategy with exponential backoff added to Notion source connector.
*
### Features

* **Adds HuggingFaceEmbeddingEncoder** The HuggingFace Embedding Encoder uses a local embedding model as opposed to using an API.
* **Adds `bag_of_words` and `percent_missing_text` functions** In order to count the word frequencies in two input texts and calculate the percentage of text missing relative to the source document.
* **Adds `edit_distance` calculation metrics** In order to benchmark the cleaned, extracted text with unstructured, `edit_distance` (`Levenshtein distance`) is included.
* **Adds detection_origin field to metadata** Problem: Currently isn't an easy way to find out how an element was created. With this change that information is added. Importance: With this information the developers and users are now able to know how an element was created to make decisions on how to use it. In order tu use this feature
setting UNSTRUCTURED_INCLUDE_DEBUG_METADATA=true is needed.
* **Adds a function that calculates frequency of the element type and its depth** To capture the accuracy of element type extraction, this function counts the occurrences of each unique element type with its depth for use in element metrics.

### Fixes

* **Fix zero division error in annotation bbox size** This fixes the bug where we find annotation bboxes realted to an element that need to divide the intersection size between annotation bbox and element bbox by the size of the annotation bbox
* **Fix prevent metadata module from importing dependencies from unnecessary modules** Problem: The `metadata` module had several top level imports that were only used in and applicable to code related to specific document types, while there were many general-purpose functions. As a result, general-purpose functions couldn't be used without unnecessary dependencies being installed. Fix: moved 3rd party dependency top level imports to inside the functions in which they are used and applied a decorator to check that the dependency is installed and emit a helpful error message if not.
* **Fixes category_depth None value for Title elements** Problem: `Title` elements from `chipper` get `category_depth`= None even when `Headline` and/or `Subheadline` elements are present in the same page. Fix: all `Title` elements with `category_depth` = None should be set to have a depth of 0 instead iff there are `Headline` and/or `Subheadline` element-types present. Importance: `Title` elements should be equivalent html `H1` when nested headings are present; otherwise, `category_depth` metadata can result ambiguous within elements in a page.
* **Tweak `xy-cut` ordering output to be more column friendly** This results in the order of elements more closely reflecting natural reading order which benefits downstream applications. While element ordering from `xy-cut` is usually mostly correct when ordering multi-column documents, sometimes elements from a RHS column will appear before elements in a LHS column. Fix: add swapped `xy-cut` ordering by sorting by X coordinate first and then Y coordinate.
* **Fixes badly initialized Formula** Problem: YoloX contain new types of elements, when loading a document that contain formulas a new element of that class
should be generated, however the Formula class inherits from Element instead of Text. After this change the element is correctly created with the correct class
allowing the document to be loaded. Fix: Change parent class for Formula to Text. Importance: Crucial to be able to load documents that contain formulas.
* **Fixes pdf uri error** An error was encountered when URI type of `GoToR` which refers to pdf resources outside of its own was detected since no condition catches such case. The code is fixing the issue by initialize URI before any condition check.


## 0.10.19

### Enhancements

* **Adds XLSX document level language detection** Enhancing on top of language detection functionality in previous release, we now support language detection within `.xlsx` file type at Element level.
* **bump `unstructured-inference` to `0.6.6`** The updated version of `unstructured-inference` makes table extraction in `hi_res` mode configurable to fine tune table extraction performance; it also improves element detection by adding a deduplication post processing step in the `hi_res` partitioning of pdfs and images.
* **Detect text in HTML Heading Tags as Titles** This will increase the accuracy of hierarchies in HTML documents and provide more accurate element categorization. If text is in an HTML heading tag and is not a list item, address, or narrative text, categorize it as a title.
* **Update python-based docs** Refactor docs to use the actual unstructured code rather than using the subprocess library to run the cli command itself.
* **Adds Table support for the `add_chunking_strategy` decorator to partition functions.** In addition to combining elements under Title elements, user's can now specify the `max_characters=<n>` argument to chunk Table elements into TableChunk elements with `text` and `text_as_html` of length <n> characters. This means partitioned Table results are ready for use in downstream applications without any post processing.
* **Expose endpoint url for s3 connectors** By allowing for the endpoint url to be explicitly overwritten, this allows for any non-AWS data providers supporting the s3 protocol to be supported (i.e. minio).

### Features

* **change default `hi_res` model for pdf/image partition to `yolox`** Now partitioning pdf/image using `hi_res` strategy utilizes `yolox_quantized` model isntead of `detectron2_onnx` model. This new default model has better recall for tables and produces more detailed categories for elements.
* **XLSX can now reads subtables within one sheet** Problem: Many .xlsx files are not created to be read as one full table per sheet. There are subtables, text and header along with more informations to extract from each sheet. Feature: This `partition_xlsx` now can reads subtable(s) within one .xlsx sheet, along with extracting other title and narrative texts. Importance: This enhance the power of .xlsx reading to not only one table per sheet, allowing user to capture more data tables from the file, if exists.
* **Update Documentation on Element Types and Metadata**: We have updated the documentation according to the latest element types and metadata. It includes the common and additional metadata provided by the Partitions and Connectors.

### Fixes

* **Fixes partition_pdf is_alnum reference bug** Problem: The `partition_pdf` when attempt to get bounding box from element experienced a reference before assignment error when the first object is not text extractable.  Fix: Switched to a flag when the condition is met. Importance: Crucial to be able to partition with pdf.
* **Fix various cases of HTML text missing after partition**
  Problem: Under certain circumstances, text immediately after some HTML tags will be misssing from partition result.
  Fix: Updated code to deal with these cases.
  Importance: This will ensure the correctness when partitioning HTML and Markdown documents.
* **Fixes chunking when `detection_class_prob` appears in Element metadata** Problem: when `detection_class_prob` appears in Element metadata, Elements will only be combined by chunk_by_title if they have the same `detection_class_prob` value (which is rare). This is unlikely a case we ever need to support and most often results in no chunking. Fix: `detection_class_prob` is included in the chunking list of metadata keys excluded for similarity comparison. Importance: This change allows `chunk_by_title` to operate as intended for documents which include `detection_class_prob` metadata in their Elements.

## 0.10.18

### Enhancements

* **Better detection of natural reading order in images and PDF's** The elements returned by partition better reflect natural reading order in some cases, particularly in complicated multi-column layouts, leading to better chunking and retrieval for downstream applications. Achieved by improving the `xy-cut` sorting to preprocess bboxes, shrinking all bounding boxes by 90% along x and y axes (still centered around the same center point), which allows projection lines to be drawn where not possible before if layout bboxes overlapped.
* **Improves `partition_xml` to be faster and more memory efficient when partitioning large XML files** The new behavior is to partition iteratively to prevent loading the entire XML tree into memory at once in most use cases.
* **Adds data source properties to SharePoint, Outlook, Onedrive, Reddit, Slack, DeltaTable connectors** These properties (date_created, date_modified, version, source_url, record_locator) are written to element metadata during ingest, mapping elements to information about the document source from which they derive. This functionality enables downstream applications to reveal source document applications, e.g. a link to a GDrive doc, Salesforce record, etc.
* **Add functionality to save embedded images in PDF's separately as images** This allows users to save embedded images in PDF's separately as images, given some directory path. The saved image path is written to the metadata for the Image element. Downstream applications may benefit by providing users with image links from relevant "hits."
* **Azure Cognite Search destination connector** New Azure Cognitive Search destination connector added to ingest CLI.  Users may now use `unstructured-ingest` to write partitioned data from over 20 data sources (so far) to an Azure Cognitive Search index.
* **Improves salesforce partitioning** Partitions Salesforce data as xlm instead of text for improved detail and flexibility. Partitions htmlbody instead of textbody for Salesforce emails. Importance: Allows all Salesforce fields to be ingested and gives Salesforce emails more detailed partitioning.
* **Add document level language detection functionality.** Introduces the "auto" default for the languages param, which then detects the languages present in the document using the `langdetect` package. Adds the document languages as ISO 639-3 codes to the element metadata. Implemented only for the partition_text function to start.
* **PPTX partitioner refactored in preparation for enhancement.** Behavior should be unchanged except that shapes enclosed in a group-shape are now included, as many levels deep as required (a group-shape can itself contain a group-shape).
* **Embeddings support for the SharePoint SourceConnector via unstructured-ingest CLI** The SharePoint connector can now optionally create embeddings from the elements it pulls out during partition and upload those embeddings to Azure Cognitive Search index.
* **Improves hierarchy from docx files by leveraging natural hierarchies built into docx documents**  Hierarchy can now be detected from an indentation level for list bullets/numbers and by style name (e.g. Heading 1, List Bullet 2, List Number).
* **Chunking support for the SharePoint SourceConnector via unstructured-ingest CLI** The SharePoint connector can now optionally chunk the elements pulled out during partition via the chunking unstructured brick. This can be used as a stage before creating embeddings.

### Features

* **Adds `links` metadata in `partition_pdf` for `fast` strategy.** Problem: PDF files contain rich information and hyperlink that Unstructured did not captured earlier. Feature: `partition_pdf` now can capture embedded links within the file along with its associated text and page number. Importance: Providing depth in extracted elements give user a better understanding and richer context of documents. This also enables user to map to other elements within the document if the hyperlink is refered internally.
* **Adds the embedding module to be able to embed Elements** Problem: Many NLP applications require the ability to represent parts of documents in a semantic way. Until now, Unstructured did not have text embedding ability within the core library. Feature: This embedding module is able to track embeddings related data with a class, embed a list of elements, and return an updated list of Elements with the *embeddings* property. The module is also able to embed query strings. Importance: Ability to embed documents or parts of documents will enable users to make use of these semantic representations in different NLP applications, such as search, retrieval, and retrieval augmented generation.

### Fixes

* **Fixes a metadata source serialization bug** Problem: In unstructured elements, when loading an elements json file from the disk, the data_source attribute is assumed to be an instance of DataSourceMetadata and the code acts based on that. However the loader did not satisfy the assumption, and loaded it as a dict instead, causing an error. Fix: Added necessary code block to initialize a DataSourceMetadata object, also refactored DataSourceMetadata.from_dict() method to remove redundant code. Importance: Crucial to be able to load elements (which have data_source fields) from json files.
* **Fixes issue where unstructured-inference was not getting updated** Problem: unstructured-inference was not getting upgraded to the version to match unstructured release when doing a pip install.  Solution: using `pip install unstructured[all-docs]` it will now upgrade both unstructured and unstructured-inference. Importance: This will ensure that the inference library is always in sync with the unstructured library, otherwise users will be using outdated libraries which will likely lead to unintended behavior.
* **Fixes SharePoint connector failures if any document has an unsupported filetype** Problem: Currently the entire connector ingest run fails if a single IngestDoc has an unsupported filetype. This is because a ValueError is raised in the IngestDoc's `__post_init__`. Fix: Adds a try/catch when the IngestConnector runs get_ingest_docs such that the error is logged but all processable documents->IngestDocs are still instantiated and returned. Importance: Allows users to ingest SharePoint content even when some files with unsupported filetypes exist there.
* **Fixes Sharepoint connector server_path issue** Problem: Server path for the Sharepoint Ingest Doc was incorrectly formatted, causing issues while fetching pages from the remote source. Fix: changes formatting of remote file path before instantiating SharepointIngestDocs and appends a '/' while fetching pages from the remote source. Importance: Allows users to fetch pages from Sharepoint Sites.
* **Fixes Sphinx errors.** Fixes errors when running Sphinx `make html` and installs library to suppress warnings.
* **Fixes a metadata backwards compatibility error** Problem: When calling `partition_via_api`, the hosted api may return an element schema that's newer than the current `unstructured`. In this case, metadata fields were added which did not exist in the local `ElementMetadata` dataclass, and `__init__()` threw an error. Fix: remove nonexistent fields before instantiating in `ElementMetadata.from_json()`. Importance: Crucial to avoid breaking changes when adding fields.
* **Fixes issue with Discord connector when a channel returns `None`** Problem: Getting the `jump_url` from a nonexistent Discord `channel` fails. Fix: property `jump_url` is now retrieved within the same context as the messages from the channel. Importance: Avoids cascading issues when the connector fails to fetch information about a Discord channel.
* **Fixes occasionally SIGABTR when writing table with `deltalake` on Linux** Problem: occasionally on Linux ingest can throw a `SIGABTR` when writing `deltalake` table even though the table was written correctly. Fix: put the writing function into a `Process` to ensure its execution to the fullest extent before returning to the main process. Importance: Improves stability of connectors using `deltalake`


* **Fix badly initialized Formula** Problem: YoloX contain new types of elements, when loading a document that contain formulas a new element of that class
should be generated, however the Formula class inherits from Element instead of Text. After this change the element is correctly created with the correct class
allowing the document to be loaded. Fix: Change parent class for Formula to Text. Importance: Crucial to be able to load documents that contain formulas.

## 0.10.16

### Enhancements

* **Adds data source properties to Airtable, Confluence, Discord, Elasticsearch, Google Drive, and Wikipedia connectors** These properties (date_created, date_modified, version, source_url, record_locator) are written to element metadata during ingest, mapping elements to information about the document source from which they derive. This functionality enables downstream applications to reveal source document applications, e.g. a link to a GDrive doc, Salesforce record, etc.
* **DOCX partitioner refactored in preparation for enhancement.** Behavior should be unchanged except in multi-section documents containing different headers/footers for different sections. These will now emit all distinct headers and footers encountered instead of just those for the last section.
* **Add a function to map between Tesseract and standard language codes.** This allows users to input language information to the `languages` param in any Tesseract-supported langcode or any ISO 639 standard language code.
* **Add document level language detection functionality.** Introduces the "auto" default for the languages param, which then detects the languages present in the document using the `langdetect` package. Implemented only for the partition_text function to start.

### Features

### Fixes

* ***Fixes an issue that caused a partition error for some PDF's.** Fixes GH Issue 1460 by bypassing a coordinate check if an element has invalid coordinates.

## 0.10.15


### Enhancements

* **Support for better element categories from the next-generation image-to-text model ("chipper").** Previously, not all of the classifications from Chipper were being mapped to proper `unstructured` element categories so the consumer of the library would see many `UncategorizedText` elements. This fixes the issue, improving the granularity of the element categories outputs for better downstream processing and chunking. The mapping update is:
  * "Threading": `NarrativeText`
  * "Form": `NarrativeText`
  * "Field-Name": `Title`
  * "Value": `NarrativeText`
  * "Link": `NarrativeText`
  * "Headline": `Title` (with `category_depth=1`)
  * "Subheadline": `Title` (with `category_depth=2`)
  * "Abstract": `NarrativeText`
* **Better ListItem grouping for PDF's (fast strategy).** The `partition_pdf` with `fast` strategy previously broke down some numbered list item lines as separate elements. This enhancement leverages the x,y coordinates and bbox sizes to help decide whether the following chunk of text is a continuation of the immediate previous detected ListItem element or not, and not detect it as its own non-ListItem element.
* **Fall back to text-based classification for uncategorized Layout elements for Images and PDF's**. Improves element classification by running existing text-based rules on previously `UncategorizedText` elements.
* **Adds table partitioning for Partitioning for many doc types including: .html, .epub., .md, .rst, .odt, and .msg.** At the core of this change is the .html partition functionality, which is leveraged by the other effected doc types. This impacts many scenarios where `Table` Elements are now propery extracted.
* **Create and add `add_chunking_strategy` decorator to partition functions.** Previously, users were responsible for their own chunking after partitioning elements, often required for downstream applications. Now, individual elements may be combined into right-sized chunks where min and max character size may be specified if `chunking_strategy=by_title`. Relevant elements are grouped together for better downstream results. This enables users immediately use partitioned results effectively in downstream applications (e.g. RAG architecture apps) without any additional post-processing.
* **Adds `languages` as an input parameter and marks `ocr_languages` kwarg for deprecation in pdf, image, and auto partitioning functions.** Previously, language information was only being used for Tesseract OCR for image-based documents and was in a Tesseract specific string format, but by refactoring into a list of standard language codes independent of Tesseract, the `unstructured` library will better support `languages` for other non-image pipelines and/or support for other OCR engines.
* **Removes `UNSTRUCTURED_LANGUAGE` env var usage and replaces `language` with `languages` as an input parameter to unstructured-partition-text_type functions.** The previous parameter/input setup was not user-friendly or scalable to the variety of elements being processed. By refactoring the inputted language information into a list of standard language codes, we can support future applications of the element language such as detection, metadata, and multi-language elements. Now, to skip English specific checks, set the `languages` parameter to any non-English language(s).
* **Adds `xlsx` and `xls` filetype extensions to the `skip_infer_table_types` default list in `partition`.** By adding these file types to the input parameter these files should not go through table extraction. Users can still specify if they would like to extract tables from these filetypes, but will have to set the `skip_infer_table_types` to exclude the desired filetype extension. This avoids mis-representing complex spreadsheets where there may be multiple sub-tables and other content.
* **Better debug output related to sentence counting internals**. Clarify message when sentence is not counted toward sentence count because there aren't enough words, relevant for developers focused on `unstructured`s NLP internals.
* **Faster ocr_only speed for partitioning PDF and images.** Use `unstructured_pytesseract.run_and_get_multiple_output` function to reduce the number of calls to `tesseract` by half when partitioning pdf or image with `tesseract`
* **Adds data source properties to fsspec connectors** These properties (date_created, date_modified, version, source_url, record_locator) are written to element metadata during ingest, mapping elements to information about the document source from which they derive. This functionality enables downstream applications to reveal source document applications, e.g. a link to a GDrive doc, Salesforce record, etc.
* **Add delta table destination connector** New delta table destination connector added to ingest CLI.  Users may now use `unstructured-ingest` to write partitioned data from over 20 data sources (so far) to a Delta Table.
* **Rename to Source and Destination Connectors in the Documentation.** Maintain naming consistency between Connectors codebase and documentation with the first addition to a destination connector.
* **Non-HTML text files now return unstructured-elements as opposed to HTML-elements.** Previously the text based files that went through `partition_html` would return HTML-elements but now we preserve the format from the input using `source_format` argument in the partition call.
* **Adds `PaddleOCR` as an optional alternative to `Tesseract`** for OCR in processing of PDF or Image files, it is installable via the `makefile` command `install-paddleocr`. For experimental purposes only.
* **Bump unstructured-inference** to 0.5.28. This version bump markedly improves the output of table data, rendered as `metadata.text_as_html` in an element. These changes include:
  * add env variable `ENTIRE_PAGE_OCR` to specify using paddle or tesseract on entire page OCR
  * table structure detection now pads the input image by 25 pixels in all 4 directions to improve its recall (0.5.27)
  * support paddle with both cpu and gpu and assume it is pre-installed (0.5.26)
  * fix a bug where `cells_to_html` doesn't handle cells spanning multiple rows properly (0.5.25)
  * remove `cv2` preprocessing step before OCR step in table transformer (0.5.24)

### Features

* **Adds element metadata via `category_depth` with default value None**.
  * This additional metadata is useful for vectordb/LLM, chunking strategies, and retrieval applications.
* **Adds a naive hierarchy for elements via a `parent_id` on the element's metadata**
  * Users will now have more metadata for implementing vectordb/LLM chunking strategies. For example, text elements could be queried by their preceding title element.
  * Title elements created from HTML headings will properly nest

### Fixes

* **`add_pytesseract_bboxes_to_elements` no longer returns `nan` values**. The function logic is now broken into new methods
  `_get_element_box` and `convert_multiple_coordinates_to_new_system`
* **Selecting a different model wasn't being respected when calling `partition_image`.** Problem: `partition_pdf` allows for passing a `model_name` parameter. Given the similarity between the image and PDF pipelines, the expected behavior is that `partition_image` should support the same parameter, but `partition_image` was unintentionally not passing along its `kwargs`. This was corrected by adding the kwargs to the downstream call.
* **Fixes a chunking issue via dropping the field "coordinates".** Problem: chunk_by_title function was chunking each element to its own individual chunk while it needed to group elements into a fewer number of chunks. We've discovered that this happens due to a metadata matching logic in chunk_by_title function, and discovered that elements with different metadata can't be put into the same chunk. At the same time, any element with "coordinates" essentially had different metadata than other elements, due each element locating in different places and having different coordinates. Fix: That is why we have included the key "coordinates" inside a list of excluded metadata keys, while doing this "metadata_matches" comparision. Importance: This change is crucial to be able to chunk by title for documents which include "coordinates" metadata in their elements.

## 0.10.14

### Enhancements

* Update all connectors to use new downstream architecture
  * New click type added to parse comma-delimited string inputs
  * Some CLI options renamed

### Features

### Fixes

## 0.10.13

### Enhancements

* Updated documentation: Added back support doc types for partitioning, more Python codes in the API page,  RAG definition, and use case.
* Updated Hi-Res Metadata: PDFs and Images using Hi-Res strategy now have layout model class probabilities added ot metadata.
* Updated the `_detect_filetype_from_octet_stream()` function to use libmagic to infer the content type of file when it is not a zip file.
* Tesseract minor version bump to 5.3.2

### Features

* Add Jira Connector to be able to pull issues from a Jira organization
* Add `clean_ligatures` function to expand ligatures in text


### Fixes

* `partition_html` breaks on `<br>` elements.
* Ingest error handling to properly raise errors when wrapped
* GH issue 1361: fixes a sortig error that prevented some PDF's from being parsed
* Bump unstructured-inference
  * Brings back embedded images in PDF's (0.5.23)

## 0.10.12

### Enhancements

* Removed PIL pin as issue has been resolved upstream
* Bump unstructured-inference
  * Support for yolox_quantized layout detection model (0.5.20)
* YoloX element types added


### Features

* Add Salesforce Connector to be able to pull Account, Case, Campaign, EmailMessage, Lead

### Fixes


* Bump unstructured-inference
  * Avoid divide-by-zero errors swith `safe_division` (0.5.21)

## 0.10.11

### Enhancements

* Bump unstructured-inference
  * Combine entire-page OCR output with layout-detected elements, to ensure full coverage of the page (0.5.19)

### Features

* Add in ingest cli s3 writer

### Fixes

* Fix a bug where `xy-cut` sorting attemps to sort elements without valid coordinates; now xy cut sorting only works when **all** elements have valid coordinates

## 0.10.10

### Enhancements

* Adds `text` as an input parameter to `partition_xml`.
* `partition_xml` no longer runs through `partition_text`, avoiding incorrect splitting
  on carriage returns in the XML. Since `partition_xml` no longer calls `partition_text`,
  `min_partition` and `max_partition` are no longer supported in `partition_xml`.
* Bump `unstructured-inference==0.5.18`, change non-default detectron2 classification threshold
* Upgrade base image from rockylinux 8 to rockylinux 9
* Serialize IngestDocs to JSON when passing to subprocesses

### Features

### Fixes

- Fix a bug where mismatched `elements` and `bboxes` are passed into `add_pytesseract_bbox_to_elements`

## 0.10.9

### Enhancements

* Fix `test_json` to handle only non-extra dependencies file types (plain-text)

### Features

* Adds `chunk_by_title` to break a document into sections based on the presence of `Title`
  elements.
* add new extraction function `extract_image_urls_from_html` to extract all img related URL from html text.

### Fixes

* Make cv2 dependency optional
* Edit `add_pytesseract_bbox_to_elements`'s (`ocr_only` strategy) `metadata.coordinates.points` return type to `Tuple` for consistency.
* Re-enable test-ingest-confluence-diff for ingest tests
* Fix syntax for ingest test check number of files

## 0.10.8

### Enhancements

* Release docker image that installs Python 3.10 rather than 3.8

### Features

### Fixes

## 0.10.7

### Enhancements

### Features

### Fixes

* Remove overly aggressive ListItem chunking for images and PDF's which typically resulted in inchorent elements.

## 0.10.6

### Enhancements

* Enable `partition_email` and `partition_msg` to detect if an email is PGP encryped. If
  and email is PGP encryped, the functions will return an empy list of elements and
  emit a warning about the encrypted content.
* Add threaded Slack conversations into Slack connector output
* Add functionality to sort elements using `xy-cut` sorting approach in `partition_pdf` for `hi_res` and `fast` strategies
* Bump unstructured-inference
  * Set OMP_THREAD_LIMIT to 1 if not set for better tesseract perf (0.5.17)

### Features

* Extract coordinates from PDFs and images when using OCR only strategy and add to metadata

### Fixes

* Update `partition_html` to respect the order of `<pre>` tags.
* Fix bug in `partition_pdf_or_image` where two partitions were called if `strategy == "ocr_only"`.
* Bump unstructured-inference
  * Fix issue where temporary files were being left behind (0.5.16)
* Adds deprecation warning for the `file_filename` kwarg to `partition`, `partition_via_api`,
  and `partition_multiple_via_api`.
* Fix documentation build workflow by pinning dependencies

## 0.10.5

### Enhancements

* Create new CI Pipelines
  - Checking text, xml, email, and html doc tests against the library installed without extras
  - Checking each library extra against their respective tests
* `partition` raises an error and tells the user to install the appropriate extra if a filetype
  is detected that is missing dependencies.
* Add custom errors to ingest
* Bump `unstructured-ingest==0.5.15`
  - Handle an uncaught TesseractError (0.5.15)
  - Add TIFF test file and TIFF filetype to `test_from_image_file` in `test_layout` (0.5.14)
* Use `entire_page` ocr mode for pdfs and images
* Add notes on extra installs to docs
* Adds ability to reuse connections per process in unstructured-ingest

### Features
* Add delta table connector

### Fixes

## 0.10.4
* Pass ocr_mode in partition_pdf and set the default back to individual pages for now
* Add diagrams and descriptions for ingest design in the ingest README

### Features
* Supports multipage TIFF image partitioning

### Fixes

## 0.10.2

### Enhancements
* Bump unstructured-inference==0.5.13:
  - Fix extracted image elements being included in layout merge, addresses the issue
    where an entire-page image in a PDF was not passed to the layout model when using hi_res.

### Features

### Fixes

## 0.10.1

### Enhancements
* Bump unstructured-inference==0.5.12:
  - fix to avoid trace for certain PDF's (0.5.12)
  - better defaults for DPI for hi_res and  Chipper (0.5.11)
  - implement full-page OCR (0.5.10)

### Features

### Fixes

* Fix dead links in repository README (Quick Start > Install for local development, and Learn more > Batch Processing)
* Update document dependencies to include tesseract-lang for additional language support (required for tests to pass)

## 0.10.0

### Enhancements

* Add `include_header` kwarg to `partition_xlsx` and change default behavior to `True`
* Update the `links` and `emphasized_texts` metadata fields

### Features

### Fixes

## 0.9.3

### Enhancements

* Pinned dependency cleanup.
* Update `partition_csv` to always use `soupparser_fromstring` to parse `html text`
* Update `partition_tsv` to always use `soupparser_fromstring` to parse `html text`
* Add `metadata.section` to capture epub table of contents data
* Add `unique_element_ids` kwarg to partition functions. If `True`, will use a UUID
  for element IDs instead of a SHA-256 hash.
* Update `partition_xlsx` to always use `soupparser_fromstring` to parse `html text`
* Add functionality to switch `html` text parser based on whether the `html` text contains emoji
* Add functionality to check if a string contains any emoji characters
* Add CI tests around Notion

### Features

* Add Airtable Connector to be able to pull views/tables/bases from an Airtable organization

### Fixes

* fix pdf partition of list items being detected as titles in OCR only mode
* make notion module discoverable
* fix emails with `Content-Distribution: inline` and `Content-Distribution: attachment` with no filename
* Fix email attachment filenames which had `=` in the filename itself

## 0.9.2


### Enhancements

* Update table extraction section in API documentation to sync with change in Prod API
* Update Notion connector to extract to html
* Added UUID option for `element_id`
* Bump unstructured-inference==0.5.9:
  - better caching of models
  - another version of detectron2 available, though the default layout model is unchanged
* Added UUID option for element_id
* Added UUID option for element_id
* CI improvements to run ingest tests in parallel

### Features

* Adds Sharepoint connector.

### Fixes

* Bump unstructured-inference==0.5.9:
  - ignores Tesseract errors where no text is extracted for tiles that indeed, have no text

## 0.9.1

### Enhancements

* Adds --partition-pdf-infer-table-structure to unstructured-ingest.
* Enable `partition_html` to skip headers and footers with the `skip_headers_and_footers` flag.
* Update `partition_doc` and `partition_docx` to track emphasized texts in the output
* Adds post processing function `filter_element_types`
* Set the default strategy for partitioning images to `hi_res`
* Add page break parameter section in API documentation to sync with change in Prod API
* Update `partition_html` to track emphasized texts in the output
* Update `XMLDocument._read_xml` to create `<p>` tag element for the text enclosed in the `<pre>` tag
* Add parameter `include_tail_text` to `_construct_text` to enable (skip) tail text inclusion
* Add Notion connector

### Features

### Fixes

* Remove unused `_partition_via_api` function
* Fixed emoji bug in `partition_xlsx`.
* Pass `file_filename` metadata when partitioning file object
* Skip ingest test on missing Slack token
* Add Dropbox variables to CI environments
* Remove default encoding for ingest
* Adds new element type `EmailAddress` for recognising email address in the  text
* Simplifies `min_partition` logic; makes partitions falling below the `min_partition`
  less likely.
* Fix bug where ingest test check for number of files fails in smoke test
* Fix unstructured-ingest entrypoint failure

## 0.9.0

### Enhancements

* Dependencies are now split by document type, creating a slimmer base installation.

## 0.8.8

### Enhancements

### Features

### Fixes

* Rename "date" field to "last_modified"
* Adds Box connector

### Fixes

## 0.8.7

### Enhancements

* Put back useful function `split_by_paragraph`

### Features

### Fixes

* Fix argument order in NLTK download step

## 0.8.6

### Enhancements

### Features

### Fixes

* Remove debug print lines and non-functional code

## 0.8.5

### Enhancements

* Add parameter `skip_infer_table_types` to enable (skip) table extraction for other doc types
* Adds optional Unstructured API unit tests in CI
* Tracks last modified date for all document types.
* Add auto_paragraph_grouper to detect new-line and blank-line new paragraph for .txt files.
* refactor the ingest cli to better support expanding supported connectors

## 0.8.3

### Enhancements

### Features

### Fixes

* NLTK now only gets downloaded if necessary.
* Handling for empty tables in Word Documents and PowerPoints.

## 0.8.4

### Enhancements

* Additional tests and refactor of JSON detection.
* Update functionality to retrieve image metadata from a page for `document_to_element_list`
* Links are now tracked in `partition_html` output.
* Set the file's current position to the beginning after reading the file in `convert_to_bytes`
* Add `min_partition` kwarg to that combines elements below a specified threshold and modifies splitting of strings longer than max partition so words are not split.
* set the file's current position to the beginning after reading the file in `convert_to_bytes`
* Add slide notes to pptx
* Add `--encoding` directive to ingest
* Improve json detection by `detect_filetype`

### Features

* Adds Outlook connector
* Add support for dpi parameter in inference library
* Adds Onedrive connector.
* Add Confluence connector for ingest cli to pull the body text from all documents from all spaces in a confluence domain.

### Fixes

* Fixes issue with email partitioning where From field was being assigned the To field value.
* Use the `image_metadata` property of the `PageLayout` instance to get the page image info in the `document_to_element_list`
* Add functionality to write images to computer storage temporarily instead of keeping them in memory for `ocr_only` strategy
* Add functionality to convert a PDF in small chunks of pages at a time for `ocr_only` strategy
* Adds `.txt`, `.text`, and `.tab` to list of extensions to check if file
  has a `text/plain` MIME type.
* Enables filters to be passed to `partition_doc` so it doesn't error with LibreOffice7.
* Removed old error message that's superseded by `requires_dependencies`.
* Removes using `hi_res` as the default strategy value for `partition_via_api` and `partition_multiple_via_api`

## 0.8.1

### Enhancements

* Add support for Python 3.11

### Features

### Fixes

* Fixed `auto` strategy detected scanned document as having extractable text and using `fast` strategy, resulting in no output.
* Fix list detection in MS Word documents.
* Don't instantiate an element with a coordinate system when there isn't a way to get its location data.

## 0.8.0

### Enhancements

* Allow model used for hi res pdf partition strategy to be chosen when called.
* Updated inference package

### Features

* Add `metadata_filename` parameter across all partition functions

### Fixes

* Update to ensure `convert_to_datafame` grabs all of the metadata fields.
* Adjust encoding recognition threshold value in `detect_file_encoding`
* Fix KeyError when `isd_to_elements` doesn't find a type
* Fix `_output_filename` for local connector, allowing single files to be written correctly to the disk

* Fix for cases where an invalid encoding is extracted from an email header.

### BREAKING CHANGES

* Information about an element's location is no longer returned as top-level attributes of an element. Instead, it is returned in the `coordinates` attribute of the element's metadata.

## 0.7.12

### Enhancements

* Adds `include_metadata` kwarg to `partition_doc`, `partition_docx`, `partition_email`, `partition_epub`, `partition_json`, `partition_msg`, `partition_odt`, `partition_org`, `partition_pdf`, `partition_ppt`, `partition_pptx`, `partition_rst`, and `partition_rtf`
### Features

* Add Elasticsearch connector for ingest cli to pull specific fields from all documents in an index.
* Adds Dropbox connector

### Fixes

* Fix tests that call unstructured-api by passing through an api-key
* Fixed page breaks being given (incorrect) page numbers
* Fix skipping download on ingest when a source document exists locally

## 0.7.11

### Enhancements

* More deterministic element ordering when using `hi_res` PDF parsing strategy (from unstructured-inference bump to 0.5.4)
* Make large model available (from unstructured-inference bump to 0.5.3)
* Combine inferred elements with extracted elements (from unstructured-inference bump to 0.5.2)
* `partition_email` and `partition_msg` will now process attachments if `process_attachments=True`
  and a attachment partitioning functions is passed through with `attachment_partitioner=partition`.

### Features

### Fixes

* Fix tests that call unstructured-api by passing through an api-key
* Fixed page breaks being given (incorrect) page numbers
* Fix skipping download on ingest when a source document exists locally

## 0.7.10

### Enhancements

* Adds a `max_partition` parameter to `partition_text`, `partition_pdf`, `partition_email`,
  `partition_msg` and `partition_xml` that sets a limit for the size of an individual
  document elements. Defaults to `1500` for everything except `partition_xml`, which has
  a default value of `None`.
* DRY connector refactor

### Features

* `hi_res` model for pdfs and images is selectable via environment variable.

### Fixes

* CSV check now ignores escaped commas.
* Fix for filetype exploration util when file content does not have a comma.
* Adds negative lookahead to bullet pattern to avoid detecting plain text line
  breaks like `-------` as list items.
* Fix pre tag parsing for `partition_html`
* Fix lookup error for annotated Arabic and Hebrew encodings

## 0.7.9

### Enhancements

* Improvements to string check for leafs in `partition_xml`.
* Adds --partition-ocr-languages to unstructured-ingest.

### Features

* Adds `partition_org` for processed Org Mode documents.

### Fixes

## 0.7.8

### Enhancements

### Features

* Adds Google Cloud Service connector

### Fixes

* Updates the `parse_email` for `partition_eml` so that `unstructured-api` passes the smoke tests
* `partition_email` now works if there is no message content
* Updates the `"fast"` strategy for `partition_pdf` so that it's able to recursively
* Adds recursive functionality to all fsspec connectors
* Adds generic --recursive ingest flag

## 0.7.7

### Enhancements

* Adds functionality to replace the `MIME` encodings for `eml` files with one of the common encodings if a `unicode` error occurs
* Adds missed file-like object handling in `detect_file_encoding`
* Adds functionality to extract charset info from `eml` files

### Features

* Added coordinate system class to track coordinate types and convert to different coordinate

### Fixes

* Adds an `html_assemble_articles` kwarg to `partition_html` to enable users to capture
  control whether content outside of `<article>` tags is captured when
  `<article>` tags are present.
* Check for the `xml` attribute on `element` before looking for pagebreaks in `partition_docx`.

## 0.7.6

### Enhancements

* Convert fast startegy to ocr_only for images
* Adds support for page numbers in `.docx` and `.doc` when user or renderer
  created page breaks are present.
* Adds retry logic for the unstructured-ingest Biomed connector

### Features

* Provides users with the ability to extract additional metadata via regex.
* Updates `partition_docx` to include headers and footers in the output.
* Create `partition_tsv` and associated tests. Make additional changes to `detect_filetype`.

### Fixes

* Remove fake api key in test `partition_via_api` since we now require valid/empty api keys
* Page number defaults to `None` instead of `1` when page number is not present in the metadata.
  A page number of `None` indicates that page numbers are not being tracked for the document
  or that page numbers do not apply to the element in question..
* Fixes an issue with some pptx files. Assume pptx shapes are found in top left position of slide
  in case the shape.top and shape.left attributes are `None`.

## 0.7.5

### Enhancements

* Adds functionality to sort elements in `partition_pdf` for `fast` strategy
* Adds ingest tests with `--fast` strategy on PDF documents
* Adds --api-key to unstructured-ingest

### Features

* Adds `partition_rst` for processed ReStructured Text documents.

### Fixes

* Adds handling for emails that do not have a datetime to extract.
* Adds pdf2image package as core requirement of unstructured (with no extras)

## 0.7.4

### Enhancements

* Allows passing kwargs to request data field for `partition_via_api` and `partition_multiple_via_api`
* Enable MIME type detection if libmagic is not available
* Adds handling for empty files in `detect_filetype` and `partition`.

### Features

### Fixes

* Reslove `grpcio` import issue on `weaviate.schema.validate_schema` for python 3.9 and 3.10
* Remove building `detectron2` from source in Dockerfile

## 0.7.3

### Enhancements

* Update IngestDoc abstractions and add data source metadata in ElementMetadata

### Features

### Fixes

* Pass `strategy` parameter down from `partition` for `partition_image`
* Filetype detection if a CSV has a `text/plain` MIME type
* `convert_office_doc` no longers prints file conversion info messages to stdout.
* `partition_via_api` reflects the actual filetype for the file processed in the API.

## 0.7.2

### Enhancements

* Adds an optional encoding kwarg to `elements_to_json` and `elements_from_json`
* Bump version of base image to use new stable version of tesseract

### Features

### Fixes

* Update the `read_txt_file` utility function to keep using `spooled_to_bytes_io_if_needed` for xml
* Add functionality to the `read_txt_file` utility function to handle file-like object from URL
* Remove the unused parameter `encoding` from `partition_pdf`
* Change auto.py to have a `None` default for encoding
* Add functionality to try other common encodings for html and xml files if an error related to the encoding is raised and the user has not specified an encoding.
* Adds benchmark test with test docs in example-docs
* Re-enable test_upload_label_studio_data_with_sdk
* File detection now detects code files as plain text
* Adds `tabulate` explicitly to dependencies
* Fixes an issue in `metadata.page_number` of pptx files
* Adds showing help if no parameters passed

## 0.7.1

### Enhancements

### Features

* Add `stage_for_weaviate` to stage `unstructured` outputs for upload to Weaviate, along with
  a helper function for defining a class to use in Weaviate schemas.
* Builds from Unstructured base image, built off of Rocky Linux 8.7, this resolves almost all CVE's in the image.

### Fixes

## 0.7.0

### Enhancements

* Installing `detectron2` from source is no longer required when using the `local-inference` extra.
* Updates `.pptx` parsing to include text in tables.

### Features

### Fixes

* Fixes an issue in `_add_element_metadata` that caused all elements to have `page_number=1`
  in the element metadata.
* Adds `.log` as a file extension for TXT files.
* Adds functionality to try other common encodings for email (`.eml`) files if an error related to the encoding is raised and the user has not specified an encoding.
* Allow passed encoding to be used in the `replace_mime_encodings`
* Fixes page metadata for `partition_html` when `include_metadata=False`
* A `ValueError` now raises if `file_filename` is not specified when you use `partition_via_api`
  with a file-like object.

## 0.6.11

### Enhancements

* Supports epub tests since pandoc is updated in base image

### Features


### Fixes


## 0.6.10

### Enhancements

* XLS support from auto partition

### Features

### Fixes

## 0.6.9

### Enhancements

* fast strategy for pdf now keeps element bounding box data
* setup.py refactor

### Features

### Fixes

* Adds functionality to try other common encodings if an error related to the encoding is raised and the user has not specified an encoding.
* Adds additional MIME types for CSV

## 0.6.8

### Enhancements

### Features

* Add `partition_csv` for CSV files.

### Fixes

## 0.6.7

### Enhancements

* Deprecate `--s3-url` in favor of `--remote-url` in CLI
* Refactor out non-connector-specific config variables
* Add `file_directory` to metadata
* Add `page_name` to metadata. Currently used for the sheet name in XLSX documents.
* Added a `--partition-strategy` parameter to unstructured-ingest so that users can specify
  partition strategy in CLI. For example, `--partition-strategy fast`.
* Added metadata for filetype.
* Add Discord connector to pull messages from a list of channels
* Refactor `unstructured/file-utils/filetype.py` to better utilise hashmap to return mime type.
* Add local declaration of DOCX_MIME_TYPES and XLSX_MIME_TYPES for `test_filetype.py`.

### Features

* Add `partition_xml` for XML files.
* Add `partition_xlsx` for Microsoft Excel documents.

### Fixes

* Supports `hml` filetype for partition as a variation of html filetype.
* Makes `pytesseract` a function level import in `partition_pdf` so you can use the `"fast"`
  or `"hi_res"` strategies if `pytesseract` is not installed. Also adds the
  `required_dependencies` decorator for the `"hi_res"` and `"ocr_only"` strategies.
* Fix to ensure `filename` is tracked in metadata for `docx` tables.

## 0.6.6

### Enhancements

* Adds an `"auto"` strategy that chooses the partitioning strategy based on document
  characteristics and function kwargs. This is the new default strategy for `partition_pdf`
  and `partition_image`. Users can maintain existing behavior by explicitly setting
  `strategy="hi_res"`.
* Added an additional trace logger for NLP debugging.
* Add `get_date` method to `ElementMetadata` for converting the datestring to a `datetime` object.
* Cleanup the `filename` attribute on `ElementMetadata` to remove the full filepath.

### Features

* Added table reading as html with URL parsing to `partition_docx` in docx
* Added metadata field for text_as_html for docx files

### Fixes

* `fileutils/file_type` check json and eml decode ignore error
* `partition_email` was updated to more flexibly handle deviations from the RFC-2822 standard.
  The time in the metadata returns `None` if the time does not match RFC-2822 at all.
* Include all metadata fields when converting to dataframe or CSV

## 0.6.5

### Enhancements

* Added support for SpooledTemporaryFile file argument.

### Features

### Fixes


## 0.6.4

### Enhancements

* Added an "ocr_only" strategy for `partition_pdf`. Refactored the strategy decision
  logic into its own module.

### Features

### Fixes

## 0.6.3

### Enhancements

* Add an "ocr_only" strategy for `partition_image`.

### Features

* Added `partition_multiple_via_api` for partitioning multiple documents in a single REST
  API call.
* Added `stage_for_baseplate` function to prepare outputs for ingestion into Baseplate.
* Added `partition_odt` for processing Open Office documents.

### Fixes

* Updates the grouping logic in the `partition_pdf` fast strategy to group together text
  in the same bounding box.

## 0.6.2

### Enhancements

* Added logic to `partition_pdf` for detecting copy protected PDFs and falling back
  to the hi res strategy when necessary.


### Features

* Add `partition_via_api` for partitioning documents through the hosted API.

### Fixes

* Fix how `exceeds_cap_ratio` handles empty (returns `True` instead of `False`)
* Updates `detect_filetype` to properly detect JSONs when the MIME type is `text/plain`.

## 0.6.1

### Enhancements

* Updated the table extraction parameter name to be more descriptive

### Features

### Fixes

## 0.6.0

### Enhancements

* Adds an `ssl_verify` kwarg to `partition` and `partition_html` to enable turning off
  SSL verification for HTTP requests. SSL verification is on by default.
* Allows users to pass in ocr language to `partition_pdf` and `partition_image` through
  the `ocr_language` kwarg. `ocr_language` corresponds to the code for the language pack
  in Tesseract. You will need to install the relevant Tesseract language pack to use a
  given language.

### Features

* Table extraction is now possible for pdfs from `partition` and `partition_pdf`.
* Adds support for extracting attachments from `.msg` files

### Fixes

* Adds an `ssl_verify` kwarg to `partition` and `partition_html` to enable turning off
  SSL verification for HTTP requests. SSL verification is on by default.

## 0.5.13

### Enhancements

* Allow headers to be passed into `partition` when `url` is used.

### Features

* `bytes_string_to_string` cleaning brick for bytes string output.

### Fixes

* Fixed typo in call to `exactly_one` in `partition_json`
* unstructured-documents encode xml string if document_tree is `None` in `_read_xml`.
* Update to `_read_xml` so that Markdown files with embedded HTML process correctly.
* Fallback to "fast" strategy only emits a warning if the user specifies the "hi_res" strategy.
* unstructured-partition-text_type exceeds_cap_ratio fix returns and how capitalization ratios are calculated
* `partition_pdf` and `partition_text` group broken paragraphs to avoid fragmented `NarrativeText` elements.
* .json files resolved as "application/json" on centos7 (or other installs with older libmagic libs)

## 0.5.12

### Enhancements

* Add OS mimetypes DB to docker image, mainly for unstructured-api compat.
* Use the image registry as a cache when building Docker images.
* Adds the ability for `partition_text` to group together broken paragraphs.
* Added method to utils to allow date time format validation

### Features
* Add Slack connector to pull messages for a specific channel

* Add --partition-by-api parameter to unstructured-ingest
* Added `partition_rtf` for processing rich text files.
* `partition` now accepts a `url` kwarg in addition to `file` and `filename`.

### Fixes

* Allow encoding to be passed into `replace_mime_encodings`.
* unstructured-ingest connector-specific dependencies are imported on demand.
* unstructured-ingest --flatten-metadata supported for local connector.
* unstructured-ingest fix runtime error when using --metadata-include.

## 0.5.11

### Enhancements

### Features

### Fixes

* Guard against null style attribute in docx document elements
* Update HTML encoding to better support foreign language characters

## 0.5.10

### Enhancements

* Updated inference package
* Add sender, recipient, date, and subject to element metadata for emails

### Features

* Added `--download-only` parameter to `unstructured-ingest`

### Fixes

* FileNotFound error when filename is provided but file is not on disk

## 0.5.9

### Enhancements

### Features

### Fixes

* Convert file to str in helper `split_by_paragraph` for `partition_text`

## 0.5.8

### Enhancements

* Update `elements_to_json` to return string when filename is not specified
* `elements_from_json` may take a string instead of a filename with the `text` kwarg
* `detect_filetype` now does a final fallback to file extension.
* Empty tags are now skipped during the depth check for HTML processing.

### Features

* Add local file system to `unstructured-ingest`
* Add `--max-docs` parameter to `unstructured-ingest`
* Added `partition_msg` for processing MSFT Outlook .msg files.

### Fixes

* `convert_file_to_text` now passes through the `source_format` and `target_format` kwargs.
  Previously they were hard coded.
* Partitioning functions that accept a `text` kwarg no longer raise an error if an empty
  string is passed (and empty list of elements is returned instead).
* `partition_json` no longer fails if the input is an empty list.
* Fixed bug in `chunk_by_attention_window` that caused the last word in segments to be cut-off
  in some cases.

### BREAKING CHANGES

* `stage_for_transformers` now returns a list of elements, making it consistent with other
  staging bricks

## 0.5.7

### Enhancements

* Refactored codebase using `exactly_one`
* Adds ability to pass headers when passing a url in partition_html()
* Added optional `content_type` and `file_filename` parameters to `partition()` to bypass file detection

### Features

* Add `--flatten-metadata` parameter to `unstructured-ingest`
* Add `--fields-include` parameter to `unstructured-ingest`

### Fixes

## 0.5.6

### Enhancements

* `contains_english_word()`, used heavily in text processing, is 10x faster.

### Features

* Add `--metadata-include` and `--metadata-exclude` parameters to `unstructured-ingest`
* Add `clean_non_ascii_chars` to remove non-ascii characters from unicode string

### Fixes

* Fix problem with PDF partition (duplicated test)

## 0.5.4

### Enhancements

* Added Biomedical literature connector for ingest cli.
* Add `FsspecConnector` to easily integrate any existing `fsspec` filesystem as a connector.
* Rename `s3_connector.py` to `s3.py` for readability and consistency with the
  rest of the connectors.
* Now `S3Connector` relies on `s3fs` instead of on `boto3`, and it inherits
  from `FsspecConnector`.
* Adds an `UNSTRUCTURED_LANGUAGE_CHECKS` environment variable to control whether or not language
  specific checks like vocabulary and POS tagging are applied. Set to `"true"` for higher
  resolution partitioning and `"false"` for faster processing.
* Improves `detect_filetype` warning to include filename when provided.
* Adds a "fast" strategy for partitioning PDFs with PDFMiner. Also falls back to the "fast"
  strategy if detectron2 is not available.
* Start deprecation life cycle for `unstructured-ingest --s3-url` option, to be deprecated in
  favor of `--remote-url`.

### Features

* Add `AzureBlobStorageConnector` based on its `fsspec` implementation inheriting
from `FsspecConnector`
* Add `partition_epub` for partitioning e-books in EPUB3 format.

### Fixes

* Fixes processing for text files with `message/rfc822` MIME type.
* Open xml files in read-only mode when reading contents to construct an XMLDocument.

## 0.5.3

### Enhancements

* `auto.partition()` can now load Unstructured ISD json documents.
* Simplify partitioning functions.
* Improve logging for ingest CLI.

### Features

* Add `--wikipedia-auto-suggest` argument to the ingest CLI to disable automatic redirection
  to pages with similar names.
* Add setup script for Amazon Linux 2
* Add optional `encoding` argument to the `partition_(text/email/html)` functions.
* Added Google Drive connector for ingest cli.
* Added Gitlab connector for ingest cli.

### Fixes

## 0.5.2

### Enhancements

* Fully move from printing to logging.
* `unstructured-ingest` now uses a default `--download_dir` of `$HOME/.cache/unstructured/ingest`
rather than a "tmp-ingest-" dir in the working directory.

### Features

### Fixes

* `setup_ubuntu.sh` no longer fails in some contexts by interpreting
`DEBIAN_FRONTEND=noninteractive` as a command
* `unstructured-ingest` no longer re-downloads files when --preserve-downloads
is used without --download-dir.
* Fixed an issue that was causing text to be skipped in some HTML documents.

## 0.5.1

### Enhancements

### Features

### Fixes

* Fixes an error causing JavaScript to appear in the output of `partition_html` sometimes.
* Fix several issues with the `requires_dependencies` decorator, including the error message
  and how it was used, which had caused an error for `unstructured-ingest --github-url ...`.

## 0.5.0

### Enhancements

* Add `requires_dependencies` Python decorator to check dependencies are installed before
  instantiating a class or running a function

### Features

* Added Wikipedia connector for ingest cli.

### Fixes

* Fix `process_document` file cleaning on failure
* Fixes an error introduced in the metadata tracking commit that caused `NarrativeText`
  and `FigureCaption` elements to be represented as `Text` in HTML documents.

## 0.4.16

### Enhancements

* Fallback to using file extensions for filetype detection if `libmagic` is not present

### Features

* Added setup script for Ubuntu
* Added GitHub connector for ingest cli.
* Added `partition_md` partitioner.
* Added Reddit connector for ingest cli.

### Fixes

* Initializes connector properly in ingest.main::MainProcess
* Restricts version of unstructured-inference to avoid multithreading issue

## 0.4.15

### Enhancements

* Added `elements_to_json` and `elements_from_json` for easier serialization/deserialization
* `convert_to_dict`, `dict_to_elements` and `convert_to_csv` are now aliases for functions
  that use the ISD terminology.

### Fixes

* Update to ensure all elements are preserved during serialization/deserialization

## 0.4.14

* Automatically install `nltk` models in the `tokenize` module.

## 0.4.13

* Fixes unstructured-ingest cli.

## 0.4.12

* Adds console_entrypoint for unstructured-ingest, other structure/doc updates related to ingest.
* Add `parser` parameter to `partition_html`.

## 0.4.11

* Adds `partition_doc` for partitioning Word documents in `.doc` format. Requires `libreoffice`.
* Adds `partition_ppt` for partitioning PowerPoint documents in `.ppt` format. Requires `libreoffice`.

## 0.4.10

* Fixes `ElementMetadata` so that it's JSON serializable when the filename is a `Path` object.

## 0.4.9

* Added ingest modules and s3 connector, sample ingest script
* Default to `url=None` for `partition_pdf` and `partition_image`
* Add ability to skip English specific check by setting the `UNSTRUCTURED_LANGUAGE` env var to `""`.
* Document `Element` objects now track metadata

## 0.4.8

* Modified XML and HTML parsers not to load comments.

## 0.4.7

* Added the ability to pull an HTML document from a url in `partition_html`.
* Added the the ability to get file summary info from lists of filenames and lists
  of file contents.
* Added optional page break to `partition` for `.pptx`, `.pdf`, images, and `.html` files.
* Added `to_dict` method to document elements.
* Include more unicode quotes in `replace_unicode_quotes`.

## 0.4.6

* Loosen the default cap threshold to `0.5`.
* Add a `UNSTRUCTURED_NARRATIVE_TEXT_CAP_THRESHOLD` environment variable for controlling
  the cap ratio threshold.
* Unknown text elements are identified as `Text` for HTML and plain text documents.
* `Body Text` styles no longer default to `NarrativeText` for Word documents. The style information
  is insufficient to determine that the text is narrative.
* Upper cased text is lower cased before checking for verbs. This helps avoid some missed verbs.
* Adds an `Address` element for capturing elements that only contain an address.
* Suppress the `UserWarning` when detectron is called.
* Checks that titles and narrative test have at least one English word.
* Checks that titles and narrative text are at least 50% alpha characters.
* Restricts titles to a maximum word length. Adds a `UNSTRUCTURED_TITLE_MAX_WORD_LENGTH`
  environment variable for controlling the max number of words in a title.
* Updated `partition_pptx` to order the elements on the page

## 0.4.4

* Updated `partition_pdf` and `partition_image` to return `unstructured` `Element` objects
* Fixed the healthcheck url path when partitioning images and PDFs via API
* Adds an optional `coordinates` attribute to document objects
* Adds `FigureCaption` and `CheckBox` document elements
* Added ability to split lists detected in `LayoutElement` objects
* Adds `partition_pptx` for partitioning PowerPoint documents
* LayoutParser models now download from HugginfaceHub instead of DropBox
* Fixed file type detection for XML and HTML files on Amazone Linux

## 0.4.3

* Adds `requests` as a base dependency
* Fix in `exceeds_cap_ratio` so the function doesn't break with empty text
* Fix bug in `_parse_received_data`.
* Update `detect_filetype` to properly handle `.doc`, `.xls`, and `.ppt`.

## 0.4.2

* Added `partition_image` to process documents in an image format.
* Fixed utf-8 encoding error in `partition_email` with attachments for `text/html`

## 0.4.1

* Added support for text files in the `partition` function
* Pinned `opencv-python` for easier installation on Linux

## 0.4.0

* Added generic `partition` brick that detects the file type and routes a file to the appropriate
  partitioning brick.
* Added a file type detection module.
* Updated `partition_html` and `partition_eml` to support file-like objects in 'rb' mode.
* Cleaning brick for removing ordered bullets `clean_ordered_bullets`.
* Extract brick method for ordered bullets `extract_ordered_bullets`.
* Test for `clean_ordered_bullets`.
* Test for `extract_ordered_bullets`.
* Added `partition_docx` for pre-processing Word Documents.
* Added new REGEX patterns to extract email header information
* Added new functions to extract header information `parse_received_data` and `partition_header`
* Added new function to parse plain text files `partition_text`
* Added new cleaners functions `extract_ip_address`, `extract_ip_address_name`, `extract_mapi_id`, `extract_datetimetz`
* Add new `Image` element and function to find embedded images `find_embedded_images`
* Added `get_directory_file_info` for summarizing information about source documents

## 0.3.5

* Add support for local inference
* Add new pattern to recognize plain text dash bullets
* Add test for bullet patterns
* Fix for `partition_html` that allows for processing `div` tags that have both text and child
  elements
* Add ability to extract document metadata from `.docx`, `.xlsx`, and `.jpg` files.
* Helper functions for identifying and extracting phone numbers
* Add new function `extract_attachment_info` that extracts and decodes the attachment
of an email.
* Staging brick to convert a list of `Element`s to a `pandas` dataframe.
* Add plain text functionality to `partition_email`

## 0.3.4

* Python-3.7 compat

## 0.3.3

* Removes BasicConfig from logger configuration
* Adds the `partition_email` partitioning brick
* Adds the `replace_mime_encodings` cleaning bricks
* Small fix to HTML parsing related to processing list items with sub-tags
* Add `EmailElement` data structure to store email documents

## 0.3.2

* Added `translate_text` brick for translating text between languages
* Add an `apply` method to make it easier to apply cleaners to elements

## 0.3.1

* Added \_\_init.py\_\_ to `partition`

## 0.3.0

* Implement staging brick for Argilla. Converts lists of `Text` elements to `argilla` dataset classes.
* Removing the local PDF parsing code and any dependencies and tests.
* Reorganizes the staging bricks in the unstructured.partition module
* Allow entities to be passed into the Datasaur staging brick
* Added HTML escapes to the `replace_unicode_quotes` brick
* Fix bad responses in partition_pdf to raise ValueError
* Adds `partition_html` for partitioning HTML documents.

## 0.2.6

* Small change to how \_read is placed within the inheritance structure since it doesn't really apply to pdf
* Add partitioning brick for calling the document image analysis API

## 0.2.5

* Update python requirement to >=3.7

## 0.2.4

* Add alternative way of importing `Final` to support google colab

## 0.2.3

* Add cleaning bricks for removing prefixes and postfixes
* Add cleaning bricks for extracting text before and after a pattern

## 0.2.2

* Add staging brick for Datasaur

## 0.2.1

* Added brick to convert an ISD dictionary to a list of elements
* Update `PDFDocument` to use the `from_file` method
* Added staging brick for CSV format for ISD (Initial Structured Data) format.
* Added staging brick for separating text into attention window size chunks for `transformers`.
* Added staging brick for LabelBox.
* Added ability to upload LabelStudio predictions
* Added utility function for JSONL reading and writing
* Added staging brick for CSV format for Prodigy
* Added staging brick for Prodigy
* Added ability to upload LabelStudio annotations
* Added text_field and id_field to stage_for_label_studio signature

## 0.2.0

* Initial release of unstructured<|MERGE_RESOLUTION|>--- conflicted
+++ resolved
@@ -1,6 +1,3 @@
-<<<<<<< HEAD
-## 0.10.23-dev0
-=======
 ## 0.10.24-dev0
 
 ### Enhancements
@@ -9,10 +6,11 @@
 
 ### Features
 
+* **Adds HuggingFaceEmbeddingEncoder** The HuggingFace Embedding Encoder uses a local embedding model as opposed to using an API.
+
 ### Fixes
 
 ## 0.10.23
->>>>>>> 9c7ee892
 
 ### Enhancements
 
@@ -21,8 +19,6 @@
 * **Improved inference speed for Chipper V2** API requests with 'hi_res_model_name=chipper' now have ~2-3x faster responses.
 
 ### Features
-
-* **Adds HuggingFaceEmbeddingEncoder** The HuggingFace Embedding Encoder uses a local embedding model as opposed to using an API.
 
 ### Fixes
 
