## 0.10.25-dev5

### Enhancements

<<<<<<< HEAD
* **Add CI evaluation workflow** Adds evaluation metrics to the current ingest workflow to measure the performance of each file extracted as well as aggregated-level performance.
=======
* **Duplicate CLI param check** Given that many of the options associated with the `Click` based cli ingest commands are added dynamically from a number of configs, a check was incorporated to make sure there were no duplicate entries to prevent new configs from overwriting already added options.
>>>>>>> 63861f53

### Features

* **Adds HuggingFaceEmbeddingEncoder** The HuggingFace Embedding Encoder uses a local embedding model as opposed to using an API.
* **Add AWS bedrock embedding connector** `unstructured.embed.bedrock` now provides a connector to use AWS bedrock's `titan-embed-text` model to generate embeddings for elements. This features requires valid AWS bedrock setup and an internet connectionto run.

### Fixes

* **Import PDFResourceManager more directly** We were importing `PDFResourceManager` from `pdfminer.converter` which was causing an error for some users. We changed to import from the actual location of `PDFResourceManager`, which is `pdfminer.pdfinterp`.
* **Fix language detection of elements with empty strings** This resolves a warning message that was raised by `langdetect` if the language was attempted to be detected on an empty string. Language detection is now skipped for empty strings.
* **Fix chunks breaking on regex-metadata matches.** Fixes "over-chunking" when `regex_metadata` was used, where every element that contained a regex-match would start a new chunk.
* **Fix regex-metadata match offsets not adjusted within chunk.** Fixes incorrect regex-metadata match start/stop offset in chunks where multiple elements are combined.

## 0.10.24

### Enhancements

* **Improve natural reading order** Some `OCR` elements with only spaces in the text have full-page width in the bounding box, which causes the `xycut` sorting to not work as expected. Now the logic to parse OCR results removes any elements with only spaces (more than one space).
* **Ingest compression utilities and fsspec connector support** Generic utility code added to handle files that get pulled from a source connector that are either tar or zip compressed and uncompress them locally. This is then processed using a local source connector. Currently this functionality has been incorporated into the fsspec connector and all those inheriting from it (currently: Azure Blob Storage, Google Cloud Storage, S3, Box, and Dropbox).
* **Ingest destination connectors support for writing raw list of elements** Along with the default write method used in the ingest pipeline to write the json content associated with the ingest docs, each destination connector can now also write a raw list of elements to the desired downstream location without having an ingest doc associated with it.

### Features

* **Adds element type percent match function** In order to evaluate the element type extracted, we add a function that calculates the matched percentage between two frequency dictionary.

### Fixes

* **Fix paddle model file not discoverable** Fixes issue where ocr_models/paddle_ocr.py file is not discoverable on PyPI by adding
an `__init__.py` file under the folder.
* **Chipper v2 Fixes** Includes fix for a memory leak and rare last-element bbox fix. (unstructured-inference==0.7.7)
* **Fix image resizing issue** Includes fix related to resizing images in the tables pipeline. (unstructured-inference==0.7.6)

## 0.10.23

### Enhancements

* **Add functionality to limit precision when serializing to json** Precision for `points` is limited to 1 decimal point if coordinates["system"] == "PixelSpace" (otherwise 2 decimal points?). Precision for `detection_class_prob` is limited to 5 decimal points.
* **Fix csv file detection logic when mime-type is text/plain** Previously the logic to detect csv file type was considering only first row's comma count comparing with the header_row comma count and both the rows being same line the result was always true, Now the logic is changed to consider the comma's count for all the lines except first line and compare with header_row comma count.
* **Improved inference speed for Chipper V2** API requests with 'hi_res_model_name=chipper' now have ~2-3x faster responses.

### Features

### Fixes

* **Cleans up temporary files after conversion** Previously a file conversion utility was leaving temporary files behind on the filesystem without removing them when no longer needed. This fix helps prevent an accumulation of temporary files taking up excessive disk space.
* **Fixes `under_non_alpha_ratio` dividing by zero** Although this function guarded against a specific cause of division by zero, there were edge cases slipping through like strings with only whitespace. This update more generally prevents the function from performing a division by zero.
* **Fix languages default** Previously the default language was being set to English when elements didn't have text or if langdetect could not detect the language. It now defaults to None so there is not misleading information about the language detected.
* **Fixes recursion limit error that was being raised when partitioning Excel documents of a certain size** Previously we used a recursive method to find subtables within an excel sheet. However this would run afoul of Python's recursion depth limit when there was a contiguous block of more than 1000 cells within a sheet. This function has been updated to use the NetworkX library which avoids Python recursion issues.

## 0.10.22

### Enhancements

* **bump `unstructured-inference` to `0.7.3`** The updated version of `unstructured-inference` supports a new version of the Chipper model, as well as a cleaner schema for its output classes. Support is included for new inference features such as hierarchy and ordering.
* **Expose skip_infer_table_types in ingest CLI.** For each connector a new `--skip-infer-table-types` parameter was added to map to the `skip_infer_table_types` partition argument. This gives more granular control to unstructured-ingest users, allowing them to specify the file types for which we should attempt table extraction.
* **Add flag to ingest CLI to raise error if any single doc fails in pipeline** Currently if a single doc fails in the pipeline, the whole thing halts due to the error. This flag defaults to log an error but continue with the docs it can.
* **Emit hyperlink metadata for DOCX file-type.** DOCX partitioner now adds `metadata.links`, `metadata.link_texts` and `metadata.link_urls` for elements that contain a hyperlink that points to an external resource. So-called "jump" links pointing to document internal locations (such as those found in a table-of-contents "jumping" to a chapter or section) are excluded.

### Features

* **Add `elements_to_text` as a staging helper function** In order to get a single clean text output from unstructured for metric calculations, automate the process of extracting text from elements using this function.
* **Adds permissions(RBAC) data ingestion functionality for the Sharepoint connector.** Problem: Role based access control is an important component in many data storage systems. Users may need to pass permissions (RBAC) data to downstream systems when ingesting data. Feature: Added permissions data ingestion functionality to the Sharepoint connector.

### Fixes

* **Fixes PDF list parsing creating duplicate list items** Previously a bug in PDF list item parsing caused removal of other elements and duplication of the list item
* **Fixes duplicated elements** Fixes issue where elements are duplicated when embeddings are generated. This will allow users to generate embeddings for their list of Elements without duplicating/breaking the orginal content.
* **Fixes failure when flagging for embeddings through unstructured-ingest** Currently adding the embedding parameter to any connector results in a failure on the copy stage. This is resolves the issue by adding the IngestDoc to the context map in the embedding node's `run` method. This allows users to specify that connectors fetch embeddings without failure.
* **Fix ingest pipeline reformat nodes not discoverable** Fixes issue where  reformat nodes raise ModuleNotFoundError on import. This was due to the directory was missing `__init__.py` in order to make it discoverable.
* **Fix default language in ingest CLI** Previously the default was being set to english which injected potentially incorrect information to downstream language detection libraries. By setting the default to None allows those libraries to better detect what language the text is in the doc being processed.

## 0.10.21

* **Adds Scarf analytics**.

## 0.10.20

### Enhancements

* **Add document level language detection functionality.** Adds the "auto" default for the languages param to all partitioners. The primary language present in the document is detected using the `langdetect` package. Additional param `detect_language_per_element` is also added for partitioners that return multiple elements. Defaults to `False`.
* **Refactor OCR code** The OCR code for entire page is moved from unstructured-inference to unstructured. On top of continuing support for OCR language parameter, we also support two OCR processing modes, "entire_page" or "individual_blocks".
* **Align to top left when shrinking bounding boxes for `xy-cut` sorting:** Update `shrink_bbox()` to keep top left rather than center.
* **Add visualization script to annotate elements** This script is often used to analyze/visualize elements with coordinates (e.g. partition_pdf()).
* **Adds data source properties to the Jira, Github and Gitlab connectors** These properties (date_created, date_modified, version, source_url, record_locator) are written to element metadata during ingest, mapping elements to information about the document source from which they derive. This functionality enables downstream applications to reveal source document applications, e.g. a link to a GDrive doc, Salesforce record, etc.
* **Improve title detection in pptx documents** The default title textboxes on a pptx slide are now categorized as titles.
* **Improve hierarchy detection in pptx documents** List items, and other slide text are properly nested under the slide title. This will enable better chunking of pptx documents.
* **Refactor of the ingest cli workflow** The refactored approach uses a dynamically set pipeline with a snapshot along each step to save progress and accommodate continuation from a snapshot if an error occurs. This also allows the pipeline to dynamically assign any number of steps to modify the partitioned content before it gets written to a destination.
* **Applies `max_characters=<n>` argument to all element types in `add_chunking_strategy` decorator** Previously this argument was only utilized in chunking Table elements and now applies to all partitioned elements if `add_chunking_strategy` decorator is utilized, further preparing the elements for downstream processing.
* **Add common retry strategy utilities for unstructured-ingest** Dynamic retry strategy with exponential backoff added to Notion source connector.
*
### Features

* **Adds `bag_of_words` and `percent_missing_text` functions** In order to count the word frequencies in two input texts and calculate the percentage of text missing relative to the source document.
* **Adds `edit_distance` calculation metrics** In order to benchmark the cleaned, extracted text with unstructured, `edit_distance` (`Levenshtein distance`) is included.
* **Adds detection_origin field to metadata** Problem: Currently isn't an easy way to find out how an element was created. With this change that information is added. Importance: With this information the developers and users are now able to know how an element was created to make decisions on how to use it. In order tu use this feature
setting UNSTRUCTURED_INCLUDE_DEBUG_METADATA=true is needed.
* **Adds a function that calculates frequency of the element type and its depth** To capture the accuracy of element type extraction, this function counts the occurrences of each unique element type with its depth for use in element metrics.

### Fixes

* **Fix zero division error in annotation bbox size** This fixes the bug where we find annotation bboxes realted to an element that need to divide the intersection size between annotation bbox and element bbox by the size of the annotation bbox
* **Fix prevent metadata module from importing dependencies from unnecessary modules** Problem: The `metadata` module had several top level imports that were only used in and applicable to code related to specific document types, while there were many general-purpose functions. As a result, general-purpose functions couldn't be used without unnecessary dependencies being installed. Fix: moved 3rd party dependency top level imports to inside the functions in which they are used and applied a decorator to check that the dependency is installed and emit a helpful error message if not.
* **Fixes category_depth None value for Title elements** Problem: `Title` elements from `chipper` get `category_depth`= None even when `Headline` and/or `Subheadline` elements are present in the same page. Fix: all `Title` elements with `category_depth` = None should be set to have a depth of 0 instead iff there are `Headline` and/or `Subheadline` element-types present. Importance: `Title` elements should be equivalent html `H1` when nested headings are present; otherwise, `category_depth` metadata can result ambiguous within elements in a page.
* **Tweak `xy-cut` ordering output to be more column friendly** This results in the order of elements more closely reflecting natural reading order which benefits downstream applications. While element ordering from `xy-cut` is usually mostly correct when ordering multi-column documents, sometimes elements from a RHS column will appear before elements in a LHS column. Fix: add swapped `xy-cut` ordering by sorting by X coordinate first and then Y coordinate.
* **Fixes badly initialized Formula** Problem: YoloX contain new types of elements, when loading a document that contain formulas a new element of that class
should be generated, however the Formula class inherits from Element instead of Text. After this change the element is correctly created with the correct class
allowing the document to be loaded. Fix: Change parent class for Formula to Text. Importance: Crucial to be able to load documents that contain formulas.
* **Fixes pdf uri error** An error was encountered when URI type of `GoToR` which refers to pdf resources outside of its own was detected since no condition catches such case. The code is fixing the issue by initialize URI before any condition check.


## 0.10.19

### Enhancements

* **Adds XLSX document level language detection** Enhancing on top of language detection functionality in previous release, we now support language detection within `.xlsx` file type at Element level.
* **bump `unstructured-inference` to `0.6.6`** The updated version of `unstructured-inference` makes table extraction in `hi_res` mode configurable to fine tune table extraction performance; it also improves element detection by adding a deduplication post processing step in the `hi_res` partitioning of pdfs and images.
* **Detect text in HTML Heading Tags as Titles** This will increase the accuracy of hierarchies in HTML documents and provide more accurate element categorization. If text is in an HTML heading tag and is not a list item, address, or narrative text, categorize it as a title.
* **Update python-based docs** Refactor docs to use the actual unstructured code rather than using the subprocess library to run the cli command itself.
* **Adds Table support for the `add_chunking_strategy` decorator to partition functions.** In addition to combining elements under Title elements, user's can now specify the `max_characters=<n>` argument to chunk Table elements into TableChunk elements with `text` and `text_as_html` of length <n> characters. This means partitioned Table results are ready for use in downstream applications without any post processing.
* **Expose endpoint url for s3 connectors** By allowing for the endpoint url to be explicitly overwritten, this allows for any non-AWS data providers supporting the s3 protocol to be supported (i.e. minio).

### Features

* **change default `hi_res` model for pdf/image partition to `yolox`** Now partitioning pdf/image using `hi_res` strategy utilizes `yolox_quantized` model isntead of `detectron2_onnx` model. This new default model has better recall for tables and produces more detailed categories for elements.
* **XLSX can now reads subtables within one sheet** Problem: Many .xlsx files are not created to be read as one full table per sheet. There are subtables, text and header along with more informations to extract from each sheet. Feature: This `partition_xlsx` now can reads subtable(s) within one .xlsx sheet, along with extracting other title and narrative texts. Importance: This enhance the power of .xlsx reading to not only one table per sheet, allowing user to capture more data tables from the file, if exists.
* **Update Documentation on Element Types and Metadata**: We have updated the documentation according to the latest element types and metadata. It includes the common and additional metadata provided by the Partitions and Connectors.

### Fixes

* **Fixes partition_pdf is_alnum reference bug** Problem: The `partition_pdf` when attempt to get bounding box from element experienced a reference before assignment error when the first object is not text extractable.  Fix: Switched to a flag when the condition is met. Importance: Crucial to be able to partition with pdf.
* **Fix various cases of HTML text missing after partition**
  Problem: Under certain circumstances, text immediately after some HTML tags will be misssing from partition result.
  Fix: Updated code to deal with these cases.
  Importance: This will ensure the correctness when partitioning HTML and Markdown documents.
* **Fixes chunking when `detection_class_prob` appears in Element metadata** Problem: when `detection_class_prob` appears in Element metadata, Elements will only be combined by chunk_by_title if they have the same `detection_class_prob` value (which is rare). This is unlikely a case we ever need to support and most often results in no chunking. Fix: `detection_class_prob` is included in the chunking list of metadata keys excluded for similarity comparison. Importance: This change allows `chunk_by_title` to operate as intended for documents which include `detection_class_prob` metadata in their Elements.

## 0.10.18

### Enhancements

* **Better detection of natural reading order in images and PDF's** The elements returned by partition better reflect natural reading order in some cases, particularly in complicated multi-column layouts, leading to better chunking and retrieval for downstream applications. Achieved by improving the `xy-cut` sorting to preprocess bboxes, shrinking all bounding boxes by 90% along x and y axes (still centered around the same center point), which allows projection lines to be drawn where not possible before if layout bboxes overlapped.
* **Improves `partition_xml` to be faster and more memory efficient when partitioning large XML files** The new behavior is to partition iteratively to prevent loading the entire XML tree into memory at once in most use cases.
* **Adds data source properties to SharePoint, Outlook, Onedrive, Reddit, Slack, DeltaTable connectors** These properties (date_created, date_modified, version, source_url, record_locator) are written to element metadata during ingest, mapping elements to information about the document source from which they derive. This functionality enables downstream applications to reveal source document applications, e.g. a link to a GDrive doc, Salesforce record, etc.
* **Add functionality to save embedded images in PDF's separately as images** This allows users to save embedded images in PDF's separately as images, given some directory path. The saved image path is written to the metadata for the Image element. Downstream applications may benefit by providing users with image links from relevant "hits."
* **Azure Cognite Search destination connector** New Azure Cognitive Search destination connector added to ingest CLI.  Users may now use `unstructured-ingest` to write partitioned data from over 20 data sources (so far) to an Azure Cognitive Search index.
* **Improves salesforce partitioning** Partitions Salesforce data as xlm instead of text for improved detail and flexibility. Partitions htmlbody instead of textbody for Salesforce emails. Importance: Allows all Salesforce fields to be ingested and gives Salesforce emails more detailed partitioning.
* **Add document level language detection functionality.** Introduces the "auto" default for the languages param, which then detects the languages present in the document using the `langdetect` package. Adds the document languages as ISO 639-3 codes to the element metadata. Implemented only for the partition_text function to start.
* **PPTX partitioner refactored in preparation for enhancement.** Behavior should be unchanged except that shapes enclosed in a group-shape are now included, as many levels deep as required (a group-shape can itself contain a group-shape).
* **Embeddings support for the SharePoint SourceConnector via unstructured-ingest CLI** The SharePoint connector can now optionally create embeddings from the elements it pulls out during partition and upload those embeddings to Azure Cognitive Search index.
* **Improves hierarchy from docx files by leveraging natural hierarchies built into docx documents**  Hierarchy can now be detected from an indentation level for list bullets/numbers and by style name (e.g. Heading 1, List Bullet 2, List Number).
* **Chunking support for the SharePoint SourceConnector via unstructured-ingest CLI** The SharePoint connector can now optionally chunk the elements pulled out during partition via the chunking unstructured brick. This can be used as a stage before creating embeddings.

### Features

* **Adds `links` metadata in `partition_pdf` for `fast` strategy.** Problem: PDF files contain rich information and hyperlink that Unstructured did not captured earlier. Feature: `partition_pdf` now can capture embedded links within the file along with its associated text and page number. Importance: Providing depth in extracted elements give user a better understanding and richer context of documents. This also enables user to map to other elements within the document if the hyperlink is refered internally.
* **Adds the embedding module to be able to embed Elements** Problem: Many NLP applications require the ability to represent parts of documents in a semantic way. Until now, Unstructured did not have text embedding ability within the core library. Feature: This embedding module is able to track embeddings related data with a class, embed a list of elements, and return an updated list of Elements with the *embeddings* property. The module is also able to embed query strings. Importance: Ability to embed documents or parts of documents will enable users to make use of these semantic representations in different NLP applications, such as search, retrieval, and retrieval augmented generation.

### Fixes

* **Fixes a metadata source serialization bug** Problem: In unstructured elements, when loading an elements json file from the disk, the data_source attribute is assumed to be an instance of DataSourceMetadata and the code acts based on that. However the loader did not satisfy the assumption, and loaded it as a dict instead, causing an error. Fix: Added necessary code block to initialize a DataSourceMetadata object, also refactored DataSourceMetadata.from_dict() method to remove redundant code. Importance: Crucial to be able to load elements (which have data_source fields) from json files.
* **Fixes issue where unstructured-inference was not getting updated** Problem: unstructured-inference was not getting upgraded to the version to match unstructured release when doing a pip install.  Solution: using `pip install unstructured[all-docs]` it will now upgrade both unstructured and unstructured-inference. Importance: This will ensure that the inference library is always in sync with the unstructured library, otherwise users will be using outdated libraries which will likely lead to unintended behavior.
* **Fixes SharePoint connector failures if any document has an unsupported filetype** Problem: Currently the entire connector ingest run fails if a single IngestDoc has an unsupported filetype. This is because a ValueError is raised in the IngestDoc's `__post_init__`. Fix: Adds a try/catch when the IngestConnector runs get_ingest_docs such that the error is logged but all processable documents->IngestDocs are still instantiated and returned. Importance: Allows users to ingest SharePoint content even when some files with unsupported filetypes exist there.
* **Fixes Sharepoint connector server_path issue** Problem: Server path for the Sharepoint Ingest Doc was incorrectly formatted, causing issues while fetching pages from the remote source. Fix: changes formatting of remote file path before instantiating SharepointIngestDocs and appends a '/' while fetching pages from the remote source. Importance: Allows users to fetch pages from Sharepoint Sites.
* **Fixes Sphinx errors.** Fixes errors when running Sphinx `make html` and installs library to suppress warnings.
* **Fixes a metadata backwards compatibility error** Problem: When calling `partition_via_api`, the hosted api may return an element schema that's newer than the current `unstructured`. In this case, metadata fields were added which did not exist in the local `ElementMetadata` dataclass, and `__init__()` threw an error. Fix: remove nonexistent fields before instantiating in `ElementMetadata.from_json()`. Importance: Crucial to avoid breaking changes when adding fields.
* **Fixes issue with Discord connector when a channel returns `None`** Problem: Getting the `jump_url` from a nonexistent Discord `channel` fails. Fix: property `jump_url` is now retrieved within the same context as the messages from the channel. Importance: Avoids cascading issues when the connector fails to fetch information about a Discord channel.
* **Fixes occasionally SIGABTR when writing table with `deltalake` on Linux** Problem: occasionally on Linux ingest can throw a `SIGABTR` when writing `deltalake` table even though the table was written correctly. Fix: put the writing function into a `Process` to ensure its execution to the fullest extent before returning to the main process. Importance: Improves stability of connectors using `deltalake`


* **Fix badly initialized Formula** Problem: YoloX contain new types of elements, when loading a document that contain formulas a new element of that class
should be generated, however the Formula class inherits from Element instead of Text. After this change the element is correctly created with the correct class
allowing the document to be loaded. Fix: Change parent class for Formula to Text. Importance: Crucial to be able to load documents that contain formulas.

## 0.10.16

### Enhancements

* **Adds data source properties to Airtable, Confluence, Discord, Elasticsearch, Google Drive, and Wikipedia connectors** These properties (date_created, date_modified, version, source_url, record_locator) are written to element metadata during ingest, mapping elements to information about the document source from which they derive. This functionality enables downstream applications to reveal source document applications, e.g. a link to a GDrive doc, Salesforce record, etc.
* **DOCX partitioner refactored in preparation for enhancement.** Behavior should be unchanged except in multi-section documents containing different headers/footers for different sections. These will now emit all distinct headers and footers encountered instead of just those for the last section.
* **Add a function to map between Tesseract and standard language codes.** This allows users to input language information to the `languages` param in any Tesseract-supported langcode or any ISO 639 standard language code.
* **Add document level language detection functionality.** Introduces the "auto" default for the languages param, which then detects the languages present in the document using the `langdetect` package. Implemented only for the partition_text function to start.

### Features

### Fixes

* ***Fixes an issue that caused a partition error for some PDF's.** Fixes GH Issue 1460 by bypassing a coordinate check if an element has invalid coordinates.

## 0.10.15


### Enhancements

* **Support for better element categories from the next-generation image-to-text model ("chipper").** Previously, not all of the classifications from Chipper were being mapped to proper `unstructured` element categories so the consumer of the library would see many `UncategorizedText` elements. This fixes the issue, improving the granularity of the element categories outputs for better downstream processing and chunking. The mapping update is:
  * "Threading": `NarrativeText`
  * "Form": `NarrativeText`
  * "Field-Name": `Title`
  * "Value": `NarrativeText`
  * "Link": `NarrativeText`
  * "Headline": `Title` (with `category_depth=1`)
  * "Subheadline": `Title` (with `category_depth=2`)
  * "Abstract": `NarrativeText`
* **Better ListItem grouping for PDF's (fast strategy).** The `partition_pdf` with `fast` strategy previously broke down some numbered list item lines as separate elements. This enhancement leverages the x,y coordinates and bbox sizes to help decide whether the following chunk of text is a continuation of the immediate previous detected ListItem element or not, and not detect it as its own non-ListItem element.
* **Fall back to text-based classification for uncategorized Layout elements for Images and PDF's**. Improves element classification by running existing text-based rules on previously `UncategorizedText` elements.
* **Adds table partitioning for Partitioning for many doc types including: .html, .epub., .md, .rst, .odt, and .msg.** At the core of this change is the .html partition functionality, which is leveraged by the other effected doc types. This impacts many scenarios where `Table` Elements are now propery extracted.
* **Create and add `add_chunking_strategy` decorator to partition functions.** Previously, users were responsible for their own chunking after partitioning elements, often required for downstream applications. Now, individual elements may be combined into right-sized chunks where min and max character size may be specified if `chunking_strategy=by_title`. Relevant elements are grouped together for better downstream results. This enables users immediately use partitioned results effectively in downstream applications (e.g. RAG architecture apps) without any additional post-processing.
* **Adds `languages` as an input parameter and marks `ocr_languages` kwarg for deprecation in pdf, image, and auto partitioning functions.** Previously, language information was only being used for Tesseract OCR for image-based documents and was in a Tesseract specific string format, but by refactoring into a list of standard language codes independent of Tesseract, the `unstructured` library will better support `languages` for other non-image pipelines and/or support for other OCR engines.
* **Removes `UNSTRUCTURED_LANGUAGE` env var usage and replaces `language` with `languages` as an input parameter to unstructured-partition-text_type functions.** The previous parameter/input setup was not user-friendly or scalable to the variety of elements being processed. By refactoring the inputted language information into a list of standard language codes, we can support future applications of the element language such as detection, metadata, and multi-language elements. Now, to skip English specific checks, set the `languages` parameter to any non-English language(s).
* **Adds `xlsx` and `xls` filetype extensions to the `skip_infer_table_types` default list in `partition`.** By adding these file types to the input parameter these files should not go through table extraction. Users can still specify if they would like to extract tables from these filetypes, but will have to set the `skip_infer_table_types` to exclude the desired filetype extension. This avoids mis-representing complex spreadsheets where there may be multiple sub-tables and other content.
* **Better debug output related to sentence counting internals**. Clarify message when sentence is not counted toward sentence count because there aren't enough words, relevant for developers focused on `unstructured`s NLP internals.
* **Faster ocr_only speed for partitioning PDF and images.** Use `unstructured_pytesseract.run_and_get_multiple_output` function to reduce the number of calls to `tesseract` by half when partitioning pdf or image with `tesseract`
* **Adds data source properties to fsspec connectors** These properties (date_created, date_modified, version, source_url, record_locator) are written to element metadata during ingest, mapping elements to information about the document source from which they derive. This functionality enables downstream applications to reveal source document applications, e.g. a link to a GDrive doc, Salesforce record, etc.
* **Add delta table destination connector** New delta table destination connector added to ingest CLI.  Users may now use `unstructured-ingest` to write partitioned data from over 20 data sources (so far) to a Delta Table.
* **Rename to Source and Destination Connectors in the Documentation.** Maintain naming consistency between Connectors codebase and documentation with the first addition to a destination connector.
* **Non-HTML text files now return unstructured-elements as opposed to HTML-elements.** Previously the text based files that went through `partition_html` would return HTML-elements but now we preserve the format from the input using `source_format` argument in the partition call.
* **Adds `PaddleOCR` as an optional alternative to `Tesseract`** for OCR in processing of PDF or Image files, it is installable via the `makefile` command `install-paddleocr`. For experimental purposes only.
* **Bump unstructured-inference** to 0.5.28. This version bump markedly improves the output of table data, rendered as `metadata.text_as_html` in an element. These changes include:
  * add env variable `ENTIRE_PAGE_OCR` to specify using paddle or tesseract on entire page OCR
  * table structure detection now pads the input image by 25 pixels in all 4 directions to improve its recall (0.5.27)
  * support paddle with both cpu and gpu and assume it is pre-installed (0.5.26)
  * fix a bug where `cells_to_html` doesn't handle cells spanning multiple rows properly (0.5.25)
  * remove `cv2` preprocessing step before OCR step in table transformer (0.5.24)

### Features

* **Adds element metadata via `category_depth` with default value None**.
  * This additional metadata is useful for vectordb/LLM, chunking strategies, and retrieval applications.
* **Adds a naive hierarchy for elements via a `parent_id` on the element's metadata**
  * Users will now have more metadata for implementing vectordb/LLM chunking strategies. For example, text elements could be queried by their preceding title element.
  * Title elements created from HTML headings will properly nest

### Fixes

* **`add_pytesseract_bboxes_to_elements` no longer returns `nan` values**. The function logic is now broken into new methods
  `_get_element_box` and `convert_multiple_coordinates_to_new_system`
* **Selecting a different model wasn't being respected when calling `partition_image`.** Problem: `partition_pdf` allows for passing a `model_name` parameter. Given the similarity between the image and PDF pipelines, the expected behavior is that `partition_image` should support the same parameter, but `partition_image` was unintentionally not passing along its `kwargs`. This was corrected by adding the kwargs to the downstream call.
* **Fixes a chunking issue via dropping the field "coordinates".** Problem: chunk_by_title function was chunking each element to its own individual chunk while it needed to group elements into a fewer number of chunks. We've discovered that this happens due to a metadata matching logic in chunk_by_title function, and discovered that elements with different metadata can't be put into the same chunk. At the same time, any element with "coordinates" essentially had different metadata than other elements, due each element locating in different places and having different coordinates. Fix: That is why we have included the key "coordinates" inside a list of excluded metadata keys, while doing this "metadata_matches" comparision. Importance: This change is crucial to be able to chunk by title for documents which include "coordinates" metadata in their elements.

## 0.10.14

### Enhancements

* Update all connectors to use new downstream architecture
  * New click type added to parse comma-delimited string inputs
  * Some CLI options renamed

### Features

### Fixes

## 0.10.13

### Enhancements

* Updated documentation: Added back support doc types for partitioning, more Python codes in the API page,  RAG definition, and use case.
* Updated Hi-Res Metadata: PDFs and Images using Hi-Res strategy now have layout model class probabilities added ot metadata.
* Updated the `_detect_filetype_from_octet_stream()` function to use libmagic to infer the content type of file when it is not a zip file.
* Tesseract minor version bump to 5.3.2

### Features

* Add Jira Connector to be able to pull issues from a Jira organization
* Add `clean_ligatures` function to expand ligatures in text


### Fixes

* `partition_html` breaks on `<br>` elements.
* Ingest error handling to properly raise errors when wrapped
* GH issue 1361: fixes a sortig error that prevented some PDF's from being parsed
* Bump unstructured-inference
  * Brings back embedded images in PDF's (0.5.23)

## 0.10.12

### Enhancements

* Removed PIL pin as issue has been resolved upstream
* Bump unstructured-inference
  * Support for yolox_quantized layout detection model (0.5.20)
* YoloX element types added


### Features

* Add Salesforce Connector to be able to pull Account, Case, Campaign, EmailMessage, Lead

### Fixes


* Bump unstructured-inference
  * Avoid divide-by-zero errors swith `safe_division` (0.5.21)

## 0.10.11

### Enhancements

* Bump unstructured-inference
  * Combine entire-page OCR output with layout-detected elements, to ensure full coverage of the page (0.5.19)

### Features

* Add in ingest cli s3 writer

### Fixes

* Fix a bug where `xy-cut` sorting attemps to sort elements without valid coordinates; now xy cut sorting only works when **all** elements have valid coordinates

## 0.10.10

### Enhancements

* Adds `text` as an input parameter to `partition_xml`.
* `partition_xml` no longer runs through `partition_text`, avoiding incorrect splitting
  on carriage returns in the XML. Since `partition_xml` no longer calls `partition_text`,
  `min_partition` and `max_partition` are no longer supported in `partition_xml`.
* Bump `unstructured-inference==0.5.18`, change non-default detectron2 classification threshold
* Upgrade base image from rockylinux 8 to rockylinux 9
* Serialize IngestDocs to JSON when passing to subprocesses

### Features

### Fixes

- Fix a bug where mismatched `elements` and `bboxes` are passed into `add_pytesseract_bbox_to_elements`

## 0.10.9

### Enhancements

* Fix `test_json` to handle only non-extra dependencies file types (plain-text)

### Features

* Adds `chunk_by_title` to break a document into sections based on the presence of `Title`
  elements.
* add new extraction function `extract_image_urls_from_html` to extract all img related URL from html text.

### Fixes

* Make cv2 dependency optional
* Edit `add_pytesseract_bbox_to_elements`'s (`ocr_only` strategy) `metadata.coordinates.points` return type to `Tuple` for consistency.
* Re-enable test-ingest-confluence-diff for ingest tests
* Fix syntax for ingest test check number of files
* Fix csv and tsv partitioners loosing the first line of the files when creating elements

## 0.10.8

### Enhancements

* Release docker image that installs Python 3.10 rather than 3.8

### Features

### Fixes

## 0.10.7

### Enhancements

### Features

### Fixes

* Remove overly aggressive ListItem chunking for images and PDF's which typically resulted in inchorent elements.

## 0.10.6

### Enhancements

* Enable `partition_email` and `partition_msg` to detect if an email is PGP encryped. If
  and email is PGP encryped, the functions will return an empy list of elements and
  emit a warning about the encrypted content.
* Add threaded Slack conversations into Slack connector output
* Add functionality to sort elements using `xy-cut` sorting approach in `partition_pdf` for `hi_res` and `fast` strategies
* Bump unstructured-inference
  * Set OMP_THREAD_LIMIT to 1 if not set for better tesseract perf (0.5.17)

### Features

* Extract coordinates from PDFs and images when using OCR only strategy and add to metadata

### Fixes

* Update `partition_html` to respect the order of `<pre>` tags.
* Fix bug in `partition_pdf_or_image` where two partitions were called if `strategy == "ocr_only"`.
* Bump unstructured-inference
  * Fix issue where temporary files were being left behind (0.5.16)
* Adds deprecation warning for the `file_filename` kwarg to `partition`, `partition_via_api`,
  and `partition_multiple_via_api`.
* Fix documentation build workflow by pinning dependencies

## 0.10.5

### Enhancements

* Create new CI Pipelines
  - Checking text, xml, email, and html doc tests against the library installed without extras
  - Checking each library extra against their respective tests
* `partition` raises an error and tells the user to install the appropriate extra if a filetype
  is detected that is missing dependencies.
* Add custom errors to ingest
* Bump `unstructured-ingest==0.5.15`
  - Handle an uncaught TesseractError (0.5.15)
  - Add TIFF test file and TIFF filetype to `test_from_image_file` in `test_layout` (0.5.14)
* Use `entire_page` ocr mode for pdfs and images
* Add notes on extra installs to docs
* Adds ability to reuse connections per process in unstructured-ingest

### Features
* Add delta table connector

### Fixes

## 0.10.4
* Pass ocr_mode in partition_pdf and set the default back to individual pages for now
* Add diagrams and descriptions for ingest design in the ingest README

### Features
* Supports multipage TIFF image partitioning

### Fixes

## 0.10.2

### Enhancements
* Bump unstructured-inference==0.5.13:
  - Fix extracted image elements being included in layout merge, addresses the issue
    where an entire-page image in a PDF was not passed to the layout model when using hi_res.

### Features

### Fixes

## 0.10.1

### Enhancements
* Bump unstructured-inference==0.5.12:
  - fix to avoid trace for certain PDF's (0.5.12)
  - better defaults for DPI for hi_res and  Chipper (0.5.11)
  - implement full-page OCR (0.5.10)

### Features

### Fixes

* Fix dead links in repository README (Quick Start > Install for local development, and Learn more > Batch Processing)
* Update document dependencies to include tesseract-lang for additional language support (required for tests to pass)

## 0.10.0

### Enhancements

* Add `include_header` kwarg to `partition_xlsx` and change default behavior to `True`
* Update the `links` and `emphasized_texts` metadata fields

### Features

### Fixes

## 0.9.3

### Enhancements

* Pinned dependency cleanup.
* Update `partition_csv` to always use `soupparser_fromstring` to parse `html text`
* Update `partition_tsv` to always use `soupparser_fromstring` to parse `html text`
* Add `metadata.section` to capture epub table of contents data
* Add `unique_element_ids` kwarg to partition functions. If `True`, will use a UUID
  for element IDs instead of a SHA-256 hash.
* Update `partition_xlsx` to always use `soupparser_fromstring` to parse `html text`
* Add functionality to switch `html` text parser based on whether the `html` text contains emoji
* Add functionality to check if a string contains any emoji characters
* Add CI tests around Notion

### Features

* Add Airtable Connector to be able to pull views/tables/bases from an Airtable organization

### Fixes

* fix pdf partition of list items being detected as titles in OCR only mode
* make notion module discoverable
* fix emails with `Content-Distribution: inline` and `Content-Distribution: attachment` with no filename
* Fix email attachment filenames which had `=` in the filename itself

## 0.9.2


### Enhancements

* Update table extraction section in API documentation to sync with change in Prod API
* Update Notion connector to extract to html
* Added UUID option for `element_id`
* Bump unstructured-inference==0.5.9:
  - better caching of models
  - another version of detectron2 available, though the default layout model is unchanged
* Added UUID option for element_id
* Added UUID option for element_id
* CI improvements to run ingest tests in parallel

### Features

* Adds Sharepoint connector.

### Fixes

* Bump unstructured-inference==0.5.9:
  - ignores Tesseract errors where no text is extracted for tiles that indeed, have no text

## 0.9.1

### Enhancements

* Adds --partition-pdf-infer-table-structure to unstructured-ingest.
* Enable `partition_html` to skip headers and footers with the `skip_headers_and_footers` flag.
* Update `partition_doc` and `partition_docx` to track emphasized texts in the output
* Adds post processing function `filter_element_types`
* Set the default strategy for partitioning images to `hi_res`
* Add page break parameter section in API documentation to sync with change in Prod API
* Update `partition_html` to track emphasized texts in the output
* Update `XMLDocument._read_xml` to create `<p>` tag element for the text enclosed in the `<pre>` tag
* Add parameter `include_tail_text` to `_construct_text` to enable (skip) tail text inclusion
* Add Notion connector

### Features

### Fixes

* Remove unused `_partition_via_api` function
* Fixed emoji bug in `partition_xlsx`.
* Pass `file_filename` metadata when partitioning file object
* Skip ingest test on missing Slack token
* Add Dropbox variables to CI environments
* Remove default encoding for ingest
* Adds new element type `EmailAddress` for recognising email address in the  text
* Simplifies `min_partition` logic; makes partitions falling below the `min_partition`
  less likely.
* Fix bug where ingest test check for number of files fails in smoke test
* Fix unstructured-ingest entrypoint failure

## 0.9.0

### Enhancements

* Dependencies are now split by document type, creating a slimmer base installation.

## 0.8.8

### Enhancements

### Features

### Fixes

* Rename "date" field to "last_modified"
* Adds Box connector

### Fixes

## 0.8.7

### Enhancements

* Put back useful function `split_by_paragraph`

### Features

### Fixes

* Fix argument order in NLTK download step

## 0.8.6

### Enhancements

### Features

### Fixes

* Remove debug print lines and non-functional code

## 0.8.5

### Enhancements

* Add parameter `skip_infer_table_types` to enable (skip) table extraction for other doc types
* Adds optional Unstructured API unit tests in CI
* Tracks last modified date for all document types.
* Add auto_paragraph_grouper to detect new-line and blank-line new paragraph for .txt files.
* refactor the ingest cli to better support expanding supported connectors

## 0.8.3

### Enhancements

### Features

### Fixes

* NLTK now only gets downloaded if necessary.
* Handling for empty tables in Word Documents and PowerPoints.

## 0.8.4

### Enhancements

* Additional tests and refactor of JSON detection.
* Update functionality to retrieve image metadata from a page for `document_to_element_list`
* Links are now tracked in `partition_html` output.
* Set the file's current position to the beginning after reading the file in `convert_to_bytes`
* Add `min_partition` kwarg to that combines elements below a specified threshold and modifies splitting of strings longer than max partition so words are not split.
* set the file's current position to the beginning after reading the file in `convert_to_bytes`
* Add slide notes to pptx
* Add `--encoding` directive to ingest
* Improve json detection by `detect_filetype`

### Features

* Adds Outlook connector
* Add support for dpi parameter in inference library
* Adds Onedrive connector.
* Add Confluence connector for ingest cli to pull the body text from all documents from all spaces in a confluence domain.

### Fixes

* Fixes issue with email partitioning where From field was being assigned the To field value.
* Use the `image_metadata` property of the `PageLayout` instance to get the page image info in the `document_to_element_list`
* Add functionality to write images to computer storage temporarily instead of keeping them in memory for `ocr_only` strategy
* Add functionality to convert a PDF in small chunks of pages at a time for `ocr_only` strategy
* Adds `.txt`, `.text`, and `.tab` to list of extensions to check if file
  has a `text/plain` MIME type.
* Enables filters to be passed to `partition_doc` so it doesn't error with LibreOffice7.
* Removed old error message that's superseded by `requires_dependencies`.
* Removes using `hi_res` as the default strategy value for `partition_via_api` and `partition_multiple_via_api`

## 0.8.1

### Enhancements

* Add support for Python 3.11

### Features

### Fixes

* Fixed `auto` strategy detected scanned document as having extractable text and using `fast` strategy, resulting in no output.
* Fix list detection in MS Word documents.
* Don't instantiate an element with a coordinate system when there isn't a way to get its location data.

## 0.8.0

### Enhancements

* Allow model used for hi res pdf partition strategy to be chosen when called.
* Updated inference package

### Features

* Add `metadata_filename` parameter across all partition functions

### Fixes

* Update to ensure `convert_to_datafame` grabs all of the metadata fields.
* Adjust encoding recognition threshold value in `detect_file_encoding`
* Fix KeyError when `isd_to_elements` doesn't find a type
* Fix `_output_filename` for local connector, allowing single files to be written correctly to the disk

* Fix for cases where an invalid encoding is extracted from an email header.

### BREAKING CHANGES

* Information about an element's location is no longer returned as top-level attributes of an element. Instead, it is returned in the `coordinates` attribute of the element's metadata.

## 0.7.12

### Enhancements

* Adds `include_metadata` kwarg to `partition_doc`, `partition_docx`, `partition_email`, `partition_epub`, `partition_json`, `partition_msg`, `partition_odt`, `partition_org`, `partition_pdf`, `partition_ppt`, `partition_pptx`, `partition_rst`, and `partition_rtf`
### Features

* Add Elasticsearch connector for ingest cli to pull specific fields from all documents in an index.
* Adds Dropbox connector

### Fixes

* Fix tests that call unstructured-api by passing through an api-key
* Fixed page breaks being given (incorrect) page numbers
* Fix skipping download on ingest when a source document exists locally

## 0.7.11

### Enhancements

* More deterministic element ordering when using `hi_res` PDF parsing strategy (from unstructured-inference bump to 0.5.4)
* Make large model available (from unstructured-inference bump to 0.5.3)
* Combine inferred elements with extracted elements (from unstructured-inference bump to 0.5.2)
* `partition_email` and `partition_msg` will now process attachments if `process_attachments=True`
  and a attachment partitioning functions is passed through with `attachment_partitioner=partition`.

### Features

### Fixes

* Fix tests that call unstructured-api by passing through an api-key
* Fixed page breaks being given (incorrect) page numbers
* Fix skipping download on ingest when a source document exists locally

## 0.7.10

### Enhancements

* Adds a `max_partition` parameter to `partition_text`, `partition_pdf`, `partition_email`,
  `partition_msg` and `partition_xml` that sets a limit for the size of an individual
  document elements. Defaults to `1500` for everything except `partition_xml`, which has
  a default value of `None`.
* DRY connector refactor

### Features

* `hi_res` model for pdfs and images is selectable via environment variable.

### Fixes

* CSV check now ignores escaped commas.
* Fix for filetype exploration util when file content does not have a comma.
* Adds negative lookahead to bullet pattern to avoid detecting plain text line
  breaks like `-------` as list items.
* Fix pre tag parsing for `partition_html`
* Fix lookup error for annotated Arabic and Hebrew encodings

## 0.7.9

### Enhancements

* Improvements to string check for leafs in `partition_xml`.
* Adds --partition-ocr-languages to unstructured-ingest.

### Features

* Adds `partition_org` for processed Org Mode documents.

### Fixes

## 0.7.8

### Enhancements

### Features

* Adds Google Cloud Service connector

### Fixes

* Updates the `parse_email` for `partition_eml` so that `unstructured-api` passes the smoke tests
* `partition_email` now works if there is no message content
* Updates the `"fast"` strategy for `partition_pdf` so that it's able to recursively
* Adds recursive functionality to all fsspec connectors
* Adds generic --recursive ingest flag

## 0.7.7

### Enhancements

* Adds functionality to replace the `MIME` encodings for `eml` files with one of the common encodings if a `unicode` error occurs
* Adds missed file-like object handling in `detect_file_encoding`
* Adds functionality to extract charset info from `eml` files

### Features

* Added coordinate system class to track coordinate types and convert to different coordinate

### Fixes

* Adds an `html_assemble_articles` kwarg to `partition_html` to enable users to capture
  control whether content outside of `<article>` tags is captured when
  `<article>` tags are present.
* Check for the `xml` attribute on `element` before looking for pagebreaks in `partition_docx`.

## 0.7.6

### Enhancements

* Convert fast startegy to ocr_only for images
* Adds support for page numbers in `.docx` and `.doc` when user or renderer
  created page breaks are present.
* Adds retry logic for the unstructured-ingest Biomed connector

### Features

* Provides users with the ability to extract additional metadata via regex.
* Updates `partition_docx` to include headers and footers in the output.
* Create `partition_tsv` and associated tests. Make additional changes to `detect_filetype`.

### Fixes

* Remove fake api key in test `partition_via_api` since we now require valid/empty api keys
* Page number defaults to `None` instead of `1` when page number is not present in the metadata.
  A page number of `None` indicates that page numbers are not being tracked for the document
  or that page numbers do not apply to the element in question..
* Fixes an issue with some pptx files. Assume pptx shapes are found in top left position of slide
  in case the shape.top and shape.left attributes are `None`.

## 0.7.5

### Enhancements

* Adds functionality to sort elements in `partition_pdf` for `fast` strategy
* Adds ingest tests with `--fast` strategy on PDF documents
* Adds --api-key to unstructured-ingest

### Features

* Adds `partition_rst` for processed ReStructured Text documents.

### Fixes

* Adds handling for emails that do not have a datetime to extract.
* Adds pdf2image package as core requirement of unstructured (with no extras)

## 0.7.4

### Enhancements

* Allows passing kwargs to request data field for `partition_via_api` and `partition_multiple_via_api`
* Enable MIME type detection if libmagic is not available
* Adds handling for empty files in `detect_filetype` and `partition`.

### Features

### Fixes

* Reslove `grpcio` import issue on `weaviate.schema.validate_schema` for python 3.9 and 3.10
* Remove building `detectron2` from source in Dockerfile

## 0.7.3

### Enhancements

* Update IngestDoc abstractions and add data source metadata in ElementMetadata

### Features

### Fixes

* Pass `strategy` parameter down from `partition` for `partition_image`
* Filetype detection if a CSV has a `text/plain` MIME type
* `convert_office_doc` no longers prints file conversion info messages to stdout.
* `partition_via_api` reflects the actual filetype for the file processed in the API.

## 0.7.2

### Enhancements

* Adds an optional encoding kwarg to `elements_to_json` and `elements_from_json`
* Bump version of base image to use new stable version of tesseract

### Features

### Fixes

* Update the `read_txt_file` utility function to keep using `spooled_to_bytes_io_if_needed` for xml
* Add functionality to the `read_txt_file` utility function to handle file-like object from URL
* Remove the unused parameter `encoding` from `partition_pdf`
* Change auto.py to have a `None` default for encoding
* Add functionality to try other common encodings for html and xml files if an error related to the encoding is raised and the user has not specified an encoding.
* Adds benchmark test with test docs in example-docs
* Re-enable test_upload_label_studio_data_with_sdk
* File detection now detects code files as plain text
* Adds `tabulate` explicitly to dependencies
* Fixes an issue in `metadata.page_number` of pptx files
* Adds showing help if no parameters passed

## 0.7.1

### Enhancements

### Features

* Add `stage_for_weaviate` to stage `unstructured` outputs for upload to Weaviate, along with
  a helper function for defining a class to use in Weaviate schemas.
* Builds from Unstructured base image, built off of Rocky Linux 8.7, this resolves almost all CVE's in the image.

### Fixes

## 0.7.0

### Enhancements

* Installing `detectron2` from source is no longer required when using the `local-inference` extra.
* Updates `.pptx` parsing to include text in tables.

### Features

### Fixes

* Fixes an issue in `_add_element_metadata` that caused all elements to have `page_number=1`
  in the element metadata.
* Adds `.log` as a file extension for TXT files.
* Adds functionality to try other common encodings for email (`.eml`) files if an error related to the encoding is raised and the user has not specified an encoding.
* Allow passed encoding to be used in the `replace_mime_encodings`
* Fixes page metadata for `partition_html` when `include_metadata=False`
* A `ValueError` now raises if `file_filename` is not specified when you use `partition_via_api`
  with a file-like object.

## 0.6.11

### Enhancements

* Supports epub tests since pandoc is updated in base image

### Features


### Fixes


## 0.6.10

### Enhancements

* XLS support from auto partition

### Features

### Fixes

## 0.6.9

### Enhancements

* fast strategy for pdf now keeps element bounding box data
* setup.py refactor

### Features

### Fixes

* Adds functionality to try other common encodings if an error related to the encoding is raised and the user has not specified an encoding.
* Adds additional MIME types for CSV

## 0.6.8

### Enhancements

### Features

* Add `partition_csv` for CSV files.

### Fixes

## 0.6.7

### Enhancements

* Deprecate `--s3-url` in favor of `--remote-url` in CLI
* Refactor out non-connector-specific config variables
* Add `file_directory` to metadata
* Add `page_name` to metadata. Currently used for the sheet name in XLSX documents.
* Added a `--partition-strategy` parameter to unstructured-ingest so that users can specify
  partition strategy in CLI. For example, `--partition-strategy fast`.
* Added metadata for filetype.
* Add Discord connector to pull messages from a list of channels
* Refactor `unstructured/file-utils/filetype.py` to better utilise hashmap to return mime type.
* Add local declaration of DOCX_MIME_TYPES and XLSX_MIME_TYPES for `test_filetype.py`.

### Features

* Add `partition_xml` for XML files.
* Add `partition_xlsx` for Microsoft Excel documents.

### Fixes

* Supports `hml` filetype for partition as a variation of html filetype.
* Makes `pytesseract` a function level import in `partition_pdf` so you can use the `"fast"`
  or `"hi_res"` strategies if `pytesseract` is not installed. Also adds the
  `required_dependencies` decorator for the `"hi_res"` and `"ocr_only"` strategies.
* Fix to ensure `filename` is tracked in metadata for `docx` tables.

## 0.6.6

### Enhancements

* Adds an `"auto"` strategy that chooses the partitioning strategy based on document
  characteristics and function kwargs. This is the new default strategy for `partition_pdf`
  and `partition_image`. Users can maintain existing behavior by explicitly setting
  `strategy="hi_res"`.
* Added an additional trace logger for NLP debugging.
* Add `get_date` method to `ElementMetadata` for converting the datestring to a `datetime` object.
* Cleanup the `filename` attribute on `ElementMetadata` to remove the full filepath.

### Features

* Added table reading as html with URL parsing to `partition_docx` in docx
* Added metadata field for text_as_html for docx files

### Fixes

* `fileutils/file_type` check json and eml decode ignore error
* `partition_email` was updated to more flexibly handle deviations from the RFC-2822 standard.
  The time in the metadata returns `None` if the time does not match RFC-2822 at all.
* Include all metadata fields when converting to dataframe or CSV

## 0.6.5

### Enhancements

* Added support for SpooledTemporaryFile file argument.

### Features

### Fixes


## 0.6.4

### Enhancements

* Added an "ocr_only" strategy for `partition_pdf`. Refactored the strategy decision
  logic into its own module.

### Features

### Fixes

## 0.6.3

### Enhancements

* Add an "ocr_only" strategy for `partition_image`.

### Features

* Added `partition_multiple_via_api` for partitioning multiple documents in a single REST
  API call.
* Added `stage_for_baseplate` function to prepare outputs for ingestion into Baseplate.
* Added `partition_odt` for processing Open Office documents.

### Fixes

* Updates the grouping logic in the `partition_pdf` fast strategy to group together text
  in the same bounding box.

## 0.6.2

### Enhancements

* Added logic to `partition_pdf` for detecting copy protected PDFs and falling back
  to the hi res strategy when necessary.


### Features

* Add `partition_via_api` for partitioning documents through the hosted API.

### Fixes

* Fix how `exceeds_cap_ratio` handles empty (returns `True` instead of `False`)
* Updates `detect_filetype` to properly detect JSONs when the MIME type is `text/plain`.

## 0.6.1

### Enhancements

* Updated the table extraction parameter name to be more descriptive

### Features

### Fixes

## 0.6.0

### Enhancements

* Adds an `ssl_verify` kwarg to `partition` and `partition_html` to enable turning off
  SSL verification for HTTP requests. SSL verification is on by default.
* Allows users to pass in ocr language to `partition_pdf` and `partition_image` through
  the `ocr_language` kwarg. `ocr_language` corresponds to the code for the language pack
  in Tesseract. You will need to install the relevant Tesseract language pack to use a
  given language.

### Features

* Table extraction is now possible for pdfs from `partition` and `partition_pdf`.
* Adds support for extracting attachments from `.msg` files

### Fixes

* Adds an `ssl_verify` kwarg to `partition` and `partition_html` to enable turning off
  SSL verification for HTTP requests. SSL verification is on by default.

## 0.5.13

### Enhancements

* Allow headers to be passed into `partition` when `url` is used.

### Features

* `bytes_string_to_string` cleaning brick for bytes string output.

### Fixes

* Fixed typo in call to `exactly_one` in `partition_json`
* unstructured-documents encode xml string if document_tree is `None` in `_read_xml`.
* Update to `_read_xml` so that Markdown files with embedded HTML process correctly.
* Fallback to "fast" strategy only emits a warning if the user specifies the "hi_res" strategy.
* unstructured-partition-text_type exceeds_cap_ratio fix returns and how capitalization ratios are calculated
* `partition_pdf` and `partition_text` group broken paragraphs to avoid fragmented `NarrativeText` elements.
* .json files resolved as "application/json" on centos7 (or other installs with older libmagic libs)

## 0.5.12

### Enhancements

* Add OS mimetypes DB to docker image, mainly for unstructured-api compat.
* Use the image registry as a cache when building Docker images.
* Adds the ability for `partition_text` to group together broken paragraphs.
* Added method to utils to allow date time format validation

### Features
* Add Slack connector to pull messages for a specific channel

* Add --partition-by-api parameter to unstructured-ingest
* Added `partition_rtf` for processing rich text files.
* `partition` now accepts a `url` kwarg in addition to `file` and `filename`.

### Fixes

* Allow encoding to be passed into `replace_mime_encodings`.
* unstructured-ingest connector-specific dependencies are imported on demand.
* unstructured-ingest --flatten-metadata supported for local connector.
* unstructured-ingest fix runtime error when using --metadata-include.

## 0.5.11

### Enhancements

### Features

### Fixes

* Guard against null style attribute in docx document elements
* Update HTML encoding to better support foreign language characters

## 0.5.10

### Enhancements

* Updated inference package
* Add sender, recipient, date, and subject to element metadata for emails

### Features

* Added `--download-only` parameter to `unstructured-ingest`

### Fixes

* FileNotFound error when filename is provided but file is not on disk

## 0.5.9

### Enhancements

### Features

### Fixes

* Convert file to str in helper `split_by_paragraph` for `partition_text`

## 0.5.8

### Enhancements

* Update `elements_to_json` to return string when filename is not specified
* `elements_from_json` may take a string instead of a filename with the `text` kwarg
* `detect_filetype` now does a final fallback to file extension.
* Empty tags are now skipped during the depth check for HTML processing.

### Features

* Add local file system to `unstructured-ingest`
* Add `--max-docs` parameter to `unstructured-ingest`
* Added `partition_msg` for processing MSFT Outlook .msg files.

### Fixes

* `convert_file_to_text` now passes through the `source_format` and `target_format` kwargs.
  Previously they were hard coded.
* Partitioning functions that accept a `text` kwarg no longer raise an error if an empty
  string is passed (and empty list of elements is returned instead).
* `partition_json` no longer fails if the input is an empty list.
* Fixed bug in `chunk_by_attention_window` that caused the last word in segments to be cut-off
  in some cases.

### BREAKING CHANGES

* `stage_for_transformers` now returns a list of elements, making it consistent with other
  staging bricks

## 0.5.7

### Enhancements

* Refactored codebase using `exactly_one`
* Adds ability to pass headers when passing a url in partition_html()
* Added optional `content_type` and `file_filename` parameters to `partition()` to bypass file detection

### Features

* Add `--flatten-metadata` parameter to `unstructured-ingest`
* Add `--fields-include` parameter to `unstructured-ingest`

### Fixes

## 0.5.6

### Enhancements

* `contains_english_word()`, used heavily in text processing, is 10x faster.

### Features

* Add `--metadata-include` and `--metadata-exclude` parameters to `unstructured-ingest`
* Add `clean_non_ascii_chars` to remove non-ascii characters from unicode string

### Fixes

* Fix problem with PDF partition (duplicated test)

## 0.5.4

### Enhancements

* Added Biomedical literature connector for ingest cli.
* Add `FsspecConnector` to easily integrate any existing `fsspec` filesystem as a connector.
* Rename `s3_connector.py` to `s3.py` for readability and consistency with the
  rest of the connectors.
* Now `S3Connector` relies on `s3fs` instead of on `boto3`, and it inherits
  from `FsspecConnector`.
* Adds an `UNSTRUCTURED_LANGUAGE_CHECKS` environment variable to control whether or not language
  specific checks like vocabulary and POS tagging are applied. Set to `"true"` for higher
  resolution partitioning and `"false"` for faster processing.
* Improves `detect_filetype` warning to include filename when provided.
* Adds a "fast" strategy for partitioning PDFs with PDFMiner. Also falls back to the "fast"
  strategy if detectron2 is not available.
* Start deprecation life cycle for `unstructured-ingest --s3-url` option, to be deprecated in
  favor of `--remote-url`.

### Features

* Add `AzureBlobStorageConnector` based on its `fsspec` implementation inheriting
from `FsspecConnector`
* Add `partition_epub` for partitioning e-books in EPUB3 format.

### Fixes

* Fixes processing for text files with `message/rfc822` MIME type.
* Open xml files in read-only mode when reading contents to construct an XMLDocument.

## 0.5.3

### Enhancements

* `auto.partition()` can now load Unstructured ISD json documents.
* Simplify partitioning functions.
* Improve logging for ingest CLI.

### Features

* Add `--wikipedia-auto-suggest` argument to the ingest CLI to disable automatic redirection
  to pages with similar names.
* Add setup script for Amazon Linux 2
* Add optional `encoding` argument to the `partition_(text/email/html)` functions.
* Added Google Drive connector for ingest cli.
* Added Gitlab connector for ingest cli.

### Fixes

## 0.5.2

### Enhancements

* Fully move from printing to logging.
* `unstructured-ingest` now uses a default `--download_dir` of `$HOME/.cache/unstructured/ingest`
rather than a "tmp-ingest-" dir in the working directory.

### Features

### Fixes

* `setup_ubuntu.sh` no longer fails in some contexts by interpreting
`DEBIAN_FRONTEND=noninteractive` as a command
* `unstructured-ingest` no longer re-downloads files when --preserve-downloads
is used without --download-dir.
* Fixed an issue that was causing text to be skipped in some HTML documents.

## 0.5.1

### Enhancements

### Features

### Fixes

* Fixes an error causing JavaScript to appear in the output of `partition_html` sometimes.
* Fix several issues with the `requires_dependencies` decorator, including the error message
  and how it was used, which had caused an error for `unstructured-ingest --github-url ...`.

## 0.5.0

### Enhancements

* Add `requires_dependencies` Python decorator to check dependencies are installed before
  instantiating a class or running a function

### Features

* Added Wikipedia connector for ingest cli.

### Fixes

* Fix `process_document` file cleaning on failure
* Fixes an error introduced in the metadata tracking commit that caused `NarrativeText`
  and `FigureCaption` elements to be represented as `Text` in HTML documents.

## 0.4.16

### Enhancements

* Fallback to using file extensions for filetype detection if `libmagic` is not present

### Features

* Added setup script for Ubuntu
* Added GitHub connector for ingest cli.
* Added `partition_md` partitioner.
* Added Reddit connector for ingest cli.

### Fixes

* Initializes connector properly in ingest.main::MainProcess
* Restricts version of unstructured-inference to avoid multithreading issue

## 0.4.15

### Enhancements

* Added `elements_to_json` and `elements_from_json` for easier serialization/deserialization
* `convert_to_dict`, `dict_to_elements` and `convert_to_csv` are now aliases for functions
  that use the ISD terminology.

### Fixes

* Update to ensure all elements are preserved during serialization/deserialization

## 0.4.14

* Automatically install `nltk` models in the `tokenize` module.

## 0.4.13

* Fixes unstructured-ingest cli.

## 0.4.12

* Adds console_entrypoint for unstructured-ingest, other structure/doc updates related to ingest.
* Add `parser` parameter to `partition_html`.

## 0.4.11

* Adds `partition_doc` for partitioning Word documents in `.doc` format. Requires `libreoffice`.
* Adds `partition_ppt` for partitioning PowerPoint documents in `.ppt` format. Requires `libreoffice`.

## 0.4.10

* Fixes `ElementMetadata` so that it's JSON serializable when the filename is a `Path` object.

## 0.4.9

* Added ingest modules and s3 connector, sample ingest script
* Default to `url=None` for `partition_pdf` and `partition_image`
* Add ability to skip English specific check by setting the `UNSTRUCTURED_LANGUAGE` env var to `""`.
* Document `Element` objects now track metadata

## 0.4.8

* Modified XML and HTML parsers not to load comments.

## 0.4.7

* Added the ability to pull an HTML document from a url in `partition_html`.
* Added the the ability to get file summary info from lists of filenames and lists
  of file contents.
* Added optional page break to `partition` for `.pptx`, `.pdf`, images, and `.html` files.
* Added `to_dict` method to document elements.
* Include more unicode quotes in `replace_unicode_quotes`.

## 0.4.6

* Loosen the default cap threshold to `0.5`.
* Add a `UNSTRUCTURED_NARRATIVE_TEXT_CAP_THRESHOLD` environment variable for controlling
  the cap ratio threshold.
* Unknown text elements are identified as `Text` for HTML and plain text documents.
* `Body Text` styles no longer default to `NarrativeText` for Word documents. The style information
  is insufficient to determine that the text is narrative.
* Upper cased text is lower cased before checking for verbs. This helps avoid some missed verbs.
* Adds an `Address` element for capturing elements that only contain an address.
* Suppress the `UserWarning` when detectron is called.
* Checks that titles and narrative test have at least one English word.
* Checks that titles and narrative text are at least 50% alpha characters.
* Restricts titles to a maximum word length. Adds a `UNSTRUCTURED_TITLE_MAX_WORD_LENGTH`
  environment variable for controlling the max number of words in a title.
* Updated `partition_pptx` to order the elements on the page

## 0.4.4

* Updated `partition_pdf` and `partition_image` to return `unstructured` `Element` objects
* Fixed the healthcheck url path when partitioning images and PDFs via API
* Adds an optional `coordinates` attribute to document objects
* Adds `FigureCaption` and `CheckBox` document elements
* Added ability to split lists detected in `LayoutElement` objects
* Adds `partition_pptx` for partitioning PowerPoint documents
* LayoutParser models now download from HugginfaceHub instead of DropBox
* Fixed file type detection for XML and HTML files on Amazone Linux

## 0.4.3

* Adds `requests` as a base dependency
* Fix in `exceeds_cap_ratio` so the function doesn't break with empty text
* Fix bug in `_parse_received_data`.
* Update `detect_filetype` to properly handle `.doc`, `.xls`, and `.ppt`.

## 0.4.2

* Added `partition_image` to process documents in an image format.
* Fixed utf-8 encoding error in `partition_email` with attachments for `text/html`

## 0.4.1

* Added support for text files in the `partition` function
* Pinned `opencv-python` for easier installation on Linux

## 0.4.0

* Added generic `partition` brick that detects the file type and routes a file to the appropriate
  partitioning brick.
* Added a file type detection module.
* Updated `partition_html` and `partition_eml` to support file-like objects in 'rb' mode.
* Cleaning brick for removing ordered bullets `clean_ordered_bullets`.
* Extract brick method for ordered bullets `extract_ordered_bullets`.
* Test for `clean_ordered_bullets`.
* Test for `extract_ordered_bullets`.
* Added `partition_docx` for pre-processing Word Documents.
* Added new REGEX patterns to extract email header information
* Added new functions to extract header information `parse_received_data` and `partition_header`
* Added new function to parse plain text files `partition_text`
* Added new cleaners functions `extract_ip_address`, `extract_ip_address_name`, `extract_mapi_id`, `extract_datetimetz`
* Add new `Image` element and function to find embedded images `find_embedded_images`
* Added `get_directory_file_info` for summarizing information about source documents

## 0.3.5

* Add support for local inference
* Add new pattern to recognize plain text dash bullets
* Add test for bullet patterns
* Fix for `partition_html` that allows for processing `div` tags that have both text and child
  elements
* Add ability to extract document metadata from `.docx`, `.xlsx`, and `.jpg` files.
* Helper functions for identifying and extracting phone numbers
* Add new function `extract_attachment_info` that extracts and decodes the attachment
of an email.
* Staging brick to convert a list of `Element`s to a `pandas` dataframe.
* Add plain text functionality to `partition_email`

## 0.3.4

* Python-3.7 compat

## 0.3.3

* Removes BasicConfig from logger configuration
* Adds the `partition_email` partitioning brick
* Adds the `replace_mime_encodings` cleaning bricks
* Small fix to HTML parsing related to processing list items with sub-tags
* Add `EmailElement` data structure to store email documents

## 0.3.2

* Added `translate_text` brick for translating text between languages
* Add an `apply` method to make it easier to apply cleaners to elements

## 0.3.1

* Added \_\_init.py\_\_ to `partition`

## 0.3.0

* Implement staging brick for Argilla. Converts lists of `Text` elements to `argilla` dataset classes.
* Removing the local PDF parsing code and any dependencies and tests.
* Reorganizes the staging bricks in the unstructured.partition module
* Allow entities to be passed into the Datasaur staging brick
* Added HTML escapes to the `replace_unicode_quotes` brick
* Fix bad responses in partition_pdf to raise ValueError
* Adds `partition_html` for partitioning HTML documents.

## 0.2.6

* Small change to how \_read is placed within the inheritance structure since it doesn't really apply to pdf
* Add partitioning brick for calling the document image analysis API

## 0.2.5

* Update python requirement to >=3.7

## 0.2.4

* Add alternative way of importing `Final` to support google colab

## 0.2.3

* Add cleaning bricks for removing prefixes and postfixes
* Add cleaning bricks for extracting text before and after a pattern

## 0.2.2

* Add staging brick for Datasaur

## 0.2.1

* Added brick to convert an ISD dictionary to a list of elements
* Update `PDFDocument` to use the `from_file` method
* Added staging brick for CSV format for ISD (Initial Structured Data) format.
* Added staging brick for separating text into attention window size chunks for `transformers`.
* Added staging brick for LabelBox.
* Added ability to upload LabelStudio predictions
* Added utility function for JSONL reading and writing
* Added staging brick for CSV format for Prodigy
* Added staging brick for Prodigy
* Added ability to upload LabelStudio annotations
* Added text_field and id_field to stage_for_label_studio signature

## 0.2.0

* Initial release of unstructured<|MERGE_RESOLUTION|>--- conflicted
+++ resolved
@@ -2,11 +2,8 @@
 
 ### Enhancements
 
-<<<<<<< HEAD
 * **Add CI evaluation workflow** Adds evaluation metrics to the current ingest workflow to measure the performance of each file extracted as well as aggregated-level performance.
-=======
 * **Duplicate CLI param check** Given that many of the options associated with the `Click` based cli ingest commands are added dynamically from a number of configs, a check was incorporated to make sure there were no duplicate entries to prevent new configs from overwriting already added options.
->>>>>>> 63861f53
 
 ### Features
 
