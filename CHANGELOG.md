--- conflicted
+++ resolved
@@ -1,18 +1,4 @@
-<<<<<<< HEAD
-## 0.10.17-dev3
-
-### Enhancements
-
-* **Improves salesforce partitioning** Partitions Salesforce data as xlm instead of text for improved detail and flexibility. Partitions htmlbody instead of textbody for Salesforce emails. Importance: Allows all Salesforce fields to be ingested and gives Salesforce emails more detailed partitioning.
-
-### Features
-
-### Fixes
-
-## 0.10.17-dev2
-=======
 ## 0.10.17-dev5
->>>>>>> ca01b30c
 
 ### Enhancements
 
