--- conflicted
+++ resolved
@@ -15,11 +15,8 @@
 * Update to `_read_xml` so that Markdown files with embedded HTML process correctly.
 * Fallback to "fast" strategy only emits a warning if the user specifies the "hi_res" strategy.
 * unstructured-partition-text_type exceeds_cap_ratio fix returns and how capitalization ratios are calculated
-<<<<<<< HEAD
 * `partition_pdf` and `partition_text` group broken paragraphs to avoid fragmented `NarrativeText` elements.
-=======
 * .json files resolved as "application/json" on centos7 (or other installs with older libmagic libs)
->>>>>>> 396295fc
 
 ## 0.5.12
 
