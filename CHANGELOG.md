--- conflicted
+++ resolved
@@ -1,15 +1,3 @@
-<<<<<<< HEAD
-## 0.10.10
-
-### Enhancements
-
-### Features
-
-* Add Salesforce Connector to be able to pull Account, Case, Campaign, EmailMessage, Lead
-
-### Fixes
-
-=======
 ## 0.10.10-dev2
 
 ### Enhancements
@@ -26,7 +14,6 @@
 
 - Fix a bug where mismatched `elements` and `bboxes` are passed into `add_pytesseract_bbox_to_elements`
 
->>>>>>> 27773132
 ## 0.10.9
 
 ### Enhancements
