## 0.12.5-dev8

### Enhancements

### Features

* **Add parent_element to overlapping case output** Adds parent_element to the output for `identify_overlapping_or_nesting_case` and `catch_overlapping_and_nested_bboxes` functions.
<<<<<<< HEAD
* **Add AstraDB destination connector** Adds support for writing embedded documents into an AstraDB index.
=======
* **Add table structure evaluation** Adds a new function to evaluate the structure of a table and return a metric that represents the quality of the table structure. This function is used to evaluate the quality of the table structure and the table contents.
>>>>>>> ff9d46f9

### Fixes

* **Add OctoAI embedder** Adds support for embeddings via OctoAI.
* **Fix `check_connection` in opensearch, databricks, postgres, azure connectors **
* **Fix don't treat plain text files with double quotes as JSON ** If a file can be deserialized as JSON but it deserializes as a string, treat it as plain text even though it's valid JSON.
* **Fix `check_connection` in opensearch, databricks, postgres, azure connectors **
* **Fix cluster of bugs in `partition_xlsx()` that dropped content.** Algorithm for detecting "subtables" within a worksheet dropped table elements for certain patterns of populated cells such as when a trailing single-cell row appeared in a contiguous block of populated cells.
* **Improved documentation**. Fixed broken links and improved readability on `Key Concepts` page.
* **Rename `OpenAiEmbeddingConfig` to `OpenAIEmbeddingConfig`.
* **Fix partition_json() doesn't chunk.** The `@add_chunking_strategy` decorator was missing from `partition_json()` such that pre-partitioned documents serialized to JSON did not chunk when a chunking-strategy was specified.

## 0.12.4

### Enhancements

* **Apply New Version of `black` formatting** The `black` library recently introduced a new major version that introduces new formatting conventions. This change brings code in the `unstructured` repo into compliance with the new conventions.
* **Move ingest imports to local scopes** Moved ingest dependencies into local scopes to be able to import ingest connector classes without the need of installing imported external dependencies. This allows lightweight use of the classes (not the instances. to use the instances as intended you'll still need the dependencies).
* **Add support for `.p7s` files** `partition_email` can now process `.p7s` files. The signature for the signed message is extracted and added to metadata.
* **Fallback to valid content types for emails** If the user selected content type does not exist on the email message, `partition_email` now falls back to anoter valid content type if it's available.

### Features

* **Add .heic file partitioning** .heic image files were previously unsupported and are now supported though partition_image()
* **Add the ability to specify an alternate OCR** implementation by implementing an `OCRAgent` interface and specify it using `OCR_AGENT` environment variable.
* **Add Vectara destination connector** Adds support for writing partitioned documents into a Vectara index.
* **Add ability to detect text in .docx inline shapes** extensions of docx partition, extracts text from inline shapes and includes them in paragraph's text

### Fixes

* **Fix `partition_pdf()` not working when using chipper model with `file`**
* **Handle common incorrect arguments for `languages` and `ocr_languages`** Users are regularly receiving errors on the API because they are defining `ocr_languages` or `languages` with additional quotationmarks, brackets, and similar mistakes. This update handles common incorrect arguments and raises an appropriate warning.
* **Default `hi_res_model_name` now relies on `unstructured-inference`** When no explicit `hi_res_model_name` is passed into `partition` or `partition_pdf_or_image` the default model is picked by `unstructured-inference`'s settings or os env variable `UNSTRUCTURED_HI_RES_MODEL_NAME`; it now returns the same model name regardless of `infer_table_structure`'s value; this function will be deprecated in the future and the default model name will simply rely on `unstructured-inference` and will not consider os env in a future release.
* **Fix remove Vectara requirements from setup.py - there are no dependencies**
* **Add missing dependency files to package manifest**. Updates the file path for the ingest
  dependencies and adds missing extra dependencies.
* **Fix remove Vectara requirements from setup.py - there are no dependencies **
* **Add title to Vectara upload - was not separated out from initial connector **
* **Fix change OpenSearch port to fix potential conflict with Elasticsearch in ingest test **


## 0.12.3

### Enhancements

* **Driver for MongoDB connector.** Adds a driver with `unstructured` version information to the
  MongoDB connector.

### Features

* **Add Databricks Volumes destination connector** Databricks Volumes connector added to ingest CLI.  Users may now use `unstructured-ingest` to write partitioned data to a Databricks Volumes storage service.

### Fixes

* **Fix support for different Chipper versions and prevent running PDFMiner with Chipper**
* **Treat YAML files as text.** Adds YAML MIME types to the file detection code and treats those
  files as text.
* **Fix FSSpec destination connectors check_connection.** FSSpec destination connectors did not use `check_connection`. There was an error when trying to `ls` destination directory - it may not exist at the moment of connector creation. Now `check_connection` calls `ls` on bucket root and this method is called on `initialize` of destination connector.
* **Fix databricks-volumes extra location.** `setup.py` is currently pointing to the wrong location for the databricks-volumes extra requirements. This results in errors when trying to build the wheel for unstructured. This change updates to point to the correct path.
* **Fix uploading None values to Chroma and Pinecone.** Removes keys with None values with Pinecone and Chroma destinations. Pins Pinecone dependency
* **Update documentation.** (i) best practice for table extration by using 'skip_infer_table_types' param, instead of 'pdf_infer_table_structure', and (ii) fixed CSS, RST issues and typo in the documentation.
* **Fix postgres storage of link_texts.** Formatting of link_texts was breaking metadata storage.

## 0.12.2

### Enhancements

### Features

### Fixes

* **Fix index error in table processing.** Bumps the `unstructured-inference` version to address and
  index error that occurs on some tables in the table transformer object.

## 0.12.1

### Enhancements

* **Allow setting image block crop padding parameter** In certain circumstances, adjusting the image block crop padding can improve image block extraction by preventing extracted image blocks from being clipped.
* **Add suport for bitmap images in `partition_image`** Adds support for `.bmp` files in
  `partition`, `partition_image`, and `detect_filetype`.
* **Keep all image elements when using "hi_res" strategy** Previously, `Image` elements with small chunks of text were ignored unless the image block extraction parameters (`extract_images_in_pdf` or `extract_image_block_types`) were specified. Now, all image elements are kept regardless of whether the image block extraction parameters are specified.
* **Add filetype detection for `.wav` files.** Add filetpye detection for `.wav` files.
* **Add "basic" chunking strategy.** Add baseline chunking strategy that includes all shared chunking behaviors without breaking chunks on section or page boundaries.
* **Add overlap option for chunking.** Add option to overlap chunks. Intra-chunk and inter-chunk overlap are requested separately. Intra-chunk overlap is applied only to the second and later chunks formed by text-splitting an oversized chunk. Inter-chunk overlap may also be specified; this applies overlap between "normal" (not-oversized) chunks.
* **Salesforce connector accepts private key path or value.** Salesforce parameter `private-key-file` has been renamed to `private-key`. Private key can be provided as path to file or file contents.
* **Update documentation**: (i) added verbiage about the free API cap limit, (ii) added deprecation warning on ``Staging`` bricks in favor of ``Destination Connectors``, (iii) added warning and code examples to use the SaaS API Endpoints using CLI-vs-SDKs, (iv) fixed example pages formatting, (v) added deprecation on ``model_name`` in favor of ``hi_res_model_name``, (vi) added ``extract_images_in_pdf`` usage in ``partition_pdf`` section, (vii) reorganize and improve the documentation introduction section, and (viii) added PDF table extraction best practices.
* **Add "basic" chunking to ingest CLI.** Add options to ingest CLI allowing access to the new "basic" chunking strategy and overlap options.
* **Make Elasticsearch Destination connector arguments optional.** Elasticsearch Destination connector write settings are made optional and will rely on default values when not specified.
* **Normalize Salesforce artifact names.** Introduced file naming pattern present in other connectors to Salesforce connector.
* **Install Kapa AI chatbot.** Added Kapa.ai website widget on the documentation.

### Features
* **MongoDB Source Connector.** New source connector added to all CLI ingest commands to support downloading/partitioning files from MongoDB.
* **Add OpenSearch source and destination connectors.** OpenSearch, a fork of Elasticsearch, is a popular storage solution for various functionality such as search, or providing intermediary caches within data pipelines. Feature: Added OpenSearch source connector to support downloading/partitioning files. Added OpenSearch destination connector to be able to ingest documents from any supported source, embed them and write the embeddings / documents into OpenSearch.

### Fixes

* **Fix GCS connector converting JSON to string with single quotes.** FSSpec serialization caused conversion of JSON token to string with single quotes. GCS requires token in form of dict so this format is now assured.
* **Pin version of unstructured-client** Set minimum version of unstructured-client to avoid raising a TypeError when passing `api_key_auth` to `UnstructuredClient`
* **Fix the serialization of the Pinecone destination connector.** Presence of the PineconeIndex object breaks serialization due to TypeError: cannot pickle '_thread.lock' object. This removes that object before serialization.
* **Fix the serialization of the Elasticsearch destination connector.** Presence of the _client object breaks serialization due to TypeError: cannot pickle '_thread.lock' object. This removes that object before serialization.
* **Fix the serialization of the Postgres destination connector.** Presence of the _client object breaks serialization due to TypeError: cannot pickle '_thread.lock' object. This removes that object before serialization.
* **Fix documentation and sample code for Chroma.** Was pointing to wrong examples..
* **Fix flatten_dict to be able to flatten tuples inside dicts** Update flatten_dict function to support flattening tuples inside dicts. This is necessary for objects like Coordinates, when the object is not written to the disk, therefore not being converted to a list before getting flattened (still being a tuple).
* **Fix the serialization of the Chroma destination connector.** Presence of the ChromaCollection object breaks serialization due to TypeError: cannot pickle 'module' object. This removes that object before serialization.
* **Fix fsspec connectors returning version as integer.** Connector data source versions should always be string values, however we were using the integer checksum value for the version for fsspec connectors. This casts that value to a string.

## 0.12.0

### Enhancements

* **Drop support for python3.8** All dependencies are now built off of the minimum version of python being `3.10`

## 0.11.9

### Enhancements

* **Rename kwargs related to extracting image blocks** Rename the kwargs related to extracting image blocks for consistency and API usage.

### Features

* **Add PostgreSQL/SQLite destination connector** PostgreSQL and SQLite connector added to ingest CLI.  Users may now use `unstructured-ingest` to write partitioned data to a PostgreSQL or SQLite database. And write embeddings to PostgreSQL pgvector database.

### Fixes

* **Handle users providing fully spelled out languages** Occasionally some users are defining the `languages` param as a fully spelled out language instead of a language code. This adds a dictionary for common languages so those small mistakes are caught and silently fixed.
* **Fix unequal row-length in HTMLTable.text_as_html.** Fixes to other aspects of partition_html() in v0.11 allowed unequal cell-counts in table rows. Make the cells in each row correspond 1:1 with cells in the original table row. This fix also removes "noise" cells resulting from HTML-formatting whitespace and eliminates the "column-shifting" of cells that previously resulted from noise-cells.
* **Fix MongoDB connector URI password redaction.** MongoDB documentation states that characters `$ : / ? # [ ] @` must be percent encoded. URIs with password containing such special character were not redacted.

## 0.11.8

### Enhancements

* **Add SaaS API User Guide.** This documentation serves as a guide for Unstructured SaaS API users to register, receive an API key and URL, and manage your account and billing information.
* **Add inter-chunk overlap capability.** Implement overlap between chunks. This applies to all chunks prior to any text-splitting of oversized chunks so is a distinct behavior; overlap at text-splits of oversized chunks is independent of inter-chunk overlap (distinct chunk boundaries) and can be requested separately. Note this capability is not yet available from the API but will shortly be made accessible using a new `overlap_all` kwarg on partition functions.

### Features

### Fixes

## 0.11.7

### Enhancements

* **Add intra-chunk overlap capability.** Implement overlap for split-chunks where text-splitting is used to divide an oversized chunk into two or more chunks that fit in the chunking window. Note this capability is not yet available from the API but will shortly be made accessible using a new `overlap` kwarg on partition functions.
* **Update encoders to leverage dataclasses** All encoders now follow a class approach which get annotated with the dataclass decorator. Similar to the connectors, it uses a nested dataclass for the configs required to configure a client as well as a field/property approach to cache the client. This makes sure any variable associated with the class exists as a dataclass field.

### Features

* **Add Qdrant destination connector.** Adds support for writing documents and embeddings into a Qdrant collection.
* **Store base64 encoded image data in metadata fields.** Rather than saving to file, stores base64 encoded data of the image bytes and the mimetype for the image in metadata fields: `image_base64` and `image_mime_type` (if that is what the user specifies by some other param like `pdf_extract_to_payload`). This would allow the API to have parity with the library.

### Fixes

* **Fix table structure metric script** Update the call to table agent to now provide OCR tokens as required
* **Fix element extraction not working when using "auto" strategy for pdf and image** If element extraction is specified, the "auto" strategy falls back to the "hi_res" strategy.
* **Fix a bug passing a custom url to `partition_via_api`** Users that self host the api were not able to pass their custom url to `partition_via_api`.

## 0.11.6

### Enhancements

* **Update the layout analysis script.** The previous script only supported annotating `final` elements. The updated script also supports annotating `inferred` and `extracted` elements.
* **AWS Marketplace API documentation**: Added the user guide, including setting up VPC and CloudFormation, to deploy Unstructured API on AWS platform.
* **Azure Marketplace API documentation**: Improved the user guide to deploy Azure Marketplace API by adding references to Azure documentation.
* **Integration documentation**: Updated URLs for the `staging_for` bricks

### Features

* **Partition emails with base64-encoded text.** Automatically handles and decodes base64 encoded text in emails with content type `text/plain` and `text/html`.
* **Add Chroma destination connector** Chroma database connector added to ingest CLI.  Users may now use `unstructured-ingest` to write partitioned/embedded data to a Chroma vector database.
* **Add Elasticsearch destination connector.** Problem: After ingesting data from a source, users might want to move their data into a destination. Elasticsearch is a popular storage solution for various functionality such as search, or providing intermediary caches within data pipelines. Feature: Added Elasticsearch destination connector to be able to ingest documents from any supported source, embed them and write the embeddings / documents into Elasticsearch.

### Fixes

* **Enable --fields argument omission for elasticsearch connector** Solves two bugs where removing the optional parameter --fields broke the connector due to an integer processing error and using an elasticsearch config for a destination connector resulted in a serialization issue when optional parameter --fields was not provided.
* **Add hi_res_model_name** Adds kwarg to relevant functions and add comments that model_name is to be deprecated.

## 0.11.5

### Enhancements

### Features

### Fixes

* **Fix `partition_pdf()` and `partition_image()` importation issue.** Reorganize `pdf.py` and `image.py` modules to be consistent with other types of document import code.

## 0.11.4

### Enhancements

* **Refactor image extraction code.** The image extraction code is moved from `unstructured-inference` to `unstructured`.
* **Refactor pdfminer code.** The pdfminer code is moved from `unstructured-inference` to `unstructured`.
* **Improve handling of auth data for fsspec connectors.** Leverage an extension of the dataclass paradigm to support a `sensitive` annotation for fields related to auth (i.e. passwords, tokens). Refactor all fsspec connectors to use explicit access configs rather than a generic dictionary.
* **Add glob support for fsspec connectors** Similar to the glob support in the ingest local source connector, similar filters are now enabled on all fsspec based source connectors to limit files being partitioned.
* Define a constant for the splitter "+" used in tesseract ocr languages.

### Features

* **Save tables in PDF's separately as images.** The "table" elements are saved as `table-<pageN>-<tableN>.jpg`. This filename is presented in the `image_path` metadata field for the Table element. The default would be to not do this.
* **Add Weaviate destination connector** Weaviate connector added to ingest CLI.  Users may now use `unstructured-ingest` to write partitioned data from over 20 data sources (so far) to a Weaviate object collection.
* **Sftp Source Connector.** New source connector added to support downloading/partitioning files from Sftp.

### Fixes

* **Fix pdf `hi_res` partitioning failure when pdfminer fails.** Implemented logic to fall back to the "inferred_layout + OCR" if pdfminer fails in the `hi_res` strategy.
* **Fix a bug where image can be scaled too large for tesseract** Adds a limit to prevent auto-scaling an image beyond the maximum size `tesseract` can handle for ocr layout detection
* **Update partition_csv to handle different delimiters** CSV files containing both non-comma delimiters and commas in the data were throwing an error in Pandas. `partition_csv` now identifies the correct delimiter before the file is processed.
* **partition returning cid code in `hi_res`** occasionally pdfminer can fail to decode the text in an pdf file and return cid code as text. Now when this happens the text from OCR is used.

## 0.11.2

### Enhancements

* **Updated Documentation**: (i) Added examples, and (ii) API Documentation, including Usage, SDKs, Azure Marketplace, and parameters and validation errors.

### Features

* * **Add Pinecone destination connector.** Problem: After ingesting data from a source, users might want to produce embeddings for their data and write these into a vector DB. Pinecone is an option among these vector databases. Feature: Added Pinecone destination connector to be able to ingest documents from any supported source, embed them and write the embeddings / documents into Pinecone.

### Fixes

* **Process chunking parameter names in ingest correctly** Solves a bug where chunking parameters weren't being processed and used by ingest cli by renaming faulty parameter names and prepends; adds relevant parameters to ingest pinecone test to verify that the parameters are functional.

## 0.11.1

### Enhancements

* **Use `pikepdf` to repair invalid PDF structure** for PDFminer when we see error `PSSyntaxError` when PDFminer opens the document and creates the PDFminer pages object or processes a single PDF page.
* **Batch Source Connector support** For instances where it is more optimal to read content from a source connector in batches, a new batch ingest doc is added which created multiple ingest docs after reading them in in batches per process.

### Features

* **Staging Brick for Coco Format** Staging brick which converts a list of Elements into Coco Format.
* **Adds HubSpot connector** Adds connector to retrieve call, communications, emails, notes, products and tickets from HubSpot

### Fixes

* **Do not extract text of `<style>` tags in HTML.** `<style>` tags containing CSS in invalid positions previously contributed to element text. Do not consider text node of a `<style>` element as textual content.
* **Fix DOCX merged table cell repeats cell text.** Only include text for a merged cell, not for each underlying cell spanned by the merge.
* **Fix tables not extracted from DOCX header/footers.** Headers and footers in DOCX documents skip tables defined in the header and commonly used for layout/alignment purposes. Extract text from tables as a string and include in the `Header` and `Footer` document elements.
* **Fix output filepath for fsspec-based source connectors.** Previously the base directory was being included in the output filepath unnecessarily.

## 0.11.0

### Enhancements

* **Add a class for the strategy constants.** Add a class `PartitionStrategy` for the strategy constants and use the constants to replace strategy strings.
* **Temporary Support for paddle language parameter.** User can specify default langage code for paddle with ENV `DEFAULT_PADDLE_LANG` before we have the language mapping for paddle.
* **Improve DOCX page-break fidelity.** Improve page-break fidelity such that a paragraph containing a page-break is split into two elements, one containing the text before the page-break and the other the text after. Emit the PageBreak element between these two and assign the correct page-number (n and n+1 respectively) to the two textual elements.

### Features

* **Add ad-hoc fields to `ElementMetadata` instance.** End-users can now add their own metadata fields simply by assigning to an element-metadata attribute-name of their choice, like `element.metadata.coefficient = 0.58`. These fields will round-trip through JSON and can be accessed with dotted notation.
* **MongoDB Destination Connector.** New destination connector added to all CLI ingest commands to support writing partitioned json output to mongodb.

### Fixes

* **Fix `TYPE_TO_TEXT_ELEMENT_MAP`.** Updated `Figure` mapping from `FigureCaption` to `Image`.
* **Handle errors when extracting PDF text** Certain pdfs throw unexpected errors when being opened by `pdfminer`, causing `partition_pdf()` to fail. We expect to be able to partition smoothly using an alternative strategy if text extraction doesn't work.  Added exception handling to handle unexpected errors when extracting pdf text and to help determine pdf strategy.
* **Fix `fast` strategy fall back to `ocr_only`** The `fast` strategy should not fall back to a more expensive strategy.
* **Remove default user ./ssh folder** The default notebook user during image build would create the known_hosts file with incorrect ownership, this is legacy and no longer needed so it was removed.
* **Include `languages` in metadata when partitioning `strategy=hi_res` or `fast`** User defined `languages` was previously used for text detection, but not included in the resulting element metadata for some strategies. `languages` will now be included in the metadata regardless of partition strategy for pdfs and images.
* **Handle a case where Paddle returns a list item in ocr_data as None** In partition, while parsing PaddleOCR data, it was assumed that PaddleOCR does not return None for any list item in ocr_data. Removed the assumption by skipping the text region whenever this happens.
* **Fix some pdfs returning `KeyError: 'N'`** Certain pdfs were throwing this error when being opened by pdfminer. Added a wrapper function for pdfminer that allows these documents to be partitioned.
* **Fix mis-splits on `Table` chunks.** Remedies repeated appearance of full `.text_as_html` on metadata of each `TableChunk` split from a `Table` element too large to fit in the chunking window.
* **Import tables_agent from inference** so that we don't have to initialize a global table agent in unstructured OCR again
* **Fix empty table is identified as bulleted-table.** A table with no text content was mistakenly identified as a bulleted-table and processed by the wrong branch of the initial HTML partitioner.
* **Fix partition_html() emits empty (no text) tables.** A table with cells nested below a `<thead>` or `<tfoot>` element was emitted as a table element having no text and unparseable HTML in `element.metadata.text_as_html`. Do not emit empty tables to the element stream.
* **Fix HTML `element.metadata.text_as_html` contains spurious <br> elements in invalid locations.** The HTML generated for the `text_as_html` metadata for HTML tables contained `<br>` elements invalid locations like between `<table>` and `<tr>`. Change the HTML generator such that these do not appear.
* **Fix HTML table cells enclosed in <thead> and <tfoot> elements are dropped.** HTML table cells nested in a `<thead>` or `<tfoot>` element were not detected and the text in those cells was omitted from the table element text and `.text_as_html`. Detect table rows regardless of the semantic tag they may be nested in.
* **Remove whitespace padding from `.text_as_html`.** `tabulate` inserts padding spaces to achieve visual alignment of columns in HTML tables it generates. Add our own HTML generator to do this simple job and omit that padding as well as newlines ("\n") used for human readability.
* **Fix local connector with absolute input path** When passed an absolute filepath for the input document path, the local connector incorrectly writes the output file to the input file directory. This fixes such that the output in this case is written to `output-dir/input-filename.json`

## 0.10.30

### Enhancements

* **Support nested DOCX tables.** In DOCX, like HTML, a table cell can itself contain a table. In this case, create nested HTML tables to reflect that structure and create a plain-text table with captures all the text in nested tables, formatting it as a reasonable facsimile of a table.
* **Add connection check to ingest connectors** Each source and destination connector now support a `check_connection()` method which makes sure a valid connection can be established with the source/destination given any authentication credentials in a lightweight request.

### Features

* **Add functionality to do a second OCR on cropped table images.** Changes to the values for scaling ENVs affect entire page OCR output(OCR regression) so we now do a second OCR for tables.
* **Adds ability to pass timeout for a request when partitioning via a `url`.** `partition` now accepts a new optional parameter `request_timeout` which if set will prevent any `requests.get` from hanging indefinitely and instead will raise a timeout error. This is useful when partitioning a url that may be slow to respond or may not respond at all.

### Fixes

* **Fix logic that determines pdf auto strategy.** Previously, `_determine_pdf_auto_strategy` returned `hi_res` strategy only if `infer_table_structure` was true. It now returns the `hi_res` strategy if either `infer_table_structure` or `extract_images_in_pdf` is true.
* **Fix invalid coordinates when parsing tesseract ocr data.** Previously, when parsing tesseract ocr data, the ocr data had invalid bboxes if zoom was set to `0`. A logical check is now added to avoid such error.
* **Fix ingest partition parameters not being passed to the api.** When using the --partition-by-api flag via unstructured-ingest, none of the partition arguments are forwarded, meaning that these options are disregarded. With this change, we now pass through all of the relevant partition arguments to the api. This allows a user to specify all of the same partition arguments they would locally and have them respected when specifying --partition-by-api.
* **Support tables in section-less DOCX.** Generalize solution for MS Chat Transcripts exported as DOCX by including tables in the partitioned output when present.
* **Support tables that contain only numbers when partitioning via `ocr_only`** Tables that contain only numbers are returned as floats in a pandas.DataFrame when the image is converted from `.image_to_data()`. An AttributeError was raised downstream when trying to `.strip()` the floats.
* **Improve DOCX page-break detection.** DOCX page breaks are reliably indicated by `w:lastRenderedPageBreak` elements present in the document XML. Page breaks are NOT reliably indicated by "hard" page-breaks inserted by the author and when present are redundant to a `w:lastRenderedPageBreak` element so cause over-counting if used. Use rendered page-breaks only.

## 0.10.29

### Enhancements

* **Adds include_header argument for partition_csv and partition_tsv** Now supports retaining header rows in CSV and TSV documents element partitioning.
* **Add retry logic for all source connectors** All http calls being made by the ingest source connectors have been isolated and wrapped by the `SourceConnectionNetworkError` custom error, which triggers the retry logic, if enabled, in the ingest pipeline.
* **Google Drive source connector supports credentials from memory** Originally, the connector expected a filepath to pull the credentials from when creating the client. This was expanded to support passing that information from memory as a dict if access to the file system might not be available.
* **Add support for generic partition configs in ingest cli** Along with the explicit partition options supported by the cli, an `additional_partition_args` arg was added to allow users to pass in any other arguments that should be added when calling partition(). This helps keep any changes to the input parameters of the partition() exposed in the CLI.
* **Map full output schema for table-based destination connectors** A full schema was introduced to map the type of all output content from the json partition output and mapped to a flattened table structure to leverage table-based destination connectors. The delta table destination connector was updated at the moment to take advantage of this.
* **Incorporate multiple embedding model options into ingest, add diff test embeddings** Problem: Ingest pipeline already supported embedding functionality, however users might want to use different types of embedding providers. Enhancement: Extend ingest pipeline so that users can specify and embed via a particular embedding provider from a range of options. Also adds a diff test to compare output from an embedding module with the expected output

### Features

* **Allow setting table crop parameter** In certain circumstances, adjusting the table crop padding may improve table.

### Fixes

* **Fixes `partition_text` to prevent empty elements** Adds a check to filter out empty bullets.
* **Handle empty string for `ocr_languages` with values for `languages`** Some API users ran into an issue with sending `languages` params because the API defaulted to also using an empty string for `ocr_languages`. This update handles situations where `languages` is defined and `ocr_languages` is an empty string.
* **Fix PDF tried to loop through None** Previously the PDF annotation extraction tried to loop through `annots` that resolved out as None. A logical check added to avoid such error.
* **Ingest session handler not being shared correctly** All ingest docs that leverage the session handler should only need to set it once per process. It was recreating it each time because the right values weren't being set nor available given how dataclasses work in python.
* **Ingest download-only fix.** Previously the download only flag was being checked after the doc factory pipeline step, which occurs before the files are actually downloaded by the source node. This check was moved after the source node to allow for the files to be downloaded first before exiting the pipeline.
* **Fix flaky chunk-metadata.** Prior implementation was sensitive to element order in the section resulting in metadata values sometimes being dropped. Also, not all metadata items can be consolidated across multiple elements (e.g. coordinates) and so are now dropped from consolidated metadata.
* **Fix tesseract error `Estimating resolution as X`** leaded by invalid language parameters input. Proceed with defalut language `eng` when `lang.py` fails to find valid language code for tesseract, so that we don't pass an empty string to tesseract CLI and raise an exception in downstream.

## 0.10.28

### Enhancements

* **Add table structure evaluation helpers** Adds functions to evaluate the similarity between predicted table structure and actual table structure.
* **Use `yolox` by default for table extraction when partitioning pdf/image** `yolox` model provides higher recall of the table regions than the quantized version and it is now the default element detection model when `infer_table_structure=True` for partitioning pdf/image files
* **Remove pdfminer elements from inside tables** Previously, when using `hi_res` some elements where extracted using pdfminer too, so we removed pdfminer from the tables pipeline to avoid duplicated elements.
* **Fsspec downstream connectors** New destination connector added to ingest CLI, users may now use `unstructured-ingest` to write to any of the following:
  * Azure
  * Box
  * Dropbox
  * Google Cloud Service

### Features

* **Update `ocr_only` strategy in `partition_pdf()`** Adds the functionality to get accurate coordinate data when partitioning PDFs and Images with the `ocr_only` strategy.

### Fixes
* **Fixed SharePoint permissions for the fetching to be opt-in** Problem: Sharepoint permissions were trying to be fetched even when no reletad cli params were provided, and this gave an error due to values for those keys not existing. Fix: Updated getting keys to be with .get() method and changed the "skip-check" to check individual cli params rather than checking the existance of a config object.

* **Fixes issue where tables from markdown documents were being treated as text** Problem: Tables from markdown documents were being treated as text, and not being extracted as tables. Solution: Enable the `tables` extension when instantiating the `python-markdown` object. Importance: This will allow users to extract structured data from tables in markdown documents.
* **Fix wrong logger for paddle info** Replace the logger from unstructured-inference with the logger from unstructured for paddle_ocr.py module.
* **Fix ingest pipeline to be able to use chunking and embedding together** Problem: When ingest pipeline was using chunking and embedding together, embedding outputs were empty and the outputs of chunking couldn't be re-read into memory and be forwarded to embeddings. Fix: Added CompositeElement type to TYPE_TO_TEXT_ELEMENT_MAP to be able to process CompositeElements with unstructured.staging.base.isd_to_elements
* **Fix unnecessary mid-text chunk-splitting.** The "pre-chunker" did not consider separator blank-line ("\n\n") length when grouping elements for a single chunk. As a result, sections were frequently over-populated producing a over-sized chunk that required mid-text splitting.
* **Fix frequent dissociation of title from chunk.** The sectioning algorithm included the title of the next section with the prior section whenever it would fit, frequently producing association of a section title with the prior section and dissociating it from its actual section. Fix this by performing combination of whole sections only.
* **Fix PDF attempt to get dict value from string.** Fixes a rare edge case that prevented some PDF's from being partitioned. The `get_uris_from_annots` function tried to access the dictionary value of a string instance variable. Assign `None` to the annotation variable if the instance type is not dictionary to avoid the erroneous attempt.

## 0.10.27

### Enhancements

* **Leverage dict to share content across ingest pipeline** To share the ingest doc content across steps in the ingest pipeline, this was updated to use a multiprocessing-safe dictionary so changes get persisted and each step has the option to modify the ingest docs in place.

### Features

### Fixes

* **Removed `ebooklib` as a dependency** `ebooklib` is licensed under AGPL3, which is incompatible with the Apache 2.0 license. Thus it is being removed.
* **Caching fixes in ingest pipeline** Previously, steps like the source node were not leveraging parameters such as `re_download` to dictate if files should be forced to redownload rather than use what might already exist locally.

## 0.10.26

### Enhancements

* **Add text CCT CI evaluation workflow** Adds cct text extraction evaluation metrics to the current ingest workflow to measure the performance of each file extracted as well as aggregated-level performance.

### Features

* **Functionality to catch and classify overlapping/nested elements** Method to identify overlapping-bboxes cases within detected elements in a document. It returns two values: a boolean defining if there are overlapping elements present, and a list reporting them with relevant metadata. The output includes information about the `overlapping_elements`, `overlapping_case`, `overlapping_percentage`, `largest_ngram_percentage`, `overlap_percentage_total`, `max_area`, `min_area`, and `total_area`.
* **Add Local connector source metadata** python's os module used to pull stats from local file when processing via the local connector and populates fields such as last modified time, created time.

### Fixes

* **Fixes elements partitioned from an image file missing certain metadata** Metadata for image files, like file type, was being handled differently from other file types. This caused a bug where other metadata, like the file name, was being missed. This change brought metadata handling for image files to be more in line with the handling for other file types so that file name and other metadata fields are being captured.
* **Adds `typing-extensions` as an explicit dependency** This package is an implicit dependency, but the module is being imported directly in `unstructured.documents.elements` so the dependency should be explicit in case changes in other dependencies lead to `typing-extensions` being dropped as a dependency.
* **Stop passing `extract_tables` to `unstructured-inference` since it is now supported in `unstructured` instead** Table extraction previously occurred in `unstructured-inference`, but that logic, except for the table model itself, is now a part of the `unstructured` library. Thus the parameter triggering table extraction is no longer passed to the `unstructured-inference` package. Also noted the table output regression for PDF files.
* **Fix a bug in Table partitioning** Previously the `skip_infer_table_types` variable used in `partition` was not being passed down to specific file partitioners. Now you can utilize the `skip_infer_table_types` list variable when calling `partition` to specify the filetypes for which you want to skip table extraction, or the `infer_table_structure` boolean variable on the file specific partitioning function.
* **Fix partition docx without sections** Some docx files, like those from teams output, do not contain sections and it would produce no results because the code assumes all components are in sections. Now if no sections is detected from a document we iterate through the paragraphs and return contents found in the paragraphs.
* **Fix out-of-order sequencing of split chunks.** Fixes behavior where "split" chunks were inserted at the beginning of the chunk sequence. This would produce a chunk sequence like [5a, 5b, 3a, 3b, 1, 2, 4] when sections 3 and 5 exceeded `max_characters`.
* **Deserialization of ingest docs fixed** When ingest docs are being deserialized as part of the ingest pipeline process (cli), there were certain fields that weren't getting persisted (metadata and date processed). The from_dict method was updated to take these into account and a unit test added to check.
* **Map source cli command configs when destination set** Due to how the source connector is dynamically called when the destination connector is set via the CLI, the configs were being set incorrectoy, causing the source connector to break. The configs were fixed and updated to take into account Fsspec-specific connectors.

## 0.10.25

### Enhancements

* **Duplicate CLI param check** Given that many of the options associated with the `Click` based cli ingest commands are added dynamically from a number of configs, a check was incorporated to make sure there were no duplicate entries to prevent new configs from overwriting already added options.
* **Ingest CLI refactor for better code reuse** Much of the ingest cli code can be templated and was a copy-paste across files, adding potential risk. Code was refactored to use a base class which had much of the shared code templated.

### Features

* **Table OCR refactor** support Table OCR with pre-computed OCR data to ensure we only do one OCR for entrie document. User can specify
ocr agent tesseract/paddle in environment variable `OCR_AGENT` for OCRing the entire document.
* **Adds accuracy function** The accuracy scoring was originally an option under `calculate_edit_distance`. For easy function call, it is now a wrapper around the original function that calls edit_distance and return as "score".
* **Adds HuggingFaceEmbeddingEncoder** The HuggingFace Embedding Encoder uses a local embedding model as opposed to using an API.
* **Add AWS bedrock embedding connector** `unstructured.embed.bedrock` now provides a connector to use AWS bedrock's `titan-embed-text` model to generate embeddings for elements. This features requires valid AWS bedrock setup and an internet connectionto run.

### Fixes

* **Import PDFResourceManager more directly** We were importing `PDFResourceManager` from `pdfminer.converter` which was causing an error for some users. We changed to import from the actual location of `PDFResourceManager`, which is `pdfminer.pdfinterp`.
* **Fix language detection of elements with empty strings** This resolves a warning message that was raised by `langdetect` if the language was attempted to be detected on an empty string. Language detection is now skipped for empty strings.
* **Fix chunks breaking on regex-metadata matches.** Fixes "over-chunking" when `regex_metadata` was used, where every element that contained a regex-match would start a new chunk.
* **Fix regex-metadata match offsets not adjusted within chunk.** Fixes incorrect regex-metadata match start/stop offset in chunks where multiple elements are combined.
* **Map source cli command configs when destination set** Due to how the source connector is dynamically called when the destination connector is set via the CLI, the configs were being set incorrectoy, causing the source connector to break. The configs were fixed and updated to take into account Fsspec-specific connectors.
* **Fix metrics folder not discoverable** Fixes issue where unstructured/metrics folder is not discoverable on PyPI by adding an `__init__.py` file under the folder.
* **Fix a bug when `parition_pdf` get `model_name=None`** In API usage the `model_name` value is `None` and the `cast` function in `partition_pdf` would return `None` and lead to attribution error. Now we use `str` function to explicit convert the content to string so it is garanteed to have `starts_with` and other string functions as attributes
* **Fix html partition fail on tables without `tbody` tag** HTML tables may sometimes just contain headers without body (`tbody` tag)

## 0.10.24

### Enhancements

* **Improve natural reading order** Some `OCR` elements with only spaces in the text have full-page width in the bounding box, which causes the `xycut` sorting to not work as expected. Now the logic to parse OCR results removes any elements with only spaces (more than one space).
* **Ingest compression utilities and fsspec connector support** Generic utility code added to handle files that get pulled from a source connector that are either tar or zip compressed and uncompress them locally. This is then processed using a local source connector. Currently this functionality has been incorporated into the fsspec connector and all those inheriting from it (currently: Azure Blob Storage, Google Cloud Storage, S3, Box, and Dropbox).
* **Ingest destination connectors support for writing raw list of elements** Along with the default write method used in the ingest pipeline to write the json content associated with the ingest docs, each destination connector can now also write a raw list of elements to the desired downstream location without having an ingest doc associated with it.

### Features

* **Adds element type percent match function** In order to evaluate the element type extracted, we add a function that calculates the matched percentage between two frequency dictionary.

### Fixes

* **Fix paddle model file not discoverable** Fixes issue where ocr_models/paddle_ocr.py file is not discoverable on PyPI by adding
an `__init__.py` file under the folder.
* **Chipper v2 Fixes** Includes fix for a memory leak and rare last-element bbox fix. (unstructured-inference==0.7.7)
* **Fix image resizing issue** Includes fix related to resizing images in the tables pipeline. (unstructured-inference==0.7.6)

## 0.10.23

### Enhancements

* **Add functionality to limit precision when serializing to json** Precision for `points` is limited to 1 decimal point if coordinates["system"] == "PixelSpace" (otherwise 2 decimal points?). Precision for `detection_class_prob` is limited to 5 decimal points.
* **Fix csv file detection logic when mime-type is text/plain** Previously the logic to detect csv file type was considering only first row's comma count comparing with the header_row comma count and both the rows being same line the result was always true, Now the logic is changed to consider the comma's count for all the lines except first line and compare with header_row comma count.
* **Improved inference speed for Chipper V2** API requests with 'hi_res_model_name=chipper' now have ~2-3x faster responses.

### Features

### Fixes

* **Cleans up temporary files after conversion** Previously a file conversion utility was leaving temporary files behind on the filesystem without removing them when no longer needed. This fix helps prevent an accumulation of temporary files taking up excessive disk space.
* **Fixes `under_non_alpha_ratio` dividing by zero** Although this function guarded against a specific cause of division by zero, there were edge cases slipping through like strings with only whitespace. This update more generally prevents the function from performing a division by zero.
* **Fix languages default** Previously the default language was being set to English when elements didn't have text or if langdetect could not detect the language. It now defaults to None so there is not misleading information about the language detected.
* **Fixes recursion limit error that was being raised when partitioning Excel documents of a certain size** Previously we used a recursive method to find subtables within an excel sheet. However this would run afoul of Python's recursion depth limit when there was a contiguous block of more than 1000 cells within a sheet. This function has been updated to use the NetworkX library which avoids Python recursion issues.

## 0.10.22

### Enhancements

* **bump `unstructured-inference` to `0.7.3`** The updated version of `unstructured-inference` supports a new version of the Chipper model, as well as a cleaner schema for its output classes. Support is included for new inference features such as hierarchy and ordering.
* **Expose skip_infer_table_types in ingest CLI.** For each connector a new `--skip-infer-table-types` parameter was added to map to the `skip_infer_table_types` partition argument. This gives more granular control to unstructured-ingest users, allowing them to specify the file types for which we should attempt table extraction.
* **Add flag to ingest CLI to raise error if any single doc fails in pipeline** Currently if a single doc fails in the pipeline, the whole thing halts due to the error. This flag defaults to log an error but continue with the docs it can.
* **Emit hyperlink metadata for DOCX file-type.** DOCX partitioner now adds `metadata.links`, `metadata.link_texts` and `metadata.link_urls` for elements that contain a hyperlink that points to an external resource. So-called "jump" links pointing to document internal locations (such as those found in a table-of-contents "jumping" to a chapter or section) are excluded.

### Features

* **Add `elements_to_text` as a staging helper function** In order to get a single clean text output from unstructured for metric calculations, automate the process of extracting text from elements using this function.
* **Adds permissions(RBAC) data ingestion functionality for the Sharepoint connector.** Problem: Role based access control is an important component in many data storage systems. Users may need to pass permissions (RBAC) data to downstream systems when ingesting data. Feature: Added permissions data ingestion functionality to the Sharepoint connector.

### Fixes

* **Fixes PDF list parsing creating duplicate list items** Previously a bug in PDF list item parsing caused removal of other elements and duplication of the list item
* **Fixes duplicated elements** Fixes issue where elements are duplicated when embeddings are generated. This will allow users to generate embeddings for their list of Elements without duplicating/breaking the orginal content.
* **Fixes failure when flagging for embeddings through unstructured-ingest** Currently adding the embedding parameter to any connector results in a failure on the copy stage. This is resolves the issue by adding the IngestDoc to the context map in the embedding node's `run` method. This allows users to specify that connectors fetch embeddings without failure.
* **Fix ingest pipeline reformat nodes not discoverable** Fixes issue where  reformat nodes raise ModuleNotFoundError on import. This was due to the directory was missing `__init__.py` in order to make it discoverable.
* **Fix default language in ingest CLI** Previously the default was being set to english which injected potentially incorrect information to downstream language detection libraries. By setting the default to None allows those libraries to better detect what language the text is in the doc being processed.

## 0.10.21

* **Adds Scarf analytics**.

## 0.10.20

### Enhancements

* **Add document level language detection functionality.** Adds the "auto" default for the languages param to all partitioners. The primary language present in the document is detected using the `langdetect` package. Additional param `detect_language_per_element` is also added for partitioners that return multiple elements. Defaults to `False`.
* **Refactor OCR code** The OCR code for entire page is moved from unstructured-inference to unstructured. On top of continuing support for OCR language parameter, we also support two OCR processing modes, "entire_page" or "individual_blocks".
* **Align to top left when shrinking bounding boxes for `xy-cut` sorting:** Update `shrink_bbox()` to keep top left rather than center.
* **Add visualization script to annotate elements** This script is often used to analyze/visualize elements with coordinates (e.g. partition_pdf()).
* **Adds data source properties to the Jira, Github and Gitlab connectors** These properties (date_created, date_modified, version, source_url, record_locator) are written to element metadata during ingest, mapping elements to information about the document source from which they derive. This functionality enables downstream applications to reveal source document applications, e.g. a link to a GDrive doc, Salesforce record, etc.
* **Improve title detection in pptx documents** The default title textboxes on a pptx slide are now categorized as titles.
* **Improve hierarchy detection in pptx documents** List items, and other slide text are properly nested under the slide title. This will enable better chunking of pptx documents.
* **Refactor of the ingest cli workflow** The refactored approach uses a dynamically set pipeline with a snapshot along each step to save progress and accommodate continuation from a snapshot if an error occurs. This also allows the pipeline to dynamically assign any number of steps to modify the partitioned content before it gets written to a destination.
* **Applies `max_characters=<n>` argument to all element types in `add_chunking_strategy` decorator** Previously this argument was only utilized in chunking Table elements and now applies to all partitioned elements if `add_chunking_strategy` decorator is utilized, further preparing the elements for downstream processing.
* **Add common retry strategy utilities for unstructured-ingest** Dynamic retry strategy with exponential backoff added to Notion source connector.
*
### Features

* **Adds `bag_of_words` and `percent_missing_text` functions** In order to count the word frequencies in two input texts and calculate the percentage of text missing relative to the source document.
* **Adds `edit_distance` calculation metrics** In order to benchmark the cleaned, extracted text with unstructured, `edit_distance` (`Levenshtein distance`) is included.
* **Adds detection_origin field to metadata** Problem: Currently isn't an easy way to find out how an element was created. With this change that information is added. Importance: With this information the developers and users are now able to know how an element was created to make decisions on how to use it. In order tu use this feature
setting UNSTRUCTURED_INCLUDE_DEBUG_METADATA=true is needed.
* **Adds a function that calculates frequency of the element type and its depth** To capture the accuracy of element type extraction, this function counts the occurrences of each unique element type with its depth for use in element metrics.

### Fixes

* **Fix zero division error in annotation bbox size** This fixes the bug where we find annotation bboxes realted to an element that need to divide the intersection size between annotation bbox and element bbox by the size of the annotation bbox
* **Fix prevent metadata module from importing dependencies from unnecessary modules** Problem: The `metadata` module had several top level imports that were only used in and applicable to code related to specific document types, while there were many general-purpose functions. As a result, general-purpose functions couldn't be used without unnecessary dependencies being installed. Fix: moved 3rd party dependency top level imports to inside the functions in which they are used and applied a decorator to check that the dependency is installed and emit a helpful error message if not.
* **Fixes category_depth None value for Title elements** Problem: `Title` elements from `chipper` get `category_depth`= None even when `Headline` and/or `Subheadline` elements are present in the same page. Fix: all `Title` elements with `category_depth` = None should be set to have a depth of 0 instead iff there are `Headline` and/or `Subheadline` element-types present. Importance: `Title` elements should be equivalent html `H1` when nested headings are present; otherwise, `category_depth` metadata can result ambiguous within elements in a page.
* **Tweak `xy-cut` ordering output to be more column friendly** This results in the order of elements more closely reflecting natural reading order which benefits downstream applications. While element ordering from `xy-cut` is usually mostly correct when ordering multi-column documents, sometimes elements from a RHS column will appear before elements in a LHS column. Fix: add swapped `xy-cut` ordering by sorting by X coordinate first and then Y coordinate.
* **Fixes badly initialized Formula** Problem: YoloX contain new types of elements, when loading a document that contain formulas a new element of that class
should be generated, however the Formula class inherits from Element instead of Text. After this change the element is correctly created with the correct class
allowing the document to be loaded. Fix: Change parent class for Formula to Text. Importance: Crucial to be able to load documents that contain formulas.
* **Fixes pdf uri error** An error was encountered when URI type of `GoToR` which refers to pdf resources outside of its own was detected since no condition catches such case. The code is fixing the issue by initialize URI before any condition check.


## 0.10.19

### Enhancements

* **Adds XLSX document level language detection** Enhancing on top of language detection functionality in previous release, we now support language detection within `.xlsx` file type at Element level.
* **bump `unstructured-inference` to `0.6.6`** The updated version of `unstructured-inference` makes table extraction in `hi_res` mode configurable to fine tune table extraction performance; it also improves element detection by adding a deduplication post processing step in the `hi_res` partitioning of pdfs and images.
* **Detect text in HTML Heading Tags as Titles** This will increase the accuracy of hierarchies in HTML documents and provide more accurate element categorization. If text is in an HTML heading tag and is not a list item, address, or narrative text, categorize it as a title.
* **Update python-based docs** Refactor docs to use the actual unstructured code rather than using the subprocess library to run the cli command itself.
* **Adds Table support for the `add_chunking_strategy` decorator to partition functions.** In addition to combining elements under Title elements, user's can now specify the `max_characters=<n>` argument to chunk Table elements into TableChunk elements with `text` and `text_as_html` of length <n> characters. This means partitioned Table results are ready for use in downstream applications without any post processing.
* **Expose endpoint url for s3 connectors** By allowing for the endpoint url to be explicitly overwritten, this allows for any non-AWS data providers supporting the s3 protocol to be supported (i.e. minio).

### Features

* **change default `hi_res` model for pdf/image partition to `yolox`** Now partitioning pdf/image using `hi_res` strategy utilizes `yolox_quantized` model isntead of `detectron2_onnx` model. This new default model has better recall for tables and produces more detailed categories for elements.
* **XLSX can now reads subtables within one sheet** Problem: Many .xlsx files are not created to be read as one full table per sheet. There are subtables, text and header along with more informations to extract from each sheet. Feature: This `partition_xlsx` now can reads subtable(s) within one .xlsx sheet, along with extracting other title and narrative texts. Importance: This enhance the power of .xlsx reading to not only one table per sheet, allowing user to capture more data tables from the file, if exists.
* **Update Documentation on Element Types and Metadata**: We have updated the documentation according to the latest element types and metadata. It includes the common and additional metadata provided by the Partitions and Connectors.

### Fixes

* **Fixes partition_pdf is_alnum reference bug** Problem: The `partition_pdf` when attempt to get bounding box from element experienced a reference before assignment error when the first object is not text extractable.  Fix: Switched to a flag when the condition is met. Importance: Crucial to be able to partition with pdf.
* **Fix various cases of HTML text missing after partition**
  Problem: Under certain circumstances, text immediately after some HTML tags will be misssing from partition result.
  Fix: Updated code to deal with these cases.
  Importance: This will ensure the correctness when partitioning HTML and Markdown documents.
* **Fixes chunking when `detection_class_prob` appears in Element metadata** Problem: when `detection_class_prob` appears in Element metadata, Elements will only be combined by chunk_by_title if they have the same `detection_class_prob` value (which is rare). This is unlikely a case we ever need to support and most often results in no chunking. Fix: `detection_class_prob` is included in the chunking list of metadata keys excluded for similarity comparison. Importance: This change allows `chunk_by_title` to operate as intended for documents which include `detection_class_prob` metadata in their Elements.

## 0.10.18

### Enhancements

* **Better detection of natural reading order in images and PDF's** The elements returned by partition better reflect natural reading order in some cases, particularly in complicated multi-column layouts, leading to better chunking and retrieval for downstream applications. Achieved by improving the `xy-cut` sorting to preprocess bboxes, shrinking all bounding boxes by 90% along x and y axes (still centered around the same center point), which allows projection lines to be drawn where not possible before if layout bboxes overlapped.
* **Improves `partition_xml` to be faster and more memory efficient when partitioning large XML files** The new behavior is to partition iteratively to prevent loading the entire XML tree into memory at once in most use cases.
* **Adds data source properties to SharePoint, Outlook, Onedrive, Reddit, Slack, DeltaTable connectors** These properties (date_created, date_modified, version, source_url, record_locator) are written to element metadata during ingest, mapping elements to information about the document source from which they derive. This functionality enables downstream applications to reveal source document applications, e.g. a link to a GDrive doc, Salesforce record, etc.
* **Add functionality to save embedded images in PDF's separately as images** This allows users to save embedded images in PDF's separately as images, given some directory path. The saved image path is written to the metadata for the Image element. Downstream applications may benefit by providing users with image links from relevant "hits."
* **Azure Cognite Search destination connector** New Azure Cognitive Search destination connector added to ingest CLI.  Users may now use `unstructured-ingest` to write partitioned data from over 20 data sources (so far) to an Azure Cognitive Search index.
* **Improves salesforce partitioning** Partitions Salesforce data as xlm instead of text for improved detail and flexibility. Partitions htmlbody instead of textbody for Salesforce emails. Importance: Allows all Salesforce fields to be ingested and gives Salesforce emails more detailed partitioning.
* **Add document level language detection functionality.** Introduces the "auto" default for the languages param, which then detects the languages present in the document using the `langdetect` package. Adds the document languages as ISO 639-3 codes to the element metadata. Implemented only for the partition_text function to start.
* **PPTX partitioner refactored in preparation for enhancement.** Behavior should be unchanged except that shapes enclosed in a group-shape are now included, as many levels deep as required (a group-shape can itself contain a group-shape).
* **Embeddings support for the SharePoint SourceConnector via unstructured-ingest CLI** The SharePoint connector can now optionally create embeddings from the elements it pulls out during partition and upload those embeddings to Azure Cognitive Search index.
* **Improves hierarchy from docx files by leveraging natural hierarchies built into docx documents**  Hierarchy can now be detected from an indentation level for list bullets/numbers and by style name (e.g. Heading 1, List Bullet 2, List Number).
* **Chunking support for the SharePoint SourceConnector via unstructured-ingest CLI** The SharePoint connector can now optionally chunk the elements pulled out during partition via the chunking unstructured brick. This can be used as a stage before creating embeddings.

### Features

* **Adds `links` metadata in `partition_pdf` for `fast` strategy.** Problem: PDF files contain rich information and hyperlink that Unstructured did not captured earlier. Feature: `partition_pdf` now can capture embedded links within the file along with its associated text and page number. Importance: Providing depth in extracted elements give user a better understanding and richer context of documents. This also enables user to map to other elements within the document if the hyperlink is refered internally.
* **Adds the embedding module to be able to embed Elements** Problem: Many NLP applications require the ability to represent parts of documents in a semantic way. Until now, Unstructured did not have text embedding ability within the core library. Feature: This embedding module is able to track embeddings related data with a class, embed a list of elements, and return an updated list of Elements with the *embeddings* property. The module is also able to embed query strings. Importance: Ability to embed documents or parts of documents will enable users to make use of these semantic representations in different NLP applications, such as search, retrieval, and retrieval augmented generation.

### Fixes

* **Fixes a metadata source serialization bug** Problem: In unstructured elements, when loading an elements json file from the disk, the data_source attribute is assumed to be an instance of DataSourceMetadata and the code acts based on that. However the loader did not satisfy the assumption, and loaded it as a dict instead, causing an error. Fix: Added necessary code block to initialize a DataSourceMetadata object, also refactored DataSourceMetadata.from_dict() method to remove redundant code. Importance: Crucial to be able to load elements (which have data_source fields) from json files.
* **Fixes issue where unstructured-inference was not getting updated** Problem: unstructured-inference was not getting upgraded to the version to match unstructured release when doing a pip install.  Solution: using `pip install unstructured[all-docs]` it will now upgrade both unstructured and unstructured-inference. Importance: This will ensure that the inference library is always in sync with the unstructured library, otherwise users will be using outdated libraries which will likely lead to unintended behavior.
* **Fixes SharePoint connector failures if any document has an unsupported filetype** Problem: Currently the entire connector ingest run fails if a single IngestDoc has an unsupported filetype. This is because a ValueError is raised in the IngestDoc's `__post_init__`. Fix: Adds a try/catch when the IngestConnector runs get_ingest_docs such that the error is logged but all processable documents->IngestDocs are still instantiated and returned. Importance: Allows users to ingest SharePoint content even when some files with unsupported filetypes exist there.
* **Fixes Sharepoint connector server_path issue** Problem: Server path for the Sharepoint Ingest Doc was incorrectly formatted, causing issues while fetching pages from the remote source. Fix: changes formatting of remote file path before instantiating SharepointIngestDocs and appends a '/' while fetching pages from the remote source. Importance: Allows users to fetch pages from Sharepoint Sites.
* **Fixes Sphinx errors.** Fixes errors when running Sphinx `make html` and installs library to suppress warnings.
* **Fixes a metadata backwards compatibility error** Problem: When calling `partition_via_api`, the hosted api may return an element schema that's newer than the current `unstructured`. In this case, metadata fields were added which did not exist in the local `ElementMetadata` dataclass, and `__init__()` threw an error. Fix: remove nonexistent fields before instantiating in `ElementMetadata.from_json()`. Importance: Crucial to avoid breaking changes when adding fields.
* **Fixes issue with Discord connector when a channel returns `None`** Problem: Getting the `jump_url` from a nonexistent Discord `channel` fails. Fix: property `jump_url` is now retrieved within the same context as the messages from the channel. Importance: Avoids cascading issues when the connector fails to fetch information about a Discord channel.
* **Fixes occasionally SIGABTR when writing table with `deltalake` on Linux** Problem: occasionally on Linux ingest can throw a `SIGABTR` when writing `deltalake` table even though the table was written correctly. Fix: put the writing function into a `Process` to ensure its execution to the fullest extent before returning to the main process. Importance: Improves stability of connectors using `deltalake`
* **Fixes badly initialized Formula** Problem: YoloX contain new types of elements, when loading a document that contain formulas a new element of that class should be generated, however the Formula class inherits from Element instead of Text. After this change the element is correctly created with the correct class allowing the document to be loaded. Fix: Change parent class for Formula to Text. Importance: Crucial to be able to load documents that contain formulas.

## 0.10.16

### Enhancements

* **Adds data source properties to Airtable, Confluence, Discord, Elasticsearch, Google Drive, and Wikipedia connectors** These properties (date_created, date_modified, version, source_url, record_locator) are written to element metadata during ingest, mapping elements to information about the document source from which they derive. This functionality enables downstream applications to reveal source document applications, e.g. a link to a GDrive doc, Salesforce record, etc.
* **DOCX partitioner refactored in preparation for enhancement.** Behavior should be unchanged except in multi-section documents containing different headers/footers for different sections. These will now emit all distinct headers and footers encountered instead of just those for the last section.
* **Add a function to map between Tesseract and standard language codes.** This allows users to input language information to the `languages` param in any Tesseract-supported langcode or any ISO 639 standard language code.
* **Add document level language detection functionality.** Introduces the "auto" default for the languages param, which then detects the languages present in the document using the `langdetect` package. Implemented only for the partition_text function to start.

### Features

### Fixes

* ***Fixes an issue that caused a partition error for some PDF's.** Fixes GH Issue 1460 by bypassing a coordinate check if an element has invalid coordinates.

## 0.10.15


### Enhancements

* **Support for better element categories from the next-generation image-to-text model ("chipper").** Previously, not all of the classifications from Chipper were being mapped to proper `unstructured` element categories so the consumer of the library would see many `UncategorizedText` elements. This fixes the issue, improving the granularity of the element categories outputs for better downstream processing and chunking. The mapping update is:
  * "Threading": `NarrativeText`
  * "Form": `NarrativeText`
  * "Field-Name": `Title`
  * "Value": `NarrativeText`
  * "Link": `NarrativeText`
  * "Headline": `Title` (with `category_depth=1`)
  * "Subheadline": `Title` (with `category_depth=2`)
  * "Abstract": `NarrativeText`
* **Better ListItem grouping for PDF's (fast strategy).** The `partition_pdf` with `fast` strategy previously broke down some numbered list item lines as separate elements. This enhancement leverages the x,y coordinates and bbox sizes to help decide whether the following chunk of text is a continuation of the immediate previous detected ListItem element or not, and not detect it as its own non-ListItem element.
* **Fall back to text-based classification for uncategorized Layout elements for Images and PDF's**. Improves element classification by running existing text-based rules on previously `UncategorizedText` elements.
* **Adds table partitioning for Partitioning for many doc types including: .html, .epub., .md, .rst, .odt, and .msg.** At the core of this change is the .html partition functionality, which is leveraged by the other effected doc types. This impacts many scenarios where `Table` Elements are now propery extracted.
* **Create and add `add_chunking_strategy` decorator to partition functions.** Previously, users were responsible for their own chunking after partitioning elements, often required for downstream applications. Now, individual elements may be combined into right-sized chunks where min and max character size may be specified if `chunking_strategy=by_title`. Relevant elements are grouped together for better downstream results. This enables users immediately use partitioned results effectively in downstream applications (e.g. RAG architecture apps) without any additional post-processing.
* **Adds `languages` as an input parameter and marks `ocr_languages` kwarg for deprecation in pdf, image, and auto partitioning functions.** Previously, language information was only being used for Tesseract OCR for image-based documents and was in a Tesseract specific string format, but by refactoring into a list of standard language codes independent of Tesseract, the `unstructured` library will better support `languages` for other non-image pipelines and/or support for other OCR engines.
* **Removes `UNSTRUCTURED_LANGUAGE` env var usage and replaces `language` with `languages` as an input parameter to unstructured-partition-text_type functions.** The previous parameter/input setup was not user-friendly or scalable to the variety of elements being processed. By refactoring the inputted language information into a list of standard language codes, we can support future applications of the element language such as detection, metadata, and multi-language elements. Now, to skip English specific checks, set the `languages` parameter to any non-English language(s).
* **Adds `xlsx` and `xls` filetype extensions to the `skip_infer_table_types` default list in `partition`.** By adding these file types to the input parameter these files should not go through table extraction. Users can still specify if they would like to extract tables from these filetypes, but will have to set the `skip_infer_table_types` to exclude the desired filetype extension. This avoids mis-representing complex spreadsheets where there may be multiple sub-tables and other content.
* **Better debug output related to sentence counting internals**. Clarify message when sentence is not counted toward sentence count because there aren't enough words, relevant for developers focused on `unstructured`s NLP internals.
* **Faster ocr_only speed for partitioning PDF and images.** Use `unstructured_pytesseract.run_and_get_multiple_output` function to reduce the number of calls to `tesseract` by half when partitioning pdf or image with `tesseract`
* **Adds data source properties to fsspec connectors** These properties (date_created, date_modified, version, source_url, record_locator) are written to element metadata during ingest, mapping elements to information about the document source from which they derive. This functionality enables downstream applications to reveal source document applications, e.g. a link to a GDrive doc, Salesforce record, etc.
* **Add delta table destination connector** New delta table destination connector added to ingest CLI.  Users may now use `unstructured-ingest` to write partitioned data from over 20 data sources (so far) to a Delta Table.
* **Rename to Source and Destination Connectors in the Documentation.** Maintain naming consistency between Connectors codebase and documentation with the first addition to a destination connector.
* **Non-HTML text files now return unstructured-elements as opposed to HTML-elements.** Previously the text based files that went through `partition_html` would return HTML-elements but now we preserve the format from the input using `source_format` argument in the partition call.
* **Adds `PaddleOCR` as an optional alternative to `Tesseract`** for OCR in processing of PDF or Image files, it is installable via the `makefile` command `install-paddleocr`. For experimental purposes only.
* **Bump unstructured-inference** to 0.5.28. This version bump markedly improves the output of table data, rendered as `metadata.text_as_html` in an element. These changes include:
  * add env variable `ENTIRE_PAGE_OCR` to specify using paddle or tesseract on entire page OCR
  * table structure detection now pads the input image by 25 pixels in all 4 directions to improve its recall (0.5.27)
  * support paddle with both cpu and gpu and assume it is pre-installed (0.5.26)
  * fix a bug where `cells_to_html` doesn't handle cells spanning multiple rows properly (0.5.25)
  * remove `cv2` preprocessing step before OCR step in table transformer (0.5.24)

### Features

* **Adds element metadata via `category_depth` with default value None**.
  * This additional metadata is useful for vectordb/LLM, chunking strategies, and retrieval applications.
* **Adds a naive hierarchy for elements via a `parent_id` on the element's metadata**
  * Users will now have more metadata for implementing vectordb/LLM chunking strategies. For example, text elements could be queried by their preceding title element.
  * Title elements created from HTML headings will properly nest

### Fixes

* **`add_pytesseract_bboxes_to_elements` no longer returns `nan` values**. The function logic is now broken into new methods
  `_get_element_box` and `convert_multiple_coordinates_to_new_system`
* **Selecting a different model wasn't being respected when calling `partition_image`.** Problem: `partition_pdf` allows for passing a `model_name` parameter. Given the similarity between the image and PDF pipelines, the expected behavior is that `partition_image` should support the same parameter, but `partition_image` was unintentionally not passing along its `kwargs`. This was corrected by adding the kwargs to the downstream call.
* **Fixes a chunking issue via dropping the field "coordinates".** Problem: chunk_by_title function was chunking each element to its own individual chunk while it needed to group elements into a fewer number of chunks. We've discovered that this happens due to a metadata matching logic in chunk_by_title function, and discovered that elements with different metadata can't be put into the same chunk. At the same time, any element with "coordinates" essentially had different metadata than other elements, due each element locating in different places and having different coordinates. Fix: That is why we have included the key "coordinates" inside a list of excluded metadata keys, while doing this "metadata_matches" comparision. Importance: This change is crucial to be able to chunk by title for documents which include "coordinates" metadata in their elements.

## 0.10.14

### Enhancements

* Update all connectors to use new downstream architecture
  * New click type added to parse comma-delimited string inputs
  * Some CLI options renamed

### Features

### Fixes

## 0.10.13

### Enhancements

* Updated documentation: Added back support doc types for partitioning, more Python codes in the API page,  RAG definition, and use case.
* Updated Hi-Res Metadata: PDFs and Images using Hi-Res strategy now have layout model class probabilities added ot metadata.
* Updated the `_detect_filetype_from_octet_stream()` function to use libmagic to infer the content type of file when it is not a zip file.
* Tesseract minor version bump to 5.3.2

### Features

* Add Jira Connector to be able to pull issues from a Jira organization
* Add `clean_ligatures` function to expand ligatures in text


### Fixes

* `partition_html` breaks on `<br>` elements.
* Ingest error handling to properly raise errors when wrapped
* GH issue 1361: fixes a sortig error that prevented some PDF's from being parsed
* Bump unstructured-inference
  * Brings back embedded images in PDF's (0.5.23)

## 0.10.12

### Enhancements

* Removed PIL pin as issue has been resolved upstream
* Bump unstructured-inference
  * Support for yolox_quantized layout detection model (0.5.20)
* YoloX element types added


### Features

* Add Salesforce Connector to be able to pull Account, Case, Campaign, EmailMessage, Lead

### Fixes


* Bump unstructured-inference
  * Avoid divide-by-zero errors swith `safe_division` (0.5.21)

## 0.10.11

### Enhancements

* Bump unstructured-inference
  * Combine entire-page OCR output with layout-detected elements, to ensure full coverage of the page (0.5.19)

### Features

* Add in ingest cli s3 writer

### Fixes

* Fix a bug where `xy-cut` sorting attemps to sort elements without valid coordinates; now xy cut sorting only works when **all** elements have valid coordinates

## 0.10.10

### Enhancements

* Adds `text` as an input parameter to `partition_xml`.
* `partition_xml` no longer runs through `partition_text`, avoiding incorrect splitting
  on carriage returns in the XML. Since `partition_xml` no longer calls `partition_text`,
  `min_partition` and `max_partition` are no longer supported in `partition_xml`.
* Bump `unstructured-inference==0.5.18`, change non-default detectron2 classification threshold
* Upgrade base image from rockylinux 8 to rockylinux 9
* Serialize IngestDocs to JSON when passing to subprocesses

### Features

### Fixes

- Fix a bug where mismatched `elements` and `bboxes` are passed into `add_pytesseract_bbox_to_elements`

## 0.10.9

### Enhancements

* Fix `test_json` to handle only non-extra dependencies file types (plain-text)

### Features

* Adds `chunk_by_title` to break a document into sections based on the presence of `Title`
  elements.
* add new extraction function `extract_image_urls_from_html` to extract all img related URL from html text.

### Fixes

* Make cv2 dependency optional
* Edit `add_pytesseract_bbox_to_elements`'s (`ocr_only` strategy) `metadata.coordinates.points` return type to `Tuple` for consistency.
* Re-enable test-ingest-confluence-diff for ingest tests
* Fix syntax for ingest test check number of files
* Fix csv and tsv partitioners loosing the first line of the files when creating elements

## 0.10.8

### Enhancements

* Release docker image that installs Python 3.10 rather than 3.8

### Features

### Fixes

## 0.10.7

### Enhancements

### Features

### Fixes

* Remove overly aggressive ListItem chunking for images and PDF's which typically resulted in inchorent elements.

## 0.10.6

### Enhancements

* Enable `partition_email` and `partition_msg` to detect if an email is PGP encryped. If
  and email is PGP encryped, the functions will return an empy list of elements and
  emit a warning about the encrypted content.
* Add threaded Slack conversations into Slack connector output
* Add functionality to sort elements using `xy-cut` sorting approach in `partition_pdf` for `hi_res` and `fast` strategies
* Bump unstructured-inference
  * Set OMP_THREAD_LIMIT to 1 if not set for better tesseract perf (0.5.17)

### Features

* Extract coordinates from PDFs and images when using OCR only strategy and add to metadata

### Fixes

* Update `partition_html` to respect the order of `<pre>` tags.
* Fix bug in `partition_pdf_or_image` where two partitions were called if `strategy == "ocr_only"`.
* Bump unstructured-inference
  * Fix issue where temporary files were being left behind (0.5.16)
* Adds deprecation warning for the `file_filename` kwarg to `partition`, `partition_via_api`,
  and `partition_multiple_via_api`.
* Fix documentation build workflow by pinning dependencies

## 0.10.5

### Enhancements

* Create new CI Pipelines
  - Checking text, xml, email, and html doc tests against the library installed without extras
  - Checking each library extra against their respective tests
* `partition` raises an error and tells the user to install the appropriate extra if a filetype
  is detected that is missing dependencies.
* Add custom errors to ingest
* Bump `unstructured-ingest==0.5.15`
  - Handle an uncaught TesseractError (0.5.15)
  - Add TIFF test file and TIFF filetype to `test_from_image_file` in `test_layout` (0.5.14)
* Use `entire_page` ocr mode for pdfs and images
* Add notes on extra installs to docs
* Adds ability to reuse connections per process in unstructured-ingest

### Features
* Add delta table connector

### Fixes

## 0.10.4
* Pass ocr_mode in partition_pdf and set the default back to individual pages for now
* Add diagrams and descriptions for ingest design in the ingest README

### Features
* Supports multipage TIFF image partitioning

### Fixes

## 0.10.2

### Enhancements
* Bump unstructured-inference==0.5.13:
  - Fix extracted image elements being included in layout merge, addresses the issue
    where an entire-page image in a PDF was not passed to the layout model when using hi_res.

### Features

### Fixes

## 0.10.1

### Enhancements
* Bump unstructured-inference==0.5.12:
  - fix to avoid trace for certain PDF's (0.5.12)
  - better defaults for DPI for hi_res and  Chipper (0.5.11)
  - implement full-page OCR (0.5.10)

### Features

### Fixes

* Fix dead links in repository README (Quick Start > Install for local development, and Learn more > Batch Processing)
* Update document dependencies to include tesseract-lang for additional language support (required for tests to pass)

## 0.10.0

### Enhancements

* Add `include_header` kwarg to `partition_xlsx` and change default behavior to `True`
* Update the `links` and `emphasized_texts` metadata fields

### Features

### Fixes

## 0.9.3

### Enhancements

* Pinned dependency cleanup.
* Update `partition_csv` to always use `soupparser_fromstring` to parse `html text`
* Update `partition_tsv` to always use `soupparser_fromstring` to parse `html text`
* Add `metadata.section` to capture epub table of contents data
* Add `unique_element_ids` kwarg to partition functions. If `True`, will use a UUID
  for element IDs instead of a SHA-256 hash.
* Update `partition_xlsx` to always use `soupparser_fromstring` to parse `html text`
* Add functionality to switch `html` text parser based on whether the `html` text contains emoji
* Add functionality to check if a string contains any emoji characters
* Add CI tests around Notion

### Features

* Add Airtable Connector to be able to pull views/tables/bases from an Airtable organization

### Fixes

* fix pdf partition of list items being detected as titles in OCR only mode
* make notion module discoverable
* fix emails with `Content-Distribution: inline` and `Content-Distribution: attachment` with no filename
* Fix email attachment filenames which had `=` in the filename itself

## 0.9.2


### Enhancements

* Update table extraction section in API documentation to sync with change in Prod API
* Update Notion connector to extract to html
* Added UUID option for `element_id`
* Bump unstructured-inference==0.5.9:
  - better caching of models
  - another version of detectron2 available, though the default layout model is unchanged
* Added UUID option for element_id
* Added UUID option for element_id
* CI improvements to run ingest tests in parallel

### Features

* Adds Sharepoint connector.

### Fixes

* Bump unstructured-inference==0.5.9:
  - ignores Tesseract errors where no text is extracted for tiles that indeed, have no text

## 0.9.1

### Enhancements

* Adds --partition-pdf-infer-table-structure to unstructured-ingest.
* Enable `partition_html` to skip headers and footers with the `skip_headers_and_footers` flag.
* Update `partition_doc` and `partition_docx` to track emphasized texts in the output
* Adds post processing function `filter_element_types`
* Set the default strategy for partitioning images to `hi_res`
* Add page break parameter section in API documentation to sync with change in Prod API
* Update `partition_html` to track emphasized texts in the output
* Update `XMLDocument._read_xml` to create `<p>` tag element for the text enclosed in the `<pre>` tag
* Add parameter `include_tail_text` to `_construct_text` to enable (skip) tail text inclusion
* Add Notion connector

### Features

### Fixes

* Remove unused `_partition_via_api` function
* Fixed emoji bug in `partition_xlsx`.
* Pass `file_filename` metadata when partitioning file object
* Skip ingest test on missing Slack token
* Add Dropbox variables to CI environments
* Remove default encoding for ingest
* Adds new element type `EmailAddress` for recognising email address in the  text
* Simplifies `min_partition` logic; makes partitions falling below the `min_partition`
  less likely.
* Fix bug where ingest test check for number of files fails in smoke test
* Fix unstructured-ingest entrypoint failure

## 0.9.0

### Enhancements

* Dependencies are now split by document type, creating a slimmer base installation.

## 0.8.8

### Enhancements

### Features

### Fixes

* Rename "date" field to "last_modified"
* Adds Box connector

### Fixes

## 0.8.7

### Enhancements

* Put back useful function `split_by_paragraph`

### Features

### Fixes

* Fix argument order in NLTK download step

## 0.8.6

### Enhancements

### Features

### Fixes

* Remove debug print lines and non-functional code

## 0.8.5

### Enhancements

* Add parameter `skip_infer_table_types` to enable (skip) table extraction for other doc types
* Adds optional Unstructured API unit tests in CI
* Tracks last modified date for all document types.
* Add auto_paragraph_grouper to detect new-line and blank-line new paragraph for .txt files.
* refactor the ingest cli to better support expanding supported connectors

## 0.8.3

### Enhancements

### Features

### Fixes

* NLTK now only gets downloaded if necessary.
* Handling for empty tables in Word Documents and PowerPoints.

## 0.8.4

### Enhancements

* Additional tests and refactor of JSON detection.
* Update functionality to retrieve image metadata from a page for `document_to_element_list`
* Links are now tracked in `partition_html` output.
* Set the file's current position to the beginning after reading the file in `convert_to_bytes`
* Add `min_partition` kwarg to that combines elements below a specified threshold and modifies splitting of strings longer than max partition so words are not split.
* set the file's current position to the beginning after reading the file in `convert_to_bytes`
* Add slide notes to pptx
* Add `--encoding` directive to ingest
* Improve json detection by `detect_filetype`

### Features

* Adds Outlook connector
* Add support for dpi parameter in inference library
* Adds Onedrive connector.
* Add Confluence connector for ingest cli to pull the body text from all documents from all spaces in a confluence domain.

### Fixes

* Fixes issue with email partitioning where From field was being assigned the To field value.
* Use the `image_metadata` property of the `PageLayout` instance to get the page image info in the `document_to_element_list`
* Add functionality to write images to computer storage temporarily instead of keeping them in memory for `ocr_only` strategy
* Add functionality to convert a PDF in small chunks of pages at a time for `ocr_only` strategy
* Adds `.txt`, `.text`, and `.tab` to list of extensions to check if file
  has a `text/plain` MIME type.
* Enables filters to be passed to `partition_doc` so it doesn't error with LibreOffice7.
* Removed old error message that's superseded by `requires_dependencies`.
* Removes using `hi_res` as the default strategy value for `partition_via_api` and `partition_multiple_via_api`

## 0.8.1

### Enhancements

* Add support for Python 3.11

### Features

### Fixes

* Fixed `auto` strategy detected scanned document as having extractable text and using `fast` strategy, resulting in no output.
* Fix list detection in MS Word documents.
* Don't instantiate an element with a coordinate system when there isn't a way to get its location data.

## 0.8.0

### Enhancements

* Allow model used for hi res pdf partition strategy to be chosen when called.
* Updated inference package

### Features

* Add `metadata_filename` parameter across all partition functions

### Fixes

* Update to ensure `convert_to_datafame` grabs all of the metadata fields.
* Adjust encoding recognition threshold value in `detect_file_encoding`
* Fix KeyError when `isd_to_elements` doesn't find a type
* Fix `_output_filename` for local connector, allowing single files to be written correctly to the disk

* Fix for cases where an invalid encoding is extracted from an email header.

### BREAKING CHANGES

* Information about an element's location is no longer returned as top-level attributes of an element. Instead, it is returned in the `coordinates` attribute of the element's metadata.

## 0.7.12

### Enhancements

* Adds `include_metadata` kwarg to `partition_doc`, `partition_docx`, `partition_email`, `partition_epub`, `partition_json`, `partition_msg`, `partition_odt`, `partition_org`, `partition_pdf`, `partition_ppt`, `partition_pptx`, `partition_rst`, and `partition_rtf`
### Features

* Add Elasticsearch connector for ingest cli to pull specific fields from all documents in an index.
* Adds Dropbox connector

### Fixes

* Fix tests that call unstructured-api by passing through an api-key
* Fixed page breaks being given (incorrect) page numbers
* Fix skipping download on ingest when a source document exists locally

## 0.7.11

### Enhancements

* More deterministic element ordering when using `hi_res` PDF parsing strategy (from unstructured-inference bump to 0.5.4)
* Make large model available (from unstructured-inference bump to 0.5.3)
* Combine inferred elements with extracted elements (from unstructured-inference bump to 0.5.2)
* `partition_email` and `partition_msg` will now process attachments if `process_attachments=True`
  and a attachment partitioning functions is passed through with `attachment_partitioner=partition`.

### Features

### Fixes

* Fix tests that call unstructured-api by passing through an api-key
* Fixed page breaks being given (incorrect) page numbers
* Fix skipping download on ingest when a source document exists locally

## 0.7.10

### Enhancements

* Adds a `max_partition` parameter to `partition_text`, `partition_pdf`, `partition_email`,
  `partition_msg` and `partition_xml` that sets a limit for the size of an individual
  document elements. Defaults to `1500` for everything except `partition_xml`, which has
  a default value of `None`.
* DRY connector refactor

### Features

* `hi_res` model for pdfs and images is selectable via environment variable.

### Fixes

* CSV check now ignores escaped commas.
* Fix for filetype exploration util when file content does not have a comma.
* Adds negative lookahead to bullet pattern to avoid detecting plain text line
  breaks like `-------` as list items.
* Fix pre tag parsing for `partition_html`
* Fix lookup error for annotated Arabic and Hebrew encodings

## 0.7.9

### Enhancements

* Improvements to string check for leafs in `partition_xml`.
* Adds --partition-ocr-languages to unstructured-ingest.

### Features

* Adds `partition_org` for processed Org Mode documents.

### Fixes

## 0.7.8

### Enhancements

### Features

* Adds Google Cloud Service connector

### Fixes

* Updates the `parse_email` for `partition_eml` so that `unstructured-api` passes the smoke tests
* `partition_email` now works if there is no message content
* Updates the `"fast"` strategy for `partition_pdf` so that it's able to recursively
* Adds recursive functionality to all fsspec connectors
* Adds generic --recursive ingest flag

## 0.7.7

### Enhancements

* Adds functionality to replace the `MIME` encodings for `eml` files with one of the common encodings if a `unicode` error occurs
* Adds missed file-like object handling in `detect_file_encoding`
* Adds functionality to extract charset info from `eml` files

### Features

* Added coordinate system class to track coordinate types and convert to different coordinate

### Fixes

* Adds an `html_assemble_articles` kwarg to `partition_html` to enable users to capture
  control whether content outside of `<article>` tags is captured when
  `<article>` tags are present.
* Check for the `xml` attribute on `element` before looking for pagebreaks in `partition_docx`.

## 0.7.6

### Enhancements

* Convert fast startegy to ocr_only for images
* Adds support for page numbers in `.docx` and `.doc` when user or renderer
  created page breaks are present.
* Adds retry logic for the unstructured-ingest Biomed connector

### Features

* Provides users with the ability to extract additional metadata via regex.
* Updates `partition_docx` to include headers and footers in the output.
* Create `partition_tsv` and associated tests. Make additional changes to `detect_filetype`.

### Fixes

* Remove fake api key in test `partition_via_api` since we now require valid/empty api keys
* Page number defaults to `None` instead of `1` when page number is not present in the metadata.
  A page number of `None` indicates that page numbers are not being tracked for the document
  or that page numbers do not apply to the element in question..
* Fixes an issue with some pptx files. Assume pptx shapes are found in top left position of slide
  in case the shape.top and shape.left attributes are `None`.

## 0.7.5

### Enhancements

* Adds functionality to sort elements in `partition_pdf` for `fast` strategy
* Adds ingest tests with `--fast` strategy on PDF documents
* Adds --api-key to unstructured-ingest

### Features

* Adds `partition_rst` for processed ReStructured Text documents.

### Fixes

* Adds handling for emails that do not have a datetime to extract.
* Adds pdf2image package as core requirement of unstructured (with no extras)

## 0.7.4

### Enhancements

* Allows passing kwargs to request data field for `partition_via_api` and `partition_multiple_via_api`
* Enable MIME type detection if libmagic is not available
* Adds handling for empty files in `detect_filetype` and `partition`.

### Features

### Fixes

* Reslove `grpcio` import issue on `weaviate.schema.validate_schema` for python 3.9 and 3.10
* Remove building `detectron2` from source in Dockerfile

## 0.7.3

### Enhancements

* Update IngestDoc abstractions and add data source metadata in ElementMetadata

### Features

### Fixes

* Pass `strategy` parameter down from `partition` for `partition_image`
* Filetype detection if a CSV has a `text/plain` MIME type
* `convert_office_doc` no longers prints file conversion info messages to stdout.
* `partition_via_api` reflects the actual filetype for the file processed in the API.

## 0.7.2

### Enhancements

* Adds an optional encoding kwarg to `elements_to_json` and `elements_from_json`
* Bump version of base image to use new stable version of tesseract

### Features

### Fixes

* Update the `read_txt_file` utility function to keep using `spooled_to_bytes_io_if_needed` for xml
* Add functionality to the `read_txt_file` utility function to handle file-like object from URL
* Remove the unused parameter `encoding` from `partition_pdf`
* Change auto.py to have a `None` default for encoding
* Add functionality to try other common encodings for html and xml files if an error related to the encoding is raised and the user has not specified an encoding.
* Adds benchmark test with test docs in example-docs
* Re-enable test_upload_label_studio_data_with_sdk
* File detection now detects code files as plain text
* Adds `tabulate` explicitly to dependencies
* Fixes an issue in `metadata.page_number` of pptx files
* Adds showing help if no parameters passed

## 0.7.1

### Enhancements

### Features

* Add `stage_for_weaviate` to stage `unstructured` outputs for upload to Weaviate, along with
  a helper function for defining a class to use in Weaviate schemas.
* Builds from Unstructured base image, built off of Rocky Linux 8.7, this resolves almost all CVE's in the image.

### Fixes

## 0.7.0

### Enhancements

* Installing `detectron2` from source is no longer required when using the `local-inference` extra.
* Updates `.pptx` parsing to include text in tables.

### Features

### Fixes

* Fixes an issue in `_add_element_metadata` that caused all elements to have `page_number=1`
  in the element metadata.
* Adds `.log` as a file extension for TXT files.
* Adds functionality to try other common encodings for email (`.eml`) files if an error related to the encoding is raised and the user has not specified an encoding.
* Allow passed encoding to be used in the `replace_mime_encodings`
* Fixes page metadata for `partition_html` when `include_metadata=False`
* A `ValueError` now raises if `file_filename` is not specified when you use `partition_via_api`
  with a file-like object.

## 0.6.11

### Enhancements

* Supports epub tests since pandoc is updated in base image

### Features


### Fixes


## 0.6.10

### Enhancements

* XLS support from auto partition

### Features

### Fixes

## 0.6.9

### Enhancements

* fast strategy for pdf now keeps element bounding box data
* setup.py refactor

### Features

### Fixes

* Adds functionality to try other common encodings if an error related to the encoding is raised and the user has not specified an encoding.
* Adds additional MIME types for CSV

## 0.6.8

### Enhancements

### Features

* Add `partition_csv` for CSV files.

### Fixes

## 0.6.7

### Enhancements

* Deprecate `--s3-url` in favor of `--remote-url` in CLI
* Refactor out non-connector-specific config variables
* Add `file_directory` to metadata
* Add `page_name` to metadata. Currently used for the sheet name in XLSX documents.
* Added a `--partition-strategy` parameter to unstructured-ingest so that users can specify
  partition strategy in CLI. For example, `--partition-strategy fast`.
* Added metadata for filetype.
* Add Discord connector to pull messages from a list of channels
* Refactor `unstructured/file-utils/filetype.py` to better utilise hashmap to return mime type.
* Add local declaration of DOCX_MIME_TYPES and XLSX_MIME_TYPES for `test_filetype.py`.

### Features

* Add `partition_xml` for XML files.
* Add `partition_xlsx` for Microsoft Excel documents.

### Fixes

* Supports `hml` filetype for partition as a variation of html filetype.
* Makes `pytesseract` a function level import in `partition_pdf` so you can use the `"fast"`
  or `"hi_res"` strategies if `pytesseract` is not installed. Also adds the
  `required_dependencies` decorator for the `"hi_res"` and `"ocr_only"` strategies.
* Fix to ensure `filename` is tracked in metadata for `docx` tables.

## 0.6.6

### Enhancements

* Adds an `"auto"` strategy that chooses the partitioning strategy based on document
  characteristics and function kwargs. This is the new default strategy for `partition_pdf`
  and `partition_image`. Users can maintain existing behavior by explicitly setting
  `strategy="hi_res"`.
* Added an additional trace logger for NLP debugging.
* Add `get_date` method to `ElementMetadata` for converting the datestring to a `datetime` object.
* Cleanup the `filename` attribute on `ElementMetadata` to remove the full filepath.

### Features

* Added table reading as html with URL parsing to `partition_docx` in docx
* Added metadata field for text_as_html for docx files

### Fixes

* `fileutils/file_type` check json and eml decode ignore error
* `partition_email` was updated to more flexibly handle deviations from the RFC-2822 standard.
  The time in the metadata returns `None` if the time does not match RFC-2822 at all.
* Include all metadata fields when converting to dataframe or CSV

## 0.6.5

### Enhancements

* Added support for SpooledTemporaryFile file argument.

### Features

### Fixes


## 0.6.4

### Enhancements

* Added an "ocr_only" strategy for `partition_pdf`. Refactored the strategy decision
  logic into its own module.

### Features

### Fixes

## 0.6.3

### Enhancements

* Add an "ocr_only" strategy for `partition_image`.

### Features

* Added `partition_multiple_via_api` for partitioning multiple documents in a single REST
  API call.
* Added `stage_for_baseplate` function to prepare outputs for ingestion into Baseplate.
* Added `partition_odt` for processing Open Office documents.

### Fixes

* Updates the grouping logic in the `partition_pdf` fast strategy to group together text
  in the same bounding box.

## 0.6.2

### Enhancements

* Added logic to `partition_pdf` for detecting copy protected PDFs and falling back
  to the hi res strategy when necessary.


### Features

* Add `partition_via_api` for partitioning documents through the hosted API.

### Fixes

* Fix how `exceeds_cap_ratio` handles empty (returns `True` instead of `False`)
* Updates `detect_filetype` to properly detect JSONs when the MIME type is `text/plain`.

## 0.6.1

### Enhancements

* Updated the table extraction parameter name to be more descriptive

### Features

### Fixes

## 0.6.0

### Enhancements

* Adds an `ssl_verify` kwarg to `partition` and `partition_html` to enable turning off
  SSL verification for HTTP requests. SSL verification is on by default.
* Allows users to pass in ocr language to `partition_pdf` and `partition_image` through
  the `ocr_language` kwarg. `ocr_language` corresponds to the code for the language pack
  in Tesseract. You will need to install the relevant Tesseract language pack to use a
  given language.

### Features

* Table extraction is now possible for pdfs from `partition` and `partition_pdf`.
* Adds support for extracting attachments from `.msg` files

### Fixes

* Adds an `ssl_verify` kwarg to `partition` and `partition_html` to enable turning off
  SSL verification for HTTP requests. SSL verification is on by default.

## 0.5.13

### Enhancements

* Allow headers to be passed into `partition` when `url` is used.

### Features

* `bytes_string_to_string` cleaning brick for bytes string output.

### Fixes

* Fixed typo in call to `exactly_one` in `partition_json`
* unstructured-documents encode xml string if document_tree is `None` in `_read_xml`.
* Update to `_read_xml` so that Markdown files with embedded HTML process correctly.
* Fallback to "fast" strategy only emits a warning if the user specifies the "hi_res" strategy.
* unstructured-partition-text_type exceeds_cap_ratio fix returns and how capitalization ratios are calculated
* `partition_pdf` and `partition_text` group broken paragraphs to avoid fragmented `NarrativeText` elements.
* .json files resolved as "application/json" on centos7 (or other installs with older libmagic libs)

## 0.5.12

### Enhancements

* Add OS mimetypes DB to docker image, mainly for unstructured-api compat.
* Use the image registry as a cache when building Docker images.
* Adds the ability for `partition_text` to group together broken paragraphs.
* Added method to utils to allow date time format validation

### Features
* Add Slack connector to pull messages for a specific channel

* Add --partition-by-api parameter to unstructured-ingest
* Added `partition_rtf` for processing rich text files.
* `partition` now accepts a `url` kwarg in addition to `file` and `filename`.

### Fixes

* Allow encoding to be passed into `replace_mime_encodings`.
* unstructured-ingest connector-specific dependencies are imported on demand.
* unstructured-ingest --flatten-metadata supported for local connector.
* unstructured-ingest fix runtime error when using --metadata-include.

## 0.5.11

### Enhancements

### Features

### Fixes

* Guard against null style attribute in docx document elements
* Update HTML encoding to better support foreign language characters

## 0.5.10

### Enhancements

* Updated inference package
* Add sender, recipient, date, and subject to element metadata for emails

### Features

* Added `--download-only` parameter to `unstructured-ingest`

### Fixes

* FileNotFound error when filename is provided but file is not on disk

## 0.5.9

### Enhancements

### Features

### Fixes

* Convert file to str in helper `split_by_paragraph` for `partition_text`

## 0.5.8

### Enhancements

* Update `elements_to_json` to return string when filename is not specified
* `elements_from_json` may take a string instead of a filename with the `text` kwarg
* `detect_filetype` now does a final fallback to file extension.
* Empty tags are now skipped during the depth check for HTML processing.

### Features

* Add local file system to `unstructured-ingest`
* Add `--max-docs` parameter to `unstructured-ingest`
* Added `partition_msg` for processing MSFT Outlook .msg files.

### Fixes

* `convert_file_to_text` now passes through the `source_format` and `target_format` kwargs.
  Previously they were hard coded.
* Partitioning functions that accept a `text` kwarg no longer raise an error if an empty
  string is passed (and empty list of elements is returned instead).
* `partition_json` no longer fails if the input is an empty list.
* Fixed bug in `chunk_by_attention_window` that caused the last word in segments to be cut-off
  in some cases.

### BREAKING CHANGES

* `stage_for_transformers` now returns a list of elements, making it consistent with other
  staging bricks

## 0.5.7

### Enhancements

* Refactored codebase using `exactly_one`
* Adds ability to pass headers when passing a url in partition_html()
* Added optional `content_type` and `file_filename` parameters to `partition()` to bypass file detection

### Features

* Add `--flatten-metadata` parameter to `unstructured-ingest`
* Add `--fields-include` parameter to `unstructured-ingest`

### Fixes

## 0.5.6

### Enhancements

* `contains_english_word()`, used heavily in text processing, is 10x faster.

### Features

* Add `--metadata-include` and `--metadata-exclude` parameters to `unstructured-ingest`
* Add `clean_non_ascii_chars` to remove non-ascii characters from unicode string

### Fixes

* Fix problem with PDF partition (duplicated test)

## 0.5.4

### Enhancements

* Added Biomedical literature connector for ingest cli.
* Add `FsspecConnector` to easily integrate any existing `fsspec` filesystem as a connector.
* Rename `s3_connector.py` to `s3.py` for readability and consistency with the
  rest of the connectors.
* Now `S3Connector` relies on `s3fs` instead of on `boto3`, and it inherits
  from `FsspecConnector`.
* Adds an `UNSTRUCTURED_LANGUAGE_CHECKS` environment variable to control whether or not language
  specific checks like vocabulary and POS tagging are applied. Set to `"true"` for higher
  resolution partitioning and `"false"` for faster processing.
* Improves `detect_filetype` warning to include filename when provided.
* Adds a "fast" strategy for partitioning PDFs with PDFMiner. Also falls back to the "fast"
  strategy if detectron2 is not available.
* Start deprecation life cycle for `unstructured-ingest --s3-url` option, to be deprecated in
  favor of `--remote-url`.

### Features

* Add `AzureBlobStorageConnector` based on its `fsspec` implementation inheriting
from `FsspecConnector`
* Add `partition_epub` for partitioning e-books in EPUB3 format.

### Fixes

* Fixes processing for text files with `message/rfc822` MIME type.
* Open xml files in read-only mode when reading contents to construct an XMLDocument.

## 0.5.3

### Enhancements

* `auto.partition()` can now load Unstructured ISD json documents.
* Simplify partitioning functions.
* Improve logging for ingest CLI.

### Features

* Add `--wikipedia-auto-suggest` argument to the ingest CLI to disable automatic redirection
  to pages with similar names.
* Add setup script for Amazon Linux 2
* Add optional `encoding` argument to the `partition_(text/email/html)` functions.
* Added Google Drive connector for ingest cli.
* Added Gitlab connector for ingest cli.

### Fixes

## 0.5.2

### Enhancements

* Fully move from printing to logging.
* `unstructured-ingest` now uses a default `--download_dir` of `$HOME/.cache/unstructured/ingest`
rather than a "tmp-ingest-" dir in the working directory.

### Features

### Fixes

* `setup_ubuntu.sh` no longer fails in some contexts by interpreting
`DEBIAN_FRONTEND=noninteractive` as a command
* `unstructured-ingest` no longer re-downloads files when --preserve-downloads
is used without --download-dir.
* Fixed an issue that was causing text to be skipped in some HTML documents.

## 0.5.1

### Enhancements

### Features

### Fixes

* Fixes an error causing JavaScript to appear in the output of `partition_html` sometimes.
* Fix several issues with the `requires_dependencies` decorator, including the error message
  and how it was used, which had caused an error for `unstructured-ingest --github-url ...`.

## 0.5.0

### Enhancements

* Add `requires_dependencies` Python decorator to check dependencies are installed before
  instantiating a class or running a function

### Features

* Added Wikipedia connector for ingest cli.

### Fixes

* Fix `process_document` file cleaning on failure
* Fixes an error introduced in the metadata tracking commit that caused `NarrativeText`
  and `FigureCaption` elements to be represented as `Text` in HTML documents.

## 0.4.16

### Enhancements

* Fallback to using file extensions for filetype detection if `libmagic` is not present

### Features

* Added setup script for Ubuntu
* Added GitHub connector for ingest cli.
* Added `partition_md` partitioner.
* Added Reddit connector for ingest cli.

### Fixes

* Initializes connector properly in ingest.main::MainProcess
* Restricts version of unstructured-inference to avoid multithreading issue

## 0.4.15

### Enhancements

* Added `elements_to_json` and `elements_from_json` for easier serialization/deserialization
* `convert_to_dict`, `dict_to_elements` and `convert_to_csv` are now aliases for functions
  that use the ISD terminology.

### Fixes

* Update to ensure all elements are preserved during serialization/deserialization

## 0.4.14

* Automatically install `nltk` models in the `tokenize` module.

## 0.4.13

* Fixes unstructured-ingest cli.

## 0.4.12

* Adds console_entrypoint for unstructured-ingest, other structure/doc updates related to ingest.
* Add `parser` parameter to `partition_html`.

## 0.4.11

* Adds `partition_doc` for partitioning Word documents in `.doc` format. Requires `libreoffice`.
* Adds `partition_ppt` for partitioning PowerPoint documents in `.ppt` format. Requires `libreoffice`.

## 0.4.10

* Fixes `ElementMetadata` so that it's JSON serializable when the filename is a `Path` object.

## 0.4.9

* Added ingest modules and s3 connector, sample ingest script
* Default to `url=None` for `partition_pdf` and `partition_image`
* Add ability to skip English specific check by setting the `UNSTRUCTURED_LANGUAGE` env var to `""`.
* Document `Element` objects now track metadata

## 0.4.8

* Modified XML and HTML parsers not to load comments.

## 0.4.7

* Added the ability to pull an HTML document from a url in `partition_html`.
* Added the the ability to get file summary info from lists of filenames and lists
  of file contents.
* Added optional page break to `partition` for `.pptx`, `.pdf`, images, and `.html` files.
* Added `to_dict` method to document elements.
* Include more unicode quotes in `replace_unicode_quotes`.

## 0.4.6

* Loosen the default cap threshold to `0.5`.
* Add a `UNSTRUCTURED_NARRATIVE_TEXT_CAP_THRESHOLD` environment variable for controlling
  the cap ratio threshold.
* Unknown text elements are identified as `Text` for HTML and plain text documents.
* `Body Text` styles no longer default to `NarrativeText` for Word documents. The style information
  is insufficient to determine that the text is narrative.
* Upper cased text is lower cased before checking for verbs. This helps avoid some missed verbs.
* Adds an `Address` element for capturing elements that only contain an address.
* Suppress the `UserWarning` when detectron is called.
* Checks that titles and narrative test have at least one English word.
* Checks that titles and narrative text are at least 50% alpha characters.
* Restricts titles to a maximum word length. Adds a `UNSTRUCTURED_TITLE_MAX_WORD_LENGTH`
  environment variable for controlling the max number of words in a title.
* Updated `partition_pptx` to order the elements on the page

## 0.4.4

* Updated `partition_pdf` and `partition_image` to return `unstructured` `Element` objects
* Fixed the healthcheck url path when partitioning images and PDFs via API
* Adds an optional `coordinates` attribute to document objects
* Adds `FigureCaption` and `CheckBox` document elements
* Added ability to split lists detected in `LayoutElement` objects
* Adds `partition_pptx` for partitioning PowerPoint documents
* LayoutParser models now download from HugginfaceHub instead of DropBox
* Fixed file type detection for XML and HTML files on Amazone Linux

## 0.4.3

* Adds `requests` as a base dependency
* Fix in `exceeds_cap_ratio` so the function doesn't break with empty text
* Fix bug in `_parse_received_data`.
* Update `detect_filetype` to properly handle `.doc`, `.xls`, and `.ppt`.

## 0.4.2

* Added `partition_image` to process documents in an image format.
* Fixed utf-8 encoding error in `partition_email` with attachments for `text/html`

## 0.4.1

* Added support for text files in the `partition` function
* Pinned `opencv-python` for easier installation on Linux

## 0.4.0

* Added generic `partition` brick that detects the file type and routes a file to the appropriate
  partitioning brick.
* Added a file type detection module.
* Updated `partition_html` and `partition_eml` to support file-like objects in 'rb' mode.
* Cleaning brick for removing ordered bullets `clean_ordered_bullets`.
* Extract brick method for ordered bullets `extract_ordered_bullets`.
* Test for `clean_ordered_bullets`.
* Test for `extract_ordered_bullets`.
* Added `partition_docx` for pre-processing Word Documents.
* Added new REGEX patterns to extract email header information
* Added new functions to extract header information `parse_received_data` and `partition_header`
* Added new function to parse plain text files `partition_text`
* Added new cleaners functions `extract_ip_address`, `extract_ip_address_name`, `extract_mapi_id`, `extract_datetimetz`
* Add new `Image` element and function to find embedded images `find_embedded_images`
* Added `get_directory_file_info` for summarizing information about source documents

## 0.3.5

* Add support for local inference
* Add new pattern to recognize plain text dash bullets
* Add test for bullet patterns
* Fix for `partition_html` that allows for processing `div` tags that have both text and child
  elements
* Add ability to extract document metadata from `.docx`, `.xlsx`, and `.jpg` files.
* Helper functions for identifying and extracting phone numbers
* Add new function `extract_attachment_info` that extracts and decodes the attachment
of an email.
* Staging brick to convert a list of `Element`s to a `pandas` dataframe.
* Add plain text functionality to `partition_email`

## 0.3.4

* Python-3.7 compat

## 0.3.3

* Removes BasicConfig from logger configuration
* Adds the `partition_email` partitioning brick
* Adds the `replace_mime_encodings` cleaning bricks
* Small fix to HTML parsing related to processing list items with sub-tags
* Add `EmailElement` data structure to store email documents

## 0.3.2

* Added `translate_text` brick for translating text between languages
* Add an `apply` method to make it easier to apply cleaners to elements

## 0.3.1

* Added \_\_init.py\_\_ to `partition`

## 0.3.0

* Implement staging brick for Argilla. Converts lists of `Text` elements to `argilla` dataset classes.
* Removing the local PDF parsing code and any dependencies and tests.
* Reorganizes the staging bricks in the unstructured.partition module
* Allow entities to be passed into the Datasaur staging brick
* Added HTML escapes to the `replace_unicode_quotes` brick
* Fix bad responses in partition_pdf to raise ValueError
* Adds `partition_html` for partitioning HTML documents.

## 0.2.6

* Small change to how \_read is placed within the inheritance structure since it doesn't really apply to pdf
* Add partitioning brick for calling the document image analysis API

## 0.2.5

* Update python requirement to >=3.7

## 0.2.4

* Add alternative way of importing `Final` to support google colab

## 0.2.3

* Add cleaning bricks for removing prefixes and postfixes
* Add cleaning bricks for extracting text before and after a pattern

## 0.2.2

* Add staging brick for Datasaur

## 0.2.1

* Added brick to convert an ISD dictionary to a list of elements
* Update `PDFDocument` to use the `from_file` method
* Added staging brick for CSV format for ISD (Initial Structured Data) format.
* Added staging brick for separating text into attention window size chunks for `transformers`.
* Added staging brick for LabelBox.
* Added ability to upload LabelStudio predictions
* Added utility function for JSONL reading and writing
* Added staging brick for CSV format for Prodigy
* Added staging brick for Prodigy
* Added ability to upload LabelStudio annotations
* Added text_field and id_field to stage_for_label_studio signature

## 0.2.0

* Initial release of unstructured<|MERGE_RESOLUTION|>--- conflicted
+++ resolved
@@ -1,15 +1,12 @@
-## 0.12.5-dev8
+## 0.12.5-dev9
 
 ### Enhancements
 
 ### Features
 
 * **Add parent_element to overlapping case output** Adds parent_element to the output for `identify_overlapping_or_nesting_case` and `catch_overlapping_and_nested_bboxes` functions.
-<<<<<<< HEAD
+* **Add table structure evaluation** Adds a new function to evaluate the structure of a table and return a metric that represents the quality of the table structure. This function is used to evaluate the quality of the table structure and the table contents.
 * **Add AstraDB destination connector** Adds support for writing embedded documents into an AstraDB index.
-=======
-* **Add table structure evaluation** Adds a new function to evaluate the structure of a table and return a metric that represents the quality of the table structure. This function is used to evaluate the quality of the table structure and the table contents.
->>>>>>> ff9d46f9
 
 ### Fixes
 
