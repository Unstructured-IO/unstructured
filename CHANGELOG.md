--- conflicted
+++ resolved
@@ -1,8 +1,4 @@
-<<<<<<< HEAD
-## 0.14.9-dev7
-=======
-## 0.14.9-dev8
->>>>>>> 137b149b
+## 0.14.9-dev9
 
 ### Enhancements
 
