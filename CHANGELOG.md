--- conflicted
+++ resolved
@@ -1,14 +1,12 @@
-<<<<<<< HEAD
-## 0.10.11-dev1
-=======
-## 0.10.12-dev0
->>>>>>> 69c2c629
-
-### Enhancements
-
-### Features
-
-### Fixes
+## 0.10.12-dev1
+
+### Enhancements
+
+### Features
+
+### Fixes
+
+* Ingest error handling to properly raise errors when wrapped
 
 ## 0.10.11
 
@@ -23,11 +21,7 @@
 
 ### Fixes
 
-<<<<<<< HEAD
-* Ingest error handling to properly raise errors when wrapped
-=======
 * Fix a bug where `xy-cut` sorting attemps to sort elements without valid coordinates; now xy cut sorting only works when **all** elements have valid coordinates
->>>>>>> 69c2c629
 
 ## 0.10.10
 
