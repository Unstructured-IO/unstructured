## 0.14.3-dev4

### Enhancements

* **Move `category` field from Text class to Element class.**
* **`partition_docx()` now supports pluggable picture sub-partitioners.** A subpartitioner that accepts a DOCX `Paragraph` and generates elements is now supported. This allows adding a custom sub-partitioner that extracts images and applies OCR or summarization for the image.

### Features

### Fixes

* **Turn off XML resolve entities** Sets `resolve_entities=False` for XML parsing with `lxml`
  to avoid text being dynamically injected into the XML document.
* **Add backward compatibility for the deprecated pdf_infer_table_structure parameter**.
* **Add the missing `form_extraction_skip_tables` argument to the `partition_pdf_or_image` call**.
  to avoid text being dynamically injected into the XML document.
* **Chromadb change from Add to Upsert using element_id to make idempotent**
<<<<<<< HEAD
* **Diable `table_as_cells` output by default** to reduce overhead in partition; now `table_as_cells` is only produced when the env `EXTACT_TABLE_AS_CELLS` is `true`

=======
* **Reduce excessive logging** Change per page ocr info level logging into detail level trace logging
* **Replace try block in `document_to_element_list` for handling HTMLDocument** Use `getattr(element, "type", "")` to get the `type` attribute of an element when it exists. This is more explicit way to handle the special case for HTML documents and prevents other types of attribute error from being silenced by the try block
>>>>>>> 809c7e51

## 0.14.2

### Enhancements

* **Bump unstructured-inference==0.7.33**.

### Features

* **Add attribution to the `pinecone` connector**.

### Fixes

## 0.14.1

### Enhancements

* **Refactor code related to embedded text extraction**. The embedded text extraction code is moved from `unstructured-inference` to `unstructured`.

### Features

* **Large improvements to the ingest process:**
  * Support for multiprocessing and async, with limits for both.
  * Streamlined to process when mapping CLI invocations to the underlying code
  * More granular steps introduced to give better control over process (i.e. dedicated step to uncompress files already in the local filesystem, new optional staging step before upload)
  * Use the python client when calling the unstructured api for partitioning or chunking
  * Saving the final content is now a dedicated destination connector (local) set as the default if none are provided. Avoids adding new files locally if uploading elsewhere.
  * Leverage last modified date when deciding if new files should be downloaded and reprocessed.
  * Add attribution to the `pinecone` connector
  * **Add support for Python 3.12**. `unstructured` now works with Python 3.12!

### Fixes

## 0.14.0

### BREAKING CHANGES

* **Turn table extraction for PDFs and images off by default**. Reverting the default behavior for table extraction to "off" for PDFs and images. A number of users didn't realize we made the change and were impacted by slower processing times due to the extra model call for table extraction.

### Enhancements

* **Skip unnecessary element sorting in `partition_pdf()`**. Skip element sorting when determining whether embedded text can be extracted.
* **Faster evaluation** Support for concurrent processing of documents during evaluation
* **Add strategy parameter to `partition_docx()`.** Behavior of future enhancements may be sensitive the partitioning strategy. Add this parameter so `partition_docx()` is aware of the requested strategy.
* **Add GLOBAL_WORKING_DIR and GLOBAL_WORKING_PROCESS_DIR** configuration parameteres to control temporary storage.

### Features
* **Add form extraction basics (document elements and placeholder code in partition)**. This is to lay the ground work for the future. Form extraction models are not currently available in the library. An attempt to use this functionality will end in a `NotImplementedError`.

### Fixes

* **Add missing starting_page_num param to partition_image**
* **Make the filename and file params for partition_image and partition_pdf match the other partitioners**
* **Fix include_slide_notes and include_page_breaks params in partition_ppt**
* **Re-apply: skip accuracy calculation feature** Overwritten by mistake
* **Fix type hint for paragraph_grouper param** `paragraph_grouper` can be set to `False`, but the type hint did not not reflect this previously.
* **Remove links param from partition_pdf** `links` is extracted during partitioning and is not needed as a paramter in partition_pdf.
* **Improve CSV delimeter detection.** `partition_csv()` would raise on CSV files with very long lines.
* **Fix disk-space leak in `partition_doc()`.** Remove temporary file created but not removed when `file` argument is passed to `partition_doc()`.
* **Fix possible `SyntaxError` or `SyntaxWarning` on regex patterns.** Change regex patterns to raw strings to avoid these warnings/errors in Python 3.11+.
* **Fix disk-space leak in `partition_odt()`.** Remove temporary file created but not removed when `file` argument is passed to `partition_odt()`.
* **AstraDB: option to prevent indexing metadata**
* **Fix Missing py.typed**

## 0.13.7

### Enhancements

* **Remove `page_number` metadata fields** for HTML partition until we have a better strategy to decide page counting.
* **Extract OCRAgent.get_agent().** Generalize access to the configured OCRAgent instance beyond its use for PDFs.
* **Add calculation of table related metrics which take into account colspans and rowspans**
* **Evaluation: skip accuracy calculation** for files for which output and ground truth sizes differ greatly

### Features

* **add ability to get ratio of `cid` characters in embedded text extracted by `pdfminer`**.

### Fixes

* **`partition_docx()` handles short table rows.** The DOCX format allows a table row to start late and/or end early, meaning cells at the beginning or end of a row can be omitted. While there are legitimate uses for this capability, using it in practice is relatively rare. However, it can happen unintentionally when adjusting cell borders with the mouse. Accommodate this case and generate accurate `.text` and `.metadata.text_as_html` for these tables.
* **Remedy macOS test failure not triggered by CI.** Generalize temp-file detection beyond hard-coded Linux-specific prefix.
* **Remove unnecessary warning log for using default layout model.**
* **Add chunking to partition_tsv** Even though partition_tsv() produces a single Table element, chunking is made available because the Table element is often larger than the desired chunk size and must be divided into smaller chunks.

## 0.13.6

### Enhancements

### Features

### Fixes

- **ValueError: Invalid file (FileType.UNK) when parsing Content-Type header with charset directive** URL response Content-Type headers are now parsed according to RFC 9110.

## 0.13.5

### Enhancements

### Features

### Fixes

* **KeyError raised when updating parent_id** In the past, combining `ListItem` elements could result in reusing the same memory location which then led to unexpected side effects when updating element IDs.
* **Bump unstructured-inference==0.7.29**: table transformer predictions are now removed if confidence is below threshold

## 0.13.4

### Enhancements

* **Unique and deterministic hash IDs for elements** Element IDs produced by any partitioning
  function are now deterministic and unique at the document level by default. Before, hashes were
  based only on text; however, they now also take into account the element's sequence number on a
  page, the page's number in the document, and the document's file name.
* **Enable remote chunking via unstructured-ingest** Chunking using unstructured-ingest was
  previously limited to local chunking using the strategies `basic` and `by_title`. Remote chunking
  options via the API are now accessible.
* **Save table in cells format**. `UnstructuredTableTransformerModel` is able to return predicted table in cells format

### Features

* **Add a `PDF_ANNOTATION_THRESHOLD` environment variable to control the capture of embedded links in `partition_pdf()` for `fast` strategy**.
* **Add integration with the Google Cloud Vision API**. Adds a third OCR provider, alongside Tesseract and Paddle: the Google Cloud Vision API.

### Fixes

* **Remove ElementMetadata.section field.**. This field was unused, not populated by any partitioners.

## 0.13.3

### Enhancements

* **Remove duplicate image elements**. Remove image elements identified by PDFMiner that have similar bounding boxes and the same text.
* **Add support for `start_index` in `html` links extraction**
* **Add `strategy` arg value to `_PptxPartitionerOptions`.** This makes this paritioning option available for sub-partitioners to come that may optionally use inference or other expensive operations to improve the partitioning.
* **Support pluggable sub-partitioner for PPTX Picture shapes.** Use a distinct sub-partitioner for partitioning PPTX Picture (image) shapes and allow the default picture sub-partitioner to be replaced at run-time by one of the user's choosing.
* **Introduce `starting_page_number` parameter to partitioning functions** It applies to those partitioners which support `page_number` in element's metadata: PDF, TIFF, XLSX, DOC, DOCX, PPT, PPTX.
* **Redesign the internal mechanism of assigning element IDs** This allows for further enhancements related to element IDs such as deterministic and document-unique hashes. The way partitioning functions operate hasn't changed, which means `unique_element_ids` continues to be `False` by default, utilizing text hashes.

### Features

### Fixes

* **Add support for extracting text from tag tails in HTML**. This fix adds ability to generate separate elements using tag tails.
* **Add support for extracting text from `<b>` tags in HTML** Now `partition_html()` can extract text from `<b>` tags inside container tags (like `<div>`, `<pre>`).
* **Fix pip-compile make target** Missing base.in dependency missing from requirments make file added

## 0.13.2

### Enhancements

### Features

### Fixes

* **Brings back missing word list files** that caused `partition` failures in 0.13.1.

## 0.13.1

### Enhancements

* **Drop constraint on pydantic, supporting later versions** All dependencies has pydantic pinned at an old version. This explicit pin was removed, allowing the latest version to be pulled in when requirements are compiled.

### Features

* **Add a set of new `ElementType`s to extend future element types**

### Fixes

* **Fix `partition_html()` swallowing some paragraphs**. The `partition_html()` only considers elements with limited depth to avoid becoming the text representation of a giant div. This fix increases the limit value.
* **Fix SFTP** Adds flag options to SFTP connector on whether to use ssh keys / agent, with flag values defaulting to False. This is to prevent looking for ssh files when using username and password. Currently, username and password are required, making that always the case.

## 0.13.0

### Enhancements

* **Add `.metadata.is_continuation` to text-split chunks.** `.metadata.is_continuation=True` is added to second-and-later chunks formed by text-splitting an oversized `Table` element but not to their counterpart `Text` element splits. Add this indicator for `CompositeElement` to allow text-split continuation chunks to be identified for downstream processes that may wish to skip intentionally redundant metadata values in continuation chunks.
* **Add `compound_structure_acc` metric to table eval.** Add a new property to `unstructured.metrics.table_eval.TableEvaluation`: `composite_structure_acc`, which is computed from the element level row and column index and content accuracy scores
* **Add `.metadata.orig_elements` to chunks.** `.metadata.orig_elements: list[Element]` is added to chunks during the chunking process (when requested) to allow access to information from the elements each chunk was formed from. This is useful for example to recover metadata fields that cannot be consolidated to a single value for a chunk, like `page_number`, `coordinates`, and `image_base64`.
* **Add `--include_orig_elements` option to Ingest CLI.** By default, when chunking, the original elements used to form each chunk are added to `chunk.metadata.orig_elements` for each chunk. * The `include_orig_elements` parameter allows the user to turn off this behavior to produce a smaller payload when they don't need this metadata.
* **Add Google VertexAI embedder** Adds VertexAI embeddings to support embedding via Google Vertex AI.

### Features

* **Chunking populates `.metadata.orig_elements` for each chunk.** This behavior allows the text and metadata of the elements combined to make each chunk to be accessed. This can be important for example to recover metadata such as `.coordinates` that cannot be consolidated across elements and so is dropped from chunks. This option is controlled by the `include_orig_elements` parameter to `partition_*()` or to the chunking functions. This option defaults to `True` so original-elements are preserved by default. This behavior is not yet supported via the REST APIs or SDKs but will be in a closely subsequent PR to other `unstructured` repositories. The original elements will also not serialize or deserialize yet; this will also be added in a closely subsequent PR.
* **Add Clarifai destination connector** Adds support for writing partitioned and chunked documents into Clarifai.

### Fixes

* **Fix `clean_pdfminer_inner_elements()` to remove only pdfminer (embedded) elements merged with inferred elements**. Previously, some embedded elements were removed even if they were not merged with inferred elements. Now, only embedded elements that are already merged with inferred elements are removed.
* **Clarify IAM Role Requirement for GCS Platform Connectors**. The GCS Source Connector requires Storage Object Viewer and GCS Destination Connector requires Storage Object Creator IAM roles.
* **Change table extraction defaults** Change table extraction defaults in favor of using `skip_infer_table_types` parameter and reflect these changes in documentation.
* **Fix OneDrive dates with inconsistent formatting** Adds logic to conditionally support dates returned by office365 that may vary in date formatting or may be a datetime rather than a string. See previous fix for SharePoint
* **Adds tracking for AstraDB** Adds tracking info so AstraDB can see what source called their api.
* **Support AWS Bedrock Embeddings in ingest CLI** The configs required to instantiate the bedrock embedding class are now exposed in the api and the version of boto being used meets the minimum requirement to introduce the bedrock runtime required to hit the service.
* **Change MongoDB redacting** Original redact secrets solution is causing issues in platform. This fix uses our standard logging redact solution.

## 0.12.6

### Enhancements

* **Improve ability to capture embedded links in `partition_pdf()` for `fast` strategy** Previously, a threshold value that affects the capture of embedded links was set to a fixed value by default. This allows users to specify the threshold value for better capturing.
* **Refactor `add_chunking_strategy` decorator to dispatch by name.** Add `chunk()` function to be used by the `add_chunking_strategy` decorator to dispatch chunking call based on a chunking-strategy name (that can be dynamic at runtime). This decouples chunking dispatch from only those chunkers known at "compile" time and enables runtime registration of custom chunkers.
* **Redefine `table_level_acc` metric for table evaluation.** `table_level_acc` now is an average of individual predicted table's accuracy. A predicted table's accuracy is defined as the sequence matching ratio between itself and its corresponding ground truth table.

### Features

* **Added Unstructured Platform Documentation** The Unstructured Platform is currently in beta. The documentation provides how-to guides for setting up workflow automation, job scheduling, and configuring source and destination connectors.

### Fixes

* **Partitioning raises on file-like object with `.name` not a local file path.** When partitioning a file using the `file=` argument, and `file` is a file-like object (e.g. io.BytesIO) having a `.name` attribute, and the value of `file.name` is not a valid path to a file present on the local filesystem, `FileNotFoundError` is raised. This prevents use of the `file.name` attribute for downstream purposes to, for example, describe the source of a document retrieved from a network location via HTTP.
* **Fix SharePoint dates with inconsistent formatting** Adds logic to conditionally support dates returned by office365 that may vary in date formatting or may be a datetime rather than a string.
* **Include warnings** about the potential risk of installing a version of `pandoc` which does not support RTF files + instructions that will help resolve that issue.
* **Incorporate the `install-pandoc` Makefile recipe** into relevant stages of CI workflow, ensuring it is a version that supports RTF input files.
* **Fix Google Drive source key** Allow passing string for source connector key.
* **Fix table structure evaluations calculations** Replaced special value `-1.0` with `np.nan` and corrected rows filtering of files metrics basing on that.
* **Fix Sharepoint-with-permissions test** Ignore permissions metadata, update test.
* **Fix table structure evaluations for edge case** Fixes the issue when the prediction does not contain any table - no longer errors in such case.

## 0.12.5

### Enhancements

### Features
* Add `date_from_file_object` parameter to partition. If True and if file is provided via `file` parameter it will cause partition to infer last modified date from `file`'s content. If False, last modified metadata will be `None`.

* **Header and footer detection for fast strategy** `partition_pdf` with `fast` strategy now
  detects elements that are in the top or bottom 5 percent of the page as headers and footers.
* **Add parent_element to overlapping case output** Adds parent_element to the output for `identify_overlapping_or_nesting_case` and `catch_overlapping_and_nested_bboxes` functions.
* **Add table structure evaluation** Adds a new function to evaluate the structure of a table and return a metric that represents the quality of the table structure. This function is used to evaluate the quality of the table structure and the table contents.
* **Add AstraDB destination connector** Adds support for writing embedded documents into an AstraDB vector database.
* **Add OctoAI embedder** Adds support for embeddings via OctoAI.

### Fixes

* **Fix passing list type parameters when calling unstructured API via `partition_via_api()`** Update `partition_via_api()` to convert all list type parameters to JSON formatted strings before calling the unstructured client SDK. This will support image block extraction via `partition_via_api()`.
* **Fix `check_connection` in opensearch, databricks, postgres, azure connectors**
* **Fix don't treat plain text files with double quotes as JSON** If a file can be deserialized as JSON but it deserializes as a string, treat it as plain text even though it's valid JSON.
* **Fix `check_connection` in opensearch, databricks, postgres, azure connectors**
* **Fix cluster of bugs in `partition_xlsx()` that dropped content.** Algorithm for detecting "subtables" within a worksheet dropped table elements for certain patterns of populated cells such as when a trailing single-cell row appeared in a contiguous block of populated cells.
* **Improved documentation**. Fixed broken links and improved readability on `Key Concepts` page.
* **Rename `OpenAiEmbeddingConfig` to `OpenAIEmbeddingConfig`.**
* **Fix partition_json() doesn't chunk.** The `@add_chunking_strategy` decorator was missing from `partition_json()` such that pre-partitioned documents serialized to JSON did not chunk when a chunking-strategy was specified.


## 0.12.4

### Enhancements

* **Apply New Version of `black` formatting** The `black` library recently introduced a new major version that introduces new formatting conventions. This change brings code in the `unstructured` repo into compliance with the new conventions.
* **Move ingest imports to local scopes** Moved ingest dependencies into local scopes to be able to import ingest connector classes without the need of installing imported external dependencies. This allows lightweight use of the classes (not the instances. to use the instances as intended you'll still need the dependencies).
* **Add support for `.p7s` files** `partition_email` can now process `.p7s` files. The signature for the signed message is extracted and added to metadata.
* **Fallback to valid content types for emails** If the user selected content type does not exist on the email message, `partition_email` now falls back to anoter valid content type if it's available.

### Features

* **Add .heic file partitioning** .heic image files were previously unsupported and are now supported though partition_image()
* **Add the ability to specify an alternate OCR** implementation by implementing an `OCRAgent` interface and specify it using `OCR_AGENT` environment variable.
* **Add Vectara destination connector** Adds support for writing partitioned documents into a Vectara index.
* **Add ability to detect text in .docx inline shapes** extensions of docx partition, extracts text from inline shapes and includes them in paragraph's text

### Fixes

* **Fix `partition_pdf()` not working when using chipper model with `file`**
* **Handle common incorrect arguments for `languages` and `ocr_languages`** Users are regularly receiving errors on the API because they are defining `ocr_languages` or `languages` with additional quotationmarks, brackets, and similar mistakes. This update handles common incorrect arguments and raises an appropriate warning.
* **Default `hi_res_model_name` now relies on `unstructured-inference`** When no explicit `hi_res_model_name` is passed into `partition` or `partition_pdf_or_image` the default model is picked by `unstructured-inference`'s settings or os env variable `UNSTRUCTURED_HI_RES_MODEL_NAME`; it now returns the same model name regardless of `infer_table_structure`'s value; this function will be deprecated in the future and the default model name will simply rely on `unstructured-inference` and will not consider os env in a future release.
* **Fix remove Vectara requirements from setup.py - there are no dependencies**
* **Add missing dependency files to package manifest**. Updates the file path for the ingest
  dependencies and adds missing extra dependencies.
* **Fix remove Vectara requirements from setup.py - there are no dependencies **
* **Add title to Vectara upload - was not separated out from initial connector **
* **Fix change OpenSearch port to fix potential conflict with Elasticsearch in ingest test **


## 0.12.3

### Enhancements

* **Driver for MongoDB connector.** Adds a driver with `unstructured` version information to the
  MongoDB connector.

### Features

* **Add Databricks Volumes destination connector** Databricks Volumes connector added to ingest CLI.  Users may now use `unstructured-ingest` to write partitioned data to a Databricks Volumes storage service.

### Fixes

* **Fix support for different Chipper versions and prevent running PDFMiner with Chipper**
* **Treat YAML files as text.** Adds YAML MIME types to the file detection code and treats those
  files as text.
* **Fix FSSpec destination connectors check_connection.** FSSpec destination connectors did not use `check_connection`. There was an error when trying to `ls` destination directory - it may not exist at the moment of connector creation. Now `check_connection` calls `ls` on bucket root and this method is called on `initialize` of destination connector.
* **Fix databricks-volumes extra location.** `setup.py` is currently pointing to the wrong location for the databricks-volumes extra requirements. This results in errors when trying to build the wheel for unstructured. This change updates to point to the correct path.
* **Fix uploading None values to Chroma and Pinecone.** Removes keys with None values with Pinecone and Chroma destinations. Pins Pinecone dependency
* **Update documentation.** (i) best practice for table extration by using 'skip_infer_table_types' param, instead of 'pdf_infer_table_structure', and (ii) fixed CSS, RST issues and typo in the documentation.
* **Fix postgres storage of link_texts.** Formatting of link_texts was breaking metadata storage.

## 0.12.2

### Enhancements

### Features

### Fixes

* **Fix index error in table processing.** Bumps the `unstructured-inference` version to address and
  index error that occurs on some tables in the table transformer object.

## 0.12.1

### Enhancements

* **Allow setting image block crop padding parameter** In certain circumstances, adjusting the image block crop padding can improve image block extraction by preventing extracted image blocks from being clipped.
* **Add suport for bitmap images in `partition_image`** Adds support for `.bmp` files in
  `partition`, `partition_image`, and `detect_filetype`.
* **Keep all image elements when using "hi_res" strategy** Previously, `Image` elements with small chunks of text were ignored unless the image block extraction parameters (`extract_images_in_pdf` or `extract_image_block_types`) were specified. Now, all image elements are kept regardless of whether the image block extraction parameters are specified.
* **Add filetype detection for `.wav` files.** Add filetpye detection for `.wav` files.
* **Add "basic" chunking strategy.** Add baseline chunking strategy that includes all shared chunking behaviors without breaking chunks on section or page boundaries.
* **Add overlap option for chunking.** Add option to overlap chunks. Intra-chunk and inter-chunk overlap are requested separately. Intra-chunk overlap is applied only to the second and later chunks formed by text-splitting an oversized chunk. Inter-chunk overlap may also be specified; this applies overlap between "normal" (not-oversized) chunks.
* **Salesforce connector accepts private key path or value.** Salesforce parameter `private-key-file` has been renamed to `private-key`. Private key can be provided as path to file or file contents.
* **Update documentation**: (i) added verbiage about the free API cap limit, (ii) added deprecation warning on ``Staging`` bricks in favor of ``Destination Connectors``, (iii) added warning and code examples to use the SaaS API Endpoints using CLI-vs-SDKs, (iv) fixed example pages formatting, (v) added deprecation on ``model_name`` in favor of ``hi_res_model_name``, (vi) added ``extract_images_in_pdf`` usage in ``partition_pdf`` section, (vii) reorganize and improve the documentation introduction section, and (viii) added PDF table extraction best practices.
* **Add "basic" chunking to ingest CLI.** Add options to ingest CLI allowing access to the new "basic" chunking strategy and overlap options.
* **Make Elasticsearch Destination connector arguments optional.** Elasticsearch Destination connector write settings are made optional and will rely on default values when not specified.
* **Normalize Salesforce artifact names.** Introduced file naming pattern present in other connectors to Salesforce connector.
* **Install Kapa AI chatbot.** Added Kapa.ai website widget on the documentation.

### Features
* **MongoDB Source Connector.** New source connector added to all CLI ingest commands to support downloading/partitioning files from MongoDB.
* **Add OpenSearch source and destination connectors.** OpenSearch, a fork of Elasticsearch, is a popular storage solution for various functionality such as search, or providing intermediary caches within data pipelines. Feature: Added OpenSearch source connector to support downloading/partitioning files. Added OpenSearch destination connector to be able to ingest documents from any supported source, embed them and write the embeddings / documents into OpenSearch.

### Fixes

* **Fix GCS connector converting JSON to string with single quotes.** FSSpec serialization caused conversion of JSON token to string with single quotes. GCS requires token in form of dict so this format is now assured.
* **Pin version of unstructured-client** Set minimum version of unstructured-client to avoid raising a TypeError when passing `api_key_auth` to `UnstructuredClient`
* **Fix the serialization of the Pinecone destination connector.** Presence of the PineconeIndex object breaks serialization due to TypeError: cannot pickle '_thread.lock' object. This removes that object before serialization.
* **Fix the serialization of the Elasticsearch destination connector.** Presence of the _client object breaks serialization due to TypeError: cannot pickle '_thread.lock' object. This removes that object before serialization.
* **Fix the serialization of the Postgres destination connector.** Presence of the _client object breaks serialization due to TypeError: cannot pickle '_thread.lock' object. This removes that object before serialization.
* **Fix documentation and sample code for Chroma.** Was pointing to wrong examples..
* **Fix flatten_dict to be able to flatten tuples inside dicts** Update flatten_dict function to support flattening tuples inside dicts. This is necessary for objects like Coordinates, when the object is not written to the disk, therefore not being converted to a list before getting flattened (still being a tuple).
* **Fix the serialization of the Chroma destination connector.** Presence of the ChromaCollection object breaks serialization due to TypeError: cannot pickle 'module' object. This removes that object before serialization.
* **Fix fsspec connectors returning version as integer.** Connector data source versions should always be string values, however we were using the integer checksum value for the version for fsspec connectors. This casts that value to a string.

## 0.12.0

### Enhancements

* **Drop support for python3.8** All dependencies are now built off of the minimum version of python being `3.10`

## 0.11.9

### Enhancements

* **Rename kwargs related to extracting image blocks** Rename the kwargs related to extracting image blocks for consistency and API usage.

### Features

* **Add PostgreSQL/SQLite destination connector** PostgreSQL and SQLite connector added to ingest CLI.  Users may now use `unstructured-ingest` to write partitioned data to a PostgreSQL or SQLite database. And write embeddings to PostgreSQL pgvector database.

### Fixes

* **Handle users providing fully spelled out languages** Occasionally some users are defining the `languages` param as a fully spelled out language instead of a language code. This adds a dictionary for common languages so those small mistakes are caught and silently fixed.
* **Fix unequal row-length in HTMLTable.text_as_html.** Fixes to other aspects of partition_html() in v0.11 allowed unequal cell-counts in table rows. Make the cells in each row correspond 1:1 with cells in the original table row. This fix also removes "noise" cells resulting from HTML-formatting whitespace and eliminates the "column-shifting" of cells that previously resulted from noise-cells.
* **Fix MongoDB connector URI password redaction.** MongoDB documentation states that characters `$ : / ? # [ ] @` must be percent encoded. URIs with password containing such special character were not redacted.

## 0.11.8

### Enhancements

* **Add SaaS API User Guide.** This documentation serves as a guide for Unstructured SaaS API users to register, receive an API key and URL, and manage your account and billing information.
* **Add inter-chunk overlap capability.** Implement overlap between chunks. This applies to all chunks prior to any text-splitting of oversized chunks so is a distinct behavior; overlap at text-splits of oversized chunks is independent of inter-chunk overlap (distinct chunk boundaries) and can be requested separately. Note this capability is not yet available from the API but will shortly be made accessible using a new `overlap_all` kwarg on partition functions.

### Features

### Fixes

## 0.11.7

### Enhancements

* **Add intra-chunk overlap capability.** Implement overlap for split-chunks where text-splitting is used to divide an oversized chunk into two or more chunks that fit in the chunking window. Note this capability is not yet available from the API but will shortly be made accessible using a new `overlap` kwarg on partition functions.
* **Update encoders to leverage dataclasses** All encoders now follow a class approach which get annotated with the dataclass decorator. Similar to the connectors, it uses a nested dataclass for the configs required to configure a client as well as a field/property approach to cache the client. This makes sure any variable associated with the class exists as a dataclass field.

### Features

* **Add Qdrant destination connector.** Adds support for writing documents and embeddings into a Qdrant collection.
* **Store base64 encoded image data in metadata fields.** Rather than saving to file, stores base64 encoded data of the image bytes and the mimetype for the image in metadata fields: `image_base64` and `image_mime_type` (if that is what the user specifies by some other param like `pdf_extract_to_payload`). This would allow the API to have parity with the library.

### Fixes

* **Fix table structure metric script** Update the call to table agent to now provide OCR tokens as required
* **Fix element extraction not working when using "auto" strategy for pdf and image** If element extraction is specified, the "auto" strategy falls back to the "hi_res" strategy.
* **Fix a bug passing a custom url to `partition_via_api`** Users that self host the api were not able to pass their custom url to `partition_via_api`.

## 0.11.6

### Enhancements

* **Update the layout analysis script.** The previous script only supported annotating `final` elements. The updated script also supports annotating `inferred` and `extracted` elements.
* **AWS Marketplace API documentation**: Added the user guide, including setting up VPC and CloudFormation, to deploy Unstructured API on AWS platform.
* **Azure Marketplace API documentation**: Improved the user guide to deploy Azure Marketplace API by adding references to Azure documentation.
* **Integration documentation**: Updated URLs for the `staging_for` bricks

### Features

* **Partition emails with base64-encoded text.** Automatically handles and decodes base64 encoded text in emails with content type `text/plain` and `text/html`.
* **Add Chroma destination connector** Chroma database connector added to ingest CLI.  Users may now use `unstructured-ingest` to write partitioned/embedded data to a Chroma vector database.
* **Add Elasticsearch destination connector.** Problem: After ingesting data from a source, users might want to move their data into a destination. Elasticsearch is a popular storage solution for various functionality such as search, or providing intermediary caches within data pipelines. Feature: Added Elasticsearch destination connector to be able to ingest documents from any supported source, embed them and write the embeddings / documents into Elasticsearch.

### Fixes

* **Enable --fields argument omission for elasticsearch connector** Solves two bugs where removing the optional parameter --fields broke the connector due to an integer processing error and using an elasticsearch config for a destination connector resulted in a serialization issue when optional parameter --fields was not provided.
* **Add hi_res_model_name** Adds kwarg to relevant functions and add comments that model_name is to be deprecated.

## 0.11.5

### Enhancements

### Features

### Fixes

* **Fix `partition_pdf()` and `partition_image()` importation issue.** Reorganize `pdf.py` and `image.py` modules to be consistent with other types of document import code.

## 0.11.4

### Enhancements

* **Refactor image extraction code.** The image extraction code is moved from `unstructured-inference` to `unstructured`.
* **Refactor pdfminer code.** The pdfminer code is moved from `unstructured-inference` to `unstructured`.
* **Improve handling of auth data for fsspec connectors.** Leverage an extension of the dataclass paradigm to support a `sensitive` annotation for fields related to auth (i.e. passwords, tokens). Refactor all fsspec connectors to use explicit access configs rather than a generic dictionary.
* **Add glob support for fsspec connectors** Similar to the glob support in the ingest local source connector, similar filters are now enabled on all fsspec based source connectors to limit files being partitioned.
* Define a constant for the splitter "+" used in tesseract ocr languages.

### Features

* **Save tables in PDF's separately as images.** The "table" elements are saved as `table-<pageN>-<tableN>.jpg`. This filename is presented in the `image_path` metadata field for the Table element. The default would be to not do this.
* **Add Weaviate destination connector** Weaviate connector added to ingest CLI.  Users may now use `unstructured-ingest` to write partitioned data from over 20 data sources (so far) to a Weaviate object collection.
* **Sftp Source Connector.** New source connector added to support downloading/partitioning files from Sftp.

### Fixes

* **Fix pdf `hi_res` partitioning failure when pdfminer fails.** Implemented logic to fall back to the "inferred_layout + OCR" if pdfminer fails in the `hi_res` strategy.
* **Fix a bug where image can be scaled too large for tesseract** Adds a limit to prevent auto-scaling an image beyond the maximum size `tesseract` can handle for ocr layout detection
* **Update partition_csv to handle different delimiters** CSV files containing both non-comma delimiters and commas in the data were throwing an error in Pandas. `partition_csv` now identifies the correct delimiter before the file is processed.
* **partition returning cid code in `hi_res`** occasionally pdfminer can fail to decode the text in an pdf file and return cid code as text. Now when this happens the text from OCR is used.

## 0.11.2

### Enhancements

* **Updated Documentation**: (i) Added examples, and (ii) API Documentation, including Usage, SDKs, Azure Marketplace, and parameters and validation errors.

### Features

* * **Add Pinecone destination connector.** Problem: After ingesting data from a source, users might want to produce embeddings for their data and write these into a vector DB. Pinecone is an option among these vector databases. Feature: Added Pinecone destination connector to be able to ingest documents from any supported source, embed them and write the embeddings / documents into Pinecone.

### Fixes

* **Process chunking parameter names in ingest correctly** Solves a bug where chunking parameters weren't being processed and used by ingest cli by renaming faulty parameter names and prepends; adds relevant parameters to ingest pinecone test to verify that the parameters are functional.

## 0.11.1

### Enhancements

* **Use `pikepdf` to repair invalid PDF structure** for PDFminer when we see error `PSSyntaxError` when PDFminer opens the document and creates the PDFminer pages object or processes a single PDF page.
* **Batch Source Connector support** For instances where it is more optimal to read content from a source connector in batches, a new batch ingest doc is added which created multiple ingest docs after reading them in in batches per process.

### Features

* **Staging Brick for Coco Format** Staging brick which converts a list of Elements into Coco Format.
* **Adds HubSpot connector** Adds connector to retrieve call, communications, emails, notes, products and tickets from HubSpot

### Fixes

* **Do not extract text of `<style>` tags in HTML.** `<style>` tags containing CSS in invalid positions previously contributed to element text. Do not consider text node of a `<style>` element as textual content.
* **Fix DOCX merged table cell repeats cell text.** Only include text for a merged cell, not for each underlying cell spanned by the merge.
* **Fix tables not extracted from DOCX header/footers.** Headers and footers in DOCX documents skip tables defined in the header and commonly used for layout/alignment purposes. Extract text from tables as a string and include in the `Header` and `Footer` document elements.
* **Fix output filepath for fsspec-based source connectors.** Previously the base directory was being included in the output filepath unnecessarily.

## 0.11.0

### Enhancements

* **Add a class for the strategy constants.** Add a class `PartitionStrategy` for the strategy constants and use the constants to replace strategy strings.
* **Temporary Support for paddle language parameter.** User can specify default langage code for paddle with ENV `DEFAULT_PADDLE_LANG` before we have the language mapping for paddle.
* **Improve DOCX page-break fidelity.** Improve page-break fidelity such that a paragraph containing a page-break is split into two elements, one containing the text before the page-break and the other the text after. Emit the PageBreak element between these two and assign the correct page-number (n and n+1 respectively) to the two textual elements.

### Features

* **Add ad-hoc fields to `ElementMetadata` instance.** End-users can now add their own metadata fields simply by assigning to an element-metadata attribute-name of their choice, like `element.metadata.coefficient = 0.58`. These fields will round-trip through JSON and can be accessed with dotted notation.
* **MongoDB Destination Connector.** New destination connector added to all CLI ingest commands to support writing partitioned json output to mongodb.

### Fixes

* **Fix `TYPE_TO_TEXT_ELEMENT_MAP`.** Updated `Figure` mapping from `FigureCaption` to `Image`.
* **Handle errors when extracting PDF text** Certain pdfs throw unexpected errors when being opened by `pdfminer`, causing `partition_pdf()` to fail. We expect to be able to partition smoothly using an alternative strategy if text extraction doesn't work.  Added exception handling to handle unexpected errors when extracting pdf text and to help determine pdf strategy.
* **Fix `fast` strategy fall back to `ocr_only`** The `fast` strategy should not fall back to a more expensive strategy.
* **Remove default user ./ssh folder** The default notebook user during image build would create the known_hosts file with incorrect ownership, this is legacy and no longer needed so it was removed.
* **Include `languages` in metadata when partitioning `strategy=hi_res` or `fast`** User defined `languages` was previously used for text detection, but not included in the resulting element metadata for some strategies. `languages` will now be included in the metadata regardless of partition strategy for pdfs and images.
* **Handle a case where Paddle returns a list item in ocr_data as None** In partition, while parsing PaddleOCR data, it was assumed that PaddleOCR does not return None for any list item in ocr_data. Removed the assumption by skipping the text region whenever this happens.
* **Fix some pdfs returning `KeyError: 'N'`** Certain pdfs were throwing this error when being opened by pdfminer. Added a wrapper function for pdfminer that allows these documents to be partitioned.
* **Fix mis-splits on `Table` chunks.** Remedies repeated appearance of full `.text_as_html` on metadata of each `TableChunk` split from a `Table` element too large to fit in the chunking window.
* **Import tables_agent from inference** so that we don't have to initialize a global table agent in unstructured OCR again
* **Fix empty table is identified as bulleted-table.** A table with no text content was mistakenly identified as a bulleted-table and processed by the wrong branch of the initial HTML partitioner.
* **Fix partition_html() emits empty (no text) tables.** A table with cells nested below a `<thead>` or `<tfoot>` element was emitted as a table element having no text and unparseable HTML in `element.metadata.text_as_html`. Do not emit empty tables to the element stream.
* **Fix HTML `element.metadata.text_as_html` contains spurious <br> elements in invalid locations.** The HTML generated for the `text_as_html` metadata for HTML tables contained `<br>` elements invalid locations like between `<table>` and `<tr>`. Change the HTML generator such that these do not appear.
* **Fix HTML table cells enclosed in <thead> and <tfoot> elements are dropped.** HTML table cells nested in a `<thead>` or `<tfoot>` element were not detected and the text in those cells was omitted from the table element text and `.text_as_html`. Detect table rows regardless of the semantic tag they may be nested in.
* **Remove whitespace padding from `.text_as_html`.** `tabulate` inserts padding spaces to achieve visual alignment of columns in HTML tables it generates. Add our own HTML generator to do this simple job and omit that padding as well as newlines ("\n") used for human readability.
* **Fix local connector with absolute input path** When passed an absolute filepath for the input document path, the local connector incorrectly writes the output file to the input file directory. This fixes such that the output in this case is written to `output-dir/input-filename.json`

## 0.10.30

### Enhancements

* **Support nested DOCX tables.** In DOCX, like HTML, a table cell can itself contain a table. In this case, create nested HTML tables to reflect that structure and create a plain-text table with captures all the text in nested tables, formatting it as a reasonable facsimile of a table.
* **Add connection check to ingest connectors** Each source and destination connector now support a `check_connection()` method which makes sure a valid connection can be established with the source/destination given any authentication credentials in a lightweight request.

### Features

* **Add functionality to do a second OCR on cropped table images.** Changes to the values for scaling ENVs affect entire page OCR output(OCR regression) so we now do a second OCR for tables.
* **Adds ability to pass timeout for a request when partitioning via a `url`.** `partition` now accepts a new optional parameter `request_timeout` which if set will prevent any `requests.get` from hanging indefinitely and instead will raise a timeout error. This is useful when partitioning a url that may be slow to respond or may not respond at all.

### Fixes

* **Fix logic that determines pdf auto strategy.** Previously, `_determine_pdf_auto_strategy` returned `hi_res` strategy only if `infer_table_structure` was true. It now returns the `hi_res` strategy if either `infer_table_structure` or `extract_images_in_pdf` is true.
* **Fix invalid coordinates when parsing tesseract ocr data.** Previously, when parsing tesseract ocr data, the ocr data had invalid bboxes if zoom was set to `0`. A logical check is now added to avoid such error.
* **Fix ingest partition parameters not being passed to the api.** When using the --partition-by-api flag via unstructured-ingest, none of the partition arguments are forwarded, meaning that these options are disregarded. With this change, we now pass through all of the relevant partition arguments to the api. This allows a user to specify all of the same partition arguments they would locally and have them respected when specifying --partition-by-api.
* **Support tables in section-less DOCX.** Generalize solution for MS Chat Transcripts exported as DOCX by including tables in the partitioned output when present.
* **Support tables that contain only numbers when partitioning via `ocr_only`** Tables that contain only numbers are returned as floats in a pandas.DataFrame when the image is converted from `.image_to_data()`. An AttributeError was raised downstream when trying to `.strip()` the floats.
* **Improve DOCX page-break detection.** DOCX page breaks are reliably indicated by `w:lastRenderedPageBreak` elements present in the document XML. Page breaks are NOT reliably indicated by "hard" page-breaks inserted by the author and when present are redundant to a `w:lastRenderedPageBreak` element so cause over-counting if used. Use rendered page-breaks only.

## 0.10.29

### Enhancements

* **Adds include_header argument for partition_csv and partition_tsv** Now supports retaining header rows in CSV and TSV documents element partitioning.
* **Add retry logic for all source connectors** All http calls being made by the ingest source connectors have been isolated and wrapped by the `SourceConnectionNetworkError` custom error, which triggers the retry logic, if enabled, in the ingest pipeline.
* **Google Drive source connector supports credentials from memory** Originally, the connector expected a filepath to pull the credentials from when creating the client. This was expanded to support passing that information from memory as a dict if access to the file system might not be available.
* **Add support for generic partition configs in ingest cli** Along with the explicit partition options supported by the cli, an `additional_partition_args` arg was added to allow users to pass in any other arguments that should be added when calling partition(). This helps keep any changes to the input parameters of the partition() exposed in the CLI.
* **Map full output schema for table-based destination connectors** A full schema was introduced to map the type of all output content from the json partition output and mapped to a flattened table structure to leverage table-based destination connectors. The delta table destination connector was updated at the moment to take advantage of this.
* **Incorporate multiple embedding model options into ingest, add diff test embeddings** Problem: Ingest pipeline already supported embedding functionality, however users might want to use different types of embedding providers. Enhancement: Extend ingest pipeline so that users can specify and embed via a particular embedding provider from a range of options. Also adds a diff test to compare output from an embedding module with the expected output

### Features

* **Allow setting table crop parameter** In certain circumstances, adjusting the table crop padding may improve table.

### Fixes

* **Fixes `partition_text` to prevent empty elements** Adds a check to filter out empty bullets.
* **Handle empty string for `ocr_languages` with values for `languages`** Some API users ran into an issue with sending `languages` params because the API defaulted to also using an empty string for `ocr_languages`. This update handles situations where `languages` is defined and `ocr_languages` is an empty string.
* **Fix PDF tried to loop through None** Previously the PDF annotation extraction tried to loop through `annots` that resolved out as None. A logical check added to avoid such error.
* **Ingest session handler not being shared correctly** All ingest docs that leverage the session handler should only need to set it once per process. It was recreating it each time because the right values weren't being set nor available given how dataclasses work in python.
* **Ingest download-only fix.** Previously the download only flag was being checked after the doc factory pipeline step, which occurs before the files are actually downloaded by the source node. This check was moved after the source node to allow for the files to be downloaded first before exiting the pipeline.
* **Fix flaky chunk-metadata.** Prior implementation was sensitive to element order in the section resulting in metadata values sometimes being dropped. Also, not all metadata items can be consolidated across multiple elements (e.g. coordinates) and so are now dropped from consolidated metadata.
* **Fix tesseract error `Estimating resolution as X`** leaded by invalid language parameters input. Proceed with defalut language `eng` when `lang.py` fails to find valid language code for tesseract, so that we don't pass an empty string to tesseract CLI and raise an exception in downstream.

## 0.10.28

### Enhancements

* **Add table structure evaluation helpers** Adds functions to evaluate the similarity between predicted table structure and actual table structure.
* **Use `yolox` by default for table extraction when partitioning pdf/image** `yolox` model provides higher recall of the table regions than the quantized version and it is now the default element detection model when `infer_table_structure=True` for partitioning pdf/image files
* **Remove pdfminer elements from inside tables** Previously, when using `hi_res` some elements where extracted using pdfminer too, so we removed pdfminer from the tables pipeline to avoid duplicated elements.
* **Fsspec downstream connectors** New destination connector added to ingest CLI, users may now use `unstructured-ingest` to write to any of the following:
  * Azure
  * Box
  * Dropbox
  * Google Cloud Service

### Features

* **Update `ocr_only` strategy in `partition_pdf()`** Adds the functionality to get accurate coordinate data when partitioning PDFs and Images with the `ocr_only` strategy.

### Fixes
* **Fixed SharePoint permissions for the fetching to be opt-in** Problem: Sharepoint permissions were trying to be fetched even when no reletad cli params were provided, and this gave an error due to values for those keys not existing. Fix: Updated getting keys to be with .get() method and changed the "skip-check" to check individual cli params rather than checking the existance of a config object.

* **Fixes issue where tables from markdown documents were being treated as text** Problem: Tables from markdown documents were being treated as text, and not being extracted as tables. Solution: Enable the `tables` extension when instantiating the `python-markdown` object. Importance: This will allow users to extract structured data from tables in markdown documents.
* **Fix wrong logger for paddle info** Replace the logger from unstructured-inference with the logger from unstructured for paddle_ocr.py module.
* **Fix ingest pipeline to be able to use chunking and embedding together** Problem: When ingest pipeline was using chunking and embedding together, embedding outputs were empty and the outputs of chunking couldn't be re-read into memory and be forwarded to embeddings. Fix: Added CompositeElement type to TYPE_TO_TEXT_ELEMENT_MAP to be able to process CompositeElements with unstructured.staging.base.isd_to_elements
* **Fix unnecessary mid-text chunk-splitting.** The "pre-chunker" did not consider separator blank-line ("\n\n") length when grouping elements for a single chunk. As a result, sections were frequently over-populated producing a over-sized chunk that required mid-text splitting.
* **Fix frequent dissociation of title from chunk.** The sectioning algorithm included the title of the next section with the prior section whenever it would fit, frequently producing association of a section title with the prior section and dissociating it from its actual section. Fix this by performing combination of whole sections only.
* **Fix PDF attempt to get dict value from string.** Fixes a rare edge case that prevented some PDF's from being partitioned. The `get_uris_from_annots` function tried to access the dictionary value of a string instance variable. Assign `None` to the annotation variable if the instance type is not dictionary to avoid the erroneous attempt.

## 0.10.27

### Enhancements

* **Leverage dict to share content across ingest pipeline** To share the ingest doc content across steps in the ingest pipeline, this was updated to use a multiprocessing-safe dictionary so changes get persisted and each step has the option to modify the ingest docs in place.

### Features

### Fixes

* **Removed `ebooklib` as a dependency** `ebooklib` is licensed under AGPL3, which is incompatible with the Apache 2.0 license. Thus it is being removed.
* **Caching fixes in ingest pipeline** Previously, steps like the source node were not leveraging parameters such as `re_download` to dictate if files should be forced to redownload rather than use what might already exist locally.

## 0.10.26

### Enhancements

* **Add text CCT CI evaluation workflow** Adds cct text extraction evaluation metrics to the current ingest workflow to measure the performance of each file extracted as well as aggregated-level performance.

### Features

* **Functionality to catch and classify overlapping/nested elements** Method to identify overlapping-bboxes cases within detected elements in a document. It returns two values: a boolean defining if there are overlapping elements present, and a list reporting them with relevant metadata. The output includes information about the `overlapping_elements`, `overlapping_case`, `overlapping_percentage`, `largest_ngram_percentage`, `overlap_percentage_total`, `max_area`, `min_area`, and `total_area`.
* **Add Local connector source metadata** python's os module used to pull stats from local file when processing via the local connector and populates fields such as last modified time, created time.

### Fixes

* **Fixes elements partitioned from an image file missing certain metadata** Metadata for image files, like file type, was being handled differently from other file types. This caused a bug where other metadata, like the file name, was being missed. This change brought metadata handling for image files to be more in line with the handling for other file types so that file name and other metadata fields are being captured.
* **Adds `typing-extensions` as an explicit dependency** This package is an implicit dependency, but the module is being imported directly in `unstructured.documents.elements` so the dependency should be explicit in case changes in other dependencies lead to `typing-extensions` being dropped as a dependency.
* **Stop passing `extract_tables` to `unstructured-inference` since it is now supported in `unstructured` instead** Table extraction previously occurred in `unstructured-inference`, but that logic, except for the table model itself, is now a part of the `unstructured` library. Thus the parameter triggering table extraction is no longer passed to the `unstructured-inference` package. Also noted the table output regression for PDF files.
* **Fix a bug in Table partitioning** Previously the `skip_infer_table_types` variable used in `partition` was not being passed down to specific file partitioners. Now you can utilize the `skip_infer_table_types` list variable when calling `partition` to specify the filetypes for which you want to skip table extraction, or the `infer_table_structure` boolean variable on the file specific partitioning function.
* **Fix partition docx without sections** Some docx files, like those from teams output, do not contain sections and it would produce no results because the code assumes all components are in sections. Now if no sections is detected from a document we iterate through the paragraphs and return contents found in the paragraphs.
* **Fix out-of-order sequencing of split chunks.** Fixes behavior where "split" chunks were inserted at the beginning of the chunk sequence. This would produce a chunk sequence like [5a, 5b, 3a, 3b, 1, 2, 4] when sections 3 and 5 exceeded `max_characters`.
* **Deserialization of ingest docs fixed** When ingest docs are being deserialized as part of the ingest pipeline process (cli), there were certain fields that weren't getting persisted (metadata and date processed). The from_dict method was updated to take these into account and a unit test added to check.
* **Map source cli command configs when destination set** Due to how the source connector is dynamically called when the destination connector is set via the CLI, the configs were being set incorrectoy, causing the source connector to break. The configs were fixed and updated to take into account Fsspec-specific connectors.

## 0.10.25

### Enhancements

* **Duplicate CLI param check** Given that many of the options associated with the `Click` based cli ingest commands are added dynamically from a number of configs, a check was incorporated to make sure there were no duplicate entries to prevent new configs from overwriting already added options.
* **Ingest CLI refactor for better code reuse** Much of the ingest cli code can be templated and was a copy-paste across files, adding potential risk. Code was refactored to use a base class which had much of the shared code templated.

### Features

* **Table OCR refactor** support Table OCR with pre-computed OCR data to ensure we only do one OCR for entrie document. User can specify
ocr agent tesseract/paddle in environment variable `OCR_AGENT` for OCRing the entire document.
* **Adds accuracy function** The accuracy scoring was originally an option under `calculate_edit_distance`. For easy function call, it is now a wrapper around the original function that calls edit_distance and return as "score".
* **Adds HuggingFaceEmbeddingEncoder** The HuggingFace Embedding Encoder uses a local embedding model as opposed to using an API.
* **Add AWS bedrock embedding connector** `unstructured.embed.bedrock` now provides a connector to use AWS bedrock's `titan-embed-text` model to generate embeddings for elements. This features requires valid AWS bedrock setup and an internet connectionto run.

### Fixes

* **Import PDFResourceManager more directly** We were importing `PDFResourceManager` from `pdfminer.converter` which was causing an error for some users. We changed to import from the actual location of `PDFResourceManager`, which is `pdfminer.pdfinterp`.
* **Fix language detection of elements with empty strings** This resolves a warning message that was raised by `langdetect` if the language was attempted to be detected on an empty string. Language detection is now skipped for empty strings.
* **Fix chunks breaking on regex-metadata matches.** Fixes "over-chunking" when `regex_metadata` was used, where every element that contained a regex-match would start a new chunk.
* **Fix regex-metadata match offsets not adjusted within chunk.** Fixes incorrect regex-metadata match start/stop offset in chunks where multiple elements are combined.
* **Map source cli command configs when destination set** Due to how the source connector is dynamically called when the destination connector is set via the CLI, the configs were being set incorrectoy, causing the source connector to break. The configs were fixed and updated to take into account Fsspec-specific connectors.
* **Fix metrics folder not discoverable** Fixes issue where unstructured/metrics folder is not discoverable on PyPI by adding an `__init__.py` file under the folder.
* **Fix a bug when `parition_pdf` get `model_name=None`** In API usage the `model_name` value is `None` and the `cast` function in `partition_pdf` would return `None` and lead to attribution error. Now we use `str` function to explicit convert the content to string so it is garanteed to have `starts_with` and other string functions as attributes
* **Fix html partition fail on tables without `tbody` tag** HTML tables may sometimes just contain headers without body (`tbody` tag)

## 0.10.24

### Enhancements

* **Improve natural reading order** Some `OCR` elements with only spaces in the text have full-page width in the bounding box, which causes the `xycut` sorting to not work as expected. Now the logic to parse OCR results removes any elements with only spaces (more than one space).
* **Ingest compression utilities and fsspec connector support** Generic utility code added to handle files that get pulled from a source connector that are either tar or zip compressed and uncompress them locally. This is then processed using a local source connector. Currently this functionality has been incorporated into the fsspec connector and all those inheriting from it (currently: Azure Blob Storage, Google Cloud Storage, S3, Box, and Dropbox).
* **Ingest destination connectors support for writing raw list of elements** Along with the default write method used in the ingest pipeline to write the json content associated with the ingest docs, each destination connector can now also write a raw list of elements to the desired downstream location without having an ingest doc associated with it.

### Features

* **Adds element type percent match function** In order to evaluate the element type extracted, we add a function that calculates the matched percentage between two frequency dictionary.

### Fixes

* **Fix paddle model file not discoverable** Fixes issue where ocr_models/paddle_ocr.py file is not discoverable on PyPI by adding
an `__init__.py` file under the folder.
* **Chipper v2 Fixes** Includes fix for a memory leak and rare last-element bbox fix. (unstructured-inference==0.7.7)
* **Fix image resizing issue** Includes fix related to resizing images in the tables pipeline. (unstructured-inference==0.7.6)

## 0.10.23

### Enhancements

* **Add functionality to limit precision when serializing to json** Precision for `points` is limited to 1 decimal point if coordinates["system"] == "PixelSpace" (otherwise 2 decimal points?). Precision for `detection_class_prob` is limited to 5 decimal points.
* **Fix csv file detection logic when mime-type is text/plain** Previously the logic to detect csv file type was considering only first row's comma count comparing with the header_row comma count and both the rows being same line the result was always true, Now the logic is changed to consider the comma's count for all the lines except first line and compare with header_row comma count.
* **Improved inference speed for Chipper V2** API requests with 'hi_res_model_name=chipper' now have ~2-3x faster responses.

### Features

### Fixes

* **Cleans up temporary files after conversion** Previously a file conversion utility was leaving temporary files behind on the filesystem without removing them when no longer needed. This fix helps prevent an accumulation of temporary files taking up excessive disk space.
* **Fixes `under_non_alpha_ratio` dividing by zero** Although this function guarded against a specific cause of division by zero, there were edge cases slipping through like strings with only whitespace. This update more generally prevents the function from performing a division by zero.
* **Fix languages default** Previously the default language was being set to English when elements didn't have text or if langdetect could not detect the language. It now defaults to None so there is not misleading information about the language detected.
* **Fixes recursion limit error that was being raised when partitioning Excel documents of a certain size** Previously we used a recursive method to find subtables within an excel sheet. However this would run afoul of Python's recursion depth limit when there was a contiguous block of more than 1000 cells within a sheet. This function has been updated to use the NetworkX library which avoids Python recursion issues.

## 0.10.22

### Enhancements

* **bump `unstructured-inference` to `0.7.3`** The updated version of `unstructured-inference` supports a new version of the Chipper model, as well as a cleaner schema for its output classes. Support is included for new inference features such as hierarchy and ordering.
* **Expose skip_infer_table_types in ingest CLI.** For each connector a new `--skip-infer-table-types` parameter was added to map to the `skip_infer_table_types` partition argument. This gives more granular control to unstructured-ingest users, allowing them to specify the file types for which we should attempt table extraction.
* **Add flag to ingest CLI to raise error if any single doc fails in pipeline** Currently if a single doc fails in the pipeline, the whole thing halts due to the error. This flag defaults to log an error but continue with the docs it can.
* **Emit hyperlink metadata for DOCX file-type.** DOCX partitioner now adds `metadata.links`, `metadata.link_texts` and `metadata.link_urls` for elements that contain a hyperlink that points to an external resource. So-called "jump" links pointing to document internal locations (such as those found in a table-of-contents "jumping" to a chapter or section) are excluded.

### Features

* **Add `elements_to_text` as a staging helper function** In order to get a single clean text output from unstructured for metric calculations, automate the process of extracting text from elements using this function.
* **Adds permissions(RBAC) data ingestion functionality for the Sharepoint connector.** Problem: Role based access control is an important component in many data storage systems. Users may need to pass permissions (RBAC) data to downstream systems when ingesting data. Feature: Added permissions data ingestion functionality to the Sharepoint connector.

### Fixes

* **Fixes PDF list parsing creating duplicate list items** Previously a bug in PDF list item parsing caused removal of other elements and duplication of the list item
* **Fixes duplicated elements** Fixes issue where elements are duplicated when embeddings are generated. This will allow users to generate embeddings for their list of Elements without duplicating/breaking the orginal content.
* **Fixes failure when flagging for embeddings through unstructured-ingest** Currently adding the embedding parameter to any connector results in a failure on the copy stage. This is resolves the issue by adding the IngestDoc to the context map in the embedding node's `run` method. This allows users to specify that connectors fetch embeddings without failure.
* **Fix ingest pipeline reformat nodes not discoverable** Fixes issue where  reformat nodes raise ModuleNotFoundError on import. This was due to the directory was missing `__init__.py` in order to make it discoverable.
* **Fix default language in ingest CLI** Previously the default was being set to english which injected potentially incorrect information to downstream language detection libraries. By setting the default to None allows those libraries to better detect what language the text is in the doc being processed.

## 0.10.21

* **Adds Scarf analytics**.

## 0.10.20

### Enhancements

* **Add document level language detection functionality.** Adds the "auto" default for the languages param to all partitioners. The primary language present in the document is detected using the `langdetect` package. Additional param `detect_language_per_element` is also added for partitioners that return multiple elements. Defaults to `False`.
* **Refactor OCR code** The OCR code for entire page is moved from unstructured-inference to unstructured. On top of continuing support for OCR language parameter, we also support two OCR processing modes, "entire_page" or "individual_blocks".
* **Align to top left when shrinking bounding boxes for `xy-cut` sorting:** Update `shrink_bbox()` to keep top left rather than center.
* **Add visualization script to annotate elements** This script is often used to analyze/visualize elements with coordinates (e.g. partition_pdf()).
* **Adds data source properties to the Jira, Github and Gitlab connectors** These properties (date_created, date_modified, version, source_url, record_locator) are written to element metadata during ingest, mapping elements to information about the document source from which they derive. This functionality enables downstream applications to reveal source document applications, e.g. a link to a GDrive doc, Salesforce record, etc.
* **Improve title detection in pptx documents** The default title textboxes on a pptx slide are now categorized as titles.
* **Improve hierarchy detection in pptx documents** List items, and other slide text are properly nested under the slide title. This will enable better chunking of pptx documents.
* **Refactor of the ingest cli workflow** The refactored approach uses a dynamically set pipeline with a snapshot along each step to save progress and accommodate continuation from a snapshot if an error occurs. This also allows the pipeline to dynamically assign any number of steps to modify the partitioned content before it gets written to a destination.
* **Applies `max_characters=<n>` argument to all element types in `add_chunking_strategy` decorator** Previously this argument was only utilized in chunking Table elements and now applies to all partitioned elements if `add_chunking_strategy` decorator is utilized, further preparing the elements for downstream processing.
* **Add common retry strategy utilities for unstructured-ingest** Dynamic retry strategy with exponential backoff added to Notion source connector.
*
### Features

* **Adds `bag_of_words` and `percent_missing_text` functions** In order to count the word frequencies in two input texts and calculate the percentage of text missing relative to the source document.
* **Adds `edit_distance` calculation metrics** In order to benchmark the cleaned, extracted text with unstructured, `edit_distance` (`Levenshtein distance`) is included.
* **Adds detection_origin field to metadata** Problem: Currently isn't an easy way to find out how an element was created. With this change that information is added. Importance: With this information the developers and users are now able to know how an element was created to make decisions on how to use it. In order tu use this feature
setting UNSTRUCTURED_INCLUDE_DEBUG_METADATA=true is needed.
* **Adds a function that calculates frequency of the element type and its depth** To capture the accuracy of element type extraction, this function counts the occurrences of each unique element type with its depth for use in element metrics.

### Fixes

* **Fix zero division error in annotation bbox size** This fixes the bug where we find annotation bboxes realted to an element that need to divide the intersection size between annotation bbox and element bbox by the size of the annotation bbox
* **Fix prevent metadata module from importing dependencies from unnecessary modules** Problem: The `metadata` module had several top level imports that were only used in and applicable to code related to specific document types, while there were many general-purpose functions. As a result, general-purpose functions couldn't be used without unnecessary dependencies being installed. Fix: moved 3rd party dependency top level imports to inside the functions in which they are used and applied a decorator to check that the dependency is installed and emit a helpful error message if not.
* **Fixes category_depth None value for Title elements** Problem: `Title` elements from `chipper` get `category_depth`= None even when `Headline` and/or `Subheadline` elements are present in the same page. Fix: all `Title` elements with `category_depth` = None should be set to have a depth of 0 instead iff there are `Headline` and/or `Subheadline` element-types present. Importance: `Title` elements should be equivalent html `H1` when nested headings are present; otherwise, `category_depth` metadata can result ambiguous within elements in a page.
* **Tweak `xy-cut` ordering output to be more column friendly** This results in the order of elements more closely reflecting natural reading order which benefits downstream applications. While element ordering from `xy-cut` is usually mostly correct when ordering multi-column documents, sometimes elements from a RHS column will appear before elements in a LHS column. Fix: add swapped `xy-cut` ordering by sorting by X coordinate first and then Y coordinate.
* **Fixes badly initialized Formula** Problem: YoloX contain new types of elements, when loading a document that contain formulas a new element of that class
should be generated, however the Formula class inherits from Element instead of Text. After this change the element is correctly created with the correct class
allowing the document to be loaded. Fix: Change parent class for Formula to Text. Importance: Crucial to be able to load documents that contain formulas.
* **Fixes pdf uri error** An error was encountered when URI type of `GoToR` which refers to pdf resources outside of its own was detected since no condition catches such case. The code is fixing the issue by initialize URI before any condition check.


## 0.10.19

### Enhancements

* **Adds XLSX document level language detection** Enhancing on top of language detection functionality in previous release, we now support language detection within `.xlsx` file type at Element level.
* **bump `unstructured-inference` to `0.6.6`** The updated version of `unstructured-inference` makes table extraction in `hi_res` mode configurable to fine tune table extraction performance; it also improves element detection by adding a deduplication post processing step in the `hi_res` partitioning of pdfs and images.
* **Detect text in HTML Heading Tags as Titles** This will increase the accuracy of hierarchies in HTML documents and provide more accurate element categorization. If text is in an HTML heading tag and is not a list item, address, or narrative text, categorize it as a title.
* **Update python-based docs** Refactor docs to use the actual unstructured code rather than using the subprocess library to run the cli command itself.
* **Adds Table support for the `add_chunking_strategy` decorator to partition functions.** In addition to combining elements under Title elements, user's can now specify the `max_characters=<n>` argument to chunk Table elements into TableChunk elements with `text` and `text_as_html` of length <n> characters. This means partitioned Table results are ready for use in downstream applications without any post processing.
* **Expose endpoint url for s3 connectors** By allowing for the endpoint url to be explicitly overwritten, this allows for any non-AWS data providers supporting the s3 protocol to be supported (i.e. minio).

### Features

* **change default `hi_res` model for pdf/image partition to `yolox`** Now partitioning pdf/image using `hi_res` strategy utilizes `yolox_quantized` model isntead of `detectron2_onnx` model. This new default model has better recall for tables and produces more detailed categories for elements.
* **XLSX can now reads subtables within one sheet** Problem: Many .xlsx files are not created to be read as one full table per sheet. There are subtables, text and header along with more informations to extract from each sheet. Feature: This `partition_xlsx` now can reads subtable(s) within one .xlsx sheet, along with extracting other title and narrative texts. Importance: This enhance the power of .xlsx reading to not only one table per sheet, allowing user to capture more data tables from the file, if exists.
* **Update Documentation on Element Types and Metadata**: We have updated the documentation according to the latest element types and metadata. It includes the common and additional metadata provided by the Partitions and Connectors.

### Fixes

* **Fixes partition_pdf is_alnum reference bug** Problem: The `partition_pdf` when attempt to get bounding box from element experienced a reference before assignment error when the first object is not text extractable.  Fix: Switched to a flag when the condition is met. Importance: Crucial to be able to partition with pdf.
* **Fix various cases of HTML text missing after partition**
  Problem: Under certain circumstances, text immediately after some HTML tags will be misssing from partition result.
  Fix: Updated code to deal with these cases.
  Importance: This will ensure the correctness when partitioning HTML and Markdown documents.
* **Fixes chunking when `detection_class_prob` appears in Element metadata** Problem: when `detection_class_prob` appears in Element metadata, Elements will only be combined by chunk_by_title if they have the same `detection_class_prob` value (which is rare). This is unlikely a case we ever need to support and most often results in no chunking. Fix: `detection_class_prob` is included in the chunking list of metadata keys excluded for similarity comparison. Importance: This change allows `chunk_by_title` to operate as intended for documents which include `detection_class_prob` metadata in their Elements.

## 0.10.18

### Enhancements

* **Better detection of natural reading order in images and PDF's** The elements returned by partition better reflect natural reading order in some cases, particularly in complicated multi-column layouts, leading to better chunking and retrieval for downstream applications. Achieved by improving the `xy-cut` sorting to preprocess bboxes, shrinking all bounding boxes by 90% along x and y axes (still centered around the same center point), which allows projection lines to be drawn where not possible before if layout bboxes overlapped.
* **Improves `partition_xml` to be faster and more memory efficient when partitioning large XML files** The new behavior is to partition iteratively to prevent loading the entire XML tree into memory at once in most use cases.
* **Adds data source properties to SharePoint, Outlook, Onedrive, Reddit, Slack, DeltaTable connectors** These properties (date_created, date_modified, version, source_url, record_locator) are written to element metadata during ingest, mapping elements to information about the document source from which they derive. This functionality enables downstream applications to reveal source document applications, e.g. a link to a GDrive doc, Salesforce record, etc.
* **Add functionality to save embedded images in PDF's separately as images** This allows users to save embedded images in PDF's separately as images, given some directory path. The saved image path is written to the metadata for the Image element. Downstream applications may benefit by providing users with image links from relevant "hits."
* **Azure Cognite Search destination connector** New Azure Cognitive Search destination connector added to ingest CLI.  Users may now use `unstructured-ingest` to write partitioned data from over 20 data sources (so far) to an Azure Cognitive Search index.
* **Improves salesforce partitioning** Partitions Salesforce data as xlm instead of text for improved detail and flexibility. Partitions htmlbody instead of textbody for Salesforce emails. Importance: Allows all Salesforce fields to be ingested and gives Salesforce emails more detailed partitioning.
* **Add document level language detection functionality.** Introduces the "auto" default for the languages param, which then detects the languages present in the document using the `langdetect` package. Adds the document languages as ISO 639-3 codes to the element metadata. Implemented only for the partition_text function to start.
* **PPTX partitioner refactored in preparation for enhancement.** Behavior should be unchanged except that shapes enclosed in a group-shape are now included, as many levels deep as required (a group-shape can itself contain a group-shape).
* **Embeddings support for the SharePoint SourceConnector via unstructured-ingest CLI** The SharePoint connector can now optionally create embeddings from the elements it pulls out during partition and upload those embeddings to Azure Cognitive Search index.
* **Improves hierarchy from docx files by leveraging natural hierarchies built into docx documents**  Hierarchy can now be detected from an indentation level for list bullets/numbers and by style name (e.g. Heading 1, List Bullet 2, List Number).
* **Chunking support for the SharePoint SourceConnector via unstructured-ingest CLI** The SharePoint connector can now optionally chunk the elements pulled out during partition via the chunking unstructured brick. This can be used as a stage before creating embeddings.

### Features

* **Adds `links` metadata in `partition_pdf` for `fast` strategy.** Problem: PDF files contain rich information and hyperlink that Unstructured did not captured earlier. Feature: `partition_pdf` now can capture embedded links within the file along with its associated text and page number. Importance: Providing depth in extracted elements give user a better understanding and richer context of documents. This also enables user to map to other elements within the document if the hyperlink is refered internally.
* **Adds the embedding module to be able to embed Elements** Problem: Many NLP applications require the ability to represent parts of documents in a semantic way. Until now, Unstructured did not have text embedding ability within the core library. Feature: This embedding module is able to track embeddings related data with a class, embed a list of elements, and return an updated list of Elements with the *embeddings* property. The module is also able to embed query strings. Importance: Ability to embed documents or parts of documents will enable users to make use of these semantic representations in different NLP applications, such as search, retrieval, and retrieval augmented generation.

### Fixes

* **Fixes a metadata source serialization bug** Problem: In unstructured elements, when loading an elements json file from the disk, the data_source attribute is assumed to be an instance of DataSourceMetadata and the code acts based on that. However the loader did not satisfy the assumption, and loaded it as a dict instead, causing an error. Fix: Added necessary code block to initialize a DataSourceMetadata object, also refactored DataSourceMetadata.from_dict() method to remove redundant code. Importance: Crucial to be able to load elements (which have data_source fields) from json files.
* **Fixes issue where unstructured-inference was not getting updated** Problem: unstructured-inference was not getting upgraded to the version to match unstructured release when doing a pip install.  Solution: using `pip install unstructured[all-docs]` it will now upgrade both unstructured and unstructured-inference. Importance: This will ensure that the inference library is always in sync with the unstructured library, otherwise users will be using outdated libraries which will likely lead to unintended behavior.
* **Fixes SharePoint connector failures if any document has an unsupported filetype** Problem: Currently the entire connector ingest run fails if a single IngestDoc has an unsupported filetype. This is because a ValueError is raised in the IngestDoc's `__post_init__`. Fix: Adds a try/catch when the IngestConnector runs get_ingest_docs such that the error is logged but all processable documents->IngestDocs are still instantiated and returned. Importance: Allows users to ingest SharePoint content even when some files with unsupported filetypes exist there.
* **Fixes Sharepoint connector server_path issue** Problem: Server path for the Sharepoint Ingest Doc was incorrectly formatted, causing issues while fetching pages from the remote source. Fix: changes formatting of remote file path before instantiating SharepointIngestDocs and appends a '/' while fetching pages from the remote source. Importance: Allows users to fetch pages from Sharepoint Sites.
* **Fixes Sphinx errors.** Fixes errors when running Sphinx `make html` and installs library to suppress warnings.
* **Fixes a metadata backwards compatibility error** Problem: When calling `partition_via_api`, the hosted api may return an element schema that's newer than the current `unstructured`. In this case, metadata fields were added which did not exist in the local `ElementMetadata` dataclass, and `__init__()` threw an error. Fix: remove nonexistent fields before instantiating in `ElementMetadata.from_json()`. Importance: Crucial to avoid breaking changes when adding fields.
* **Fixes issue with Discord connector when a channel returns `None`** Problem: Getting the `jump_url` from a nonexistent Discord `channel` fails. Fix: property `jump_url` is now retrieved within the same context as the messages from the channel. Importance: Avoids cascading issues when the connector fails to fetch information about a Discord channel.
* **Fixes occasionally SIGABTR when writing table with `deltalake` on Linux** Problem: occasionally on Linux ingest can throw a `SIGABTR` when writing `deltalake` table even though the table was written correctly. Fix: put the writing function into a `Process` to ensure its execution to the fullest extent before returning to the main process. Importance: Improves stability of connectors using `deltalake`
* **Fixes badly initialized Formula** Problem: YoloX contain new types of elements, when loading a document that contain formulas a new element of that class should be generated, however the Formula class inherits from Element instead of Text. After this change the element is correctly created with the correct class allowing the document to be loaded. Fix: Change parent class for Formula to Text. Importance: Crucial to be able to load documents that contain formulas.

## 0.10.16

### Enhancements

* **Adds data source properties to Airtable, Confluence, Discord, Elasticsearch, Google Drive, and Wikipedia connectors** These properties (date_created, date_modified, version, source_url, record_locator) are written to element metadata during ingest, mapping elements to information about the document source from which they derive. This functionality enables downstream applications to reveal source document applications, e.g. a link to a GDrive doc, Salesforce record, etc.
* **DOCX partitioner refactored in preparation for enhancement.** Behavior should be unchanged except in multi-section documents containing different headers/footers for different sections. These will now emit all distinct headers and footers encountered instead of just those for the last section.
* **Add a function to map between Tesseract and standard language codes.** This allows users to input language information to the `languages` param in any Tesseract-supported langcode or any ISO 639 standard language code.
* **Add document level language detection functionality.** Introduces the "auto" default for the languages param, which then detects the languages present in the document using the `langdetect` package. Implemented only for the partition_text function to start.

### Features

### Fixes

* ***Fixes an issue that caused a partition error for some PDF's.** Fixes GH Issue 1460 by bypassing a coordinate check if an element has invalid coordinates.

## 0.10.15


### Enhancements

* **Support for better element categories from the next-generation image-to-text model ("chipper").** Previously, not all of the classifications from Chipper were being mapped to proper `unstructured` element categories so the consumer of the library would see many `UncategorizedText` elements. This fixes the issue, improving the granularity of the element categories outputs for better downstream processing and chunking. The mapping update is:
  * "Threading": `NarrativeText`
  * "Form": `NarrativeText`
  * "Field-Name": `Title`
  * "Value": `NarrativeText`
  * "Link": `NarrativeText`
  * "Headline": `Title` (with `category_depth=1`)
  * "Subheadline": `Title` (with `category_depth=2`)
  * "Abstract": `NarrativeText`
* **Better ListItem grouping for PDF's (fast strategy).** The `partition_pdf` with `fast` strategy previously broke down some numbered list item lines as separate elements. This enhancement leverages the x,y coordinates and bbox sizes to help decide whether the following chunk of text is a continuation of the immediate previous detected ListItem element or not, and not detect it as its own non-ListItem element.
* **Fall back to text-based classification for uncategorized Layout elements for Images and PDF's**. Improves element classification by running existing text-based rules on previously `UncategorizedText` elements.
* **Adds table partitioning for Partitioning for many doc types including: .html, .epub., .md, .rst, .odt, and .msg.** At the core of this change is the .html partition functionality, which is leveraged by the other effected doc types. This impacts many scenarios where `Table` Elements are now propery extracted.
* **Create and add `add_chunking_strategy` decorator to partition functions.** Previously, users were responsible for their own chunking after partitioning elements, often required for downstream applications. Now, individual elements may be combined into right-sized chunks where min and max character size may be specified if `chunking_strategy=by_title`. Relevant elements are grouped together for better downstream results. This enables users immediately use partitioned results effectively in downstream applications (e.g. RAG architecture apps) without any additional post-processing.
* **Adds `languages` as an input parameter and marks `ocr_languages` kwarg for deprecation in pdf, image, and auto partitioning functions.** Previously, language information was only being used for Tesseract OCR for image-based documents and was in a Tesseract specific string format, but by refactoring into a list of standard language codes independent of Tesseract, the `unstructured` library will better support `languages` for other non-image pipelines and/or support for other OCR engines.
* **Removes `UNSTRUCTURED_LANGUAGE` env var usage and replaces `language` with `languages` as an input parameter to unstructured-partition-text_type functions.** The previous parameter/input setup was not user-friendly or scalable to the variety of elements being processed. By refactoring the inputted language information into a list of standard language codes, we can support future applications of the element language such as detection, metadata, and multi-language elements. Now, to skip English specific checks, set the `languages` parameter to any non-English language(s).
* **Adds `xlsx` and `xls` filetype extensions to the `skip_infer_table_types` default list in `partition`.** By adding these file types to the input parameter these files should not go through table extraction. Users can still specify if they would like to extract tables from these filetypes, but will have to set the `skip_infer_table_types` to exclude the desired filetype extension. This avoids mis-representing complex spreadsheets where there may be multiple sub-tables and other content.
* **Better debug output related to sentence counting internals**. Clarify message when sentence is not counted toward sentence count because there aren't enough words, relevant for developers focused on `unstructured`s NLP internals.
* **Faster ocr_only speed for partitioning PDF and images.** Use `unstructured_pytesseract.run_and_get_multiple_output` function to reduce the number of calls to `tesseract` by half when partitioning pdf or image with `tesseract`
* **Adds data source properties to fsspec connectors** These properties (date_created, date_modified, version, source_url, record_locator) are written to element metadata during ingest, mapping elements to information about the document source from which they derive. This functionality enables downstream applications to reveal source document applications, e.g. a link to a GDrive doc, Salesforce record, etc.
* **Add delta table destination connector** New delta table destination connector added to ingest CLI.  Users may now use `unstructured-ingest` to write partitioned data from over 20 data sources (so far) to a Delta Table.
* **Rename to Source and Destination Connectors in the Documentation.** Maintain naming consistency between Connectors codebase and documentation with the first addition to a destination connector.
* **Non-HTML text files now return unstructured-elements as opposed to HTML-elements.** Previously the text based files that went through `partition_html` would return HTML-elements but now we preserve the format from the input using `source_format` argument in the partition call.
* **Adds `PaddleOCR` as an optional alternative to `Tesseract`** for OCR in processing of PDF or Image files, it is installable via the `makefile` command `install-paddleocr`. For experimental purposes only.
* **Bump unstructured-inference** to 0.5.28. This version bump markedly improves the output of table data, rendered as `metadata.text_as_html` in an element. These changes include:
  * add env variable `ENTIRE_PAGE_OCR` to specify using paddle or tesseract on entire page OCR
  * table structure detection now pads the input image by 25 pixels in all 4 directions to improve its recall (0.5.27)
  * support paddle with both cpu and gpu and assume it is pre-installed (0.5.26)
  * fix a bug where `cells_to_html` doesn't handle cells spanning multiple rows properly (0.5.25)
  * remove `cv2` preprocessing step before OCR step in table transformer (0.5.24)

### Features

* **Adds element metadata via `category_depth` with default value None**.
  * This additional metadata is useful for vectordb/LLM, chunking strategies, and retrieval applications.
* **Adds a naive hierarchy for elements via a `parent_id` on the element's metadata**
  * Users will now have more metadata for implementing vectordb/LLM chunking strategies. For example, text elements could be queried by their preceding title element.
  * Title elements created from HTML headings will properly nest

### Fixes

* **`add_pytesseract_bboxes_to_elements` no longer returns `nan` values**. The function logic is now broken into new methods
  `_get_element_box` and `convert_multiple_coordinates_to_new_system`
* **Selecting a different model wasn't being respected when calling `partition_image`.** Problem: `partition_pdf` allows for passing a `model_name` parameter. Given the similarity between the image and PDF pipelines, the expected behavior is that `partition_image` should support the same parameter, but `partition_image` was unintentionally not passing along its `kwargs`. This was corrected by adding the kwargs to the downstream call.
* **Fixes a chunking issue via dropping the field "coordinates".** Problem: chunk_by_title function was chunking each element to its own individual chunk while it needed to group elements into a fewer number of chunks. We've discovered that this happens due to a metadata matching logic in chunk_by_title function, and discovered that elements with different metadata can't be put into the same chunk. At the same time, any element with "coordinates" essentially had different metadata than other elements, due each element locating in different places and having different coordinates. Fix: That is why we have included the key "coordinates" inside a list of excluded metadata keys, while doing this "metadata_matches" comparision. Importance: This change is crucial to be able to chunk by title for documents which include "coordinates" metadata in their elements.

## 0.10.14

### Enhancements

* Update all connectors to use new downstream architecture
  * New click type added to parse comma-delimited string inputs
  * Some CLI options renamed

### Features

### Fixes

## 0.10.13

### Enhancements

* Updated documentation: Added back support doc types for partitioning, more Python codes in the API page,  RAG definition, and use case.
* Updated Hi-Res Metadata: PDFs and Images using Hi-Res strategy now have layout model class probabilities added ot metadata.
* Updated the `_detect_filetype_from_octet_stream()` function to use libmagic to infer the content type of file when it is not a zip file.
* Tesseract minor version bump to 5.3.2

### Features

* Add Jira Connector to be able to pull issues from a Jira organization
* Add `clean_ligatures` function to expand ligatures in text


### Fixes

* `partition_html` breaks on `<br>` elements.
* Ingest error handling to properly raise errors when wrapped
* GH issue 1361: fixes a sortig error that prevented some PDF's from being parsed
* Bump unstructured-inference
  * Brings back embedded images in PDF's (0.5.23)

## 0.10.12

### Enhancements

* Removed PIL pin as issue has been resolved upstream
* Bump unstructured-inference
  * Support for yolox_quantized layout detection model (0.5.20)
* YoloX element types added


### Features

* Add Salesforce Connector to be able to pull Account, Case, Campaign, EmailMessage, Lead

### Fixes


* Bump unstructured-inference
  * Avoid divide-by-zero errors swith `safe_division` (0.5.21)

## 0.10.11

### Enhancements

* Bump unstructured-inference
  * Combine entire-page OCR output with layout-detected elements, to ensure full coverage of the page (0.5.19)

### Features

* Add in ingest cli s3 writer

### Fixes

* Fix a bug where `xy-cut` sorting attemps to sort elements without valid coordinates; now xy cut sorting only works when **all** elements have valid coordinates

## 0.10.10

### Enhancements

* Adds `text` as an input parameter to `partition_xml`.
* `partition_xml` no longer runs through `partition_text`, avoiding incorrect splitting
  on carriage returns in the XML. Since `partition_xml` no longer calls `partition_text`,
  `min_partition` and `max_partition` are no longer supported in `partition_xml`.
* Bump `unstructured-inference==0.5.18`, change non-default detectron2 classification threshold
* Upgrade base image from rockylinux 8 to rockylinux 9
* Serialize IngestDocs to JSON when passing to subprocesses

### Features

### Fixes

- Fix a bug where mismatched `elements` and `bboxes` are passed into `add_pytesseract_bbox_to_elements`

## 0.10.9

### Enhancements

* Fix `test_json` to handle only non-extra dependencies file types (plain-text)

### Features

* Adds `chunk_by_title` to break a document into sections based on the presence of `Title`
  elements.
* add new extraction function `extract_image_urls_from_html` to extract all img related URL from html text.

### Fixes

* Make cv2 dependency optional
* Edit `add_pytesseract_bbox_to_elements`'s (`ocr_only` strategy) `metadata.coordinates.points` return type to `Tuple` for consistency.
* Re-enable test-ingest-confluence-diff for ingest tests
* Fix syntax for ingest test check number of files
* Fix csv and tsv partitioners loosing the first line of the files when creating elements

## 0.10.8

### Enhancements

* Release docker image that installs Python 3.10 rather than 3.8

### Features

### Fixes

## 0.10.7

### Enhancements

### Features

### Fixes

* Remove overly aggressive ListItem chunking for images and PDF's which typically resulted in inchorent elements.

## 0.10.6

### Enhancements

* Enable `partition_email` and `partition_msg` to detect if an email is PGP encryped. If
  and email is PGP encryped, the functions will return an empy list of elements and
  emit a warning about the encrypted content.
* Add threaded Slack conversations into Slack connector output
* Add functionality to sort elements using `xy-cut` sorting approach in `partition_pdf` for `hi_res` and `fast` strategies
* Bump unstructured-inference
  * Set OMP_THREAD_LIMIT to 1 if not set for better tesseract perf (0.5.17)

### Features

* Extract coordinates from PDFs and images when using OCR only strategy and add to metadata

### Fixes

* Update `partition_html` to respect the order of `<pre>` tags.
* Fix bug in `partition_pdf_or_image` where two partitions were called if `strategy == "ocr_only"`.
* Bump unstructured-inference
  * Fix issue where temporary files were being left behind (0.5.16)
* Adds deprecation warning for the `file_filename` kwarg to `partition`, `partition_via_api`,
  and `partition_multiple_via_api`.
* Fix documentation build workflow by pinning dependencies

## 0.10.5

### Enhancements

* Create new CI Pipelines
  - Checking text, xml, email, and html doc tests against the library installed without extras
  - Checking each library extra against their respective tests
* `partition` raises an error and tells the user to install the appropriate extra if a filetype
  is detected that is missing dependencies.
* Add custom errors to ingest
* Bump `unstructured-ingest==0.5.15`
  - Handle an uncaught TesseractError (0.5.15)
  - Add TIFF test file and TIFF filetype to `test_from_image_file` in `test_layout` (0.5.14)
* Use `entire_page` ocr mode for pdfs and images
* Add notes on extra installs to docs
* Adds ability to reuse connections per process in unstructured-ingest

### Features
* Add delta table connector

### Fixes

## 0.10.4
* Pass ocr_mode in partition_pdf and set the default back to individual pages for now
* Add diagrams and descriptions for ingest design in the ingest README

### Features
* Supports multipage TIFF image partitioning

### Fixes

## 0.10.2

### Enhancements
* Bump unstructured-inference==0.5.13:
  - Fix extracted image elements being included in layout merge, addresses the issue
    where an entire-page image in a PDF was not passed to the layout model when using hi_res.

### Features

### Fixes

## 0.10.1

### Enhancements
* Bump unstructured-inference==0.5.12:
  - fix to avoid trace for certain PDF's (0.5.12)
  - better defaults for DPI for hi_res and  Chipper (0.5.11)
  - implement full-page OCR (0.5.10)

### Features

### Fixes

* Fix dead links in repository README (Quick Start > Install for local development, and Learn more > Batch Processing)
* Update document dependencies to include tesseract-lang for additional language support (required for tests to pass)

## 0.10.0

### Enhancements

* Add `include_header` kwarg to `partition_xlsx` and change default behavior to `True`
* Update the `links` and `emphasized_texts` metadata fields

### Features

### Fixes

## 0.9.3

### Enhancements

* Pinned dependency cleanup.
* Update `partition_csv` to always use `soupparser_fromstring` to parse `html text`
* Update `partition_tsv` to always use `soupparser_fromstring` to parse `html text`
* Add `metadata.section` to capture epub table of contents data
* Add `unique_element_ids` kwarg to partition functions. If `True`, will use a UUID
  for element IDs instead of a SHA-256 hash.
* Update `partition_xlsx` to always use `soupparser_fromstring` to parse `html text`
* Add functionality to switch `html` text parser based on whether the `html` text contains emoji
* Add functionality to check if a string contains any emoji characters
* Add CI tests around Notion

### Features

* Add Airtable Connector to be able to pull views/tables/bases from an Airtable organization

### Fixes

* fix pdf partition of list items being detected as titles in OCR only mode
* make notion module discoverable
* fix emails with `Content-Distribution: inline` and `Content-Distribution: attachment` with no filename
* Fix email attachment filenames which had `=` in the filename itself

## 0.9.2


### Enhancements

* Update table extraction section in API documentation to sync with change in Prod API
* Update Notion connector to extract to html
* Added UUID option for `element_id`
* Bump unstructured-inference==0.5.9:
  - better caching of models
  - another version of detectron2 available, though the default layout model is unchanged
* Added UUID option for element_id
* Added UUID option for element_id
* CI improvements to run ingest tests in parallel

### Features

* Adds Sharepoint connector.

### Fixes

* Bump unstructured-inference==0.5.9:
  - ignores Tesseract errors where no text is extracted for tiles that indeed, have no text

## 0.9.1

### Enhancements

* Adds --partition-pdf-infer-table-structure to unstructured-ingest.
* Enable `partition_html` to skip headers and footers with the `skip_headers_and_footers` flag.
* Update `partition_doc` and `partition_docx` to track emphasized texts in the output
* Adds post processing function `filter_element_types`
* Set the default strategy for partitioning images to `hi_res`
* Add page break parameter section in API documentation to sync with change in Prod API
* Update `partition_html` to track emphasized texts in the output
* Update `XMLDocument._read_xml` to create `<p>` tag element for the text enclosed in the `<pre>` tag
* Add parameter `include_tail_text` to `_construct_text` to enable (skip) tail text inclusion
* Add Notion connector

### Features

### Fixes

* Remove unused `_partition_via_api` function
* Fixed emoji bug in `partition_xlsx`.
* Pass `file_filename` metadata when partitioning file object
* Skip ingest test on missing Slack token
* Add Dropbox variables to CI environments
* Remove default encoding for ingest
* Adds new element type `EmailAddress` for recognising email address in the  text
* Simplifies `min_partition` logic; makes partitions falling below the `min_partition`
  less likely.
* Fix bug where ingest test check for number of files fails in smoke test
* Fix unstructured-ingest entrypoint failure

## 0.9.0

### Enhancements

* Dependencies are now split by document type, creating a slimmer base installation.

## 0.8.8

### Enhancements

### Features

### Fixes

* Rename "date" field to "last_modified"
* Adds Box connector

### Fixes

## 0.8.7

### Enhancements

* Put back useful function `split_by_paragraph`

### Features

### Fixes

* Fix argument order in NLTK download step

## 0.8.6

### Enhancements

### Features

### Fixes

* Remove debug print lines and non-functional code

## 0.8.5

### Enhancements

* Add parameter `skip_infer_table_types` to enable (skip) table extraction for other doc types
* Adds optional Unstructured API unit tests in CI
* Tracks last modified date for all document types.
* Add auto_paragraph_grouper to detect new-line and blank-line new paragraph for .txt files.
* refactor the ingest cli to better support expanding supported connectors

## 0.8.3

### Enhancements

### Features

### Fixes

* NLTK now only gets downloaded if necessary.
* Handling for empty tables in Word Documents and PowerPoints.

## 0.8.4

### Enhancements

* Additional tests and refactor of JSON detection.
* Update functionality to retrieve image metadata from a page for `document_to_element_list`
* Links are now tracked in `partition_html` output.
* Set the file's current position to the beginning after reading the file in `convert_to_bytes`
* Add `min_partition` kwarg to that combines elements below a specified threshold and modifies splitting of strings longer than max partition so words are not split.
* set the file's current position to the beginning after reading the file in `convert_to_bytes`
* Add slide notes to pptx
* Add `--encoding` directive to ingest
* Improve json detection by `detect_filetype`

### Features

* Adds Outlook connector
* Add support for dpi parameter in inference library
* Adds Onedrive connector.
* Add Confluence connector for ingest cli to pull the body text from all documents from all spaces in a confluence domain.

### Fixes

* Fixes issue with email partitioning where From field was being assigned the To field value.
* Use the `image_metadata` property of the `PageLayout` instance to get the page image info in the `document_to_element_list`
* Add functionality to write images to computer storage temporarily instead of keeping them in memory for `ocr_only` strategy
* Add functionality to convert a PDF in small chunks of pages at a time for `ocr_only` strategy
* Adds `.txt`, `.text`, and `.tab` to list of extensions to check if file
  has a `text/plain` MIME type.
* Enables filters to be passed to `partition_doc` so it doesn't error with LibreOffice7.
* Removed old error message that's superseded by `requires_dependencies`.
* Removes using `hi_res` as the default strategy value for `partition_via_api` and `partition_multiple_via_api`

## 0.8.1

### Enhancements

* Add support for Python 3.11

### Features

### Fixes

* Fixed `auto` strategy detected scanned document as having extractable text and using `fast` strategy, resulting in no output.
* Fix list detection in MS Word documents.
* Don't instantiate an element with a coordinate system when there isn't a way to get its location data.

## 0.8.0

### Enhancements

* Allow model used for hi res pdf partition strategy to be chosen when called.
* Updated inference package

### Features

* Add `metadata_filename` parameter across all partition functions

### Fixes

* Update to ensure `convert_to_datafame` grabs all of the metadata fields.
* Adjust encoding recognition threshold value in `detect_file_encoding`
* Fix KeyError when `isd_to_elements` doesn't find a type
* Fix `_output_filename` for local connector, allowing single files to be written correctly to the disk

* Fix for cases where an invalid encoding is extracted from an email header.

### BREAKING CHANGES

* Information about an element's location is no longer returned as top-level attributes of an element. Instead, it is returned in the `coordinates` attribute of the element's metadata.

## 0.7.12

### Enhancements

* Adds `include_metadata` kwarg to `partition_doc`, `partition_docx`, `partition_email`, `partition_epub`, `partition_json`, `partition_msg`, `partition_odt`, `partition_org`, `partition_pdf`, `partition_ppt`, `partition_pptx`, `partition_rst`, and `partition_rtf`
### Features

* Add Elasticsearch connector for ingest cli to pull specific fields from all documents in an index.
* Adds Dropbox connector

### Fixes

* Fix tests that call unstructured-api by passing through an api-key
* Fixed page breaks being given (incorrect) page numbers
* Fix skipping download on ingest when a source document exists locally

## 0.7.11

### Enhancements

* More deterministic element ordering when using `hi_res` PDF parsing strategy (from unstructured-inference bump to 0.5.4)
* Make large model available (from unstructured-inference bump to 0.5.3)
* Combine inferred elements with extracted elements (from unstructured-inference bump to 0.5.2)
* `partition_email` and `partition_msg` will now process attachments if `process_attachments=True`
  and a attachment partitioning functions is passed through with `attachment_partitioner=partition`.

### Features

### Fixes

* Fix tests that call unstructured-api by passing through an api-key
* Fixed page breaks being given (incorrect) page numbers
* Fix skipping download on ingest when a source document exists locally

## 0.7.10

### Enhancements

* Adds a `max_partition` parameter to `partition_text`, `partition_pdf`, `partition_email`,
  `partition_msg` and `partition_xml` that sets a limit for the size of an individual
  document elements. Defaults to `1500` for everything except `partition_xml`, which has
  a default value of `None`.
* DRY connector refactor

### Features

* `hi_res` model for pdfs and images is selectable via environment variable.

### Fixes

* CSV check now ignores escaped commas.
* Fix for filetype exploration util when file content does not have a comma.
* Adds negative lookahead to bullet pattern to avoid detecting plain text line
  breaks like `-------` as list items.
* Fix pre tag parsing for `partition_html`
* Fix lookup error for annotated Arabic and Hebrew encodings

## 0.7.9

### Enhancements

* Improvements to string check for leafs in `partition_xml`.
* Adds --partition-ocr-languages to unstructured-ingest.

### Features

* Adds `partition_org` for processed Org Mode documents.

### Fixes

## 0.7.8

### Enhancements

### Features

* Adds Google Cloud Service connector

### Fixes

* Updates the `parse_email` for `partition_eml` so that `unstructured-api` passes the smoke tests
* `partition_email` now works if there is no message content
* Updates the `"fast"` strategy for `partition_pdf` so that it's able to recursively
* Adds recursive functionality to all fsspec connectors
* Adds generic --recursive ingest flag

## 0.7.7

### Enhancements

* Adds functionality to replace the `MIME` encodings for `eml` files with one of the common encodings if a `unicode` error occurs
* Adds missed file-like object handling in `detect_file_encoding`
* Adds functionality to extract charset info from `eml` files

### Features

* Added coordinate system class to track coordinate types and convert to different coordinate

### Fixes

* Adds an `html_assemble_articles` kwarg to `partition_html` to enable users to capture
  control whether content outside of `<article>` tags is captured when
  `<article>` tags are present.
* Check for the `xml` attribute on `element` before looking for pagebreaks in `partition_docx`.

## 0.7.6

### Enhancements

* Convert fast startegy to ocr_only for images
* Adds support for page numbers in `.docx` and `.doc` when user or renderer
  created page breaks are present.
* Adds retry logic for the unstructured-ingest Biomed connector

### Features

* Provides users with the ability to extract additional metadata via regex.
* Updates `partition_docx` to include headers and footers in the output.
* Create `partition_tsv` and associated tests. Make additional changes to `detect_filetype`.

### Fixes

* Remove fake api key in test `partition_via_api` since we now require valid/empty api keys
* Page number defaults to `None` instead of `1` when page number is not present in the metadata.
  A page number of `None` indicates that page numbers are not being tracked for the document
  or that page numbers do not apply to the element in question..
* Fixes an issue with some pptx files. Assume pptx shapes are found in top left position of slide
  in case the shape.top and shape.left attributes are `None`.

## 0.7.5

### Enhancements

* Adds functionality to sort elements in `partition_pdf` for `fast` strategy
* Adds ingest tests with `--fast` strategy on PDF documents
* Adds --api-key to unstructured-ingest

### Features

* Adds `partition_rst` for processed ReStructured Text documents.

### Fixes

* Adds handling for emails that do not have a datetime to extract.
* Adds pdf2image package as core requirement of unstructured (with no extras)

## 0.7.4

### Enhancements

* Allows passing kwargs to request data field for `partition_via_api` and `partition_multiple_via_api`
* Enable MIME type detection if libmagic is not available
* Adds handling for empty files in `detect_filetype` and `partition`.

### Features

### Fixes

* Reslove `grpcio` import issue on `weaviate.schema.validate_schema` for python 3.9 and 3.10
* Remove building `detectron2` from source in Dockerfile

## 0.7.3

### Enhancements

* Update IngestDoc abstractions and add data source metadata in ElementMetadata

### Features

### Fixes

* Pass `strategy` parameter down from `partition` for `partition_image`
* Filetype detection if a CSV has a `text/plain` MIME type
* `convert_office_doc` no longers prints file conversion info messages to stdout.
* `partition_via_api` reflects the actual filetype for the file processed in the API.

## 0.7.2

### Enhancements

* Adds an optional encoding kwarg to `elements_to_json` and `elements_from_json`
* Bump version of base image to use new stable version of tesseract

### Features

### Fixes

* Update the `read_txt_file` utility function to keep using `spooled_to_bytes_io_if_needed` for xml
* Add functionality to the `read_txt_file` utility function to handle file-like object from URL
* Remove the unused parameter `encoding` from `partition_pdf`
* Change auto.py to have a `None` default for encoding
* Add functionality to try other common encodings for html and xml files if an error related to the encoding is raised and the user has not specified an encoding.
* Adds benchmark test with test docs in example-docs
* Re-enable test_upload_label_studio_data_with_sdk
* File detection now detects code files as plain text
* Adds `tabulate` explicitly to dependencies
* Fixes an issue in `metadata.page_number` of pptx files
* Adds showing help if no parameters passed

## 0.7.1

### Enhancements

### Features

* Add `stage_for_weaviate` to stage `unstructured` outputs for upload to Weaviate, along with
  a helper function for defining a class to use in Weaviate schemas.
* Builds from Unstructured base image, built off of Rocky Linux 8.7, this resolves almost all CVE's in the image.

### Fixes

## 0.7.0

### Enhancements

* Installing `detectron2` from source is no longer required when using the `local-inference` extra.
* Updates `.pptx` parsing to include text in tables.

### Features

### Fixes

* Fixes an issue in `_add_element_metadata` that caused all elements to have `page_number=1`
  in the element metadata.
* Adds `.log` as a file extension for TXT files.
* Adds functionality to try other common encodings for email (`.eml`) files if an error related to the encoding is raised and the user has not specified an encoding.
* Allow passed encoding to be used in the `replace_mime_encodings`
* Fixes page metadata for `partition_html` when `include_metadata=False`
* A `ValueError` now raises if `file_filename` is not specified when you use `partition_via_api`
  with a file-like object.

## 0.6.11

### Enhancements

* Supports epub tests since pandoc is updated in base image

### Features


### Fixes


## 0.6.10

### Enhancements

* XLS support from auto partition

### Features

### Fixes

## 0.6.9

### Enhancements

* fast strategy for pdf now keeps element bounding box data
* setup.py refactor

### Features

### Fixes

* Adds functionality to try other common encodings if an error related to the encoding is raised and the user has not specified an encoding.
* Adds additional MIME types for CSV

## 0.6.8

### Enhancements

### Features

* Add `partition_csv` for CSV files.

### Fixes

## 0.6.7

### Enhancements

* Deprecate `--s3-url` in favor of `--remote-url` in CLI
* Refactor out non-connector-specific config variables
* Add `file_directory` to metadata
* Add `page_name` to metadata. Currently used for the sheet name in XLSX documents.
* Added a `--partition-strategy` parameter to unstructured-ingest so that users can specify
  partition strategy in CLI. For example, `--partition-strategy fast`.
* Added metadata for filetype.
* Add Discord connector to pull messages from a list of channels
* Refactor `unstructured/file-utils/filetype.py` to better utilise hashmap to return mime type.
* Add local declaration of DOCX_MIME_TYPES and XLSX_MIME_TYPES for `test_filetype.py`.

### Features

* Add `partition_xml` for XML files.
* Add `partition_xlsx` for Microsoft Excel documents.

### Fixes

* Supports `hml` filetype for partition as a variation of html filetype.
* Makes `pytesseract` a function level import in `partition_pdf` so you can use the `"fast"`
  or `"hi_res"` strategies if `pytesseract` is not installed. Also adds the
  `required_dependencies` decorator for the `"hi_res"` and `"ocr_only"` strategies.
* Fix to ensure `filename` is tracked in metadata for `docx` tables.

## 0.6.6

### Enhancements

* Adds an `"auto"` strategy that chooses the partitioning strategy based on document
  characteristics and function kwargs. This is the new default strategy for `partition_pdf`
  and `partition_image`. Users can maintain existing behavior by explicitly setting
  `strategy="hi_res"`.
* Added an additional trace logger for NLP debugging.
* Add `get_date` method to `ElementMetadata` for converting the datestring to a `datetime` object.
* Cleanup the `filename` attribute on `ElementMetadata` to remove the full filepath.

### Features

* Added table reading as html with URL parsing to `partition_docx` in docx
* Added metadata field for text_as_html for docx files

### Fixes

* `fileutils/file_type` check json and eml decode ignore error
* `partition_email` was updated to more flexibly handle deviations from the RFC-2822 standard.
  The time in the metadata returns `None` if the time does not match RFC-2822 at all.
* Include all metadata fields when converting to dataframe or CSV

## 0.6.5

### Enhancements

* Added support for SpooledTemporaryFile file argument.

### Features

### Fixes


## 0.6.4

### Enhancements

* Added an "ocr_only" strategy for `partition_pdf`. Refactored the strategy decision
  logic into its own module.

### Features

### Fixes

## 0.6.3

### Enhancements

* Add an "ocr_only" strategy for `partition_image`.

### Features

* Added `partition_multiple_via_api` for partitioning multiple documents in a single REST
  API call.
* Added `stage_for_baseplate` function to prepare outputs for ingestion into Baseplate.
* Added `partition_odt` for processing Open Office documents.

### Fixes

* Updates the grouping logic in the `partition_pdf` fast strategy to group together text
  in the same bounding box.

## 0.6.2

### Enhancements

* Added logic to `partition_pdf` for detecting copy protected PDFs and falling back
  to the hi res strategy when necessary.


### Features

* Add `partition_via_api` for partitioning documents through the hosted API.

### Fixes

* Fix how `exceeds_cap_ratio` handles empty (returns `True` instead of `False`)
* Updates `detect_filetype` to properly detect JSONs when the MIME type is `text/plain`.

## 0.6.1

### Enhancements

* Updated the table extraction parameter name to be more descriptive

### Features

### Fixes

## 0.6.0

### Enhancements

* Adds an `ssl_verify` kwarg to `partition` and `partition_html` to enable turning off
  SSL verification for HTTP requests. SSL verification is on by default.
* Allows users to pass in ocr language to `partition_pdf` and `partition_image` through
  the `ocr_language` kwarg. `ocr_language` corresponds to the code for the language pack
  in Tesseract. You will need to install the relevant Tesseract language pack to use a
  given language.

### Features

* Table extraction is now possible for pdfs from `partition` and `partition_pdf`.
* Adds support for extracting attachments from `.msg` files

### Fixes

* Adds an `ssl_verify` kwarg to `partition` and `partition_html` to enable turning off
  SSL verification for HTTP requests. SSL verification is on by default.

## 0.5.13

### Enhancements

* Allow headers to be passed into `partition` when `url` is used.

### Features

* `bytes_string_to_string` cleaning brick for bytes string output.

### Fixes

* Fixed typo in call to `exactly_one` in `partition_json`
* unstructured-documents encode xml string if document_tree is `None` in `_read_xml`.
* Update to `_read_xml` so that Markdown files with embedded HTML process correctly.
* Fallback to "fast" strategy only emits a warning if the user specifies the "hi_res" strategy.
* unstructured-partition-text_type exceeds_cap_ratio fix returns and how capitalization ratios are calculated
* `partition_pdf` and `partition_text` group broken paragraphs to avoid fragmented `NarrativeText` elements.
* .json files resolved as "application/json" on centos7 (or other installs with older libmagic libs)

## 0.5.12

### Enhancements

* Add OS mimetypes DB to docker image, mainly for unstructured-api compat.
* Use the image registry as a cache when building Docker images.
* Adds the ability for `partition_text` to group together broken paragraphs.
* Added method to utils to allow date time format validation

### Features
* Add Slack connector to pull messages for a specific channel

* Add --partition-by-api parameter to unstructured-ingest
* Added `partition_rtf` for processing rich text files.
* `partition` now accepts a `url` kwarg in addition to `file` and `filename`.

### Fixes

* Allow encoding to be passed into `replace_mime_encodings`.
* unstructured-ingest connector-specific dependencies are imported on demand.
* unstructured-ingest --flatten-metadata supported for local connector.
* unstructured-ingest fix runtime error when using --metadata-include.

## 0.5.11

### Enhancements

### Features

### Fixes

* Guard against null style attribute in docx document elements
* Update HTML encoding to better support foreign language characters

## 0.5.10

### Enhancements

* Updated inference package
* Add sender, recipient, date, and subject to element metadata for emails

### Features

* Added `--download-only` parameter to `unstructured-ingest`

### Fixes

* FileNotFound error when filename is provided but file is not on disk

## 0.5.9

### Enhancements

### Features

### Fixes

* Convert file to str in helper `split_by_paragraph` for `partition_text`

## 0.5.8

### Enhancements

* Update `elements_to_json` to return string when filename is not specified
* `elements_from_json` may take a string instead of a filename with the `text` kwarg
* `detect_filetype` now does a final fallback to file extension.
* Empty tags are now skipped during the depth check for HTML processing.

### Features

* Add local file system to `unstructured-ingest`
* Add `--max-docs` parameter to `unstructured-ingest`
* Added `partition_msg` for processing MSFT Outlook .msg files.

### Fixes

* `convert_file_to_text` now passes through the `source_format` and `target_format` kwargs.
  Previously they were hard coded.
* Partitioning functions that accept a `text` kwarg no longer raise an error if an empty
  string is passed (and empty list of elements is returned instead).
* `partition_json` no longer fails if the input is an empty list.
* Fixed bug in `chunk_by_attention_window` that caused the last word in segments to be cut-off
  in some cases.

### BREAKING CHANGES

* `stage_for_transformers` now returns a list of elements, making it consistent with other
  staging bricks

## 0.5.7

### Enhancements

* Refactored codebase using `exactly_one`
* Adds ability to pass headers when passing a url in partition_html()
* Added optional `content_type` and `file_filename` parameters to `partition()` to bypass file detection

### Features

* Add `--flatten-metadata` parameter to `unstructured-ingest`
* Add `--fields-include` parameter to `unstructured-ingest`

### Fixes

## 0.5.6

### Enhancements

* `contains_english_word()`, used heavily in text processing, is 10x faster.

### Features

* Add `--metadata-include` and `--metadata-exclude` parameters to `unstructured-ingest`
* Add `clean_non_ascii_chars` to remove non-ascii characters from unicode string

### Fixes

* Fix problem with PDF partition (duplicated test)

## 0.5.4

### Enhancements

* Added Biomedical literature connector for ingest cli.
* Add `FsspecConnector` to easily integrate any existing `fsspec` filesystem as a connector.
* Rename `s3_connector.py` to `s3.py` for readability and consistency with the
  rest of the connectors.
* Now `S3Connector` relies on `s3fs` instead of on `boto3`, and it inherits
  from `FsspecConnector`.
* Adds an `UNSTRUCTURED_LANGUAGE_CHECKS` environment variable to control whether or not language
  specific checks like vocabulary and POS tagging are applied. Set to `"true"` for higher
  resolution partitioning and `"false"` for faster processing.
* Improves `detect_filetype` warning to include filename when provided.
* Adds a "fast" strategy for partitioning PDFs with PDFMiner. Also falls back to the "fast"
  strategy if detectron2 is not available.
* Start deprecation life cycle for `unstructured-ingest --s3-url` option, to be deprecated in
  favor of `--remote-url`.

### Features

* Add `AzureBlobStorageConnector` based on its `fsspec` implementation inheriting
from `FsspecConnector`
* Add `partition_epub` for partitioning e-books in EPUB3 format.

### Fixes

* Fixes processing for text files with `message/rfc822` MIME type.
* Open xml files in read-only mode when reading contents to construct an XMLDocument.

## 0.5.3

### Enhancements

* `auto.partition()` can now load Unstructured ISD json documents.
* Simplify partitioning functions.
* Improve logging for ingest CLI.

### Features

* Add `--wikipedia-auto-suggest` argument to the ingest CLI to disable automatic redirection
  to pages with similar names.
* Add setup script for Amazon Linux 2
* Add optional `encoding` argument to the `partition_(text/email/html)` functions.
* Added Google Drive connector for ingest cli.
* Added Gitlab connector for ingest cli.

### Fixes

## 0.5.2

### Enhancements

* Fully move from printing to logging.
* `unstructured-ingest` now uses a default `--download_dir` of `$HOME/.cache/unstructured/ingest`
rather than a "tmp-ingest-" dir in the working directory.

### Features

### Fixes

* `setup_ubuntu.sh` no longer fails in some contexts by interpreting
`DEBIAN_FRONTEND=noninteractive` as a command
* `unstructured-ingest` no longer re-downloads files when --preserve-downloads
is used without --download-dir.
* Fixed an issue that was causing text to be skipped in some HTML documents.

## 0.5.1

### Enhancements

### Features

### Fixes

* Fixes an error causing JavaScript to appear in the output of `partition_html` sometimes.
* Fix several issues with the `requires_dependencies` decorator, including the error message
  and how it was used, which had caused an error for `unstructured-ingest --github-url ...`.

## 0.5.0

### Enhancements

* Add `requires_dependencies` Python decorator to check dependencies are installed before
  instantiating a class or running a function

### Features

* Added Wikipedia connector for ingest cli.

### Fixes

* Fix `process_document` file cleaning on failure
* Fixes an error introduced in the metadata tracking commit that caused `NarrativeText`
  and `FigureCaption` elements to be represented as `Text` in HTML documents.

## 0.4.16

### Enhancements

* Fallback to using file extensions for filetype detection if `libmagic` is not present

### Features

* Added setup script for Ubuntu
* Added GitHub connector for ingest cli.
* Added `partition_md` partitioner.
* Added Reddit connector for ingest cli.

### Fixes

* Initializes connector properly in ingest.main::MainProcess
* Restricts version of unstructured-inference to avoid multithreading issue

## 0.4.15

### Enhancements

* Added `elements_to_json` and `elements_from_json` for easier serialization/deserialization
* `convert_to_dict`, `dict_to_elements` and `convert_to_csv` are now aliases for functions
  that use the ISD terminology.

### Fixes

* Update to ensure all elements are preserved during serialization/deserialization

## 0.4.14

* Automatically install `nltk` models in the `tokenize` module.

## 0.4.13

* Fixes unstructured-ingest cli.

## 0.4.12

* Adds console_entrypoint for unstructured-ingest, other structure/doc updates related to ingest.
* Add `parser` parameter to `partition_html`.

## 0.4.11

* Adds `partition_doc` for partitioning Word documents in `.doc` format. Requires `libreoffice`.
* Adds `partition_ppt` for partitioning PowerPoint documents in `.ppt` format. Requires `libreoffice`.

## 0.4.10

* Fixes `ElementMetadata` so that it's JSON serializable when the filename is a `Path` object.

## 0.4.9

* Added ingest modules and s3 connector, sample ingest script
* Default to `url=None` for `partition_pdf` and `partition_image`
* Add ability to skip English specific check by setting the `UNSTRUCTURED_LANGUAGE` env var to `""`.
* Document `Element` objects now track metadata

## 0.4.8

* Modified XML and HTML parsers not to load comments.

## 0.4.7

* Added the ability to pull an HTML document from a url in `partition_html`.
* Added the the ability to get file summary info from lists of filenames and lists
  of file contents.
* Added optional page break to `partition` for `.pptx`, `.pdf`, images, and `.html` files.
* Added `to_dict` method to document elements.
* Include more unicode quotes in `replace_unicode_quotes`.

## 0.4.6

* Loosen the default cap threshold to `0.5`.
* Add a `UNSTRUCTURED_NARRATIVE_TEXT_CAP_THRESHOLD` environment variable for controlling
  the cap ratio threshold.
* Unknown text elements are identified as `Text` for HTML and plain text documents.
* `Body Text` styles no longer default to `NarrativeText` for Word documents. The style information
  is insufficient to determine that the text is narrative.
* Upper cased text is lower cased before checking for verbs. This helps avoid some missed verbs.
* Adds an `Address` element for capturing elements that only contain an address.
* Suppress the `UserWarning` when detectron is called.
* Checks that titles and narrative test have at least one English word.
* Checks that titles and narrative text are at least 50% alpha characters.
* Restricts titles to a maximum word length. Adds a `UNSTRUCTURED_TITLE_MAX_WORD_LENGTH`
  environment variable for controlling the max number of words in a title.
* Updated `partition_pptx` to order the elements on the page

## 0.4.4

* Updated `partition_pdf` and `partition_image` to return `unstructured` `Element` objects
* Fixed the healthcheck url path when partitioning images and PDFs via API
* Adds an optional `coordinates` attribute to document objects
* Adds `FigureCaption` and `CheckBox` document elements
* Added ability to split lists detected in `LayoutElement` objects
* Adds `partition_pptx` for partitioning PowerPoint documents
* LayoutParser models now download from HugginfaceHub instead of DropBox
* Fixed file type detection for XML and HTML files on Amazone Linux

## 0.4.3

* Adds `requests` as a base dependency
* Fix in `exceeds_cap_ratio` so the function doesn't break with empty text
* Fix bug in `_parse_received_data`.
* Update `detect_filetype` to properly handle `.doc`, `.xls`, and `.ppt`.

## 0.4.2

* Added `partition_image` to process documents in an image format.
* Fixed utf-8 encoding error in `partition_email` with attachments for `text/html`

## 0.4.1

* Added support for text files in the `partition` function
* Pinned `opencv-python` for easier installation on Linux

## 0.4.0

* Added generic `partition` brick that detects the file type and routes a file to the appropriate
  partitioning brick.
* Added a file type detection module.
* Updated `partition_html` and `partition_eml` to support file-like objects in 'rb' mode.
* Cleaning brick for removing ordered bullets `clean_ordered_bullets`.
* Extract brick method for ordered bullets `extract_ordered_bullets`.
* Test for `clean_ordered_bullets`.
* Test for `extract_ordered_bullets`.
* Added `partition_docx` for pre-processing Word Documents.
* Added new REGEX patterns to extract email header information
* Added new functions to extract header information `parse_received_data` and `partition_header`
* Added new function to parse plain text files `partition_text`
* Added new cleaners functions `extract_ip_address`, `extract_ip_address_name`, `extract_mapi_id`, `extract_datetimetz`
* Add new `Image` element and function to find embedded images `find_embedded_images`
* Added `get_directory_file_info` for summarizing information about source documents

## 0.3.5

* Add support for local inference
* Add new pattern to recognize plain text dash bullets
* Add test for bullet patterns
* Fix for `partition_html` that allows for processing `div` tags that have both text and child
  elements
* Add ability to extract document metadata from `.docx`, `.xlsx`, and `.jpg` files.
* Helper functions for identifying and extracting phone numbers
* Add new function `extract_attachment_info` that extracts and decodes the attachment
of an email.
* Staging brick to convert a list of `Element`s to a `pandas` dataframe.
* Add plain text functionality to `partition_email`

## 0.3.4

* Python-3.7 compat

## 0.3.3

* Removes BasicConfig from logger configuration
* Adds the `partition_email` partitioning brick
* Adds the `replace_mime_encodings` cleaning bricks
* Small fix to HTML parsing related to processing list items with sub-tags
* Add `EmailElement` data structure to store email documents

## 0.3.2

* Added `translate_text` brick for translating text between languages
* Add an `apply` method to make it easier to apply cleaners to elements

## 0.3.1

* Added \_\_init.py\_\_ to `partition`

## 0.3.0

* Implement staging brick for Argilla. Converts lists of `Text` elements to `argilla` dataset classes.
* Removing the local PDF parsing code and any dependencies and tests.
* Reorganizes the staging bricks in the unstructured.partition module
* Allow entities to be passed into the Datasaur staging brick
* Added HTML escapes to the `replace_unicode_quotes` brick
* Fix bad responses in partition_pdf to raise ValueError
* Adds `partition_html` for partitioning HTML documents.

## 0.2.6

* Small change to how \_read is placed within the inheritance structure since it doesn't really apply to pdf
* Add partitioning brick for calling the document image analysis API

## 0.2.5

* Update python requirement to >=3.7

## 0.2.4

* Add alternative way of importing `Final` to support google colab

## 0.2.3

* Add cleaning bricks for removing prefixes and postfixes
* Add cleaning bricks for extracting text before and after a pattern

## 0.2.2

* Add staging brick for Datasaur

## 0.2.1

* Added brick to convert an ISD dictionary to a list of elements
* Update `PDFDocument` to use the `from_file` method
* Added staging brick for CSV format for ISD (Initial Structured Data) format.
* Added staging brick for separating text into attention window size chunks for `transformers`.
* Added staging brick for LabelBox.
* Added ability to upload LabelStudio predictions
* Added utility function for JSONL reading and writing
* Added staging brick for CSV format for Prodigy
* Added staging brick for Prodigy
* Added ability to upload LabelStudio annotations
* Added text_field and id_field to stage_for_label_studio signature

## 0.2.0

* Initial release of unstructured<|MERGE_RESOLUTION|>--- conflicted
+++ resolved
@@ -15,13 +15,9 @@
 * **Add the missing `form_extraction_skip_tables` argument to the `partition_pdf_or_image` call**.
   to avoid text being dynamically injected into the XML document.
 * **Chromadb change from Add to Upsert using element_id to make idempotent**
-<<<<<<< HEAD
 * **Diable `table_as_cells` output by default** to reduce overhead in partition; now `table_as_cells` is only produced when the env `EXTACT_TABLE_AS_CELLS` is `true`
-
-=======
 * **Reduce excessive logging** Change per page ocr info level logging into detail level trace logging
 * **Replace try block in `document_to_element_list` for handling HTMLDocument** Use `getattr(element, "type", "")` to get the `type` attribute of an element when it exists. This is more explicit way to handle the special case for HTML documents and prevents other types of attribute error from being silenced by the try block
->>>>>>> 809c7e51
 
 ## 0.14.2
 
