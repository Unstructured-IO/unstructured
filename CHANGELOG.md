<<<<<<< HEAD
## 0.8.5
=======
## 0.8.5-dev2
>>>>>>> e7f2f1e3

### Enhancements

* Add parameter `skip_infer_table_types` to enable (skip) table extraction for other doc types
* Adds optional Unstructured API unit tests in CI
* Tracks last modified date for all document types.

### Features

### Fixes

* NLTK now only gets downloaded if necessary.
* Handling for empty tables in Word Documents and PowerPoints.

## 0.8.4

### Enhancements

* Additional tests and refactor of JSON detection.
* Update functionality to retrieve image metadata from a page for `document_to_element_list`
* Links are now tracked in `partition_html` output.
* Set the file's current position to the beginning after reading the file in `convert_to_bytes`
* Add `min_partition` kwarg to that combines elements below a specified threshold and modifies splitting of strings longer than max partition so words are not split.
* set the file's current position to the beginning after reading the file in `convert_to_bytes`
* Add slide notes to pptx
* Add `--encoding` directive to ingest
* Improve json detection by `detect_filetype`

### Features

* Adds Outlook connector
* Add support for dpi parameter in inference library
* Adds Onedrive connector.
* Add Confluence connector for ingest cli to pull the body text from all documents from all spaces in a confluence domain.

### Fixes

* Fixes issue with email partitioning where From field was being assigned the To field value.
* Use the `image_metadata` property of the `PageLayout` instance to get the page image info in the `document_to_element_list`
* Add functionality to write images to computer storage temporarily instead of keeping them in memory for `ocr_only` strategy
* Add functionality to convert a PDF in small chunks of pages at a time for `ocr_only` strategy
* Adds `.txt`, `.text`, and `.tab` to list of extensions to check if file
  has a `text/plain` MIME type.
* Enables filters to be passed to `partition_doc` so it doesn't error with LibreOffice7.
* Removed old error message that's superseded by `requires_dependencies`.
* Removes using `hi_res` as the default strategy value for `partition_via_api` and `partition_multiple_via_api`

## 0.8.1

### Enhancements

* Add support for Python 3.11

### Features

### Fixes

* Fixed `auto` strategy detected scanned document as having extractable text and using `fast` strategy, resulting in no output.
* Fix list detection in MS Word documents.
* Don't instantiate an element with a coordinate system when there isn't a way to get its location data.

## 0.8.0

### Enhancements

* Allow model used for hi res pdf partition strategy to be chosen when called.
* Updated inference package

### Features

* Add `metadata_filename` parameter across all partition functions

### Fixes

* Update to ensure `convert_to_datafame` grabs all of the metadata fields.
* Adjust encoding recognition threshold value in `detect_file_encoding`
* Fix KeyError when `isd_to_elements` doesn't find a type
* Fix `_output_filename` for local connector, allowing single files to be written correctly to the disk

* Fix for cases where an invalid encoding is extracted from an email header.

### BREAKING CHANGES

* Information about an element's location is no longer returned as top-level attributes of an element. Instead, it is returned in the `coordinates` attribute of the element's metadata.

## 0.7.12

### Enhancements

* Adds `include_metadata` kwarg to `partition_doc`, `partition_docx`, `partition_email`, `partition_epub`, `partition_json`, `partition_msg`, `partition_odt`, `partition_org`, `partition_pdf`, `partition_ppt`, `partition_pptx`, `partition_rst`, and `partition_rtf`
### Features

* Add Elasticsearch connector for ingest cli to pull specific fields from all documents in an index.
* Adds Dropbox connector

### Fixes

* Fix tests that call unstructured-api by passing through an api-key
* Fixed page breaks being given (incorrect) page numbers
* Fix skipping download on ingest when a source document exists locally

## 0.7.11

### Enhancements

* More deterministic element ordering when using `hi_res` PDF parsing strategy (from unstructured-inference bump to 0.5.4)
* Make large model available (from unstructured-inference bump to 0.5.3)
* Combine inferred elements with extracted elements (from unstructured-inference bump to 0.5.2)
* `partition_email` and `partition_msg` will now process attachments if `process_attachments=True`
  and a attachment partitioning functions is passed through with `attachment_partitioner=partition`.

### Features

### Fixes

* Fix tests that call unstructured-api by passing through an api-key
* Fixed page breaks being given (incorrect) page numbers
* Fix skipping download on ingest when a source document exists locally

## 0.7.10

### Enhancements

* Adds a `max_partition` parameter to `partition_text`, `partition_pdf`, `partition_email`,
  `partition_msg` and `partition_xml` that sets a limit for the size of an individual
  document elements. Defaults to `1500` for everything except `partition_xml`, which has
  a default value of `None`.
* DRY connector refactor

### Features

* `hi_res` model for pdfs and images is selectable via environment variable.

### Fixes

* CSV check now ignores escaped commas.
* Fix for filetype exploration util when file content does not have a comma.
* Adds negative lookahead to bullet pattern to avoid detecting plain text line
  breaks like `-------` as list items.
* Fix pre tag parsing for `partition_html`
* Fix lookup error for annotated Arabic and Hebrew encodings

## 0.7.9

### Enhancements

* Improvements to string check for leafs in `partition_xml`.
* Adds --partition-ocr-languages to unstructured-ingest.

### Features

* Adds `partition_org` for processed Org Mode documents.

### Fixes

## 0.7.8

### Enhancements

### Features

* Adds Google Cloud Service connector

### Fixes

* Updates the `parse_email` for `partition_eml` so that `unstructured-api` passes the smoke tests
* `partition_email` now works if there is no message content
* Updates the `"fast"` strategy for `partition_pdf` so that it's able to recursively
* Adds recursive functionality to all fsspec connectors
* Adds generic --recursive ingest flag

## 0.7.7

### Enhancements

* Adds functionality to replace the `MIME` encodings for `eml` files with one of the common encodings if a `unicode` error occurs
* Adds missed file-like object handling in `detect_file_encoding`
* Adds functionality to extract charset info from `eml` files

### Features

* Added coordinate system class to track coordinate types and convert to different coordinate

### Fixes

* Adds an `html_assemble_articles` kwarg to `partition_html` to enable users to capture
  control whether content outside of `<article>` tags is captured when
  `<article>` tags are present.
* Check for the `xml` attribute on `element` before looking for pagebreaks in `partition_docx`.

## 0.7.6

### Enhancements

* Convert fast startegy to ocr_only for images
* Adds support for page numbers in `.docx` and `.doc` when user or renderer
  created page breaks are present.
* Adds retry logic for the unstructured-ingest Biomed connector

### Features

* Provides users with the ability to extract additional metadata via regex.
* Updates `partition_docx` to include headers and footers in the output.
* Create `partition_tsv` and associated tests. Make additional changes to `detect_filetype`.

### Fixes

* Remove fake api key in test `partition_via_api` since we now require valid/empty api keys
* Page number defaults to `None` instead of `1` when page number is not present in the metadata.
  A page number of `None` indicates that page numbers are not being tracked for the document
  or that page numbers do not apply to the element in question..
* Fixes an issue with some pptx files. Assume pptx shapes are found in top left position of slide
  in case the shape.top and shape.left attributes are `None`.

## 0.7.5

### Enhancements

* Adds functionality to sort elements in `partition_pdf` for `fast` strategy
* Adds ingest tests with `--fast` strategy on PDF documents
* Adds --api-key to unstructured-ingest

### Features

* Adds `partition_rst` for processed ReStructured Text documents.

### Fixes

* Adds handling for emails that do not have a datetime to extract.
* Adds pdf2image package as core requirement of unstructured (with no extras)

## 0.7.4

### Enhancements

* Allows passing kwargs to request data field for `partition_via_api` and `partition_multiple_via_api`
* Enable MIME type detection if libmagic is not available
* Adds handling for empty files in `detect_filetype` and `partition`.

### Features

### Fixes

* Reslove `grpcio` import issue on `weaviate.schema.validate_schema` for python 3.9 and 3.10
* Remove building `detectron2` from source in Dockerfile

## 0.7.3

### Enhancements

* Update IngestDoc abstractions and add data source metadata in ElementMetadata

### Features

### Fixes

* Pass `strategy` parameter down from `partition` for `partition_image`
* Filetype detection if a CSV has a `text/plain` MIME type
* `convert_office_doc` no longers prints file conversion info messages to stdout.
* `partition_via_api` reflects the actual filetype for the file processed in the API.

## 0.7.2

### Enhancements

* Adds an optional encoding kwarg to `elements_to_json` and `elements_from_json`
* Bump version of base image to use new stable version of tesseract

### Features

### Fixes

* Update the `read_txt_file` utility function to keep using `spooled_to_bytes_io_if_needed` for xml
* Add functionality to the `read_txt_file` utility function to handle file-like object from URL
* Remove the unused parameter `encoding` from `partition_pdf`
* Change auto.py to have a `None` default for encoding
* Add functionality to try other common encodings for html and xml files if an error related to the encoding is raised and the user has not specified an encoding.
* Adds benchmark test with test docs in example-docs
* Re-enable test_upload_label_studio_data_with_sdk
* File detection now detects code files as plain text
* Adds `tabulate` explicitly to dependencies
* Fixes an issue in `metadata.page_number` of pptx files
* Adds showing help if no parameters passed

## 0.7.1

### Enhancements

### Features

* Add `stage_for_weaviate` to stage `unstructured` outputs for upload to Weaviate, along with
  a helper function for defining a class to use in Weaviate schemas.
* Builds from Unstructured base image, built off of Rocky Linux 8.7, this resolves almost all CVE's in the image.

### Fixes

## 0.7.0

### Enhancements

* Installing `detectron2` from source is no longer required when using the `local-inference` extra.
* Updates `.pptx` parsing to include text in tables.

### Features

### Fixes

* Fixes an issue in `_add_element_metadata` that caused all elements to have `page_number=1`
  in the element metadata.
* Adds `.log` as a file extension for TXT files.
* Adds functionality to try other common encodings for email (`.eml`) files if an error related to the encoding is raised and the user has not specified an encoding.
* Allow passed encoding to be used in the `replace_mime_encodings`
* Fixes page metadata for `partition_html` when `include_metadata=False`
* A `ValueError` now raises if `file_filename` is not specified when you use `partition_via_api`
  with a file-like object.

## 0.6.11

### Enhancements

* Supports epub tests since pandoc is updated in base image

### Features


### Fixes


## 0.6.10

### Enhancements

* XLS support from auto partition

### Features

### Fixes

## 0.6.9

### Enhancements

* fast strategy for pdf now keeps element bounding box data
* setup.py refactor

### Features

### Fixes

* Adds functionality to try other common encodings if an error related to the encoding is raised and the user has not specified an encoding.
* Adds additional MIME types for CSV

## 0.6.8

### Enhancements

### Features

* Add `partition_csv` for CSV files.

### Fixes

## 0.6.7

### Enhancements

* Deprecate `--s3-url` in favor of `--remote-url` in CLI
* Refactor out non-connector-specific config variables
* Add `file_directory` to metadata
* Add `page_name` to metadata. Currently used for the sheet name in XLSX documents.
* Added a `--partition-strategy` parameter to unstructured-ingest so that users can specify
  partition strategy in CLI. For example, `--partition-strategy fast`.
* Added metadata for filetype.
* Add Discord connector to pull messages from a list of channels
* Refactor `unstructured/file-utils/filetype.py` to better utilise hashmap to return mime type.
* Add local declaration of DOCX_MIME_TYPES and XLSX_MIME_TYPES for `test_filetype.py`.

### Features

* Add `partition_xml` for XML files.
* Add `partition_xlsx` for Microsoft Excel documents.

### Fixes

* Supports `hml` filetype for partition as a variation of html filetype.
* Makes `pytesseract` a function level import in `partition_pdf` so you can use the `"fast"`
  or `"hi_res"` strategies if `pytesseract` is not installed. Also adds the
  `required_dependencies` decorator for the `"hi_res"` and `"ocr_only"` strategies.
* Fix to ensure `filename` is tracked in metadata for `docx` tables.

## 0.6.6

### Enhancements

* Adds an `"auto"` strategy that chooses the partitioning strategy based on document
  characteristics and function kwargs. This is the new default strategy for `partition_pdf`
  and `partition_image`. Users can maintain existing behavior by explicitly setting
  `strategy="hi_res"`.
* Added an additional trace logger for NLP debugging.
* Add `get_date` method to `ElementMetadata` for converting the datestring to a `datetime` object.
* Cleanup the `filename` attribute on `ElementMetadata` to remove the full filepath.

### Features

* Added table reading as html with URL parsing to `partition_docx` in docx
* Added metadata field for text_as_html for docx files

### Fixes

* `fileutils/file_type` check json and eml decode ignore error
* `partition_email` was updated to more flexibly handle deviations from the RFC-2822 standard.
  The time in the metadata returns `None` if the time does not match RFC-2822 at all.
* Include all metadata fields when converting to dataframe or CSV

## 0.6.5

### Enhancements

* Added support for SpooledTemporaryFile file argument.

### Features

### Fixes


## 0.6.4

### Enhancements

* Added an "ocr_only" strategy for `partition_pdf`. Refactored the strategy decision
  logic into its own module.

### Features

### Fixes

## 0.6.3

### Enhancements

* Add an "ocr_only" strategy for `partition_image`.

### Features

* Added `partition_multiple_via_api` for partitioning multiple documents in a single REST
  API call.
* Added `stage_for_baseplate` function to prepare outputs for ingestion into Baseplate.
* Added `partition_odt` for processing Open Office documents.

### Fixes

* Updates the grouping logic in the `partition_pdf` fast strategy to group together text
  in the same bounding box.

## 0.6.2

### Enhancements

* Added logic to `partition_pdf` for detecting copy protected PDFs and falling back
  to the hi res strategy when necessary.


### Features

* Add `partition_via_api` for partitioning documents through the hosted API.

### Fixes

* Fix how `exceeds_cap_ratio` handles empty (returns `True` instead of `False`)
* Updates `detect_filetype` to properly detect JSONs when the MIME type is `text/plain`.

## 0.6.1

### Enhancements

* Updated the table extraction parameter name to be more descriptive

### Features

### Fixes

## 0.6.0

### Enhancements

* Adds an `ssl_verify` kwarg to `partition` and `partition_html` to enable turning off
  SSL verification for HTTP requests. SSL verification is on by default.
* Allows users to pass in ocr language to `partition_pdf` and `partition_image` through
  the `ocr_language` kwarg. `ocr_language` corresponds to the code for the language pack
  in Tesseract. You will need to install the relevant Tesseract language pack to use a
  given language.

### Features

* Table extraction is now possible for pdfs from `partition` and `partition_pdf`.
* Adds support for extracting attachments from `.msg` files

### Fixes

* Adds an `ssl_verify` kwarg to `partition` and `partition_html` to enable turning off
  SSL verification for HTTP requests. SSL verification is on by default.

## 0.5.13

### Enhancements

* Allow headers to be passed into `partition` when `url` is used.

### Features

* `bytes_string_to_string` cleaning brick for bytes string output.

### Fixes

* Fixed typo in call to `exactly_one` in `partition_json`
* unstructured-documents encode xml string if document_tree is `None` in `_read_xml`.
* Update to `_read_xml` so that Markdown files with embedded HTML process correctly.
* Fallback to "fast" strategy only emits a warning if the user specifies the "hi_res" strategy.
* unstructured-partition-text_type exceeds_cap_ratio fix returns and how capitalization ratios are calculated
* `partition_pdf` and `partition_text` group broken paragraphs to avoid fragmented `NarrativeText` elements.
* .json files resolved as "application/json" on centos7 (or other installs with older libmagic libs)

## 0.5.12

### Enhancements

* Add OS mimetypes DB to docker image, mainly for unstructured-api compat.
* Use the image registry as a cache when building Docker images.
* Adds the ability for `partition_text` to group together broken paragraphs.
* Added method to utils to allow date time format validation

### Features
* Add Slack connector to pull messages for a specific channel

* Add --partition-by-api parameter to unstructured-ingest
* Added `partition_rtf` for processing rich text files.
* `partition` now accepts a `url` kwarg in addition to `file` and `filename`.

### Fixes

* Allow encoding to be passed into `replace_mime_encodings`.
* unstructured-ingest connector-specific dependencies are imported on demand.
* unstructured-ingest --flatten-metadata supported for local connector.
* unstructured-ingest fix runtime error when using --metadata-include.

## 0.5.11

### Enhancements

### Features

### Fixes

* Guard against null style attribute in docx document elements
* Update HTML encoding to better support foreign language characters

## 0.5.10

### Enhancements

* Updated inference package
* Add sender, recipient, date, and subject to element metadata for emails

### Features

* Added `--download-only` parameter to `unstructured-ingest`

### Fixes

* FileNotFound error when filename is provided but file is not on disk

## 0.5.9

### Enhancements

### Features

### Fixes

* Convert file to str in helper `split_by_paragraph` for `partition_text`

## 0.5.8

### Enhancements

* Update `elements_to_json` to return string when filename is not specified
* `elements_from_json` may take a string instead of a filename with the `text` kwarg
* `detect_filetype` now does a final fallback to file extension.
* Empty tags are now skipped during the depth check for HTML processing.

### Features

* Add local file system to `unstructured-ingest`
* Add `--max-docs` parameter to `unstructured-ingest`
* Added `partition_msg` for processing MSFT Outlook .msg files.

### Fixes

* `convert_file_to_text` now passes through the `source_format` and `target_format` kwargs.
  Previously they were hard coded.
* Partitioning functions that accept a `text` kwarg no longer raise an error if an empty
  string is passed (and empty list of elements is returned instead).
* `partition_json` no longer fails if the input is an empty list.
* Fixed bug in `chunk_by_attention_window` that caused the last word in segments to be cut-off
  in some cases.

### BREAKING CHANGES

* `stage_for_transformers` now returns a list of elements, making it consistent with other
  staging bricks

## 0.5.7

### Enhancements

* Refactored codebase using `exactly_one`
* Adds ability to pass headers when passing a url in partition_html()
* Added optional `content_type` and `file_filename` parameters to `partition()` to bypass file detection

### Features

* Add `--flatten-metadata` parameter to `unstructured-ingest`
* Add `--fields-include` parameter to `unstructured-ingest`

### Fixes

## 0.5.6

### Enhancements

* `contains_english_word()`, used heavily in text processing, is 10x faster.

### Features

* Add `--metadata-include` and `--metadata-exclude` parameters to `unstructured-ingest`
* Add `clean_non_ascii_chars` to remove non-ascii characters from unicode string

### Fixes

* Fix problem with PDF partition (duplicated test)

## 0.5.4

### Enhancements

* Added Biomedical literature connector for ingest cli.
* Add `FsspecConnector` to easily integrate any existing `fsspec` filesystem as a connector.
* Rename `s3_connector.py` to `s3.py` for readability and consistency with the
  rest of the connectors.
* Now `S3Connector` relies on `s3fs` instead of on `boto3`, and it inherits
  from `FsspecConnector`.
* Adds an `UNSTRUCTURED_LANGUAGE_CHECKS` environment variable to control whether or not language
  specific checks like vocabulary and POS tagging are applied. Set to `"true"` for higher
  resolution partitioning and `"false"` for faster processing.
* Improves `detect_filetype` warning to include filename when provided.
* Adds a "fast" strategy for partitioning PDFs with PDFMiner. Also falls back to the "fast"
  strategy if detectron2 is not available.
* Start deprecation life cycle for `unstructured-ingest --s3-url` option, to be deprecated in
  favor of `--remote-url`.

### Features

* Add `AzureBlobStorageConnector` based on its `fsspec` implementation inheriting
from `FsspecConnector`
* Add `partition_epub` for partitioning e-books in EPUB3 format.

### Fixes

* Fixes processing for text files with `message/rfc822` MIME type.
* Open xml files in read-only mode when reading contents to construct an XMLDocument.

## 0.5.3

### Enhancements

* `auto.partition()` can now load Unstructured ISD json documents.
* Simplify partitioning functions.
* Improve logging for ingest CLI.

### Features

* Add `--wikipedia-auto-suggest` argument to the ingest CLI to disable automatic redirection
  to pages with similar names.
* Add setup script for Amazon Linux 2
* Add optional `encoding` argument to the `partition_(text/email/html)` functions.
* Added Google Drive connector for ingest cli.
* Added Gitlab connector for ingest cli.

### Fixes

## 0.5.2

### Enhancements

* Fully move from printing to logging.
* `unstructured-ingest` now uses a default `--download_dir` of `$HOME/.cache/unstructured/ingest`
rather than a "tmp-ingest-" dir in the working directory.

### Features

### Fixes

* `setup_ubuntu.sh` no longer fails in some contexts by interpreting
`DEBIAN_FRONTEND=noninteractive` as a command
* `unstructured-ingest` no longer re-downloads files when --preserve-downloads
is used without --download-dir.
* Fixed an issue that was causing text to be skipped in some HTML documents.

## 0.5.1

### Enhancements

### Features

### Fixes

* Fixes an error causing JavaScript to appear in the output of `partition_html` sometimes.
* Fix several issues with the `requires_dependencies` decorator, including the error message
  and how it was used, which had caused an error for `unstructured-ingest --github-url ...`.

## 0.5.0

### Enhancements

* Add `requires_dependencies` Python decorator to check dependencies are installed before
  instantiating a class or running a function

### Features

* Added Wikipedia connector for ingest cli.

### Fixes

* Fix `process_document` file cleaning on failure
* Fixes an error introduced in the metadata tracking commit that caused `NarrativeText`
  and `FigureCaption` elements to be represented as `Text` in HTML documents.

## 0.4.16

### Enhancements

* Fallback to using file extensions for filetype detection if `libmagic` is not present

### Features

* Added setup script for Ubuntu
* Added GitHub connector for ingest cli.
* Added `partition_md` partitioner.
* Added Reddit connector for ingest cli.

### Fixes

* Initializes connector properly in ingest.main::MainProcess
* Restricts version of unstructured-inference to avoid multithreading issue

## 0.4.15

### Enhancements

* Added `elements_to_json` and `elements_from_json` for easier serialization/deserialization
* `convert_to_dict`, `dict_to_elements` and `convert_to_csv` are now aliases for functions
  that use the ISD terminology.

### Fixes

* Update to ensure all elements are preserved during serialization/deserialization

## 0.4.14

* Automatically install `nltk` models in the `tokenize` module.

## 0.4.13

* Fixes unstructured-ingest cli.

## 0.4.12

* Adds console_entrypoint for unstructured-ingest, other structure/doc updates related to ingest.
* Add `parser` parameter to `partition_html`.

## 0.4.11

* Adds `partition_doc` for partitioning Word documents in `.doc` format. Requires `libreoffice`.
* Adds `partition_ppt` for partitioning PowerPoint documents in `.ppt` format. Requires `libreoffice`.

## 0.4.10

* Fixes `ElementMetadata` so that it's JSON serializable when the filename is a `Path` object.

## 0.4.9

* Added ingest modules and s3 connector, sample ingest script
* Default to `url=None` for `partition_pdf` and `partition_image`
* Add ability to skip English specific check by setting the `UNSTRUCTURED_LANGUAGE` env var to `""`.
* Document `Element` objects now track metadata

## 0.4.8

* Modified XML and HTML parsers not to load comments.

## 0.4.7

* Added the ability to pull an HTML document from a url in `partition_html`.
* Added the the ability to get file summary info from lists of filenames and lists
  of file contents.
* Added optional page break to `partition` for `.pptx`, `.pdf`, images, and `.html` files.
* Added `to_dict` method to document elements.
* Include more unicode quotes in `replace_unicode_quotes`.

## 0.4.6

* Loosen the default cap threshold to `0.5`.
* Add a `UNSTRUCTURED_NARRATIVE_TEXT_CAP_THRESHOLD` environment variable for controlling
  the cap ratio threshold.
* Unknown text elements are identified as `Text` for HTML and plain text documents.
* `Body Text` styles no longer default to `NarrativeText` for Word documents. The style information
  is insufficient to determine that the text is narrative.
* Upper cased text is lower cased before checking for verbs. This helps avoid some missed verbs.
* Adds an `Address` element for capturing elements that only contain an address.
* Suppress the `UserWarning` when detectron is called.
* Checks that titles and narrative test have at least one English word.
* Checks that titles and narrative text are at least 50% alpha characters.
* Restricts titles to a maximum word length. Adds a `UNSTRUCTURED_TITLE_MAX_WORD_LENGTH`
  environment variable for controlling the max number of words in a title.
* Updated `partition_pptx` to order the elements on the page

## 0.4.4

* Updated `partition_pdf` and `partition_image` to return `unstructured` `Element` objects
* Fixed the healthcheck url path when partitioning images and PDFs via API
* Adds an optional `coordinates` attribute to document objects
* Adds `FigureCaption` and `CheckBox` document elements
* Added ability to split lists detected in `LayoutElement` objects
* Adds `partition_pptx` for partitioning PowerPoint documents
* LayoutParser models now download from HugginfaceHub instead of DropBox
* Fixed file type detection for XML and HTML files on Amazone Linux

## 0.4.3

* Adds `requests` as a base dependency
* Fix in `exceeds_cap_ratio` so the function doesn't break with empty text
* Fix bug in `_parse_received_data`.
* Update `detect_filetype` to properly handle `.doc`, `.xls`, and `.ppt`.

## 0.4.2

* Added `partition_image` to process documents in an image format.
* Fixed utf-8 encoding error in `partition_email` with attachments for `text/html`

## 0.4.1

* Added support for text files in the `partition` function
* Pinned `opencv-python` for easier installation on Linux

## 0.4.0

* Added generic `partition` brick that detects the file type and routes a file to the appropriate
  partitioning brick.
* Added a file type detection module.
* Updated `partition_html` and `partition_eml` to support file-like objects in 'rb' mode.
* Cleaning brick for removing ordered bullets `clean_ordered_bullets`.
* Extract brick method for ordered bullets `extract_ordered_bullets`.
* Test for `clean_ordered_bullets`.
* Test for `extract_ordered_bullets`.
* Added `partition_docx` for pre-processing Word Documents.
* Added new REGEX patterns to extract email header information
* Added new functions to extract header information `parse_received_data` and `partition_header`
* Added new function to parse plain text files `partition_text`
* Added new cleaners functions `extract_ip_address`, `extract_ip_address_name`, `extract_mapi_id`, `extract_datetimetz`
* Add new `Image` element and function to find embedded images `find_embedded_images`
* Added `get_directory_file_info` for summarizing information about source documents

## 0.3.5

* Add support for local inference
* Add new pattern to recognize plain text dash bullets
* Add test for bullet patterns
* Fix for `partition_html` that allows for processing `div` tags that have both text and child
  elements
* Add ability to extract document metadata from `.docx`, `.xlsx`, and `.jpg` files.
* Helper functions for identifying and extracting phone numbers
* Add new function `extract_attachment_info` that extracts and decodes the attachment
of an email.
* Staging brick to convert a list of `Element`s to a `pandas` dataframe.
* Add plain text functionality to `partition_email`

## 0.3.4

* Python-3.7 compat

## 0.3.3

* Removes BasicConfig from logger configuration
* Adds the `partition_email` partitioning brick
* Adds the `replace_mime_encodings` cleaning bricks
* Small fix to HTML parsing related to processing list items with sub-tags
* Add `EmailElement` data structure to store email documents

## 0.3.2

* Added `translate_text` brick for translating text between languages
* Add an `apply` method to make it easier to apply cleaners to elements

## 0.3.1

* Added \_\_init.py\_\_ to `partition`

## 0.3.0

* Implement staging brick for Argilla. Converts lists of `Text` elements to `argilla` dataset classes.
* Removing the local PDF parsing code and any dependencies and tests.
* Reorganizes the staging bricks in the unstructured.partition module
* Allow entities to be passed into the Datasaur staging brick
* Added HTML escapes to the `replace_unicode_quotes` brick
* Fix bad responses in partition_pdf to raise ValueError
* Adds `partition_html` for partitioning HTML documents.

## 0.2.6

* Small change to how \_read is placed within the inheritance structure since it doesn't really apply to pdf
* Add partitioning brick for calling the document image analysis API

## 0.2.5

* Update python requirement to >=3.7

## 0.2.4

* Add alternative way of importing `Final` to support google colab

## 0.2.3

* Add cleaning bricks for removing prefixes and postfixes
* Add cleaning bricks for extracting text before and after a pattern

## 0.2.2

* Add staging brick for Datasaur

## 0.2.1

* Added brick to convert an ISD dictionary to a list of elements
* Update `PDFDocument` to use the `from_file` method
* Added staging brick for CSV format for ISD (Initial Structured Data) format.
* Added staging brick for separating text into attention window size chunks for `transformers`.
* Added staging brick for LabelBox.
* Added ability to upload LabelStudio predictions
* Added utility function for JSONL reading and writing
* Added staging brick for CSV format for Prodigy
* Added staging brick for Prodigy
* Added ability to upload LabelStudio annotations
* Added text_field and id_field to stage_for_label_studio signature

## 0.2.0

* Initial release of unstructured<|MERGE_RESOLUTION|>--- conflicted
+++ resolved
@@ -1,8 +1,4 @@
-<<<<<<< HEAD
 ## 0.8.5
-=======
-## 0.8.5-dev2
->>>>>>> e7f2f1e3
 
 ### Enhancements
 
