<<<<<<< HEAD
## 0.16.13
=======
## 0.16.13-dev1
>>>>>>> 8685905b

### Enhancements
- **Add character-level filtering for tesseract output**. It is controllable via `TESSERACT_CHARACTER_CONFIDENCE_THRESHOLD` environment variable.

### Features

### Fixes

- **Fix NLTK Download** to use nltk assets in docker image
- removed the ability to automatically download nltk package if missing

## 0.16.12

### Enhancements

- **Prepare auto-partitioning for pluggable partitioners**. Move toward a uniform partitioner call signature so a custom or override partitioner can be registered without code changes.
- **Add NDJSON file type support.**

### Features

### Fixes

- **Base image has been updated.**
- **Upgrade ruff to latest.** Previously the ruff version was pinned to <0.5. Remove that pin and fix the handful of lint items that resulted.
- **CSV with asserted XLS content-type is correctly identified as CSV.** Resolves a bug where a CSV file with an asserted content-type of `application/vnd.ms-excel` was incorrectly identified as an XLS file.
- **Improve element-type mapping for Chinese text.** Fixes bug where Chinese text would produce large numbers of false-positive `Title` elements.
- **Improve element-type mapping for HTML.** Fixes bug where certain non-title elements were classified as `Title`.

## 0.16.11

### Enhancements

- **Enhance quote standardization tests** with additional Unicode scenarios
- **Relax table segregation rule in chunking.** Previously a `Table` element was always segregated into its own pre-chunk such that the `Table` appeared alone in a chunk or was split into multiple `TableChunk` elements, but never combined with `Text`-subtype elements. Allow table elements to be combined with other elements in the same chunk when space allows.
- **Compute chunk length based solely on `element.text`.** Previously `.metadata.text_as_html` was also considered and since it is always longer that the text (due to HTML tag overhead) it was the effective length criterion. Remove text-as-html from the length calculation such that text-length is the sole criterion for sizing a chunk.

### Features

### Fixes

- Fix ipv4 regex to correctly include up to three digit octets.

## 0.16.10

### Enhancements

### Features

### Fixes

- **Fix original file doctype detection** from cct converted file paths for metrics calculation.

## 0.16.9

### Enhancements

### Features

### Fixes

- **Fix NLTK Download** to not download from unstructured S3 Bucket

## 0.16.8

### Enhancements
- **Metrics: Weighted table average is optional**

### Features

### Fixes

## 0.16.7

### Enhancements
- **Add image_alt_mode to partition_html** Adds an `image_alt_mode` parameter to `partition_html()` to control how alt text is extracted from images in HTML documents for `html_parser_version=v2` . The parameter can be set to `to_text` to extract alt text as text from `<img>` html tags

### Features

### Fixes


## 0.16.6

### Enhancements
- **Every `<table>` tag is considered to be ontology.Table** Added special handling for tables in HTML partitioning (`html_parser_version=v2`. This change is made to improve the accuracy of table extraction from HTML documents.
- **Every HTML has default ontology class assigned** When parsing HTML with `html_parser_version=v2` to ontology each defined HTML in the Ontology has assigned default ontology class. This way it is possible to assign ontology class instead of UncategorizedText when the HTML tag is predicted correctly without class assigned class
- **Use (number of actual table) weighted average for table metrics** In evaluating table metrics the mean aggregation now uses the actual number of tables in a document to weight the metric scores

### Features

### Fixes
- **ElementMetadata consolidation** Now `text_as_html` metadata is combined across all elements in CompositeElement when chunking HTML output

## 0.16.5

### Enhancements

### Features

### Fixes
- **Fixes parsing HTML v2 parser** Now max recursion limit is set and value is correctly extracted from ontology element


## 0.16.4

### Enhancements

* **`value` attribute in `<input/>` element is parsed to `OntologyElement.text` in ontology**
* **`id` and `class` attributes removed from Table subtags in HTML partitioning**
* **cleaned `to_html` and newly introduced `to_text` in `OntologyElement`**
* **Elements created from V2 HTML are less granular** Added merging of adjacent text elements and inline html tags in the HTML partitioner to reduce the number of elements created from V2 HTML.

### Features

* **Add support for link extraction in pdf hi_res strategy.** The `partition_pdf()` function now supports link extraction when using the `hi_res` strategy, allowing users to extract hyperlinks from PDF documents more effectively.

### Fixes


## 0.16.3

### Enhancements

### Features

### Fixes

* **V2 elements without first parent ID can be parsed**
* **Fix missing elements when layout element parsed in V2 ontology**
* updated **unstructured-inference** to be **0.8.1** in requirements/extra-pdf-image.in


## 0.16.2

### Enhancements

### Features

* **Whitespace-invariant CCT distance metric.** CCT Levenshtein distance for strings is by default computed with standardized whitespaces.

### Fixes

* **Fixed retry config settings for partition_via_api function** If the SDK's default retry config is not set the retry config getter function does not fail anymore.

## 0.16.1

### Enhancements

* **Bump `unstructured-inference` to 0.7.39** and upgrade other dependencies
* **Round coordinates** Round coordinates when computing bounding box overlaps in `pdfminer_processing.py` to nearest machine precision. This can help reduce underterministic behavior from machine precision that affects which bounding boxes to combine.
* **Request retry parameters in `partition_via_api` function.** Expose retry-mechanism related parameters in the `partition_via_api` function to allow users to configure the retry behavior of the API requests.

### Features

* **Parsing HTML to Unstructured Elements and back**

### Fixes

* **Remove unsupported chipper model**
* **Rewrite of `partition.email` module and tests.** Use modern Python stdlib `email` module interface to parse email messages and attachments. This change shortens and simplifies the code, and makes it more robust and maintainable. Several historical problems were remedied in the process.
* **Minify text_as_html from DOCX.** Previously `.metadata.text_as_html` for DOCX tables was "bloated" with whitespace and noise elements introduced by `tabulate` that produced over-chunking and lower "semantic density" of elements. Reduce HTML to minimum character count while preserving all text.
* **Fall back to filename extension-based file-type detection for unidentified OLE files.** Resolves a problem where a DOC file that could not be detected as such by `filetype` was incorrectly identified as a MSG file.
* **Minify text_as_html from XLSX.** Previously `.metadata.text_as_html` for DOCX tables was "bloated" with whitespace and noise elements introduced by `pandas` that produced over-chunking and lower "semantic density" of elements. Reduce HTML to minimum character count while preserving all text.
* **Minify text_as_html from CSV.** Previously `.metadata.text_as_html` for CSV tables was "bloated" with whitespace and noise elements introduced by `pandas` that produced over-chunking and lower "semantic density" of elements. Reduce HTML to minimum character count while preserving all text.
* **Minify text_as_html from PPTX.** Previously `.metadata.text_as_html` for PPTX tables was "bloated" with whitespace and noise elements introduced by `tabulate` that produced over-chunking and lower "semantic density" of elements. Reduce HTML to minimum character count while preserving all text and structure.

## 0.16.0

### Enhancements

* **Remove ingest implementation.** The deprecated ingest functionality has been removed, as it is now maintained in the separate [unstructured-ingest](https://github.com/Unstructured-IO/unstructured-ingest) repository.
  * Replace extras in `requirements/ingest` directory with a new `ingest.txt` extra for installing the `unstructured-ingest` library.
  * Remove the `unstructured.ingest` submodule.
  * Delete all shell scripts previously used for destination ingest tests.

### Features

### Fixes

* **Add language parameter to `OCRAgentGoogleVision`.**  Introduces an optional language parameter in the `OCRAgentGoogleVision` constructor to serve as a language hint for `document_text_detection`. This ensures compatibility with the OCRAgent's `get_instance` method and resolves errors when parsing PDFs with Google Cloud Vision as the OCR agent.

## 0.15.14

### Enhancements

### Features

* **Add (but do not install) a new post-partitioning decorator to handle metadata added for all file-types, like `.filename`, `.filetype` and `.languages`.** This will be installed in a closely following PR to replace the four currently being used for this purpose.

### Fixes

* **Update Python SDK usage in `partition_via_api`.** Make a minor syntax change to ensure forward compatibility with the upcoming 0.26.0 Python SDK.
* **Remove "unused" `date_from_file_object` parameter.** As part of simplifying partitioning parameter set, remove `date_from_file_object` parameter. A file object does not have a last-modified date attribute so can never give a useful value. When a file-object is used as the document source (such as in Unstructured API) the last-modified date must come from the `metadata_last_modified` argument.
* **Fix occasional `KeyError` when mapping parent ids to hash ids.** Occasionally the input elements into `assign_and_map_hash_ids` can contain duplicated element instances, which lead to error when mapping parent id.
* **Allow empty text files.** Fixes an issue where text files with only white space would fail to be partitioned.
* **Remove double-decoration for CSV, DOC, ODT partitioners.** Refactor these partitioners to use the new `@apply_metadata()` decorator and only decorate the principal partitioner (CSV and DOCX in this case); remove decoration from delegating partitioners.
* **Remove double-decoration for PPTX, TSV, XLSX, and XML partitioners.** Refactor these partitioners to use the new `@apply_metadata()` decorator and only decorate the principal partitioner; remove decoration from delegating partitioners.
* **Remove double-decoration for HTML, EPUB, MD, ORG, RST, and RTF partitioners.** Refactor these partitioners to use the new `@apply_metadata()` decorator and only decorate the principal partitioner (HTML in this case); remove decoration from delegating partitioners.
* **Remove obsolete min_partition/max_partition args from TXT and EML.** The legacy `min_partition` and `max_partition` parameters were an initial rough implementation of chunking but now interfere with chunking and are unused. Remove those parameters from `partition_text()` and `partition_email()`.
* **Remove double-decoration on EML and MSG.** Refactor these partitioners to rely on the new `@apply_metadata()` decorator operating on partitioners they delegate to (TXT, HTML, and all others for attachments) and remove direct decoration from EML and MSG.
* **Remove double-decoration for PPT.** Remove decorators from the delegating PPT partitioner.
* **Quick-fix CI error in auto test-filetype.** Better fix to follow shortly.

## 0.15.13

### BREAKING CHANGES

* **Remove dead experimental code.** Unused code in `file_utils.experimental` and `file_utils.metadata` was removed. These functions were never published in the documentation, but if a client dug these out and used them this removal could break client code.

### Enhancements

* **Improve `pdfminer` image cleanup process**. Optimized the removal of duplicated pdfminer images by performing the cleanup before merging elements, rather than after. This improvement reduces execution time and enhances overall processing speed of PDF documents.

### Features

### Fixes

* **Fixes high memory overhead for intersection area computation** Using `numpy.float32` for coordinates and remove intermediate variables to reduce memory usage when computing intersection areas
* **Fixes the `arm64` image build** `arm64` builds are now fixed and will be available against starting with the `0.15.13` release.

## 0.15.12

### Enhancements

* **Improve `pdfminer` element processing** Implemented splitting of `pdfminer` elements (groups of text chunks) into smaller bounding boxes (text lines). This prevents loss of information from the object detection model and facilitates more effective removal of duplicated `pdfminer` text.

### Features

### Fixes

* **Fixed table accuracy metric** Table accuracy was incorrectly using column content difference in calculating row accuracy.

## 0.15.11

### Enhancements

* **Add deprecation warning to embed code**
* **Remove ingest console script**

## 0.15.10

### Enhancements

* **Enhance `pdfminer` element cleanup** Expand removal of `pdfminer` elements to include those inside all `non-pdfminer` elements, not just `tables`.
* **Modified analysis drawing tools to dump to files and draw from dumps** If the parameter `analysis` of the `partition_pdf` function is set to `True`, the layout for Object Detection, Pdfminer Extraction, OCR and final layouts will be dumped as json files. The drawers now accept dict (dump) objects instead of internal classes instances.
* **Vectorize pdfminer elements deduplication computation**. Use `numpy` operations to compute IOU and sub-region membership instead of using simply loop. This improves the speed of deduplicating elements for pages with a lot of elements.

### Features

### Fixes

## 0.15.9

### Enhancements

### Features

* **Add support for encoding parameter in partition_csv**

### Fixes

* **Check storage contents for OLE file type detection** Updates `detect_filetype` to check the content of OLE files to more reliable differentiate DOC, PPT, XLS, and MSG files. As part of this, the `"msg"` extra was removed because the `python-oxmsg` package is now a base dependency.
* **Fix disk space leaks and Windows errors when accessing file.name on a NamedTemporaryFile** Uses of `NamedTemporaryFile(..., delete=False)` and/or uses of `file.name` of NamedTemporaryFiles have been replaced with TemporaryFileDirectory to avoid a known issue: https://docs.python.org/3/library/tempfile.html#tempfile.NamedTemporaryFile

## 0.15.8

### Enhancements

* **Bump unstructured.paddleocr to 2.8.1.0.**

### Features

* **Add MixedbreadAI embedder** Adds MixedbreadAI embeddings to support embedding via Mixedbread AI.

### Fixes

* **Replace `pillow-heif` with `pi-heif`**. Replaces `pillow-heif` with `pi-heif` due to more permissive licensing on the wheel for `pi-heif`.
* **Minify text_as_html from DOCX.** Previously `.metadata.text_as_html` for DOCX tables was "bloated" with whitespace and noise elements introduced by `tabulate` that produced over-chunking and lower "semantic density" of elements. Reduce HTML to minimum character count without preserving all text.
* **Fall back to filename extension-based file-type detection for unidentified OLE files.** Resolves a problem where a DOC file that could not be detected as such by `filetype` was incorrectly identified as a MSG file.

## 0.15.7

### Enhancements

### Features

### Fixes

* **Fix NLTK data download path to prevent nested directories**. Resolved an issue where a nested "nltk_data" directory was created within the parent "nltk_data" directory when it already existed. This fix prevents errors in checking for existing downloads and loading models from NLTK data.

## 0.15.6

### Enhancements

### Features

### Fixes

* **Bump to NLTK 3.9.x** Bumps to the latest `nltk` version to resolve CVE.
* **Update CI for `ingest-test-fixture-update-pr` to resolve NLTK model download errors.**
* **Synchronized text and html on `TableChunk` splits.** When a `Table` element is divided during chunking to fit the chunking window, `TableChunk.text` corresponds exactly with the table text in `TableChunk.metadata.text_as_html`, `.text_as_html` is always parseable HTML, and the table is split on even row boundaries whenever possible.

## 0.15.5

### Enhancements

### Features

### Fixes

* **Revert to using `unstructured.pytesseract` fork**. Due to the unavailability of some recent release versions of `pytesseract` on PyPI, the project now uses the `unstructured.pytesseract` fork to ensure stability and continued support.
* **Bump `libreoffice` verson in image.** Bumps the `libreoffice` version to `25.2.5.2` to address CVEs.
* **Downgrade NLTK dependency version for compatibility**. Due to the unavailability of `nltk==3.8.2` on PyPI, the NLTK dependency has been downgraded to `<3.8.2`. This change ensures continued functionality and compatibility.

## 0.15.4

### Enhancements

### Features

### Fixes

* **Resolve an installation error with `pytesseract>=0.3.12` that occurred during `pip install unstructured[pdf]==0.15.3`.**

## 0.15.3

### Enhancements

### Features

### Fixes

* **Remove the custom index URL from `extra-paddleocr.in` to resolve the error in the `setup.py` configuration.**

## 0.15.2

### Enhancements

* **Improve directory handling when extracting image blocks**. The `figures` directory is no longer created when the `extract_image_block_to_payload` parameter is set to `True`.

### Features

* **Added per-class Object Detection metrics in the evaluation**. The metrics include average precision, precision, recall, and f1-score for each class in the dataset.

### Fixes

* **Updates NLTK data file for compatibility with `nltk>=3.8.2`**. The NLTK data file now container `punkt_tab`, making it possible to upgrade to `nltk>=3.8.2`. The `nltk==3.8.2` patches CVE-2024-39705.
* **Renames Astra to Astra DB** Conforms with DataStax internal naming conventions.
* **Accommodate single-column CSV files.** Resolves a limitation of `partition_csv()` where delimiter detection would fail on a single-column CSV file (which naturally has no delimeters).
* **Accommodate `image/jpg` in PPTX as alias for `image/jpeg`.** Resolves problem partitioning PPTX files having an invalid `image/jpg` (should be `image/jpeg`) MIME-type in the `[Content_Types].xml` member of the PPTX Zip archive.
* **Fixes an issue in Object Detection metrics** The issue was in preprocessing/validating the ground truth and predicted data for object detection metrics.
* **Removes dependency on unstructured.pytesseract** Unstructured forked pytesseract while waiting for code to be upstreamed. Now that the new version has been released, this fork can be removed.

## 0.15.1

### Enhancements

* **Improve `pdfminer` embedded `image` extraction to exclude text elements and produce more accurate bounding boxes.** This results in cleaner, more precise element extraction in `pdf` partitioning.

### Features

* **Update partition_eml and partition_msg to capture cc, bcc, and message_id fields** Cc, bcc, and message_id information is captured in element metadata for both msg and email partitioning and `Recipient` elements are generated for cc and bcc when `include_headers=True` for email partitioning.
* **Mark ingest as deprecated** Begin sunset of ingest code in this repo as it's been moved to a dedicated repo.
* **Add `pdf_hi_res_max_pages` argument for partitioning, which allows rejecting PDF files that exceed this page number limit, when the `high_res` strategy is chosen.** By default, it will allow parsing PDF files with an unlimited number of pages.

### Fixes

* **Update `HuggingFaceEmbeddingEncoder` to use `HuggingFaceEmbeddings` from `langchain_huggingface` package instead of the deprecated version from `langchain-community`.** This resolves the deprecation warning and ensures compatibility with future versions of langchain.
* **Update `OpenAIEmbeddingEncoder` to use `OpenAIEmbeddings` from `langchain-openai` package instead of the deprecated version from `langchain-community`.** This resolves the deprecation warning and ensures compatibility with future versions of langchain.
* **Update import of Pinecone exception** Adds compatibility for pinecone-client>=5.0.0
* **File-type detection catches non-existent file-path.** `detect_filetype()` no longer silently falls back to detecting a file-type based on the extension when no file exists at the path provided. Instead `FileNotFoundError` is raised. This provides consistent user notification of a mis-typed path rather than an unpredictable exception from a file-type specific partitioner when the file cannot be opened.
* **EML files specified as a file-path are detected correctly.** Resolved a bug where an EML file submitted to `partition()` as a file-path was identified as TXT and partitioned using `partition_text()`. EML files specified by path are now identified and processed correctly, including processing any attachments.
* **A DOCX, PPTX, or XLSX file specified by path and ambiguously identified as MIME-type "application/octet-stream" is identified correctly.** Resolves a shortcoming where a file specified by path immediately fell back to filename-extension based identification when misidentified as "application/octet-stream", either by asserted content type or a mis-guess by libmagic. An MS Office file misidentified in this way is now correctly identified regardless of its filename and whether it is specified by path or file-like object.
* **Textual content retrieved from a URL with gzip transport compression now partitions correctly.** Resolves a bug where a textual file-type (such as Markdown) retrieved by passing a URL to `partition()` would raise when `gzip` compression was used for transport by the server.
* **A DOCX, PPTX, or XLSX content-type asserted on partition is confirmed or fixed.** Resolves a bug where calling `partition()` with a swapped MS-Office `content_type` would cause the file-type to be misidentified. A DOCX, PPTX, or XLSX MIME-type received by `partition()` is now checked for accuracy and corrected if the file is for a different MS-Office 2007+ type.
* **DOC, PPT, XLS, and MSG files are now auto-detected correctly.** Resolves a bug where DOC, PPT, and XLS files were auto-detected as MSG files under certain circumstances.

## 0.15.0

### Enhancements

* **Improve text clearing process in email partitioning.** Updated the email partitioner to remove both `=\n` and `=\r\n` characters during the clearing process. Previously, only `=\n` characters were removed.
* **Bump unstructured.paddleocr to 2.8.0.1.**
* **Refine HTML parser to accommodate block element nested in phrasing.** HTML parser no longer raises on a block element (e.g. `<p>`, `<div>`) nested inside a phrasing element (e.g. `<strong>` or `<cite>`). Instead it breaks the phrasing run (and therefore element) at the block-item start and begins a new phrasing run after the block-item. This is consistent with how the browser determines element boundaries in this situation.
* **Install rewritten HTML parser to fix 12 existing bugs and provide headroom for refinement and growth.** A rewritten HTML parser resolves a collection of outstanding bugs with HTML partitioning and provides a firm foundation for further elaborating that important partitioner.
* **CI check for dependency licenses** Adds a CI check to ensure dependencies are appropriately licensed.

### Features

* **Add support for specifying OCR language to `partition_pdf()`.** Extend language specification capability to `PaddleOCR` in addition to `TesseractOCR`. Users can now specify OCR languages for both OCR engines when using `partition_pdf()`.
* **Add AstraDB source connector** Adds support for ingesting documents from AstraDB.

### Fixes

* **Remedy error on Windows when `nltk` binaries are downloaded.** Work around a quirk in the Windows implementation of `tempfile.NamedTemporaryFile` where accessing the temporary file by name raises `PermissionError`.
* **Move Astra embedded_dimension to write config**

## 0.14.10

### Enhancements

* **Update unstructured-client dependency** Change unstructured-client dependency pin back to greater than min version and updated tests that were failing given the update.
* **`.doc` files are now supported in the `arm64` image.**. `libreoffice24` is added to the `arm64` image, meaning `.doc` files are now supported. We have follow on work planned to investigate adding `.ppt` support for `arm64` as well.
* **Add table detection metrics: recall, precision and f1.**
* **Remove unused _with_spans metrics.**

### Features

**Add Object Detection Metrics to CI** Add object detection metrics (average precision, precision, recall and f1-score) implementations.

### Fixes

* **Fix counting false negatives and false positives in table structure evaluation.**
* **Fix Slack CI test** Change channel that Slack test is pointing to because previous test bot expired
* **Remove NLTK download** Removes `nltk.download` in favor of downloading from an S3 bucket we host to mitigate CVE-2024-39705

## 0.14.9

### Enhancements

* **Added visualization and OD model result dump for PDF** In PDF `hi_res` strategy the `analysis` parameter can be used to visualize the result of the OD model and dump the result to a file. Additionally, the visualization of bounding boxes of each layout source is rendered and saved for each page.
* **`partition_docx()` distinguishes "file not found" from "not a ZIP archive" error.** `partition_docx()` now provides different error messages for "file not found" and "file is not a ZIP archive (and therefore not a DOCX file)". This aids diagnosis since these two conditions generally point in different directions as to the cause and fix.

### Features

### Fixes

* **Fix a bug where multiple `soffice` processes could be attempted** Add a wait mechanism in `convert_office_doc` so that the function first checks if another `soffice` is running already: if yes wait till the other process finishes or till the wait timeout before spawning a subprocess to run `soffice`
* **`partition()` now forwards `strategy` arg to `partition_docx()`, `partition_pptx()`, and their brokering partitioners for DOC, ODT, and PPT formats.** A `strategy` argument passed to `partition()` (or the default value "auto" assigned by `partition()`) is now forwarded to `partition_docx()`, `partition_pptx()`, and their brokering partitioners when those filetypes are detected.

## 0.14.8

### Enhancements

* **Move arm64 image to wolfi-base** The `arm64` image now runs on `wolfi-base`. The `arm64` build for `wolfi-base` does not yet include `libreoffce`, and so `arm64` does not currently support processing `.doc`, `.ppt`, or `.xls` file. If you need to process those files on `arm64`, use the legacy `rockylinux` image.

### Features

### Fixes

* **Bump unstructured-inference==0.7.36** Fix `ValueError` when converting cells to html.
* **`partition()` now forwards `strategy` arg to `partition_docx()`, `partition_ppt()`, and `partition_pptx()`.** A `strategy` argument passed to `partition()` (or the default value "auto" assigned by `partition()`) is now forwarded to `partition_docx()`, `partition_ppt()`, and `partition_pptx()` when those filetypes are detected.
* **Fix missing sensitive field markers** for embedders

## 0.14.7

### Enhancements

* **Pull from `wolfi-base` image.** The amd64 image now pulls from the `unstructured` `wolfi-base` image to avoid duplication of dependency setup steps.
* **Fix windows temp file.** Make the creation of a temp file in unstructured/partition/pdf_image/ocr.py windows compatible.

### Features

* **Expose conversion functions for tables** Adds public functions to convert tables from HTML to the Deckerd format and back
* **Adds Kafka Source and Destination** New source and destination connector added to all CLI ingest commands to support reading from and writing to Kafka streams. Also supports Confluent Kafka.

### Fixes

* **Fix an error publishing docker images.** Update user in docker-smoke-test to reflect changes made by the amd64 image pull from the "unstructured" "wolfi-base" image.
* **Fix a IndexError when partitioning a pdf with values for both `extract_image_block_types` and `starting_page_number`.

## 0.14.6

### Enhancements

* **Bump unstructured-inference==0.7.35** Fix syntax for generated HTML tables.

### Features

* **tqdm ingest support** add optional flag to ingest flow to print out progress bar of each step in the process.

### Fixes

* **Remove deprecated `overwrite_schema` kwarg from Delta Table connector.** The `overwrite_schema` kwarg is deprecated in `deltalake>=0.18.0`. `schema_mode=` should be used now instead. `schema_mode="overwrite"` is equivalent to `overwrite_schema=True` and `schema_mode="merge"` is equivalent to `overwrite_schema="False"`. `schema_mode` defaults to `None`. You can also now specify `engine`, which defaults to `"pyarrow"`. You need to specify `enginer="rust"` to use `"schema_mode"`.
* **Fix passing parameters to python-client** - Remove parsing list arguments to strings in passing arguments to python-client in Ingest workflow and `partition_via_api`
* **table metric bug fix** get_element_level_alignment()now will find all the matched indices in predicted table data instead of only returning the first match in the case of multiple matches for the same gt string.
* **fsspec connector path/permissions bug** V2 fsspec connectors were failing when defined relative filepaths had leading slash. This strips that slash to guarantee the relative path never has it.
* **Dropbox connector internal file path bugs** Dropbox source connector currently raises exceptions when indexing files due to two issues: a path formatting idiosyncrasy of the Dropbox library and a divergence in the definition of the Dropbox libraries fs.info method, expecting a 'url' parameter rather than 'path'.
* **update table metric evaluation to handle corrected HTML syntax for tables** This change is connected to the update in [unstructured-inference change](https://github.com/Unstructured-IO/unstructured-inference/pull/355) - fixes transforming HTML table to deckerd and internal cells format.

## 0.14.5

### Enhancements

* **Filtering for tar extraction** Adds tar filtering to the compression module for connectors to avoid decompression malicious content in `.tar.gz` files. This was added to the Python `tarfile` lib in Python 3.12. The change only applies when using Python 3.12 and above.
* **Use `python-oxmsg` for `partition_msg()`.** Outlook MSG emails are now partitioned using the `python-oxmsg` package which resolves some shortcomings of the prior MSG parser.

### Features

### Fixes

* **8-bit string Outlook MSG files are parsed.** `partition_msg()` is now able to parse non-unicode Outlook MSG emails.
* **Attachments to Outlook MSG files are extracted intact.** `partition_msg()` is now able to extract attachments without corruption.

## 0.14.4

### Enhancements

* **Move logger error to debug level when PDFminer fails to extract text** which includes error message for Invalid dictionary construct.
* **Add support for Pinecone serverless** Adds Pinecone serverless to the connector tests. Pinecone
  serverless will work version versions >=0.14.2, but hadn't been tested until now.

### Features

- **Allow configuration of the Google Vision API endpoint** Add an environment variable to select the Google Vision API in the US or the EU.

### Fixes

* **Address the issue of unrecognized tables in `UnstructuredTableTransformerModel`** When a table is not recognized, the `element.metadata.text_as_html` attribute is set to an empty string.
* **Remove root handlers in ingest logger**. Removes root handlers in ingest loggers to ensure secrets aren't accidentally exposed in Colab notebooks.
* **Fix V2 S3 Destination Connector authentication** Fixes bugs with S3 Destination Connector where the connection config was neither registered nor properly deserialized.
* **Clarified dependence on particular version of `python-docx`** Pinned `python-docx` version to ensure a particular method `unstructured` uses is included.
* **Ingest preserves original file extension** Ingest V2 introduced a change that dropped the original extension for upgraded connectors. This reverts that change.

## 0.14.3

### Enhancements

* **Move `category` field from Text class to Element class.**
* **`partition_docx()` now supports pluggable picture sub-partitioners.** A subpartitioner that accepts a DOCX `Paragraph` and generates elements is now supported. This allows adding a custom sub-partitioner that extracts images and applies OCR or summarization for the image.
* **Add VoyageAI embedder** Adds VoyageAI embeddings to support embedding via Voyage AI.

### Features

### Fixes

* **Fix `partition_pdf()` to keep spaces in the text**. The control character `\t` is now replaced with a space instead of being removed when merging inferred elements with embedded elements.
* **Turn off XML resolve entities** Sets `resolve_entities=False` for XML parsing with `lxml`
  to avoid text being dynamically injected into the XML document.
* **Add backward compatibility for the deprecated pdf_infer_table_structure parameter**.
* **Add the missing `form_extraction_skip_tables` argument to the `partition_pdf_or_image` call**.
  to avoid text being dynamically injected into the XML document.
* **Chromadb change from Add to Upsert using element_id to make idempotent**
* **Diable `table_as_cells` output by default** to reduce overhead in partition; now `table_as_cells` is only produced when the env `EXTACT_TABLE_AS_CELLS` is `true`
* **Reduce excessive logging** Change per page ocr info level logging into detail level trace logging
* **Replace try block in `document_to_element_list` for handling HTMLDocument** Use `getattr(element, "type", "")` to get the `type` attribute of an element when it exists. This is more explicit way to handle the special case for HTML documents and prevents other types of attribute error from being silenced by the try block

## 0.14.2

### Enhancements

* **Bump unstructured-inference==0.7.33**.

### Features

* **Add attribution to the `pinecone` connector**.

### Fixes

## 0.14.1

### Enhancements

* **Refactor code related to embedded text extraction**. The embedded text extraction code is moved from `unstructured-inference` to `unstructured`.

### Features

* **Large improvements to the ingest process:**
  * Support for multiprocessing and async, with limits for both.
  * Streamlined to process when mapping CLI invocations to the underlying code
  * More granular steps introduced to give better control over process (i.e. dedicated step to uncompress files already in the local filesystem, new optional staging step before upload)
  * Use the python client when calling the unstructured api for partitioning or chunking
  * Saving the final content is now a dedicated destination connector (local) set as the default if none are provided. Avoids adding new files locally if uploading elsewhere.
  * Leverage last modified date when deciding if new files should be downloaded and reprocessed.
  * Add attribution to the `pinecone` connector
  * **Add support for Python 3.12**. `unstructured` now works with Python 3.12!

### Fixes

## 0.14.0

### BREAKING CHANGES

* **Turn table extraction for PDFs and images off by default**. Reverting the default behavior for table extraction to "off" for PDFs and images. A number of users didn't realize we made the change and were impacted by slower processing times due to the extra model call for table extraction.

### Enhancements

* **Skip unnecessary element sorting in `partition_pdf()`**. Skip element sorting when determining whether embedded text can be extracted.
* **Faster evaluation** Support for concurrent processing of documents during evaluation
* **Add strategy parameter to `partition_docx()`.** Behavior of future enhancements may be sensitive the partitioning strategy. Add this parameter so `partition_docx()` is aware of the requested strategy.
* **Add GLOBAL_WORKING_DIR and GLOBAL_WORKING_PROCESS_DIR** configuration parameteres to control temporary storage.

### Features

* **Add form extraction basics (document elements and placeholder code in partition)**. This is to lay the ground work for the future. Form extraction models are not currently available in the library. An attempt to use this functionality will end in a `NotImplementedError`.

### Fixes

* **Add missing starting_page_num param to partition_image**
* **Make the filename and file params for partition_image and partition_pdf match the other partitioners**
* **Fix include_slide_notes and include_page_breaks params in partition_ppt**
* **Re-apply: skip accuracy calculation feature** Overwritten by mistake
* **Fix type hint for paragraph_grouper param** `paragraph_grouper` can be set to `False`, but the type hint did not not reflect this previously.
* **Remove links param from partition_pdf** `links` is extracted during partitioning and is not needed as a paramter in partition_pdf.
* **Improve CSV delimeter detection.** `partition_csv()` would raise on CSV files with very long lines.
* **Fix disk-space leak in `partition_doc()`.** Remove temporary file created but not removed when `file` argument is passed to `partition_doc()`.
* **Fix possible `SyntaxError` or `SyntaxWarning` on regex patterns.** Change regex patterns to raw strings to avoid these warnings/errors in Python 3.11+.
* **Fix disk-space leak in `partition_odt()`.** Remove temporary file created but not removed when `file` argument is passed to `partition_odt()`.
* **AstraDB: option to prevent indexing metadata**
* **Fix Missing py.typed**

## 0.13.7

### Enhancements

* **Remove `page_number` metadata fields** for HTML partition until we have a better strategy to decide page counting.
* **Extract OCRAgent.get_agent().** Generalize access to the configured OCRAgent instance beyond its use for PDFs.
* **Add calculation of table related metrics which take into account colspans and rowspans**
* **Evaluation: skip accuracy calculation** for files for which output and ground truth sizes differ greatly

### Features

* **add ability to get ratio of `cid` characters in embedded text extracted by `pdfminer`**.

### Fixes

* **`partition_docx()` handles short table rows.** The DOCX format allows a table row to start late and/or end early, meaning cells at the beginning or end of a row can be omitted. While there are legitimate uses for this capability, using it in practice is relatively rare. However, it can happen unintentionally when adjusting cell borders with the mouse. Accommodate this case and generate accurate `.text` and `.metadata.text_as_html` for these tables.
* **Remedy macOS test failure not triggered by CI.** Generalize temp-file detection beyond hard-coded Linux-specific prefix.
* **Remove unnecessary warning log for using default layout model.**
* **Add chunking to partition_tsv** Even though partition_tsv() produces a single Table element, chunking is made available because the Table element is often larger than the desired chunk size and must be divided into smaller chunks.

## 0.13.6

### Enhancements

### Features

### Fixes

- **ValueError: Invalid file (FileType.UNK) when parsing Content-Type header with charset directive** URL response Content-Type headers are now parsed according to RFC 9110.

## 0.13.5

### Enhancements

### Features

### Fixes

* **KeyError raised when updating parent_id** In the past, combining `ListItem` elements could result in reusing the same memory location which then led to unexpected side effects when updating element IDs.
* **Bump unstructured-inference==0.7.29**: table transformer predictions are now removed if confidence is below threshold

## 0.13.4

### Enhancements

* **Unique and deterministic hash IDs for elements** Element IDs produced by any partitioning
  function are now deterministic and unique at the document level by default. Before, hashes were
  based only on text; however, they now also take into account the element's sequence number on a
  page, the page's number in the document, and the document's file name.
* **Enable remote chunking via unstructured-ingest** Chunking using unstructured-ingest was
  previously limited to local chunking using the strategies `basic` and `by_title`. Remote chunking
  options via the API are now accessible.
* **Save table in cells format**. `UnstructuredTableTransformerModel` is able to return predicted table in cells format

### Features

* **Add a `PDF_ANNOTATION_THRESHOLD` environment variable to control the capture of embedded links in `partition_pdf()` for `fast` strategy**.
* **Add integration with the Google Cloud Vision API**. Adds a third OCR provider, alongside Tesseract and Paddle: the Google Cloud Vision API.

### Fixes

* **Remove ElementMetadata.section field.**. This field was unused, not populated by any partitioners.

## 0.13.3

### Enhancements

* **Remove duplicate image elements**. Remove image elements identified by PDFMiner that have similar bounding boxes and the same text.
* **Add support for `start_index` in `html` links extraction**
* **Add `strategy` arg value to `_PptxPartitionerOptions`.** This makes this paritioning option available for sub-partitioners to come that may optionally use inference or other expensive operations to improve the partitioning.
* **Support pluggable sub-partitioner for PPTX Picture shapes.** Use a distinct sub-partitioner for partitioning PPTX Picture (image) shapes and allow the default picture sub-partitioner to be replaced at run-time by one of the user's choosing.
* **Introduce `starting_page_number` parameter to partitioning functions** It applies to those partitioners which support `page_number` in element's metadata: PDF, TIFF, XLSX, DOC, DOCX, PPT, PPTX.
* **Redesign the internal mechanism of assigning element IDs** This allows for further enhancements related to element IDs such as deterministic and document-unique hashes. The way partitioning functions operate hasn't changed, which means `unique_element_ids` continues to be `False` by default, utilizing text hashes.

### Features

### Fixes

* **Add support for extracting text from tag tails in HTML**. This fix adds ability to generate separate elements using tag tails.
* **Add support for extracting text from `<b>` tags in HTML** Now `partition_html()` can extract text from `<b>` tags inside container tags (like `<div>`, `<pre>`).
* **Fix pip-compile make target** Missing base.in dependency missing from requirments make file added

## 0.13.2

### Enhancements

### Features

### Fixes

* **Brings back missing word list files** that caused `partition` failures in 0.13.1.

## 0.13.1

### Enhancements

* **Drop constraint on pydantic, supporting later versions** All dependencies has pydantic pinned at an old version. This explicit pin was removed, allowing the latest version to be pulled in when requirements are compiled.

### Features

* **Add a set of new `ElementType`s to extend future element types**

### Fixes

* **Fix `partition_html()` swallowing some paragraphs**. The `partition_html()` only considers elements with limited depth to avoid becoming the text representation of a giant div. This fix increases the limit value.
* **Fix SFTP** Adds flag options to SFTP connector on whether to use ssh keys / agent, with flag values defaulting to False. This is to prevent looking for ssh files when using username and password. Currently, username and password are required, making that always the case.

## 0.13.0

### Enhancements

* **Add `.metadata.is_continuation` to text-split chunks.** `.metadata.is_continuation=True` is added to second-and-later chunks formed by text-splitting an oversized `Table` element but not to their counterpart `Text` element splits. Add this indicator for `CompositeElement` to allow text-split continuation chunks to be identified for downstream processes that may wish to skip intentionally redundant metadata values in continuation chunks.
* **Add `compound_structure_acc` metric to table eval.** Add a new property to `unstructured.metrics.table_eval.TableEvaluation`: `composite_structure_acc`, which is computed from the element level row and column index and content accuracy scores
* **Add `.metadata.orig_elements` to chunks.** `.metadata.orig_elements: list[Element]` is added to chunks during the chunking process (when requested) to allow access to information from the elements each chunk was formed from. This is useful for example to recover metadata fields that cannot be consolidated to a single value for a chunk, like `page_number`, `coordinates`, and `image_base64`.
* **Add `--include_orig_elements` option to Ingest CLI.** By default, when chunking, the original elements used to form each chunk are added to `chunk.metadata.orig_elements` for each chunk. * The `include_orig_elements` parameter allows the user to turn off this behavior to produce a smaller payload when they don't need this metadata.
* **Add Google VertexAI embedder** Adds VertexAI embeddings to support embedding via Google Vertex AI.

### Features

* **Chunking populates `.metadata.orig_elements` for each chunk.** This behavior allows the text and metadata of the elements combined to make each chunk to be accessed. This can be important for example to recover metadata such as `.coordinates` that cannot be consolidated across elements and so is dropped from chunks. This option is controlled by the `include_orig_elements` parameter to `partition_*()` or to the chunking functions. This option defaults to `True` so original-elements are preserved by default. This behavior is not yet supported via the REST APIs or SDKs but will be in a closely subsequent PR to other `unstructured` repositories. The original elements will also not serialize or deserialize yet; this will also be added in a closely subsequent PR.
* **Add Clarifai destination connector** Adds support for writing partitioned and chunked documents into Clarifai.

### Fixes

* **Fix `clean_pdfminer_inner_elements()` to remove only pdfminer (embedded) elements merged with inferred elements**. Previously, some embedded elements were removed even if they were not merged with inferred elements. Now, only embedded elements that are already merged with inferred elements are removed.
* **Clarify IAM Role Requirement for GCS Platform Connectors**. The GCS Source Connector requires Storage Object Viewer and GCS Destination Connector requires Storage Object Creator IAM roles.
* **Change table extraction defaults** Change table extraction defaults in favor of using `skip_infer_table_types` parameter and reflect these changes in documentation.
* **Fix OneDrive dates with inconsistent formatting** Adds logic to conditionally support dates returned by office365 that may vary in date formatting or may be a datetime rather than a string. See previous fix for SharePoint
* **Adds tracking for AstraDB** Adds tracking info so AstraDB can see what source called their api.
* **Support AWS Bedrock Embeddings in ingest CLI** The configs required to instantiate the bedrock embedding class are now exposed in the api and the version of boto being used meets the minimum requirement to introduce the bedrock runtime required to hit the service.
* **Change MongoDB redacting** Original redact secrets solution is causing issues in platform. This fix uses our standard logging redact solution.

## 0.12.6

### Enhancements

* **Improve ability to capture embedded links in `partition_pdf()` for `fast` strategy** Previously, a threshold value that affects the capture of embedded links was set to a fixed value by default. This allows users to specify the threshold value for better capturing.
* **Refactor `add_chunking_strategy` decorator to dispatch by name.** Add `chunk()` function to be used by the `add_chunking_strategy` decorator to dispatch chunking call based on a chunking-strategy name (that can be dynamic at runtime). This decouples chunking dispatch from only those chunkers known at "compile" time and enables runtime registration of custom chunkers.
* **Redefine `table_level_acc` metric for table evaluation.** `table_level_acc` now is an average of individual predicted table's accuracy. A predicted table's accuracy is defined as the sequence matching ratio between itself and its corresponding ground truth table.

### Features

* **Added Unstructured Platform Documentation** The Unstructured Platform is currently in beta. The documentation provides how-to guides for setting up workflow automation, job scheduling, and configuring source and destination connectors.

### Fixes

* **Partitioning raises on file-like object with `.name` not a local file path.** When partitioning a file using the `file=` argument, and `file` is a file-like object (e.g. io.BytesIO) having a `.name` attribute, and the value of `file.name` is not a valid path to a file present on the local filesystem, `FileNotFoundError` is raised. This prevents use of the `file.name` attribute for downstream purposes to, for example, describe the source of a document retrieved from a network location via HTTP.
* **Fix SharePoint dates with inconsistent formatting** Adds logic to conditionally support dates returned by office365 that may vary in date formatting or may be a datetime rather than a string.
* **Include warnings** about the potential risk of installing a version of `pandoc` which does not support RTF files + instructions that will help resolve that issue.
* **Incorporate the `install-pandoc` Makefile recipe** into relevant stages of CI workflow, ensuring it is a version that supports RTF input files.
* **Fix Google Drive source key** Allow passing string for source connector key.
* **Fix table structure evaluations calculations** Replaced special value `-1.0` with `np.nan` and corrected rows filtering of files metrics basing on that.
* **Fix Sharepoint-with-permissions test** Ignore permissions metadata, update test.
* **Fix table structure evaluations for edge case** Fixes the issue when the prediction does not contain any table - no longer errors in such case.

## 0.12.5

### Enhancements

### Features

* Add `date_from_file_object` parameter to partition. If True and if file is provided via `file` parameter it will cause partition to infer last modified date from `file`'s content. If False, last modified metadata will be `None`.
* **Header and footer detection for fast strategy** `partition_pdf` with `fast` strategy now
  detects elements that are in the top or bottom 5 percent of the page as headers and footers.
* **Add parent_element to overlapping case output** Adds parent_element to the output for `identify_overlapping_or_nesting_case` and `catch_overlapping_and_nested_bboxes` functions.
* **Add table structure evaluation** Adds a new function to evaluate the structure of a table and return a metric that represents the quality of the table structure. This function is used to evaluate the quality of the table structure and the table contents.
* **Add AstraDB destination connector** Adds support for writing embedded documents into an AstraDB vector database.
* **Add OctoAI embedder** Adds support for embeddings via OctoAI.

### Fixes

* **Fix passing list type parameters when calling unstructured API via `partition_via_api()`** Update `partition_via_api()` to convert all list type parameters to JSON formatted strings before calling the unstructured client SDK. This will support image block extraction via `partition_via_api()`.
* **Fix `check_connection` in opensearch, databricks, postgres, azure connectors**
* **Fix don't treat plain text files with double quotes as JSON** If a file can be deserialized as JSON but it deserializes as a string, treat it as plain text even though it's valid JSON.
* **Fix `check_connection` in opensearch, databricks, postgres, azure connectors**
* **Fix cluster of bugs in `partition_xlsx()` that dropped content.** Algorithm for detecting "subtables" within a worksheet dropped table elements for certain patterns of populated cells such as when a trailing single-cell row appeared in a contiguous block of populated cells.
* **Improved documentation**. Fixed broken links and improved readability on `Key Concepts` page.
* **Rename `OpenAiEmbeddingConfig` to `OpenAIEmbeddingConfig`.**
* **Fix partition_json() doesn't chunk.** The `@add_chunking_strategy` decorator was missing from `partition_json()` such that pre-partitioned documents serialized to JSON did not chunk when a chunking-strategy was specified.

## 0.12.4

### Enhancements

* **Apply New Version of `black` formatting** The `black` library recently introduced a new major version that introduces new formatting conventions. This change brings code in the `unstructured` repo into compliance with the new conventions.
* **Move ingest imports to local scopes** Moved ingest dependencies into local scopes to be able to import ingest connector classes without the need of installing imported external dependencies. This allows lightweight use of the classes (not the instances. to use the instances as intended you'll still need the dependencies).
* **Add support for `.p7s` files** `partition_email` can now process `.p7s` files. The signature for the signed message is extracted and added to metadata.
* **Fallback to valid content types for emails** If the user selected content type does not exist on the email message, `partition_email` now falls back to anoter valid content type if it's available.

### Features

* **Add .heic file partitioning** .heic image files were previously unsupported and are now supported though partition_image()
* **Add the ability to specify an alternate OCR** implementation by implementing an `OCRAgent` interface and specify it using `OCR_AGENT` environment variable.
* **Add Vectara destination connector** Adds support for writing partitioned documents into a Vectara index.
* **Add ability to detect text in .docx inline shapes** extensions of docx partition, extracts text from inline shapes and includes them in paragraph's text

### Fixes

* **Fix `partition_pdf()` not working when using chipper model with `file`**
* **Handle common incorrect arguments for `languages` and `ocr_languages`** Users are regularly receiving errors on the API because they are defining `ocr_languages` or `languages` with additional quotationmarks, brackets, and similar mistakes. This update handles common incorrect arguments and raises an appropriate warning.
* **Default `hi_res_model_name` now relies on `unstructured-inference`** When no explicit `hi_res_model_name` is passed into `partition` or `partition_pdf_or_image` the default model is picked by `unstructured-inference`'s settings or os env variable `UNSTRUCTURED_HI_RES_MODEL_NAME`; it now returns the same model name regardless of `infer_table_structure`'s value; this function will be deprecated in the future and the default model name will simply rely on `unstructured-inference` and will not consider os env in a future release.
* **Fix remove Vectara requirements from setup.py - there are no dependencies**
* **Add missing dependency files to package manifest**. Updates the file path for the ingest
  dependencies and adds missing extra dependencies.
* **Fix remove Vectara requirements from setup.py - there are no dependencies **
* **Add title to Vectara upload - was not separated out from initial connector **
* **Fix change OpenSearch port to fix potential conflict with Elasticsearch in ingest test **

## 0.12.3

### Enhancements

* **Driver for MongoDB connector.** Adds a driver with `unstructured` version information to the
  MongoDB connector.

### Features

* **Add Databricks Volumes destination connector** Databricks Volumes connector added to ingest CLI.  Users may now use `unstructured-ingest` to write partitioned data to a Databricks Volumes storage service.

### Fixes

* **Fix support for different Chipper versions and prevent running PDFMiner with Chipper**
* **Treat YAML files as text.** Adds YAML MIME types to the file detection code and treats those
  files as text.
* **Fix FSSpec destination connectors check_connection.** FSSpec destination connectors did not use `check_connection`. There was an error when trying to `ls` destination directory - it may not exist at the moment of connector creation. Now `check_connection` calls `ls` on bucket root and this method is called on `initialize` of destination connector.
* **Fix databricks-volumes extra location.** `setup.py` is currently pointing to the wrong location for the databricks-volumes extra requirements. This results in errors when trying to build the wheel for unstructured. This change updates to point to the correct path.
* **Fix uploading None values to Chroma and Pinecone.** Removes keys with None values with Pinecone and Chroma destinations. Pins Pinecone dependency
* **Update documentation.** (i) best practice for table extration by using 'skip_infer_table_types' param, instead of 'pdf_infer_table_structure', and (ii) fixed CSS, RST issues and typo in the documentation.
* **Fix postgres storage of link_texts.** Formatting of link_texts was breaking metadata storage.

## 0.12.2

### Enhancements

### Features

### Fixes

* **Fix index error in table processing.** Bumps the `unstructured-inference` version to address and
  index error that occurs on some tables in the table transformer object.

## 0.12.1

### Enhancements

* **Allow setting image block crop padding parameter** In certain circumstances, adjusting the image block crop padding can improve image block extraction by preventing extracted image blocks from being clipped.
* **Add suport for bitmap images in `partition_image`** Adds support for `.bmp` files in
  `partition`, `partition_image`, and `detect_filetype`.
* **Keep all image elements when using "hi_res" strategy** Previously, `Image` elements with small chunks of text were ignored unless the image block extraction parameters (`extract_images_in_pdf` or `extract_image_block_types`) were specified. Now, all image elements are kept regardless of whether the image block extraction parameters are specified.
* **Add filetype detection for `.wav` files.** Add filetpye detection for `.wav` files.
* **Add "basic" chunking strategy.** Add baseline chunking strategy that includes all shared chunking behaviors without breaking chunks on section or page boundaries.
* **Add overlap option for chunking.** Add option to overlap chunks. Intra-chunk and inter-chunk overlap are requested separately. Intra-chunk overlap is applied only to the second and later chunks formed by text-splitting an oversized chunk. Inter-chunk overlap may also be specified; this applies overlap between "normal" (not-oversized) chunks.
* **Salesforce connector accepts private key path or value.** Salesforce parameter `private-key-file` has been renamed to `private-key`. Private key can be provided as path to file or file contents.
* **Update documentation**: (i) added verbiage about the free API cap limit, (ii) added deprecation warning on ``Staging`` bricks in favor of ``Destination Connectors``, (iii) added warning and code examples to use the SaaS API Endpoints using CLI-vs-SDKs, (iv) fixed example pages formatting, (v) added deprecation on ``model_name`` in favor of ``hi_res_model_name``, (vi) added ``extract_images_in_pdf`` usage in ``partition_pdf`` section, (vii) reorganize and improve the documentation introduction section, and (viii) added PDF table extraction best practices.
* **Add "basic" chunking to ingest CLI.** Add options to ingest CLI allowing access to the new "basic" chunking strategy and overlap options.
* **Make Elasticsearch Destination connector arguments optional.** Elasticsearch Destination connector write settings are made optional and will rely on default values when not specified.
* **Normalize Salesforce artifact names.** Introduced file naming pattern present in other connectors to Salesforce connector.
* **Install Kapa AI chatbot.** Added Kapa.ai website widget on the documentation.

### Features

* **MongoDB Source Connector.** New source connector added to all CLI ingest commands to support downloading/partitioning files from MongoDB.
* **Add OpenSearch source and destination connectors.** OpenSearch, a fork of Elasticsearch, is a popular storage solution for various functionality such as search, or providing intermediary caches within data pipelines. Feature: Added OpenSearch source connector to support downloading/partitioning files. Added OpenSearch destination connector to be able to ingest documents from any supported source, embed them and write the embeddings / documents into OpenSearch.

### Fixes

* **Fix GCS connector converting JSON to string with single quotes.** FSSpec serialization caused conversion of JSON token to string with single quotes. GCS requires token in form of dict so this format is now assured.
* **Pin version of unstructured-client** Set minimum version of unstructured-client to avoid raising a TypeError when passing `api_key_auth` to `UnstructuredClient`
* **Fix the serialization of the Pinecone destination connector.** Presence of the PineconeIndex object breaks serialization due to TypeError: cannot pickle '_thread.lock' object. This removes that object before serialization.
* **Fix the serialization of the Elasticsearch destination connector.** Presence of the _client object breaks serialization due to TypeError: cannot pickle '_thread.lock' object. This removes that object before serialization.
* **Fix the serialization of the Postgres destination connector.** Presence of the _client object breaks serialization due to TypeError: cannot pickle '_thread.lock' object. This removes that object before serialization.
* **Fix documentation and sample code for Chroma.** Was pointing to wrong examples..
* **Fix flatten_dict to be able to flatten tuples inside dicts** Update flatten_dict function to support flattening tuples inside dicts. This is necessary for objects like Coordinates, when the object is not written to the disk, therefore not being converted to a list before getting flattened (still being a tuple).
* **Fix the serialization of the Chroma destination connector.** Presence of the ChromaCollection object breaks serialization due to TypeError: cannot pickle 'module' object. This removes that object before serialization.
* **Fix fsspec connectors returning version as integer.** Connector data source versions should always be string values, however we were using the integer checksum value for the version for fsspec connectors. This casts that value to a string.

## 0.12.0

### Enhancements

* **Drop support for python3.8** All dependencies are now built off of the minimum version of python being `3.10`

## 0.11.9

### Enhancements

* **Rename kwargs related to extracting image blocks** Rename the kwargs related to extracting image blocks for consistency and API usage.

### Features

* **Add PostgreSQL/SQLite destination connector** PostgreSQL and SQLite connector added to ingest CLI.  Users may now use `unstructured-ingest` to write partitioned data to a PostgreSQL or SQLite database. And write embeddings to PostgreSQL pgvector database.

### Fixes

* **Handle users providing fully spelled out languages** Occasionally some users are defining the `languages` param as a fully spelled out language instead of a language code. This adds a dictionary for common languages so those small mistakes are caught and silently fixed.
* **Fix unequal row-length in HTMLTable.text_as_html.** Fixes to other aspects of partition_html() in v0.11 allowed unequal cell-counts in table rows. Make the cells in each row correspond 1:1 with cells in the original table row. This fix also removes "noise" cells resulting from HTML-formatting whitespace and eliminates the "column-shifting" of cells that previously resulted from noise-cells.
* **Fix MongoDB connector URI password redaction.** MongoDB documentation states that characters `$ : / ? # [ ] @` must be percent encoded. URIs with password containing such special character were not redacted.

## 0.11.8

### Enhancements

* **Add SaaS API User Guide.** This documentation serves as a guide for Unstructured SaaS API users to register, receive an API key and URL, and manage your account and billing information.
* **Add inter-chunk overlap capability.** Implement overlap between chunks. This applies to all chunks prior to any text-splitting of oversized chunks so is a distinct behavior; overlap at text-splits of oversized chunks is independent of inter-chunk overlap (distinct chunk boundaries) and can be requested separately. Note this capability is not yet available from the API but will shortly be made accessible using a new `overlap_all` kwarg on partition functions.

### Features

### Fixes

## 0.11.7

### Enhancements

* **Add intra-chunk overlap capability.** Implement overlap for split-chunks where text-splitting is used to divide an oversized chunk into two or more chunks that fit in the chunking window. Note this capability is not yet available from the API but will shortly be made accessible using a new `overlap` kwarg on partition functions.
* **Update encoders to leverage dataclasses** All encoders now follow a class approach which get annotated with the dataclass decorator. Similar to the connectors, it uses a nested dataclass for the configs required to configure a client as well as a field/property approach to cache the client. This makes sure any variable associated with the class exists as a dataclass field.

### Features

* **Add Qdrant destination connector.** Adds support for writing documents and embeddings into a Qdrant collection.
* **Store base64 encoded image data in metadata fields.** Rather than saving to file, stores base64 encoded data of the image bytes and the mimetype for the image in metadata fields: `image_base64` and `image_mime_type` (if that is what the user specifies by some other param like `pdf_extract_to_payload`). This would allow the API to have parity with the library.

### Fixes

* **Fix table structure metric script** Update the call to table agent to now provide OCR tokens as required
* **Fix element extraction not working when using "auto" strategy for pdf and image** If element extraction is specified, the "auto" strategy falls back to the "hi_res" strategy.
* **Fix a bug passing a custom url to `partition_via_api`** Users that self host the api were not able to pass their custom url to `partition_via_api`.

## 0.11.6

### Enhancements

* **Update the layout analysis script.** The previous script only supported annotating `final` elements. The updated script also supports annotating `inferred` and `extracted` elements.
* **AWS Marketplace API documentation**: Added the user guide, including setting up VPC and CloudFormation, to deploy Unstructured API on AWS platform.
* **Azure Marketplace API documentation**: Improved the user guide to deploy Azure Marketplace API by adding references to Azure documentation.
* **Integration documentation**: Updated URLs for the `staging_for` bricks

### Features

* **Partition emails with base64-encoded text.** Automatically handles and decodes base64 encoded text in emails with content type `text/plain` and `text/html`.
* **Add Chroma destination connector** Chroma database connector added to ingest CLI.  Users may now use `unstructured-ingest` to write partitioned/embedded data to a Chroma vector database.
* **Add Elasticsearch destination connector.** Problem: After ingesting data from a source, users might want to move their data into a destination. Elasticsearch is a popular storage solution for various functionality such as search, or providing intermediary caches within data pipelines. Feature: Added Elasticsearch destination connector to be able to ingest documents from any supported source, embed them and write the embeddings / documents into Elasticsearch.

### Fixes

* **Enable --fields argument omission for elasticsearch connector** Solves two bugs where removing the optional parameter --fields broke the connector due to an integer processing error and using an elasticsearch config for a destination connector resulted in a serialization issue when optional parameter --fields was not provided.
* **Add hi_res_model_name** Adds kwarg to relevant functions and add comments that model_name is to be deprecated.

## 0.11.5

### Enhancements

### Features

### Fixes

* **Fix `partition_pdf()` and `partition_image()` importation issue.** Reorganize `pdf.py` and `image.py` modules to be consistent with other types of document import code.

## 0.11.4

### Enhancements

* **Refactor image extraction code.** The image extraction code is moved from `unstructured-inference` to `unstructured`.
* **Refactor pdfminer code.** The pdfminer code is moved from `unstructured-inference` to `unstructured`.
* **Improve handling of auth data for fsspec connectors.** Leverage an extension of the dataclass paradigm to support a `sensitive` annotation for fields related to auth (i.e. passwords, tokens). Refactor all fsspec connectors to use explicit access configs rather than a generic dictionary.
* **Add glob support for fsspec connectors** Similar to the glob support in the ingest local source connector, similar filters are now enabled on all fsspec based source connectors to limit files being partitioned.
* Define a constant for the splitter "+" used in tesseract ocr languages.

### Features

* **Save tables in PDF's separately as images.** The "table" elements are saved as `table-<pageN>-<tableN>.jpg`. This filename is presented in the `image_path` metadata field for the Table element. The default would be to not do this.
* **Add Weaviate destination connector** Weaviate connector added to ingest CLI.  Users may now use `unstructured-ingest` to write partitioned data from over 20 data sources (so far) to a Weaviate object collection.
* **Sftp Source Connector.** New source connector added to support downloading/partitioning files from Sftp.

### Fixes

* **Fix pdf `hi_res` partitioning failure when pdfminer fails.** Implemented logic to fall back to the "inferred_layout + OCR" if pdfminer fails in the `hi_res` strategy.
* **Fix a bug where image can be scaled too large for tesseract** Adds a limit to prevent auto-scaling an image beyond the maximum size `tesseract` can handle for ocr layout detection
* **Update partition_csv to handle different delimiters** CSV files containing both non-comma delimiters and commas in the data were throwing an error in Pandas. `partition_csv` now identifies the correct delimiter before the file is processed.
* **partition returning cid code in `hi_res`** occasionally pdfminer can fail to decode the text in an pdf file and return cid code as text. Now when this happens the text from OCR is used.

## 0.11.2

### Enhancements

* **Updated Documentation**: (i) Added examples, and (ii) API Documentation, including Usage, SDKs, Azure Marketplace, and parameters and validation errors.

### Features

* * **Add Pinecone destination connector.** Problem: After ingesting data from a source, users might want to produce embeddings for their data and write these into a vector DB. Pinecone is an option among these vector databases. Feature: Added Pinecone destination connector to be able to ingest documents from any supported source, embed them and write the embeddings / documents into Pinecone.

### Fixes

* **Process chunking parameter names in ingest correctly** Solves a bug where chunking parameters weren't being processed and used by ingest cli by renaming faulty parameter names and prepends; adds relevant parameters to ingest pinecone test to verify that the parameters are functional.

## 0.11.1

### Enhancements

* **Use `pikepdf` to repair invalid PDF structure** for PDFminer when we see error `PSSyntaxError` when PDFminer opens the document and creates the PDFminer pages object or processes a single PDF page.
* **Batch Source Connector support** For instances where it is more optimal to read content from a source connector in batches, a new batch ingest doc is added which created multiple ingest docs after reading them in in batches per process.

### Features

* **Staging Brick for Coco Format** Staging brick which converts a list of Elements into Coco Format.
* **Adds HubSpot connector** Adds connector to retrieve call, communications, emails, notes, products and tickets from HubSpot

### Fixes

* **Do not extract text of `<style>` tags in HTML.** `<style>` tags containing CSS in invalid positions previously contributed to element text. Do not consider text node of a `<style>` element as textual content.
* **Fix DOCX merged table cell repeats cell text.** Only include text for a merged cell, not for each underlying cell spanned by the merge.
* **Fix tables not extracted from DOCX header/footers.** Headers and footers in DOCX documents skip tables defined in the header and commonly used for layout/alignment purposes. Extract text from tables as a string and include in the `Header` and `Footer` document elements.
* **Fix output filepath for fsspec-based source connectors.** Previously the base directory was being included in the output filepath unnecessarily.

## 0.11.0

### Enhancements

* **Add a class for the strategy constants.** Add a class `PartitionStrategy` for the strategy constants and use the constants to replace strategy strings.
* **Temporary Support for paddle language parameter.** User can specify default langage code for paddle with ENV `DEFAULT_PADDLE_LANG` before we have the language mapping for paddle.
* **Improve DOCX page-break fidelity.** Improve page-break fidelity such that a paragraph containing a page-break is split into two elements, one containing the text before the page-break and the other the text after. Emit the PageBreak element between these two and assign the correct page-number (n and n+1 respectively) to the two textual elements.

### Features

* **Add ad-hoc fields to `ElementMetadata` instance.** End-users can now add their own metadata fields simply by assigning to an element-metadata attribute-name of their choice, like `element.metadata.coefficient = 0.58`. These fields will round-trip through JSON and can be accessed with dotted notation.
* **MongoDB Destination Connector.** New destination connector added to all CLI ingest commands to support writing partitioned json output to mongodb.

### Fixes

* **Fix `TYPE_TO_TEXT_ELEMENT_MAP`.** Updated `Figure` mapping from `FigureCaption` to `Image`.
* **Handle errors when extracting PDF text** Certain pdfs throw unexpected errors when being opened by `pdfminer`, causing `partition_pdf()` to fail. We expect to be able to partition smoothly using an alternative strategy if text extraction doesn't work.  Added exception handling to handle unexpected errors when extracting pdf text and to help determine pdf strategy.
* **Fix `fast` strategy fall back to `ocr_only`** The `fast` strategy should not fall back to a more expensive strategy.
* **Remove default user ./ssh folder** The default notebook user during image build would create the known_hosts file with incorrect ownership, this is legacy and no longer needed so it was removed.
* **Include `languages` in metadata when partitioning `strategy=hi_res` or `fast`** User defined `languages` was previously used for text detection, but not included in the resulting element metadata for some strategies. `languages` will now be included in the metadata regardless of partition strategy for pdfs and images.
* **Handle a case where Paddle returns a list item in ocr_data as None** In partition, while parsing PaddleOCR data, it was assumed that PaddleOCR does not return None for any list item in ocr_data. Removed the assumption by skipping the text region whenever this happens.
* **Fix some pdfs returning `KeyError: 'N'`** Certain pdfs were throwing this error when being opened by pdfminer. Added a wrapper function for pdfminer that allows these documents to be partitioned.
* **Fix mis-splits on `Table` chunks.** Remedies repeated appearance of full `.text_as_html` on metadata of each `TableChunk` split from a `Table` element too large to fit in the chunking window.
* **Import tables_agent from inference** so that we don't have to initialize a global table agent in unstructured OCR again
* **Fix empty table is identified as bulleted-table.** A table with no text content was mistakenly identified as a bulleted-table and processed by the wrong branch of the initial HTML partitioner.
* **Fix partition_html() emits empty (no text) tables.** A table with cells nested below a `<thead>` or `<tfoot>` element was emitted as a table element having no text and unparseable HTML in `element.metadata.text_as_html`. Do not emit empty tables to the element stream.
* **Fix HTML `element.metadata.text_as_html` contains spurious `<br>` elements in invalid locations.** The HTML generated for the `text_as_html` metadata for HTML tables contained `<br>` elements invalid locations like between `<table>` and `<tr>`. Change the HTML generator such that these do not appear.
* **Fix HTML table cells enclosed in `<thead>` and `<tfoot>` elements are dropped.** HTML table cells nested in a `<thead>` or `<tfoot>` element were not detected and the text in those cells was omitted from the table element text and `.text_as_html`. Detect table rows regardless of the semantic tag they may be nested in.
* **Remove whitespace padding from `.text_as_html`.** `tabulate` inserts padding spaces to achieve visual alignment of columns in HTML tables it generates. Add our own HTML generator to do this simple job and omit that padding as well as newlines ("\n") used for human readability.
* **Fix local connector with absolute input path** When passed an absolute filepath for the input document path, the local connector incorrectly writes the output file to the input file directory. This fixes such that the output in this case is written to `output-dir/input-filename.json`

## 0.10.30

### Enhancements

* **Support nested DOCX tables.** In DOCX, like HTML, a table cell can itself contain a table. In this case, create nested HTML tables to reflect that structure and create a plain-text table with captures all the text in nested tables, formatting it as a reasonable facsimile of a table.
* **Add connection check to ingest connectors** Each source and destination connector now support a `check_connection()` method which makes sure a valid connection can be established with the source/destination given any authentication credentials in a lightweight request.

### Features

* **Add functionality to do a second OCR on cropped table images.** Changes to the values for scaling ENVs affect entire page OCR output(OCR regression) so we now do a second OCR for tables.
* **Adds ability to pass timeout for a request when partitioning via a `url`.** `partition` now accepts a new optional parameter `request_timeout` which if set will prevent any `requests.get` from hanging indefinitely and instead will raise a timeout error. This is useful when partitioning a url that may be slow to respond or may not respond at all.

### Fixes

* **Fix logic that determines pdf auto strategy.** Previously, `_determine_pdf_auto_strategy` returned `hi_res` strategy only if `infer_table_structure` was true. It now returns the `hi_res` strategy if either `infer_table_structure` or `extract_images_in_pdf` is true.
* **Fix invalid coordinates when parsing tesseract ocr data.** Previously, when parsing tesseract ocr data, the ocr data had invalid bboxes if zoom was set to `0`. A logical check is now added to avoid such error.
* **Fix ingest partition parameters not being passed to the api.** When using the --partition-by-api flag via unstructured-ingest, none of the partition arguments are forwarded, meaning that these options are disregarded. With this change, we now pass through all of the relevant partition arguments to the api. This allows a user to specify all of the same partition arguments they would locally and have them respected when specifying --partition-by-api.
* **Support tables in section-less DOCX.** Generalize solution for MS Chat Transcripts exported as DOCX by including tables in the partitioned output when present.
* **Support tables that contain only numbers when partitioning via `ocr_only`** Tables that contain only numbers are returned as floats in a pandas.DataFrame when the image is converted from `.image_to_data()`. An AttributeError was raised downstream when trying to `.strip()` the floats.
* **Improve DOCX page-break detection.** DOCX page breaks are reliably indicated by `w:lastRenderedPageBreak` elements present in the document XML. Page breaks are NOT reliably indicated by "hard" page-breaks inserted by the author and when present are redundant to a `w:lastRenderedPageBreak` element so cause over-counting if used. Use rendered page-breaks only.

## 0.10.29

### Enhancements

* **Adds include_header argument for partition_csv and partition_tsv** Now supports retaining header rows in CSV and TSV documents element partitioning.
* **Add retry logic for all source connectors** All http calls being made by the ingest source connectors have been isolated and wrapped by the `SourceConnectionNetworkError` custom error, which triggers the retry logic, if enabled, in the ingest pipeline.
* **Google Drive source connector supports credentials from memory** Originally, the connector expected a filepath to pull the credentials from when creating the client. This was expanded to support passing that information from memory as a dict if access to the file system might not be available.
* **Add support for generic partition configs in ingest cli** Along with the explicit partition options supported by the cli, an `additional_partition_args` arg was added to allow users to pass in any other arguments that should be added when calling partition(). This helps keep any changes to the input parameters of the partition() exposed in the CLI.
* **Map full output schema for table-based destination connectors** A full schema was introduced to map the type of all output content from the json partition output and mapped to a flattened table structure to leverage table-based destination connectors. The delta table destination connector was updated at the moment to take advantage of this.
* **Incorporate multiple embedding model options into ingest, add diff test embeddings** Problem: Ingest pipeline already supported embedding functionality, however users might want to use different types of embedding providers. Enhancement: Extend ingest pipeline so that users can specify and embed via a particular embedding provider from a range of options. Also adds a diff test to compare output from an embedding module with the expected output

### Features

* **Allow setting table crop parameter** In certain circumstances, adjusting the table crop padding may improve table.

### Fixes

* **Fixes `partition_text` to prevent empty elements** Adds a check to filter out empty bullets.
* **Handle empty string for `ocr_languages` with values for `languages`** Some API users ran into an issue with sending `languages` params because the API defaulted to also using an empty string for `ocr_languages`. This update handles situations where `languages` is defined and `ocr_languages` is an empty string.
* **Fix PDF tried to loop through None** Previously the PDF annotation extraction tried to loop through `annots` that resolved out as None. A logical check added to avoid such error.
* **Ingest session handler not being shared correctly** All ingest docs that leverage the session handler should only need to set it once per process. It was recreating it each time because the right values weren't being set nor available given how dataclasses work in python.
* **Ingest download-only fix.** Previously the download only flag was being checked after the doc factory pipeline step, which occurs before the files are actually downloaded by the source node. This check was moved after the source node to allow for the files to be downloaded first before exiting the pipeline.
* **Fix flaky chunk-metadata.** Prior implementation was sensitive to element order in the section resulting in metadata values sometimes being dropped. Also, not all metadata items can be consolidated across multiple elements (e.g. coordinates) and so are now dropped from consolidated metadata.
* **Fix tesseract error `Estimating resolution as X`** leaded by invalid language parameters input. Proceed with defalut language `eng` when `lang.py` fails to find valid language code for tesseract, so that we don't pass an empty string to tesseract CLI and raise an exception in downstream.

## 0.10.28

### Enhancements

* **Add table structure evaluation helpers** Adds functions to evaluate the similarity between predicted table structure and actual table structure.
* **Use `yolox` by default for table extraction when partitioning pdf/image** `yolox` model provides higher recall of the table regions than the quantized version and it is now the default element detection model when `infer_table_structure=True` for partitioning pdf/image files
* **Remove pdfminer elements from inside tables** Previously, when using `hi_res` some elements where extracted using pdfminer too, so we removed pdfminer from the tables pipeline to avoid duplicated elements.
* **Fsspec downstream connectors** New destination connector added to ingest CLI, users may now use `unstructured-ingest` to write to any of the following:
  * Azure
  * Box
  * Dropbox
  * Google Cloud Service

### Features

* **Update `ocr_only` strategy in `partition_pdf()`** Adds the functionality to get accurate coordinate data when partitioning PDFs and Images with the `ocr_only` strategy.

### Fixes

* **Fixed SharePoint permissions for the fetching to be opt-in** Problem: Sharepoint permissions were trying to be fetched even when no reletad cli params were provided, and this gave an error due to values for those keys not existing. Fix: Updated getting keys to be with .get() method and changed the "skip-check" to check individual cli params rather than checking the existance of a config object.
* **Fixes issue where tables from markdown documents were being treated as text** Problem: Tables from markdown documents were being treated as text, and not being extracted as tables. Solution: Enable the `tables` extension when instantiating the `python-markdown` object. Importance: This will allow users to extract structured data from tables in markdown documents.
* **Fix wrong logger for paddle info** Replace the logger from unstructured-inference with the logger from unstructured for paddle_ocr.py module.
* **Fix ingest pipeline to be able to use chunking and embedding together** Problem: When ingest pipeline was using chunking and embedding together, embedding outputs were empty and the outputs of chunking couldn't be re-read into memory and be forwarded to embeddings. Fix: Added CompositeElement type to TYPE_TO_TEXT_ELEMENT_MAP to be able to process CompositeElements with unstructured.staging.base.isd_to_elements
* **Fix unnecessary mid-text chunk-splitting.** The "pre-chunker" did not consider separator blank-line ("\n\n") length when grouping elements for a single chunk. As a result, sections were frequently over-populated producing a over-sized chunk that required mid-text splitting.
* **Fix frequent dissociation of title from chunk.** The sectioning algorithm included the title of the next section with the prior section whenever it would fit, frequently producing association of a section title with the prior section and dissociating it from its actual section. Fix this by performing combination of whole sections only.
* **Fix PDF attempt to get dict value from string.** Fixes a rare edge case that prevented some PDF's from being partitioned. The `get_uris_from_annots` function tried to access the dictionary value of a string instance variable. Assign `None` to the annotation variable if the instance type is not dictionary to avoid the erroneous attempt.

## 0.10.27

### Enhancements

* **Leverage dict to share content across ingest pipeline** To share the ingest doc content across steps in the ingest pipeline, this was updated to use a multiprocessing-safe dictionary so changes get persisted and each step has the option to modify the ingest docs in place.

### Features

### Fixes

* **Removed `ebooklib` as a dependency** `ebooklib` is licensed under AGPL3, which is incompatible with the Apache 2.0 license. Thus it is being removed.
* **Caching fixes in ingest pipeline** Previously, steps like the source node were not leveraging parameters such as `re_download` to dictate if files should be forced to redownload rather than use what might already exist locally.

## 0.10.26

### Enhancements

* **Add text CCT CI evaluation workflow** Adds cct text extraction evaluation metrics to the current ingest workflow to measure the performance of each file extracted as well as aggregated-level performance.

### Features

* **Functionality to catch and classify overlapping/nested elements** Method to identify overlapping-bboxes cases within detected elements in a document. It returns two values: a boolean defining if there are overlapping elements present, and a list reporting them with relevant metadata. The output includes information about the `overlapping_elements`, `overlapping_case`, `overlapping_percentage`, `largest_ngram_percentage`, `overlap_percentage_total`, `max_area`, `min_area`, and `total_area`.
* **Add Local connector source metadata** python's os module used to pull stats from local file when processing via the local connector and populates fields such as last modified time, created time.

### Fixes

* **Fixes elements partitioned from an image file missing certain metadata** Metadata for image files, like file type, was being handled differently from other file types. This caused a bug where other metadata, like the file name, was being missed. This change brought metadata handling for image files to be more in line with the handling for other file types so that file name and other metadata fields are being captured.
* **Adds `typing-extensions` as an explicit dependency** This package is an implicit dependency, but the module is being imported directly in `unstructured.documents.elements` so the dependency should be explicit in case changes in other dependencies lead to `typing-extensions` being dropped as a dependency.
* **Stop passing `extract_tables` to `unstructured-inference` since it is now supported in `unstructured` instead** Table extraction previously occurred in `unstructured-inference`, but that logic, except for the table model itself, is now a part of the `unstructured` library. Thus the parameter triggering table extraction is no longer passed to the `unstructured-inference` package. Also noted the table output regression for PDF files.
* **Fix a bug in Table partitioning** Previously the `skip_infer_table_types` variable used in `partition` was not being passed down to specific file partitioners. Now you can utilize the `skip_infer_table_types` list variable when calling `partition` to specify the filetypes for which you want to skip table extraction, or the `infer_table_structure` boolean variable on the file specific partitioning function.
* **Fix partition docx without sections** Some docx files, like those from teams output, do not contain sections and it would produce no results because the code assumes all components are in sections. Now if no sections is detected from a document we iterate through the paragraphs and return contents found in the paragraphs.
* **Fix out-of-order sequencing of split chunks.** Fixes behavior where "split" chunks were inserted at the beginning of the chunk sequence. This would produce a chunk sequence like [5a, 5b, 3a, 3b, 1, 2, 4] when sections 3 and 5 exceeded `max_characters`.
* **Deserialization of ingest docs fixed** When ingest docs are being deserialized as part of the ingest pipeline process (cli), there were certain fields that weren't getting persisted (metadata and date processed). The from_dict method was updated to take these into account and a unit test added to check.
* **Map source cli command configs when destination set** Due to how the source connector is dynamically called when the destination connector is set via the CLI, the configs were being set incorrectoy, causing the source connector to break. The configs were fixed and updated to take into account Fsspec-specific connectors.

## 0.10.25

### Enhancements

* **Duplicate CLI param check** Given that many of the options associated with the `Click` based cli ingest commands are added dynamically from a number of configs, a check was incorporated to make sure there were no duplicate entries to prevent new configs from overwriting already added options.
* **Ingest CLI refactor for better code reuse** Much of the ingest cli code can be templated and was a copy-paste across files, adding potential risk. Code was refactored to use a base class which had much of the shared code templated.

### Features

* **Table OCR refactor** support Table OCR with pre-computed OCR data to ensure we only do one OCR for entrie document. User can specify
  ocr agent tesseract/paddle in environment variable `OCR_AGENT` for OCRing the entire document.
* **Adds accuracy function** The accuracy scoring was originally an option under `calculate_edit_distance`. For easy function call, it is now a wrapper around the original function that calls edit_distance and return as "score".
* **Adds HuggingFaceEmbeddingEncoder** The HuggingFace Embedding Encoder uses a local embedding model as opposed to using an API.
* **Add AWS bedrock embedding connector** `unstructured.embed.bedrock` now provides a connector to use AWS bedrock's `titan-embed-text` model to generate embeddings for elements. This features requires valid AWS bedrock setup and an internet connectionto run.

### Fixes

* **Import PDFResourceManager more directly** We were importing `PDFResourceManager` from `pdfminer.converter` which was causing an error for some users. We changed to import from the actual location of `PDFResourceManager`, which is `pdfminer.pdfinterp`.
* **Fix language detection of elements with empty strings** This resolves a warning message that was raised by `langdetect` if the language was attempted to be detected on an empty string. Language detection is now skipped for empty strings.
* **Fix chunks breaking on regex-metadata matches.** Fixes "over-chunking" when `regex_metadata` was used, where every element that contained a regex-match would start a new chunk.
* **Fix regex-metadata match offsets not adjusted within chunk.** Fixes incorrect regex-metadata match start/stop offset in chunks where multiple elements are combined.
* **Map source cli command configs when destination set** Due to how the source connector is dynamically called when the destination connector is set via the CLI, the configs were being set incorrectoy, causing the source connector to break. The configs were fixed and updated to take into account Fsspec-specific connectors.
* **Fix metrics folder not discoverable** Fixes issue where unstructured/metrics folder is not discoverable on PyPI by adding an `__init__.py` file under the folder.
* **Fix a bug when `parition_pdf` get `model_name=None`** In API usage the `model_name` value is `None` and the `cast` function in `partition_pdf` would return `None` and lead to attribution error. Now we use `str` function to explicit convert the content to string so it is garanteed to have `starts_with` and other string functions as attributes
* **Fix html partition fail on tables without `tbody` tag** HTML tables may sometimes just contain headers without body (`tbody` tag)

## 0.10.24

### Enhancements

* **Improve natural reading order** Some `OCR` elements with only spaces in the text have full-page width in the bounding box, which causes the `xycut` sorting to not work as expected. Now the logic to parse OCR results removes any elements with only spaces (more than one space).
* **Ingest compression utilities and fsspec connector support** Generic utility code added to handle files that get pulled from a source connector that are either tar or zip compressed and uncompress them locally. This is then processed using a local source connector. Currently this functionality has been incorporated into the fsspec connector and all those inheriting from it (currently: Azure Blob Storage, Google Cloud Storage, S3, Box, and Dropbox).
* **Ingest destination connectors support for writing raw list of elements** Along with the default write method used in the ingest pipeline to write the json content associated with the ingest docs, each destination connector can now also write a raw list of elements to the desired downstream location without having an ingest doc associated with it.

### Features

* **Adds element type percent match function** In order to evaluate the element type extracted, we add a function that calculates the matched percentage between two frequency dictionary.

### Fixes

* **Fix paddle model file not discoverable** Fixes issue where ocr_models/paddle_ocr.py file is not discoverable on PyPI by adding
  an `__init__.py` file under the folder.
* **Chipper v2 Fixes** Includes fix for a memory leak and rare last-element bbox fix. (unstructured-inference==0.7.7)
* **Fix image resizing issue** Includes fix related to resizing images in the tables pipeline. (unstructured-inference==0.7.6)

## 0.10.23

### Enhancements

* **Add functionality to limit precision when serializing to json** Precision for `points` is limited to 1 decimal point if coordinates["system"] == "PixelSpace" (otherwise 2 decimal points?). Precision for `detection_class_prob` is limited to 5 decimal points.
* **Fix csv file detection logic when mime-type is text/plain** Previously the logic to detect csv file type was considering only first row's comma count comparing with the header_row comma count and both the rows being same line the result was always true, Now the logic is changed to consider the comma's count for all the lines except first line and compare with header_row comma count.
* **Improved inference speed for Chipper V2** API requests with 'hi_res_model_name=chipper' now have ~2-3x faster responses.

### Features

### Fixes

* **Cleans up temporary files after conversion** Previously a file conversion utility was leaving temporary files behind on the filesystem without removing them when no longer needed. This fix helps prevent an accumulation of temporary files taking up excessive disk space.
* **Fixes `under_non_alpha_ratio` dividing by zero** Although this function guarded against a specific cause of division by zero, there were edge cases slipping through like strings with only whitespace. This update more generally prevents the function from performing a division by zero.
* **Fix languages default** Previously the default language was being set to English when elements didn't have text or if langdetect could not detect the language. It now defaults to None so there is not misleading information about the language detected.
* **Fixes recursion limit error that was being raised when partitioning Excel documents of a certain size** Previously we used a recursive method to find subtables within an excel sheet. However this would run afoul of Python's recursion depth limit when there was a contiguous block of more than 1000 cells within a sheet. This function has been updated to use the NetworkX library which avoids Python recursion issues.

## 0.10.22

### Enhancements

* **bump `unstructured-inference` to `0.7.3`** The updated version of `unstructured-inference` supports a new version of the Chipper model, as well as a cleaner schema for its output classes. Support is included for new inference features such as hierarchy and ordering.
* **Expose skip_infer_table_types in ingest CLI.** For each connector a new `--skip-infer-table-types` parameter was added to map to the `skip_infer_table_types` partition argument. This gives more granular control to unstructured-ingest users, allowing them to specify the file types for which we should attempt table extraction.
* **Add flag to ingest CLI to raise error if any single doc fails in pipeline** Currently if a single doc fails in the pipeline, the whole thing halts due to the error. This flag defaults to log an error but continue with the docs it can.
* **Emit hyperlink metadata for DOCX file-type.** DOCX partitioner now adds `metadata.links`, `metadata.link_texts` and `metadata.link_urls` for elements that contain a hyperlink that points to an external resource. So-called "jump" links pointing to document internal locations (such as those found in a table-of-contents "jumping" to a chapter or section) are excluded.

### Features

* **Add `elements_to_text` as a staging helper function** In order to get a single clean text output from unstructured for metric calculations, automate the process of extracting text from elements using this function.
* **Adds permissions(RBAC) data ingestion functionality for the Sharepoint connector.** Problem: Role based access control is an important component in many data storage systems. Users may need to pass permissions (RBAC) data to downstream systems when ingesting data. Feature: Added permissions data ingestion functionality to the Sharepoint connector.

### Fixes

* **Fixes PDF list parsing creating duplicate list items** Previously a bug in PDF list item parsing caused removal of other elements and duplication of the list item
* **Fixes duplicated elements** Fixes issue where elements are duplicated when embeddings are generated. This will allow users to generate embeddings for their list of Elements without duplicating/breaking the orginal content.
* **Fixes failure when flagging for embeddings through unstructured-ingest** Currently adding the embedding parameter to any connector results in a failure on the copy stage. This is resolves the issue by adding the IngestDoc to the context map in the embedding node's `run` method. This allows users to specify that connectors fetch embeddings without failure.
* **Fix ingest pipeline reformat nodes not discoverable** Fixes issue where  reformat nodes raise ModuleNotFoundError on import. This was due to the directory was missing `__init__.py` in order to make it discoverable.
* **Fix default language in ingest CLI** Previously the default was being set to english which injected potentially incorrect information to downstream language detection libraries. By setting the default to None allows those libraries to better detect what language the text is in the doc being processed.

## 0.10.21

* **Adds Scarf analytics**.

## 0.10.20

### Enhancements

* **Add document level language detection functionality.** Adds the "auto" default for the languages param to all partitioners. The primary language present in the document is detected using the `langdetect` package. Additional param `detect_language_per_element` is also added for partitioners that return multiple elements. Defaults to `False`.
* **Refactor OCR code** The OCR code for entire page is moved from unstructured-inference to unstructured. On top of continuing support for OCR language parameter, we also support two OCR processing modes, "entire_page" or "individual_blocks".
* **Align to top left when shrinking bounding boxes for `xy-cut` sorting:** Update `shrink_bbox()` to keep top left rather than center.
* **Add visualization script to annotate elements** This script is often used to analyze/visualize elements with coordinates (e.g. partition_pdf()).
* **Adds data source properties to the Jira, Github and Gitlab connectors** These properties (date_created, date_modified, version, source_url, record_locator) are written to element metadata during ingest, mapping elements to information about the document source from which they derive. This functionality enables downstream applications to reveal source document applications, e.g. a link to a GDrive doc, Salesforce record, etc.
* **Improve title detection in pptx documents** The default title textboxes on a pptx slide are now categorized as titles.
* **Improve hierarchy detection in pptx documents** List items, and other slide text are properly nested under the slide title. This will enable better chunking of pptx documents.
* **Refactor of the ingest cli workflow** The refactored approach uses a dynamically set pipeline with a snapshot along each step to save progress and accommodate continuation from a snapshot if an error occurs. This also allows the pipeline to dynamically assign any number of steps to modify the partitioned content before it gets written to a destination.
* **Applies `max_characters=<n>` argument to all element types in `add_chunking_strategy` decorator** Previously this argument was only utilized in chunking Table elements and now applies to all partitioned elements if `add_chunking_strategy` decorator is utilized, further preparing the elements for downstream processing.
* **Add common retry strategy utilities for unstructured-ingest** Dynamic retry strategy with exponential backoff added to Notion source connector.
*

### Features

* **Adds `bag_of_words` and `percent_missing_text` functions** In order to count the word frequencies in two input texts and calculate the percentage of text missing relative to the source document.
* **Adds `edit_distance` calculation metrics** In order to benchmark the cleaned, extracted text with unstructured, `edit_distance` (`Levenshtein distance`) is included.
* **Adds detection_origin field to metadata** Problem: Currently isn't an easy way to find out how an element was created. With this change that information is added. Importance: With this information the developers and users are now able to know how an element was created to make decisions on how to use it. In order tu use this feature
  setting UNSTRUCTURED_INCLUDE_DEBUG_METADATA=true is needed.
* **Adds a function that calculates frequency of the element type and its depth** To capture the accuracy of element type extraction, this function counts the occurrences of each unique element type with its depth for use in element metrics.

### Fixes

* **Fix zero division error in annotation bbox size** This fixes the bug where we find annotation bboxes realted to an element that need to divide the intersection size between annotation bbox and element bbox by the size of the annotation bbox
* **Fix prevent metadata module from importing dependencies from unnecessary modules** Problem: The `metadata` module had several top level imports that were only used in and applicable to code related to specific document types, while there were many general-purpose functions. As a result, general-purpose functions couldn't be used without unnecessary dependencies being installed. Fix: moved 3rd party dependency top level imports to inside the functions in which they are used and applied a decorator to check that the dependency is installed and emit a helpful error message if not.
* **Fixes category_depth None value for Title elements** Problem: `Title` elements from `chipper` get `category_depth`= None even when `Headline` and/or `Subheadline` elements are present in the same page. Fix: all `Title` elements with `category_depth` = None should be set to have a depth of 0 instead iff there are `Headline` and/or `Subheadline` element-types present. Importance: `Title` elements should be equivalent html `H1` when nested headings are present; otherwise, `category_depth` metadata can result ambiguous within elements in a page.
* **Tweak `xy-cut` ordering output to be more column friendly** This results in the order of elements more closely reflecting natural reading order which benefits downstream applications. While element ordering from `xy-cut` is usually mostly correct when ordering multi-column documents, sometimes elements from a RHS column will appear before elements in a LHS column. Fix: add swapped `xy-cut` ordering by sorting by X coordinate first and then Y coordinate.
* **Fixes badly initialized Formula** Problem: YoloX contain new types of elements, when loading a document that contain formulas a new element of that class
  should be generated, however the Formula class inherits from Element instead of Text. After this change the element is correctly created with the correct class
  allowing the document to be loaded. Fix: Change parent class for Formula to Text. Importance: Crucial to be able to load documents that contain formulas.
* **Fixes pdf uri error** An error was encountered when URI type of `GoToR` which refers to pdf resources outside of its own was detected since no condition catches such case. The code is fixing the issue by initialize URI before any condition check.

## 0.10.19

### Enhancements

* **Adds XLSX document level language detection** Enhancing on top of language detection functionality in previous release, we now support language detection within `.xlsx` file type at Element level.
* **bump `unstructured-inference` to `0.6.6`** The updated version of `unstructured-inference` makes table extraction in `hi_res` mode configurable to fine tune table extraction performance; it also improves element detection by adding a deduplication post processing step in the `hi_res` partitioning of pdfs and images.
* **Detect text in HTML Heading Tags as Titles** This will increase the accuracy of hierarchies in HTML documents and provide more accurate element categorization. If text is in an HTML heading tag and is not a list item, address, or narrative text, categorize it as a title.
* **Update python-based docs** Refactor docs to use the actual unstructured code rather than using the subprocess library to run the cli command itself.
* **Adds Table support for the `add_chunking_strategy` decorator to partition functions.** In addition to combining elements under Title elements, user's can now specify the `max_characters=<n>` argument to chunk Table elements into TableChunk elements with `text` and `text_as_html` of length `<n>` characters. This means partitioned Table results are ready for use in downstream applications without any post processing.
* **Expose endpoint url for s3 connectors** By allowing for the endpoint url to be explicitly overwritten, this allows for any non-AWS data providers supporting the s3 protocol to be supported (i.e. minio).

### Features

* **change default `hi_res` model for pdf/image partition to `yolox`** Now partitioning pdf/image using `hi_res` strategy utilizes `yolox_quantized` model isntead of `detectron2_onnx` model. This new default model has better recall for tables and produces more detailed categories for elements.
* **XLSX can now reads subtables within one sheet** Problem: Many .xlsx files are not created to be read as one full table per sheet. There are subtables, text and header along with more informations to extract from each sheet. Feature: This `partition_xlsx` now can reads subtable(s) within one .xlsx sheet, along with extracting other title and narrative texts. Importance: This enhance the power of .xlsx reading to not only one table per sheet, allowing user to capture more data tables from the file, if exists.
* **Update Documentation on Element Types and Metadata**: We have updated the documentation according to the latest element types and metadata. It includes the common and additional metadata provided by the Partitions and Connectors.

### Fixes

* **Fixes partition_pdf is_alnum reference bug** Problem: The `partition_pdf` when attempt to get bounding box from element experienced a reference before assignment error when the first object is not text extractable.  Fix: Switched to a flag when the condition is met. Importance: Crucial to be able to partition with pdf.
* **Fix various cases of HTML text missing after partition**
  Problem: Under certain circumstances, text immediately after some HTML tags will be misssing from partition result.
  Fix: Updated code to deal with these cases.
  Importance: This will ensure the correctness when partitioning HTML and Markdown documents.
* **Fixes chunking when `detection_class_prob` appears in Element metadata** Problem: when `detection_class_prob` appears in Element metadata, Elements will only be combined by chunk_by_title if they have the same `detection_class_prob` value (which is rare). This is unlikely a case we ever need to support and most often results in no chunking. Fix: `detection_class_prob` is included in the chunking list of metadata keys excluded for similarity comparison. Importance: This change allows `chunk_by_title` to operate as intended for documents which include `detection_class_prob` metadata in their Elements.

## 0.10.18

### Enhancements

* **Better detection of natural reading order in images and PDF's** The elements returned by partition better reflect natural reading order in some cases, particularly in complicated multi-column layouts, leading to better chunking and retrieval for downstream applications. Achieved by improving the `xy-cut` sorting to preprocess bboxes, shrinking all bounding boxes by 90% along x and y axes (still centered around the same center point), which allows projection lines to be drawn where not possible before if layout bboxes overlapped.
* **Improves `partition_xml` to be faster and more memory efficient when partitioning large XML files** The new behavior is to partition iteratively to prevent loading the entire XML tree into memory at once in most use cases.
* **Adds data source properties to SharePoint, Outlook, Onedrive, Reddit, Slack, DeltaTable connectors** These properties (date_created, date_modified, version, source_url, record_locator) are written to element metadata during ingest, mapping elements to information about the document source from which they derive. This functionality enables downstream applications to reveal source document applications, e.g. a link to a GDrive doc, Salesforce record, etc.
* **Add functionality to save embedded images in PDF's separately as images** This allows users to save embedded images in PDF's separately as images, given some directory path. The saved image path is written to the metadata for the Image element. Downstream applications may benefit by providing users with image links from relevant "hits."
* **Azure Cognite Search destination connector** New Azure Cognitive Search destination connector added to ingest CLI.  Users may now use `unstructured-ingest` to write partitioned data from over 20 data sources (so far) to an Azure Cognitive Search index.
* **Improves salesforce partitioning** Partitions Salesforce data as xlm instead of text for improved detail and flexibility. Partitions htmlbody instead of textbody for Salesforce emails. Importance: Allows all Salesforce fields to be ingested and gives Salesforce emails more detailed partitioning.
* **Add document level language detection functionality.** Introduces the "auto" default for the languages param, which then detects the languages present in the document using the `langdetect` package. Adds the document languages as ISO 639-3 codes to the element metadata. Implemented only for the partition_text function to start.
* **PPTX partitioner refactored in preparation for enhancement.** Behavior should be unchanged except that shapes enclosed in a group-shape are now included, as many levels deep as required (a group-shape can itself contain a group-shape).
* **Embeddings support for the SharePoint SourceConnector via unstructured-ingest CLI** The SharePoint connector can now optionally create embeddings from the elements it pulls out during partition and upload those embeddings to Azure Cognitive Search index.
* **Improves hierarchy from docx files by leveraging natural hierarchies built into docx documents**  Hierarchy can now be detected from an indentation level for list bullets/numbers and by style name (e.g. Heading 1, List Bullet 2, List Number).
* **Chunking support for the SharePoint SourceConnector via unstructured-ingest CLI** The SharePoint connector can now optionally chunk the elements pulled out during partition via the chunking unstructured brick. This can be used as a stage before creating embeddings.

### Features

* **Adds `links` metadata in `partition_pdf` for `fast` strategy.** Problem: PDF files contain rich information and hyperlink that Unstructured did not captured earlier. Feature: `partition_pdf` now can capture embedded links within the file along with its associated text and page number. Importance: Providing depth in extracted elements give user a better understanding and richer context of documents. This also enables user to map to other elements within the document if the hyperlink is refered internally.
* **Adds the embedding module to be able to embed Elements** Problem: Many NLP applications require the ability to represent parts of documents in a semantic way. Until now, Unstructured did not have text embedding ability within the core library. Feature: This embedding module is able to track embeddings related data with a class, embed a list of elements, and return an updated list of Elements with the *embeddings* property. The module is also able to embed query strings. Importance: Ability to embed documents or parts of documents will enable users to make use of these semantic representations in different NLP applications, such as search, retrieval, and retrieval augmented generation.

### Fixes

* **Fixes a metadata source serialization bug** Problem: In unstructured elements, when loading an elements json file from the disk, the data_source attribute is assumed to be an instance of DataSourceMetadata and the code acts based on that. However the loader did not satisfy the assumption, and loaded it as a dict instead, causing an error. Fix: Added necessary code block to initialize a DataSourceMetadata object, also refactored DataSourceMetadata.from_dict() method to remove redundant code. Importance: Crucial to be able to load elements (which have data_source fields) from json files.
* **Fixes issue where unstructured-inference was not getting updated** Problem: unstructured-inference was not getting upgraded to the version to match unstructured release when doing a pip install.  Solution: using `pip install unstructured[all-docs]` it will now upgrade both unstructured and unstructured-inference. Importance: This will ensure that the inference library is always in sync with the unstructured library, otherwise users will be using outdated libraries which will likely lead to unintended behavior.
* **Fixes SharePoint connector failures if any document has an unsupported filetype** Problem: Currently the entire connector ingest run fails if a single IngestDoc has an unsupported filetype. This is because a ValueError is raised in the IngestDoc's `__post_init__`. Fix: Adds a try/catch when the IngestConnector runs get_ingest_docs such that the error is logged but all processable documents->IngestDocs are still instantiated and returned. Importance: Allows users to ingest SharePoint content even when some files with unsupported filetypes exist there.
* **Fixes Sharepoint connector server_path issue** Problem: Server path for the Sharepoint Ingest Doc was incorrectly formatted, causing issues while fetching pages from the remote source. Fix: changes formatting of remote file path before instantiating SharepointIngestDocs and appends a '/' while fetching pages from the remote source. Importance: Allows users to fetch pages from Sharepoint Sites.
* **Fixes Sphinx errors.** Fixes errors when running Sphinx `make html` and installs library to suppress warnings.
* **Fixes a metadata backwards compatibility error** Problem: When calling `partition_via_api`, the hosted api may return an element schema that's newer than the current `unstructured`. In this case, metadata fields were added which did not exist in the local `ElementMetadata` dataclass, and `__init__()` threw an error. Fix: remove nonexistent fields before instantiating in `ElementMetadata.from_json()`. Importance: Crucial to avoid breaking changes when adding fields.
* **Fixes issue with Discord connector when a channel returns `None`** Problem: Getting the `jump_url` from a nonexistent Discord `channel` fails. Fix: property `jump_url` is now retrieved within the same context as the messages from the channel. Importance: Avoids cascading issues when the connector fails to fetch information about a Discord channel.
* **Fixes occasionally SIGABTR when writing table with `deltalake` on Linux** Problem: occasionally on Linux ingest can throw a `SIGABTR` when writing `deltalake` table even though the table was written correctly. Fix: put the writing function into a `Process` to ensure its execution to the fullest extent before returning to the main process. Importance: Improves stability of connectors using `deltalake`
* **Fixes badly initialized Formula** Problem: YoloX contain new types of elements, when loading a document that contain formulas a new element of that class should be generated, however the Formula class inherits from Element instead of Text. After this change the element is correctly created with the correct class allowing the document to be loaded. Fix: Change parent class for Formula to Text. Importance: Crucial to be able to load documents that contain formulas.

## 0.10.16

### Enhancements

* **Adds data source properties to Airtable, Confluence, Discord, Elasticsearch, Google Drive, and Wikipedia connectors** These properties (date_created, date_modified, version, source_url, record_locator) are written to element metadata during ingest, mapping elements to information about the document source from which they derive. This functionality enables downstream applications to reveal source document applications, e.g. a link to a GDrive doc, Salesforce record, etc.
* **DOCX partitioner refactored in preparation for enhancement.** Behavior should be unchanged except in multi-section documents containing different headers/footers for different sections. These will now emit all distinct headers and footers encountered instead of just those for the last section.
* **Add a function to map between Tesseract and standard language codes.** This allows users to input language information to the `languages` param in any Tesseract-supported langcode or any ISO 639 standard language code.
* **Add document level language detection functionality.** Introduces the "auto" default for the languages param, which then detects the languages present in the document using the `langdetect` package. Implemented only for the partition_text function to start.

### Features

### Fixes

* ***Fixes an issue that caused a partition error for some PDF's.** Fixes GH Issue 1460 by bypassing a coordinate check if an element has invalid coordinates.

## 0.10.15

### Enhancements

* **Support for better element categories from the next-generation image-to-text model ("chipper").** Previously, not all of the classifications from Chipper were being mapped to proper `unstructured` element categories so the consumer of the library would see many `UncategorizedText` elements. This fixes the issue, improving the granularity of the element categories outputs for better downstream processing and chunking. The mapping update is:
  * "Threading": `NarrativeText`
  * "Form": `NarrativeText`
  * "Field-Name": `Title`
  * "Value": `NarrativeText`
  * "Link": `NarrativeText`
  * "Headline": `Title` (with `category_depth=1`)
  * "Subheadline": `Title` (with `category_depth=2`)
  * "Abstract": `NarrativeText`
* **Better ListItem grouping for PDF's (fast strategy).** The `partition_pdf` with `fast` strategy previously broke down some numbered list item lines as separate elements. This enhancement leverages the x,y coordinates and bbox sizes to help decide whether the following chunk of text is a continuation of the immediate previous detected ListItem element or not, and not detect it as its own non-ListItem element.
* **Fall back to text-based classification for uncategorized Layout elements for Images and PDF's**. Improves element classification by running existing text-based rules on previously `UncategorizedText` elements.
* **Adds table partitioning for Partitioning for many doc types including: .html, .epub., .md, .rst, .odt, and .msg.** At the core of this change is the .html partition functionality, which is leveraged by the other effected doc types. This impacts many scenarios where `Table` Elements are now propery extracted.
* **Create and add `add_chunking_strategy` decorator to partition functions.** Previously, users were responsible for their own chunking after partitioning elements, often required for downstream applications. Now, individual elements may be combined into right-sized chunks where min and max character size may be specified if `chunking_strategy=by_title`. Relevant elements are grouped together for better downstream results. This enables users immediately use partitioned results effectively in downstream applications (e.g. RAG architecture apps) without any additional post-processing.
* **Adds `languages` as an input parameter and marks `ocr_languages` kwarg for deprecation in pdf, image, and auto partitioning functions.** Previously, language information was only being used for Tesseract OCR for image-based documents and was in a Tesseract specific string format, but by refactoring into a list of standard language codes independent of Tesseract, the `unstructured` library will better support `languages` for other non-image pipelines and/or support for other OCR engines.
* **Removes `UNSTRUCTURED_LANGUAGE` env var usage and replaces `language` with `languages` as an input parameter to unstructured-partition-text_type functions.** The previous parameter/input setup was not user-friendly or scalable to the variety of elements being processed. By refactoring the inputted language information into a list of standard language codes, we can support future applications of the element language such as detection, metadata, and multi-language elements. Now, to skip English specific checks, set the `languages` parameter to any non-English language(s).
* **Adds `xlsx` and `xls` filetype extensions to the `skip_infer_table_types` default list in `partition`.** By adding these file types to the input parameter these files should not go through table extraction. Users can still specify if they would like to extract tables from these filetypes, but will have to set the `skip_infer_table_types` to exclude the desired filetype extension. This avoids mis-representing complex spreadsheets where there may be multiple sub-tables and other content.
* **Better debug output related to sentence counting internals**. Clarify message when sentence is not counted toward sentence count because there aren't enough words, relevant for developers focused on `unstructured`s NLP internals.
* **Faster ocr_only speed for partitioning PDF and images.** Use `unstructured_pytesseract.run_and_get_multiple_output` function to reduce the number of calls to `tesseract` by half when partitioning pdf or image with `tesseract`
* **Adds data source properties to fsspec connectors** These properties (date_created, date_modified, version, source_url, record_locator) are written to element metadata during ingest, mapping elements to information about the document source from which they derive. This functionality enables downstream applications to reveal source document applications, e.g. a link to a GDrive doc, Salesforce record, etc.
* **Add delta table destination connector** New delta table destination connector added to ingest CLI.  Users may now use `unstructured-ingest` to write partitioned data from over 20 data sources (so far) to a Delta Table.
* **Rename to Source and Destination Connectors in the Documentation.** Maintain naming consistency between Connectors codebase and documentation with the first addition to a destination connector.
* **Non-HTML text files now return unstructured-elements as opposed to HTML-elements.** Previously the text based files that went through `partition_html` would return HTML-elements but now we preserve the format from the input using `source_format` argument in the partition call.
* **Adds `PaddleOCR` as an optional alternative to `Tesseract`** for OCR in processing of PDF or Image files, it is installable via the `makefile` command `install-paddleocr`. For experimental purposes only.
* **Bump unstructured-inference** to 0.5.28. This version bump markedly improves the output of table data, rendered as `metadata.text_as_html` in an element. These changes include:
  * add env variable `ENTIRE_PAGE_OCR` to specify using paddle or tesseract on entire page OCR
  * table structure detection now pads the input image by 25 pixels in all 4 directions to improve its recall (0.5.27)
  * support paddle with both cpu and gpu and assume it is pre-installed (0.5.26)
  * fix a bug where `cells_to_html` doesn't handle cells spanning multiple rows properly (0.5.25)
  * remove `cv2` preprocessing step before OCR step in table transformer (0.5.24)

### Features

* **Adds element metadata via `category_depth` with default value None**.
  * This additional metadata is useful for vectordb/LLM, chunking strategies, and retrieval applications.
* **Adds a naive hierarchy for elements via a `parent_id` on the element's metadata**
  * Users will now have more metadata for implementing vectordb/LLM chunking strategies. For example, text elements could be queried by their preceding title element.
  * Title elements created from HTML headings will properly nest

### Fixes

* **`add_pytesseract_bboxes_to_elements` no longer returns `nan` values**. The function logic is now broken into new methods
  `_get_element_box` and `convert_multiple_coordinates_to_new_system`
* **Selecting a different model wasn't being respected when calling `partition_image`.** Problem: `partition_pdf` allows for passing a `model_name` parameter. Given the similarity between the image and PDF pipelines, the expected behavior is that `partition_image` should support the same parameter, but `partition_image` was unintentionally not passing along its `kwargs`. This was corrected by adding the kwargs to the downstream call.
* **Fixes a chunking issue via dropping the field "coordinates".** Problem: chunk_by_title function was chunking each element to its own individual chunk while it needed to group elements into a fewer number of chunks. We've discovered that this happens due to a metadata matching logic in chunk_by_title function, and discovered that elements with different metadata can't be put into the same chunk. At the same time, any element with "coordinates" essentially had different metadata than other elements, due each element locating in different places and having different coordinates. Fix: That is why we have included the key "coordinates" inside a list of excluded metadata keys, while doing this "metadata_matches" comparision. Importance: This change is crucial to be able to chunk by title for documents which include "coordinates" metadata in their elements.

## 0.10.14

### Enhancements

* Update all connectors to use new downstream architecture
  * New click type added to parse comma-delimited string inputs
  * Some CLI options renamed

### Features

### Fixes

## 0.10.13

### Enhancements

* Updated documentation: Added back support doc types for partitioning, more Python codes in the API page,  RAG definition, and use case.
* Updated Hi-Res Metadata: PDFs and Images using Hi-Res strategy now have layout model class probabilities added ot metadata.
* Updated the `_detect_filetype_from_octet_stream()` function to use libmagic to infer the content type of file when it is not a zip file.
* Tesseract minor version bump to 5.3.2

### Features

* Add Jira Connector to be able to pull issues from a Jira organization
* Add `clean_ligatures` function to expand ligatures in text

### Fixes

* `partition_html` breaks on `<br>` elements.
* Ingest error handling to properly raise errors when wrapped
* GH issue 1361: fixes a sortig error that prevented some PDF's from being parsed
* Bump unstructured-inference
  * Brings back embedded images in PDF's (0.5.23)

## 0.10.12

### Enhancements

* Removed PIL pin as issue has been resolved upstream
* Bump unstructured-inference
  * Support for yolox_quantized layout detection model (0.5.20)
* YoloX element types added

### Features

* Add Salesforce Connector to be able to pull Account, Case, Campaign, EmailMessage, Lead

### Fixes

* Bump unstructured-inference
  * Avoid divide-by-zero errors swith `safe_division` (0.5.21)

## 0.10.11

### Enhancements

* Bump unstructured-inference
  * Combine entire-page OCR output with layout-detected elements, to ensure full coverage of the page (0.5.19)

### Features

* Add in ingest cli s3 writer

### Fixes

* Fix a bug where `xy-cut` sorting attemps to sort elements without valid coordinates; now xy cut sorting only works when **all** elements have valid coordinates

## 0.10.10

### Enhancements

* Adds `text` as an input parameter to `partition_xml`.
* `partition_xml` no longer runs through `partition_text`, avoiding incorrect splitting
  on carriage returns in the XML. Since `partition_xml` no longer calls `partition_text`,
  `min_partition` and `max_partition` are no longer supported in `partition_xml`.
* Bump `unstructured-inference==0.5.18`, change non-default detectron2 classification threshold
* Upgrade base image from rockylinux 8 to rockylinux 9
* Serialize IngestDocs to JSON when passing to subprocesses

### Features

### Fixes

- Fix a bug where mismatched `elements` and `bboxes` are passed into `add_pytesseract_bbox_to_elements`

## 0.10.9

### Enhancements

* Fix `test_json` to handle only non-extra dependencies file types (plain-text)

### Features

* Adds `chunk_by_title` to break a document into sections based on the presence of `Title`
  elements.
* add new extraction function `extract_image_urls_from_html` to extract all img related URL from html text.

### Fixes

* Make cv2 dependency optional
* Edit `add_pytesseract_bbox_to_elements`'s (`ocr_only` strategy) `metadata.coordinates.points` return type to `Tuple` for consistency.
* Re-enable test-ingest-confluence-diff for ingest tests
* Fix syntax for ingest test check number of files
* Fix csv and tsv partitioners loosing the first line of the files when creating elements

## 0.10.8

### Enhancements

* Release docker image that installs Python 3.10 rather than 3.8

### Features

### Fixes

## 0.10.7

### Enhancements

### Features

### Fixes

* Remove overly aggressive ListItem chunking for images and PDF's which typically resulted in inchorent elements.

## 0.10.6

### Enhancements

* Enable `partition_email` and `partition_msg` to detect if an email is PGP encryped. If
  and email is PGP encryped, the functions will return an empy list of elements and
  emit a warning about the encrypted content.
* Add threaded Slack conversations into Slack connector output
* Add functionality to sort elements using `xy-cut` sorting approach in `partition_pdf` for `hi_res` and `fast` strategies
* Bump unstructured-inference
  * Set OMP_THREAD_LIMIT to 1 if not set for better tesseract perf (0.5.17)

### Features

* Extract coordinates from PDFs and images when using OCR only strategy and add to metadata

### Fixes

* Update `partition_html` to respect the order of `<pre>` tags.
* Fix bug in `partition_pdf_or_image` where two partitions were called if `strategy == "ocr_only"`.
* Bump unstructured-inference
  * Fix issue where temporary files were being left behind (0.5.16)
* Adds deprecation warning for the `file_filename` kwarg to `partition`, `partition_via_api`,
  and `partition_multiple_via_api`.
* Fix documentation build workflow by pinning dependencies

## 0.10.5

### Enhancements

* Create new CI Pipelines
  - Checking text, xml, email, and html doc tests against the library installed without extras
  - Checking each library extra against their respective tests
* `partition` raises an error and tells the user to install the appropriate extra if a filetype
  is detected that is missing dependencies.
* Add custom errors to ingest
* Bump `unstructured-ingest==0.5.15`
  - Handle an uncaught TesseractError (0.5.15)
  - Add TIFF test file and TIFF filetype to `test_from_image_file` in `test_layout` (0.5.14)
* Use `entire_page` ocr mode for pdfs and images
* Add notes on extra installs to docs
* Adds ability to reuse connections per process in unstructured-ingest

### Features

* Add delta table connector

### Fixes

## 0.10.4

* Pass ocr_mode in partition_pdf and set the default back to individual pages for now
* Add diagrams and descriptions for ingest design in the ingest README

### Features

* Supports multipage TIFF image partitioning

### Fixes

## 0.10.2

### Enhancements

* Bump unstructured-inference==0.5.13:
  - Fix extracted image elements being included in layout merge, addresses the issue
    where an entire-page image in a PDF was not passed to the layout model when using hi_res.

### Features

### Fixes

## 0.10.1

### Enhancements

* Bump unstructured-inference==0.5.12:
  - fix to avoid trace for certain PDF's (0.5.12)
  - better defaults for DPI for hi_res and  Chipper (0.5.11)
  - implement full-page OCR (0.5.10)

### Features

### Fixes

* Fix dead links in repository README (Quick Start > Install for local development, and Learn more > Batch Processing)
* Update document dependencies to include tesseract-lang for additional language support (required for tests to pass)

## 0.10.0

### Enhancements

* Add `include_header` kwarg to `partition_xlsx` and change default behavior to `True`
* Update the `links` and `emphasized_texts` metadata fields

### Features

### Fixes

## 0.9.3

### Enhancements

* Pinned dependency cleanup.
* Update `partition_csv` to always use `soupparser_fromstring` to parse `html text`
* Update `partition_tsv` to always use `soupparser_fromstring` to parse `html text`
* Add `metadata.section` to capture epub table of contents data
* Add `unique_element_ids` kwarg to partition functions. If `True`, will use a UUID
  for element IDs instead of a SHA-256 hash.
* Update `partition_xlsx` to always use `soupparser_fromstring` to parse `html text`
* Add functionality to switch `html` text parser based on whether the `html` text contains emoji
* Add functionality to check if a string contains any emoji characters
* Add CI tests around Notion

### Features

* Add Airtable Connector to be able to pull views/tables/bases from an Airtable organization

### Fixes

* fix pdf partition of list items being detected as titles in OCR only mode
* make notion module discoverable
* fix emails with `Content-Distribution: inline` and `Content-Distribution: attachment` with no filename
* Fix email attachment filenames which had `=` in the filename itself

## 0.9.2

### Enhancements

* Update table extraction section in API documentation to sync with change in Prod API
* Update Notion connector to extract to html
* Added UUID option for `element_id`
* Bump unstructured-inference==0.5.9:
  - better caching of models
  - another version of detectron2 available, though the default layout model is unchanged
* Added UUID option for element_id
* Added UUID option for element_id
* CI improvements to run ingest tests in parallel

### Features

* Adds Sharepoint connector.

### Fixes

* Bump unstructured-inference==0.5.9:
  - ignores Tesseract errors where no text is extracted for tiles that indeed, have no text

## 0.9.1

### Enhancements

* Adds --partition-pdf-infer-table-structure to unstructured-ingest.
* Enable `partition_html` to skip headers and footers with the `skip_headers_and_footers` flag.
* Update `partition_doc` and `partition_docx` to track emphasized texts in the output
* Adds post processing function `filter_element_types`
* Set the default strategy for partitioning images to `hi_res`
* Add page break parameter section in API documentation to sync with change in Prod API
* Update `partition_html` to track emphasized texts in the output
* Update `XMLDocument._read_xml` to create `<p>` tag element for the text enclosed in the `<pre>` tag
* Add parameter `include_tail_text` to `_construct_text` to enable (skip) tail text inclusion
* Add Notion connector

### Features

### Fixes

* Remove unused `_partition_via_api` function
* Fixed emoji bug in `partition_xlsx`.
* Pass `file_filename` metadata when partitioning file object
* Skip ingest test on missing Slack token
* Add Dropbox variables to CI environments
* Remove default encoding for ingest
* Adds new element type `EmailAddress` for recognising email address in the  text
* Simplifies `min_partition` logic; makes partitions falling below the `min_partition`
  less likely.
* Fix bug where ingest test check for number of files fails in smoke test
* Fix unstructured-ingest entrypoint failure

## 0.9.0

### Enhancements

* Dependencies are now split by document type, creating a slimmer base installation.

## 0.8.8

### Enhancements

### Features

### Fixes

* Rename "date" field to "last_modified"
* Adds Box connector

### Fixes

## 0.8.7

### Enhancements

* Put back useful function `split_by_paragraph`

### Features

### Fixes

* Fix argument order in NLTK download step

## 0.8.6

### Enhancements

### Features

### Fixes

* Remove debug print lines and non-functional code

## 0.8.5

### Enhancements

* Add parameter `skip_infer_table_types` to enable (skip) table extraction for other doc types
* Adds optional Unstructured API unit tests in CI
* Tracks last modified date for all document types.
* Add auto_paragraph_grouper to detect new-line and blank-line new paragraph for .txt files.
* refactor the ingest cli to better support expanding supported connectors

## 0.8.3

### Enhancements

### Features

### Fixes

* NLTK now only gets downloaded if necessary.
* Handling for empty tables in Word Documents and PowerPoints.

## 0.8.4

### Enhancements

* Additional tests and refactor of JSON detection.
* Update functionality to retrieve image metadata from a page for `document_to_element_list`
* Links are now tracked in `partition_html` output.
* Set the file's current position to the beginning after reading the file in `convert_to_bytes`
* Add `min_partition` kwarg to that combines elements below a specified threshold and modifies splitting of strings longer than max partition so words are not split.
* set the file's current position to the beginning after reading the file in `convert_to_bytes`
* Add slide notes to pptx
* Add `--encoding` directive to ingest
* Improve json detection by `detect_filetype`

### Features

* Adds Outlook connector
* Add support for dpi parameter in inference library
* Adds Onedrive connector.
* Add Confluence connector for ingest cli to pull the body text from all documents from all spaces in a confluence domain.

### Fixes

* Fixes issue with email partitioning where From field was being assigned the To field value.
* Use the `image_metadata` property of the `PageLayout` instance to get the page image info in the `document_to_element_list`
* Add functionality to write images to computer storage temporarily instead of keeping them in memory for `ocr_only` strategy
* Add functionality to convert a PDF in small chunks of pages at a time for `ocr_only` strategy
* Adds `.txt`, `.text`, and `.tab` to list of extensions to check if file
  has a `text/plain` MIME type.
* Enables filters to be passed to `partition_doc` so it doesn't error with LibreOffice7.
* Removed old error message that's superseded by `requires_dependencies`.
* Removes using `hi_res` as the default strategy value for `partition_via_api` and `partition_multiple_via_api`

## 0.8.1

### Enhancements

* Add support for Python 3.11

### Features

### Fixes

* Fixed `auto` strategy detected scanned document as having extractable text and using `fast` strategy, resulting in no output.
* Fix list detection in MS Word documents.
* Don't instantiate an element with a coordinate system when there isn't a way to get its location data.

## 0.8.0

### Enhancements

* Allow model used for hi res pdf partition strategy to be chosen when called.
* Updated inference package

### Features

* Add `metadata_filename` parameter across all partition functions

### Fixes

* Update to ensure `convert_to_datafame` grabs all of the metadata fields.
* Adjust encoding recognition threshold value in `detect_file_encoding`
* Fix KeyError when `isd_to_elements` doesn't find a type
* Fix `_output_filename` for local connector, allowing single files to be written correctly to the disk
* Fix for cases where an invalid encoding is extracted from an email header.

### BREAKING CHANGES

* Information about an element's location is no longer returned as top-level attributes of an element. Instead, it is returned in the `coordinates` attribute of the element's metadata.

## 0.7.12

### Enhancements

* Adds `include_metadata` kwarg to `partition_doc`, `partition_docx`, `partition_email`, `partition_epub`, `partition_json`, `partition_msg`, `partition_odt`, `partition_org`, `partition_pdf`, `partition_ppt`, `partition_pptx`, `partition_rst`, and `partition_rtf`

### Features

* Add Elasticsearch connector for ingest cli to pull specific fields from all documents in an index.
* Adds Dropbox connector

### Fixes

* Fix tests that call unstructured-api by passing through an api-key
* Fixed page breaks being given (incorrect) page numbers
* Fix skipping download on ingest when a source document exists locally

## 0.7.11

### Enhancements

* More deterministic element ordering when using `hi_res` PDF parsing strategy (from unstructured-inference bump to 0.5.4)
* Make large model available (from unstructured-inference bump to 0.5.3)
* Combine inferred elements with extracted elements (from unstructured-inference bump to 0.5.2)
* `partition_email` and `partition_msg` will now process attachments if `process_attachments=True`
  and a attachment partitioning functions is passed through with `attachment_partitioner=partition`.

### Features

### Fixes

* Fix tests that call unstructured-api by passing through an api-key
* Fixed page breaks being given (incorrect) page numbers
* Fix skipping download on ingest when a source document exists locally

## 0.7.10

### Enhancements

* Adds a `max_partition` parameter to `partition_text`, `partition_pdf`, `partition_email`,
  `partition_msg` and `partition_xml` that sets a limit for the size of an individual
  document elements. Defaults to `1500` for everything except `partition_xml`, which has
  a default value of `None`.
* DRY connector refactor

### Features

* `hi_res` model for pdfs and images is selectable via environment variable.

### Fixes

* CSV check now ignores escaped commas.
* Fix for filetype exploration util when file content does not have a comma.
* Adds negative lookahead to bullet pattern to avoid detecting plain text line
  breaks like `-------` as list items.
* Fix pre tag parsing for `partition_html`
* Fix lookup error for annotated Arabic and Hebrew encodings

## 0.7.9

### Enhancements

* Improvements to string check for leafs in `partition_xml`.
* Adds --partition-ocr-languages to unstructured-ingest.

### Features

* Adds `partition_org` for processed Org Mode documents.

### Fixes

## 0.7.8

### Enhancements

### Features

* Adds Google Cloud Service connector

### Fixes

* Updates the `parse_email` for `partition_eml` so that `unstructured-api` passes the smoke tests
* `partition_email` now works if there is no message content
* Updates the `"fast"` strategy for `partition_pdf` so that it's able to recursively
* Adds recursive functionality to all fsspec connectors
* Adds generic --recursive ingest flag

## 0.7.7

### Enhancements

* Adds functionality to replace the `MIME` encodings for `eml` files with one of the common encodings if a `unicode` error occurs
* Adds missed file-like object handling in `detect_file_encoding`
* Adds functionality to extract charset info from `eml` files

### Features

* Added coordinate system class to track coordinate types and convert to different coordinate

### Fixes

* Adds an `html_assemble_articles` kwarg to `partition_html` to enable users to capture
  control whether content outside of `<article>` tags is captured when
  `<article>` tags are present.
* Check for the `xml` attribute on `element` before looking for pagebreaks in `partition_docx`.

## 0.7.6

### Enhancements

* Convert fast startegy to ocr_only for images
* Adds support for page numbers in `.docx` and `.doc` when user or renderer
  created page breaks are present.
* Adds retry logic for the unstructured-ingest Biomed connector

### Features

* Provides users with the ability to extract additional metadata via regex.
* Updates `partition_docx` to include headers and footers in the output.
* Create `partition_tsv` and associated tests. Make additional changes to `detect_filetype`.

### Fixes

* Remove fake api key in test `partition_via_api` since we now require valid/empty api keys
* Page number defaults to `None` instead of `1` when page number is not present in the metadata.
  A page number of `None` indicates that page numbers are not being tracked for the document
  or that page numbers do not apply to the element in question..
* Fixes an issue with some pptx files. Assume pptx shapes are found in top left position of slide
  in case the shape.top and shape.left attributes are `None`.

## 0.7.5

### Enhancements

* Adds functionality to sort elements in `partition_pdf` for `fast` strategy
* Adds ingest tests with `--fast` strategy on PDF documents
* Adds --api-key to unstructured-ingest

### Features

* Adds `partition_rst` for processed ReStructured Text documents.

### Fixes

* Adds handling for emails that do not have a datetime to extract.
* Adds pdf2image package as core requirement of unstructured (with no extras)

## 0.7.4

### Enhancements

* Allows passing kwargs to request data field for `partition_via_api` and `partition_multiple_via_api`
* Enable MIME type detection if libmagic is not available
* Adds handling for empty files in `detect_filetype` and `partition`.

### Features

### Fixes

* Reslove `grpcio` import issue on `weaviate.schema.validate_schema` for python 3.9 and 3.10
* Remove building `detectron2` from source in Dockerfile

## 0.7.3

### Enhancements

* Update IngestDoc abstractions and add data source metadata in ElementMetadata

### Features

### Fixes

* Pass `strategy` parameter down from `partition` for `partition_image`
* Filetype detection if a CSV has a `text/plain` MIME type
* `convert_office_doc` no longers prints file conversion info messages to stdout.
* `partition_via_api` reflects the actual filetype for the file processed in the API.

## 0.7.2

### Enhancements

* Adds an optional encoding kwarg to `elements_to_json` and `elements_from_json`
* Bump version of base image to use new stable version of tesseract

### Features

### Fixes

* Update the `read_txt_file` utility function to keep using `spooled_to_bytes_io_if_needed` for xml
* Add functionality to the `read_txt_file` utility function to handle file-like object from URL
* Remove the unused parameter `encoding` from `partition_pdf`
* Change auto.py to have a `None` default for encoding
* Add functionality to try other common encodings for html and xml files if an error related to the encoding is raised and the user has not specified an encoding.
* Adds benchmark test with test docs in example-docs
* Re-enable test_upload_label_studio_data_with_sdk
* File detection now detects code files as plain text
* Adds `tabulate` explicitly to dependencies
* Fixes an issue in `metadata.page_number` of pptx files
* Adds showing help if no parameters passed

## 0.7.1

### Enhancements

### Features

* Add `stage_for_weaviate` to stage `unstructured` outputs for upload to Weaviate, along with
  a helper function for defining a class to use in Weaviate schemas.
* Builds from Unstructured base image, built off of Rocky Linux 8.7, this resolves almost all CVE's in the image.

### Fixes

## 0.7.0

### Enhancements

* Installing `detectron2` from source is no longer required when using the `local-inference` extra.
* Updates `.pptx` parsing to include text in tables.

### Features

### Fixes

* Fixes an issue in `_add_element_metadata` that caused all elements to have `page_number=1`
  in the element metadata.
* Adds `.log` as a file extension for TXT files.
* Adds functionality to try other common encodings for email (`.eml`) files if an error related to the encoding is raised and the user has not specified an encoding.
* Allow passed encoding to be used in the `replace_mime_encodings`
* Fixes page metadata for `partition_html` when `include_metadata=False`
* A `ValueError` now raises if `file_filename` is not specified when you use `partition_via_api`
  with a file-like object.

## 0.6.11

### Enhancements

* Supports epub tests since pandoc is updated in base image

### Features

### Fixes

## 0.6.10

### Enhancements

* XLS support from auto partition

### Features

### Fixes

## 0.6.9

### Enhancements

* fast strategy for pdf now keeps element bounding box data
* setup.py refactor

### Features

### Fixes

* Adds functionality to try other common encodings if an error related to the encoding is raised and the user has not specified an encoding.
* Adds additional MIME types for CSV

## 0.6.8

### Enhancements

### Features

* Add `partition_csv` for CSV files.

### Fixes

## 0.6.7

### Enhancements

* Deprecate `--s3-url` in favor of `--remote-url` in CLI
* Refactor out non-connector-specific config variables
* Add `file_directory` to metadata
* Add `page_name` to metadata. Currently used for the sheet name in XLSX documents.
* Added a `--partition-strategy` parameter to unstructured-ingest so that users can specify
  partition strategy in CLI. For example, `--partition-strategy fast`.
* Added metadata for filetype.
* Add Discord connector to pull messages from a list of channels
* Refactor `unstructured/file-utils/filetype.py` to better utilise hashmap to return mime type.
* Add local declaration of DOCX_MIME_TYPES and XLSX_MIME_TYPES for `test_filetype.py`.

### Features

* Add `partition_xml` for XML files.
* Add `partition_xlsx` for Microsoft Excel documents.

### Fixes

* Supports `hml` filetype for partition as a variation of html filetype.
* Makes `pytesseract` a function level import in `partition_pdf` so you can use the `"fast"`
  or `"hi_res"` strategies if `pytesseract` is not installed. Also adds the
  `required_dependencies` decorator for the `"hi_res"` and `"ocr_only"` strategies.
* Fix to ensure `filename` is tracked in metadata for `docx` tables.

## 0.6.6

### Enhancements

* Adds an `"auto"` strategy that chooses the partitioning strategy based on document
  characteristics and function kwargs. This is the new default strategy for `partition_pdf`
  and `partition_image`. Users can maintain existing behavior by explicitly setting
  `strategy="hi_res"`.
* Added an additional trace logger for NLP debugging.
* Add `get_date` method to `ElementMetadata` for converting the datestring to a `datetime` object.
* Cleanup the `filename` attribute on `ElementMetadata` to remove the full filepath.

### Features

* Added table reading as html with URL parsing to `partition_docx` in docx
* Added metadata field for text_as_html for docx files

### Fixes

* `fileutils/file_type` check json and eml decode ignore error
* `partition_email` was updated to more flexibly handle deviations from the RFC-2822 standard.
  The time in the metadata returns `None` if the time does not match RFC-2822 at all.
* Include all metadata fields when converting to dataframe or CSV

## 0.6.5

### Enhancements

* Added support for SpooledTemporaryFile file argument.

### Features

### Fixes

## 0.6.4

### Enhancements

* Added an "ocr_only" strategy for `partition_pdf`. Refactored the strategy decision
  logic into its own module.

### Features

### Fixes

## 0.6.3

### Enhancements

* Add an "ocr_only" strategy for `partition_image`.

### Features

* Added `partition_multiple_via_api` for partitioning multiple documents in a single REST
  API call.
* Added `stage_for_baseplate` function to prepare outputs for ingestion into Baseplate.
* Added `partition_odt` for processing Open Office documents.

### Fixes

* Updates the grouping logic in the `partition_pdf` fast strategy to group together text
  in the same bounding box.

## 0.6.2

### Enhancements

* Added logic to `partition_pdf` for detecting copy protected PDFs and falling back
  to the hi res strategy when necessary.

### Features

* Add `partition_via_api` for partitioning documents through the hosted API.

### Fixes

* Fix how `exceeds_cap_ratio` handles empty (returns `True` instead of `False`)
* Updates `detect_filetype` to properly detect JSONs when the MIME type is `text/plain`.

## 0.6.1

### Enhancements

* Updated the table extraction parameter name to be more descriptive

### Features

### Fixes

## 0.6.0

### Enhancements

* Adds an `ssl_verify` kwarg to `partition` and `partition_html` to enable turning off
  SSL verification for HTTP requests. SSL verification is on by default.
* Allows users to pass in ocr language to `partition_pdf` and `partition_image` through
  the `ocr_language` kwarg. `ocr_language` corresponds to the code for the language pack
  in Tesseract. You will need to install the relevant Tesseract language pack to use a
  given language.

### Features

* Table extraction is now possible for pdfs from `partition` and `partition_pdf`.
* Adds support for extracting attachments from `.msg` files

### Fixes

* Adds an `ssl_verify` kwarg to `partition` and `partition_html` to enable turning off
  SSL verification for HTTP requests. SSL verification is on by default.

## 0.5.13

### Enhancements

* Allow headers to be passed into `partition` when `url` is used.

### Features

* `bytes_string_to_string` cleaning brick for bytes string output.

### Fixes

* Fixed typo in call to `exactly_one` in `partition_json`
* unstructured-documents encode xml string if document_tree is `None` in `_read_xml`.
* Update to `_read_xml` so that Markdown files with embedded HTML process correctly.
* Fallback to "fast" strategy only emits a warning if the user specifies the "hi_res" strategy.
* unstructured-partition-text_type exceeds_cap_ratio fix returns and how capitalization ratios are calculated
* `partition_pdf` and `partition_text` group broken paragraphs to avoid fragmented `NarrativeText` elements.
* .json files resolved as "application/json" on centos7 (or other installs with older libmagic libs)

## 0.5.12

### Enhancements

* Add OS mimetypes DB to docker image, mainly for unstructured-api compat.
* Use the image registry as a cache when building Docker images.
* Adds the ability for `partition_text` to group together broken paragraphs.
* Added method to utils to allow date time format validation

### Features

* Add Slack connector to pull messages for a specific channel
* Add --partition-by-api parameter to unstructured-ingest
* Added `partition_rtf` for processing rich text files.
* `partition` now accepts a `url` kwarg in addition to `file` and `filename`.

### Fixes

* Allow encoding to be passed into `replace_mime_encodings`.
* unstructured-ingest connector-specific dependencies are imported on demand.
* unstructured-ingest --flatten-metadata supported for local connector.
* unstructured-ingest fix runtime error when using --metadata-include.

## 0.5.11

### Enhancements

### Features

### Fixes

* Guard against null style attribute in docx document elements
* Update HTML encoding to better support foreign language characters

## 0.5.10

### Enhancements

* Updated inference package
* Add sender, recipient, date, and subject to element metadata for emails

### Features

* Added `--download-only` parameter to `unstructured-ingest`

### Fixes

* FileNotFound error when filename is provided but file is not on disk

## 0.5.9

### Enhancements

### Features

### Fixes

* Convert file to str in helper `split_by_paragraph` for `partition_text`

## 0.5.8

### Enhancements

* Update `elements_to_json` to return string when filename is not specified
* `elements_from_json` may take a string instead of a filename with the `text` kwarg
* `detect_filetype` now does a final fallback to file extension.
* Empty tags are now skipped during the depth check for HTML processing.

### Features

* Add local file system to `unstructured-ingest`
* Add `--max-docs` parameter to `unstructured-ingest`
* Added `partition_msg` for processing MSFT Outlook .msg files.

### Fixes

* `convert_file_to_text` now passes through the `source_format` and `target_format` kwargs.
  Previously they were hard coded.
* Partitioning functions that accept a `text` kwarg no longer raise an error if an empty
  string is passed (and empty list of elements is returned instead).
* `partition_json` no longer fails if the input is an empty list.
* Fixed bug in `chunk_by_attention_window` that caused the last word in segments to be cut-off
  in some cases.

### BREAKING CHANGES

* `stage_for_transformers` now returns a list of elements, making it consistent with other
  staging bricks

## 0.5.7

### Enhancements

* Refactored codebase using `exactly_one`
* Adds ability to pass headers when passing a url in partition_html()
* Added optional `content_type` and `file_filename` parameters to `partition()` to bypass file detection

### Features

* Add `--flatten-metadata` parameter to `unstructured-ingest`
* Add `--fields-include` parameter to `unstructured-ingest`

### Fixes

## 0.5.6

### Enhancements

* `contains_english_word()`, used heavily in text processing, is 10x faster.

### Features

* Add `--metadata-include` and `--metadata-exclude` parameters to `unstructured-ingest`
* Add `clean_non_ascii_chars` to remove non-ascii characters from unicode string

### Fixes

* Fix problem with PDF partition (duplicated test)

## 0.5.4

### Enhancements

* Added Biomedical literature connector for ingest cli.
* Add `FsspecConnector` to easily integrate any existing `fsspec` filesystem as a connector.
* Rename `s3_connector.py` to `s3.py` for readability and consistency with the
  rest of the connectors.
* Now `S3Connector` relies on `s3fs` instead of on `boto3`, and it inherits
  from `FsspecConnector`.
* Adds an `UNSTRUCTURED_LANGUAGE_CHECKS` environment variable to control whether or not language
  specific checks like vocabulary and POS tagging are applied. Set to `"true"` for higher
  resolution partitioning and `"false"` for faster processing.
* Improves `detect_filetype` warning to include filename when provided.
* Adds a "fast" strategy for partitioning PDFs with PDFMiner. Also falls back to the "fast"
  strategy if detectron2 is not available.
* Start deprecation life cycle for `unstructured-ingest --s3-url` option, to be deprecated in
  favor of `--remote-url`.

### Features

* Add `AzureBlobStorageConnector` based on its `fsspec` implementation inheriting
  from `FsspecConnector`
* Add `partition_epub` for partitioning e-books in EPUB3 format.

### Fixes

* Fixes processing for text files with `message/rfc822` MIME type.
* Open xml files in read-only mode when reading contents to construct an XMLDocument.

## 0.5.3

### Enhancements

* `auto.partition()` can now load Unstructured ISD json documents.
* Simplify partitioning functions.
* Improve logging for ingest CLI.

### Features

* Add `--wikipedia-auto-suggest` argument to the ingest CLI to disable automatic redirection
  to pages with similar names.
* Add setup script for Amazon Linux 2
* Add optional `encoding` argument to the `partition_(text/email/html)` functions.
* Added Google Drive connector for ingest cli.
* Added Gitlab connector for ingest cli.

### Fixes

## 0.5.2

### Enhancements

* Fully move from printing to logging.
* `unstructured-ingest` now uses a default `--download_dir` of `$HOME/.cache/unstructured/ingest`
  rather than a "tmp-ingest-" dir in the working directory.

### Features

### Fixes

* `setup_ubuntu.sh` no longer fails in some contexts by interpreting
  `DEBIAN_FRONTEND=noninteractive` as a command
* `unstructured-ingest` no longer re-downloads files when --preserve-downloads
  is used without --download-dir.
* Fixed an issue that was causing text to be skipped in some HTML documents.

## 0.5.1

### Enhancements

### Features

### Fixes

* Fixes an error causing JavaScript to appear in the output of `partition_html` sometimes.
* Fix several issues with the `requires_dependencies` decorator, including the error message
  and how it was used, which had caused an error for `unstructured-ingest --github-url ...`.

## 0.5.0

### Enhancements

* Add `requires_dependencies` Python decorator to check dependencies are installed before
  instantiating a class or running a function

### Features

* Added Wikipedia connector for ingest cli.

### Fixes

* Fix `process_document` file cleaning on failure
* Fixes an error introduced in the metadata tracking commit that caused `NarrativeText`
  and `FigureCaption` elements to be represented as `Text` in HTML documents.

## 0.4.16

### Enhancements

* Fallback to using file extensions for filetype detection if `libmagic` is not present

### Features

* Added setup script for Ubuntu
* Added GitHub connector for ingest cli.
* Added `partition_md` partitioner.
* Added Reddit connector for ingest cli.

### Fixes

* Initializes connector properly in ingest.main::MainProcess
* Restricts version of unstructured-inference to avoid multithreading issue

## 0.4.15

### Enhancements

* Added `elements_to_json` and `elements_from_json` for easier serialization/deserialization
* `convert_to_dict`, `dict_to_elements` and `convert_to_csv` are now aliases for functions
  that use the ISD terminology.

### Fixes

* Update to ensure all elements are preserved during serialization/deserialization

## 0.4.14

* Automatically install `nltk` models in the `tokenize` module.

## 0.4.13

* Fixes unstructured-ingest cli.

## 0.4.12

* Adds console_entrypoint for unstructured-ingest, other structure/doc updates related to ingest.
* Add `parser` parameter to `partition_html`.

## 0.4.11

* Adds `partition_doc` for partitioning Word documents in `.doc` format. Requires `libreoffice`.
* Adds `partition_ppt` for partitioning PowerPoint documents in `.ppt` format. Requires `libreoffice`.

## 0.4.10

* Fixes `ElementMetadata` so that it's JSON serializable when the filename is a `Path` object.

## 0.4.9

* Added ingest modules and s3 connector, sample ingest script
* Default to `url=None` for `partition_pdf` and `partition_image`
* Add ability to skip English specific check by setting the `UNSTRUCTURED_LANGUAGE` env var to `""`.
* Document `Element` objects now track metadata

## 0.4.8

* Modified XML and HTML parsers not to load comments.

## 0.4.7

* Added the ability to pull an HTML document from a url in `partition_html`.
* Added the the ability to get file summary info from lists of filenames and lists
  of file contents.
* Added optional page break to `partition` for `.pptx`, `.pdf`, images, and `.html` files.
* Added `to_dict` method to document elements.
* Include more unicode quotes in `replace_unicode_quotes`.

## 0.4.6

* Loosen the default cap threshold to `0.5`.
* Add a `UNSTRUCTURED_NARRATIVE_TEXT_CAP_THRESHOLD` environment variable for controlling
  the cap ratio threshold.
* Unknown text elements are identified as `Text` for HTML and plain text documents.
* `Body Text` styles no longer default to `NarrativeText` for Word documents. The style information
  is insufficient to determine that the text is narrative.
* Upper cased text is lower cased before checking for verbs. This helps avoid some missed verbs.
* Adds an `Address` element for capturing elements that only contain an address.
* Suppress the `UserWarning` when detectron is called.
* Checks that titles and narrative test have at least one English word.
* Checks that titles and narrative text are at least 50% alpha characters.
* Restricts titles to a maximum word length. Adds a `UNSTRUCTURED_TITLE_MAX_WORD_LENGTH`
  environment variable for controlling the max number of words in a title.
* Updated `partition_pptx` to order the elements on the page

## 0.4.4

* Updated `partition_pdf` and `partition_image` to return `unstructured` `Element` objects
* Fixed the healthcheck url path when partitioning images and PDFs via API
* Adds an optional `coordinates` attribute to document objects
* Adds `FigureCaption` and `CheckBox` document elements
* Added ability to split lists detected in `LayoutElement` objects
* Adds `partition_pptx` for partitioning PowerPoint documents
* LayoutParser models now download from HugginfaceHub instead of DropBox
* Fixed file type detection for XML and HTML files on Amazone Linux

## 0.4.3

* Adds `requests` as a base dependency
* Fix in `exceeds_cap_ratio` so the function doesn't break with empty text
* Fix bug in `_parse_received_data`.
* Update `detect_filetype` to properly handle `.doc`, `.xls`, and `.ppt`.

## 0.4.2

* Added `partition_image` to process documents in an image format.
* Fixed utf-8 encoding error in `partition_email` with attachments for `text/html`

## 0.4.1

* Added support for text files in the `partition` function
* Pinned `opencv-python` for easier installation on Linux

## 0.4.0

* Added generic `partition` brick that detects the file type and routes a file to the appropriate
  partitioning brick.
* Added a file type detection module.
* Updated `partition_html` and `partition_eml` to support file-like objects in 'rb' mode.
* Cleaning brick for removing ordered bullets `clean_ordered_bullets`.
* Extract brick method for ordered bullets `extract_ordered_bullets`.
* Test for `clean_ordered_bullets`.
* Test for `extract_ordered_bullets`.
* Added `partition_docx` for pre-processing Word Documents.
* Added new REGEX patterns to extract email header information
* Added new functions to extract header information `parse_received_data` and `partition_header`
* Added new function to parse plain text files `partition_text`
* Added new cleaners functions `extract_ip_address`, `extract_ip_address_name`, `extract_mapi_id`, `extract_datetimetz`
* Add new `Image` element and function to find embedded images `find_embedded_images`
* Added `get_directory_file_info` for summarizing information about source documents

## 0.3.5

* Add support for local inference
* Add new pattern to recognize plain text dash bullets
* Add test for bullet patterns
* Fix for `partition_html` that allows for processing `div` tags that have both text and child
  elements
* Add ability to extract document metadata from `.docx`, `.xlsx`, and `.jpg` files.
* Helper functions for identifying and extracting phone numbers
* Add new function `extract_attachment_info` that extracts and decodes the attachment
  of an email.
* Staging brick to convert a list of `Element`s to a `pandas` dataframe.
* Add plain text functionality to `partition_email`

## 0.3.4

* Python-3.7 compat

## 0.3.3

* Removes BasicConfig from logger configuration
* Adds the `partition_email` partitioning brick
* Adds the `replace_mime_encodings` cleaning bricks
* Small fix to HTML parsing related to processing list items with sub-tags
* Add `EmailElement` data structure to store email documents

## 0.3.2

* Added `translate_text` brick for translating text between languages
* Add an `apply` method to make it easier to apply cleaners to elements

## 0.3.1

* Added \_\_init.py\_\_ to `partition`

## 0.3.0

* Implement staging brick for Argilla. Converts lists of `Text` elements to `argilla` dataset classes.
* Removing the local PDF parsing code and any dependencies and tests.
* Reorganizes the staging bricks in the unstructured.partition module
* Allow entities to be passed into the Datasaur staging brick
* Added HTML escapes to the `replace_unicode_quotes` brick
* Fix bad responses in partition_pdf to raise ValueError
* Adds `partition_html` for partitioning HTML documents.

## 0.2.6

* Small change to how \_read is placed within the inheritance structure since it doesn't really apply to pdf
* Add partitioning brick for calling the document image analysis API

## 0.2.5

* Update python requirement to >=3.7

## 0.2.4

* Add alternative way of importing `Final` to support google colab

## 0.2.3

* Add cleaning bricks for removing prefixes and postfixes
* Add cleaning bricks for extracting text before and after a pattern

## 0.2.2

* Add staging brick for Datasaur

## 0.2.1

* Added brick to convert an ISD dictionary to a list of elements
* Update `PDFDocument` to use the `from_file` method
* Added staging brick for CSV format for ISD (Initial Structured Data) format.
* Added staging brick for separating text into attention window size chunks for `transformers`.
* Added staging brick for LabelBox.
* Added ability to upload LabelStudio predictions
* Added utility function for JSONL reading and writing
* Added staging brick for CSV format for Prodigy
* Added staging brick for Prodigy
* Added ability to upload LabelStudio annotations
* Added text_field and id_field to stage_for_label_studio signature

## 0.2.0

* Initial release of unstructured<|MERGE_RESOLUTION|>--- conflicted
+++ resolved
@@ -1,8 +1,4 @@
-<<<<<<< HEAD
 ## 0.16.13
-=======
-## 0.16.13-dev1
->>>>>>> 8685905b
 
 ### Enhancements
 - **Add character-level filtering for tesseract output**. It is controllable via `TESSERACT_CHARACTER_CONFIDENCE_THRESHOLD` environment variable.
