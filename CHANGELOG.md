<<<<<<< HEAD
## 0.12.1-dev0

### Enhancements

* **Salesforce connector accepts private key path or value.** Salesforce parameter `private-key-file` has been renamed to `private-key`. Private key can be provided as path to file or file contents.
=======
## 0.12.1-dev3

### Enhancements

* **Add "basic" chunking strategy.** Add baseline chunking strategy that includes all shared chunking behaviors without breaking chunks on section or page boundaries.
* **Add overlap option for chunking.** Add option to overlap chunks. Intra-chunk and inter-chunk overlap are requested separately. Intra-chunk overlap is applied only to the second and later chunks formed by text-splitting an oversized chunk. Inter-chunk overlap may also be specified; this applies overlap between "normal" (not-oversized) chunks.

### Features

### Fixes

* **Fix GCS connector converting JSON to string with single quotes.** FSSpec serialization caused conversion of JSON token to string with single quotes. GCS requires token in form of dict so this format is now assured.
>>>>>>> 5581e6a4

## 0.12.0

### Enhancements

* **Drop support for python3.8** All dependencies are now built off of the minimum version of python being `3.10`

## 0.11.9

### Enhancements

* **Rename kwargs related to extracting image blocks** Rename the kwargs related to extracting image blocks for consistency and API usage.

### Features

* **Add PostgreSQL/SQLite destination connector** PostgreSQL and SQLite connector added to ingest CLI.  Users may now use `unstructured-ingest` to write partitioned data to a PostgreSQL or SQLite database. And write embeddings to PostgreSQL pgvector database.

### Fixes

* **Handle users providing fully spelled out languages** Occasionally some users are defining the `languages` param as a fully spelled out language instead of a language code. This adds a dictionary for common languages so those small mistakes are caught and silently fixed.
* **Fix unequal row-length in HTMLTable.text_as_html.** Fixes to other aspects of partition_html() in v0.11 allowed unequal cell-counts in table rows. Make the cells in each row correspond 1:1 with cells in the original table row. This fix also removes "noise" cells resulting from HTML-formatting whitespace and eliminates the "column-shifting" of cells that previously resulted from noise-cells.
* **Fix MongoDB connector URI password redaction.** MongoDB documentation states that characters `$ : / ? # [ ] @` must be percent encoded. URIs with password containing such special character were not redacted.

## 0.11.8

### Enhancements

* **Add SaaS API User Guide.** This documentation serves as a guide for Unstructured SaaS API users to register, receive an API key and URL, and manage your account and billing information.
* **Add inter-chunk overlap capability.** Implement overlap between chunks. This applies to all chunks prior to any text-splitting of oversized chunks so is a distinct behavior; overlap at text-splits of oversized chunks is independent of inter-chunk overlap (distinct chunk boundaries) and can be requested separately. Note this capability is not yet available from the API but will shortly be made accessible using a new `overlap_all` kwarg on partition functions.

### Features

### Fixes

## 0.11.7

### Enhancements

* **Add intra-chunk overlap capability.** Implement overlap for split-chunks where text-splitting is used to divide an oversized chunk into two or more chunks that fit in the chunking window. Note this capability is not yet available from the API but will shortly be made accessible using a new `overlap` kwarg on partition functions.
* **Update encoders to leverage dataclasses** All encoders now follow a class approach which get annotated with the dataclass decorator. Similar to the connectors, it uses a nested dataclass for the configs required to configure a client as well as a field/property approach to cache the client. This makes sure any variable associated with the class exists as a dataclass field.

### Features

* **Add Qdrant destination connector.** Adds support for writing documents and embeddings into a Qdrant collection.
* **Store base64 encoded image data in metadata fields.** Rather than saving to file, stores base64 encoded data of the image bytes and the mimetype for the image in metadata fields: `image_base64` and `image_mime_type` (if that is what the user specifies by some other param like `pdf_extract_to_payload`). This would allow the API to have parity with the library.

### Fixes

* **Fix table structure metric script** Update the call to table agent to now provide OCR tokens as required
* **Fix element extraction not working when using "auto" strategy for pdf and image** If element extraction is specified, the "auto" strategy falls back to the "hi_res" strategy.
* **Fix a bug passing a custom url to `partition_via_api`** Users that self host the api were not able to pass their custom url to `partition_via_api`.

## 0.11.6

### Enhancements

* **Update the layout analysis script.** The previous script only supported annotating `final` elements. The updated script also supports annotating `inferred` and `extracted` elements.
* **AWS Marketplace API documentation**: Added the user guide, including setting up VPC and CloudFormation, to deploy Unstructured API on AWS platform.
* **Azure Marketplace API documentation**: Improved the user guide to deploy Azure Marketplace API by adding references to Azure documentation.
* **Integration documentation**: Updated URLs for the `staging_for` bricks

### Features

* **Partition emails with base64-encoded text.** Automatically handles and decodes base64 encoded text in emails with content type `text/plain` and `text/html`.
* **Add Chroma destination connector** Chroma database connector added to ingest CLI.  Users may now use `unstructured-ingest` to write partitioned/embedded data to a Chroma vector database.
* **Add Elasticsearch destination connector.** Problem: After ingesting data from a source, users might want to move their data into a destination. Elasticsearch is a popular storage solution for various functionality such as search, or providing intermediary caches within data pipelines. Feature: Added Elasticsearch destination connector to be able to ingest documents from any supported source, embed them and write the embeddings / documents into Elasticsearch.

### Fixes

* **Enable --fields argument omission for elasticsearch connector** Solves two bugs where removing the optional parameter --fields broke the connector due to an integer processing error and using an elasticsearch config for a destination connector resulted in a serialization issue when optional parameter --fields was not provided.
* **Add hi_res_model_name** Adds kwarg to relevant functions and add comments that model_name is to be deprecated.

## 0.11.5

### Enhancements

### Features

### Fixes

* **Fix `partition_pdf()` and `partition_image()` importation issue.** Reorganize `pdf.py` and `image.py` modules to be consistent with other types of document import code.

## 0.11.4

### Enhancements

* **Refactor image extraction code.** The image extraction code is moved from `unstructured-inference` to `unstructured`.
* **Refactor pdfminer code.** The pdfminer code is moved from `unstructured-inference` to `unstructured`.
* **Improve handling of auth data for fsspec connectors.** Leverage an extension of the dataclass paradigm to support a `sensitive` annotation for fields related to auth (i.e. passwords, tokens). Refactor all fsspec connectors to use explicit access configs rather than a generic dictionary.
* **Add glob support for fsspec connectors** Similar to the glob support in the ingest local source connector, similar filters are now enabled on all fsspec based source connectors to limit files being partitioned.
* Define a constant for the splitter "+" used in tesseract ocr languages.

### Features

* **Save tables in PDF's separately as images.** The "table" elements are saved as `table-<pageN>-<tableN>.jpg`. This filename is presented in the `image_path` metadata field for the Table element. The default would be to not do this.
* **Add Weaviate destination connector** Weaviate connector added to ingest CLI.  Users may now use `unstructured-ingest` to write partitioned data from over 20 data sources (so far) to a Weaviate object collection.
* **Sftp Source Connector.** New source connector added to support downloading/partitioning files from Sftp.

### Fixes

* **Fix pdf `hi_res` partitioning failure when pdfminer fails.** Implemented logic to fall back to the "inferred_layout + OCR" if pdfminer fails in the `hi_res` strategy.
* **Fix a bug where image can be scaled too large for tesseract** Adds a limit to prevent auto-scaling an image beyond the maximum size `tesseract` can handle for ocr layout detection
* **Update partition_csv to handle different delimiters** CSV files containing both non-comma delimiters and commas in the data were throwing an error in Pandas. `partition_csv` now identifies the correct delimiter before the file is processed.
* **partition returning cid code in `hi_res`** occasionally pdfminer can fail to decode the text in an pdf file and return cid code as text. Now when this happens the text from OCR is used.

## 0.11.2

### Enhancements

* **Updated Documentation**: (i) Added examples, and (ii) API Documentation, including Usage, SDKs, Azure Marketplace, and parameters and validation errors.

### Features

* * **Add Pinecone destination connector.** Problem: After ingesting data from a source, users might want to produce embeddings for their data and write these into a vector DB. Pinecone is an option among these vector databases. Feature: Added Pinecone destination connector to be able to ingest documents from any supported source, embed them and write the embeddings / documents into Pinecone.

### Fixes

* **Process chunking parameter names in ingest correctly** Solves a bug where chunking parameters weren't being processed and used by ingest cli by renaming faulty parameter names and prepends; adds relevant parameters to ingest pinecone test to verify that the parameters are functional.

## 0.11.1

### Enhancements

* **Use `pikepdf` to repair invalid PDF structure** for PDFminer when we see error `PSSyntaxError` when PDFminer opens the document and creates the PDFminer pages object or processes a single PDF page.
* **Batch Source Connector support** For instances where it is more optimal to read content from a source connector in batches, a new batch ingest doc is added which created multiple ingest docs after reading them in in batches per process.

### Features

* **Staging Brick for Coco Format** Staging brick which converts a list of Elements into Coco Format.
* **Adds HubSpot connector** Adds connector to retrieve call, communications, emails, notes, products and tickets from HubSpot

### Fixes

* **Do not extract text of `<style>` tags in HTML.** `<style>` tags containing CSS in invalid positions previously contributed to element text. Do not consider text node of a `<style>` element as textual content.
* **Fix DOCX merged table cell repeats cell text.** Only include text for a merged cell, not for each underlying cell spanned by the merge.
* **Fix tables not extracted from DOCX header/footers.** Headers and footers in DOCX documents skip tables defined in the header and commonly used for layout/alignment purposes. Extract text from tables as a string and include in the `Header` and `Footer` document elements.
* **Fix output filepath for fsspec-based source connectors.** Previously the base directory was being included in the output filepath unnecessarily.

## 0.11.0

### Enhancements

* **Add a class for the strategy constants.** Add a class `PartitionStrategy` for the strategy constants and use the constants to replace strategy strings.
* **Temporary Support for paddle language parameter.** User can specify default langage code for paddle with ENV `DEFAULT_PADDLE_LANG` before we have the language mapping for paddle.
* **Improve DOCX page-break fidelity.** Improve page-break fidelity such that a paragraph containing a page-break is split into two elements, one containing the text before the page-break and the other the text after. Emit the PageBreak element between these two and assign the correct page-number (n and n+1 respectively) to the two textual elements.

### Features

* **Add ad-hoc fields to `ElementMetadata` instance.** End-users can now add their own metadata fields simply by assigning to an element-metadata attribute-name of their choice, like `element.metadata.coefficient = 0.58`. These fields will round-trip through JSON and can be accessed with dotted notation.
* **MongoDB Destination Connector.** New destination connector added to all CLI ingest commands to support writing partitioned json output to mongodb.

### Fixes

* **Fix `TYPE_TO_TEXT_ELEMENT_MAP`.** Updated `Figure` mapping from `FigureCaption` to `Image`.
* **Handle errors when extracting PDF text** Certain pdfs throw unexpected errors when being opened by `pdfminer`, causing `partition_pdf()` to fail. We expect to be able to partition smoothly using an alternative strategy if text extraction doesn't work.  Added exception handling to handle unexpected errors when extracting pdf text and to help determine pdf strategy.
* **Fix `fast` strategy fall back to `ocr_only`** The `fast` strategy should not fall back to a more expensive strategy.
* **Remove default user ./ssh folder** The default notebook user during image build would create the known_hosts file with incorrect ownership, this is legacy and no longer needed so it was removed.
* **Include `languages` in metadata when partitioning `strategy=hi_res` or `fast`** User defined `languages` was previously used for text detection, but not included in the resulting element metadata for some strategies. `languages` will now be included in the metadata regardless of partition strategy for pdfs and images.
* **Handle a case where Paddle returns a list item in ocr_data as None** In partition, while parsing PaddleOCR data, it was assumed that PaddleOCR does not return None for any list item in ocr_data. Removed the assumption by skipping the text region whenever this happens.
* **Fix some pdfs returning `KeyError: 'N'`** Certain pdfs were throwing this error when being opened by pdfminer. Added a wrapper function for pdfminer that allows these documents to be partitioned.
* **Fix mis-splits on `Table` chunks.** Remedies repeated appearance of full `.text_as_html` on metadata of each `TableChunk` split from a `Table` element too large to fit in the chunking window.
* **Import tables_agent from inference** so that we don't have to initialize a global table agent in unstructured OCR again
* **Fix empty table is identified as bulleted-table.** A table with no text content was mistakenly identified as a bulleted-table and processed by the wrong branch of the initial HTML partitioner.
* **Fix partition_html() emits empty (no text) tables.** A table with cells nested below a `<thead>` or `<tfoot>` element was emitted as a table element having no text and unparseable HTML in `element.metadata.text_as_html`. Do not emit empty tables to the element stream.
* **Fix HTML `element.metadata.text_as_html` contains spurious <br> elements in invalid locations.** The HTML generated for the `text_as_html` metadata for HTML tables contained `<br>` elements invalid locations like between `<table>` and `<tr>`. Change the HTML generator such that these do not appear.
* **Fix HTML table cells enclosed in <thead> and <tfoot> elements are dropped.** HTML table cells nested in a `<thead>` or `<tfoot>` element were not detected and the text in those cells was omitted from the table element text and `.text_as_html`. Detect table rows regardless of the semantic tag they may be nested in.
* **Remove whitespace padding from `.text_as_html`.** `tabulate` inserts padding spaces to achieve visual alignment of columns in HTML tables it generates. Add our own HTML generator to do this simple job and omit that padding as well as newlines ("\n") used for human readability.
* **Fix local connector with absolute input path** When passed an absolute filepath for the input document path, the local connector incorrectly writes the output file to the input file directory. This fixes such that the output in this case is written to `output-dir/input-filename.json`

## 0.10.30

### Enhancements

* **Support nested DOCX tables.** In DOCX, like HTML, a table cell can itself contain a table. In this case, create nested HTML tables to reflect that structure and create a plain-text table with captures all the text in nested tables, formatting it as a reasonable facsimile of a table.
* **Add connection check to ingest connectors** Each source and destination connector now support a `check_connection()` method which makes sure a valid connection can be established with the source/destination given any authentication credentials in a lightweight request.

### Features

* **Add functionality to do a second OCR on cropped table images.** Changes to the values for scaling ENVs affect entire page OCR output(OCR regression) so we now do a second OCR for tables.
* **Adds ability to pass timeout for a request when partitioning via a `url`.** `partition` now accepts a new optional parameter `request_timeout` which if set will prevent any `requests.get` from hanging indefinitely and instead will raise a timeout error. This is useful when partitioning a url that may be slow to respond or may not respond at all.

### Fixes

* **Fix logic that determines pdf auto strategy.** Previously, `_determine_pdf_auto_strategy` returned `hi_res` strategy only if `infer_table_structure` was true. It now returns the `hi_res` strategy if either `infer_table_structure` or `extract_images_in_pdf` is true.
* **Fix invalid coordinates when parsing tesseract ocr data.** Previously, when parsing tesseract ocr data, the ocr data had invalid bboxes if zoom was set to `0`. A logical check is now added to avoid such error.
* **Fix ingest partition parameters not being passed to the api.** When using the --partition-by-api flag via unstructured-ingest, none of the partition arguments are forwarded, meaning that these options are disregarded. With this change, we now pass through all of the relevant partition arguments to the api. This allows a user to specify all of the same partition arguments they would locally and have them respected when specifying --partition-by-api.
* **Support tables in section-less DOCX.** Generalize solution for MS Chat Transcripts exported as DOCX by including tables in the partitioned output when present.
* **Support tables that contain only numbers when partitioning via `ocr_only`** Tables that contain only numbers are returned as floats in a pandas.DataFrame when the image is converted from `.image_to_data()`. An AttributeError was raised downstream when trying to `.strip()` the floats.
* **Improve DOCX page-break detection.** DOCX page breaks are reliably indicated by `w:lastRenderedPageBreak` elements present in the document XML. Page breaks are NOT reliably indicated by "hard" page-breaks inserted by the author and when present are redundant to a `w:lastRenderedPageBreak` element so cause over-counting if used. Use rendered page-breaks only.

## 0.10.29

### Enhancements

* **Adds include_header argument for partition_csv and partition_tsv** Now supports retaining header rows in CSV and TSV documents element partitioning.
* **Add retry logic for all source connectors** All http calls being made by the ingest source connectors have been isolated and wrapped by the `SourceConnectionNetworkError` custom error, which triggers the retry logic, if enabled, in the ingest pipeline.
* **Google Drive source connector supports credentials from memory** Originally, the connector expected a filepath to pull the credentials from when creating the client. This was expanded to support passing that information from memory as a dict if access to the file system might not be available.
* **Add support for generic partition configs in ingest cli** Along with the explicit partition options supported by the cli, an `additional_partition_args` arg was added to allow users to pass in any other arguments that should be added when calling partition(). This helps keep any changes to the input parameters of the partition() exposed in the CLI.
* **Map full output schema for table-based destination connectors** A full schema was introduced to map the type of all output content from the json partition output and mapped to a flattened table structure to leverage table-based destination connectors. The delta table destination connector was updated at the moment to take advantage of this.
* **Incorporate multiple embedding model options into ingest, add diff test embeddings** Problem: Ingest pipeline already supported embedding functionality, however users might want to use different types of embedding providers. Enhancement: Extend ingest pipeline so that users can specify and embed via a particular embedding provider from a range of options. Also adds a diff test to compare output from an embedding module with the expected output

### Features

* **Allow setting table crop parameter** In certain circumstances, adjusting the table crop padding may improve table.

### Fixes

* **Fixes `partition_text` to prevent empty elements** Adds a check to filter out empty bullets.
* **Handle empty string for `ocr_languages` with values for `languages`** Some API users ran into an issue with sending `languages` params because the API defaulted to also using an empty string for `ocr_languages`. This update handles situations where `languages` is defined and `ocr_languages` is an empty string.
* **Fix PDF tried to loop through None** Previously the PDF annotation extraction tried to loop through `annots` that resolved out as None. A logical check added to avoid such error.
* **Ingest session handler not being shared correctly** All ingest docs that leverage the session handler should only need to set it once per process. It was recreating it each time because the right values weren't being set nor available given how dataclasses work in python.
* **Ingest download-only fix.** Previously the download only flag was being checked after the doc factory pipeline step, which occurs before the files are actually downloaded by the source node. This check was moved after the source node to allow for the files to be downloaded first before exiting the pipeline.
* **Fix flaky chunk-metadata.** Prior implementation was sensitive to element order in the section resulting in metadata values sometimes being dropped. Also, not all metadata items can be consolidated across multiple elements (e.g. coordinates) and so are now dropped from consolidated metadata.
* **Fix tesseract error `Estimating resolution as X`** leaded by invalid language parameters input. Proceed with defalut language `eng` when `lang.py` fails to find valid language code for tesseract, so that we don't pass an empty string to tesseract CLI and raise an exception in downstream.

## 0.10.28

### Enhancements

* **Add table structure evaluation helpers** Adds functions to evaluate the similarity between predicted table structure and actual table structure.
* **Use `yolox` by default for table extraction when partitioning pdf/image** `yolox` model provides higher recall of the table regions than the quantized version and it is now the default element detection model when `infer_table_structure=True` for partitioning pdf/image files
* **Remove pdfminer elements from inside tables** Previously, when using `hi_res` some elements where extracted using pdfminer too, so we removed pdfminer from the tables pipeline to avoid duplicated elements.
* **Fsspec downstream connectors** New destination connector added to ingest CLI, users may now use `unstructured-ingest` to write to any of the following:
  * Azure
  * Box
  * Dropbox
  * Google Cloud Service

### Features

* **Update `ocr_only` strategy in `partition_pdf()`** Adds the functionality to get accurate coordinate data when partitioning PDFs and Images with the `ocr_only` strategy.

### Fixes
* **Fixed SharePoint permissions for the fetching to be opt-in** Problem: Sharepoint permissions were trying to be fetched even when no reletad cli params were provided, and this gave an error due to values for those keys not existing. Fix: Updated getting keys to be with .get() method and changed the "skip-check" to check individual cli params rather than checking the existance of a config object.

* **Fixes issue where tables from markdown documents were being treated as text** Problem: Tables from markdown documents were being treated as text, and not being extracted as tables. Solution: Enable the `tables` extension when instantiating the `python-markdown` object. Importance: This will allow users to extract structured data from tables in markdown documents.
* **Fix wrong logger for paddle info** Replace the logger from unstructured-inference with the logger from unstructured for paddle_ocr.py module.
* **Fix ingest pipeline to be able to use chunking and embedding together** Problem: When ingest pipeline was using chunking and embedding together, embedding outputs were empty and the outputs of chunking couldn't be re-read into memory and be forwarded to embeddings. Fix: Added CompositeElement type to TYPE_TO_TEXT_ELEMENT_MAP to be able to process CompositeElements with unstructured.staging.base.isd_to_elements
* **Fix unnecessary mid-text chunk-splitting.** The "pre-chunker" did not consider separator blank-line ("\n\n") length when grouping elements for a single chunk. As a result, sections were frequently over-populated producing a over-sized chunk that required mid-text splitting.
* **Fix frequent dissociation of title from chunk.** The sectioning algorithm included the title of the next section with the prior section whenever it would fit, frequently producing association of a section title with the prior section and dissociating it from its actual section. Fix this by performing combination of whole sections only.
* **Fix PDF attempt to get dict value from string.** Fixes a rare edge case that prevented some PDF's from being partitioned. The `get_uris_from_annots` function tried to access the dictionary value of a string instance variable. Assign `None` to the annotation variable if the instance type is not dictionary to avoid the erroneous attempt.

## 0.10.27

### Enhancements

* **Leverage dict to share content across ingest pipeline** To share the ingest doc content across steps in the ingest pipeline, this was updated to use a multiprocessing-safe dictionary so changes get persisted and each step has the option to modify the ingest docs in place.

### Features

### Fixes

* **Removed `ebooklib` as a dependency** `ebooklib` is licensed under AGPL3, which is incompatible with the Apache 2.0 license. Thus it is being removed.
* **Caching fixes in ingest pipeline** Previously, steps like the source node were not leveraging parameters such as `re_download` to dictate if files should be forced to redownload rather than use what might already exist locally.

## 0.10.26

### Enhancements

* **Add text CCT CI evaluation workflow** Adds cct text extraction evaluation metrics to the current ingest workflow to measure the performance of each file extracted as well as aggregated-level performance.

### Features

* **Functionality to catch and classify overlapping/nested elements** Method to identify overlapping-bboxes cases within detected elements in a document. It returns two values: a boolean defining if there are overlapping elements present, and a list reporting them with relevant metadata. The output includes information about the `overlapping_elements`, `overlapping_case`, `overlapping_percentage`, `largest_ngram_percentage`, `overlap_percentage_total`, `max_area`, `min_area`, and `total_area`.
* **Add Local connector source metadata** python's os module used to pull stats from local file when processing via the local connector and populates fields such as last modified time, created time.

### Fixes

* **Fixes elements partitioned from an image file missing certain metadata** Metadata for image files, like file type, was being handled differently from other file types. This caused a bug where other metadata, like the file name, was being missed. This change brought metadata handling for image files to be more in line with the handling for other file types so that file name and other metadata fields are being captured.
* **Adds `typing-extensions` as an explicit dependency** This package is an implicit dependency, but the module is being imported directly in `unstructured.documents.elements` so the dependency should be explicit in case changes in other dependencies lead to `typing-extensions` being dropped as a dependency.
* **Stop passing `extract_tables` to `unstructured-inference` since it is now supported in `unstructured` instead** Table extraction previously occurred in `unstructured-inference`, but that logic, except for the table model itself, is now a part of the `unstructured` library. Thus the parameter triggering table extraction is no longer passed to the `unstructured-inference` package. Also noted the table output regression for PDF files.
* **Fix a bug in Table partitioning** Previously the `skip_infer_table_types` variable used in `partition` was not being passed down to specific file partitioners. Now you can utilize the `skip_infer_table_types` list variable when calling `partition` to specify the filetypes for which you want to skip table extraction, or the `infer_table_structure` boolean variable on the file specific partitioning function.
* **Fix partition docx without sections** Some docx files, like those from teams output, do not contain sections and it would produce no results because the code assumes all components are in sections. Now if no sections is detected from a document we iterate through the paragraphs and return contents found in the paragraphs.
* **Fix out-of-order sequencing of split chunks.** Fixes behavior where "split" chunks were inserted at the beginning of the chunk sequence. This would produce a chunk sequence like [5a, 5b, 3a, 3b, 1, 2, 4] when sections 3 and 5 exceeded `max_characters`.
* **Deserialization of ingest docs fixed** When ingest docs are being deserialized as part of the ingest pipeline process (cli), there were certain fields that weren't getting persisted (metadata and date processed). The from_dict method was updated to take these into account and a unit test added to check.
* **Map source cli command configs when destination set** Due to how the source connector is dynamically called when the destination connector is set via the CLI, the configs were being set incorrectoy, causing the source connector to break. The configs were fixed and updated to take into account Fsspec-specific connectors.

## 0.10.25

### Enhancements

* **Duplicate CLI param check** Given that many of the options associated with the `Click` based cli ingest commands are added dynamically from a number of configs, a check was incorporated to make sure there were no duplicate entries to prevent new configs from overwriting already added options.
* **Ingest CLI refactor for better code reuse** Much of the ingest cli code can be templated and was a copy-paste across files, adding potential risk. Code was refactored to use a base class which had much of the shared code templated.

### Features

* **Table OCR refactor** support Table OCR with pre-computed OCR data to ensure we only do one OCR for entrie document. User can specify
ocr agent tesseract/paddle in environment variable `OCR_AGENT` for OCRing the entire document.
* **Adds accuracy function** The accuracy scoring was originally an option under `calculate_edit_distance`. For easy function call, it is now a wrapper around the original function that calls edit_distance and return as "score".
* **Adds HuggingFaceEmbeddingEncoder** The HuggingFace Embedding Encoder uses a local embedding model as opposed to using an API.
* **Add AWS bedrock embedding connector** `unstructured.embed.bedrock` now provides a connector to use AWS bedrock's `titan-embed-text` model to generate embeddings for elements. This features requires valid AWS bedrock setup and an internet connectionto run.

### Fixes

* **Import PDFResourceManager more directly** We were importing `PDFResourceManager` from `pdfminer.converter` which was causing an error for some users. We changed to import from the actual location of `PDFResourceManager`, which is `pdfminer.pdfinterp`.
* **Fix language detection of elements with empty strings** This resolves a warning message that was raised by `langdetect` if the language was attempted to be detected on an empty string. Language detection is now skipped for empty strings.
* **Fix chunks breaking on regex-metadata matches.** Fixes "over-chunking" when `regex_metadata` was used, where every element that contained a regex-match would start a new chunk.
* **Fix regex-metadata match offsets not adjusted within chunk.** Fixes incorrect regex-metadata match start/stop offset in chunks where multiple elements are combined.
* **Map source cli command configs when destination set** Due to how the source connector is dynamically called when the destination connector is set via the CLI, the configs were being set incorrectoy, causing the source connector to break. The configs were fixed and updated to take into account Fsspec-specific connectors.
* **Fix metrics folder not discoverable** Fixes issue where unstructured/metrics folder is not discoverable on PyPI by adding an `__init__.py` file under the folder.
* **Fix a bug when `parition_pdf` get `model_name=None`** In API usage the `model_name` value is `None` and the `cast` function in `partition_pdf` would return `None` and lead to attribution error. Now we use `str` function to explicit convert the content to string so it is garanteed to have `starts_with` and other string functions as attributes
* **Fix html partition fail on tables without `tbody` tag** HTML tables may sometimes just contain headers without body (`tbody` tag)

## 0.10.24

### Enhancements

* **Improve natural reading order** Some `OCR` elements with only spaces in the text have full-page width in the bounding box, which causes the `xycut` sorting to not work as expected. Now the logic to parse OCR results removes any elements with only spaces (more than one space).
* **Ingest compression utilities and fsspec connector support** Generic utility code added to handle files that get pulled from a source connector that are either tar or zip compressed and uncompress them locally. This is then processed using a local source connector. Currently this functionality has been incorporated into the fsspec connector and all those inheriting from it (currently: Azure Blob Storage, Google Cloud Storage, S3, Box, and Dropbox).
* **Ingest destination connectors support for writing raw list of elements** Along with the default write method used in the ingest pipeline to write the json content associated with the ingest docs, each destination connector can now also write a raw list of elements to the desired downstream location without having an ingest doc associated with it.

### Features

* **Adds element type percent match function** In order to evaluate the element type extracted, we add a function that calculates the matched percentage between two frequency dictionary.

### Fixes

* **Fix paddle model file not discoverable** Fixes issue where ocr_models/paddle_ocr.py file is not discoverable on PyPI by adding
an `__init__.py` file under the folder.
* **Chipper v2 Fixes** Includes fix for a memory leak and rare last-element bbox fix. (unstructured-inference==0.7.7)
* **Fix image resizing issue** Includes fix related to resizing images in the tables pipeline. (unstructured-inference==0.7.6)

## 0.10.23

### Enhancements

* **Add functionality to limit precision when serializing to json** Precision for `points` is limited to 1 decimal point if coordinates["system"] == "PixelSpace" (otherwise 2 decimal points?). Precision for `detection_class_prob` is limited to 5 decimal points.
* **Fix csv file detection logic when mime-type is text/plain** Previously the logic to detect csv file type was considering only first row's comma count comparing with the header_row comma count and both the rows being same line the result was always true, Now the logic is changed to consider the comma's count for all the lines except first line and compare with header_row comma count.
* **Improved inference speed for Chipper V2** API requests with 'hi_res_model_name=chipper' now have ~2-3x faster responses.

### Features

### Fixes

* **Cleans up temporary files after conversion** Previously a file conversion utility was leaving temporary files behind on the filesystem without removing them when no longer needed. This fix helps prevent an accumulation of temporary files taking up excessive disk space.
* **Fixes `under_non_alpha_ratio` dividing by zero** Although this function guarded against a specific cause of division by zero, there were edge cases slipping through like strings with only whitespace. This update more generally prevents the function from performing a division by zero.
* **Fix languages default** Previously the default language was being set to English when elements didn't have text or if langdetect could not detect the language. It now defaults to None so there is not misleading information about the language detected.
* **Fixes recursion limit error that was being raised when partitioning Excel documents of a certain size** Previously we used a recursive method to find subtables within an excel sheet. However this would run afoul of Python's recursion depth limit when there was a contiguous block of more than 1000 cells within a sheet. This function has been updated to use the NetworkX library which avoids Python recursion issues.

## 0.10.22

### Enhancements

* **bump `unstructured-inference` to `0.7.3`** The updated version of `unstructured-inference` supports a new version of the Chipper model, as well as a cleaner schema for its output classes. Support is included for new inference features such as hierarchy and ordering.
* **Expose skip_infer_table_types in ingest CLI.** For each connector a new `--skip-infer-table-types` parameter was added to map to the `skip_infer_table_types` partition argument. This gives more granular control to unstructured-ingest users, allowing them to specify the file types for which we should attempt table extraction.
* **Add flag to ingest CLI to raise error if any single doc fails in pipeline** Currently if a single doc fails in the pipeline, the whole thing halts due to the error. This flag defaults to log an error but continue with the docs it can.
* **Emit hyperlink metadata for DOCX file-type.** DOCX partitioner now adds `metadata.links`, `metadata.link_texts` and `metadata.link_urls` for elements that contain a hyperlink that points to an external resource. So-called "jump" links pointing to document internal locations (such as those found in a table-of-contents "jumping" to a chapter or section) are excluded.

### Features

* **Add `elements_to_text` as a staging helper function** In order to get a single clean text output from unstructured for metric calculations, automate the process of extracting text from elements using this function.
* **Adds permissions(RBAC) data ingestion functionality for the Sharepoint connector.** Problem: Role based access control is an important component in many data storage systems. Users may need to pass permissions (RBAC) data to downstream systems when ingesting data. Feature: Added permissions data ingestion functionality to the Sharepoint connector.

### Fixes

* **Fixes PDF list parsing creating duplicate list items** Previously a bug in PDF list item parsing caused removal of other elements and duplication of the list item
* **Fixes duplicated elements** Fixes issue where elements are duplicated when embeddings are generated. This will allow users to generate embeddings for their list of Elements without duplicating/breaking the orginal content.
* **Fixes failure when flagging for embeddings through unstructured-ingest** Currently adding the embedding parameter to any connector results in a failure on the copy stage. This is resolves the issue by adding the IngestDoc to the context map in the embedding node's `run` method. This allows users to specify that connectors fetch embeddings without failure.
* **Fix ingest pipeline reformat nodes not discoverable** Fixes issue where  reformat nodes raise ModuleNotFoundError on import. This was due to the directory was missing `__init__.py` in order to make it discoverable.
* **Fix default language in ingest CLI** Previously the default was being set to english which injected potentially incorrect information to downstream language detection libraries. By setting the default to None allows those libraries to better detect what language the text is in the doc being processed.

## 0.10.21

* **Adds Scarf analytics**.

## 0.10.20

### Enhancements

* **Add document level language detection functionality.** Adds the "auto" default for the languages param to all partitioners. The primary language present in the document is detected using the `langdetect` package. Additional param `detect_language_per_element` is also added for partitioners that return multiple elements. Defaults to `False`.
* **Refactor OCR code** The OCR code for entire page is moved from unstructured-inference to unstructured. On top of continuing support for OCR language parameter, we also support two OCR processing modes, "entire_page" or "individual_blocks".
* **Align to top left when shrinking bounding boxes for `xy-cut` sorting:** Update `shrink_bbox()` to keep top left rather than center.
* **Add visualization script to annotate elements** This script is often used to analyze/visualize elements with coordinates (e.g. partition_pdf()).
* **Adds data source properties to the Jira, Github and Gitlab connectors** These properties (date_created, date_modified, version, source_url, record_locator) are written to element metadata during ingest, mapping elements to information about the document source from which they derive. This functionality enables downstream applications to reveal source document applications, e.g. a link to a GDrive doc, Salesforce record, etc.
* **Improve title detection in pptx documents** The default title textboxes on a pptx slide are now categorized as titles.
* **Improve hierarchy detection in pptx documents** List items, and other slide text are properly nested under the slide title. This will enable better chunking of pptx documents.
* **Refactor of the ingest cli workflow** The refactored approach uses a dynamically set pipeline with a snapshot along each step to save progress and accommodate continuation from a snapshot if an error occurs. This also allows the pipeline to dynamically assign any number of steps to modify the partitioned content before it gets written to a destination.
* **Applies `max_characters=<n>` argument to all element types in `add_chunking_strategy` decorator** Previously this argument was only utilized in chunking Table elements and now applies to all partitioned elements if `add_chunking_strategy` decorator is utilized, further preparing the elements for downstream processing.
* **Add common retry strategy utilities for unstructured-ingest** Dynamic retry strategy with exponential backoff added to Notion source connector.
*
### Features

* **Adds `bag_of_words` and `percent_missing_text` functions** In order to count the word frequencies in two input texts and calculate the percentage of text missing relative to the source document.
* **Adds `edit_distance` calculation metrics** In order to benchmark the cleaned, extracted text with unstructured, `edit_distance` (`Levenshtein distance`) is included.
* **Adds detection_origin field to metadata** Problem: Currently isn't an easy way to find out how an element was created. With this change that information is added. Importance: With this information the developers and users are now able to know how an element was created to make decisions on how to use it. In order tu use this feature
setting UNSTRUCTURED_INCLUDE_DEBUG_METADATA=true is needed.
* **Adds a function that calculates frequency of the element type and its depth** To capture the accuracy of element type extraction, this function counts the occurrences of each unique element type with its depth for use in element metrics.

### Fixes

* **Fix zero division error in annotation bbox size** This fixes the bug where we find annotation bboxes realted to an element that need to divide the intersection size between annotation bbox and element bbox by the size of the annotation bbox
* **Fix prevent metadata module from importing dependencies from unnecessary modules** Problem: The `metadata` module had several top level imports that were only used in and applicable to code related to specific document types, while there were many general-purpose functions. As a result, general-purpose functions couldn't be used without unnecessary dependencies being installed. Fix: moved 3rd party dependency top level imports to inside the functions in which they are used and applied a decorator to check that the dependency is installed and emit a helpful error message if not.
* **Fixes category_depth None value for Title elements** Problem: `Title` elements from `chipper` get `category_depth`= None even when `Headline` and/or `Subheadline` elements are present in the same page. Fix: all `Title` elements with `category_depth` = None should be set to have a depth of 0 instead iff there are `Headline` and/or `Subheadline` element-types present. Importance: `Title` elements should be equivalent html `H1` when nested headings are present; otherwise, `category_depth` metadata can result ambiguous within elements in a page.
* **Tweak `xy-cut` ordering output to be more column friendly** This results in the order of elements more closely reflecting natural reading order which benefits downstream applications. While element ordering from `xy-cut` is usually mostly correct when ordering multi-column documents, sometimes elements from a RHS column will appear before elements in a LHS column. Fix: add swapped `xy-cut` ordering by sorting by X coordinate first and then Y coordinate.
* **Fixes badly initialized Formula** Problem: YoloX contain new types of elements, when loading a document that contain formulas a new element of that class
should be generated, however the Formula class inherits from Element instead of Text. After this change the element is correctly created with the correct class
allowing the document to be loaded. Fix: Change parent class for Formula to Text. Importance: Crucial to be able to load documents that contain formulas.
* **Fixes pdf uri error** An error was encountered when URI type of `GoToR` which refers to pdf resources outside of its own was detected since no condition catches such case. The code is fixing the issue by initialize URI before any condition check.


## 0.10.19

### Enhancements

* **Adds XLSX document level language detection** Enhancing on top of language detection functionality in previous release, we now support language detection within `.xlsx` file type at Element level.
* **bump `unstructured-inference` to `0.6.6`** The updated version of `unstructured-inference` makes table extraction in `hi_res` mode configurable to fine tune table extraction performance; it also improves element detection by adding a deduplication post processing step in the `hi_res` partitioning of pdfs and images.
* **Detect text in HTML Heading Tags as Titles** This will increase the accuracy of hierarchies in HTML documents and provide more accurate element categorization. If text is in an HTML heading tag and is not a list item, address, or narrative text, categorize it as a title.
* **Update python-based docs** Refactor docs to use the actual unstructured code rather than using the subprocess library to run the cli command itself.
* **Adds Table support for the `add_chunking_strategy` decorator to partition functions.** In addition to combining elements under Title elements, user's can now specify the `max_characters=<n>` argument to chunk Table elements into TableChunk elements with `text` and `text_as_html` of length <n> characters. This means partitioned Table results are ready for use in downstream applications without any post processing.
* **Expose endpoint url for s3 connectors** By allowing for the endpoint url to be explicitly overwritten, this allows for any non-AWS data providers supporting the s3 protocol to be supported (i.e. minio).

### Features

* **change default `hi_res` model for pdf/image partition to `yolox`** Now partitioning pdf/image using `hi_res` strategy utilizes `yolox_quantized` model isntead of `detectron2_onnx` model. This new default model has better recall for tables and produces more detailed categories for elements.
* **XLSX can now reads subtables within one sheet** Problem: Many .xlsx files are not created to be read as one full table per sheet. There are subtables, text and header along with more informations to extract from each sheet. Feature: This `partition_xlsx` now can reads subtable(s) within one .xlsx sheet, along with extracting other title and narrative texts. Importance: This enhance the power of .xlsx reading to not only one table per sheet, allowing user to capture more data tables from the file, if exists.
* **Update Documentation on Element Types and Metadata**: We have updated the documentation according to the latest element types and metadata. It includes the common and additional metadata provided by the Partitions and Connectors.

### Fixes

* **Fixes partition_pdf is_alnum reference bug** Problem: The `partition_pdf` when attempt to get bounding box from element experienced a reference before assignment error when the first object is not text extractable.  Fix: Switched to a flag when the condition is met. Importance: Crucial to be able to partition with pdf.
* **Fix various cases of HTML text missing after partition**
  Problem: Under certain circumstances, text immediately after some HTML tags will be misssing from partition result.
  Fix: Updated code to deal with these cases.
  Importance: This will ensure the correctness when partitioning HTML and Markdown documents.
* **Fixes chunking when `detection_class_prob` appears in Element metadata** Problem: when `detection_class_prob` appears in Element metadata, Elements will only be combined by chunk_by_title if they have the same `detection_class_prob` value (which is rare). This is unlikely a case we ever need to support and most often results in no chunking. Fix: `detection_class_prob` is included in the chunking list of metadata keys excluded for similarity comparison. Importance: This change allows `chunk_by_title` to operate as intended for documents which include `detection_class_prob` metadata in their Elements.

## 0.10.18

### Enhancements

* **Better detection of natural reading order in images and PDF's** The elements returned by partition better reflect natural reading order in some cases, particularly in complicated multi-column layouts, leading to better chunking and retrieval for downstream applications. Achieved by improving the `xy-cut` sorting to preprocess bboxes, shrinking all bounding boxes by 90% along x and y axes (still centered around the same center point), which allows projection lines to be drawn where not possible before if layout bboxes overlapped.
* **Improves `partition_xml` to be faster and more memory efficient when partitioning large XML files** The new behavior is to partition iteratively to prevent loading the entire XML tree into memory at once in most use cases.
* **Adds data source properties to SharePoint, Outlook, Onedrive, Reddit, Slack, DeltaTable connectors** These properties (date_created, date_modified, version, source_url, record_locator) are written to element metadata during ingest, mapping elements to information about the document source from which they derive. This functionality enables downstream applications to reveal source document applications, e.g. a link to a GDrive doc, Salesforce record, etc.
* **Add functionality to save embedded images in PDF's separately as images** This allows users to save embedded images in PDF's separately as images, given some directory path. The saved image path is written to the metadata for the Image element. Downstream applications may benefit by providing users with image links from relevant "hits."
* **Azure Cognite Search destination connector** New Azure Cognitive Search destination connector added to ingest CLI.  Users may now use `unstructured-ingest` to write partitioned data from over 20 data sources (so far) to an Azure Cognitive Search index.
* **Improves salesforce partitioning** Partitions Salesforce data as xlm instead of text for improved detail and flexibility. Partitions htmlbody instead of textbody for Salesforce emails. Importance: Allows all Salesforce fields to be ingested and gives Salesforce emails more detailed partitioning.
* **Add document level language detection functionality.** Introduces the "auto" default for the languages param, which then detects the languages present in the document using the `langdetect` package. Adds the document languages as ISO 639-3 codes to the element metadata. Implemented only for the partition_text function to start.
* **PPTX partitioner refactored in preparation for enhancement.** Behavior should be unchanged except that shapes enclosed in a group-shape are now included, as many levels deep as required (a group-shape can itself contain a group-shape).
* **Embeddings support for the SharePoint SourceConnector via unstructured-ingest CLI** The SharePoint connector can now optionally create embeddings from the elements it pulls out during partition and upload those embeddings to Azure Cognitive Search index.
* **Improves hierarchy from docx files by leveraging natural hierarchies built into docx documents**  Hierarchy can now be detected from an indentation level for list bullets/numbers and by style name (e.g. Heading 1, List Bullet 2, List Number).
* **Chunking support for the SharePoint SourceConnector via unstructured-ingest CLI** The SharePoint connector can now optionally chunk the elements pulled out during partition via the chunking unstructured brick. This can be used as a stage before creating embeddings.

### Features

* **Adds `links` metadata in `partition_pdf` for `fast` strategy.** Problem: PDF files contain rich information and hyperlink that Unstructured did not captured earlier. Feature: `partition_pdf` now can capture embedded links within the file along with its associated text and page number. Importance: Providing depth in extracted elements give user a better understanding and richer context of documents. This also enables user to map to other elements within the document if the hyperlink is refered internally.
* **Adds the embedding module to be able to embed Elements** Problem: Many NLP applications require the ability to represent parts of documents in a semantic way. Until now, Unstructured did not have text embedding ability within the core library. Feature: This embedding module is able to track embeddings related data with a class, embed a list of elements, and return an updated list of Elements with the *embeddings* property. The module is also able to embed query strings. Importance: Ability to embed documents or parts of documents will enable users to make use of these semantic representations in different NLP applications, such as search, retrieval, and retrieval augmented generation.

### Fixes

* **Fixes a metadata source serialization bug** Problem: In unstructured elements, when loading an elements json file from the disk, the data_source attribute is assumed to be an instance of DataSourceMetadata and the code acts based on that. However the loader did not satisfy the assumption, and loaded it as a dict instead, causing an error. Fix: Added necessary code block to initialize a DataSourceMetadata object, also refactored DataSourceMetadata.from_dict() method to remove redundant code. Importance: Crucial to be able to load elements (which have data_source fields) from json files.
* **Fixes issue where unstructured-inference was not getting updated** Problem: unstructured-inference was not getting upgraded to the version to match unstructured release when doing a pip install.  Solution: using `pip install unstructured[all-docs]` it will now upgrade both unstructured and unstructured-inference. Importance: This will ensure that the inference library is always in sync with the unstructured library, otherwise users will be using outdated libraries which will likely lead to unintended behavior.
* **Fixes SharePoint connector failures if any document has an unsupported filetype** Problem: Currently the entire connector ingest run fails if a single IngestDoc has an unsupported filetype. This is because a ValueError is raised in the IngestDoc's `__post_init__`. Fix: Adds a try/catch when the IngestConnector runs get_ingest_docs such that the error is logged but all processable documents->IngestDocs are still instantiated and returned. Importance: Allows users to ingest SharePoint content even when some files with unsupported filetypes exist there.
* **Fixes Sharepoint connector server_path issue** Problem: Server path for the Sharepoint Ingest Doc was incorrectly formatted, causing issues while fetching pages from the remote source. Fix: changes formatting of remote file path before instantiating SharepointIngestDocs and appends a '/' while fetching pages from the remote source. Importance: Allows users to fetch pages from Sharepoint Sites.
* **Fixes Sphinx errors.** Fixes errors when running Sphinx `make html` and installs library to suppress warnings.
* **Fixes a metadata backwards compatibility error** Problem: When calling `partition_via_api`, the hosted api may return an element schema that's newer than the current `unstructured`. In this case, metadata fields were added which did not exist in the local `ElementMetadata` dataclass, and `__init__()` threw an error. Fix: remove nonexistent fields before instantiating in `ElementMetadata.from_json()`. Importance: Crucial to avoid breaking changes when adding fields.
* **Fixes issue with Discord connector when a channel returns `None`** Problem: Getting the `jump_url` from a nonexistent Discord `channel` fails. Fix: property `jump_url` is now retrieved within the same context as the messages from the channel. Importance: Avoids cascading issues when the connector fails to fetch information about a Discord channel.
* **Fixes occasionally SIGABTR when writing table with `deltalake` on Linux** Problem: occasionally on Linux ingest can throw a `SIGABTR` when writing `deltalake` table even though the table was written correctly. Fix: put the writing function into a `Process` to ensure its execution to the fullest extent before returning to the main process. Importance: Improves stability of connectors using `deltalake`
* **Fixes badly initialized Formula** Problem: YoloX contain new types of elements, when loading a document that contain formulas a new element of that class should be generated, however the Formula class inherits from Element instead of Text. After this change the element is correctly created with the correct class allowing the document to be loaded. Fix: Change parent class for Formula to Text. Importance: Crucial to be able to load documents that contain formulas.

## 0.10.16

### Enhancements

* **Adds data source properties to Airtable, Confluence, Discord, Elasticsearch, Google Drive, and Wikipedia connectors** These properties (date_created, date_modified, version, source_url, record_locator) are written to element metadata during ingest, mapping elements to information about the document source from which they derive. This functionality enables downstream applications to reveal source document applications, e.g. a link to a GDrive doc, Salesforce record, etc.
* **DOCX partitioner refactored in preparation for enhancement.** Behavior should be unchanged except in multi-section documents containing different headers/footers for different sections. These will now emit all distinct headers and footers encountered instead of just those for the last section.
* **Add a function to map between Tesseract and standard language codes.** This allows users to input language information to the `languages` param in any Tesseract-supported langcode or any ISO 639 standard language code.
* **Add document level language detection functionality.** Introduces the "auto" default for the languages param, which then detects the languages present in the document using the `langdetect` package. Implemented only for the partition_text function to start.

### Features

### Fixes

* ***Fixes an issue that caused a partition error for some PDF's.** Fixes GH Issue 1460 by bypassing a coordinate check if an element has invalid coordinates.

## 0.10.15


### Enhancements

* **Support for better element categories from the next-generation image-to-text model ("chipper").** Previously, not all of the classifications from Chipper were being mapped to proper `unstructured` element categories so the consumer of the library would see many `UncategorizedText` elements. This fixes the issue, improving the granularity of the element categories outputs for better downstream processing and chunking. The mapping update is:
  * "Threading": `NarrativeText`
  * "Form": `NarrativeText`
  * "Field-Name": `Title`
  * "Value": `NarrativeText`
  * "Link": `NarrativeText`
  * "Headline": `Title` (with `category_depth=1`)
  * "Subheadline": `Title` (with `category_depth=2`)
  * "Abstract": `NarrativeText`
* **Better ListItem grouping for PDF's (fast strategy).** The `partition_pdf` with `fast` strategy previously broke down some numbered list item lines as separate elements. This enhancement leverages the x,y coordinates and bbox sizes to help decide whether the following chunk of text is a continuation of the immediate previous detected ListItem element or not, and not detect it as its own non-ListItem element.
* **Fall back to text-based classification for uncategorized Layout elements for Images and PDF's**. Improves element classification by running existing text-based rules on previously `UncategorizedText` elements.
* **Adds table partitioning for Partitioning for many doc types including: .html, .epub., .md, .rst, .odt, and .msg.** At the core of this change is the .html partition functionality, which is leveraged by the other effected doc types. This impacts many scenarios where `Table` Elements are now propery extracted.
* **Create and add `add_chunking_strategy` decorator to partition functions.** Previously, users were responsible for their own chunking after partitioning elements, often required for downstream applications. Now, individual elements may be combined into right-sized chunks where min and max character size may be specified if `chunking_strategy=by_title`. Relevant elements are grouped together for better downstream results. This enables users immediately use partitioned results effectively in downstream applications (e.g. RAG architecture apps) without any additional post-processing.
* **Adds `languages` as an input parameter and marks `ocr_languages` kwarg for deprecation in pdf, image, and auto partitioning functions.** Previously, language information was only being used for Tesseract OCR for image-based documents and was in a Tesseract specific string format, but by refactoring into a list of standard language codes independent of Tesseract, the `unstructured` library will better support `languages` for other non-image pipelines and/or support for other OCR engines.
* **Removes `UNSTRUCTURED_LANGUAGE` env var usage and replaces `language` with `languages` as an input parameter to unstructured-partition-text_type functions.** The previous parameter/input setup was not user-friendly or scalable to the variety of elements being processed. By refactoring the inputted language information into a list of standard language codes, we can support future applications of the element language such as detection, metadata, and multi-language elements. Now, to skip English specific checks, set the `languages` parameter to any non-English language(s).
* **Adds `xlsx` and `xls` filetype extensions to the `skip_infer_table_types` default list in `partition`.** By adding these file types to the input parameter these files should not go through table extraction. Users can still specify if they would like to extract tables from these filetypes, but will have to set the `skip_infer_table_types` to exclude the desired filetype extension. This avoids mis-representing complex spreadsheets where there may be multiple sub-tables and other content.
* **Better debug output related to sentence counting internals**. Clarify message when sentence is not counted toward sentence count because there aren't enough words, relevant for developers focused on `unstructured`s NLP internals.
* **Faster ocr_only speed for partitioning PDF and images.** Use `unstructured_pytesseract.run_and_get_multiple_output` function to reduce the number of calls to `tesseract` by half when partitioning pdf or image with `tesseract`
* **Adds data source properties to fsspec connectors** These properties (date_created, date_modified, version, source_url, record_locator) are written to element metadata during ingest, mapping elements to information about the document source from which they derive. This functionality enables downstream applications to reveal source document applications, e.g. a link to a GDrive doc, Salesforce record, etc.
* **Add delta table destination connector** New delta table destination connector added to ingest CLI.  Users may now use `unstructured-ingest` to write partitioned data from over 20 data sources (so far) to a Delta Table.
* **Rename to Source and Destination Connectors in the Documentation.** Maintain naming consistency between Connectors codebase and documentation with the first addition to a destination connector.
* **Non-HTML text files now return unstructured-elements as opposed to HTML-elements.** Previously the text based files that went through `partition_html` would return HTML-elements but now we preserve the format from the input using `source_format` argument in the partition call.
* **Adds `PaddleOCR` as an optional alternative to `Tesseract`** for OCR in processing of PDF or Image files, it is installable via the `makefile` command `install-paddleocr`. For experimental purposes only.
* **Bump unstructured-inference** to 0.5.28. This version bump markedly improves the output of table data, rendered as `metadata.text_as_html` in an element. These changes include:
  * add env variable `ENTIRE_PAGE_OCR` to specify using paddle or tesseract on entire page OCR
  * table structure detection now pads the input image by 25 pixels in all 4 directions to improve its recall (0.5.27)
  * support paddle with both cpu and gpu and assume it is pre-installed (0.5.26)
  * fix a bug where `cells_to_html` doesn't handle cells spanning multiple rows properly (0.5.25)
  * remove `cv2` preprocessing step before OCR step in table transformer (0.5.24)

### Features

* **Adds element metadata via `category_depth` with default value None**.
  * This additional metadata is useful for vectordb/LLM, chunking strategies, and retrieval applications.
* **Adds a naive hierarchy for elements via a `parent_id` on the element's metadata**
  * Users will now have more metadata for implementing vectordb/LLM chunking strategies. For example, text elements could be queried by their preceding title element.
  * Title elements created from HTML headings will properly nest

### Fixes

* **`add_pytesseract_bboxes_to_elements` no longer returns `nan` values**. The function logic is now broken into new methods
  `_get_element_box` and `convert_multiple_coordinates_to_new_system`
* **Selecting a different model wasn't being respected when calling `partition_image`.** Problem: `partition_pdf` allows for passing a `model_name` parameter. Given the similarity between the image and PDF pipelines, the expected behavior is that `partition_image` should support the same parameter, but `partition_image` was unintentionally not passing along its `kwargs`. This was corrected by adding the kwargs to the downstream call.
* **Fixes a chunking issue via dropping the field "coordinates".** Problem: chunk_by_title function was chunking each element to its own individual chunk while it needed to group elements into a fewer number of chunks. We've discovered that this happens due to a metadata matching logic in chunk_by_title function, and discovered that elements with different metadata can't be put into the same chunk. At the same time, any element with "coordinates" essentially had different metadata than other elements, due each element locating in different places and having different coordinates. Fix: That is why we have included the key "coordinates" inside a list of excluded metadata keys, while doing this "metadata_matches" comparision. Importance: This change is crucial to be able to chunk by title for documents which include "coordinates" metadata in their elements.

## 0.10.14

### Enhancements

* Update all connectors to use new downstream architecture
  * New click type added to parse comma-delimited string inputs
  * Some CLI options renamed

### Features

### Fixes

## 0.10.13

### Enhancements

* Updated documentation: Added back support doc types for partitioning, more Python codes in the API page,  RAG definition, and use case.
* Updated Hi-Res Metadata: PDFs and Images using Hi-Res strategy now have layout model class probabilities added ot metadata.
* Updated the `_detect_filetype_from_octet_stream()` function to use libmagic to infer the content type of file when it is not a zip file.
* Tesseract minor version bump to 5.3.2

### Features

* Add Jira Connector to be able to pull issues from a Jira organization
* Add `clean_ligatures` function to expand ligatures in text


### Fixes

* `partition_html` breaks on `<br>` elements.
* Ingest error handling to properly raise errors when wrapped
* GH issue 1361: fixes a sortig error that prevented some PDF's from being parsed
* Bump unstructured-inference
  * Brings back embedded images in PDF's (0.5.23)

## 0.10.12

### Enhancements

* Removed PIL pin as issue has been resolved upstream
* Bump unstructured-inference
  * Support for yolox_quantized layout detection model (0.5.20)
* YoloX element types added


### Features

* Add Salesforce Connector to be able to pull Account, Case, Campaign, EmailMessage, Lead

### Fixes


* Bump unstructured-inference
  * Avoid divide-by-zero errors swith `safe_division` (0.5.21)

## 0.10.11

### Enhancements

* Bump unstructured-inference
  * Combine entire-page OCR output with layout-detected elements, to ensure full coverage of the page (0.5.19)

### Features

* Add in ingest cli s3 writer

### Fixes

* Fix a bug where `xy-cut` sorting attemps to sort elements without valid coordinates; now xy cut sorting only works when **all** elements have valid coordinates

## 0.10.10

### Enhancements

* Adds `text` as an input parameter to `partition_xml`.
* `partition_xml` no longer runs through `partition_text`, avoiding incorrect splitting
  on carriage returns in the XML. Since `partition_xml` no longer calls `partition_text`,
  `min_partition` and `max_partition` are no longer supported in `partition_xml`.
* Bump `unstructured-inference==0.5.18`, change non-default detectron2 classification threshold
* Upgrade base image from rockylinux 8 to rockylinux 9
* Serialize IngestDocs to JSON when passing to subprocesses

### Features

### Fixes

- Fix a bug where mismatched `elements` and `bboxes` are passed into `add_pytesseract_bbox_to_elements`

## 0.10.9

### Enhancements

* Fix `test_json` to handle only non-extra dependencies file types (plain-text)

### Features

* Adds `chunk_by_title` to break a document into sections based on the presence of `Title`
  elements.
* add new extraction function `extract_image_urls_from_html` to extract all img related URL from html text.

### Fixes

* Make cv2 dependency optional
* Edit `add_pytesseract_bbox_to_elements`'s (`ocr_only` strategy) `metadata.coordinates.points` return type to `Tuple` for consistency.
* Re-enable test-ingest-confluence-diff for ingest tests
* Fix syntax for ingest test check number of files
* Fix csv and tsv partitioners loosing the first line of the files when creating elements

## 0.10.8

### Enhancements

* Release docker image that installs Python 3.10 rather than 3.8

### Features

### Fixes

## 0.10.7

### Enhancements

### Features

### Fixes

* Remove overly aggressive ListItem chunking for images and PDF's which typically resulted in inchorent elements.

## 0.10.6

### Enhancements

* Enable `partition_email` and `partition_msg` to detect if an email is PGP encryped. If
  and email is PGP encryped, the functions will return an empy list of elements and
  emit a warning about the encrypted content.
* Add threaded Slack conversations into Slack connector output
* Add functionality to sort elements using `xy-cut` sorting approach in `partition_pdf` for `hi_res` and `fast` strategies
* Bump unstructured-inference
  * Set OMP_THREAD_LIMIT to 1 if not set for better tesseract perf (0.5.17)

### Features

* Extract coordinates from PDFs and images when using OCR only strategy and add to metadata

### Fixes

* Update `partition_html` to respect the order of `<pre>` tags.
* Fix bug in `partition_pdf_or_image` where two partitions were called if `strategy == "ocr_only"`.
* Bump unstructured-inference
  * Fix issue where temporary files were being left behind (0.5.16)
* Adds deprecation warning for the `file_filename` kwarg to `partition`, `partition_via_api`,
  and `partition_multiple_via_api`.
* Fix documentation build workflow by pinning dependencies

## 0.10.5

### Enhancements

* Create new CI Pipelines
  - Checking text, xml, email, and html doc tests against the library installed without extras
  - Checking each library extra against their respective tests
* `partition` raises an error and tells the user to install the appropriate extra if a filetype
  is detected that is missing dependencies.
* Add custom errors to ingest
* Bump `unstructured-ingest==0.5.15`
  - Handle an uncaught TesseractError (0.5.15)
  - Add TIFF test file and TIFF filetype to `test_from_image_file` in `test_layout` (0.5.14)
* Use `entire_page` ocr mode for pdfs and images
* Add notes on extra installs to docs
* Adds ability to reuse connections per process in unstructured-ingest

### Features
* Add delta table connector

### Fixes

## 0.10.4
* Pass ocr_mode in partition_pdf and set the default back to individual pages for now
* Add diagrams and descriptions for ingest design in the ingest README

### Features
* Supports multipage TIFF image partitioning

### Fixes

## 0.10.2

### Enhancements
* Bump unstructured-inference==0.5.13:
  - Fix extracted image elements being included in layout merge, addresses the issue
    where an entire-page image in a PDF was not passed to the layout model when using hi_res.

### Features

### Fixes

## 0.10.1

### Enhancements
* Bump unstructured-inference==0.5.12:
  - fix to avoid trace for certain PDF's (0.5.12)
  - better defaults for DPI for hi_res and  Chipper (0.5.11)
  - implement full-page OCR (0.5.10)

### Features

### Fixes

* Fix dead links in repository README (Quick Start > Install for local development, and Learn more > Batch Processing)
* Update document dependencies to include tesseract-lang for additional language support (required for tests to pass)

## 0.10.0

### Enhancements

* Add `include_header` kwarg to `partition_xlsx` and change default behavior to `True`
* Update the `links` and `emphasized_texts` metadata fields

### Features

### Fixes

## 0.9.3

### Enhancements

* Pinned dependency cleanup.
* Update `partition_csv` to always use `soupparser_fromstring` to parse `html text`
* Update `partition_tsv` to always use `soupparser_fromstring` to parse `html text`
* Add `metadata.section` to capture epub table of contents data
* Add `unique_element_ids` kwarg to partition functions. If `True`, will use a UUID
  for element IDs instead of a SHA-256 hash.
* Update `partition_xlsx` to always use `soupparser_fromstring` to parse `html text`
* Add functionality to switch `html` text parser based on whether the `html` text contains emoji
* Add functionality to check if a string contains any emoji characters
* Add CI tests around Notion

### Features

* Add Airtable Connector to be able to pull views/tables/bases from an Airtable organization

### Fixes

* fix pdf partition of list items being detected as titles in OCR only mode
* make notion module discoverable
* fix emails with `Content-Distribution: inline` and `Content-Distribution: attachment` with no filename
* Fix email attachment filenames which had `=` in the filename itself

## 0.9.2


### Enhancements

* Update table extraction section in API documentation to sync with change in Prod API
* Update Notion connector to extract to html
* Added UUID option for `element_id`
* Bump unstructured-inference==0.5.9:
  - better caching of models
  - another version of detectron2 available, though the default layout model is unchanged
* Added UUID option for element_id
* Added UUID option for element_id
* CI improvements to run ingest tests in parallel

### Features

* Adds Sharepoint connector.

### Fixes

* Bump unstructured-inference==0.5.9:
  - ignores Tesseract errors where no text is extracted for tiles that indeed, have no text

## 0.9.1

### Enhancements

* Adds --partition-pdf-infer-table-structure to unstructured-ingest.
* Enable `partition_html` to skip headers and footers with the `skip_headers_and_footers` flag.
* Update `partition_doc` and `partition_docx` to track emphasized texts in the output
* Adds post processing function `filter_element_types`
* Set the default strategy for partitioning images to `hi_res`
* Add page break parameter section in API documentation to sync with change in Prod API
* Update `partition_html` to track emphasized texts in the output
* Update `XMLDocument._read_xml` to create `<p>` tag element for the text enclosed in the `<pre>` tag
* Add parameter `include_tail_text` to `_construct_text` to enable (skip) tail text inclusion
* Add Notion connector

### Features

### Fixes

* Remove unused `_partition_via_api` function
* Fixed emoji bug in `partition_xlsx`.
* Pass `file_filename` metadata when partitioning file object
* Skip ingest test on missing Slack token
* Add Dropbox variables to CI environments
* Remove default encoding for ingest
* Adds new element type `EmailAddress` for recognising email address in the  text
* Simplifies `min_partition` logic; makes partitions falling below the `min_partition`
  less likely.
* Fix bug where ingest test check for number of files fails in smoke test
* Fix unstructured-ingest entrypoint failure

## 0.9.0

### Enhancements

* Dependencies are now split by document type, creating a slimmer base installation.

## 0.8.8

### Enhancements

### Features

### Fixes

* Rename "date" field to "last_modified"
* Adds Box connector

### Fixes

## 0.8.7

### Enhancements

* Put back useful function `split_by_paragraph`

### Features

### Fixes

* Fix argument order in NLTK download step

## 0.8.6

### Enhancements

### Features

### Fixes

* Remove debug print lines and non-functional code

## 0.8.5

### Enhancements

* Add parameter `skip_infer_table_types` to enable (skip) table extraction for other doc types
* Adds optional Unstructured API unit tests in CI
* Tracks last modified date for all document types.
* Add auto_paragraph_grouper to detect new-line and blank-line new paragraph for .txt files.
* refactor the ingest cli to better support expanding supported connectors

## 0.8.3

### Enhancements

### Features

### Fixes

* NLTK now only gets downloaded if necessary.
* Handling for empty tables in Word Documents and PowerPoints.

## 0.8.4

### Enhancements

* Additional tests and refactor of JSON detection.
* Update functionality to retrieve image metadata from a page for `document_to_element_list`
* Links are now tracked in `partition_html` output.
* Set the file's current position to the beginning after reading the file in `convert_to_bytes`
* Add `min_partition` kwarg to that combines elements below a specified threshold and modifies splitting of strings longer than max partition so words are not split.
* set the file's current position to the beginning after reading the file in `convert_to_bytes`
* Add slide notes to pptx
* Add `--encoding` directive to ingest
* Improve json detection by `detect_filetype`

### Features

* Adds Outlook connector
* Add support for dpi parameter in inference library
* Adds Onedrive connector.
* Add Confluence connector for ingest cli to pull the body text from all documents from all spaces in a confluence domain.

### Fixes

* Fixes issue with email partitioning where From field was being assigned the To field value.
* Use the `image_metadata` property of the `PageLayout` instance to get the page image info in the `document_to_element_list`
* Add functionality to write images to computer storage temporarily instead of keeping them in memory for `ocr_only` strategy
* Add functionality to convert a PDF in small chunks of pages at a time for `ocr_only` strategy
* Adds `.txt`, `.text`, and `.tab` to list of extensions to check if file
  has a `text/plain` MIME type.
* Enables filters to be passed to `partition_doc` so it doesn't error with LibreOffice7.
* Removed old error message that's superseded by `requires_dependencies`.
* Removes using `hi_res` as the default strategy value for `partition_via_api` and `partition_multiple_via_api`

## 0.8.1

### Enhancements

* Add support for Python 3.11

### Features

### Fixes

* Fixed `auto` strategy detected scanned document as having extractable text and using `fast` strategy, resulting in no output.
* Fix list detection in MS Word documents.
* Don't instantiate an element with a coordinate system when there isn't a way to get its location data.

## 0.8.0

### Enhancements

* Allow model used for hi res pdf partition strategy to be chosen when called.
* Updated inference package

### Features

* Add `metadata_filename` parameter across all partition functions

### Fixes

* Update to ensure `convert_to_datafame` grabs all of the metadata fields.
* Adjust encoding recognition threshold value in `detect_file_encoding`
* Fix KeyError when `isd_to_elements` doesn't find a type
* Fix `_output_filename` for local connector, allowing single files to be written correctly to the disk

* Fix for cases where an invalid encoding is extracted from an email header.

### BREAKING CHANGES

* Information about an element's location is no longer returned as top-level attributes of an element. Instead, it is returned in the `coordinates` attribute of the element's metadata.

## 0.7.12

### Enhancements

* Adds `include_metadata` kwarg to `partition_doc`, `partition_docx`, `partition_email`, `partition_epub`, `partition_json`, `partition_msg`, `partition_odt`, `partition_org`, `partition_pdf`, `partition_ppt`, `partition_pptx`, `partition_rst`, and `partition_rtf`
### Features

* Add Elasticsearch connector for ingest cli to pull specific fields from all documents in an index.
* Adds Dropbox connector

### Fixes

* Fix tests that call unstructured-api by passing through an api-key
* Fixed page breaks being given (incorrect) page numbers
* Fix skipping download on ingest when a source document exists locally

## 0.7.11

### Enhancements

* More deterministic element ordering when using `hi_res` PDF parsing strategy (from unstructured-inference bump to 0.5.4)
* Make large model available (from unstructured-inference bump to 0.5.3)
* Combine inferred elements with extracted elements (from unstructured-inference bump to 0.5.2)
* `partition_email` and `partition_msg` will now process attachments if `process_attachments=True`
  and a attachment partitioning functions is passed through with `attachment_partitioner=partition`.

### Features

### Fixes

* Fix tests that call unstructured-api by passing through an api-key
* Fixed page breaks being given (incorrect) page numbers
* Fix skipping download on ingest when a source document exists locally

## 0.7.10

### Enhancements

* Adds a `max_partition` parameter to `partition_text`, `partition_pdf`, `partition_email`,
  `partition_msg` and `partition_xml` that sets a limit for the size of an individual
  document elements. Defaults to `1500` for everything except `partition_xml`, which has
  a default value of `None`.
* DRY connector refactor

### Features

* `hi_res` model for pdfs and images is selectable via environment variable.

### Fixes

* CSV check now ignores escaped commas.
* Fix for filetype exploration util when file content does not have a comma.
* Adds negative lookahead to bullet pattern to avoid detecting plain text line
  breaks like `-------` as list items.
* Fix pre tag parsing for `partition_html`
* Fix lookup error for annotated Arabic and Hebrew encodings

## 0.7.9

### Enhancements

* Improvements to string check for leafs in `partition_xml`.
* Adds --partition-ocr-languages to unstructured-ingest.

### Features

* Adds `partition_org` for processed Org Mode documents.

### Fixes

## 0.7.8

### Enhancements

### Features

* Adds Google Cloud Service connector

### Fixes

* Updates the `parse_email` for `partition_eml` so that `unstructured-api` passes the smoke tests
* `partition_email` now works if there is no message content
* Updates the `"fast"` strategy for `partition_pdf` so that it's able to recursively
* Adds recursive functionality to all fsspec connectors
* Adds generic --recursive ingest flag

## 0.7.7

### Enhancements

* Adds functionality to replace the `MIME` encodings for `eml` files with one of the common encodings if a `unicode` error occurs
* Adds missed file-like object handling in `detect_file_encoding`
* Adds functionality to extract charset info from `eml` files

### Features

* Added coordinate system class to track coordinate types and convert to different coordinate

### Fixes

* Adds an `html_assemble_articles` kwarg to `partition_html` to enable users to capture
  control whether content outside of `<article>` tags is captured when
  `<article>` tags are present.
* Check for the `xml` attribute on `element` before looking for pagebreaks in `partition_docx`.

## 0.7.6

### Enhancements

* Convert fast startegy to ocr_only for images
* Adds support for page numbers in `.docx` and `.doc` when user or renderer
  created page breaks are present.
* Adds retry logic for the unstructured-ingest Biomed connector

### Features

* Provides users with the ability to extract additional metadata via regex.
* Updates `partition_docx` to include headers and footers in the output.
* Create `partition_tsv` and associated tests. Make additional changes to `detect_filetype`.

### Fixes

* Remove fake api key in test `partition_via_api` since we now require valid/empty api keys
* Page number defaults to `None` instead of `1` when page number is not present in the metadata.
  A page number of `None` indicates that page numbers are not being tracked for the document
  or that page numbers do not apply to the element in question..
* Fixes an issue with some pptx files. Assume pptx shapes are found in top left position of slide
  in case the shape.top and shape.left attributes are `None`.

## 0.7.5

### Enhancements

* Adds functionality to sort elements in `partition_pdf` for `fast` strategy
* Adds ingest tests with `--fast` strategy on PDF documents
* Adds --api-key to unstructured-ingest

### Features

* Adds `partition_rst` for processed ReStructured Text documents.

### Fixes

* Adds handling for emails that do not have a datetime to extract.
* Adds pdf2image package as core requirement of unstructured (with no extras)

## 0.7.4

### Enhancements

* Allows passing kwargs to request data field for `partition_via_api` and `partition_multiple_via_api`
* Enable MIME type detection if libmagic is not available
* Adds handling for empty files in `detect_filetype` and `partition`.

### Features

### Fixes

* Reslove `grpcio` import issue on `weaviate.schema.validate_schema` for python 3.9 and 3.10
* Remove building `detectron2` from source in Dockerfile

## 0.7.3

### Enhancements

* Update IngestDoc abstractions and add data source metadata in ElementMetadata

### Features

### Fixes

* Pass `strategy` parameter down from `partition` for `partition_image`
* Filetype detection if a CSV has a `text/plain` MIME type
* `convert_office_doc` no longers prints file conversion info messages to stdout.
* `partition_via_api` reflects the actual filetype for the file processed in the API.

## 0.7.2

### Enhancements

* Adds an optional encoding kwarg to `elements_to_json` and `elements_from_json`
* Bump version of base image to use new stable version of tesseract

### Features

### Fixes

* Update the `read_txt_file` utility function to keep using `spooled_to_bytes_io_if_needed` for xml
* Add functionality to the `read_txt_file` utility function to handle file-like object from URL
* Remove the unused parameter `encoding` from `partition_pdf`
* Change auto.py to have a `None` default for encoding
* Add functionality to try other common encodings for html and xml files if an error related to the encoding is raised and the user has not specified an encoding.
* Adds benchmark test with test docs in example-docs
* Re-enable test_upload_label_studio_data_with_sdk
* File detection now detects code files as plain text
* Adds `tabulate` explicitly to dependencies
* Fixes an issue in `metadata.page_number` of pptx files
* Adds showing help if no parameters passed

## 0.7.1

### Enhancements

### Features

* Add `stage_for_weaviate` to stage `unstructured` outputs for upload to Weaviate, along with
  a helper function for defining a class to use in Weaviate schemas.
* Builds from Unstructured base image, built off of Rocky Linux 8.7, this resolves almost all CVE's in the image.

### Fixes

## 0.7.0

### Enhancements

* Installing `detectron2` from source is no longer required when using the `local-inference` extra.
* Updates `.pptx` parsing to include text in tables.

### Features

### Fixes

* Fixes an issue in `_add_element_metadata` that caused all elements to have `page_number=1`
  in the element metadata.
* Adds `.log` as a file extension for TXT files.
* Adds functionality to try other common encodings for email (`.eml`) files if an error related to the encoding is raised and the user has not specified an encoding.
* Allow passed encoding to be used in the `replace_mime_encodings`
* Fixes page metadata for `partition_html` when `include_metadata=False`
* A `ValueError` now raises if `file_filename` is not specified when you use `partition_via_api`
  with a file-like object.

## 0.6.11

### Enhancements

* Supports epub tests since pandoc is updated in base image

### Features


### Fixes


## 0.6.10

### Enhancements

* XLS support from auto partition

### Features

### Fixes

## 0.6.9

### Enhancements

* fast strategy for pdf now keeps element bounding box data
* setup.py refactor

### Features

### Fixes

* Adds functionality to try other common encodings if an error related to the encoding is raised and the user has not specified an encoding.
* Adds additional MIME types for CSV

## 0.6.8

### Enhancements

### Features

* Add `partition_csv` for CSV files.

### Fixes

## 0.6.7

### Enhancements

* Deprecate `--s3-url` in favor of `--remote-url` in CLI
* Refactor out non-connector-specific config variables
* Add `file_directory` to metadata
* Add `page_name` to metadata. Currently used for the sheet name in XLSX documents.
* Added a `--partition-strategy` parameter to unstructured-ingest so that users can specify
  partition strategy in CLI. For example, `--partition-strategy fast`.
* Added metadata for filetype.
* Add Discord connector to pull messages from a list of channels
* Refactor `unstructured/file-utils/filetype.py` to better utilise hashmap to return mime type.
* Add local declaration of DOCX_MIME_TYPES and XLSX_MIME_TYPES for `test_filetype.py`.

### Features

* Add `partition_xml` for XML files.
* Add `partition_xlsx` for Microsoft Excel documents.

### Fixes

* Supports `hml` filetype for partition as a variation of html filetype.
* Makes `pytesseract` a function level import in `partition_pdf` so you can use the `"fast"`
  or `"hi_res"` strategies if `pytesseract` is not installed. Also adds the
  `required_dependencies` decorator for the `"hi_res"` and `"ocr_only"` strategies.
* Fix to ensure `filename` is tracked in metadata for `docx` tables.

## 0.6.6

### Enhancements

* Adds an `"auto"` strategy that chooses the partitioning strategy based on document
  characteristics and function kwargs. This is the new default strategy for `partition_pdf`
  and `partition_image`. Users can maintain existing behavior by explicitly setting
  `strategy="hi_res"`.
* Added an additional trace logger for NLP debugging.
* Add `get_date` method to `ElementMetadata` for converting the datestring to a `datetime` object.
* Cleanup the `filename` attribute on `ElementMetadata` to remove the full filepath.

### Features

* Added table reading as html with URL parsing to `partition_docx` in docx
* Added metadata field for text_as_html for docx files

### Fixes

* `fileutils/file_type` check json and eml decode ignore error
* `partition_email` was updated to more flexibly handle deviations from the RFC-2822 standard.
  The time in the metadata returns `None` if the time does not match RFC-2822 at all.
* Include all metadata fields when converting to dataframe or CSV

## 0.6.5

### Enhancements

* Added support for SpooledTemporaryFile file argument.

### Features

### Fixes


## 0.6.4

### Enhancements

* Added an "ocr_only" strategy for `partition_pdf`. Refactored the strategy decision
  logic into its own module.

### Features

### Fixes

## 0.6.3

### Enhancements

* Add an "ocr_only" strategy for `partition_image`.

### Features

* Added `partition_multiple_via_api` for partitioning multiple documents in a single REST
  API call.
* Added `stage_for_baseplate` function to prepare outputs for ingestion into Baseplate.
* Added `partition_odt` for processing Open Office documents.

### Fixes

* Updates the grouping logic in the `partition_pdf` fast strategy to group together text
  in the same bounding box.

## 0.6.2

### Enhancements

* Added logic to `partition_pdf` for detecting copy protected PDFs and falling back
  to the hi res strategy when necessary.


### Features

* Add `partition_via_api` for partitioning documents through the hosted API.

### Fixes

* Fix how `exceeds_cap_ratio` handles empty (returns `True` instead of `False`)
* Updates `detect_filetype` to properly detect JSONs when the MIME type is `text/plain`.

## 0.6.1

### Enhancements

* Updated the table extraction parameter name to be more descriptive

### Features

### Fixes

## 0.6.0

### Enhancements

* Adds an `ssl_verify` kwarg to `partition` and `partition_html` to enable turning off
  SSL verification for HTTP requests. SSL verification is on by default.
* Allows users to pass in ocr language to `partition_pdf` and `partition_image` through
  the `ocr_language` kwarg. `ocr_language` corresponds to the code for the language pack
  in Tesseract. You will need to install the relevant Tesseract language pack to use a
  given language.

### Features

* Table extraction is now possible for pdfs from `partition` and `partition_pdf`.
* Adds support for extracting attachments from `.msg` files

### Fixes

* Adds an `ssl_verify` kwarg to `partition` and `partition_html` to enable turning off
  SSL verification for HTTP requests. SSL verification is on by default.

## 0.5.13

### Enhancements

* Allow headers to be passed into `partition` when `url` is used.

### Features

* `bytes_string_to_string` cleaning brick for bytes string output.

### Fixes

* Fixed typo in call to `exactly_one` in `partition_json`
* unstructured-documents encode xml string if document_tree is `None` in `_read_xml`.
* Update to `_read_xml` so that Markdown files with embedded HTML process correctly.
* Fallback to "fast" strategy only emits a warning if the user specifies the "hi_res" strategy.
* unstructured-partition-text_type exceeds_cap_ratio fix returns and how capitalization ratios are calculated
* `partition_pdf` and `partition_text` group broken paragraphs to avoid fragmented `NarrativeText` elements.
* .json files resolved as "application/json" on centos7 (or other installs with older libmagic libs)

## 0.5.12

### Enhancements

* Add OS mimetypes DB to docker image, mainly for unstructured-api compat.
* Use the image registry as a cache when building Docker images.
* Adds the ability for `partition_text` to group together broken paragraphs.
* Added method to utils to allow date time format validation

### Features
* Add Slack connector to pull messages for a specific channel

* Add --partition-by-api parameter to unstructured-ingest
* Added `partition_rtf` for processing rich text files.
* `partition` now accepts a `url` kwarg in addition to `file` and `filename`.

### Fixes

* Allow encoding to be passed into `replace_mime_encodings`.
* unstructured-ingest connector-specific dependencies are imported on demand.
* unstructured-ingest --flatten-metadata supported for local connector.
* unstructured-ingest fix runtime error when using --metadata-include.

## 0.5.11

### Enhancements

### Features

### Fixes

* Guard against null style attribute in docx document elements
* Update HTML encoding to better support foreign language characters

## 0.5.10

### Enhancements

* Updated inference package
* Add sender, recipient, date, and subject to element metadata for emails

### Features

* Added `--download-only` parameter to `unstructured-ingest`

### Fixes

* FileNotFound error when filename is provided but file is not on disk

## 0.5.9

### Enhancements

### Features

### Fixes

* Convert file to str in helper `split_by_paragraph` for `partition_text`

## 0.5.8

### Enhancements

* Update `elements_to_json` to return string when filename is not specified
* `elements_from_json` may take a string instead of a filename with the `text` kwarg
* `detect_filetype` now does a final fallback to file extension.
* Empty tags are now skipped during the depth check for HTML processing.

### Features

* Add local file system to `unstructured-ingest`
* Add `--max-docs` parameter to `unstructured-ingest`
* Added `partition_msg` for processing MSFT Outlook .msg files.

### Fixes

* `convert_file_to_text` now passes through the `source_format` and `target_format` kwargs.
  Previously they were hard coded.
* Partitioning functions that accept a `text` kwarg no longer raise an error if an empty
  string is passed (and empty list of elements is returned instead).
* `partition_json` no longer fails if the input is an empty list.
* Fixed bug in `chunk_by_attention_window` that caused the last word in segments to be cut-off
  in some cases.

### BREAKING CHANGES

* `stage_for_transformers` now returns a list of elements, making it consistent with other
  staging bricks

## 0.5.7

### Enhancements

* Refactored codebase using `exactly_one`
* Adds ability to pass headers when passing a url in partition_html()
* Added optional `content_type` and `file_filename` parameters to `partition()` to bypass file detection

### Features

* Add `--flatten-metadata` parameter to `unstructured-ingest`
* Add `--fields-include` parameter to `unstructured-ingest`

### Fixes

## 0.5.6

### Enhancements

* `contains_english_word()`, used heavily in text processing, is 10x faster.

### Features

* Add `--metadata-include` and `--metadata-exclude` parameters to `unstructured-ingest`
* Add `clean_non_ascii_chars` to remove non-ascii characters from unicode string

### Fixes

* Fix problem with PDF partition (duplicated test)

## 0.5.4

### Enhancements

* Added Biomedical literature connector for ingest cli.
* Add `FsspecConnector` to easily integrate any existing `fsspec` filesystem as a connector.
* Rename `s3_connector.py` to `s3.py` for readability and consistency with the
  rest of the connectors.
* Now `S3Connector` relies on `s3fs` instead of on `boto3`, and it inherits
  from `FsspecConnector`.
* Adds an `UNSTRUCTURED_LANGUAGE_CHECKS` environment variable to control whether or not language
  specific checks like vocabulary and POS tagging are applied. Set to `"true"` for higher
  resolution partitioning and `"false"` for faster processing.
* Improves `detect_filetype` warning to include filename when provided.
* Adds a "fast" strategy for partitioning PDFs with PDFMiner. Also falls back to the "fast"
  strategy if detectron2 is not available.
* Start deprecation life cycle for `unstructured-ingest --s3-url` option, to be deprecated in
  favor of `--remote-url`.

### Features

* Add `AzureBlobStorageConnector` based on its `fsspec` implementation inheriting
from `FsspecConnector`
* Add `partition_epub` for partitioning e-books in EPUB3 format.

### Fixes

* Fixes processing for text files with `message/rfc822` MIME type.
* Open xml files in read-only mode when reading contents to construct an XMLDocument.

## 0.5.3

### Enhancements

* `auto.partition()` can now load Unstructured ISD json documents.
* Simplify partitioning functions.
* Improve logging for ingest CLI.

### Features

* Add `--wikipedia-auto-suggest` argument to the ingest CLI to disable automatic redirection
  to pages with similar names.
* Add setup script for Amazon Linux 2
* Add optional `encoding` argument to the `partition_(text/email/html)` functions.
* Added Google Drive connector for ingest cli.
* Added Gitlab connector for ingest cli.

### Fixes

## 0.5.2

### Enhancements

* Fully move from printing to logging.
* `unstructured-ingest` now uses a default `--download_dir` of `$HOME/.cache/unstructured/ingest`
rather than a "tmp-ingest-" dir in the working directory.

### Features

### Fixes

* `setup_ubuntu.sh` no longer fails in some contexts by interpreting
`DEBIAN_FRONTEND=noninteractive` as a command
* `unstructured-ingest` no longer re-downloads files when --preserve-downloads
is used without --download-dir.
* Fixed an issue that was causing text to be skipped in some HTML documents.

## 0.5.1

### Enhancements

### Features

### Fixes

* Fixes an error causing JavaScript to appear in the output of `partition_html` sometimes.
* Fix several issues with the `requires_dependencies` decorator, including the error message
  and how it was used, which had caused an error for `unstructured-ingest --github-url ...`.

## 0.5.0

### Enhancements

* Add `requires_dependencies` Python decorator to check dependencies are installed before
  instantiating a class or running a function

### Features

* Added Wikipedia connector for ingest cli.

### Fixes

* Fix `process_document` file cleaning on failure
* Fixes an error introduced in the metadata tracking commit that caused `NarrativeText`
  and `FigureCaption` elements to be represented as `Text` in HTML documents.

## 0.4.16

### Enhancements

* Fallback to using file extensions for filetype detection if `libmagic` is not present

### Features

* Added setup script for Ubuntu
* Added GitHub connector for ingest cli.
* Added `partition_md` partitioner.
* Added Reddit connector for ingest cli.

### Fixes

* Initializes connector properly in ingest.main::MainProcess
* Restricts version of unstructured-inference to avoid multithreading issue

## 0.4.15

### Enhancements

* Added `elements_to_json` and `elements_from_json` for easier serialization/deserialization
* `convert_to_dict`, `dict_to_elements` and `convert_to_csv` are now aliases for functions
  that use the ISD terminology.

### Fixes

* Update to ensure all elements are preserved during serialization/deserialization

## 0.4.14

* Automatically install `nltk` models in the `tokenize` module.

## 0.4.13

* Fixes unstructured-ingest cli.

## 0.4.12

* Adds console_entrypoint for unstructured-ingest, other structure/doc updates related to ingest.
* Add `parser` parameter to `partition_html`.

## 0.4.11

* Adds `partition_doc` for partitioning Word documents in `.doc` format. Requires `libreoffice`.
* Adds `partition_ppt` for partitioning PowerPoint documents in `.ppt` format. Requires `libreoffice`.

## 0.4.10

* Fixes `ElementMetadata` so that it's JSON serializable when the filename is a `Path` object.

## 0.4.9

* Added ingest modules and s3 connector, sample ingest script
* Default to `url=None` for `partition_pdf` and `partition_image`
* Add ability to skip English specific check by setting the `UNSTRUCTURED_LANGUAGE` env var to `""`.
* Document `Element` objects now track metadata

## 0.4.8

* Modified XML and HTML parsers not to load comments.

## 0.4.7

* Added the ability to pull an HTML document from a url in `partition_html`.
* Added the the ability to get file summary info from lists of filenames and lists
  of file contents.
* Added optional page break to `partition` for `.pptx`, `.pdf`, images, and `.html` files.
* Added `to_dict` method to document elements.
* Include more unicode quotes in `replace_unicode_quotes`.

## 0.4.6

* Loosen the default cap threshold to `0.5`.
* Add a `UNSTRUCTURED_NARRATIVE_TEXT_CAP_THRESHOLD` environment variable for controlling
  the cap ratio threshold.
* Unknown text elements are identified as `Text` for HTML and plain text documents.
* `Body Text` styles no longer default to `NarrativeText` for Word documents. The style information
  is insufficient to determine that the text is narrative.
* Upper cased text is lower cased before checking for verbs. This helps avoid some missed verbs.
* Adds an `Address` element for capturing elements that only contain an address.
* Suppress the `UserWarning` when detectron is called.
* Checks that titles and narrative test have at least one English word.
* Checks that titles and narrative text are at least 50% alpha characters.
* Restricts titles to a maximum word length. Adds a `UNSTRUCTURED_TITLE_MAX_WORD_LENGTH`
  environment variable for controlling the max number of words in a title.
* Updated `partition_pptx` to order the elements on the page

## 0.4.4

* Updated `partition_pdf` and `partition_image` to return `unstructured` `Element` objects
* Fixed the healthcheck url path when partitioning images and PDFs via API
* Adds an optional `coordinates` attribute to document objects
* Adds `FigureCaption` and `CheckBox` document elements
* Added ability to split lists detected in `LayoutElement` objects
* Adds `partition_pptx` for partitioning PowerPoint documents
* LayoutParser models now download from HugginfaceHub instead of DropBox
* Fixed file type detection for XML and HTML files on Amazone Linux

## 0.4.3

* Adds `requests` as a base dependency
* Fix in `exceeds_cap_ratio` so the function doesn't break with empty text
* Fix bug in `_parse_received_data`.
* Update `detect_filetype` to properly handle `.doc`, `.xls`, and `.ppt`.

## 0.4.2

* Added `partition_image` to process documents in an image format.
* Fixed utf-8 encoding error in `partition_email` with attachments for `text/html`

## 0.4.1

* Added support for text files in the `partition` function
* Pinned `opencv-python` for easier installation on Linux

## 0.4.0

* Added generic `partition` brick that detects the file type and routes a file to the appropriate
  partitioning brick.
* Added a file type detection module.
* Updated `partition_html` and `partition_eml` to support file-like objects in 'rb' mode.
* Cleaning brick for removing ordered bullets `clean_ordered_bullets`.
* Extract brick method for ordered bullets `extract_ordered_bullets`.
* Test for `clean_ordered_bullets`.
* Test for `extract_ordered_bullets`.
* Added `partition_docx` for pre-processing Word Documents.
* Added new REGEX patterns to extract email header information
* Added new functions to extract header information `parse_received_data` and `partition_header`
* Added new function to parse plain text files `partition_text`
* Added new cleaners functions `extract_ip_address`, `extract_ip_address_name`, `extract_mapi_id`, `extract_datetimetz`
* Add new `Image` element and function to find embedded images `find_embedded_images`
* Added `get_directory_file_info` for summarizing information about source documents

## 0.3.5

* Add support for local inference
* Add new pattern to recognize plain text dash bullets
* Add test for bullet patterns
* Fix for `partition_html` that allows for processing `div` tags that have both text and child
  elements
* Add ability to extract document metadata from `.docx`, `.xlsx`, and `.jpg` files.
* Helper functions for identifying and extracting phone numbers
* Add new function `extract_attachment_info` that extracts and decodes the attachment
of an email.
* Staging brick to convert a list of `Element`s to a `pandas` dataframe.
* Add plain text functionality to `partition_email`

## 0.3.4

* Python-3.7 compat

## 0.3.3

* Removes BasicConfig from logger configuration
* Adds the `partition_email` partitioning brick
* Adds the `replace_mime_encodings` cleaning bricks
* Small fix to HTML parsing related to processing list items with sub-tags
* Add `EmailElement` data structure to store email documents

## 0.3.2

* Added `translate_text` brick for translating text between languages
* Add an `apply` method to make it easier to apply cleaners to elements

## 0.3.1

* Added \_\_init.py\_\_ to `partition`

## 0.3.0

* Implement staging brick for Argilla. Converts lists of `Text` elements to `argilla` dataset classes.
* Removing the local PDF parsing code and any dependencies and tests.
* Reorganizes the staging bricks in the unstructured.partition module
* Allow entities to be passed into the Datasaur staging brick
* Added HTML escapes to the `replace_unicode_quotes` brick
* Fix bad responses in partition_pdf to raise ValueError
* Adds `partition_html` for partitioning HTML documents.

## 0.2.6

* Small change to how \_read is placed within the inheritance structure since it doesn't really apply to pdf
* Add partitioning brick for calling the document image analysis API

## 0.2.5

* Update python requirement to >=3.7

## 0.2.4

* Add alternative way of importing `Final` to support google colab

## 0.2.3

* Add cleaning bricks for removing prefixes and postfixes
* Add cleaning bricks for extracting text before and after a pattern

## 0.2.2

* Add staging brick for Datasaur

## 0.2.1

* Added brick to convert an ISD dictionary to a list of elements
* Update `PDFDocument` to use the `from_file` method
* Added staging brick for CSV format for ISD (Initial Structured Data) format.
* Added staging brick for separating text into attention window size chunks for `transformers`.
* Added staging brick for LabelBox.
* Added ability to upload LabelStudio predictions
* Added utility function for JSONL reading and writing
* Added staging brick for CSV format for Prodigy
* Added staging brick for Prodigy
* Added ability to upload LabelStudio annotations
* Added text_field and id_field to stage_for_label_studio signature

## 0.2.0

* Initial release of unstructured<|MERGE_RESOLUTION|>--- conflicted
+++ resolved
@@ -1,23 +1,16 @@
-<<<<<<< HEAD
-## 0.12.1-dev0
-
-### Enhancements
-
-* **Salesforce connector accepts private key path or value.** Salesforce parameter `private-key-file` has been renamed to `private-key`. Private key can be provided as path to file or file contents.
-=======
 ## 0.12.1-dev3
 
 ### Enhancements
 
 * **Add "basic" chunking strategy.** Add baseline chunking strategy that includes all shared chunking behaviors without breaking chunks on section or page boundaries.
 * **Add overlap option for chunking.** Add option to overlap chunks. Intra-chunk and inter-chunk overlap are requested separately. Intra-chunk overlap is applied only to the second and later chunks formed by text-splitting an oversized chunk. Inter-chunk overlap may also be specified; this applies overlap between "normal" (not-oversized) chunks.
+* **Salesforce connector accepts private key path or value.** Salesforce parameter `private-key-file` has been renamed to `private-key`. Private key can be provided as path to file or file contents.
 
 ### Features
 
 ### Fixes
 
 * **Fix GCS connector converting JSON to string with single quotes.** FSSpec serialization caused conversion of JSON token to string with single quotes. GCS requires token in form of dict so this format is now assured.
->>>>>>> 5581e6a4
 
 ## 0.12.0
 
