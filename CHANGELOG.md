--- conflicted
+++ resolved
@@ -22,15 +22,12 @@
 * **Fix some pdfs returning `KeyError: 'N'`** Certain pdfs were throwing this error when being opened by pdfminer. Added a wrapper function for pdfminer that allows these documents to be partitioned.
 * **Fix mis-splits on `Table` chunks.** Remedies repeated appearance of full `.text_as_html` on metadata of each `TableChunk` split from a `Table` element too large to fit in the chunking window.
 * **Import tables_agent from inference** so that we don't have to initialize a global table agent in unstructured OCR again
-<<<<<<< HEAD
 * **Fix empty table is identified as bulleted-table.** A table with no text content was mistakenly identified as a bulleted-table and processed by the wrong branch of the initial HTML partitioner.
 * **Fix partition_html() emits empty (no text) tables.** A table with cells nested below a `<thead>` or `<tfoot>` element was emitted as a table element having no text and unparseable HTML in `element.metadata.text_as_html`. Do not emit empty tables to the element stream.
 * **Fix HTML `element.metadata.text_as_html` contains spurious <br> elements in invalid locations.** The HTML generated for the `text_as_html` metadata for HTML tables contained `<br>` elements invalid locations like between `<table>` and `<tr>`. Change the HTML generator such that these do not appear.
 * **Fix HTML table cells enclosed in <thead> and <tfoot> elements are dropped.** HTML table cells nested in a `<thead>` or `<tfoot>` element were not detected and the text in those cells was omitted from the table element text and `.text_as_html`. Detect table rows regardless of the semantic tag they may be nested in.
 * **Remove whitespace padding from `.text_as_html`.** `tabulate` inserts padding spaces to achieve visual alignment of columns in HTML tables it generates. Add our own HTML generator to do this simple job and omit that padding as well as newlines ("\n") used for human readability.
-=======
 * **Fix local connector with absolute input path** When passed an absolute filepath for the input document path, the local connector incorrectly writes the output file to the input file directory. This fixes such that the output in this case is written to `output-dir/input-filename.json`
->>>>>>> 13a23deb
 
 ## 0.10.30
 
