## 0.9.3

### Enhancements

<<<<<<< HEAD
*   Adds `include_path_in_metadata_filename` parameters to partition functions.
*   Update functionality to retrieve image metadata from a page for `document_to_element_list`
*   Links are now tracked in `partition_html` output.
*   Set the file's current position to the beginning after reading the file in `convert_to_bytes`
*   Add min\_partition kwarg to that combines elements below a specified threshold and modifies splitting of strings longer than max partition so words are not split.
*   set the file's current position to the beginning after reading the file in `convert_to_bytes`
*   Add slide notes to pptx
*   Add `--encoding` directive to ingest

### Enhancements

=======
* Pinned dependency cleanup.
* Update `partition_csv` to always use `soupparser_fromstring` to parse `html text`
* Update `partition_tsv` to always use `soupparser_fromstring` to parse `html text`
* Add `metadata.section` to capture epub table of contents data
* Add `unique_element_ids` kwarg to partition functions. If `True`, will use a UUID
  for element IDs instead of a SHA-256 hash.
* Update `partition_xlsx` to always use `soupparser_fromstring` to parse `html text`
* Add functionality to switch `html` text parser based on whether the `html` text contains emoji
* Add functionality to check if a string contains any emoji characters

### Features

* Add Airtable Connector to be able to pull views/tables/bases from an Airtable organization

### Fixes

* make notion module discoverable
* fix emails with `Content-Distribution: inline` and `Content-Distribution: attachment` with no filename
* Fix email attachment filenames which had `=` in the filename itself

## 0.9.2


### Enhancements

* Update table extraction section in API documentation to sync with change in Prod API
* Update Notion connector to extract to html
* Added UUID option for `element_id`
* Bump unstructured-inference==0.5.9:
  - better caching of models
  - another version of detectron2 available, though the default layout model is unchanged
* Added UUID option for element_id

### Features

* Adds Sharepoint connector.

### Fixes

* Bump unstructured-inference==0.5.9:
  - ignores Tesseract errors where no text is extracted for tiles that indeed, have no text

## 0.9.1

### Enhancements

* Adds --partition-pdf-infer-table-structure to unstructured-ingest.
* Enable `partition_html` to skip headers and footers with the `skip_headers_and_footers` flag.
* Update `partition_doc` and `partition_docx` to track emphasized texts in the output
* Adds post processing function `filter_element_types`
* Set the default strategy for partitioning images to `hi_res`
* Add page break parameter section in API documentation to sync with change in Prod API
* Update `partition_html` to track emphasized texts in the output
* Update `XMLDocument._read_xml` to create `<p>` tag element for the text enclosed in the `<pre>` tag
* Add parameter `include_tail_text` to `_construct_text` to enable (skip) tail text inclusion
* Add Notion connector

### Features

### Fixes

* Remove unused `_partition_via_api` function
* Fixed emoji bug in `partition_xlsx`.
* Pass `file_filename` metadata when partitioning file object
* Skip ingest test on missing Slack token
* Add Dropbox variables to CI environments
* Remove default encoding for ingest
* Adds new element type `EmailAddress` for recognising email address in the  text
* Simplifies `min_partition` logic; makes partitions falling below the `min_partition`
  less likely.
* Fix bug where ingest test check for number of files fails in smoke test
* Fix unstructured-ingest entrypoint failure

## 0.9.0

### Enhancements

* Dependencies are now split by document type, creating a slimmer base installation.

## 0.8.8

### Enhancements

### Features

### Fixes

* Rename "date" field to "last_modified"
* Adds Box connector

### Fixes

## 0.8.7

### Enhancements

* Put back useful function `split_by_paragraph`

### Features

### Fixes

* Fix argument order in NLTK download step

## 0.8.6

### Enhancements

### Features

### Fixes

* Remove debug print lines and non-functional code

## 0.8.5

### Enhancements

* Add parameter `skip_infer_table_types` to enable (skip) table extraction for other doc types
* Adds optional Unstructured API unit tests in CI
* Tracks last modified date for all document types.
* Add auto_paragraph_grouper to detect new-line and blank-line new paragraph for .txt files.
* refactor the ingest cli to better support expanding supported connectors

## 0.8.3

### Enhancements

### Features

### Fixes

* NLTK now only gets downloaded if necessary.
* Handling for empty tables in Word Documents and PowerPoints.

## 0.8.4

### Enhancements

* Additional tests and refactor of JSON detection.
>>>>>>> cb923b96
* Update functionality to retrieve image metadata from a page for `document_to_element_list`
* Links are now tracked in `partition_html` output.
* Set the file's current position to the beginning after reading the file in `convert_to_bytes`
* Add `min_partition` kwarg to that combines elements below a specified threshold and modifies splitting of strings longer than max partition so words are not split.
* set the file's current position to the beginning after reading the file in `convert_to_bytes`
* Add slide notes to pptx
* Add `--encoding` directive to ingest
* Improve json detection by `detect_filetype`

### Features

<<<<<<< HEAD
*   Adds Onedrive connector.
*   Add Confluence connector for ingest cli to pull the body text from all documents from all spaces in a confluence domain.

### Fixes

*   Use the `image_metadata` property of the `PageLayout` instance to get the page image info in the `document_to_element_list`
*   Add functionality to write images to computer storage temporarily instead of keeping them in memory for `ocr_only` strategy
*   Add functionality to convert a PDF in small chunks of pages at a time for `ocr_only` strategy
*   Adds `.txt`, `.text`, and `.tab` to list of extensions to check if file  
    has a `text/plain` MIME type.
*   Enables filters to be passed to `partition_doc` so it doesn't error with LibreOffice7.
*   Removed old error message that's superseded by `requires_dependencies`.

## 0.8.2-dev4

### Enhancements

*   set the file's current position to the beginning after reading the file in `convert_to_bytes`
*   Add slide notes to pptx
=======
* Adds Outlook connector
* Add support for dpi parameter in inference library
* Adds Onedrive connector.
* Add Confluence connector for ingest cli to pull the body text from all documents from all spaces in a confluence domain.

### Fixes

* Fixes issue with email partitioning where From field was being assigned the To field value.
* Use the `image_metadata` property of the `PageLayout` instance to get the page image info in the `document_to_element_list`
* Add functionality to write images to computer storage temporarily instead of keeping them in memory for `ocr_only` strategy
* Add functionality to convert a PDF in small chunks of pages at a time for `ocr_only` strategy
* Adds `.txt`, `.text`, and `.tab` to list of extensions to check if file
  has a `text/plain` MIME type.
* Enables filters to be passed to `partition_doc` so it doesn't error with LibreOffice7.
* Removed old error message that's superseded by `requires_dependencies`.
* Removes using `hi_res` as the default strategy value for `partition_via_api` and `partition_multiple_via_api`
>>>>>>> cb923b96

## 0.8.1

### Enhancements

*   Add support for Python 3.11

### Features

### Fixes

*   Fixed `auto` strategy detected scanned document as having extractable text and using `fast` strategy, resulting in no output.
*   Fix list detection in MS Word documents.
*   Don't instantiate an element with a coordinate system when there isn't a way to get its location data.

## 0.8.0

### Enhancements

*   Allow model used for hi res pdf partition strategy to be chosen when called.
*   Updated inference package

### Features

*   Add `metadata_filename` parameter across all partition functions

### Fixes

Update to ensure `convert_to_datafame` grabs all of the metadata fields.

Adjust encoding recognition threshold value in `detect_file_encoding`

Fix KeyError when `isd_to_elements` doesn't find a type

Fix `_output_filename` for local connector, allowing single files to be written correctly to the disk

Fix for cases where an invalid encoding is extracted from an email header.

### BREAKING CHANGES

*   Information about an element's location is no longer returned as top-level attributes of an element. Instead, it is returned in the `coordinates` attribute of the element's metadata.

## 0.7.12

### Enhancements

Adds `include_metadata` kwarg to `partition_doc`, `partition_docx`, `partition_email`, `partition_epub`, `partition_json`, `partition_msg`, `partition_odt`, `partition_org`, `partition_pdf`, `partition_ppt`, `partition_pptx`, `partition_rst`, and `partition_rtf`

### Features

Add Elasticsearch connector for ingest cli to pull specific fields from all documents in an index.

Adds Dropbox connector

### Fixes

*   Fix tests that call unstructured-api by passing through an api-key
*   Fixed page breaks being given (incorrect) page numbers
*   Fix skipping download on ingest when a source document exists locally

## 0.7.11

### Enhancements

*   More deterministic element ordering when using `hi_res` PDF parsing strategy (from unstructured-inference bump to 0.5.4)
*   Make large model available (from unstructured-inference bump to 0.5.3)
*   Combine inferred elements with extracted elements (from unstructured-inference bump to 0.5.2)
*   `partition_email` and `partition_msg` will now process attachments if `process_attachments=True`  
    and a attachment partitioning functions is passed through with `attachment_partitioner=partition`.

### Features

### Fixes

*   Fix tests that call unstructured-api by passing through an api-key
*   Fixed page breaks being given (incorrect) page numbers
*   Fix skipping download on ingest when a source document exists locally

## 0.7.10

### Enhancements

*   Adds a `max_partition` parameter to `partition_text`, `partition_pdf`, `partition_email`,  
    `partition_msg` and `partition_xml` that sets a limit for the size of an individual  
    document elements. Defaults to `1500` for everything except `partition_xml`, which has  
    a default value of `None`.
*   DRY connector refactor

### Features

*   `hi_res` model for pdfs and images is selectable via environment variable.

### Fixes

*   CSV check now ignores escaped commas.
*   Fix for filetype exploration util when file content does not have a comma.
*   Adds negative lookahead to bullet pattern to avoid detecting plain text line  
    breaks like `-------` as list items.
*   Fix pre tag parsing for `partition_html`
*   Fix lookup error for annotated Arabic and Hebrew encodings

## 0.7.9

### Enhancements

*   Improvements to string check for leafs in `partition_xml`.
*   Adds --partition-ocr-languages to unstructured-ingest.

### Features

*   Adds `partition_org` for processed Org Mode documents.

### Fixes

## 0.7.8

### Enhancements

### Features

*   Adds Google Cloud Service connector

### Fixes

*   Updates the `parse_email` for `partition_eml` so that `unstructured-api` passes the smoke tests
*   `partition_email` now works if there is no message content
*   Updates the `"fast"` strategy for `partition_pdf` so that it's able to recursively
*   Adds recursive functionality to all fsspec connectors
*   Adds generic --recursive ingest flag

## 0.7.7

### Enhancements

*   Adds functionality to replace the `MIME` encodings for `eml` files with one of the common encodings if a `unicode` error occurs
*   Adds missed file-like object handling in `detect_file_encoding`
*   Adds functionality to extract charset info from `eml` files

### Features

*   Added coordinate system class to track coordinate types and convert to different coordinate

### Fixes

*   Adds an `html_assemble_articles` kwarg to `partition_html` to enable users to capture  
    control whether content outside of `<article>` tags is captured when  
    `<article>` tags are present.
*   Check for the `xml` attribute on `element` before looking for pagebreaks in `partition_docx`.

## 0.7.6

### Enhancements

*   Convert fast startegy to ocr\_only for images
*   Adds support for page numbers in `.docx` and `.doc` when user or renderer  
    created page breaks are present.
*   Adds retry logic for the unstructured-ingest Biomed connector

### Features

*   Provides users with the ability to extract additional metadata via regex.
*   Updates `partition_docx` to include headers and footers in the output.
*   Create `partition_tsv` and associated tests. Make additional changes to `detect_filetype`.

### Fixes

*   Remove fake api key in test `partition_via_api` since we now require valid/empty api keys
*   Page number defaults to `None` instead of `1` when page number is not present in the metadata.  
    A page number of `None` indicates that page numbers are not being tracked for the document  
    or that page numbers do not apply to the element in question..
*   Fixes an issue with some pptx files. Assume pptx shapes are found in top left position of slide  
    in case the shape.top and shape.left attributes are `None`.

## 0.7.5

### Enhancements

*   Adds functionality to sort elements in `partition_pdf` for `fast` strategy
*   Adds ingest tests with `--fast` strategy on PDF documents
*   Adds --api-key to unstructured-ingest

### Features

*   Adds `partition_rst` for processed ReStructured Text documents.

### Fixes

*   Adds handling for emails that do not have a datetime to extract.
*   Adds pdf2image package as core requirement of unstructured (with no extras)

## 0.7.4

### Enhancements

*   Allows passing kwargs to request data field for `partition_via_api` and `partition_multiple_via_api`
*   Enable MIME type detection if libmagic is not available
*   Adds handling for empty files in `detect_filetype` and `partition`.

### Features

### Fixes

*   Reslove `grpcio` import issue on `weaviate.schema.validate_schema` for python 3.9 and 3.10
*   Remove building `detectron2` from source in Dockerfile

## 0.7.3

### Enhancements

*   Update IngestDoc abstractions and add data source metadata in ElementMetadata

### Features

### Fixes

*   Pass `strategy` parameter down from `partition` for `partition_image`
*   Filetype detection if a CSV has a `text/plain` MIME type
*   `convert_office_doc` no longers prints file conversion info messages to stdout.
*   `partition_via_api` reflects the actual filetype for the file processed in the API.

## 0.7.2

### Enhancements

*   Adds an optional encoding kwarg to `elements_to_json` and `elements_from_json`
*   Bump version of base image to use new stable version of tesseract

### Features

### Fixes

*   Update the `read_txt_file` utility function to keep using `spooled_to_bytes_io_if_needed` for xml
*   Add functionality to the `read_txt_file` utility function to handle file-like object from URL
*   Remove the unused parameter `encoding` from `partition_pdf`
*   Change auto.py to have a `None` default for encoding
*   Add functionality to try other common encodings for html and xml files if an error related to the encoding is raised and the user has not specified an encoding.
*   Adds benchmark test with test docs in example-docs
*   Re-enable test\_upload\_label\_studio\_data\_with\_sdk
*   File detection now detects code files as plain text
*   Adds `tabulate` explicitly to dependencies
*   Fixes an issue in `metadata.page_number` of pptx files
*   Adds showing help if no parameters passed

## 0.7.1

### Enhancements

### Features

*   Add `stage_for_weaviate` to stage `unstructured` outputs for upload to Weaviate, along with  
    a helper function for defining a class to use in Weaviate schemas.
*   Builds from Unstructured base image, built off of Rocky Linux 8.7, this resolves almost all CVE's in the image.

### Fixes

## 0.7.0

### Enhancements

*   Installing `detectron2` from source is no longer required when using the `local-inference` extra.
*   Updates `.pptx` parsing to include text in tables.

### Features

### Fixes

*   Fixes an issue in `_add_element_metadata` that caused all elements to have `page_number=1`  
    in the element metadata.
*   Adds `.log` as a file extension for TXT files.
*   Adds functionality to try other common encodings for email (`.eml`) files if an error related to the encoding is raised and the user has not specified an encoding.
*   Allow passed encoding to be used in the `replace_mime_encodings`
*   Fixes page metadata for `partition_html` when `include_metadata=False`
*   A `ValueError` now raises if `file_filename` is not specified when you use `partition_via_api`  
    with a file-like object.

## 0.6.11

### Enhancements

*   Supports epub tests since pandoc is updated in base image

### Features

### Fixes

## 0.6.10

### Enhancements

*   XLS support from auto partition

### Features

### Fixes

## 0.6.9

### Enhancements

*   fast strategy for pdf now keeps element bounding box data
*   setup.py refactor

### Features

### Fixes

*   Adds functionality to try other common encodings if an error related to the encoding is raised and the user has not specified an encoding.
*   Adds additional MIME types for CSV

## 0.6.8

### Enhancements

### Features

*   Add `partition_csv` for CSV files.

### Fixes

## 0.6.7

### Enhancements

*   Deprecate `--s3-url` in favor of `--remote-url` in CLI
*   Refactor out non-connector-specific config variables
*   Add `file_directory` to metadata
*   Add `page_name` to metadata. Currently used for the sheet name in XLSX documents.
*   Added a `--partition-strategy` parameter to unstructured-ingest so that users can specify  
    partition strategy in CLI. For example, `--partition-strategy fast`.
*   Added metadata for filetype.
*   Add Discord connector to pull messages from a list of channels
*   Refactor `unstructured/file-utils/filetype.py` to better utilise hashmap to return mime type.
*   Add local declaration of DOCX\_MIME\_TYPES and XLSX\_MIME\_TYPES for `test_filetype.py`.

### Features

*   Add `partition_xml` for XML files.
*   Add `partition_xlsx` for Microsoft Excel documents.

### Fixes

*   Supports `hml` filetype for partition as a variation of html filetype.
*   Makes `pytesseract` a function level import in `partition_pdf` so you can use the `"fast"`  
    or `"hi_res"` strategies if `pytesseract` is not installed. Also adds the  
    `required_dependencies` decorator for the `"hi_res"` and `"ocr_only"` strategies.
*   Fix to ensure `filename` is tracked in metadata for `docx` tables.

## 0.6.6

### Enhancements

*   Adds an `"auto"` strategy that chooses the partitioning strategy based on document  
    characteristics and function kwargs. This is the new default strategy for `partition_pdf`  
    and `partition_image`. Users can maintain existing behavior by explicitly setting  
    `strategy="hi_res"`.
*   Added an additional trace logger for NLP debugging.
*   Add `get_date` method to `ElementMetadata` for converting the datestring to a `datetime` object.
*   Cleanup the `filename` attribute on `ElementMetadata` to remove the full filepath.

### Features

*   Added table reading as html with URL parsing to `partition_docx` in docx
*   Added metadata field for text\_as\_html for docx files

### Fixes

*   `fileutils/file_type` check json and eml decode ignore error
*   `partition_email` was updated to more flexibly handle deviations from the RFC-2822 standard.  
    The time in the metadata returns `None` if the time does not match RFC-2822 at all.
*   Include all metadata fields when converting to dataframe or CSV

## 0.6.5

### Enhancements

*   Added support for SpooledTemporaryFile file argument.

### Features

### Fixes

## 0.6.4

### Enhancements

*   Added an "ocr\_only" strategy for `partition_pdf`. Refactored the strategy decision  
    logic into its own module.

### Features

### Fixes

## 0.6.3

### Enhancements

*   Add an "ocr\_only" strategy for `partition_image`.

### Features

*   Added `partition_multiple_via_api` for partitioning multiple documents in a single REST  
    API call.
*   Added `stage_for_baseplate` function to prepare outputs for ingestion into Baseplate.
*   Added `partition_odt` for processing Open Office documents.

### Fixes

*   Updates the grouping logic in the `partition_pdf` fast strategy to group together text  
    in the same bounding box.

## 0.6.2

### Enhancements

*   Added logic to `partition_pdf` for detecting copy protected PDFs and falling back  
    to the hi res strategy when necessary.

### Features

*   Add `partition_via_api` for partitioning documents through the hosted API.

### Fixes

*   Fix how `exceeds_cap_ratio` handles empty (returns `True` instead of `False`)
*   Updates `detect_filetype` to properly detect JSONs when the MIME type is `text/plain`.

## 0.6.1

### Enhancements

*   Updated the table extraction parameter name to be more descriptive

### Features

### Fixes

## 0.6.0

### Enhancements

*   Adds an `ssl_verify` kwarg to `partition` and `partition_html` to enable turning off  
    SSL verification for HTTP requests. SSL verification is on by default.
*   Allows users to pass in ocr language to `partition_pdf` and `partition_image` through  
    the `ocr_language` kwarg. `ocr_language` corresponds to the code for the language pack  
    in Tesseract. You will need to install the relevant Tesseract language pack to use a  
    given language.

### Features

*   Table extraction is now possible for pdfs from `partition` and `partition_pdf`.
*   Adds support for extracting attachments from `.msg` files

### Fixes

*   Adds an `ssl_verify` kwarg to `partition` and `partition_html` to enable turning off  
    SSL verification for HTTP requests. SSL verification is on by default.

## 0.5.13

### Enhancements

*   Allow headers to be passed into `partition` when `url` is used.

### Features

*   `bytes_string_to_string` cleaning brick for bytes string output.

### Fixes

*   Fixed typo in call to `exactly_one` in `partition_json`
*   unstructured-documents encode xml string if document\_tree is `None` in `_read_xml`.
*   Update to `_read_xml` so that Markdown files with embedded HTML process correctly.
*   Fallback to "fast" strategy only emits a warning if the user specifies the "hi\_res" strategy.
*   unstructured-partition-text\_type exceeds\_cap\_ratio fix returns and how capitalization ratios are calculated
*   `partition_pdf` and `partition_text` group broken paragraphs to avoid fragmented `NarrativeText` elements.
*   .json files resolved as "application/json" on centos7 (or other installs with older libmagic libs)

## 0.5.12

### Enhancements

*   Add OS mimetypes DB to docker image, mainly for unstructured-api compat.
*   Use the image registry as a cache when building Docker images.
*   Adds the ability for `partition_text` to group together broken paragraphs.
*   Added method to utils to allow date time format validation

### Features

Add Slack connector to pull messages for a specific channel

Add --partition-by-api parameter to unstructured-ingest

Added `partition_rtf` for processing rich text files.

`partition` now accepts a `url` kwarg in addition to `file` and `filename`.

### Fixes

*   Allow encoding to be passed into `replace_mime_encodings`.
*   unstructured-ingest connector-specific dependencies are imported on demand.
*   unstructured-ingest --flatten-metadata supported for local connector.
*   unstructured-ingest fix runtime error when using --metadata-include.

## 0.5.11

### Enhancements

### Features

### Fixes

*   Guard against null style attribute in docx document elements
*   Update HTML encoding to better support foreign language characters

## 0.5.10

### Enhancements

*   Updated inference package
*   Add sender, recipient, date, and subject to element metadata for emails

### Features

*   Added `--download-only` parameter to `unstructured-ingest`

### Fixes

*   FileNotFound error when filename is provided but file is not on disk

## 0.5.9

### Enhancements

### Features

### Fixes

*   Convert file to str in helper `split_by_paragraph` for `partition_text`

## 0.5.8

### Enhancements

*   Update `elements_to_json` to return string when filename is not specified
*   `elements_from_json` may take a string instead of a filename with the `text` kwarg
*   `detect_filetype` now does a final fallback to file extension.
*   Empty tags are now skipped during the depth check for HTML processing.

### Features

*   Add local file system to `unstructured-ingest`
*   Add `--max-docs` parameter to `unstructured-ingest`
*   Added `partition_msg` for processing MSFT Outlook .msg files.

### Fixes

*   `convert_file_to_text` now passes through the `source_format` and `target_format` kwargs.  
    Previously they were hard coded.
*   Partitioning functions that accept a `text` kwarg no longer raise an error if an empty  
    string is passed (and empty list of elements is returned instead).
*   `partition_json` no longer fails if the input is an empty list.
*   Fixed bug in `chunk_by_attention_window` that caused the last word in segments to be cut-off  
    in some cases.

### BREAKING CHANGES

*   `stage_for_transformers` now returns a list of elements, making it consistent with other  
    staging bricks

## 0.5.7

### Enhancements

*   Refactored codebase using `exactly_one`
*   Adds ability to pass headers when passing a url in partition\_html()
*   Added optional `content_type` and `file_filename` parameters to `partition()` to bypass file detection

### Features

*   Add `--flatten-metadata` parameter to `unstructured-ingest`
*   Add `--fields-include` parameter to `unstructured-ingest`

### Fixes

## 0.5.6

### Enhancements

*   `contains_english_word()`, used heavily in text processing, is 10x faster.

### Features

*   Add `--metadata-include` and `--metadata-exclude` parameters to `unstructured-ingest`
*   Add `clean_non_ascii_chars` to remove non-ascii characters from unicode string

### Fixes

*   Fix problem with PDF partition (duplicated test)

## 0.5.4

### Enhancements

*   Added Biomedical literature connector for ingest cli.
*   Add `FsspecConnector` to easily integrate any existing `fsspec` filesystem as a connector.
*   Rename `s3_connector.py` to `s3.py` for readability and consistency with the  
    rest of the connectors.
*   Now `S3Connector` relies on `s3fs` instead of on `boto3`, and it inherits  
    from `FsspecConnector`.
*   Adds an `UNSTRUCTURED_LANGUAGE_CHECKS` environment variable to control whether or not language  
    specific checks like vocabulary and POS tagging are applied. Set to `"true"` for higher  
    resolution partitioning and `"false"` for faster processing.
*   Improves `detect_filetype` warning to include filename when provided.
*   Adds a "fast" strategy for partitioning PDFs with PDFMiner. Also falls back to the "fast"  
    strategy if detectron2 is not available.
*   Start deprecation life cycle for `unstructured-ingest --s3-url` option, to be deprecated in  
    favor of `--remote-url`.

### Features

*   Add `AzureBlobStorageConnector` based on its `fsspec` implementation inheriting  
    from `FsspecConnector`
*   Add `partition_epub` for partitioning e-books in EPUB3 format.

### Fixes

*   Fixes processing for text files with `message/rfc822` MIME type.
*   Open xml files in read-only mode when reading contents to construct an XMLDocument.

## 0.5.3

### Enhancements

*   `auto.partition()` can now load Unstructured ISD json documents.
*   Simplify partitioning functions.
*   Improve logging for ingest CLI.

### Features

*   Add `--wikipedia-auto-suggest` argument to the ingest CLI to disable automatic redirection  
    to pages with similar names.
*   Add setup script for Amazon Linux 2
*   Add optional `encoding` argument to the `partition_(text/email/html)` functions.
*   Added Google Drive connector for ingest cli.
*   Added Gitlab connector for ingest cli.

### Fixes

## 0.5.2

### Enhancements

*   Fully move from printing to logging.
*   `unstructured-ingest` now uses a default `--download_dir` of `$HOME/.cache/unstructured/ingest`  
    rather than a "tmp-ingest-" dir in the working directory.

### Features

### Fixes

*   `setup_ubuntu.sh` no longer fails in some contexts by interpreting  
    `DEBIAN_FRONTEND=noninteractive` as a command
*   `unstructured-ingest` no longer re-downloads files when --preserve-downloads  
    is used without --download-dir.
*   Fixed an issue that was causing text to be skipped in some HTML documents.

## 0.5.1

### Enhancements

### Features

### Fixes

*   Fixes an error causing JavaScript to appear in the output of `partition_html` sometimes.
*   Fix several issues with the `requires_dependencies` decorator, including the error message  
    and how it was used, which had caused an error for `unstructured-ingest --github-url ...`.

## 0.5.0

### Enhancements

*   Add `requires_dependencies` Python decorator to check dependencies are installed before  
    instantiating a class or running a function

### Features

*   Added Wikipedia connector for ingest cli.

### Fixes

*   Fix `process_document` file cleaning on failure
*   Fixes an error introduced in the metadata tracking commit that caused `NarrativeText`  
    and `FigureCaption` elements to be represented as `Text` in HTML documents.

## 0.4.16

### Enhancements

*   Fallback to using file extensions for filetype detection if `libmagic` is not present

### Features

*   Added setup script for Ubuntu
*   Added GitHub connector for ingest cli.
*   Added `partition_md` partitioner.
*   Added Reddit connector for ingest cli.

### Fixes

*   Initializes connector properly in ingest.main::MainProcess
*   Restricts version of unstructured-inference to avoid multithreading issue

## 0.4.15

### Enhancements

*   Added `elements_to_json` and `elements_from_json` for easier serialization/deserialization
*   `convert_to_dict`, `dict_to_elements` and `convert_to_csv` are now aliases for functions  
    that use the ISD terminology.

### Fixes

*   Update to ensure all elements are preserved during serialization/deserialization

## 0.4.14

*   Automatically install `nltk` models in the `tokenize` module.

## 0.4.13

*   Fixes unstructured-ingest cli.

## 0.4.12

*   Adds console\_entrypoint for unstructured-ingest, other structure/doc updates related to ingest.
*   Add `parser` parameter to `partition_html`.

## 0.4.11

*   Adds `partition_doc` for partitioning Word documents in `.doc` format. Requires `libreoffice`.
*   Adds `partition_ppt` for partitioning PowerPoint documents in `.ppt` format. Requires `libreoffice`.

## 0.4.10

*   Fixes `ElementMetadata` so that it's JSON serializable when the filename is a `Path` object.

## 0.4.9

*   Added ingest modules and s3 connector, sample ingest script
*   Default to `url=None` for `partition_pdf` and `partition_image`
*   Add ability to skip English specific check by setting the `UNSTRUCTURED_LANGUAGE` env var to `""`.
*   Document `Element` objects now track metadata

## 0.4.8

*   Modified XML and HTML parsers not to load comments.

## 0.4.7

*   Added the ability to pull an HTML document from a url in `partition_html`.
*   Added the the ability to get file summary info from lists of filenames and lists  
    of file contents.
*   Added optional page break to `partition` for `.pptx`, `.pdf`, images, and `.html` files.
*   Added `to_dict` method to document elements.
*   Include more unicode quotes in `replace_unicode_quotes`.

## 0.4.6

*   Loosen the default cap threshold to `0.5`.
*   Add a `UNSTRUCTURED_NARRATIVE_TEXT_CAP_THRESHOLD` environment variable for controlling  
    the cap ratio threshold.
*   Unknown text elements are identified as `Text` for HTML and plain text documents.
*   `Body Text` styles no longer default to `NarrativeText` for Word documents. The style information  
    is insufficient to determine that the text is narrative.
*   Upper cased text is lower cased before checking for verbs. This helps avoid some missed verbs.
*   Adds an `Address` element for capturing elements that only contain an address.
*   Suppress the `UserWarning` when detectron is called.
*   Checks that titles and narrative test have at least one English word.
*   Checks that titles and narrative text are at least 50% alpha characters.
*   Restricts titles to a maximum word length. Adds a `UNSTRUCTURED_TITLE_MAX_WORD_LENGTH`  
    environment variable for controlling the max number of words in a title.
*   Updated `partition_pptx` to order the elements on the page

## 0.4.4

*   Updated `partition_pdf` and `partition_image` to return `unstructured` `Element` objects
*   Fixed the healthcheck url path when partitioning images and PDFs via API
*   Adds an optional `coordinates` attribute to document objects
*   Adds `FigureCaption` and `CheckBox` document elements
*   Added ability to split lists detected in `LayoutElement` objects
*   Adds `partition_pptx` for partitioning PowerPoint documents
*   LayoutParser models now download from HugginfaceHub instead of DropBox
*   Fixed file type detection for XML and HTML files on Amazone Linux

## 0.4.3

*   Adds `requests` as a base dependency
*   Fix in `exceeds_cap_ratio` so the function doesn't break with empty text
*   Fix bug in `_parse_received_data`.
*   Update `detect_filetype` to properly handle `.doc`, `.xls`, and `.ppt`.

## 0.4.2

*   Added `partition_image` to process documents in an image format.
*   Fixed utf-8 encoding error in `partition_email` with attachments for `text/html`

## 0.4.1

*   Added support for text files in the `partition` function
*   Pinned `opencv-python` for easier installation on Linux

## 0.4.0

*   Added generic `partition` brick that detects the file type and routes a file to the appropriate  
    partitioning brick.
*   Added a file type detection module.
*   Updated `partition_html` and `partition_eml` to support file-like objects in 'rb' mode.
*   Cleaning brick for removing ordered bullets `clean_ordered_bullets`.
*   Extract brick method for ordered bullets `extract_ordered_bullets`.
*   Test for `clean_ordered_bullets`.
*   Test for `extract_ordered_bullets`.
*   Added `partition_docx` for pre-processing Word Documents.
*   Added new REGEX patterns to extract email header information
*   Added new functions to extract header information `parse_received_data` and `partition_header`
*   Added new function to parse plain text files `partition_text`
*   Added new cleaners functions `extract_ip_address`, `extract_ip_address_name`, `extract_mapi_id`, `extract_datetimetz`
*   Add new `Image` element and function to find embedded images `find_embedded_images`
*   Added `get_directory_file_info` for summarizing information about source documents

## 0.3.5

*   Add support for local inference
*   Add new pattern to recognize plain text dash bullets
*   Add test for bullet patterns
*   Fix for `partition_html` that allows for processing `div` tags that have both text and child  
    elements
*   Add ability to extract document metadata from `.docx`, `.xlsx`, and `.jpg` files.
*   Helper functions for identifying and extracting phone numbers
*   Add new function `extract_attachment_info` that extracts and decodes the attachment  
    of an email.
*   Staging brick to convert a list of `Element`s to a `pandas` dataframe.
*   Add plain text functionality to `partition_email`

## 0.3.4

*   Python-3.7 compat

## 0.3.3

*   Removes BasicConfig from logger configuration
*   Adds the `partition_email` partitioning brick
*   Adds the `replace_mime_encodings` cleaning bricks
*   Small fix to HTML parsing related to processing list items with sub-tags
*   Add `EmailElement` data structure to store email documents

## 0.3.2

*   Added `translate_text` brick for translating text between languages
*   Add an `apply` method to make it easier to apply cleaners to elements

## 0.3.1

*   Added \_\_init.py\_\_ to `partition`

## 0.3.0

*   Implement staging brick for Argilla. Converts lists of `Text` elements to `argilla` dataset classes.
*   Removing the local PDF parsing code and any dependencies and tests.
*   Reorganizes the staging bricks in the unstructured.partition module
*   Allow entities to be passed into the Datasaur staging brick
*   Added HTML escapes to the `replace_unicode_quotes` brick
*   Fix bad responses in partition\_pdf to raise ValueError
*   Adds `partition_html` for partitioning HTML documents.

## 0.2.6

*   Small change to how \_read is placed within the inheritance structure since it doesn't really apply to pdf
*   Add partitioning brick for calling the document image analysis API

## 0.2.5

*   Update python requirement to >=3.7

## 0.2.4

*   Add alternative way of importing `Final` to support google colab

## 0.2.3

*   Add cleaning bricks for removing prefixes and postfixes
*   Add cleaning bricks for extracting text before and after a pattern

## 0.2.2

*   Add staging brick for Datasaur

## 0.2.1

*   Added brick to convert an ISD dictionary to a list of elements
*   Update `PDFDocument` to use the `from_file` method
*   Added staging brick for CSV format for ISD (Initial Structured Data) format.
*   Added staging brick for separating text into attention window size chunks for `transformers`.
*   Added staging brick for LabelBox.
*   Added ability to upload LabelStudio predictions
*   Added utility function for JSONL reading and writing
*   Added staging brick for CSV format for Prodigy
*   Added staging brick for Prodigy
*   Added ability to upload LabelStudio annotations
*   Added text\_field and id\_field to stage\_for\_label\_studio signature

## 0.2.0

*   Initial release of unstructured<|MERGE_RESOLUTION|>--- conflicted
+++ resolved
@@ -1,20 +1,14 @@
+## 0.9.4
+
+### Enhancements
+
+*   Adds `include_path_in_metadata_filename` parameters to partition functions.
+*   Add min\_partition kwarg to that combines elements below a specified threshold and modifies splitting of strings longer than max partition so words are not split.
+
 ## 0.9.3
 
 ### Enhancements
 
-<<<<<<< HEAD
-*   Adds `include_path_in_metadata_filename` parameters to partition functions.
-*   Update functionality to retrieve image metadata from a page for `document_to_element_list`
-*   Links are now tracked in `partition_html` output.
-*   Set the file's current position to the beginning after reading the file in `convert_to_bytes`
-*   Add min\_partition kwarg to that combines elements below a specified threshold and modifies splitting of strings longer than max partition so words are not split.
-*   set the file's current position to the beginning after reading the file in `convert_to_bytes`
-*   Add slide notes to pptx
-*   Add `--encoding` directive to ingest
-
-### Enhancements
-
-=======
 * Pinned dependency cleanup.
 * Update `partition_csv` to always use `soupparser_fromstring` to parse `html text`
 * Update `partition_tsv` to always use `soupparser_fromstring` to parse `html text`
@@ -155,7 +149,17 @@
 ### Enhancements
 
 * Additional tests and refactor of JSON detection.
->>>>>>> cb923b96
+*   Adds `include_path_in_metadata_filename` parameters to partition functions.
+*   Update functionality to retrieve image metadata from a page for `document_to_element_list`
+*   Links are now tracked in `partition_html` output.
+*   Set the file's current position to the beginning after reading the file in `convert_to_bytes`
+*   Add min\_partition kwarg to that combines elements below a specified threshold and modifies splitting of strings longer than max partition so words are not split.
+*   set the file's current position to the beginning after reading the file in `convert_to_bytes`
+*   Add slide notes to pptx
+*   Add `--encoding` directive to ingest
+
+### Enhancements
+
 * Update functionality to retrieve image metadata from a page for `document_to_element_list`
 * Links are now tracked in `partition_html` output.
 * Set the file's current position to the beginning after reading the file in `convert_to_bytes`
@@ -167,31 +171,11 @@
 
 ### Features
 
-<<<<<<< HEAD
-*   Adds Onedrive connector.
-*   Add Confluence connector for ingest cli to pull the body text from all documents from all spaces in a confluence domain.
-
-### Fixes
-
-*   Use the `image_metadata` property of the `PageLayout` instance to get the page image info in the `document_to_element_list`
-*   Add functionality to write images to computer storage temporarily instead of keeping them in memory for `ocr_only` strategy
-*   Add functionality to convert a PDF in small chunks of pages at a time for `ocr_only` strategy
-*   Adds `.txt`, `.text`, and `.tab` to list of extensions to check if file  
-    has a `text/plain` MIME type.
-*   Enables filters to be passed to `partition_doc` so it doesn't error with LibreOffice7.
-*   Removed old error message that's superseded by `requires_dependencies`.
-
-## 0.8.2-dev4
-
-### Enhancements
-
-*   set the file's current position to the beginning after reading the file in `convert_to_bytes`
-*   Add slide notes to pptx
-=======
 * Adds Outlook connector
 * Add support for dpi parameter in inference library
 * Adds Onedrive connector.
 * Add Confluence connector for ingest cli to pull the body text from all documents from all spaces in a confluence domain.
+
 
 ### Fixes
 
@@ -203,119 +187,112 @@
   has a `text/plain` MIME type.
 * Enables filters to be passed to `partition_doc` so it doesn't error with LibreOffice7.
 * Removed old error message that's superseded by `requires_dependencies`.
-* Removes using `hi_res` as the default strategy value for `partition_via_api` and `partition_multiple_via_api`
->>>>>>> cb923b96
 
 ## 0.8.1
 
 ### Enhancements
 
-*   Add support for Python 3.11
-
-### Features
-
-### Fixes
-
-*   Fixed `auto` strategy detected scanned document as having extractable text and using `fast` strategy, resulting in no output.
-*   Fix list detection in MS Word documents.
-*   Don't instantiate an element with a coordinate system when there isn't a way to get its location data.
+* Add support for Python 3.11
+
+### Features
+
+### Fixes
+
+* Fixed `auto` strategy detected scanned document as having extractable text and using `fast` strategy, resulting in no output.
+* Fix list detection in MS Word documents.
+* Don't instantiate an element with a coordinate system when there isn't a way to get its location data.
 
 ## 0.8.0
 
 ### Enhancements
 
-*   Allow model used for hi res pdf partition strategy to be chosen when called.
-*   Updated inference package
-
-### Features
-
-*   Add `metadata_filename` parameter across all partition functions
-
-### Fixes
-
-Update to ensure `convert_to_datafame` grabs all of the metadata fields.
-
-Adjust encoding recognition threshold value in `detect_file_encoding`
-
-Fix KeyError when `isd_to_elements` doesn't find a type
-
-Fix `_output_filename` for local connector, allowing single files to be written correctly to the disk
-
-Fix for cases where an invalid encoding is extracted from an email header.
+* Allow model used for hi res pdf partition strategy to be chosen when called.
+* Updated inference package
+
+### Features
+
+* Add `metadata_filename` parameter across all partition functions
+
+### Fixes
+
+* Update to ensure `convert_to_datafame` grabs all of the metadata fields.
+* Adjust encoding recognition threshold value in `detect_file_encoding`
+* Fix KeyError when `isd_to_elements` doesn't find a type
+* Fix `_output_filename` for local connector, allowing single files to be written correctly to the disk
+
+* Fix for cases where an invalid encoding is extracted from an email header.
 
 ### BREAKING CHANGES
 
-*   Information about an element's location is no longer returned as top-level attributes of an element. Instead, it is returned in the `coordinates` attribute of the element's metadata.
+* Information about an element's location is no longer returned as top-level attributes of an element. Instead, it is returned in the `coordinates` attribute of the element's metadata.
 
 ## 0.7.12
 
 ### Enhancements
 
-Adds `include_metadata` kwarg to `partition_doc`, `partition_docx`, `partition_email`, `partition_epub`, `partition_json`, `partition_msg`, `partition_odt`, `partition_org`, `partition_pdf`, `partition_ppt`, `partition_pptx`, `partition_rst`, and `partition_rtf`
-
-### Features
-
-Add Elasticsearch connector for ingest cli to pull specific fields from all documents in an index.
-
-Adds Dropbox connector
-
-### Fixes
-
-*   Fix tests that call unstructured-api by passing through an api-key
-*   Fixed page breaks being given (incorrect) page numbers
-*   Fix skipping download on ingest when a source document exists locally
+* Adds `include_metadata` kwarg to `partition_doc`, `partition_docx`, `partition_email`, `partition_epub`, `partition_json`, `partition_msg`, `partition_odt`, `partition_org`, `partition_pdf`, `partition_ppt`, `partition_pptx`, `partition_rst`, and `partition_rtf`
+### Features
+
+* Add Elasticsearch connector for ingest cli to pull specific fields from all documents in an index.
+* Adds Dropbox connector
+
+### Fixes
+
+* Fix tests that call unstructured-api by passing through an api-key
+* Fixed page breaks being given (incorrect) page numbers
+* Fix skipping download on ingest when a source document exists locally
 
 ## 0.7.11
 
 ### Enhancements
 
-*   More deterministic element ordering when using `hi_res` PDF parsing strategy (from unstructured-inference bump to 0.5.4)
-*   Make large model available (from unstructured-inference bump to 0.5.3)
-*   Combine inferred elements with extracted elements (from unstructured-inference bump to 0.5.2)
-*   `partition_email` and `partition_msg` will now process attachments if `process_attachments=True`  
-    and a attachment partitioning functions is passed through with `attachment_partitioner=partition`.
-
-### Features
-
-### Fixes
-
-*   Fix tests that call unstructured-api by passing through an api-key
-*   Fixed page breaks being given (incorrect) page numbers
-*   Fix skipping download on ingest when a source document exists locally
+* More deterministic element ordering when using `hi_res` PDF parsing strategy (from unstructured-inference bump to 0.5.4)
+* Make large model available (from unstructured-inference bump to 0.5.3)
+* Combine inferred elements with extracted elements (from unstructured-inference bump to 0.5.2)
+* `partition_email` and `partition_msg` will now process attachments if `process_attachments=True`
+  and a attachment partitioning functions is passed through with `attachment_partitioner=partition`.
+
+### Features
+
+### Fixes
+
+* Fix tests that call unstructured-api by passing through an api-key
+* Fixed page breaks being given (incorrect) page numbers
+* Fix skipping download on ingest when a source document exists locally
 
 ## 0.7.10
 
 ### Enhancements
 
-*   Adds a `max_partition` parameter to `partition_text`, `partition_pdf`, `partition_email`,  
-    `partition_msg` and `partition_xml` that sets a limit for the size of an individual  
-    document elements. Defaults to `1500` for everything except `partition_xml`, which has  
-    a default value of `None`.
-*   DRY connector refactor
-
-### Features
-
-*   `hi_res` model for pdfs and images is selectable via environment variable.
-
-### Fixes
-
-*   CSV check now ignores escaped commas.
-*   Fix for filetype exploration util when file content does not have a comma.
-*   Adds negative lookahead to bullet pattern to avoid detecting plain text line  
-    breaks like `-------` as list items.
-*   Fix pre tag parsing for `partition_html`
-*   Fix lookup error for annotated Arabic and Hebrew encodings
+* Adds a `max_partition` parameter to `partition_text`, `partition_pdf`, `partition_email`,
+  `partition_msg` and `partition_xml` that sets a limit for the size of an individual
+  document elements. Defaults to `1500` for everything except `partition_xml`, which has
+  a default value of `None`.
+* DRY connector refactor
+
+### Features
+
+* `hi_res` model for pdfs and images is selectable via environment variable.
+
+### Fixes
+
+* CSV check now ignores escaped commas.
+* Fix for filetype exploration util when file content does not have a comma.
+* Adds negative lookahead to bullet pattern to avoid detecting plain text line
+  breaks like `-------` as list items.
+* Fix pre tag parsing for `partition_html`
+* Fix lookup error for annotated Arabic and Hebrew encodings
 
 ## 0.7.9
 
 ### Enhancements
 
-*   Improvements to string check for leafs in `partition_xml`.
-*   Adds --partition-ocr-languages to unstructured-ingest.
-
-### Features
-
-*   Adds `partition_org` for processed Org Mode documents.
+* Improvements to string check for leafs in `partition_xml`.
+* Adds --partition-ocr-languages to unstructured-ingest.
+
+### Features
+
+* Adds `partition_org` for processed Org Mode documents.
 
 ### Fixes
 
@@ -325,128 +302,128 @@
 
 ### Features
 
-*   Adds Google Cloud Service connector
-
-### Fixes
-
-*   Updates the `parse_email` for `partition_eml` so that `unstructured-api` passes the smoke tests
-*   `partition_email` now works if there is no message content
-*   Updates the `"fast"` strategy for `partition_pdf` so that it's able to recursively
-*   Adds recursive functionality to all fsspec connectors
-*   Adds generic --recursive ingest flag
+* Adds Google Cloud Service connector
+
+### Fixes
+
+* Updates the `parse_email` for `partition_eml` so that `unstructured-api` passes the smoke tests
+* `partition_email` now works if there is no message content
+* Updates the `"fast"` strategy for `partition_pdf` so that it's able to recursively
+* Adds recursive functionality to all fsspec connectors
+* Adds generic --recursive ingest flag
 
 ## 0.7.7
 
 ### Enhancements
 
-*   Adds functionality to replace the `MIME` encodings for `eml` files with one of the common encodings if a `unicode` error occurs
-*   Adds missed file-like object handling in `detect_file_encoding`
-*   Adds functionality to extract charset info from `eml` files
-
-### Features
-
-*   Added coordinate system class to track coordinate types and convert to different coordinate
-
-### Fixes
-
-*   Adds an `html_assemble_articles` kwarg to `partition_html` to enable users to capture  
-    control whether content outside of `<article>` tags is captured when  
-    `<article>` tags are present.
-*   Check for the `xml` attribute on `element` before looking for pagebreaks in `partition_docx`.
+* Adds functionality to replace the `MIME` encodings for `eml` files with one of the common encodings if a `unicode` error occurs
+* Adds missed file-like object handling in `detect_file_encoding`
+* Adds functionality to extract charset info from `eml` files
+
+### Features
+
+* Added coordinate system class to track coordinate types and convert to different coordinate
+
+### Fixes
+
+* Adds an `html_assemble_articles` kwarg to `partition_html` to enable users to capture
+  control whether content outside of `<article>` tags is captured when
+  `<article>` tags are present.
+* Check for the `xml` attribute on `element` before looking for pagebreaks in `partition_docx`.
 
 ## 0.7.6
 
 ### Enhancements
 
-*   Convert fast startegy to ocr\_only for images
-*   Adds support for page numbers in `.docx` and `.doc` when user or renderer  
-    created page breaks are present.
-*   Adds retry logic for the unstructured-ingest Biomed connector
-
-### Features
-
-*   Provides users with the ability to extract additional metadata via regex.
-*   Updates `partition_docx` to include headers and footers in the output.
-*   Create `partition_tsv` and associated tests. Make additional changes to `detect_filetype`.
-
-### Fixes
-
-*   Remove fake api key in test `partition_via_api` since we now require valid/empty api keys
-*   Page number defaults to `None` instead of `1` when page number is not present in the metadata.  
-    A page number of `None` indicates that page numbers are not being tracked for the document  
-    or that page numbers do not apply to the element in question..
-*   Fixes an issue with some pptx files. Assume pptx shapes are found in top left position of slide  
-    in case the shape.top and shape.left attributes are `None`.
+* Convert fast startegy to ocr_only for images
+* Adds support for page numbers in `.docx` and `.doc` when user or renderer
+  created page breaks are present.
+* Adds retry logic for the unstructured-ingest Biomed connector
+
+### Features
+
+* Provides users with the ability to extract additional metadata via regex.
+* Updates `partition_docx` to include headers and footers in the output.
+* Create `partition_tsv` and associated tests. Make additional changes to `detect_filetype`.
+
+### Fixes
+
+* Remove fake api key in test `partition_via_api` since we now require valid/empty api keys
+* Page number defaults to `None` instead of `1` when page number is not present in the metadata.
+  A page number of `None` indicates that page numbers are not being tracked for the document
+  or that page numbers do not apply to the element in question..
+* Fixes an issue with some pptx files. Assume pptx shapes are found in top left position of slide
+  in case the shape.top and shape.left attributes are `None`.
 
 ## 0.7.5
 
 ### Enhancements
 
-*   Adds functionality to sort elements in `partition_pdf` for `fast` strategy
-*   Adds ingest tests with `--fast` strategy on PDF documents
-*   Adds --api-key to unstructured-ingest
-
-### Features
-
-*   Adds `partition_rst` for processed ReStructured Text documents.
-
-### Fixes
-
-*   Adds handling for emails that do not have a datetime to extract.
-*   Adds pdf2image package as core requirement of unstructured (with no extras)
+* Adds functionality to sort elements in `partition_pdf` for `fast` strategy
+* Adds ingest tests with `--fast` strategy on PDF documents
+* Adds --api-key to unstructured-ingest
+
+### Features
+
+* Adds `partition_rst` for processed ReStructured Text documents.
+
+### Fixes
+
+* Adds handling for emails that do not have a datetime to extract.
+* Adds pdf2image package as core requirement of unstructured (with no extras)
 
 ## 0.7.4
 
 ### Enhancements
 
-*   Allows passing kwargs to request data field for `partition_via_api` and `partition_multiple_via_api`
-*   Enable MIME type detection if libmagic is not available
-*   Adds handling for empty files in `detect_filetype` and `partition`.
-
-### Features
-
-### Fixes
-
-*   Reslove `grpcio` import issue on `weaviate.schema.validate_schema` for python 3.9 and 3.10
-*   Remove building `detectron2` from source in Dockerfile
+* Allows passing kwargs to request data field for `partition_via_api` and `partition_multiple_via_api`
+* Enable MIME type detection if libmagic is not available
+* Adds handling for empty files in `detect_filetype` and `partition`.
+
+### Features
+
+### Fixes
+
+* Reslove `grpcio` import issue on `weaviate.schema.validate_schema` for python 3.9 and 3.10
+* Remove building `detectron2` from source in Dockerfile
 
 ## 0.7.3
 
 ### Enhancements
 
-*   Update IngestDoc abstractions and add data source metadata in ElementMetadata
-
-### Features
-
-### Fixes
-
-*   Pass `strategy` parameter down from `partition` for `partition_image`
-*   Filetype detection if a CSV has a `text/plain` MIME type
-*   `convert_office_doc` no longers prints file conversion info messages to stdout.
-*   `partition_via_api` reflects the actual filetype for the file processed in the API.
+* Update IngestDoc abstractions and add data source metadata in ElementMetadata
+
+### Features
+
+### Fixes
+
+* Pass `strategy` parameter down from `partition` for `partition_image`
+* Filetype detection if a CSV has a `text/plain` MIME type
+* `convert_office_doc` no longers prints file conversion info messages to stdout.
+* `partition_via_api` reflects the actual filetype for the file processed in the API.
 
 ## 0.7.2
 
 ### Enhancements
 
-*   Adds an optional encoding kwarg to `elements_to_json` and `elements_from_json`
-*   Bump version of base image to use new stable version of tesseract
-
-### Features
-
-### Fixes
-
-*   Update the `read_txt_file` utility function to keep using `spooled_to_bytes_io_if_needed` for xml
-*   Add functionality to the `read_txt_file` utility function to handle file-like object from URL
-*   Remove the unused parameter `encoding` from `partition_pdf`
-*   Change auto.py to have a `None` default for encoding
-*   Add functionality to try other common encodings for html and xml files if an error related to the encoding is raised and the user has not specified an encoding.
-*   Adds benchmark test with test docs in example-docs
-*   Re-enable test\_upload\_label\_studio\_data\_with\_sdk
-*   File detection now detects code files as plain text
-*   Adds `tabulate` explicitly to dependencies
-*   Fixes an issue in `metadata.page_number` of pptx files
-*   Adds showing help if no parameters passed
+* Adds an optional encoding kwarg to `elements_to_json` and `elements_from_json`
+* Bump version of base image to use new stable version of tesseract
+
+### Features
+
+### Fixes
+
+* Update the `read_txt_file` utility function to keep using `spooled_to_bytes_io_if_needed` for xml
+* Add functionality to the `read_txt_file` utility function to handle file-like object from URL
+* Remove the unused parameter `encoding` from `partition_pdf`
+* Change auto.py to have a `None` default for encoding
+* Add functionality to try other common encodings for html and xml files if an error related to the encoding is raised and the user has not specified an encoding.
+* Adds benchmark test with test docs in example-docs
+* Re-enable test_upload_label_studio_data_with_sdk
+* File detection now detects code files as plain text
+* Adds `tabulate` explicitly to dependencies
+* Fixes an issue in `metadata.page_number` of pptx files
+* Adds showing help if no parameters passed
 
 ## 0.7.1
 
@@ -454,9 +431,9 @@
 
 ### Features
 
-*   Add `stage_for_weaviate` to stage `unstructured` outputs for upload to Weaviate, along with  
-    a helper function for defining a class to use in Weaviate schemas.
-*   Builds from Unstructured base image, built off of Rocky Linux 8.7, this resolves almost all CVE's in the image.
+* Add `stage_for_weaviate` to stage `unstructured` outputs for upload to Weaviate, along with
+  a helper function for defining a class to use in Weaviate schemas.
+* Builds from Unstructured base image, built off of Rocky Linux 8.7, this resolves almost all CVE's in the image.
 
 ### Fixes
 
@@ -464,37 +441,39 @@
 
 ### Enhancements
 
-*   Installing `detectron2` from source is no longer required when using the `local-inference` extra.
-*   Updates `.pptx` parsing to include text in tables.
-
-### Features
-
-### Fixes
-
-*   Fixes an issue in `_add_element_metadata` that caused all elements to have `page_number=1`  
-    in the element metadata.
-*   Adds `.log` as a file extension for TXT files.
-*   Adds functionality to try other common encodings for email (`.eml`) files if an error related to the encoding is raised and the user has not specified an encoding.
-*   Allow passed encoding to be used in the `replace_mime_encodings`
-*   Fixes page metadata for `partition_html` when `include_metadata=False`
-*   A `ValueError` now raises if `file_filename` is not specified when you use `partition_via_api`  
-    with a file-like object.
+* Installing `detectron2` from source is no longer required when using the `local-inference` extra.
+* Updates `.pptx` parsing to include text in tables.
+
+### Features
+
+### Fixes
+
+* Fixes an issue in `_add_element_metadata` that caused all elements to have `page_number=1`
+  in the element metadata.
+* Adds `.log` as a file extension for TXT files.
+* Adds functionality to try other common encodings for email (`.eml`) files if an error related to the encoding is raised and the user has not specified an encoding.
+* Allow passed encoding to be used in the `replace_mime_encodings`
+* Fixes page metadata for `partition_html` when `include_metadata=False`
+* A `ValueError` now raises if `file_filename` is not specified when you use `partition_via_api`
+  with a file-like object.
 
 ## 0.6.11
 
 ### Enhancements
 
-*   Supports epub tests since pandoc is updated in base image
-
-### Features
-
-### Fixes
+* Supports epub tests since pandoc is updated in base image
+
+### Features
+
+
+### Fixes
+
 
 ## 0.6.10
 
 ### Enhancements
 
-*   XLS support from auto partition
+* XLS support from auto partition
 
 ### Features
 
@@ -504,15 +483,15 @@
 
 ### Enhancements
 
-*   fast strategy for pdf now keeps element bounding box data
-*   setup.py refactor
-
-### Features
-
-### Fixes
-
-*   Adds functionality to try other common encodings if an error related to the encoding is raised and the user has not specified an encoding.
-*   Adds additional MIME types for CSV
+* fast strategy for pdf now keeps element bounding box data
+* setup.py refactor
+
+### Features
+
+### Fixes
+
+* Adds functionality to try other common encodings if an error related to the encoding is raised and the user has not specified an encoding.
+* Adds additional MIME types for CSV
 
 ## 0.6.8
 
@@ -520,7 +499,7 @@
 
 ### Features
 
-*   Add `partition_csv` for CSV files.
+* Add `partition_csv` for CSV files.
 
 ### Fixes
 
@@ -528,70 +507,71 @@
 
 ### Enhancements
 
-*   Deprecate `--s3-url` in favor of `--remote-url` in CLI
-*   Refactor out non-connector-specific config variables
-*   Add `file_directory` to metadata
-*   Add `page_name` to metadata. Currently used for the sheet name in XLSX documents.
-*   Added a `--partition-strategy` parameter to unstructured-ingest so that users can specify  
-    partition strategy in CLI. For example, `--partition-strategy fast`.
-*   Added metadata for filetype.
-*   Add Discord connector to pull messages from a list of channels
-*   Refactor `unstructured/file-utils/filetype.py` to better utilise hashmap to return mime type.
-*   Add local declaration of DOCX\_MIME\_TYPES and XLSX\_MIME\_TYPES for `test_filetype.py`.
-
-### Features
-
-*   Add `partition_xml` for XML files.
-*   Add `partition_xlsx` for Microsoft Excel documents.
-
-### Fixes
-
-*   Supports `hml` filetype for partition as a variation of html filetype.
-*   Makes `pytesseract` a function level import in `partition_pdf` so you can use the `"fast"`  
-    or `"hi_res"` strategies if `pytesseract` is not installed. Also adds the  
-    `required_dependencies` decorator for the `"hi_res"` and `"ocr_only"` strategies.
-*   Fix to ensure `filename` is tracked in metadata for `docx` tables.
+* Deprecate `--s3-url` in favor of `--remote-url` in CLI
+* Refactor out non-connector-specific config variables
+* Add `file_directory` to metadata
+* Add `page_name` to metadata. Currently used for the sheet name in XLSX documents.
+* Added a `--partition-strategy` parameter to unstructured-ingest so that users can specify
+  partition strategy in CLI. For example, `--partition-strategy fast`.
+* Added metadata for filetype.
+* Add Discord connector to pull messages from a list of channels
+* Refactor `unstructured/file-utils/filetype.py` to better utilise hashmap to return mime type.
+* Add local declaration of DOCX_MIME_TYPES and XLSX_MIME_TYPES for `test_filetype.py`.
+
+### Features
+
+* Add `partition_xml` for XML files.
+* Add `partition_xlsx` for Microsoft Excel documents.
+
+### Fixes
+
+* Supports `hml` filetype for partition as a variation of html filetype.
+* Makes `pytesseract` a function level import in `partition_pdf` so you can use the `"fast"`
+  or `"hi_res"` strategies if `pytesseract` is not installed. Also adds the
+  `required_dependencies` decorator for the `"hi_res"` and `"ocr_only"` strategies.
+* Fix to ensure `filename` is tracked in metadata for `docx` tables.
 
 ## 0.6.6
 
 ### Enhancements
 
-*   Adds an `"auto"` strategy that chooses the partitioning strategy based on document  
-    characteristics and function kwargs. This is the new default strategy for `partition_pdf`  
-    and `partition_image`. Users can maintain existing behavior by explicitly setting  
-    `strategy="hi_res"`.
-*   Added an additional trace logger for NLP debugging.
-*   Add `get_date` method to `ElementMetadata` for converting the datestring to a `datetime` object.
-*   Cleanup the `filename` attribute on `ElementMetadata` to remove the full filepath.
-
-### Features
-
-*   Added table reading as html with URL parsing to `partition_docx` in docx
-*   Added metadata field for text\_as\_html for docx files
-
-### Fixes
-
-*   `fileutils/file_type` check json and eml decode ignore error
-*   `partition_email` was updated to more flexibly handle deviations from the RFC-2822 standard.  
-    The time in the metadata returns `None` if the time does not match RFC-2822 at all.
-*   Include all metadata fields when converting to dataframe or CSV
+* Adds an `"auto"` strategy that chooses the partitioning strategy based on document
+  characteristics and function kwargs. This is the new default strategy for `partition_pdf`
+  and `partition_image`. Users can maintain existing behavior by explicitly setting
+  `strategy="hi_res"`.
+* Added an additional trace logger for NLP debugging.
+* Add `get_date` method to `ElementMetadata` for converting the datestring to a `datetime` object.
+* Cleanup the `filename` attribute on `ElementMetadata` to remove the full filepath.
+
+### Features
+
+* Added table reading as html with URL parsing to `partition_docx` in docx
+* Added metadata field for text_as_html for docx files
+
+### Fixes
+
+* `fileutils/file_type` check json and eml decode ignore error
+* `partition_email` was updated to more flexibly handle deviations from the RFC-2822 standard.
+  The time in the metadata returns `None` if the time does not match RFC-2822 at all.
+* Include all metadata fields when converting to dataframe or CSV
 
 ## 0.6.5
 
 ### Enhancements
 
-*   Added support for SpooledTemporaryFile file argument.
-
-### Features
-
-### Fixes
+* Added support for SpooledTemporaryFile file argument.
+
+### Features
+
+### Fixes
+
 
 ## 0.6.4
 
 ### Enhancements
 
-*   Added an "ocr\_only" strategy for `partition_pdf`. Refactored the strategy decision  
-    logic into its own module.
+* Added an "ocr_only" strategy for `partition_pdf`. Refactored the strategy decision
+  logic into its own module.
 
 ### Features
 
@@ -601,41 +581,42 @@
 
 ### Enhancements
 
-*   Add an "ocr\_only" strategy for `partition_image`.
-
-### Features
-
-*   Added `partition_multiple_via_api` for partitioning multiple documents in a single REST  
-    API call.
-*   Added `stage_for_baseplate` function to prepare outputs for ingestion into Baseplate.
-*   Added `partition_odt` for processing Open Office documents.
-
-### Fixes
-
-*   Updates the grouping logic in the `partition_pdf` fast strategy to group together text  
-    in the same bounding box.
+* Add an "ocr_only" strategy for `partition_image`.
+
+### Features
+
+* Added `partition_multiple_via_api` for partitioning multiple documents in a single REST
+  API call.
+* Added `stage_for_baseplate` function to prepare outputs for ingestion into Baseplate.
+* Added `partition_odt` for processing Open Office documents.
+
+### Fixes
+
+* Updates the grouping logic in the `partition_pdf` fast strategy to group together text
+  in the same bounding box.
 
 ## 0.6.2
 
 ### Enhancements
 
-*   Added logic to `partition_pdf` for detecting copy protected PDFs and falling back  
-    to the hi res strategy when necessary.
-
-### Features
-
-*   Add `partition_via_api` for partitioning documents through the hosted API.
-
-### Fixes
-
-*   Fix how `exceeds_cap_ratio` handles empty (returns `True` instead of `False`)
-*   Updates `detect_filetype` to properly detect JSONs when the MIME type is `text/plain`.
+* Added logic to `partition_pdf` for detecting copy protected PDFs and falling back
+  to the hi res strategy when necessary.
+
+
+### Features
+
+* Add `partition_via_api` for partitioning documents through the hosted API.
+
+### Fixes
+
+* Fix how `exceeds_cap_ratio` handles empty (returns `True` instead of `False`)
+* Updates `detect_filetype` to properly detect JSONs when the MIME type is `text/plain`.
 
 ## 0.6.1
 
 ### Enhancements
 
-*   Updated the table extraction parameter name to be more descriptive
+* Updated the table extraction parameter name to be more descriptive
 
 ### Features
 
@@ -645,68 +626,65 @@
 
 ### Enhancements
 
-*   Adds an `ssl_verify` kwarg to `partition` and `partition_html` to enable turning off  
-    SSL verification for HTTP requests. SSL verification is on by default.
-*   Allows users to pass in ocr language to `partition_pdf` and `partition_image` through  
-    the `ocr_language` kwarg. `ocr_language` corresponds to the code for the language pack  
-    in Tesseract. You will need to install the relevant Tesseract language pack to use a  
-    given language.
-
-### Features
-
-*   Table extraction is now possible for pdfs from `partition` and `partition_pdf`.
-*   Adds support for extracting attachments from `.msg` files
-
-### Fixes
-
-*   Adds an `ssl_verify` kwarg to `partition` and `partition_html` to enable turning off  
-    SSL verification for HTTP requests. SSL verification is on by default.
+* Adds an `ssl_verify` kwarg to `partition` and `partition_html` to enable turning off
+  SSL verification for HTTP requests. SSL verification is on by default.
+* Allows users to pass in ocr language to `partition_pdf` and `partition_image` through
+  the `ocr_language` kwarg. `ocr_language` corresponds to the code for the language pack
+  in Tesseract. You will need to install the relevant Tesseract language pack to use a
+  given language.
+
+### Features
+
+* Table extraction is now possible for pdfs from `partition` and `partition_pdf`.
+* Adds support for extracting attachments from `.msg` files
+
+### Fixes
+
+* Adds an `ssl_verify` kwarg to `partition` and `partition_html` to enable turning off
+  SSL verification for HTTP requests. SSL verification is on by default.
 
 ## 0.5.13
 
 ### Enhancements
 
-*   Allow headers to be passed into `partition` when `url` is used.
-
-### Features
-
-*   `bytes_string_to_string` cleaning brick for bytes string output.
-
-### Fixes
-
-*   Fixed typo in call to `exactly_one` in `partition_json`
-*   unstructured-documents encode xml string if document\_tree is `None` in `_read_xml`.
-*   Update to `_read_xml` so that Markdown files with embedded HTML process correctly.
-*   Fallback to "fast" strategy only emits a warning if the user specifies the "hi\_res" strategy.
-*   unstructured-partition-text\_type exceeds\_cap\_ratio fix returns and how capitalization ratios are calculated
-*   `partition_pdf` and `partition_text` group broken paragraphs to avoid fragmented `NarrativeText` elements.
-*   .json files resolved as "application/json" on centos7 (or other installs with older libmagic libs)
+* Allow headers to be passed into `partition` when `url` is used.
+
+### Features
+
+* `bytes_string_to_string` cleaning brick for bytes string output.
+
+### Fixes
+
+* Fixed typo in call to `exactly_one` in `partition_json`
+* unstructured-documents encode xml string if document_tree is `None` in `_read_xml`.
+* Update to `_read_xml` so that Markdown files with embedded HTML process correctly.
+* Fallback to "fast" strategy only emits a warning if the user specifies the "hi_res" strategy.
+* unstructured-partition-text_type exceeds_cap_ratio fix returns and how capitalization ratios are calculated
+* `partition_pdf` and `partition_text` group broken paragraphs to avoid fragmented `NarrativeText` elements.
+* .json files resolved as "application/json" on centos7 (or other installs with older libmagic libs)
 
 ## 0.5.12
 
 ### Enhancements
 
-*   Add OS mimetypes DB to docker image, mainly for unstructured-api compat.
-*   Use the image registry as a cache when building Docker images.
-*   Adds the ability for `partition_text` to group together broken paragraphs.
-*   Added method to utils to allow date time format validation
-
-### Features
-
-Add Slack connector to pull messages for a specific channel
-
-Add --partition-by-api parameter to unstructured-ingest
-
-Added `partition_rtf` for processing rich text files.
-
-`partition` now accepts a `url` kwarg in addition to `file` and `filename`.
-
-### Fixes
-
-*   Allow encoding to be passed into `replace_mime_encodings`.
-*   unstructured-ingest connector-specific dependencies are imported on demand.
-*   unstructured-ingest --flatten-metadata supported for local connector.
-*   unstructured-ingest fix runtime error when using --metadata-include.
+* Add OS mimetypes DB to docker image, mainly for unstructured-api compat.
+* Use the image registry as a cache when building Docker images.
+* Adds the ability for `partition_text` to group together broken paragraphs.
+* Added method to utils to allow date time format validation
+
+### Features
+* Add Slack connector to pull messages for a specific channel
+
+* Add --partition-by-api parameter to unstructured-ingest
+* Added `partition_rtf` for processing rich text files.
+* `partition` now accepts a `url` kwarg in addition to `file` and `filename`.
+
+### Fixes
+
+* Allow encoding to be passed into `replace_mime_encodings`.
+* unstructured-ingest connector-specific dependencies are imported on demand.
+* unstructured-ingest --flatten-metadata supported for local connector.
+* unstructured-ingest fix runtime error when using --metadata-include.
 
 ## 0.5.11
 
@@ -716,23 +694,23 @@
 
 ### Fixes
 
-*   Guard against null style attribute in docx document elements
-*   Update HTML encoding to better support foreign language characters
+* Guard against null style attribute in docx document elements
+* Update HTML encoding to better support foreign language characters
 
 ## 0.5.10
 
 ### Enhancements
 
-*   Updated inference package
-*   Add sender, recipient, date, and subject to element metadata for emails
-
-### Features
-
-*   Added `--download-only` parameter to `unstructured-ingest`
-
-### Fixes
-
-*   FileNotFound error when filename is provided but file is not on disk
+* Updated inference package
+* Add sender, recipient, date, and subject to element metadata for emails
+
+### Features
+
+* Added `--download-only` parameter to `unstructured-ingest`
+
+### Fixes
+
+* FileNotFound error when filename is provided but file is not on disk
 
 ## 0.5.9
 
@@ -742,50 +720,50 @@
 
 ### Fixes
 
-*   Convert file to str in helper `split_by_paragraph` for `partition_text`
+* Convert file to str in helper `split_by_paragraph` for `partition_text`
 
 ## 0.5.8
 
 ### Enhancements
 
-*   Update `elements_to_json` to return string when filename is not specified
-*   `elements_from_json` may take a string instead of a filename with the `text` kwarg
-*   `detect_filetype` now does a final fallback to file extension.
-*   Empty tags are now skipped during the depth check for HTML processing.
-
-### Features
-
-*   Add local file system to `unstructured-ingest`
-*   Add `--max-docs` parameter to `unstructured-ingest`
-*   Added `partition_msg` for processing MSFT Outlook .msg files.
-
-### Fixes
-
-*   `convert_file_to_text` now passes through the `source_format` and `target_format` kwargs.  
-    Previously they were hard coded.
-*   Partitioning functions that accept a `text` kwarg no longer raise an error if an empty  
-    string is passed (and empty list of elements is returned instead).
-*   `partition_json` no longer fails if the input is an empty list.
-*   Fixed bug in `chunk_by_attention_window` that caused the last word in segments to be cut-off  
-    in some cases.
+* Update `elements_to_json` to return string when filename is not specified
+* `elements_from_json` may take a string instead of a filename with the `text` kwarg
+* `detect_filetype` now does a final fallback to file extension.
+* Empty tags are now skipped during the depth check for HTML processing.
+
+### Features
+
+* Add local file system to `unstructured-ingest`
+* Add `--max-docs` parameter to `unstructured-ingest`
+* Added `partition_msg` for processing MSFT Outlook .msg files.
+
+### Fixes
+
+* `convert_file_to_text` now passes through the `source_format` and `target_format` kwargs.
+  Previously they were hard coded.
+* Partitioning functions that accept a `text` kwarg no longer raise an error if an empty
+  string is passed (and empty list of elements is returned instead).
+* `partition_json` no longer fails if the input is an empty list.
+* Fixed bug in `chunk_by_attention_window` that caused the last word in segments to be cut-off
+  in some cases.
 
 ### BREAKING CHANGES
 
-*   `stage_for_transformers` now returns a list of elements, making it consistent with other  
-    staging bricks
+* `stage_for_transformers` now returns a list of elements, making it consistent with other
+  staging bricks
 
 ## 0.5.7
 
 ### Enhancements
 
-*   Refactored codebase using `exactly_one`
-*   Adds ability to pass headers when passing a url in partition\_html()
-*   Added optional `content_type` and `file_filename` parameters to `partition()` to bypass file detection
-
-### Features
-
-*   Add `--flatten-metadata` parameter to `unstructured-ingest`
-*   Add `--fields-include` parameter to `unstructured-ingest`
+* Refactored codebase using `exactly_one`
+* Adds ability to pass headers when passing a url in partition_html()
+* Added optional `content_type` and `file_filename` parameters to `partition()` to bypass file detection
+
+### Features
+
+* Add `--flatten-metadata` parameter to `unstructured-ingest`
+* Add `--fields-include` parameter to `unstructured-ingest`
 
 ### Fixes
 
@@ -793,63 +771,63 @@
 
 ### Enhancements
 
-*   `contains_english_word()`, used heavily in text processing, is 10x faster.
-
-### Features
-
-*   Add `--metadata-include` and `--metadata-exclude` parameters to `unstructured-ingest`
-*   Add `clean_non_ascii_chars` to remove non-ascii characters from unicode string
-
-### Fixes
-
-*   Fix problem with PDF partition (duplicated test)
+* `contains_english_word()`, used heavily in text processing, is 10x faster.
+
+### Features
+
+* Add `--metadata-include` and `--metadata-exclude` parameters to `unstructured-ingest`
+* Add `clean_non_ascii_chars` to remove non-ascii characters from unicode string
+
+### Fixes
+
+* Fix problem with PDF partition (duplicated test)
 
 ## 0.5.4
 
 ### Enhancements
 
-*   Added Biomedical literature connector for ingest cli.
-*   Add `FsspecConnector` to easily integrate any existing `fsspec` filesystem as a connector.
-*   Rename `s3_connector.py` to `s3.py` for readability and consistency with the  
-    rest of the connectors.
-*   Now `S3Connector` relies on `s3fs` instead of on `boto3`, and it inherits  
-    from `FsspecConnector`.
-*   Adds an `UNSTRUCTURED_LANGUAGE_CHECKS` environment variable to control whether or not language  
-    specific checks like vocabulary and POS tagging are applied. Set to `"true"` for higher  
-    resolution partitioning and `"false"` for faster processing.
-*   Improves `detect_filetype` warning to include filename when provided.
-*   Adds a "fast" strategy for partitioning PDFs with PDFMiner. Also falls back to the "fast"  
-    strategy if detectron2 is not available.
-*   Start deprecation life cycle for `unstructured-ingest --s3-url` option, to be deprecated in  
-    favor of `--remote-url`.
-
-### Features
-
-*   Add `AzureBlobStorageConnector` based on its `fsspec` implementation inheriting  
-    from `FsspecConnector`
-*   Add `partition_epub` for partitioning e-books in EPUB3 format.
-
-### Fixes
-
-*   Fixes processing for text files with `message/rfc822` MIME type.
-*   Open xml files in read-only mode when reading contents to construct an XMLDocument.
+* Added Biomedical literature connector for ingest cli.
+* Add `FsspecConnector` to easily integrate any existing `fsspec` filesystem as a connector.
+* Rename `s3_connector.py` to `s3.py` for readability and consistency with the
+  rest of the connectors.
+* Now `S3Connector` relies on `s3fs` instead of on `boto3`, and it inherits
+  from `FsspecConnector`.
+* Adds an `UNSTRUCTURED_LANGUAGE_CHECKS` environment variable to control whether or not language
+  specific checks like vocabulary and POS tagging are applied. Set to `"true"` for higher
+  resolution partitioning and `"false"` for faster processing.
+* Improves `detect_filetype` warning to include filename when provided.
+* Adds a "fast" strategy for partitioning PDFs with PDFMiner. Also falls back to the "fast"
+  strategy if detectron2 is not available.
+* Start deprecation life cycle for `unstructured-ingest --s3-url` option, to be deprecated in
+  favor of `--remote-url`.
+
+### Features
+
+* Add `AzureBlobStorageConnector` based on its `fsspec` implementation inheriting
+from `FsspecConnector`
+* Add `partition_epub` for partitioning e-books in EPUB3 format.
+
+### Fixes
+
+* Fixes processing for text files with `message/rfc822` MIME type.
+* Open xml files in read-only mode when reading contents to construct an XMLDocument.
 
 ## 0.5.3
 
 ### Enhancements
 
-*   `auto.partition()` can now load Unstructured ISD json documents.
-*   Simplify partitioning functions.
-*   Improve logging for ingest CLI.
-
-### Features
-
-*   Add `--wikipedia-auto-suggest` argument to the ingest CLI to disable automatic redirection  
-    to pages with similar names.
-*   Add setup script for Amazon Linux 2
-*   Add optional `encoding` argument to the `partition_(text/email/html)` functions.
-*   Added Google Drive connector for ingest cli.
-*   Added Gitlab connector for ingest cli.
+* `auto.partition()` can now load Unstructured ISD json documents.
+* Simplify partitioning functions.
+* Improve logging for ingest CLI.
+
+### Features
+
+* Add `--wikipedia-auto-suggest` argument to the ingest CLI to disable automatic redirection
+  to pages with similar names.
+* Add setup script for Amazon Linux 2
+* Add optional `encoding` argument to the `partition_(text/email/html)` functions.
+* Added Google Drive connector for ingest cli.
+* Added Gitlab connector for ingest cli.
 
 ### Fixes
 
@@ -857,19 +835,19 @@
 
 ### Enhancements
 
-*   Fully move from printing to logging.
-*   `unstructured-ingest` now uses a default `--download_dir` of `$HOME/.cache/unstructured/ingest`  
-    rather than a "tmp-ingest-" dir in the working directory.
-
-### Features
-
-### Fixes
-
-*   `setup_ubuntu.sh` no longer fails in some contexts by interpreting  
-    `DEBIAN_FRONTEND=noninteractive` as a command
-*   `unstructured-ingest` no longer re-downloads files when --preserve-downloads  
-    is used without --download-dir.
-*   Fixed an issue that was causing text to be skipped in some HTML documents.
+* Fully move from printing to logging.
+* `unstructured-ingest` now uses a default `--download_dir` of `$HOME/.cache/unstructured/ingest`
+rather than a "tmp-ingest-" dir in the working directory.
+
+### Features
+
+### Fixes
+
+* `setup_ubuntu.sh` no longer fails in some contexts by interpreting
+`DEBIAN_FRONTEND=noninteractive` as a command
+* `unstructured-ingest` no longer re-downloads files when --preserve-downloads
+is used without --download-dir.
+* Fixed an issue that was causing text to be skipped in some HTML documents.
 
 ## 0.5.1
 
@@ -879,243 +857,243 @@
 
 ### Fixes
 
-*   Fixes an error causing JavaScript to appear in the output of `partition_html` sometimes.
-*   Fix several issues with the `requires_dependencies` decorator, including the error message  
-    and how it was used, which had caused an error for `unstructured-ingest --github-url ...`.
+* Fixes an error causing JavaScript to appear in the output of `partition_html` sometimes.
+* Fix several issues with the `requires_dependencies` decorator, including the error message
+  and how it was used, which had caused an error for `unstructured-ingest --github-url ...`.
 
 ## 0.5.0
 
 ### Enhancements
 
-*   Add `requires_dependencies` Python decorator to check dependencies are installed before  
-    instantiating a class or running a function
-
-### Features
-
-*   Added Wikipedia connector for ingest cli.
-
-### Fixes
-
-*   Fix `process_document` file cleaning on failure
-*   Fixes an error introduced in the metadata tracking commit that caused `NarrativeText`  
-    and `FigureCaption` elements to be represented as `Text` in HTML documents.
+* Add `requires_dependencies` Python decorator to check dependencies are installed before
+  instantiating a class or running a function
+
+### Features
+
+* Added Wikipedia connector for ingest cli.
+
+### Fixes
+
+* Fix `process_document` file cleaning on failure
+* Fixes an error introduced in the metadata tracking commit that caused `NarrativeText`
+  and `FigureCaption` elements to be represented as `Text` in HTML documents.
 
 ## 0.4.16
 
 ### Enhancements
 
-*   Fallback to using file extensions for filetype detection if `libmagic` is not present
-
-### Features
-
-*   Added setup script for Ubuntu
-*   Added GitHub connector for ingest cli.
-*   Added `partition_md` partitioner.
-*   Added Reddit connector for ingest cli.
-
-### Fixes
-
-*   Initializes connector properly in ingest.main::MainProcess
-*   Restricts version of unstructured-inference to avoid multithreading issue
+* Fallback to using file extensions for filetype detection if `libmagic` is not present
+
+### Features
+
+* Added setup script for Ubuntu
+* Added GitHub connector for ingest cli.
+* Added `partition_md` partitioner.
+* Added Reddit connector for ingest cli.
+
+### Fixes
+
+* Initializes connector properly in ingest.main::MainProcess
+* Restricts version of unstructured-inference to avoid multithreading issue
 
 ## 0.4.15
 
 ### Enhancements
 
-*   Added `elements_to_json` and `elements_from_json` for easier serialization/deserialization
-*   `convert_to_dict`, `dict_to_elements` and `convert_to_csv` are now aliases for functions  
-    that use the ISD terminology.
-
-### Fixes
-
-*   Update to ensure all elements are preserved during serialization/deserialization
+* Added `elements_to_json` and `elements_from_json` for easier serialization/deserialization
+* `convert_to_dict`, `dict_to_elements` and `convert_to_csv` are now aliases for functions
+  that use the ISD terminology.
+
+### Fixes
+
+* Update to ensure all elements are preserved during serialization/deserialization
 
 ## 0.4.14
 
-*   Automatically install `nltk` models in the `tokenize` module.
+* Automatically install `nltk` models in the `tokenize` module.
 
 ## 0.4.13
 
-*   Fixes unstructured-ingest cli.
+* Fixes unstructured-ingest cli.
 
 ## 0.4.12
 
-*   Adds console\_entrypoint for unstructured-ingest, other structure/doc updates related to ingest.
-*   Add `parser` parameter to `partition_html`.
+* Adds console_entrypoint for unstructured-ingest, other structure/doc updates related to ingest.
+* Add `parser` parameter to `partition_html`.
 
 ## 0.4.11
 
-*   Adds `partition_doc` for partitioning Word documents in `.doc` format. Requires `libreoffice`.
-*   Adds `partition_ppt` for partitioning PowerPoint documents in `.ppt` format. Requires `libreoffice`.
+* Adds `partition_doc` for partitioning Word documents in `.doc` format. Requires `libreoffice`.
+* Adds `partition_ppt` for partitioning PowerPoint documents in `.ppt` format. Requires `libreoffice`.
 
 ## 0.4.10
 
-*   Fixes `ElementMetadata` so that it's JSON serializable when the filename is a `Path` object.
+* Fixes `ElementMetadata` so that it's JSON serializable when the filename is a `Path` object.
 
 ## 0.4.9
 
-*   Added ingest modules and s3 connector, sample ingest script
-*   Default to `url=None` for `partition_pdf` and `partition_image`
-*   Add ability to skip English specific check by setting the `UNSTRUCTURED_LANGUAGE` env var to `""`.
-*   Document `Element` objects now track metadata
+* Added ingest modules and s3 connector, sample ingest script
+* Default to `url=None` for `partition_pdf` and `partition_image`
+* Add ability to skip English specific check by setting the `UNSTRUCTURED_LANGUAGE` env var to `""`.
+* Document `Element` objects now track metadata
 
 ## 0.4.8
 
-*   Modified XML and HTML parsers not to load comments.
+* Modified XML and HTML parsers not to load comments.
 
 ## 0.4.7
 
-*   Added the ability to pull an HTML document from a url in `partition_html`.
-*   Added the the ability to get file summary info from lists of filenames and lists  
-    of file contents.
-*   Added optional page break to `partition` for `.pptx`, `.pdf`, images, and `.html` files.
-*   Added `to_dict` method to document elements.
-*   Include more unicode quotes in `replace_unicode_quotes`.
+* Added the ability to pull an HTML document from a url in `partition_html`.
+* Added the the ability to get file summary info from lists of filenames and lists
+  of file contents.
+* Added optional page break to `partition` for `.pptx`, `.pdf`, images, and `.html` files.
+* Added `to_dict` method to document elements.
+* Include more unicode quotes in `replace_unicode_quotes`.
 
 ## 0.4.6
 
-*   Loosen the default cap threshold to `0.5`.
-*   Add a `UNSTRUCTURED_NARRATIVE_TEXT_CAP_THRESHOLD` environment variable for controlling  
-    the cap ratio threshold.
-*   Unknown text elements are identified as `Text` for HTML and plain text documents.
-*   `Body Text` styles no longer default to `NarrativeText` for Word documents. The style information  
-    is insufficient to determine that the text is narrative.
-*   Upper cased text is lower cased before checking for verbs. This helps avoid some missed verbs.
-*   Adds an `Address` element for capturing elements that only contain an address.
-*   Suppress the `UserWarning` when detectron is called.
-*   Checks that titles and narrative test have at least one English word.
-*   Checks that titles and narrative text are at least 50% alpha characters.
-*   Restricts titles to a maximum word length. Adds a `UNSTRUCTURED_TITLE_MAX_WORD_LENGTH`  
-    environment variable for controlling the max number of words in a title.
-*   Updated `partition_pptx` to order the elements on the page
+* Loosen the default cap threshold to `0.5`.
+* Add a `UNSTRUCTURED_NARRATIVE_TEXT_CAP_THRESHOLD` environment variable for controlling
+  the cap ratio threshold.
+* Unknown text elements are identified as `Text` for HTML and plain text documents.
+* `Body Text` styles no longer default to `NarrativeText` for Word documents. The style information
+  is insufficient to determine that the text is narrative.
+* Upper cased text is lower cased before checking for verbs. This helps avoid some missed verbs.
+* Adds an `Address` element for capturing elements that only contain an address.
+* Suppress the `UserWarning` when detectron is called.
+* Checks that titles and narrative test have at least one English word.
+* Checks that titles and narrative text are at least 50% alpha characters.
+* Restricts titles to a maximum word length. Adds a `UNSTRUCTURED_TITLE_MAX_WORD_LENGTH`
+  environment variable for controlling the max number of words in a title.
+* Updated `partition_pptx` to order the elements on the page
 
 ## 0.4.4
 
-*   Updated `partition_pdf` and `partition_image` to return `unstructured` `Element` objects
-*   Fixed the healthcheck url path when partitioning images and PDFs via API
-*   Adds an optional `coordinates` attribute to document objects
-*   Adds `FigureCaption` and `CheckBox` document elements
-*   Added ability to split lists detected in `LayoutElement` objects
-*   Adds `partition_pptx` for partitioning PowerPoint documents
-*   LayoutParser models now download from HugginfaceHub instead of DropBox
-*   Fixed file type detection for XML and HTML files on Amazone Linux
+* Updated `partition_pdf` and `partition_image` to return `unstructured` `Element` objects
+* Fixed the healthcheck url path when partitioning images and PDFs via API
+* Adds an optional `coordinates` attribute to document objects
+* Adds `FigureCaption` and `CheckBox` document elements
+* Added ability to split lists detected in `LayoutElement` objects
+* Adds `partition_pptx` for partitioning PowerPoint documents
+* LayoutParser models now download from HugginfaceHub instead of DropBox
+* Fixed file type detection for XML and HTML files on Amazone Linux
 
 ## 0.4.3
 
-*   Adds `requests` as a base dependency
-*   Fix in `exceeds_cap_ratio` so the function doesn't break with empty text
-*   Fix bug in `_parse_received_data`.
-*   Update `detect_filetype` to properly handle `.doc`, `.xls`, and `.ppt`.
+* Adds `requests` as a base dependency
+* Fix in `exceeds_cap_ratio` so the function doesn't break with empty text
+* Fix bug in `_parse_received_data`.
+* Update `detect_filetype` to properly handle `.doc`, `.xls`, and `.ppt`.
 
 ## 0.4.2
 
-*   Added `partition_image` to process documents in an image format.
-*   Fixed utf-8 encoding error in `partition_email` with attachments for `text/html`
+* Added `partition_image` to process documents in an image format.
+* Fixed utf-8 encoding error in `partition_email` with attachments for `text/html`
 
 ## 0.4.1
 
-*   Added support for text files in the `partition` function
-*   Pinned `opencv-python` for easier installation on Linux
+* Added support for text files in the `partition` function
+* Pinned `opencv-python` for easier installation on Linux
 
 ## 0.4.0
 
-*   Added generic `partition` brick that detects the file type and routes a file to the appropriate  
-    partitioning brick.
-*   Added a file type detection module.
-*   Updated `partition_html` and `partition_eml` to support file-like objects in 'rb' mode.
-*   Cleaning brick for removing ordered bullets `clean_ordered_bullets`.
-*   Extract brick method for ordered bullets `extract_ordered_bullets`.
-*   Test for `clean_ordered_bullets`.
-*   Test for `extract_ordered_bullets`.
-*   Added `partition_docx` for pre-processing Word Documents.
-*   Added new REGEX patterns to extract email header information
-*   Added new functions to extract header information `parse_received_data` and `partition_header`
-*   Added new function to parse plain text files `partition_text`
-*   Added new cleaners functions `extract_ip_address`, `extract_ip_address_name`, `extract_mapi_id`, `extract_datetimetz`
-*   Add new `Image` element and function to find embedded images `find_embedded_images`
-*   Added `get_directory_file_info` for summarizing information about source documents
+* Added generic `partition` brick that detects the file type and routes a file to the appropriate
+  partitioning brick.
+* Added a file type detection module.
+* Updated `partition_html` and `partition_eml` to support file-like objects in 'rb' mode.
+* Cleaning brick for removing ordered bullets `clean_ordered_bullets`.
+* Extract brick method for ordered bullets `extract_ordered_bullets`.
+* Test for `clean_ordered_bullets`.
+* Test for `extract_ordered_bullets`.
+* Added `partition_docx` for pre-processing Word Documents.
+* Added new REGEX patterns to extract email header information
+* Added new functions to extract header information `parse_received_data` and `partition_header`
+* Added new function to parse plain text files `partition_text`
+* Added new cleaners functions `extract_ip_address`, `extract_ip_address_name`, `extract_mapi_id`, `extract_datetimetz`
+* Add new `Image` element and function to find embedded images `find_embedded_images`
+* Added `get_directory_file_info` for summarizing information about source documents
 
 ## 0.3.5
 
-*   Add support for local inference
-*   Add new pattern to recognize plain text dash bullets
-*   Add test for bullet patterns
-*   Fix for `partition_html` that allows for processing `div` tags that have both text and child  
-    elements
-*   Add ability to extract document metadata from `.docx`, `.xlsx`, and `.jpg` files.
-*   Helper functions for identifying and extracting phone numbers
-*   Add new function `extract_attachment_info` that extracts and decodes the attachment  
-    of an email.
-*   Staging brick to convert a list of `Element`s to a `pandas` dataframe.
-*   Add plain text functionality to `partition_email`
+* Add support for local inference
+* Add new pattern to recognize plain text dash bullets
+* Add test for bullet patterns
+* Fix for `partition_html` that allows for processing `div` tags that have both text and child
+  elements
+* Add ability to extract document metadata from `.docx`, `.xlsx`, and `.jpg` files.
+* Helper functions for identifying and extracting phone numbers
+* Add new function `extract_attachment_info` that extracts and decodes the attachment
+of an email.
+* Staging brick to convert a list of `Element`s to a `pandas` dataframe.
+* Add plain text functionality to `partition_email`
 
 ## 0.3.4
 
-*   Python-3.7 compat
+* Python-3.7 compat
 
 ## 0.3.3
 
-*   Removes BasicConfig from logger configuration
-*   Adds the `partition_email` partitioning brick
-*   Adds the `replace_mime_encodings` cleaning bricks
-*   Small fix to HTML parsing related to processing list items with sub-tags
-*   Add `EmailElement` data structure to store email documents
+* Removes BasicConfig from logger configuration
+* Adds the `partition_email` partitioning brick
+* Adds the `replace_mime_encodings` cleaning bricks
+* Small fix to HTML parsing related to processing list items with sub-tags
+* Add `EmailElement` data structure to store email documents
 
 ## 0.3.2
 
-*   Added `translate_text` brick for translating text between languages
-*   Add an `apply` method to make it easier to apply cleaners to elements
+* Added `translate_text` brick for translating text between languages
+* Add an `apply` method to make it easier to apply cleaners to elements
 
 ## 0.3.1
 
-*   Added \_\_init.py\_\_ to `partition`
+* Added \_\_init.py\_\_ to `partition`
 
 ## 0.3.0
 
-*   Implement staging brick for Argilla. Converts lists of `Text` elements to `argilla` dataset classes.
-*   Removing the local PDF parsing code and any dependencies and tests.
-*   Reorganizes the staging bricks in the unstructured.partition module
-*   Allow entities to be passed into the Datasaur staging brick
-*   Added HTML escapes to the `replace_unicode_quotes` brick
-*   Fix bad responses in partition\_pdf to raise ValueError
-*   Adds `partition_html` for partitioning HTML documents.
+* Implement staging brick for Argilla. Converts lists of `Text` elements to `argilla` dataset classes.
+* Removing the local PDF parsing code and any dependencies and tests.
+* Reorganizes the staging bricks in the unstructured.partition module
+* Allow entities to be passed into the Datasaur staging brick
+* Added HTML escapes to the `replace_unicode_quotes` brick
+* Fix bad responses in partition_pdf to raise ValueError
+* Adds `partition_html` for partitioning HTML documents.
 
 ## 0.2.6
 
-*   Small change to how \_read is placed within the inheritance structure since it doesn't really apply to pdf
-*   Add partitioning brick for calling the document image analysis API
+* Small change to how \_read is placed within the inheritance structure since it doesn't really apply to pdf
+* Add partitioning brick for calling the document image analysis API
 
 ## 0.2.5
 
-*   Update python requirement to >=3.7
+* Update python requirement to >=3.7
 
 ## 0.2.4
 
-*   Add alternative way of importing `Final` to support google colab
+* Add alternative way of importing `Final` to support google colab
 
 ## 0.2.3
 
-*   Add cleaning bricks for removing prefixes and postfixes
-*   Add cleaning bricks for extracting text before and after a pattern
+* Add cleaning bricks for removing prefixes and postfixes
+* Add cleaning bricks for extracting text before and after a pattern
 
 ## 0.2.2
 
-*   Add staging brick for Datasaur
+* Add staging brick for Datasaur
 
 ## 0.2.1
 
-*   Added brick to convert an ISD dictionary to a list of elements
-*   Update `PDFDocument` to use the `from_file` method
-*   Added staging brick for CSV format for ISD (Initial Structured Data) format.
-*   Added staging brick for separating text into attention window size chunks for `transformers`.
-*   Added staging brick for LabelBox.
-*   Added ability to upload LabelStudio predictions
-*   Added utility function for JSONL reading and writing
-*   Added staging brick for CSV format for Prodigy
-*   Added staging brick for Prodigy
-*   Added ability to upload LabelStudio annotations
-*   Added text\_field and id\_field to stage\_for\_label\_studio signature
+* Added brick to convert an ISD dictionary to a list of elements
+* Update `PDFDocument` to use the `from_file` method
+* Added staging brick for CSV format for ISD (Initial Structured Data) format.
+* Added staging brick for separating text into attention window size chunks for `transformers`.
+* Added staging brick for LabelBox.
+* Added ability to upload LabelStudio predictions
+* Added utility function for JSONL reading and writing
+* Added staging brick for CSV format for Prodigy
+* Added staging brick for Prodigy
+* Added ability to upload LabelStudio annotations
+* Added text_field and id_field to stage_for_label_studio signature
 
 ## 0.2.0
 
-*   Initial release of unstructured+* Initial release of unstructured