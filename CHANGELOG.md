--- conflicted
+++ resolved
@@ -11,13 +11,9 @@
 
 ### Fixes
 
-<<<<<<< HEAD
-=======
 * Updates the grouping logic in the `partition_pdf` fast strategy to group together text
   in the same bounding box.
 
-
->>>>>>> aa01cdfc
 ## 0.6.2
 
 ### Enhancements
