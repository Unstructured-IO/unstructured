--- conflicted
+++ resolved
@@ -1,25 +1,14 @@
-<<<<<<< HEAD
-## 0.16.10
-
-### Enhancements
-
-=======
 ## 0.16.10-dev0
 
 ### Enhancements
 
 - **Enhance quote standardization tests with additional Unicode scenarios
 
->>>>>>> 2f06d5a2
-### Features
-
-### Fixes
-
-<<<<<<< HEAD
-- Fix ipv4 regex to correctly include up to three digit octets.
-=======
+### Features
+
+### Fixes
+
 - **Fix original file doctype detection** from cct converted file paths for metrics calculation.
->>>>>>> 2f06d5a2
 
 ## 0.16.9
 
