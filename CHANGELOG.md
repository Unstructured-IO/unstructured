--- conflicted
+++ resolved
@@ -1,24 +1,18 @@
-## 0.6.7-dev0
-
-### Enhancements
-
-<<<<<<< HEAD
+## 0.6.7-dev1
+
+### Enhancements
+
 * Added a `--partition-strategy` parameter to unstructured-ingest so that users can specify
   partition strategy in CLI. For example, `--partition-strategy fast`.
 
-=======
->>>>>>> 99aa3461
-### Features
-
-### Fixes
-
-<<<<<<< HEAD
-=======
+### Features
+
+### Fixes
+
 * Makes `pytesseract` a function level import in `partition_pdf` so you can use the `"fast"`
   or `"hi_res"` strategies if `pytesseract` is not installed. Also adds the
   `required_dependencies` decorator for the `"hi_res"` and `"ocr_only"` strategies.
 
->>>>>>> 99aa3461
 ## 0.6.6
 
 ### Enhancements
