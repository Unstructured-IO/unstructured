--- conflicted
+++ resolved
@@ -1,8 +1,4 @@
-<<<<<<< HEAD
-## 0.10.15-dev16
-=======
-## 0.10.15-dev15
->>>>>>> 50db2abd
+## 0.10.15
 
 ### Enhancements
 
@@ -17,17 +13,15 @@
 * **Better debug output related to sentence counting internals**. Clarify message when sentence is not counted toward sentence count because there aren't enough words, relevant for developers focused on `unstructured`s NLP internals.
 * **Faster ocr_only speed for partitioning PDF and images.** Use `unstructured_pytesseract.run_and_get_multiple_output` function to reduce the number of calls to `tesseract` by half when partitioning pdf or image with `tesseract`
 * **Adds data source properties to fsspec connectors** These properties (date_created, date_modified, version, source_url, record_locator) are written to element metadata during ingest, mapping elements to information about the document source from which they derive.
-<<<<<<< HEAD
+* **Non-HTML text files now return unstructured-elements as opposed to HTML-elements.** Previously the text based files that went through `partition_html` would return HTML-elements but now we preserve the format from the input using `source_format` argument in the partition call.
 * **Bump unstructured-inference** to 0.5.28
   * add env variable `ENTIRE_PAGE_OCR` to specify using paddle or tesseract on entire page OCR
   * table structure detection now pads the input image by 25 pixels in all 4 directions to improve its recall (0.5.27)
   * support paddle with both cpu and gpu and assumed it is pre-installed (0.5.26)
   * fix a bug where `cells_to_html` doesn't handle cells spanning multiple rows properly (0.5.25)
   * remove `cv2` preprocessing step before OCR step in table transformer (0.5.24)
-=======
-* **Non-HTML text files now return unstructured-elements as opposed to HTML-elements.** Previously the text based files that went through `partition_html` would return HTML-elements but now we preserve the format from the input using `source_format` argument in the partition call.
-
->>>>>>> 50db2abd
+
+
 
 ### Features
 
