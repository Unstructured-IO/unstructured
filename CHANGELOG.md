<<<<<<< HEAD
## 0.7.11-dev1
=======
## 0.7.11-dev2
>>>>>>> 4f891fff

### Enhancements

* `partition_email` and `partition_msg` will now process attachments if `process_attachments=True`
  and a attachment partitioning functions is passed through with `attachment_partitioner=partition`.

### Features

### Fixes

* Fix tests that call unstructured-api by passing through an api-key
* Fixed page breaks being given (incorrect) page numbers
* Fix skipping download on ingest when a source document exists locally

## 0.7.10

### Enhancements

* Adds a `max_partition` parameter to `partition_text`, `partition_pdf`, `partition_email`,
  `partition_msg` and `partition_xml` that sets a limit for the size of an individual
  document elements. Defaults to `1500` for everything except `partition_xml`, which has
  a default value of `None`.
* DRY connector refactor

### Features

* `hi_res` model for pdfs and images is selectable via environment variable.

### Fixes

* CSV check now ignores escaped commas.
* Fix for filetype exploration util when file content does not have a comma.
* Adds negative lookahead to bullet pattern to avoid detecting plain text line
  breaks like `-------` as list items.
* Fix pre tag parsing for `partition_html`
* Fix lookup error for annotated Arabic and Hebrew encodings

## 0.7.9

### Enhancements

* Improvements to string check for leafs in `partition_xml`.
* Adds --partition-ocr-languages to unstructured-ingest.

### Features

* Adds `partition_org` for processed Org Mode documents.

### Fixes

## 0.7.8

### Enhancements

### Features

* Adds Google Cloud Service connector

### Fixes

* Updates the `parse_email` for `partition_eml` so that `unstructured-api` passes the smoke tests
* `partition_email` now works if there is no message content
* Updates the `"fast"` strategy for `partition_pdf` so that it's able to recursively
* Adds recursive functionality to all fsspec connectors
* Adds generic --recursive ingest flag

## 0.7.7

### Enhancements

* Adds functionality to replace the `MIME` encodings for `eml` files with one of the common encodings if a `unicode` error occurs
* Adds missed file-like object handling in `detect_file_encoding`
* Adds functionality to extract charset info from `eml` files

### Features

* Added coordinate system class to track coordinate types and convert to different coordinate

### Fixes

* Adds an `html_assemble_articles` kwarg to `partition_html` to enable users to capture
  control whether content outside of `<article>` tags is captured when
  `<article>` tags are present.
* Check for the `xml` attribute on `element` before looking for pagebreaks in `partition_docx`.

## 0.7.6

### Enhancements

* Convert fast startegy to ocr_only for images
* Adds support for page numbers in `.docx` and `.doc` when user or renderer
  created page breaks are present.
* Adds retry logic for the unstructured-ingest Biomed connector

### Features

* Provides users with the ability to extract additional metadata via regex.
* Updates `partition_docx` to include headers and footers in the output.
* Create `partition_tsv` and associated tests. Make additional changes to `detect_filetype`.

### Fixes

* Remove fake api key in test `partition_via_api` since we now require valid/empty api keys
* Page number defaults to `None` instead of `1` when page number is not present in the metadata.
  A page number of `None` indicates that page numbers are not being tracked for the document
  or that page numbers do not apply to the element in question..
* Fixes an issue with some pptx files. Assume pptx shapes are found in top left position of slide
  in case the shape.top and shape.left attributes are `None`.

## 0.7.5

### Enhancements

* Adds functionality to sort elements in `partition_pdf` for `fast` strategy
* Adds ingest tests with `--fast` strategy on PDF documents
* Adds --api-key to unstructured-ingest

### Features

* Adds `partition_rst` for processed ReStructured Text documents.

### Fixes

* Adds handling for emails that do not have a datetime to extract.
* Adds pdf2image package as core requirement of unstructured (with no extras)

## 0.7.4

### Enhancements

* Allows passing kwargs to request data field for `partition_via_api` and `partition_multiple_via_api`
* Enable MIME type detection if libmagic is not available
* Adds handling for empty files in `detect_filetype` and `partition`.

### Features

### Fixes

* Reslove `grpcio` import issue on `weaviate.schema.validate_schema` for python 3.9 and 3.10
* Remove building `detectron2` from source in Dockerfile

## 0.7.3

### Enhancements

* Update IngestDoc abstractions and add data source metadata in ElementMetadata

### Features

### Fixes

* Pass `strategy` parameter down from `partition` for `partition_image`
* Filetype detection if a CSV has a `text/plain` MIME type
* `convert_office_doc` no longers prints file conversion info messages to stdout.
* `partition_via_api` reflects the actual filetype for the file processed in the API.

## 0.7.2

### Enhancements

* Adds an optional encoding kwarg to `elements_to_json` and `elements_from_json`
* Bump version of base image to use new stable version of tesseract

### Features

### Fixes

* Update the `read_txt_file` utility function to keep using `spooled_to_bytes_io_if_needed` for xml
* Add functionality to the `read_txt_file` utility function to handle file-like object from URL
* Remove the unused parameter `encoding` from `partition_pdf`
* Change auto.py to have a `None` default for encoding
* Add functionality to try other common encodings for html and xml files if an error related to the encoding is raised and the user has not specified an encoding.
* Adds benchmark test with test docs in example-docs
* Re-enable test_upload_label_studio_data_with_sdk
* File detection now detects code files as plain text
* Adds `tabulate` explicitly to dependencies
* Fixes an issue in `metadata.page_number` of pptx files
* Adds showing help if no parameters passed

## 0.7.1

### Enhancements

### Features

* Add `stage_for_weaviate` to stage `unstructured` outputs for upload to Weaviate, along with
  a helper function for defining a class to use in Weaviate schemas.
* Builds from Unstructured base image, built off of Rocky Linux 8.7, this resolves almost all CVE's in the image.

### Fixes

## 0.7.0

### Enhancements

* Installing `detectron2` from source is no longer required when using the `local-inference` extra.
* Updates `.pptx` parsing to include text in tables.

### Features

### Fixes

* Fixes an issue in `_add_element_metadata` that caused all elements to have `page_number=1`
  in the element metadata.
* Adds `.log` as a file extension for TXT files.
* Adds functionality to try other common encodings for email (`.eml`) files if an error related to the encoding is raised and the user has not specified an encoding.
* Allow passed encoding to be used in the `replace_mime_encodings`
* Fixes page metadata for `partition_html` when `include_metadata=False`
* A `ValueError` now raises if `file_filename` is not specified when you use `partition_via_api`
  with a file-like object.

## 0.6.11

### Enhancements

* Supports epub tests since pandoc is updated in base image

### Features


### Fixes


## 0.6.10

### Enhancements

* XLS support from auto partition

### Features

### Fixes

## 0.6.9

### Enhancements

* fast strategy for pdf now keeps element bounding box data
* setup.py refactor

### Features

### Fixes

* Adds functionality to try other common encodings if an error related to the encoding is raised and the user has not specified an encoding.
* Adds additional MIME types for CSV

## 0.6.8

### Enhancements

### Features

* Add `partition_csv` for CSV files.

### Fixes

## 0.6.7

### Enhancements

* Deprecate `--s3-url` in favor of `--remote-url` in CLI
* Refactor out non-connector-specific config variables
* Add `file_directory` to metadata
* Add `page_name` to metadata. Currently used for the sheet name in XLSX documents.
* Added a `--partition-strategy` parameter to unstructured-ingest so that users can specify
  partition strategy in CLI. For example, `--partition-strategy fast`.
* Added metadata for filetype.
* Add Discord connector to pull messages from a list of channels
* Refactor `unstructured/file-utils/filetype.py` to better utilise hashmap to return mime type.
* Add local declaration of DOCX_MIME_TYPES and XLSX_MIME_TYPES for `test_filetype.py`.

### Features

* Add `partition_xml` for XML files.
* Add `partition_xlsx` for Microsoft Excel documents.

### Fixes

* Supports `hml` filetype for partition as a variation of html filetype.
* Makes `pytesseract` a function level import in `partition_pdf` so you can use the `"fast"`
  or `"hi_res"` strategies if `pytesseract` is not installed. Also adds the
  `required_dependencies` decorator for the `"hi_res"` and `"ocr_only"` strategies.
* Fix to ensure `filename` is tracked in metadata for `docx` tables.

## 0.6.6

### Enhancements

* Adds an `"auto"` strategy that chooses the partitioning strategy based on document
  characteristics and function kwargs. This is the new default strategy for `partition_pdf`
  and `partition_image`. Users can maintain existing behavior by explicitly setting
  `strategy="hi_res"`.
* Added an additional trace logger for NLP debugging.
* Add `get_date` method to `ElementMetadata` for converting the datestring to a `datetime` object.
* Cleanup the `filename` attribute on `ElementMetadata` to remove the full filepath.

### Features

* Added table reading as html with URL parsing to `partition_docx` in docx
* Added metadata field for text_as_html for docx files

### Fixes

* `fileutils/file_type` check json and eml decode ignore error
* `partition_email` was updated to more flexibly handle deviations from the RFC-2822 standard.
  The time in the metadata returns `None` if the time does not match RFC-2822 at all.
* Include all metadata fields when converting to dataframe or CSV

## 0.6.5

### Enhancements

* Added support for SpooledTemporaryFile file argument.

### Features

### Fixes


## 0.6.4

### Enhancements

* Added an "ocr_only" strategy for `partition_pdf`. Refactored the strategy decision
  logic into its own module.

### Features

### Fixes

## 0.6.3

### Enhancements

* Add an "ocr_only" strategy for `partition_image`.

### Features

* Added `partition_multiple_via_api` for partitioning multiple documents in a single REST
  API call.
* Added `stage_for_baseplate` function to prepare outputs for ingestion into Baseplate.
* Added `partition_odt` for processing Open Office documents.

### Fixes

* Updates the grouping logic in the `partition_pdf` fast strategy to group together text
  in the same bounding box.

## 0.6.2

### Enhancements

* Added logic to `partition_pdf` for detecting copy protected PDFs and falling back
  to the hi res strategy when necessary.


### Features

* Add `partition_via_api` for partitioning documents through the hosted API.

### Fixes

* Fix how `exceeds_cap_ratio` handles empty (returns `True` instead of `False`)
* Updates `detect_filetype` to properly detect JSONs when the MIME type is `text/plain`.

## 0.6.1

### Enhancements

* Updated the table extraction parameter name to be more descriptive

### Features

### Fixes

## 0.6.0

### Enhancements

* Adds an `ssl_verify` kwarg to `partition` and `partition_html` to enable turning off
  SSL verification for HTTP requests. SSL verification is on by default.
* Allows users to pass in ocr language to `partition_pdf` and `partition_image` through
  the `ocr_language` kwarg. `ocr_language` corresponds to the code for the language pack
  in Tesseract. You will need to install the relevant Tesseract language pack to use a
  given language.

### Features

* Table extraction is now possible for pdfs from `partition` and `partition_pdf`.
* Adds support for extracting attachments from `.msg` files

### Fixes

* Adds an `ssl_verify` kwarg to `partition` and `partition_html` to enable turning off
  SSL verification for HTTP requests. SSL verification is on by default.

## 0.5.13

### Enhancements

* Allow headers to be passed into `partition` when `url` is used.

### Features

* `bytes_string_to_string` cleaning brick for bytes string output.

### Fixes

* Fixed typo in call to `exactly_one` in `partition_json`
* unstructured-documents encode xml string if document_tree is `None` in `_read_xml`.
* Update to `_read_xml` so that Markdown files with embedded HTML process correctly.
* Fallback to "fast" strategy only emits a warning if the user specifies the "hi_res" strategy.
* unstructured-partition-text_type exceeds_cap_ratio fix returns and how capitalization ratios are calculated
* `partition_pdf` and `partition_text` group broken paragraphs to avoid fragmented `NarrativeText` elements.
* .json files resolved as "application/json" on centos7 (or other installs with older libmagic libs)

## 0.5.12

### Enhancements

* Add OS mimetypes DB to docker image, mainly for unstructured-api compat.
* Use the image registry as a cache when building Docker images.
* Adds the ability for `partition_text` to group together broken paragraphs.
* Added method to utils to allow date time format validation

### Features
* Add Slack connector to pull messages for a specific channel

* Add --partition-by-api parameter to unstructured-ingest
* Added `partition_rtf` for processing rich text files.
* `partition` now accepts a `url` kwarg in addition to `file` and `filename`.

### Fixes

* Allow encoding to be passed into `replace_mime_encodings`.
* unstructured-ingest connector-specific dependencies are imported on demand.
* unstructured-ingest --flatten-metadata supported for local connector.
* unstructured-ingest fix runtime error when using --metadata-include.

## 0.5.11

### Enhancements

### Features

### Fixes

* Guard against null style attribute in docx document elements
* Update HTML encoding to better support foreign language characters

## 0.5.10

### Enhancements

* Updated inference package
* Add sender, recipient, date, and subject to element metadata for emails

### Features

* Added `--download-only` parameter to `unstructured-ingest`

### Fixes

* FileNotFound error when filename is provided but file is not on disk

## 0.5.9

### Enhancements

### Features

### Fixes

* Convert file to str in helper `split_by_paragraph` for `partition_text`

## 0.5.8

### Enhancements

* Update `elements_to_json` to return string when filename is not specified
* `elements_from_json` may take a string instead of a filename with the `text` kwarg
* `detect_filetype` now does a final fallback to file extension.
* Empty tags are now skipped during the depth check for HTML processing.

### Features

* Add local file system to `unstructured-ingest`
* Add `--max-docs` parameter to `unstructured-ingest`
* Added `partition_msg` for processing MSFT Outlook .msg files.

### Fixes

* `convert_file_to_text` now passes through the `source_format` and `target_format` kwargs.
  Previously they were hard coded.
* Partitioning functions that accept a `text` kwarg no longer raise an error if an empty
  string is passed (and empty list of elements is returned instead).
* `partition_json` no longer fails if the input is an empty list.
* Fixed bug in `chunk_by_attention_window` that caused the last word in segments to be cut-off
  in some cases.

### BREAKING CHANGES

* `stage_for_transformers` now returns a list of elements, making it consistent with other
  staging bricks

## 0.5.7

### Enhancements

* Refactored codebase using `exactly_one`
* Adds ability to pass headers when passing a url in partition_html()
* Added optional `content_type` and `file_filename` parameters to `partition()` to bypass file detection

### Features

* Add `--flatten-metadata` parameter to `unstructured-ingest`
* Add `--fields-include` parameter to `unstructured-ingest`

### Fixes

## 0.5.6

### Enhancements

* `contains_english_word()`, used heavily in text processing, is 10x faster.

### Features

* Add `--metadata-include` and `--metadata-exclude` parameters to `unstructured-ingest`
* Add `clean_non_ascii_chars` to remove non-ascii characters from unicode string

### Fixes

* Fix problem with PDF partition (duplicated test)

## 0.5.4

### Enhancements

* Added Biomedical literature connector for ingest cli.
* Add `FsspecConnector` to easily integrate any existing `fsspec` filesystem as a connector.
* Rename `s3_connector.py` to `s3.py` for readability and consistency with the
  rest of the connectors.
* Now `S3Connector` relies on `s3fs` instead of on `boto3`, and it inherits
  from `FsspecConnector`.
* Adds an `UNSTRUCTURED_LANGUAGE_CHECKS` environment variable to control whether or not language
  specific checks like vocabulary and POS tagging are applied. Set to `"true"` for higher
  resolution partitioning and `"false"` for faster processing.
* Improves `detect_filetype` warning to include filename when provided.
* Adds a "fast" strategy for partitioning PDFs with PDFMiner. Also falls back to the "fast"
  strategy if detectron2 is not available.
* Start deprecation life cycle for `unstructured-ingest --s3-url` option, to be deprecated in
  favor of `--remote-url`.

### Features

* Add `AzureBlobStorageConnector` based on its `fsspec` implementation inheriting
from `FsspecConnector`
* Add `partition_epub` for partitioning e-books in EPUB3 format.

### Fixes

* Fixes processing for text files with `message/rfc822` MIME type.
* Open xml files in read-only mode when reading contents to construct an XMLDocument.

## 0.5.3

### Enhancements

* `auto.partition()` can now load Unstructured ISD json documents.
* Simplify partitioning functions.
* Improve logging for ingest CLI.

### Features

* Add `--wikipedia-auto-suggest` argument to the ingest CLI to disable automatic redirection
  to pages with similar names.
* Add setup script for Amazon Linux 2
* Add optional `encoding` argument to the `partition_(text/email/html)` functions.
* Added Google Drive connector for ingest cli.
* Added Gitlab connector for ingest cli.

### Fixes

## 0.5.2

### Enhancements

* Fully move from printing to logging.
* `unstructured-ingest` now uses a default `--download_dir` of `$HOME/.cache/unstructured/ingest`
rather than a "tmp-ingest-" dir in the working directory.

### Features

### Fixes

* `setup_ubuntu.sh` no longer fails in some contexts by interpreting
`DEBIAN_FRONTEND=noninteractive` as a command
* `unstructured-ingest` no longer re-downloads files when --preserve-downloads
is used without --download-dir.
* Fixed an issue that was causing text to be skipped in some HTML documents.

## 0.5.1

### Enhancements

### Features

### Fixes

* Fixes an error causing JavaScript to appear in the output of `partition_html` sometimes.
* Fix several issues with the `requires_dependencies` decorator, including the error message
  and how it was used, which had caused an error for `unstructured-ingest --github-url ...`.

## 0.5.0

### Enhancements

* Add `requires_dependencies` Python decorator to check dependencies are installed before
  instantiating a class or running a function

### Features

* Added Wikipedia connector for ingest cli.

### Fixes

* Fix `process_document` file cleaning on failure
* Fixes an error introduced in the metadata tracking commit that caused `NarrativeText`
  and `FigureCaption` elements to be represented as `Text` in HTML documents.

## 0.4.16

### Enhancements

* Fallback to using file extensions for filetype detection if `libmagic` is not present

### Features

* Added setup script for Ubuntu
* Added GitHub connector for ingest cli.
* Added `partition_md` partitioner.
* Added Reddit connector for ingest cli.

### Fixes

* Initializes connector properly in ingest.main::MainProcess
* Restricts version of unstructured-inference to avoid multithreading issue

## 0.4.15

### Enhancements

* Added `elements_to_json` and `elements_from_json` for easier serialization/deserialization
* `convert_to_dict`, `dict_to_elements` and `convert_to_csv` are now aliases for functions
  that use the ISD terminology.

### Fixes

* Update to ensure all elements are preserved during serialization/deserialization

## 0.4.14

* Automatically install `nltk` models in the `tokenize` module.

## 0.4.13

* Fixes unstructured-ingest cli.

## 0.4.12

* Adds console_entrypoint for unstructured-ingest, other structure/doc updates related to ingest.
* Add `parser` parameter to `partition_html`.

## 0.4.11

* Adds `partition_doc` for partitioning Word documents in `.doc` format. Requires `libreoffice`.
* Adds `partition_ppt` for partitioning PowerPoint documents in `.ppt` format. Requires `libreoffice`.

## 0.4.10

* Fixes `ElementMetadata` so that it's JSON serializable when the filename is a `Path` object.

## 0.4.9

* Added ingest modules and s3 connector, sample ingest script
* Default to `url=None` for `partition_pdf` and `partition_image`
* Add ability to skip English specific check by setting the `UNSTRUCTURED_LANGUAGE` env var to `""`.
* Document `Element` objects now track metadata

## 0.4.8

* Modified XML and HTML parsers not to load comments.

## 0.4.7

* Added the ability to pull an HTML document from a url in `partition_html`.
* Added the the ability to get file summary info from lists of filenames and lists
  of file contents.
* Added optional page break to `partition` for `.pptx`, `.pdf`, images, and `.html` files.
* Added `to_dict` method to document elements.
* Include more unicode quotes in `replace_unicode_quotes`.

## 0.4.6

* Loosen the default cap threshold to `0.5`.
* Add a `UNSTRUCTURED_NARRATIVE_TEXT_CAP_THRESHOLD` environment variable for controlling
  the cap ratio threshold.
* Unknown text elements are identified as `Text` for HTML and plain text documents.
* `Body Text` styles no longer default to `NarrativeText` for Word documents. The style information
  is insufficient to determine that the text is narrative.
* Upper cased text is lower cased before checking for verbs. This helps avoid some missed verbs.
* Adds an `Address` element for capturing elements that only contain an address.
* Suppress the `UserWarning` when detectron is called.
* Checks that titles and narrative test have at least one English word.
* Checks that titles and narrative text are at least 50% alpha characters.
* Restricts titles to a maximum word length. Adds a `UNSTRUCTURED_TITLE_MAX_WORD_LENGTH`
  environment variable for controlling the max number of words in a title.
* Updated `partition_pptx` to order the elements on the page

## 0.4.4

* Updated `partition_pdf` and `partition_image` to return `unstructured` `Element` objects
* Fixed the healthcheck url path when partitioning images and PDFs via API
* Adds an optional `coordinates` attribute to document objects
* Adds `FigureCaption` and `CheckBox` document elements
* Added ability to split lists detected in `LayoutElement` objects
* Adds `partition_pptx` for partitioning PowerPoint documents
* LayoutParser models now download from HugginfaceHub instead of DropBox
* Fixed file type detection for XML and HTML files on Amazone Linux

## 0.4.3

* Adds `requests` as a base dependency
* Fix in `exceeds_cap_ratio` so the function doesn't break with empty text
* Fix bug in `_parse_received_data`.
* Update `detect_filetype` to properly handle `.doc`, `.xls`, and `.ppt`.

## 0.4.2

* Added `partition_image` to process documents in an image format.
* Fixed utf-8 encoding error in `partition_email` with attachments for `text/html`

## 0.4.1

* Added support for text files in the `partition` function
* Pinned `opencv-python` for easier installation on Linux

## 0.4.0

* Added generic `partition` brick that detects the file type and routes a file to the appropriate
  partitioning brick.
* Added a file type detection module.
* Updated `partition_html` and `partition_eml` to support file-like objects in 'rb' mode.
* Cleaning brick for removing ordered bullets `clean_ordered_bullets`.
* Extract brick method for ordered bullets `extract_ordered_bullets`.
* Test for `clean_ordered_bullets`.
* Test for `extract_ordered_bullets`.
* Added `partition_docx` for pre-processing Word Documents.
* Added new REGEX patterns to extract email header information
* Added new functions to extract header information `parse_received_data` and `partition_header`
* Added new function to parse plain text files `partition_text`
* Added new cleaners functions `extract_ip_address`, `extract_ip_address_name`, `extract_mapi_id`, `extract_datetimetz`
* Add new `Image` element and function to find embedded images `find_embedded_images`
* Added `get_directory_file_info` for summarizing information about source documents

## 0.3.5

* Add support for local inference
* Add new pattern to recognize plain text dash bullets
* Add test for bullet patterns
* Fix for `partition_html` that allows for processing `div` tags that have both text and child
  elements
* Add ability to extract document metadata from `.docx`, `.xlsx`, and `.jpg` files.
* Helper functions for identifying and extracting phone numbers
* Add new function `extract_attachment_info` that extracts and decodes the attachment
of an email.
* Staging brick to convert a list of `Element`s to a `pandas` dataframe.
* Add plain text functionality to `partition_email`

## 0.3.4

* Python-3.7 compat

## 0.3.3

* Removes BasicConfig from logger configuration
* Adds the `partition_email` partitioning brick
* Adds the `replace_mime_encodings` cleaning bricks
* Small fix to HTML parsing related to processing list items with sub-tags
* Add `EmailElement` data structure to store email documents

## 0.3.2

* Added `translate_text` brick for translating text between languages
* Add an `apply` method to make it easier to apply cleaners to elements

## 0.3.1

* Added \_\_init.py\_\_ to `partition`

## 0.3.0

* Implement staging brick for Argilla. Converts lists of `Text` elements to `argilla` dataset classes.
* Removing the local PDF parsing code and any dependencies and tests.
* Reorganizes the staging bricks in the unstructured.partition module
* Allow entities to be passed into the Datasaur staging brick
* Added HTML escapes to the `replace_unicode_quotes` brick
* Fix bad responses in partition_pdf to raise ValueError
* Adds `partition_html` for partitioning HTML documents.

## 0.2.6

* Small change to how \_read is placed within the inheritance structure since it doesn't really apply to pdf
* Add partitioning brick for calling the document image analysis API

## 0.2.5

* Update python requirement to >=3.7

## 0.2.4

* Add alternative way of importing `Final` to support google colab

## 0.2.3

* Add cleaning bricks for removing prefixes and postfixes
* Add cleaning bricks for extracting text before and after a pattern

## 0.2.2

* Add staging brick for Datasaur

## 0.2.1

* Added brick to convert an ISD dictionary to a list of elements
* Update `PDFDocument` to use the `from_file` method
* Added staging brick for CSV format for ISD (Initial Structured Data) format.
* Added staging brick for separating text into attention window size chunks for `transformers`.
* Added staging brick for LabelBox.
* Added ability to upload LabelStudio predictions
* Added utility function for JSONL reading and writing
* Added staging brick for CSV format for Prodigy
* Added staging brick for Prodigy
* Added ability to upload LabelStudio annotations
* Added text_field and id_field to stage_for_label_studio signature

## 0.2.0

* Initial release of unstructured<|MERGE_RESOLUTION|>--- conflicted
+++ resolved
@@ -1,8 +1,4 @@
-<<<<<<< HEAD
-## 0.7.11-dev1
-=======
 ## 0.7.11-dev2
->>>>>>> 4f891fff
 
 ### Enhancements
 
