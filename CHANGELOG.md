--- conflicted
+++ resolved
@@ -1,13 +1,11 @@
 ## 0.10.4-dev0
 
 ### Enhancements
-<<<<<<< HEAD
 * Create new CI Pipelines
   - Checking text, xml, email, and html doc tests against the library installed without extras
   - Checking each library extra against their respective tests
 
 ## 0.10.3
-=======
 * Adds ability to reuse connections per process in unstructured-ingest
 
 ### Features
@@ -15,7 +13,6 @@
 ### Fixes
 
 ## 0.10.2
->>>>>>> 6001e2fa
 
 ### Enhancements
 * Bump unstructured-inference==0.5.13:
