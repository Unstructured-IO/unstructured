<<<<<<< HEAD
## 0.12.5-dev0
=======
## 0.12.5-dev2
>>>>>>> 1a706771

### Enhancements

### Features

<<<<<<< HEAD

### Fixes

* **Improved documentation**. Fixed broken links and improved readability on `Key Concepts` page.
=======
* **Add OctoAI embedder** Adds support for embeddings via OctoAI.

### Fixes

* **Fix `check_connection` in opensearch, databricks, postgres, azure connectors ** 
>>>>>>> 1a706771

## 0.12.4

### Enhancements

* **Apply New Version of `black` formatting** The `black` library recently introduced a new major version that introduces new formatting conventions. This change brings code in the `unstructured` repo into compliance with the new conventions.
* **Move ingest imports to local scopes** Moved ingest dependencies into local scopes to be able to import ingest connector classes without the need of installing imported external dependencies. This allows lightweight use of the classes (not the instances. to use the instances as intended you'll still need the dependencies).
* **Add support for `.p7s` files** `partition_email` can now process `.p7s` files. The signature for the signed message is extracted and added to metadata.
* **Fallback to valid content types for emails** If the user selected content type does not exist on the email message, `partition_email` now falls back to anoter valid content type if it's available.

### Features

* **Add .heic file partitioning** .heic image files were previously unsupported and are now supported though partition_image()
* **Add the ability to specify an alternate OCR** implementation by implementing an `OCRAgent` interface and specify it using `OCR_AGENT` environment variable.
* **Add Vectara destination connector** Adds support for writing partitioned documents into a Vectara index.

### Fixes

* **Fix `partition_pdf()` not working when using chipper model with `file`**
* **Handle common incorrect arguments for `languages` and `ocr_languages`** Users are regularly receiving errors on the API because they are defining `ocr_languages` or `languages` with additional quotationmarks, brackets, and similar mistakes. This update handles common incorrect arguments and raises an appropriate warning.
* **Default `hi_res_model_name` now relies on `unstructured-inference`** When no explicit `hi_res_model_name` is passed into `partition` or `partition_pdf_or_image` the default model is picked by `unstructured-inference`'s settings or os env variable `UNSTRUCTURED_HI_RES_MODEL_NAME`; it now returns the same model name regardless of `infer_table_structure`'s value; this function will be deprecated in the future and the default model name will simply rely on `unstructured-inference` and will not consider os env in a future release.
* **Fix remove Vectara requirements from setup.py - there are no dependencies **
* **Add missing dependency files to package manifest**. Updates the file path for the ingest
  dependencies and adds missing extra dependencies.
* **Fix remove Vectara requirements from setup.py - there are no dependencies **
* **Add title to Vectara upload - was not separated out from initial connector **
* **Fix change OpenSearch port to fix potential conflict with Elasticsearch in ingest test **

## 0.12.3

### Enhancements

* **Driver for MongoDB connector.** Adds a driver with `unstructured` version information to the
  MongoDB connector.

### Features

* **Add Databricks Volumes destination connector** Databricks Volumes connector added to ingest CLI.  Users may now use `unstructured-ingest` to write partitioned data to a Databricks Volumes storage service.

### Fixes

* **Fix support for different Chipper versions and prevent running PDFMiner with Chipper**
* **Treat YAML files as text.** Adds YAML MIME types to the file detection code and treats those
  files as text.
* **Fix FSSpec destination connectors check_connection.** FSSpec destination connectors did not use `check_connection`. There was an error when trying to `ls` destination directory - it may not exist at the moment of connector creation. Now `check_connection` calls `ls` on bucket root and this method is called on `initialize` of destination connector.
* **Fix databricks-volumes extra location.** `setup.py` is currently pointing to the wrong location for the databricks-volumes extra requirements. This results in errors when trying to build the wheel for unstructured. This change updates to point to the correct path.
* **Fix uploading None values to Chroma and Pinecone.** Removes keys with None values with Pinecone and Chroma destinations. Pins Pinecone dependency
* **Update documentation.** (i) best practice for table extration by using 'skip_infer_table_types' param, instead of 'pdf_infer_table_structure', and (ii) fixed CSS, RST issues and typo in the documentation.
* **Fix postgres storage of link_texts.** Formatting of link_texts was breaking metadata storage.

## 0.12.2

### Enhancements

### Features

### Fixes

* **Fix index error in table processing.** Bumps the `unstructured-inference` version to address and
  index error that occurs on some tables in the table transformer object.

## 0.12.1

### Enhancements

* **Allow setting image block crop padding parameter** In certain circumstances, adjusting the image block crop padding can improve image block extraction by preventing extracted image blocks from being clipped.
* **Add suport for bitmap images in `partition_image`** Adds support for `.bmp` files in
  `partition`, `partition_image`, and `detect_filetype`.
* **Keep all image elements when using "hi_res" strategy** Previously, `Image` elements with small chunks of text were ignored unless the image block extraction parameters (`extract_images_in_pdf` or `extract_image_block_types`) were specified. Now, all image elements are kept regardless of whether the image block extraction parameters are specified.
* **Add filetype detection for `.wav` files.** Add filetpye detection for `.wav` files.
* **Add "basic" chunking strategy.** Add baseline chunking strategy that includes all shared chunking behaviors without breaking chunks on section or page boundaries.
* **Add overlap option for chunking.** Add option to overlap chunks. Intra-chunk and inter-chunk overlap are requested separately. Intra-chunk overlap is applied only to the second and later chunks formed by text-splitting an oversized chunk. Inter-chunk overlap may also be specified; this applies overlap between "normal" (not-oversized) chunks.
* **Salesforce connector accepts private key path or value.** Salesforce parameter `private-key-file` has been renamed to `private-key`. Private key can be provided as path to file or file contents.
* **Update documentation**: (i) added verbiage about the free API cap limit, (ii) added deprecation warning on ``Staging`` bricks in favor of ``Destination Connectors``, (iii) added warning and code examples to use the SaaS API Endpoints using CLI-vs-SDKs, (iv) fixed example pages formatting, (v) added deprecation on ``model_name`` in favor of ``hi_res_model_name``, (vi) added ``extract_images_in_pdf`` usage in ``partition_pdf`` section, (vii) reorganize and improve the documentation introduction section, and (viii) added PDF table extraction best practices.
* **Add "basic" chunking to ingest CLI.** Add options to ingest CLI allowing access to the new "basic" chunking strategy and overlap options.
* **Make Elasticsearch Destination connector arguments optional.** Elasticsearch Destination connector write settings are made optional and will rely on default values when not specified.
* **Normalize Salesforce artifact names.** Introduced file naming pattern present in other connectors to Salesforce connector.
* **Install Kapa AI chatbot.** Added Kapa.ai website widget on the documentation.

### Features
* **MongoDB Source Connector.** New source connector added to all CLI ingest commands to support downloading/partitioning files from MongoDB.
* **Add OpenSearch source and destination connectors.** OpenSearch, a fork of Elasticsearch, is a popular storage solution for various functionality such as search, or providing intermediary caches within data pipelines. Feature: Added OpenSearch source connector to support downloading/partitioning files. Added OpenSearch destination connector to be able to ingest documents from any supported source, embed them and write the embeddings / documents into OpenSearch.

### Fixes

* **Fix GCS connector converting JSON to string with single quotes.** FSSpec serialization caused conversion of JSON token to string with single quotes. GCS requires token in form of dict so this format is now assured.
* **Pin version of unstructured-client** Set minimum version of unstructured-client to avoid raising a TypeError when passing `api_key_auth` to `UnstructuredClient`
* **Fix the serialization of the Pinecone destination connector.** Presence of the PineconeIndex object breaks serialization due to TypeError: cannot pickle '_thread.lock' object. This removes that object before serialization.
* **Fix the serialization of the Elasticsearch destination connector.** Presence of the _client object breaks serialization due to TypeError: cannot pickle '_thread.lock' object. This removes that object before serialization.
* **Fix the serialization of the Postgres destination connector.** Presence of the _client object breaks serialization due to TypeError: cannot pickle '_thread.lock' object. This removes that object before serialization.
* **Fix documentation and sample code for Chroma.** Was pointing to wrong examples..
* **Fix flatten_dict to be able to flatten tuples inside dicts** Update flatten_dict function to support flattening tuples inside dicts. This is necessary for objects like Coordinates, when the object is not written to the disk, therefore not being converted to a list before getting flattened (still being a tuple).
* **Fix the serialization of the Chroma destination connector.** Presence of the ChromaCollection object breaks serialization due to TypeError: cannot pickle 'module' object. This removes that object before serialization.
* **Fix fsspec connectors returning version as integer.** Connector data source versions should always be string values, however we were using the integer checksum value for the version for fsspec connectors. This casts that value to a string.

## 0.12.0

### Enhancements

* **Drop support for python3.8** All dependencies are now built off of the minimum version of python being `3.10`

## 0.11.9

### Enhancements

* **Rename kwargs related to extracting image blocks** Rename the kwargs related to extracting image blocks for consistency and API usage.

### Features

* **Add PostgreSQL/SQLite destination connector** PostgreSQL and SQLite connector added to ingest CLI.  Users may now use `unstructured-ingest` to write partitioned data to a PostgreSQL or SQLite database. And write embeddings to PostgreSQL pgvector database.

### Fixes

* **Handle users providing fully spelled out languages** Occasionally some users are defining the `languages` param as a fully spelled out language instead of a language code. This adds a dictionary for common languages so those small mistakes are caught and silently fixed.
* **Fix unequal row-length in HTMLTable.text_as_html.** Fixes to other aspects of partition_html() in v0.11 allowed unequal cell-counts in table rows. Make the cells in each row correspond 1:1 with cells in the original table row. This fix also removes "noise" cells resulting from HTML-formatting whitespace and eliminates the "column-shifting" of cells that previously resulted from noise-cells.
* **Fix MongoDB connector URI password redaction.** MongoDB documentation states that characters `$ : / ? # [ ] @` must be percent encoded. URIs with password containing such special character were not redacted.

## 0.11.8

### Enhancements

* **Add SaaS API User Guide.** This documentation serves as a guide for Unstructured SaaS API users to register, receive an API key and URL, and manage your account and billing information.
* **Add inter-chunk overlap capability.** Implement overlap between chunks. This applies to all chunks prior to any text-splitting of oversized chunks so is a distinct behavior; overlap at text-splits of oversized chunks is independent of inter-chunk overlap (distinct chunk boundaries) and can be requested separately. Note this capability is not yet available from the API but will shortly be made accessible using a new `overlap_all` kwarg on partition functions.

### Features

### Fixes

## 0.11.7

### Enhancements

* **Add intra-chunk overlap capability.** Implement overlap for split-chunks where text-splitting is used to divide an oversized chunk into two or more chunks that fit in the chunking window. Note this capability is not yet available from the API but will shortly be made accessible using a new `overlap` kwarg on partition functions.
* **Update encoders to leverage dataclasses** All encoders now follow a class approach which get annotated with the dataclass decorator. Similar to the connectors, it uses a nested dataclass for the configs required to configure a client as well as a field/property approach to cache the client. This makes sure any variable associated with the class exists as a dataclass field.

### Features

* **Add Qdrant destination connector.** Adds support for writing documents and embeddings into a Qdrant collection.
* **Store base64 encoded image data in metadata fields.** Rather than saving to file, stores base64 encoded data of the image bytes and the mimetype for the image in metadata fields: `image_base64` and `image_mime_type` (if that is what the user specifies by some other param like `pdf_extract_to_payload`). This would allow the API to have parity with the library.

### Fixes

* **Fix table structure metric script** Update the call to table agent to now provide OCR tokens as required
* **Fix element extraction not working when using "auto" strategy for pdf and image** If element extraction is specified, the "auto" strategy falls back to the "hi_res" strategy.
* **Fix a bug passing a custom url to `partition_via_api`** Users that self host the api were not able to pass their custom url to `partition_via_api`.

## 0.11.6

### Enhancements

* **Update the layout analysis script.** The previous script only supported annotating `final` elements. The updated script also supports annotating `inferred` and `extracted` elements.
* **AWS Marketplace API documentation**: Added the user guide, including setting up VPC and CloudFormation, to deploy Unstructured API on AWS platform.
* **Azure Marketplace API documentation**: Improved the user guide to deploy Azure Marketplace API by adding references to Azure documentation.
* **Integration documentation**: Updated URLs for the `staging_for` bricks

### Features

* **Partition emails with base64-encoded text.** Automatically handles and decodes base64 encoded text in emails with content type `text/plain` and `text/html`.
* **Add Chroma destination connector** Chroma database connector added to ingest CLI.  Users may now use `unstructured-ingest` to write partitioned/embedded data to a Chroma vector database.
* **Add Elasticsearch destination connector.** Problem: After ingesting data from a source, users might want to move their data into a destination. Elasticsearch is a popular storage solution for various functionality such as search, or providing intermediary caches within data pipelines. Feature: Added Elasticsearch destination connector to be able to ingest documents from any supported source, embed them and write the embeddings / documents into Elasticsearch.

### Fixes

* **Enable --fields argument omission for elasticsearch connector** Solves two bugs where removing the optional parameter --fields broke the connector due to an integer processing error and using an elasticsearch config for a destination connector resulted in a serialization issue when optional parameter --fields was not provided.
* **Add hi_res_model_name** Adds kwarg to relevant functions and add comments that model_name is to be deprecated.

## 0.11.5

### Enhancements

### Features

### Fixes

* **Fix `partition_pdf()` and `partition_image()` importation issue.** Reorganize `pdf.py` and `image.py` modules to be consistent with other types of document import code.

## 0.11.4

### Enhancements

* **Refactor image extraction code.** The image extraction code is moved from `unstructured-inference` to `unstructured`.
* **Refactor pdfminer code.** The pdfminer code is moved from `unstructured-inference` to `unstructured`.
* **Improve handling of auth data for fsspec connectors.** Leverage an extension of the dataclass paradigm to support a `sensitive` annotation for fields related to auth (i.e. passwords, tokens). Refactor all fsspec connectors to use explicit access configs rather than a generic dictionary.
* **Add glob support for fsspec connectors** Similar to the glob support in the ingest local source connector, similar filters are now enabled on all fsspec based source connectors to limit files being partitioned.
* Define a constant for the splitter "+" used in tesseract ocr languages.

### Features

* **Save tables in PDF's separately as images.** The "table" elements are saved as `table-<pageN>-<tableN>.jpg`. This filename is presented in the `image_path` metadata field for the Table element. The default would be to not do this.
* **Add Weaviate destination connector** Weaviate connector added to ingest CLI.  Users may now use `unstructured-ingest` to write partitioned data from over 20 data sources (so far) to a Weaviate object collection.
* **Sftp Source Connector.** New source connector added to support downloading/partitioning files from Sftp.

### Fixes

* **Fix pdf `hi_res` partitioning failure when pdfminer fails.** Implemented logic to fall back to the "inferred_layout + OCR" if pdfminer fails in the `hi_res` strategy.
* **Fix a bug where image can be scaled too large for tesseract** Adds a limit to prevent auto-scaling an image beyond the maximum size `tesseract` can handle for ocr layout detection
* **Update partition_csv to handle different delimiters** CSV files containing both non-comma delimiters and commas in the data were throwing an error in Pandas. `partition_csv` now identifies the correct delimiter before the file is processed.
* **partition returning cid code in `hi_res`** occasionally pdfminer can fail to decode the text in an pdf file and return cid code as text. Now when this happens the text from OCR is used.

## 0.11.2

### Enhancements

* **Updated Documentation**: (i) Added examples, and (ii) API Documentation, including Usage, SDKs, Azure Marketplace, and parameters and validation errors.

### Features

* * **Add Pinecone destination connector.** Problem: After ingesting data from a source, users might want to produce embeddings for their data and write these into a vector DB. Pinecone is an option among these vector databases. Feature: Added Pinecone destination connector to be able to ingest documents from any supported source, embed them and write the embeddings / documents into Pinecone.

### Fixes

* **Process chunking parameter names in ingest correctly** Solves a bug where chunking parameters weren't being processed and used by ingest cli by renaming faulty parameter names and prepends; adds relevant parameters to ingest pinecone test to verify that the parameters are functional.

## 0.11.1

### Enhancements

* **Use `pikepdf` to repair invalid PDF structure** for PDFminer when we see error `PSSyntaxError` when PDFminer opens the document and creates the PDFminer pages object or processes a single PDF page.
* **Batch Source Connector support** For instances where it is more optimal to read content from a source connector in batches, a new batch ingest doc is added which created multiple ingest docs after reading them in in batches per process.

### Features

* **Staging Brick for Coco Format** Staging brick which converts a list of Elements into Coco Format.
* **Adds HubSpot connector** Adds connector to retrieve call, communications, emails, notes, products and tickets from HubSpot

### Fixes

* **Do not extract text of `<style>` tags in HTML.** `<style>` tags containing CSS in invalid positions previously contributed to element text. Do not consider text node of a `<style>` element as textual content.
* **Fix DOCX merged table cell repeats cell text.** Only include text for a merged cell, not for each underlying cell spanned by the merge.
* **Fix tables not extracted from DOCX header/footers.** Headers and footers in DOCX documents skip tables defined in the header and commonly used for layout/alignment purposes. Extract text from tables as a string and include in the `Header` and `Footer` document elements.
* **Fix output filepath for fsspec-based source connectors.** Previously the base directory was being included in the output filepath unnecessarily.

## 0.11.0

### Enhancements

* **Add a class for the strategy constants.** Add a class `PartitionStrategy` for the strategy constants and use the constants to replace strategy strings.
* **Temporary Support for paddle language parameter.** User can specify default langage code for paddle with ENV `DEFAULT_PADDLE_LANG` before we have the language mapping for paddle.
* **Improve DOCX page-break fidelity.** Improve page-break fidelity such that a paragraph containing a page-break is split into two elements, one containing the text before the page-break and the other the text after. Emit the PageBreak element between these two and assign the correct page-number (n and n+1 respectively) to the two textual elements.

### Features

* **Add ad-hoc fields to `ElementMetadata` instance.** End-users can now add their own metadata fields simply by assigning to an element-metadata attribute-name of their choice, like `element.metadata.coefficient = 0.58`. These fields will round-trip through JSON and can be accessed with dotted notation.
* **MongoDB Destination Connector.** New destination connector added to all CLI ingest commands to support writing partitioned json output to mongodb.

### Fixes

* **Fix `TYPE_TO_TEXT_ELEMENT_MAP`.** Updated `Figure` mapping from `FigureCaption` to `Image`.
* **Handle errors when extracting PDF text** Certain pdfs throw unexpected errors when being opened by `pdfminer`, causing `partition_pdf()` to fail. We expect to be able to partition smoothly using an alternative strategy if text extraction doesn't work.  Added exception handling to handle unexpected errors when extracting pdf text and to help determine pdf strategy.
* **Fix `fast` strategy fall back to `ocr_only`** The `fast` strategy should not fall back to a more expensive strategy.
* **Remove default user ./ssh folder** The default notebook user during image build would create the known_hosts file with incorrect ownership, this is legacy and no longer needed so it was removed.
* **Include `languages` in metadata when partitioning `strategy=hi_res` or `fast`** User defined `languages` was previously used for text detection, but not included in the resulting element metadata for some strategies. `languages` will now be included in the metadata regardless of partition strategy for pdfs and images.
* **Handle a case where Paddle returns a list item in ocr_data as None** In partition, while parsing PaddleOCR data, it was assumed that PaddleOCR does not return None for any list item in ocr_data. Removed the assumption by skipping the text region whenever this happens.
* **Fix some pdfs returning `KeyError: 'N'`** Certain pdfs were throwing this error when being opened by pdfminer. Added a wrapper function for pdfminer that allows these documents to be partitioned.
* **Fix mis-splits on `Table` chunks.** Remedies repeated appearance of full `.text_as_html` on metadata of each `TableChunk` split from a `Table` element too large to fit in the chunking window.
* **Import tables_agent from inference** so that we don't have to initialize a global table agent in unstructured OCR again
* **Fix empty table is identified as bulleted-table.** A table with no text content was mistakenly identified as a bulleted-table and processed by the wrong branch of the initial HTML partitioner.
* **Fix partition_html() emits empty (no text) tables.** A table with cells nested below a `<thead>` or `<tfoot>` element was emitted as a table element having no text and unparseable HTML in `element.metadata.text_as_html`. Do not emit empty tables to the element stream.
* **Fix HTML `element.metadata.text_as_html` contains spurious <br> elements in invalid locations.** The HTML generated for the `text_as_html` metadata for HTML tables contained `<br>` elements invalid locations like between `<table>` and `<tr>`. Change the HTML generator such that these do not appear.
* **Fix HTML table cells enclosed in <thead> and <tfoot> elements are dropped.** HTML table cells nested in a `<thead>` or `<tfoot>` element were not detected and the text in those cells was omitted from the table element text and `.text_as_html`. Detect table rows regardless of the semantic tag they may be nested in.
* **Remove whitespace padding from `.text_as_html`.** `tabulate` inserts padding spaces to achieve visual alignment of columns in HTML tables it generates. Add our own HTML generator to do this simple job and omit that padding as well as newlines ("\n") used for human readability.
* **Fix local connector with absolute input path** When passed an absolute filepath for the input document path, the local connector incorrectly writes the output file to the input file directory. This fixes such that the output in this case is written to `output-dir/input-filename.json`

## 0.10.30

### Enhancements

* **Support nested DOCX tables.** In DOCX, like HTML, a table cell can itself contain a table. In this case, create nested HTML tables to reflect that structure and create a plain-text table with captures all the text in nested tables, formatting it as a reasonable facsimile of a table.
* **Add connection check to ingest connectors** Each source and destination connector now support a `check_connection()` method which makes sure a valid connection can be established with the source/destination given any authentication credentials in a lightweight request.

### Features

* **Add functionality to do a second OCR on cropped table images.** Changes to the values for scaling ENVs affect entire page OCR output(OCR regression) so we now do a second OCR for tables.
* **Adds ability to pass timeout for a request when partitioning via a `url`.** `partition` now accepts a new optional parameter `request_timeout` which if set will prevent any `requests.get` from hanging indefinitely and instead will raise a timeout error. This is useful when partitioning a url that may be slow to respond or may not respond at all.

### Fixes

* **Fix logic that determines pdf auto strategy.** Previously, `_determine_pdf_auto_strategy` returned `hi_res` strategy only if `infer_table_structure` was true. It now returns the `hi_res` strategy if either `infer_table_structure` or `extract_images_in_pdf` is true.
* **Fix invalid coordinates when parsing tesseract ocr data.** Previously, when parsing tesseract ocr data, the ocr data had invalid bboxes if zoom was set to `0`. A logical check is now added to avoid such error.
* **Fix ingest partition parameters not being passed to the api.** When using the --partition-by-api flag via unstructured-ingest, none of the partition arguments are forwarded, meaning that these options are disregarded. With this change, we now pass through all of the relevant partition arguments to the api. This allows a user to specify all of the same partition arguments they would locally and have them respected when specifying --partition-by-api.
* **Support tables in section-less DOCX.** Generalize solution for MS Chat Transcripts exported as DOCX by including tables in the partitioned output when present.
* **Support tables that contain only numbers when partitioning via `ocr_only`** Tables that contain only numbers are returned as floats in a pandas.DataFrame when the image is converted from `.image_to_data()`. An AttributeError was raised downstream when trying to `.strip()` the floats.
* **Improve DOCX page-break detection.** DOCX page breaks are reliably indicated by `w:lastRenderedPageBreak` elements present in the document XML. Page breaks are NOT reliably indicated by "hard" page-breaks inserted by the author and when present are redundant to a `w:lastRenderedPageBreak` element so cause over-counting if used. Use rendered page-breaks only.

## 0.10.29

### Enhancements

* **Adds include_header argument for partition_csv and partition_tsv** Now supports retaining header rows in CSV and TSV documents element partitioning.
* **Add retry logic for all source connectors** All http calls being made by the ingest source connectors have been isolated and wrapped by the `SourceConnectionNetworkError` custom error, which triggers the retry logic, if enabled, in the ingest pipeline.
* **Google Drive source connector supports credentials from memory** Originally, the connector expected a filepath to pull the credentials from when creating the client. This was expanded to support passing that information from memory as a dict if access to the file system might not be available.
* **Add support for generic partition configs in ingest cli** Along with the explicit partition options supported by the cli, an `additional_partition_args` arg was added to allow users to pass in any other arguments that should be added when calling partition(). This helps keep any changes to the input parameters of the partition() exposed in the CLI.
* **Map full output schema for table-based destination connectors** A full schema was introduced to map the type of all output content from the json partition output and mapped to a flattened table structure to leverage table-based destination connectors. The delta table destination connector was updated at the moment to take advantage of this.
* **Incorporate multiple embedding model options into ingest, add diff test embeddings** Problem: Ingest pipeline already supported embedding functionality, however users might want to use different types of embedding providers. Enhancement: Extend ingest pipeline so that users can specify and embed via a particular embedding provider from a range of options. Also adds a diff test to compare output from an embedding module with the expected output

### Features

* **Allow setting table crop parameter** In certain circumstances, adjusting the table crop padding may improve table.

### Fixes

* **Fixes `partition_text` to prevent empty elements** Adds a check to filter out empty bullets.
* **Handle empty string for `ocr_languages` with values for `languages`** Some API users ran into an issue with sending `languages` params because the API defaulted to also using an empty string for `ocr_languages`. This update handles situations where `languages` is defined and `ocr_languages` is an empty string.
* **Fix PDF tried to loop through None** Previously the PDF annotation extraction tried to loop through `annots` that resolved out as None. A logical check added to avoid such error.
* **Ingest session handler not being shared correctly** All ingest docs that leverage the session handler should only need to set it once per process. It was recreating it each time because the right values weren't being set nor available given how dataclasses work in python.
* **Ingest download-only fix.** Previously the download only flag was being checked after the doc factory pipeline step, which occurs before the files are actually downloaded by the source node. This check was moved after the source node to allow for the files to be downloaded first before exiting the pipeline.
* **Fix flaky chunk-metadata.** Prior implementation was sensitive to element order in the section resulting in metadata values sometimes being dropped. Also, not all metadata items can be consolidated across multiple elements (e.g. coordinates) and so are now dropped from consolidated metadata.
* **Fix tesseract error `Estimating resolution as X`** leaded by invalid language parameters input. Proceed with defalut language `eng` when `lang.py` fails to find valid language code for tesseract, so that we don't pass an empty string to tesseract CLI and raise an exception in downstream.

## 0.10.28

### Enhancements

* **Add table structure evaluation helpers** Adds functions to evaluate the similarity between predicted table structure and actual table structure.
* **Use `yolox` by default for table extraction when partitioning pdf/image** `yolox` model provides higher recall of the table regions than the quantized version and it is now the default element detection model when `infer_table_structure=True` for partitioning pdf/image files
* **Remove pdfminer elements from inside tables** Previously, when using `hi_res` some elements where extracted using pdfminer too, so we removed pdfminer from the tables pipeline to avoid duplicated elements.
* **Fsspec downstream connectors** New destination connector added to ingest CLI, users may now use `unstructured-ingest` to write to any of the following:
  * Azure
  * Box
  * Dropbox
  * Google Cloud Service

### Features

* **Update `ocr_only` strategy in `partition_pdf()`** Adds the functionality to get accurate coordinate data when partitioning PDFs and Images with the `ocr_only` strategy.

### Fixes
* **Fixed SharePoint permissions for the fetching to be opt-in** Problem: Sharepoint permissions were trying to be fetched even when no reletad cli params were provided, and this gave an error due to values for those keys not existing. Fix: Updated getting keys to be with .get() method and changed the "skip-check" to check individual cli params rather than checking the existance of a config object.

* **Fixes issue where tables from markdown documents were being treated as text** Problem: Tables from markdown documents were being treated as text, and not being extracted as tables. Solution: Enable the `tables` extension when instantiating the `python-markdown` object. Importance: This will allow users to extract structured data from tables in markdown documents.
* **Fix wrong logger for paddle info** Replace the logger from unstructured-inference with the logger from unstructured for paddle_ocr.py module.
* **Fix ingest pipeline to be able to use chunking and embedding together** Problem: When ingest pipeline was using chunking and embedding together, embedding outputs were empty and the outputs of chunking couldn't be re-read into memory and be forwarded to embeddings. Fix: Added CompositeElement type to TYPE_TO_TEXT_ELEMENT_MAP to be able to process CompositeElements with unstructured.staging.base.isd_to_elements
* **Fix unnecessary mid-text chunk-splitting.** The "pre-chunker" did not consider separator blank-line ("\n\n") length when grouping elements for a single chunk. As a result, sections were frequently over-populated producing a over-sized chunk that required mid-text splitting.
* **Fix frequent dissociation of title from chunk.** The sectioning algorithm included the title of the next section with the prior section whenever it would fit, frequently producing association of a section title with the prior section and dissociating it from its actual section. Fix this by performing combination of whole sections only.
* **Fix PDF attempt to get dict value from string.** Fixes a rare edge case that prevented some PDF's from being partitioned. The `get_uris_from_annots` function tried to access the dictionary value of a string instance variable. Assign `None` to the annotation variable if the instance type is not dictionary to avoid the erroneous attempt.

## 0.10.27

### Enhancements

* **Leverage dict to share content across ingest pipeline** To share the ingest doc content across steps in the ingest pipeline, this was updated to use a multiprocessing-safe dictionary so changes get persisted and each step has the option to modify the ingest docs in place.

### Features

### Fixes

* **Removed `ebooklib` as a dependency** `ebooklib` is licensed under AGPL3, which is incompatible with the Apache 2.0 license. Thus it is being removed.
* **Caching fixes in ingest pipeline** Previously, steps like the source node were not leveraging parameters such as `re_download` to dictate if files should be forced to redownload rather than use what might already exist locally.

## 0.10.26

### Enhancements

* **Add text CCT CI evaluation workflow** Adds cct text extraction evaluation metrics to the current ingest workflow to measure the performance of each file extracted as well as aggregated-level performance.

### Features

* **Functionality to catch and classify overlapping/nested elements** Method to identify overlapping-bboxes cases within detected elements in a document. It returns two values: a boolean defining if there are overlapping elements present, and a list reporting them with relevant metadata. The output includes information about the `overlapping_elements`, `overlapping_case`, `overlapping_percentage`, `largest_ngram_percentage`, `overlap_percentage_total`, `max_area`, `min_area`, and `total_area`.
* **Add Local connector source metadata** python's os module used to pull stats from local file when processing via the local connector and populates fields such as last modified time, created time.

### Fixes

* **Fixes elements partitioned from an image file missing certain metadata** Metadata for image files, like file type, was being handled differently from other file types. This caused a bug where other metadata, like the file name, was being missed. This change brought metadata handling for image files to be more in line with the handling for other file types so that file name and other metadata fields are being captured.
* **Adds `typing-extensions` as an explicit dependency** This package is an implicit dependency, but the module is being imported directly in `unstructured.documents.elements` so the dependency should be explicit in case changes in other dependencies lead to `typing-extensions` being dropped as a dependency.
* **Stop passing `extract_tables` to `unstructured-inference` since it is now supported in `unstructured` instead** Table extraction previously occurred in `unstructured-inference`, but that logic, except for the table model itself, is now a part of the `unstructured` library. Thus the parameter triggering table extraction is no longer passed to the `unstructured-inference` package. Also noted the table output regression for PDF files.
* **Fix a bug in Table partitioning** Previously the `skip_infer_table_types` variable used in `partition` was not being passed down to specific file partitioners. Now you can utilize the `skip_infer_table_types` list variable when calling `partition` to specify the filetypes for which you want to skip table extraction, or the `infer_table_structure` boolean variable on the file specific partitioning function.
* **Fix partition docx without sections** Some docx files, like those from teams output, do not contain sections and it would produce no results because the code assumes all components are in sections. Now if no sections is detected from a document we iterate through the paragraphs and return contents found in the paragraphs.
* **Fix out-of-order sequencing of split chunks.** Fixes behavior where "split" chunks were inserted at the beginning of the chunk sequence. This would produce a chunk sequence like [5a, 5b, 3a, 3b, 1, 2, 4] when sections 3 and 5 exceeded `max_characters`.
* **Deserialization of ingest docs fixed** When ingest docs are being deserialized as part of the ingest pipeline process (cli), there were certain fields that weren't getting persisted (metadata and date processed). The from_dict method was updated to take these into account and a unit test added to check.
* **Map source cli command configs when destination set** Due to how the source connector is dynamically called when the destination connector is set via the CLI, the configs were being set incorrectoy, causing the source connector to break. The configs were fixed and updated to take into account Fsspec-specific connectors.

## 0.10.25

### Enhancements

* **Duplicate CLI param check** Given that many of the options associated with the `Click` based cli ingest commands are added dynamically from a number of configs, a check was incorporated to make sure there were no duplicate entries to prevent new configs from overwriting already added options.
* **Ingest CLI refactor for better code reuse** Much of the ingest cli code can be templated and was a copy-paste across files, adding potential risk. Code was refactored to use a base class which had much of the shared code templated.

### Features

* **Table OCR refactor** support Table OCR with pre-computed OCR data to ensure we only do one OCR for entrie document. User can specify
ocr agent tesseract/paddle in environment variable `OCR_AGENT` for OCRing the entire document.
* **Adds accuracy function** The accuracy scoring was originally an option under `calculate_edit_distance`. For easy function call, it is now a wrapper around the original function that calls edit_distance and return as "score".
* **Adds HuggingFaceEmbeddingEncoder** The HuggingFace Embedding Encoder uses a local embedding model as opposed to using an API.
* **Add AWS bedrock embedding connector** `unstructured.embed.bedrock` now provides a connector to use AWS bedrock's `titan-embed-text` model to generate embeddings for elements. This features requires valid AWS bedrock setup and an internet connectionto run.

### Fixes

* **Import PDFResourceManager more directly** We were importing `PDFResourceManager` from `pdfminer.converter` which was causing an error for some users. We changed to import from the actual location of `PDFResourceManager`, which is `pdfminer.pdfinterp`.
* **Fix language detection of elements with empty strings** This resolves a warning message that was raised by `langdetect` if the language was attempted to be detected on an empty string. Language detection is now skipped for empty strings.
* **Fix chunks breaking on regex-metadata matches.** Fixes "over-chunking" when `regex_metadata` was used, where every element that contained a regex-match would start a new chunk.
* **Fix regex-metadata match offsets not adjusted within chunk.** Fixes incorrect regex-metadata match start/stop offset in chunks where multiple elements are combined.
* **Map source cli command configs when destination set** Due to how the source connector is dynamically called when the destination connector is set via the CLI, the configs were being set incorrectoy, causing the source connector to break. The configs were fixed and updated to take into account Fsspec-specific connectors.
* **Fix metrics folder not discoverable** Fixes issue where unstructured/metrics folder is not discoverable on PyPI by adding an `__init__.py` file under the folder.
* **Fix a bug when `parition_pdf` get `model_name=None`** In API usage the `model_name` value is `None` and the `cast` function in `partition_pdf` would return `None` and lead to attribution error. Now we use `str` function to explicit convert the content to string so it is garanteed to have `starts_with` and other string functions as attributes
* **Fix html partition fail on tables without `tbody` tag** HTML tables may sometimes just contain headers without body (`tbody` tag)

## 0.10.24

### Enhancements

* **Improve natural reading order** Some `OCR` elements with only spaces in the text have full-page width in the bounding box, which causes the `xycut` sorting to not work as expected. Now the logic to parse OCR results removes any elements with only spaces (more than one space).
* **Ingest compression utilities and fsspec connector support** Generic utility code added to handle files that get pulled from a source connector that are either tar or zip compressed and uncompress them locally. This is then processed using a local source connector. Currently this functionality has been incorporated into the fsspec connector and all those inheriting from it (currently: Azure Blob Storage, Google Cloud Storage, S3, Box, and Dropbox).
* **Ingest destination connectors support for writing raw list of elements** Along with the default write method used in the ingest pipeline to write the json content associated with the ingest docs, each destination connector can now also write a raw list of elements to the desired downstream location without having an ingest doc associated with it.

### Features

* **Adds element type percent match function** In order to evaluate the element type extracted, we add a function that calculates the matched percentage between two frequency dictionary.

### Fixes

* **Fix paddle model file not discoverable** Fixes issue where ocr_models/paddle_ocr.py file is not discoverable on PyPI by adding
an `__init__.py` file under the folder.
* **Chipper v2 Fixes** Includes fix for a memory leak and rare last-element bbox fix. (unstructured-inference==0.7.7)
* **Fix image resizing issue** Includes fix related to resizing images in the tables pipeline. (unstructured-inference==0.7.6)

## 0.10.23

### Enhancements

* **Add functionality to limit precision when serializing to json** Precision for `points` is limited to 1 decimal point if coordinates["system"] == "PixelSpace" (otherwise 2 decimal points?). Precision for `detection_class_prob` is limited to 5 decimal points.
* **Fix csv file detection logic when mime-type is text/plain** Previously the logic to detect csv file type was considering only first row's comma count comparing with the header_row comma count and both the rows being same line the result was always true, Now the logic is changed to consider the comma's count for all the lines except first line and compare with header_row comma count.
* **Improved inference speed for Chipper V2** API requests with 'hi_res_model_name=chipper' now have ~2-3x faster responses.

### Features

### Fixes

* **Cleans up temporary files after conversion** Previously a file conversion utility was leaving temporary files behind on the filesystem without removing them when no longer needed. This fix helps prevent an accumulation of temporary files taking up excessive disk space.
* **Fixes `under_non_alpha_ratio` dividing by zero** Although this function guarded against a specific cause of division by zero, there were edge cases slipping through like strings with only whitespace. This update more generally prevents the function from performing a division by zero.
* **Fix languages default** Previously the default language was being set to English when elements didn't have text or if langdetect could not detect the language. It now defaults to None so there is not misleading information about the language detected.
* **Fixes recursion limit error that was being raised when partitioning Excel documents of a certain size** Previously we used a recursive method to find subtables within an excel sheet. However this would run afoul of Python's recursion depth limit when there was a contiguous block of more than 1000 cells within a sheet. This function has been updated to use the NetworkX library which avoids Python recursion issues.

## 0.10.22

### Enhancements

* **bump `unstructured-inference` to `0.7.3`** The updated version of `unstructured-inference` supports a new version of the Chipper model, as well as a cleaner schema for its output classes. Support is included for new inference features such as hierarchy and ordering.
* **Expose skip_infer_table_types in ingest CLI.** For each connector a new `--skip-infer-table-types` parameter was added to map to the `skip_infer_table_types` partition argument. This gives more granular control to unstructured-ingest users, allowing them to specify the file types for which we should attempt table extraction.
* **Add flag to ingest CLI to raise error if any single doc fails in pipeline** Currently if a single doc fails in the pipeline, the whole thing halts due to the error. This flag defaults to log an error but continue with the docs it can.
* **Emit hyperlink metadata for DOCX file-type.** DOCX partitioner now adds `metadata.links`, `metadata.link_texts` and `metadata.link_urls` for elements that contain a hyperlink that points to an external resource. So-called "jump" links pointing to document internal locations (such as those found in a table-of-contents "jumping" to a chapter or section) are excluded.

### Features

* **Add `elements_to_text` as a staging helper function** In order to get a single clean text output from unstructured for metric calculations, automate the process of extracting text from elements using this function.
* **Adds permissions(RBAC) data ingestion functionality for the Sharepoint connector.** Problem: Role based access control is an important component in many data storage systems. Users may need to pass permissions (RBAC) data to downstream systems when ingesting data. Feature: Added permissions data ingestion functionality to the Sharepoint connector.

### Fixes

* **Fixes PDF list parsing creating duplicate list items** Previously a bug in PDF list item parsing caused removal of other elements and duplication of the list item
* **Fixes duplicated elements** Fixes issue where elements are duplicated when embeddings are generated. This will allow users to generate embeddings for their list of Elements without duplicating/breaking the orginal content.
* **Fixes failure when flagging for embeddings through unstructured-ingest** Currently adding the embedding parameter to any connector results in a failure on the copy stage. This is resolves the issue by adding the IngestDoc to the context map in the embedding node's `run` method. This allows users to specify that connectors fetch embeddings without failure.
* **Fix ingest pipeline reformat nodes not discoverable** Fixes issue where  reformat nodes raise ModuleNotFoundError on import. This was due to the directory was missing `__init__.py` in order to make it discoverable.
* **Fix default language in ingest CLI** Previously the default was being set to english which injected potentially incorrect information to downstream language detection libraries. By setting the default to None allows those libraries to better detect what language the text is in the doc being processed.

## 0.10.21

* **Adds Scarf analytics**.

## 0.10.20

### Enhancements

* **Add document level language detection functionality.** Adds the "auto" default for the languages param to all partitioners. The primary language present in the document is detected using the `langdetect` package. Additional param `detect_language_per_element` is also added for partitioners that return multiple elements. Defaults to `False`.
* **Refactor OCR code** The OCR code for entire page is moved from unstructured-inference to unstructured. On top of continuing support for OCR language parameter, we also support two OCR processing modes, "entire_page" or "individual_blocks".
* **Align to top left when shrinking bounding boxes for `xy-cut` sorting:** Update `shrink_bbox()` to keep top left rather than center.
* **Add visualization script to annotate elements** This script is often used to analyze/visualize elements with coordinates (e.g. partition_pdf()).
* **Adds data source properties to the Jira, Github and Gitlab connectors** These properties (date_created, date_modified, version, source_url, record_locator) are written to element metadata during ingest, mapping elements to information about the document source from which they derive. This functionality enables downstream applications to reveal source document applications, e.g. a link to a GDrive doc, Salesforce record, etc.
* **Improve title detection in pptx documents** The default title textboxes on a pptx slide are now categorized as titles.
* **Improve hierarchy detection in pptx documents** List items, and other slide text are properly nested under the slide title. This will enable better chunking of pptx documents.
* **Refactor of the ingest cli workflow** The refactored approach uses a dynamically set pipeline with a snapshot along each step to save progress and accommodate continuation from a snapshot if an error occurs. This also allows the pipeline to dynamically assign any number of steps to modify the partitioned content before it gets written to a destination.
* **Applies `max_characters=<n>` argument to all element types in `add_chunking_strategy` decorator** Previously this argument was only utilized in chunking Table elements and now applies to all partitioned elements if `add_chunking_strategy` decorator is utilized, further preparing the elements for downstream processing.
* **Add common retry strategy utilities for unstructured-ingest** Dynamic retry strategy with exponential backoff added to Notion source connector.
*
### Features

* **Adds `bag_of_words` and `percent_missing_text` functions** In order to count the word frequencies in two input texts and calculate the percentage of text missing relative to the source document.
* **Adds `edit_distance` calculation metrics** In order to benchmark the cleaned, extracted text with unstructured, `edit_distance` (`Levenshtein distance`) is included.
* **Adds detection_origin field to metadata** Problem: Currently isn't an easy way to find out how an element was created. With this change that information is added. Importance: With this information the developers and users are now able to know how an element was created to make decisions on how to use it. In order tu use this feature
setting UNSTRUCTURED_INCLUDE_DEBUG_METADATA=true is needed.
* **Adds a function that calculates frequency of the element type and its depth** To capture the accuracy of element type extraction, this function counts the occurrences of each unique element type with its depth for use in element metrics.

### Fixes

* **Fix zero division error in annotation bbox size** This fixes the bug where we find annotation bboxes realted to an element that need to divide the intersection size between annotation bbox and element bbox by the size of the annotation bbox
* **Fix prevent metadata module from importing dependencies from unnecessary modules** Problem: The `metadata` module had several top level imports that were only used in and applicable to code related to specific document types, while there were many general-purpose functions. As a result, general-purpose functions couldn't be used without unnecessary dependencies being installed. Fix: moved 3rd party dependency top level imports to inside the functions in which they are used and applied a decorator to check that the dependency is installed and emit a helpful error message if not.
* **Fixes category_depth None value for Title elements** Problem: `Title` elements from `chipper` get `category_depth`= None even when `Headline` and/or `Subheadline` elements are present in the same page. Fix: all `Title` elements with `category_depth` = None should be set to have a depth of 0 instead iff there are `Headline` and/or `Subheadline` element-types present. Importance: `Title` elements should be equivalent html `H1` when nested headings are present; otherwise, `category_depth` metadata can result ambiguous within elements in a page.
* **Tweak `xy-cut` ordering output to be more column friendly** This results in the order of elements more closely reflecting natural reading order which benefits downstream applications. While element ordering from `xy-cut` is usually mostly correct when ordering multi-column documents, sometimes elements from a RHS column will appear before elements in a LHS column. Fix: add swapped `xy-cut` ordering by sorting by X coordinate first and then Y coordinate.
* **Fixes badly initialized Formula** Problem: YoloX contain new types of elements, when loading a document that contain formulas a new element of that class
should be generated, however the Formula class inherits from Element instead of Text. After this change the element is correctly created with the correct class
allowing the document to be loaded. Fix: Change parent class for Formula to Text. Importance: Crucial to be able to load documents that contain formulas.
* **Fixes pdf uri error** An error was encountered when URI type of `GoToR` which refers to pdf resources outside of its own was detected since no condition catches such case. The code is fixing the issue by initialize URI before any condition check.


## 0.10.19

### Enhancements

* **Adds XLSX document level language detection** Enhancing on top of language detection functionality in previous release, we now support language detection within `.xlsx` file type at Element level.
* **bump `unstructured-inference` to `0.6.6`** The updated version of `unstructured-inference` makes table extraction in `hi_res` mode configurable to fine tune table extraction performance; it also improves element detection by adding a deduplication post processing step in the `hi_res` partitioning of pdfs and images.
* **Detect text in HTML Heading Tags as Titles** This will increase the accuracy of hierarchies in HTML documents and provide more accurate element categorization. If text is in an HTML heading tag and is not a list item, address, or narrative text, categorize it as a title.
* **Update python-based docs** Refactor docs to use the actual unstructured code rather than using the subprocess library to run the cli command itself.
* **Adds Table support for the `add_chunking_strategy` decorator to partition functions.** In addition to combining elements under Title elements, user's can now specify the `max_characters=<n>` argument to chunk Table elements into TableChunk elements with `text` and `text_as_html` of length <n> characters. This means partitioned Table results are ready for use in downstream applications without any post processing.
* **Expose endpoint url for s3 connectors** By allowing for the endpoint url to be explicitly overwritten, this allows for any non-AWS data providers supporting the s3 protocol to be supported (i.e. minio).

### Features

* **change default `hi_res` model for pdf/image partition to `yolox`** Now partitioning pdf/image using `hi_res` strategy utilizes `yolox_quantized` model isntead of `detectron2_onnx` model. This new default model has better recall for tables and produces more detailed categories for elements.
* **XLSX can now reads subtables within one sheet** Problem: Many .xlsx files are not created to be read as one full table per sheet. There are subtables, text and header along with more informations to extract from each sheet. Feature: This `partition_xlsx` now can reads subtable(s) within one .xlsx sheet, along with extracting other title and narrative texts. Importance: This enhance the power of .xlsx reading to not only one table per sheet, allowing user to capture more data tables from the file, if exists.
* **Update Documentation on Element Types and Metadata**: We have updated the documentation according to the latest element types and metadata. It includes the common and additional metadata provided by the Partitions and Connectors.

### Fixes

* **Fixes partition_pdf is_alnum reference bug** Problem: The `partition_pdf` when attempt to get bounding box from element experienced a reference before assignment error when the first object is not text extractable.  Fix: Switched to a flag when the condition is met. Importance: Crucial to be able to partition with pdf.
* **Fix various cases of HTML text missing after partition**
  Problem: Under certain circumstances, text immediately after some HTML tags will be misssing from partition result.
  Fix: Updated code to deal with these cases.
  Importance: This will ensure the correctness when partitioning HTML and Markdown documents.
* **Fixes chunking when `detection_class_prob` appears in Element metadata** Problem: when `detection_class_prob` appears in Element metadata, Elements will only be combined by chunk_by_title if they have the same `detection_class_prob` value (which is rare). This is unlikely a case we ever need to support and most often results in no chunking. Fix: `detection_class_prob` is included in the chunking list of metadata keys excluded for similarity comparison. Importance: This change allows `chunk_by_title` to operate as intended for documents which include `detection_class_prob` metadata in their Elements.

## 0.10.18

### Enhancements

* **Better detection of natural reading order in images and PDF's** The elements returned by partition better reflect natural reading order in some cases, particularly in complicated multi-column layouts, leading to better chunking and retrieval for downstream applications. Achieved by improving the `xy-cut` sorting to preprocess bboxes, shrinking all bounding boxes by 90% along x and y axes (still centered around the same center point), which allows projection lines to be drawn where not possible before if layout bboxes overlapped.
* **Improves `partition_xml` to be faster and more memory efficient when partitioning large XML files** The new behavior is to partition iteratively to prevent loading the entire XML tree into memory at once in most use cases.
* **Adds data source properties to SharePoint, Outlook, Onedrive, Reddit, Slack, DeltaTable connectors** These properties (date_created, date_modified, version, source_url, record_locator) are written to element metadata during ingest, mapping elements to information about the document source from which they derive. This functionality enables downstream applications to reveal source document applications, e.g. a link to a GDrive doc, Salesforce record, etc.
* **Add functionality to save embedded images in PDF's separately as images** This allows users to save embedded images in PDF's separately as images, given some directory path. The saved image path is written to the metadata for the Image element. Downstream applications may benefit by providing users with image links from relevant "hits."
* **Azure Cognite Search destination connector** New Azure Cognitive Search destination connector added to ingest CLI.  Users may now use `unstructured-ingest` to write partitioned data from over 20 data sources (so far) to an Azure Cognitive Search index.
* **Improves salesforce partitioning** Partitions Salesforce data as xlm instead of text for improved detail and flexibility. Partitions htmlbody instead of textbody for Salesforce emails. Importance: Allows all Salesforce fields to be ingested and gives Salesforce emails more detailed partitioning.
* **Add document level language detection functionality.** Introduces the "auto" default for the languages param, which then detects the languages present in the document using the `langdetect` package. Adds the document languages as ISO 639-3 codes to the element metadata. Implemented only for the partition_text function to start.
* **PPTX partitioner refactored in preparation for enhancement.** Behavior should be unchanged except that shapes enclosed in a group-shape are now included, as many levels deep as required (a group-shape can itself contain a group-shape).
* **Embeddings support for the SharePoint SourceConnector via unstructured-ingest CLI** The SharePoint connector can now optionally create embeddings from the elements it pulls out during partition and upload those embeddings to Azure Cognitive Search index.
* **Improves hierarchy from docx files by leveraging natural hierarchies built into docx documents**  Hierarchy can now be detected from an indentation level for list bullets/numbers and by style name (e.g. Heading 1, List Bullet 2, List Number).
* **Chunking support for the SharePoint SourceConnector via unstructured-ingest CLI** The SharePoint connector can now optionally chunk the elements pulled out during partition via the chunking unstructured brick. This can be used as a stage before creating embeddings.

### Features

* **Adds `links` metadata in `partition_pdf` for `fast` strategy.** Problem: PDF files contain rich information and hyperlink that Unstructured did not captured earlier. Feature: `partition_pdf` now can capture embedded links within the file along with its associated text and page number. Importance: Providing depth in extracted elements give user a better understanding and richer context of documents. This also enables user to map to other elements within the document if the hyperlink is refered internally.
* **Adds the embedding module to be able to embed Elements** Problem: Many NLP applications require the ability to represent parts of documents in a semantic way. Until now, Unstructured did not have text embedding ability within the core library. Feature: This embedding module is able to track embeddings related data with a class, embed a list of elements, and return an updated list of Elements with the *embeddings* property. The module is also able to embed query strings. Importance: Ability to embed documents or parts of documents will enable users to make use of these semantic representations in different NLP applications, such as search, retrieval, and retrieval augmented generation.

### Fixes

* **Fixes a metadata source serialization bug** Problem: In unstructured elements, when loading an elements json file from the disk, the data_source attribute is assumed to be an instance of DataSourceMetadata and the code acts based on that. However the loader did not satisfy the assumption, and loaded it as a dict instead, causing an error. Fix: Added necessary code block to initialize a DataSourceMetadata object, also refactored DataSourceMetadata.from_dict() method to remove redundant code. Importance: Crucial to be able to load elements (which have data_source fields) from json files.
* **Fixes issue where unstructured-inference was not getting updated** Problem: unstructured-inference was not getting upgraded to the version to match unstructured release when doing a pip install.  Solution: using `pip install unstructured[all-docs]` it will now upgrade both unstructured and unstructured-inference. Importance: This will ensure that the inference library is always in sync with the unstructured library, otherwise users will be using outdated libraries which will likely lead to unintended behavior.
* **Fixes SharePoint connector failures if any document has an unsupported filetype** Problem: Currently the entire connector ingest run fails if a single IngestDoc has an unsupported filetype. This is because a ValueError is raised in the IngestDoc's `__post_init__`. Fix: Adds a try/catch when the IngestConnector runs get_ingest_docs such that the error is logged but all processable documents->IngestDocs are still instantiated and returned. Importance: Allows users to ingest SharePoint content even when some files with unsupported filetypes exist there.
* **Fixes Sharepoint connector server_path issue** Problem: Server path for the Sharepoint Ingest Doc was incorrectly formatted, causing issues while fetching pages from the remote source. Fix: changes formatting of remote file path before instantiating SharepointIngestDocs and appends a '/' while fetching pages from the remote source. Importance: Allows users to fetch pages from Sharepoint Sites.
* **Fixes Sphinx errors.** Fixes errors when running Sphinx `make html` and installs library to suppress warnings.
* **Fixes a metadata backwards compatibility error** Problem: When calling `partition_via_api`, the hosted api may return an element schema that's newer than the current `unstructured`. In this case, metadata fields were added which did not exist in the local `ElementMetadata` dataclass, and `__init__()` threw an error. Fix: remove nonexistent fields before instantiating in `ElementMetadata.from_json()`. Importance: Crucial to avoid breaking changes when adding fields.
* **Fixes issue with Discord connector when a channel returns `None`** Problem: Getting the `jump_url` from a nonexistent Discord `channel` fails. Fix: property `jump_url` is now retrieved within the same context as the messages from the channel. Importance: Avoids cascading issues when the connector fails to fetch information about a Discord channel.
* **Fixes occasionally SIGABTR when writing table with `deltalake` on Linux** Problem: occasionally on Linux ingest can throw a `SIGABTR` when writing `deltalake` table even though the table was written correctly. Fix: put the writing function into a `Process` to ensure its execution to the fullest extent before returning to the main process. Importance: Improves stability of connectors using `deltalake`
* **Fixes badly initialized Formula** Problem: YoloX contain new types of elements, when loading a document that contain formulas a new element of that class should be generated, however the Formula class inherits from Element instead of Text. After this change the element is correctly created with the correct class allowing the document to be loaded. Fix: Change parent class for Formula to Text. Importance: Crucial to be able to load documents that contain formulas.

## 0.10.16

### Enhancements

* **Adds data source properties to Airtable, Confluence, Discord, Elasticsearch, Google Drive, and Wikipedia connectors** These properties (date_created, date_modified, version, source_url, record_locator) are written to element metadata during ingest, mapping elements to information about the document source from which they derive. This functionality enables downstream applications to reveal source document applications, e.g. a link to a GDrive doc, Salesforce record, etc.
* **DOCX partitioner refactored in preparation for enhancement.** Behavior should be unchanged except in multi-section documents containing different headers/footers for different sections. These will now emit all distinct headers and footers encountered instead of just those for the last section.
* **Add a function to map between Tesseract and standard language codes.** This allows users to input language information to the `languages` param in any Tesseract-supported langcode or any ISO 639 standard language code.
* **Add document level language detection functionality.** Introduces the "auto" default for the languages param, which then detects the languages present in the document using the `langdetect` package. Implemented only for the partition_text function to start.

### Features

### Fixes

* ***Fixes an issue that caused a partition error for some PDF's.** Fixes GH Issue 1460 by bypassing a coordinate check if an element has invalid coordinates.

## 0.10.15


### Enhancements

* **Support for better element categories from the next-generation image-to-text model ("chipper").** Previously, not all of the classifications from Chipper were being mapped to proper `unstructured` element categories so the consumer of the library would see many `UncategorizedText` elements. This fixes the issue, improving the granularity of the element categories outputs for better downstream processing and chunking. The mapping update is:
  * "Threading": `NarrativeText`
  * "Form": `NarrativeText`
  * "Field-Name": `Title`
  * "Value": `NarrativeText`
  * "Link": `NarrativeText`
  * "Headline": `Title` (with `category_depth=1`)
  * "Subheadline": `Title` (with `category_depth=2`)
  * "Abstract": `NarrativeText`
* **Better ListItem grouping for PDF's (fast strategy).** The `partition_pdf` with `fast` strategy previously broke down some numbered list item lines as separate elements. This enhancement leverages the x,y coordinates and bbox sizes to help decide whether the following chunk of text is a continuation of the immediate previous detected ListItem element or not, and not detect it as its own non-ListItem element.
* **Fall back to text-based classification for uncategorized Layout elements for Images and PDF's**. Improves element classification by running existing text-based rules on previously `UncategorizedText` elements.
* **Adds table partitioning for Partitioning for many doc types including: .html, .epub., .md, .rst, .odt, and .msg.** At the core of this change is the .html partition functionality, which is leveraged by the other effected doc types. This impacts many scenarios where `Table` Elements are now propery extracted.
* **Create and add `add_chunking_strategy` decorator to partition functions.** Previously, users were responsible for their own chunking after partitioning elements, often required for downstream applications. Now, individual elements may be combined into right-sized chunks where min and max character size may be specified if `chunking_strategy=by_title`. Relevant elements are grouped together for better downstream results. This enables users immediately use partitioned results effectively in downstream applications (e.g. RAG architecture apps) without any additional post-processing.
* **Adds `languages` as an input parameter and marks `ocr_languages` kwarg for deprecation in pdf, image, and auto partitioning functions.** Previously, language information was only being used for Tesseract OCR for image-based documents and was in a Tesseract specific string format, but by refactoring into a list of standard language codes independent of Tesseract, the `unstructured` library will better support `languages` for other non-image pipelines and/or support for other OCR engines.
* **Removes `UNSTRUCTURED_LANGUAGE` env var usage and replaces `language` with `languages` as an input parameter to unstructured-partition-text_type functions.** The previous parameter/input setup was not user-friendly or scalable to the variety of elements being processed. By refactoring the inputted language information into a list of standard language codes, we can support future applications of the element language such as detection, metadata, and multi-language elements. Now, to skip English specific checks, set the `languages` parameter to any non-English language(s).
* **Adds `xlsx` and `xls` filetype extensions to the `skip_infer_table_types` default list in `partition`.** By adding these file types to the input parameter these files should not go through table extraction. Users can still specify if they would like to extract tables from these filetypes, but will have to set the `skip_infer_table_types` to exclude the desired filetype extension. This avoids mis-representing complex spreadsheets where there may be multiple sub-tables and other content.
* **Better debug output related to sentence counting internals**. Clarify message when sentence is not counted toward sentence count because there aren't enough words, relevant for developers focused on `unstructured`s NLP internals.
* **Faster ocr_only speed for partitioning PDF and images.** Use `unstructured_pytesseract.run_and_get_multiple_output` function to reduce the number of calls to `tesseract` by half when partitioning pdf or image with `tesseract`
* **Adds data source properties to fsspec connectors** These properties (date_created, date_modified, version, source_url, record_locator) are written to element metadata during ingest, mapping elements to information about the document source from which they derive. This functionality enables downstream applications to reveal source document applications, e.g. a link to a GDrive doc, Salesforce record, etc.
* **Add delta table destination connector** New delta table destination connector added to ingest CLI.  Users may now use `unstructured-ingest` to write partitioned data from over 20 data sources (so far) to a Delta Table.
* **Rename to Source and Destination Connectors in the Documentation.** Maintain naming consistency between Connectors codebase and documentation with the first addition to a destination connector.
* **Non-HTML text files now return unstructured-elements as opposed to HTML-elements.** Previously the text based files that went through `partition_html` would return HTML-elements but now we preserve the format from the input using `source_format` argument in the partition call.
* **Adds `PaddleOCR` as an optional alternative to `Tesseract`** for OCR in processing of PDF or Image files, it is installable via the `makefile` command `install-paddleocr`. For experimental purposes only.
* **Bump unstructured-inference** to 0.5.28. This version bump markedly improves the output of table data, rendered as `metadata.text_as_html` in an element. These changes include:
  * add env variable `ENTIRE_PAGE_OCR` to specify using paddle or tesseract on entire page OCR
  * table structure detection now pads the input image by 25 pixels in all 4 directions to improve its recall (0.5.27)
  * support paddle with both cpu and gpu and assume it is pre-installed (0.5.26)
  * fix a bug where `cells_to_html` doesn't handle cells spanning multiple rows properly (0.5.25)
  * remove `cv2` preprocessing step before OCR step in table transformer (0.5.24)

### Features

* **Adds element metadata via `category_depth` with default value None**.
  * This additional metadata is useful for vectordb/LLM, chunking strategies, and retrieval applications.
* **Adds a naive hierarchy for elements via a `parent_id` on the element's metadata**
  * Users will now have more metadata for implementing vectordb/LLM chunking strategies. For example, text elements could be queried by their preceding title element.
  * Title elements created from HTML headings will properly nest

### Fixes

* **`add_pytesseract_bboxes_to_elements` no longer returns `nan` values**. The function logic is now broken into new methods
  `_get_element_box` and `convert_multiple_coordinates_to_new_system`
* **Selecting a different model wasn't being respected when calling `partition_image`.** Problem: `partition_pdf` allows for passing a `model_name` parameter. Given the similarity between the image and PDF pipelines, the expected behavior is that `partition_image` should support the same parameter, but `partition_image` was unintentionally not passing along its `kwargs`. This was corrected by adding the kwargs to the downstream call.
* **Fixes a chunking issue via dropping the field "coordinates".** Problem: chunk_by_title function was chunking each element to its own individual chunk while it needed to group elements into a fewer number of chunks. We've discovered that this happens due to a metadata matching logic in chunk_by_title function, and discovered that elements with different metadata can't be put into the same chunk. At the same time, any element with "coordinates" essentially had different metadata than other elements, due each element locating in different places and having different coordinates. Fix: That is why we have included the key "coordinates" inside a list of excluded metadata keys, while doing this "metadata_matches" comparision. Importance: This change is crucial to be able to chunk by title for documents which include "coordinates" metadata in their elements.

## 0.10.14

### Enhancements

* Update all connectors to use new downstream architecture
  * New click type added to parse comma-delimited string inputs
  * Some CLI options renamed

### Features

### Fixes

## 0.10.13

### Enhancements

* Updated documentation: Added back support doc types for partitioning, more Python codes in the API page,  RAG definition, and use case.
* Updated Hi-Res Metadata: PDFs and Images using Hi-Res strategy now have layout model class probabilities added ot metadata.
* Updated the `_detect_filetype_from_octet_stream()` function to use libmagic to infer the content type of file when it is not a zip file.
* Tesseract minor version bump to 5.3.2

### Features

* Add Jira Connector to be able to pull issues from a Jira organization
* Add `clean_ligatures` function to expand ligatures in text


### Fixes

* `partition_html` breaks on `<br>` elements.
* Ingest error handling to properly raise errors when wrapped
* GH issue 1361: fixes a sortig error that prevented some PDF's from being parsed
* Bump unstructured-inference
  * Brings back embedded images in PDF's (0.5.23)

## 0.10.12

### Enhancements

* Removed PIL pin as issue has been resolved upstream
* Bump unstructured-inference
  * Support for yolox_quantized layout detection model (0.5.20)
* YoloX element types added


### Features

* Add Salesforce Connector to be able to pull Account, Case, Campaign, EmailMessage, Lead

### Fixes


* Bump unstructured-inference
  * Avoid divide-by-zero errors swith `safe_division` (0.5.21)

## 0.10.11

### Enhancements

* Bump unstructured-inference
  * Combine entire-page OCR output with layout-detected elements, to ensure full coverage of the page (0.5.19)

### Features

* Add in ingest cli s3 writer

### Fixes

* Fix a bug where `xy-cut` sorting attemps to sort elements without valid coordinates; now xy cut sorting only works when **all** elements have valid coordinates

## 0.10.10

### Enhancements

* Adds `text` as an input parameter to `partition_xml`.
* `partition_xml` no longer runs through `partition_text`, avoiding incorrect splitting
  on carriage returns in the XML. Since `partition_xml` no longer calls `partition_text`,
  `min_partition` and `max_partition` are no longer supported in `partition_xml`.
* Bump `unstructured-inference==0.5.18`, change non-default detectron2 classification threshold
* Upgrade base image from rockylinux 8 to rockylinux 9
* Serialize IngestDocs to JSON when passing to subprocesses

### Features

### Fixes

- Fix a bug where mismatched `elements` and `bboxes` are passed into `add_pytesseract_bbox_to_elements`

## 0.10.9

### Enhancements

* Fix `test_json` to handle only non-extra dependencies file types (plain-text)

### Features

* Adds `chunk_by_title` to break a document into sections based on the presence of `Title`
  elements.
* add new extraction function `extract_image_urls_from_html` to extract all img related URL from html text.

### Fixes

* Make cv2 dependency optional
* Edit `add_pytesseract_bbox_to_elements`'s (`ocr_only` strategy) `metadata.coordinates.points` return type to `Tuple` for consistency.
* Re-enable test-ingest-confluence-diff for ingest tests
* Fix syntax for ingest test check number of files
* Fix csv and tsv partitioners loosing the first line of the files when creating elements

## 0.10.8

### Enhancements

* Release docker image that installs Python 3.10 rather than 3.8

### Features

### Fixes

## 0.10.7

### Enhancements

### Features

### Fixes

* Remove overly aggressive ListItem chunking for images and PDF's which typically resulted in inchorent elements.

## 0.10.6

### Enhancements

* Enable `partition_email` and `partition_msg` to detect if an email is PGP encryped. If
  and email is PGP encryped, the functions will return an empy list of elements and
  emit a warning about the encrypted content.
* Add threaded Slack conversations into Slack connector output
* Add functionality to sort elements using `xy-cut` sorting approach in `partition_pdf` for `hi_res` and `fast` strategies
* Bump unstructured-inference
  * Set OMP_THREAD_LIMIT to 1 if not set for better tesseract perf (0.5.17)

### Features

* Extract coordinates from PDFs and images when using OCR only strategy and add to metadata

### Fixes

* Update `partition_html` to respect the order of `<pre>` tags.
* Fix bug in `partition_pdf_or_image` where two partitions were called if `strategy == "ocr_only"`.
* Bump unstructured-inference
  * Fix issue where temporary files were being left behind (0.5.16)
* Adds deprecation warning for the `file_filename` kwarg to `partition`, `partition_via_api`,
  and `partition_multiple_via_api`.
* Fix documentation build workflow by pinning dependencies

## 0.10.5

### Enhancements

* Create new CI Pipelines
  - Checking text, xml, email, and html doc tests against the library installed without extras
  - Checking each library extra against their respective tests
* `partition` raises an error and tells the user to install the appropriate extra if a filetype
  is detected that is missing dependencies.
* Add custom errors to ingest
* Bump `unstructured-ingest==0.5.15`
  - Handle an uncaught TesseractError (0.5.15)
  - Add TIFF test file and TIFF filetype to `test_from_image_file` in `test_layout` (0.5.14)
* Use `entire_page` ocr mode for pdfs and images
* Add notes on extra installs to docs
* Adds ability to reuse connections per process in unstructured-ingest

### Features
* Add delta table connector

### Fixes

## 0.10.4
* Pass ocr_mode in partition_pdf and set the default back to individual pages for now
* Add diagrams and descriptions for ingest design in the ingest README

### Features
* Supports multipage TIFF image partitioning

### Fixes

## 0.10.2

### Enhancements
* Bump unstructured-inference==0.5.13:
  - Fix extracted image elements being included in layout merge, addresses the issue
    where an entire-page image in a PDF was not passed to the layout model when using hi_res.

### Features

### Fixes

## 0.10.1

### Enhancements
* Bump unstructured-inference==0.5.12:
  - fix to avoid trace for certain PDF's (0.5.12)
  - better defaults for DPI for hi_res and  Chipper (0.5.11)
  - implement full-page OCR (0.5.10)

### Features

### Fixes

* Fix dead links in repository README (Quick Start > Install for local development, and Learn more > Batch Processing)
* Update document dependencies to include tesseract-lang for additional language support (required for tests to pass)

## 0.10.0

### Enhancements

* Add `include_header` kwarg to `partition_xlsx` and change default behavior to `True`
* Update the `links` and `emphasized_texts` metadata fields

### Features

### Fixes

## 0.9.3

### Enhancements

* Pinned dependency cleanup.
* Update `partition_csv` to always use `soupparser_fromstring` to parse `html text`
* Update `partition_tsv` to always use `soupparser_fromstring` to parse `html text`
* Add `metadata.section` to capture epub table of contents data
* Add `unique_element_ids` kwarg to partition functions. If `True`, will use a UUID
  for element IDs instead of a SHA-256 hash.
* Update `partition_xlsx` to always use `soupparser_fromstring` to parse `html text`
* Add functionality to switch `html` text parser based on whether the `html` text contains emoji
* Add functionality to check if a string contains any emoji characters
* Add CI tests around Notion

### Features

* Add Airtable Connector to be able to pull views/tables/bases from an Airtable organization

### Fixes

* fix pdf partition of list items being detected as titles in OCR only mode
* make notion module discoverable
* fix emails with `Content-Distribution: inline` and `Content-Distribution: attachment` with no filename
* Fix email attachment filenames which had `=` in the filename itself

## 0.9.2


### Enhancements

* Update table extraction section in API documentation to sync with change in Prod API
* Update Notion connector to extract to html
* Added UUID option for `element_id`
* Bump unstructured-inference==0.5.9:
  - better caching of models
  - another version of detectron2 available, though the default layout model is unchanged
* Added UUID option for element_id
* Added UUID option for element_id
* CI improvements to run ingest tests in parallel

### Features

* Adds Sharepoint connector.

### Fixes

* Bump unstructured-inference==0.5.9:
  - ignores Tesseract errors where no text is extracted for tiles that indeed, have no text

## 0.9.1

### Enhancements

* Adds --partition-pdf-infer-table-structure to unstructured-ingest.
* Enable `partition_html` to skip headers and footers with the `skip_headers_and_footers` flag.
* Update `partition_doc` and `partition_docx` to track emphasized texts in the output
* Adds post processing function `filter_element_types`
* Set the default strategy for partitioning images to `hi_res`
* Add page break parameter section in API documentation to sync with change in Prod API
* Update `partition_html` to track emphasized texts in the output
* Update `XMLDocument._read_xml` to create `<p>` tag element for the text enclosed in the `<pre>` tag
* Add parameter `include_tail_text` to `_construct_text` to enable (skip) tail text inclusion
* Add Notion connector

### Features

### Fixes

* Remove unused `_partition_via_api` function
* Fixed emoji bug in `partition_xlsx`.
* Pass `file_filename` metadata when partitioning file object
* Skip ingest test on missing Slack token
* Add Dropbox variables to CI environments
* Remove default encoding for ingest
* Adds new element type `EmailAddress` for recognising email address in the  text
* Simplifies `min_partition` logic; makes partitions falling below the `min_partition`
  less likely.
* Fix bug where ingest test check for number of files fails in smoke test
* Fix unstructured-ingest entrypoint failure

## 0.9.0

### Enhancements

* Dependencies are now split by document type, creating a slimmer base installation.

## 0.8.8

### Enhancements

### Features

### Fixes

* Rename "date" field to "last_modified"
* Adds Box connector

### Fixes

## 0.8.7

### Enhancements

* Put back useful function `split_by_paragraph`

### Features

### Fixes

* Fix argument order in NLTK download step

## 0.8.6

### Enhancements

### Features

### Fixes

* Remove debug print lines and non-functional code

## 0.8.5

### Enhancements

* Add parameter `skip_infer_table_types` to enable (skip) table extraction for other doc types
* Adds optional Unstructured API unit tests in CI
* Tracks last modified date for all document types.
* Add auto_paragraph_grouper to detect new-line and blank-line new paragraph for .txt files.
* refactor the ingest cli to better support expanding supported connectors

## 0.8.3

### Enhancements

### Features

### Fixes

* NLTK now only gets downloaded if necessary.
* Handling for empty tables in Word Documents and PowerPoints.

## 0.8.4

### Enhancements

* Additional tests and refactor of JSON detection.
* Update functionality to retrieve image metadata from a page for `document_to_element_list`
* Links are now tracked in `partition_html` output.
* Set the file's current position to the beginning after reading the file in `convert_to_bytes`
* Add `min_partition` kwarg to that combines elements below a specified threshold and modifies splitting of strings longer than max partition so words are not split.
* set the file's current position to the beginning after reading the file in `convert_to_bytes`
* Add slide notes to pptx
* Add `--encoding` directive to ingest
* Improve json detection by `detect_filetype`

### Features

* Adds Outlook connector
* Add support for dpi parameter in inference library
* Adds Onedrive connector.
* Add Confluence connector for ingest cli to pull the body text from all documents from all spaces in a confluence domain.

### Fixes

* Fixes issue with email partitioning where From field was being assigned the To field value.
* Use the `image_metadata` property of the `PageLayout` instance to get the page image info in the `document_to_element_list`
* Add functionality to write images to computer storage temporarily instead of keeping them in memory for `ocr_only` strategy
* Add functionality to convert a PDF in small chunks of pages at a time for `ocr_only` strategy
* Adds `.txt`, `.text`, and `.tab` to list of extensions to check if file
  has a `text/plain` MIME type.
* Enables filters to be passed to `partition_doc` so it doesn't error with LibreOffice7.
* Removed old error message that's superseded by `requires_dependencies`.
* Removes using `hi_res` as the default strategy value for `partition_via_api` and `partition_multiple_via_api`

## 0.8.1

### Enhancements

* Add support for Python 3.11

### Features

### Fixes

* Fixed `auto` strategy detected scanned document as having extractable text and using `fast` strategy, resulting in no output.
* Fix list detection in MS Word documents.
* Don't instantiate an element with a coordinate system when there isn't a way to get its location data.

## 0.8.0

### Enhancements

* Allow model used for hi res pdf partition strategy to be chosen when called.
* Updated inference package

### Features

* Add `metadata_filename` parameter across all partition functions

### Fixes

* Update to ensure `convert_to_datafame` grabs all of the metadata fields.
* Adjust encoding recognition threshold value in `detect_file_encoding`
* Fix KeyError when `isd_to_elements` doesn't find a type
* Fix `_output_filename` for local connector, allowing single files to be written correctly to the disk

* Fix for cases where an invalid encoding is extracted from an email header.

### BREAKING CHANGES

* Information about an element's location is no longer returned as top-level attributes of an element. Instead, it is returned in the `coordinates` attribute of the element's metadata.

## 0.7.12

### Enhancements

* Adds `include_metadata` kwarg to `partition_doc`, `partition_docx`, `partition_email`, `partition_epub`, `partition_json`, `partition_msg`, `partition_odt`, `partition_org`, `partition_pdf`, `partition_ppt`, `partition_pptx`, `partition_rst`, and `partition_rtf`
### Features

* Add Elasticsearch connector for ingest cli to pull specific fields from all documents in an index.
* Adds Dropbox connector

### Fixes

* Fix tests that call unstructured-api by passing through an api-key
* Fixed page breaks being given (incorrect) page numbers
* Fix skipping download on ingest when a source document exists locally

## 0.7.11

### Enhancements

* More deterministic element ordering when using `hi_res` PDF parsing strategy (from unstructured-inference bump to 0.5.4)
* Make large model available (from unstructured-inference bump to 0.5.3)
* Combine inferred elements with extracted elements (from unstructured-inference bump to 0.5.2)
* `partition_email` and `partition_msg` will now process attachments if `process_attachments=True`
  and a attachment partitioning functions is passed through with `attachment_partitioner=partition`.

### Features

### Fixes

* Fix tests that call unstructured-api by passing through an api-key
* Fixed page breaks being given (incorrect) page numbers
* Fix skipping download on ingest when a source document exists locally

## 0.7.10

### Enhancements

* Adds a `max_partition` parameter to `partition_text`, `partition_pdf`, `partition_email`,
  `partition_msg` and `partition_xml` that sets a limit for the size of an individual
  document elements. Defaults to `1500` for everything except `partition_xml`, which has
  a default value of `None`.
* DRY connector refactor

### Features

* `hi_res` model for pdfs and images is selectable via environment variable.

### Fixes

* CSV check now ignores escaped commas.
* Fix for filetype exploration util when file content does not have a comma.
* Adds negative lookahead to bullet pattern to avoid detecting plain text line
  breaks like `-------` as list items.
* Fix pre tag parsing for `partition_html`
* Fix lookup error for annotated Arabic and Hebrew encodings

## 0.7.9

### Enhancements

* Improvements to string check for leafs in `partition_xml`.
* Adds --partition-ocr-languages to unstructured-ingest.

### Features

* Adds `partition_org` for processed Org Mode documents.

### Fixes

## 0.7.8

### Enhancements

### Features

* Adds Google Cloud Service connector

### Fixes

* Updates the `parse_email` for `partition_eml` so that `unstructured-api` passes the smoke tests
* `partition_email` now works if there is no message content
* Updates the `"fast"` strategy for `partition_pdf` so that it's able to recursively
* Adds recursive functionality to all fsspec connectors
* Adds generic --recursive ingest flag

## 0.7.7

### Enhancements

* Adds functionality to replace the `MIME` encodings for `eml` files with one of the common encodings if a `unicode` error occurs
* Adds missed file-like object handling in `detect_file_encoding`
* Adds functionality to extract charset info from `eml` files

### Features

* Added coordinate system class to track coordinate types and convert to different coordinate

### Fixes

* Adds an `html_assemble_articles` kwarg to `partition_html` to enable users to capture
  control whether content outside of `<article>` tags is captured when
  `<article>` tags are present.
* Check for the `xml` attribute on `element` before looking for pagebreaks in `partition_docx`.

## 0.7.6

### Enhancements

* Convert fast startegy to ocr_only for images
* Adds support for page numbers in `.docx` and `.doc` when user or renderer
  created page breaks are present.
* Adds retry logic for the unstructured-ingest Biomed connector

### Features

* Provides users with the ability to extract additional metadata via regex.
* Updates `partition_docx` to include headers and footers in the output.
* Create `partition_tsv` and associated tests. Make additional changes to `detect_filetype`.

### Fixes

* Remove fake api key in test `partition_via_api` since we now require valid/empty api keys
* Page number defaults to `None` instead of `1` when page number is not present in the metadata.
  A page number of `None` indicates that page numbers are not being tracked for the document
  or that page numbers do not apply to the element in question..
* Fixes an issue with some pptx files. Assume pptx shapes are found in top left position of slide
  in case the shape.top and shape.left attributes are `None`.

## 0.7.5

### Enhancements

* Adds functionality to sort elements in `partition_pdf` for `fast` strategy
* Adds ingest tests with `--fast` strategy on PDF documents
* Adds --api-key to unstructured-ingest

### Features

* Adds `partition_rst` for processed ReStructured Text documents.

### Fixes

* Adds handling for emails that do not have a datetime to extract.
* Adds pdf2image package as core requirement of unstructured (with no extras)

## 0.7.4

### Enhancements

* Allows passing kwargs to request data field for `partition_via_api` and `partition_multiple_via_api`
* Enable MIME type detection if libmagic is not available
* Adds handling for empty files in `detect_filetype` and `partition`.

### Features

### Fixes

* Reslove `grpcio` import issue on `weaviate.schema.validate_schema` for python 3.9 and 3.10
* Remove building `detectron2` from source in Dockerfile

## 0.7.3

### Enhancements

* Update IngestDoc abstractions and add data source metadata in ElementMetadata

### Features

### Fixes

* Pass `strategy` parameter down from `partition` for `partition_image`
* Filetype detection if a CSV has a `text/plain` MIME type
* `convert_office_doc` no longers prints file conversion info messages to stdout.
* `partition_via_api` reflects the actual filetype for the file processed in the API.

## 0.7.2

### Enhancements

* Adds an optional encoding kwarg to `elements_to_json` and `elements_from_json`
* Bump version of base image to use new stable version of tesseract

### Features

### Fixes

* Update the `read_txt_file` utility function to keep using `spooled_to_bytes_io_if_needed` for xml
* Add functionality to the `read_txt_file` utility function to handle file-like object from URL
* Remove the unused parameter `encoding` from `partition_pdf`
* Change auto.py to have a `None` default for encoding
* Add functionality to try other common encodings for html and xml files if an error related to the encoding is raised and the user has not specified an encoding.
* Adds benchmark test with test docs in example-docs
* Re-enable test_upload_label_studio_data_with_sdk
* File detection now detects code files as plain text
* Adds `tabulate` explicitly to dependencies
* Fixes an issue in `metadata.page_number` of pptx files
* Adds showing help if no parameters passed

## 0.7.1

### Enhancements

### Features

* Add `stage_for_weaviate` to stage `unstructured` outputs for upload to Weaviate, along with
  a helper function for defining a class to use in Weaviate schemas.
* Builds from Unstructured base image, built off of Rocky Linux 8.7, this resolves almost all CVE's in the image.

### Fixes

## 0.7.0

### Enhancements

* Installing `detectron2` from source is no longer required when using the `local-inference` extra.
* Updates `.pptx` parsing to include text in tables.

### Features

### Fixes

* Fixes an issue in `_add_element_metadata` that caused all elements to have `page_number=1`
  in the element metadata.
* Adds `.log` as a file extension for TXT files.
* Adds functionality to try other common encodings for email (`.eml`) files if an error related to the encoding is raised and the user has not specified an encoding.
* Allow passed encoding to be used in the `replace_mime_encodings`
* Fixes page metadata for `partition_html` when `include_metadata=False`
* A `ValueError` now raises if `file_filename` is not specified when you use `partition_via_api`
  with a file-like object.

## 0.6.11

### Enhancements

* Supports epub tests since pandoc is updated in base image

### Features


### Fixes


## 0.6.10

### Enhancements

* XLS support from auto partition

### Features

### Fixes

## 0.6.9

### Enhancements

* fast strategy for pdf now keeps element bounding box data
* setup.py refactor

### Features

### Fixes

* Adds functionality to try other common encodings if an error related to the encoding is raised and the user has not specified an encoding.
* Adds additional MIME types for CSV

## 0.6.8

### Enhancements

### Features

* Add `partition_csv` for CSV files.

### Fixes

## 0.6.7

### Enhancements

* Deprecate `--s3-url` in favor of `--remote-url` in CLI
* Refactor out non-connector-specific config variables
* Add `file_directory` to metadata
* Add `page_name` to metadata. Currently used for the sheet name in XLSX documents.
* Added a `--partition-strategy` parameter to unstructured-ingest so that users can specify
  partition strategy in CLI. For example, `--partition-strategy fast`.
* Added metadata for filetype.
* Add Discord connector to pull messages from a list of channels
* Refactor `unstructured/file-utils/filetype.py` to better utilise hashmap to return mime type.
* Add local declaration of DOCX_MIME_TYPES and XLSX_MIME_TYPES for `test_filetype.py`.

### Features

* Add `partition_xml` for XML files.
* Add `partition_xlsx` for Microsoft Excel documents.

### Fixes

* Supports `hml` filetype for partition as a variation of html filetype.
* Makes `pytesseract` a function level import in `partition_pdf` so you can use the `"fast"`
  or `"hi_res"` strategies if `pytesseract` is not installed. Also adds the
  `required_dependencies` decorator for the `"hi_res"` and `"ocr_only"` strategies.
* Fix to ensure `filename` is tracked in metadata for `docx` tables.

## 0.6.6

### Enhancements

* Adds an `"auto"` strategy that chooses the partitioning strategy based on document
  characteristics and function kwargs. This is the new default strategy for `partition_pdf`
  and `partition_image`. Users can maintain existing behavior by explicitly setting
  `strategy="hi_res"`.
* Added an additional trace logger for NLP debugging.
* Add `get_date` method to `ElementMetadata` for converting the datestring to a `datetime` object.
* Cleanup the `filename` attribute on `ElementMetadata` to remove the full filepath.

### Features

* Added table reading as html with URL parsing to `partition_docx` in docx
* Added metadata field for text_as_html for docx files

### Fixes

* `fileutils/file_type` check json and eml decode ignore error
* `partition_email` was updated to more flexibly handle deviations from the RFC-2822 standard.
  The time in the metadata returns `None` if the time does not match RFC-2822 at all.
* Include all metadata fields when converting to dataframe or CSV

## 0.6.5

### Enhancements

* Added support for SpooledTemporaryFile file argument.

### Features

### Fixes


## 0.6.4

### Enhancements

* Added an "ocr_only" strategy for `partition_pdf`. Refactored the strategy decision
  logic into its own module.

### Features

### Fixes

## 0.6.3

### Enhancements

* Add an "ocr_only" strategy for `partition_image`.

### Features

* Added `partition_multiple_via_api` for partitioning multiple documents in a single REST
  API call.
* Added `stage_for_baseplate` function to prepare outputs for ingestion into Baseplate.
* Added `partition_odt` for processing Open Office documents.

### Fixes

* Updates the grouping logic in the `partition_pdf` fast strategy to group together text
  in the same bounding box.

## 0.6.2

### Enhancements

* Added logic to `partition_pdf` for detecting copy protected PDFs and falling back
  to the hi res strategy when necessary.


### Features

* Add `partition_via_api` for partitioning documents through the hosted API.

### Fixes

* Fix how `exceeds_cap_ratio` handles empty (returns `True` instead of `False`)
* Updates `detect_filetype` to properly detect JSONs when the MIME type is `text/plain`.

## 0.6.1

### Enhancements

* Updated the table extraction parameter name to be more descriptive

### Features

### Fixes

## 0.6.0

### Enhancements

* Adds an `ssl_verify` kwarg to `partition` and `partition_html` to enable turning off
  SSL verification for HTTP requests. SSL verification is on by default.
* Allows users to pass in ocr language to `partition_pdf` and `partition_image` through
  the `ocr_language` kwarg. `ocr_language` corresponds to the code for the language pack
  in Tesseract. You will need to install the relevant Tesseract language pack to use a
  given language.

### Features

* Table extraction is now possible for pdfs from `partition` and `partition_pdf`.
* Adds support for extracting attachments from `.msg` files

### Fixes

* Adds an `ssl_verify` kwarg to `partition` and `partition_html` to enable turning off
  SSL verification for HTTP requests. SSL verification is on by default.

## 0.5.13

### Enhancements

* Allow headers to be passed into `partition` when `url` is used.

### Features

* `bytes_string_to_string` cleaning brick for bytes string output.

### Fixes

* Fixed typo in call to `exactly_one` in `partition_json`
* unstructured-documents encode xml string if document_tree is `None` in `_read_xml`.
* Update to `_read_xml` so that Markdown files with embedded HTML process correctly.
* Fallback to "fast" strategy only emits a warning if the user specifies the "hi_res" strategy.
* unstructured-partition-text_type exceeds_cap_ratio fix returns and how capitalization ratios are calculated
* `partition_pdf` and `partition_text` group broken paragraphs to avoid fragmented `NarrativeText` elements.
* .json files resolved as "application/json" on centos7 (or other installs with older libmagic libs)

## 0.5.12

### Enhancements

* Add OS mimetypes DB to docker image, mainly for unstructured-api compat.
* Use the image registry as a cache when building Docker images.
* Adds the ability for `partition_text` to group together broken paragraphs.
* Added method to utils to allow date time format validation

### Features
* Add Slack connector to pull messages for a specific channel

* Add --partition-by-api parameter to unstructured-ingest
* Added `partition_rtf` for processing rich text files.
* `partition` now accepts a `url` kwarg in addition to `file` and `filename`.

### Fixes

* Allow encoding to be passed into `replace_mime_encodings`.
* unstructured-ingest connector-specific dependencies are imported on demand.
* unstructured-ingest --flatten-metadata supported for local connector.
* unstructured-ingest fix runtime error when using --metadata-include.

## 0.5.11

### Enhancements

### Features

### Fixes

* Guard against null style attribute in docx document elements
* Update HTML encoding to better support foreign language characters

## 0.5.10

### Enhancements

* Updated inference package
* Add sender, recipient, date, and subject to element metadata for emails

### Features

* Added `--download-only` parameter to `unstructured-ingest`

### Fixes

* FileNotFound error when filename is provided but file is not on disk

## 0.5.9

### Enhancements

### Features

### Fixes

* Convert file to str in helper `split_by_paragraph` for `partition_text`

## 0.5.8

### Enhancements

* Update `elements_to_json` to return string when filename is not specified
* `elements_from_json` may take a string instead of a filename with the `text` kwarg
* `detect_filetype` now does a final fallback to file extension.
* Empty tags are now skipped during the depth check for HTML processing.

### Features

* Add local file system to `unstructured-ingest`
* Add `--max-docs` parameter to `unstructured-ingest`
* Added `partition_msg` for processing MSFT Outlook .msg files.

### Fixes

* `convert_file_to_text` now passes through the `source_format` and `target_format` kwargs.
  Previously they were hard coded.
* Partitioning functions that accept a `text` kwarg no longer raise an error if an empty
  string is passed (and empty list of elements is returned instead).
* `partition_json` no longer fails if the input is an empty list.
* Fixed bug in `chunk_by_attention_window` that caused the last word in segments to be cut-off
  in some cases.

### BREAKING CHANGES

* `stage_for_transformers` now returns a list of elements, making it consistent with other
  staging bricks

## 0.5.7

### Enhancements

* Refactored codebase using `exactly_one`
* Adds ability to pass headers when passing a url in partition_html()
* Added optional `content_type` and `file_filename` parameters to `partition()` to bypass file detection

### Features

* Add `--flatten-metadata` parameter to `unstructured-ingest`
* Add `--fields-include` parameter to `unstructured-ingest`

### Fixes

## 0.5.6

### Enhancements

* `contains_english_word()`, used heavily in text processing, is 10x faster.

### Features

* Add `--metadata-include` and `--metadata-exclude` parameters to `unstructured-ingest`
* Add `clean_non_ascii_chars` to remove non-ascii characters from unicode string

### Fixes

* Fix problem with PDF partition (duplicated test)

## 0.5.4

### Enhancements

* Added Biomedical literature connector for ingest cli.
* Add `FsspecConnector` to easily integrate any existing `fsspec` filesystem as a connector.
* Rename `s3_connector.py` to `s3.py` for readability and consistency with the
  rest of the connectors.
* Now `S3Connector` relies on `s3fs` instead of on `boto3`, and it inherits
  from `FsspecConnector`.
* Adds an `UNSTRUCTURED_LANGUAGE_CHECKS` environment variable to control whether or not language
  specific checks like vocabulary and POS tagging are applied. Set to `"true"` for higher
  resolution partitioning and `"false"` for faster processing.
* Improves `detect_filetype` warning to include filename when provided.
* Adds a "fast" strategy for partitioning PDFs with PDFMiner. Also falls back to the "fast"
  strategy if detectron2 is not available.
* Start deprecation life cycle for `unstructured-ingest --s3-url` option, to be deprecated in
  favor of `--remote-url`.

### Features

* Add `AzureBlobStorageConnector` based on its `fsspec` implementation inheriting
from `FsspecConnector`
* Add `partition_epub` for partitioning e-books in EPUB3 format.

### Fixes

* Fixes processing for text files with `message/rfc822` MIME type.
* Open xml files in read-only mode when reading contents to construct an XMLDocument.

## 0.5.3

### Enhancements

* `auto.partition()` can now load Unstructured ISD json documents.
* Simplify partitioning functions.
* Improve logging for ingest CLI.

### Features

* Add `--wikipedia-auto-suggest` argument to the ingest CLI to disable automatic redirection
  to pages with similar names.
* Add setup script for Amazon Linux 2
* Add optional `encoding` argument to the `partition_(text/email/html)` functions.
* Added Google Drive connector for ingest cli.
* Added Gitlab connector for ingest cli.

### Fixes

## 0.5.2

### Enhancements

* Fully move from printing to logging.
* `unstructured-ingest` now uses a default `--download_dir` of `$HOME/.cache/unstructured/ingest`
rather than a "tmp-ingest-" dir in the working directory.

### Features

### Fixes

* `setup_ubuntu.sh` no longer fails in some contexts by interpreting
`DEBIAN_FRONTEND=noninteractive` as a command
* `unstructured-ingest` no longer re-downloads files when --preserve-downloads
is used without --download-dir.
* Fixed an issue that was causing text to be skipped in some HTML documents.

## 0.5.1

### Enhancements

### Features

### Fixes

* Fixes an error causing JavaScript to appear in the output of `partition_html` sometimes.
* Fix several issues with the `requires_dependencies` decorator, including the error message
  and how it was used, which had caused an error for `unstructured-ingest --github-url ...`.

## 0.5.0

### Enhancements

* Add `requires_dependencies` Python decorator to check dependencies are installed before
  instantiating a class or running a function

### Features

* Added Wikipedia connector for ingest cli.

### Fixes

* Fix `process_document` file cleaning on failure
* Fixes an error introduced in the metadata tracking commit that caused `NarrativeText`
  and `FigureCaption` elements to be represented as `Text` in HTML documents.

## 0.4.16

### Enhancements

* Fallback to using file extensions for filetype detection if `libmagic` is not present

### Features

* Added setup script for Ubuntu
* Added GitHub connector for ingest cli.
* Added `partition_md` partitioner.
* Added Reddit connector for ingest cli.

### Fixes

* Initializes connector properly in ingest.main::MainProcess
* Restricts version of unstructured-inference to avoid multithreading issue

## 0.4.15

### Enhancements

* Added `elements_to_json` and `elements_from_json` for easier serialization/deserialization
* `convert_to_dict`, `dict_to_elements` and `convert_to_csv` are now aliases for functions
  that use the ISD terminology.

### Fixes

* Update to ensure all elements are preserved during serialization/deserialization

## 0.4.14

* Automatically install `nltk` models in the `tokenize` module.

## 0.4.13

* Fixes unstructured-ingest cli.

## 0.4.12

* Adds console_entrypoint for unstructured-ingest, other structure/doc updates related to ingest.
* Add `parser` parameter to `partition_html`.

## 0.4.11

* Adds `partition_doc` for partitioning Word documents in `.doc` format. Requires `libreoffice`.
* Adds `partition_ppt` for partitioning PowerPoint documents in `.ppt` format. Requires `libreoffice`.

## 0.4.10

* Fixes `ElementMetadata` so that it's JSON serializable when the filename is a `Path` object.

## 0.4.9

* Added ingest modules and s3 connector, sample ingest script
* Default to `url=None` for `partition_pdf` and `partition_image`
* Add ability to skip English specific check by setting the `UNSTRUCTURED_LANGUAGE` env var to `""`.
* Document `Element` objects now track metadata

## 0.4.8

* Modified XML and HTML parsers not to load comments.

## 0.4.7

* Added the ability to pull an HTML document from a url in `partition_html`.
* Added the the ability to get file summary info from lists of filenames and lists
  of file contents.
* Added optional page break to `partition` for `.pptx`, `.pdf`, images, and `.html` files.
* Added `to_dict` method to document elements.
* Include more unicode quotes in `replace_unicode_quotes`.

## 0.4.6

* Loosen the default cap threshold to `0.5`.
* Add a `UNSTRUCTURED_NARRATIVE_TEXT_CAP_THRESHOLD` environment variable for controlling
  the cap ratio threshold.
* Unknown text elements are identified as `Text` for HTML and plain text documents.
* `Body Text` styles no longer default to `NarrativeText` for Word documents. The style information
  is insufficient to determine that the text is narrative.
* Upper cased text is lower cased before checking for verbs. This helps avoid some missed verbs.
* Adds an `Address` element for capturing elements that only contain an address.
* Suppress the `UserWarning` when detectron is called.
* Checks that titles and narrative test have at least one English word.
* Checks that titles and narrative text are at least 50% alpha characters.
* Restricts titles to a maximum word length. Adds a `UNSTRUCTURED_TITLE_MAX_WORD_LENGTH`
  environment variable for controlling the max number of words in a title.
* Updated `partition_pptx` to order the elements on the page

## 0.4.4

* Updated `partition_pdf` and `partition_image` to return `unstructured` `Element` objects
* Fixed the healthcheck url path when partitioning images and PDFs via API
* Adds an optional `coordinates` attribute to document objects
* Adds `FigureCaption` and `CheckBox` document elements
* Added ability to split lists detected in `LayoutElement` objects
* Adds `partition_pptx` for partitioning PowerPoint documents
* LayoutParser models now download from HugginfaceHub instead of DropBox
* Fixed file type detection for XML and HTML files on Amazone Linux

## 0.4.3

* Adds `requests` as a base dependency
* Fix in `exceeds_cap_ratio` so the function doesn't break with empty text
* Fix bug in `_parse_received_data`.
* Update `detect_filetype` to properly handle `.doc`, `.xls`, and `.ppt`.

## 0.4.2

* Added `partition_image` to process documents in an image format.
* Fixed utf-8 encoding error in `partition_email` with attachments for `text/html`

## 0.4.1

* Added support for text files in the `partition` function
* Pinned `opencv-python` for easier installation on Linux

## 0.4.0

* Added generic `partition` brick that detects the file type and routes a file to the appropriate
  partitioning brick.
* Added a file type detection module.
* Updated `partition_html` and `partition_eml` to support file-like objects in 'rb' mode.
* Cleaning brick for removing ordered bullets `clean_ordered_bullets`.
* Extract brick method for ordered bullets `extract_ordered_bullets`.
* Test for `clean_ordered_bullets`.
* Test for `extract_ordered_bullets`.
* Added `partition_docx` for pre-processing Word Documents.
* Added new REGEX patterns to extract email header information
* Added new functions to extract header information `parse_received_data` and `partition_header`
* Added new function to parse plain text files `partition_text`
* Added new cleaners functions `extract_ip_address`, `extract_ip_address_name`, `extract_mapi_id`, `extract_datetimetz`
* Add new `Image` element and function to find embedded images `find_embedded_images`
* Added `get_directory_file_info` for summarizing information about source documents

## 0.3.5

* Add support for local inference
* Add new pattern to recognize plain text dash bullets
* Add test for bullet patterns
* Fix for `partition_html` that allows for processing `div` tags that have both text and child
  elements
* Add ability to extract document metadata from `.docx`, `.xlsx`, and `.jpg` files.
* Helper functions for identifying and extracting phone numbers
* Add new function `extract_attachment_info` that extracts and decodes the attachment
of an email.
* Staging brick to convert a list of `Element`s to a `pandas` dataframe.
* Add plain text functionality to `partition_email`

## 0.3.4

* Python-3.7 compat

## 0.3.3

* Removes BasicConfig from logger configuration
* Adds the `partition_email` partitioning brick
* Adds the `replace_mime_encodings` cleaning bricks
* Small fix to HTML parsing related to processing list items with sub-tags
* Add `EmailElement` data structure to store email documents

## 0.3.2

* Added `translate_text` brick for translating text between languages
* Add an `apply` method to make it easier to apply cleaners to elements

## 0.3.1

* Added \_\_init.py\_\_ to `partition`

## 0.3.0

* Implement staging brick for Argilla. Converts lists of `Text` elements to `argilla` dataset classes.
* Removing the local PDF parsing code and any dependencies and tests.
* Reorganizes the staging bricks in the unstructured.partition module
* Allow entities to be passed into the Datasaur staging brick
* Added HTML escapes to the `replace_unicode_quotes` brick
* Fix bad responses in partition_pdf to raise ValueError
* Adds `partition_html` for partitioning HTML documents.

## 0.2.6

* Small change to how \_read is placed within the inheritance structure since it doesn't really apply to pdf
* Add partitioning brick for calling the document image analysis API

## 0.2.5

* Update python requirement to >=3.7

## 0.2.4

* Add alternative way of importing `Final` to support google colab

## 0.2.3

* Add cleaning bricks for removing prefixes and postfixes
* Add cleaning bricks for extracting text before and after a pattern

## 0.2.2

* Add staging brick for Datasaur

## 0.2.1

* Added brick to convert an ISD dictionary to a list of elements
* Update `PDFDocument` to use the `from_file` method
* Added staging brick for CSV format for ISD (Initial Structured Data) format.
* Added staging brick for separating text into attention window size chunks for `transformers`.
* Added staging brick for LabelBox.
* Added ability to upload LabelStudio predictions
* Added utility function for JSONL reading and writing
* Added staging brick for CSV format for Prodigy
* Added staging brick for Prodigy
* Added ability to upload LabelStudio annotations
* Added text_field and id_field to stage_for_label_studio signature

## 0.2.0

* Initial release of unstructured<|MERGE_RESOLUTION|>--- conflicted
+++ resolved
@@ -1,25 +1,14 @@
-<<<<<<< HEAD
-## 0.12.5-dev0
-=======
-## 0.12.5-dev2
->>>>>>> 1a706771
-
-### Enhancements
-
-### Features
-
-<<<<<<< HEAD
+## 0.12.5-dev3
+
+### Enhancements
+
+### Features
 
 ### Fixes
 
 * **Improved documentation**. Fixed broken links and improved readability on `Key Concepts` page.
-=======
 * **Add OctoAI embedder** Adds support for embeddings via OctoAI.
-
-### Fixes
-
 * **Fix `check_connection` in opensearch, databricks, postgres, azure connectors ** 
->>>>>>> 1a706771
 
 ## 0.12.4
 
