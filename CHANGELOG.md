--- conflicted
+++ resolved
@@ -1,12 +1,9 @@
-## 0.10.22-dev6
-
-### Enhancements
-
-<<<<<<< HEAD
+## 0.10.22-dev7
+
+### Enhancements
+
 * **Add functionality to limit precision when serializing to json** Precision for `points` is limited to 1 decimal point if coordinates["system"] == "PixelSpace" (otherwise 2 decimal points?). Precision for `detection_class_prob` is limited to 5 decimal points.
-=======
 * **bump `unstructured-inference` to `0.7.3`** The updated version of `unstructured-inference` supports a new version of the Chipper model, as well as a cleaner schema for its output classes. Support is included for new inference features such as hierarchy and ordering.
->>>>>>> 8100f1e7
 * **Expose skip_infer_table_types in ingest CLI.** For each connector a new `--skip-infer-table-types` parameter was added to map to the `skip_infer_table_types` partition argument. This gives more granular control to unstructured-ingest users, allowing them to specify the file types for which we should attempt table extraction.
 * **Add flag to ingest CLI to raise error if any single doc fails in pipeline** Currently if a single doc fails in the pipeline, the whole thing halts due to the error. This flag defaults to log an error but continue with the docs it can.
 
