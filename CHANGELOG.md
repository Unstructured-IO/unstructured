--- conflicted
+++ resolved
@@ -1,5 +1,4 @@
-<<<<<<< HEAD
-## 0.17.9-dev0
+## 0.17.11-dev0
 
 ### Enhancements
 
@@ -8,7 +7,6 @@
 ### Fixes
 - Invalid elements IDs are not visible in VLM output. Parent-child hierarchy is now retrieved based on unstructured element ID, instead of id injected into HTML code of element.
 
-=======
 ## 0.17.10
 - Drop Python 3.9 support as it reaches EOL in October 2025
 - Update pip-compile script to use Python 3.10 and newer
@@ -16,7 +14,6 @@
 
 ## 0.17.9
 - Patch various CVEs
->>>>>>> b6ab471f
 
 ## 0.17.8
 
