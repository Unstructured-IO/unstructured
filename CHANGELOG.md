--- conflicted
+++ resolved
@@ -1,17 +1,12 @@
-## 0.18.6-dev0
-
-### Enhancements
-
-### Features
-<<<<<<< HEAD
+## 0.18.6-dev1
+
+### Enhancements
+
+### Features
 - **Convert elements to markdown for output** Added function to convert elements to markdown format for easy viewing.
 
 ### Fixes
-=======
-
-### Fixes
 - **Improved epub partition errors** EPUB partition will now produce new type of error on unprocessable files.
->>>>>>> 37800c35
 
 ## 0.18.5
 
