--- conflicted
+++ resolved
@@ -1,12 +1,8 @@
 ## 0.18.15-dev1
 
 ### Enhancements
-<<<<<<< HEAD
 - Speed up function _assign_hash_ids by 34% (codeflash)
-- Optimized the runtime of `ElementHtml._get_children_html`
-=======
 - Speed up function ElementHtml._get_children_html by 234% (codeflash)
->>>>>>> ab55d86f
 - Speed up function group_broken_paragraphs by 30% (codeflash)
 
 ### Features
