## 0.8.2-dev4

### Enhancements
<<<<<<< HEAD

* Links are now tracked in `partition_html` output.
* Set the file's current position to the beginning after reading the file in `convert_to_bytes`
=======
* Add min_partition kwarg to that combines elements below a specified threshold and modifies splitting of strings longer than max partition so words are not split.
* set the file's current position to the beginning after reading the file in `convert_to_bytes`
>>>>>>> 676c50a6
* Add slide notes to pptx

### Features

* Adds Onedrive connector.
* Add Confluence connector for ingest cli to pull the body text from all documents from all spaces in a confluence domain.


### Fixes

* Add functionality to write images to computer storage temporarily instead of keeping them in memory for `ocr_only` strategy
* Add functionality to convert a PDF in small chunks of pages at a time for `ocr_only` strategy
* Adds `.txt`, `.text`, and `.tab` to list of extensions to check if file
  has a `text/plain` MIME type.
* Enables filters to be passed to `partition_doc` so it doesn't error with LibreOffice7.
* Removed old error message that's superseded by `requires_dependencies`.

## 0.8.1

### Enhancements

* Add support for Python 3.11

### Features

### Fixes

* Fixed `auto` strategy detected scanned document as having extractable text and using `fast` strategy, resulting in no output.
* Fix list detection in MS Word documents.
* Don't instantiate an element with a coordinate system when there isn't a way to get its location data.

## 0.8.0

### Enhancements

* Allow model used for hi res pdf partition strategy to be chosen when called.
* Updated inference package

### Features

* Add `metadata_filename` parameter across all partition functions

### Fixes

* Update to ensure `convert_to_datafame` grabs all of the metadata fields.
* Adjust encoding recognition threshold value in `detect_file_encoding`
* Fix KeyError when `isd_to_elements` doesn't find a type
* Fix `_output_filename` for local connector, allowing single files to be written correctly to the disk

* Fix for cases where an invalid encoding is extracted from an email header.

### BREAKING CHANGES

* Information about an element's location is no longer returned as top-level attributes of an element. Instead, it is returned in the `coordinates` attribute of the element's metadata.

## 0.7.12

### Enhancements

* Adds `include_metadata` kwarg to `partition_doc`, `partition_docx`, `partition_email`, `partition_epub`, `partition_json`, `partition_msg`, `partition_odt`, `partition_org`, `partition_pdf`, `partition_ppt`, `partition_pptx`, `partition_rst`, and `partition_rtf`
### Features

* Add Elasticsearch connector for ingest cli to pull specific fields from all documents in an index.
* Adds Dropbox connector

### Fixes

* Fix tests that call unstructured-api by passing through an api-key
* Fixed page breaks being given (incorrect) page numbers
* Fix skipping download on ingest when a source document exists locally

## 0.7.11

### Enhancements

* More deterministic element ordering when using `hi_res` PDF parsing strategy (from unstructured-inference bump to 0.5.4)
* Make large model available (from unstructured-inference bump to 0.5.3)
* Combine inferred elements with extracted elements (from unstructured-inference bump to 0.5.2)
* `partition_email` and `partition_msg` will now process attachments if `process_attachments=True`
  and a attachment partitioning functions is passed through with `attachment_partitioner=partition`.

### Features

### Fixes

* Fix tests that call unstructured-api by passing through an api-key
* Fixed page breaks being given (incorrect) page numbers
* Fix skipping download on ingest when a source document exists locally

## 0.7.10

### Enhancements

* Adds a `max_partition` parameter to `partition_text`, `partition_pdf`, `partition_email`,
  `partition_msg` and `partition_xml` that sets a limit for the size of an individual
  document elements. Defaults to `1500` for everything except `partition_xml`, which has
  a default value of `None`.
* DRY connector refactor

### Features

* `hi_res` model for pdfs and images is selectable via environment variable.

### Fixes

* CSV check now ignores escaped commas.
* Fix for filetype exploration util when file content does not have a comma.
* Adds negative lookahead to bullet pattern to avoid detecting plain text line
  breaks like `-------` as list items.
* Fix pre tag parsing for `partition_html`
* Fix lookup error for annotated Arabic and Hebrew encodings

## 0.7.9

### Enhancements

* Improvements to string check for leafs in `partition_xml`.
* Adds --partition-ocr-languages to unstructured-ingest.

### Features

* Adds `partition_org` for processed Org Mode documents.

### Fixes

## 0.7.8

### Enhancements

### Features

* Adds Google Cloud Service connector

### Fixes

* Updates the `parse_email` for `partition_eml` so that `unstructured-api` passes the smoke tests
* `partition_email` now works if there is no message content
* Updates the `"fast"` strategy for `partition_pdf` so that it's able to recursively
* Adds recursive functionality to all fsspec connectors
* Adds generic --recursive ingest flag

## 0.7.7

### Enhancements

* Adds functionality to replace the `MIME` encodings for `eml` files with one of the common encodings if a `unicode` error occurs
* Adds missed file-like object handling in `detect_file_encoding`
* Adds functionality to extract charset info from `eml` files

### Features

* Added coordinate system class to track coordinate types and convert to different coordinate

### Fixes

* Adds an `html_assemble_articles` kwarg to `partition_html` to enable users to capture
  control whether content outside of `<article>` tags is captured when
  `<article>` tags are present.
* Check for the `xml` attribute on `element` before looking for pagebreaks in `partition_docx`.

## 0.7.6

### Enhancements

* Convert fast startegy to ocr_only for images
* Adds support for page numbers in `.docx` and `.doc` when user or renderer
  created page breaks are present.
* Adds retry logic for the unstructured-ingest Biomed connector

### Features

* Provides users with the ability to extract additional metadata via regex.
* Updates `partition_docx` to include headers and footers in the output.
* Create `partition_tsv` and associated tests. Make additional changes to `detect_filetype`.

### Fixes

* Remove fake api key in test `partition_via_api` since we now require valid/empty api keys
* Page number defaults to `None` instead of `1` when page number is not present in the metadata.
  A page number of `None` indicates that page numbers are not being tracked for the document
  or that page numbers do not apply to the element in question..
* Fixes an issue with some pptx files. Assume pptx shapes are found in top left position of slide
  in case the shape.top and shape.left attributes are `None`.

## 0.7.5

### Enhancements

* Adds functionality to sort elements in `partition_pdf` for `fast` strategy
* Adds ingest tests with `--fast` strategy on PDF documents
* Adds --api-key to unstructured-ingest

### Features

* Adds `partition_rst` for processed ReStructured Text documents.

### Fixes

* Adds handling for emails that do not have a datetime to extract.
* Adds pdf2image package as core requirement of unstructured (with no extras)

## 0.7.4

### Enhancements

* Allows passing kwargs to request data field for `partition_via_api` and `partition_multiple_via_api`
* Enable MIME type detection if libmagic is not available
* Adds handling for empty files in `detect_filetype` and `partition`.

### Features

### Fixes

* Reslove `grpcio` import issue on `weaviate.schema.validate_schema` for python 3.9 and 3.10
* Remove building `detectron2` from source in Dockerfile

## 0.7.3

### Enhancements

* Update IngestDoc abstractions and add data source metadata in ElementMetadata

### Features

### Fixes

* Pass `strategy` parameter down from `partition` for `partition_image`
* Filetype detection if a CSV has a `text/plain` MIME type
* `convert_office_doc` no longers prints file conversion info messages to stdout.
* `partition_via_api` reflects the actual filetype for the file processed in the API.

## 0.7.2

### Enhancements

* Adds an optional encoding kwarg to `elements_to_json` and `elements_from_json`
* Bump version of base image to use new stable version of tesseract

### Features

### Fixes

* Update the `read_txt_file` utility function to keep using `spooled_to_bytes_io_if_needed` for xml
* Add functionality to the `read_txt_file` utility function to handle file-like object from URL
* Remove the unused parameter `encoding` from `partition_pdf`
* Change auto.py to have a `None` default for encoding
* Add functionality to try other common encodings for html and xml files if an error related to the encoding is raised and the user has not specified an encoding.
* Adds benchmark test with test docs in example-docs
* Re-enable test_upload_label_studio_data_with_sdk
* File detection now detects code files as plain text
* Adds `tabulate` explicitly to dependencies
* Fixes an issue in `metadata.page_number` of pptx files
* Adds showing help if no parameters passed

## 0.7.1

### Enhancements

### Features

* Add `stage_for_weaviate` to stage `unstructured` outputs for upload to Weaviate, along with
  a helper function for defining a class to use in Weaviate schemas.
* Builds from Unstructured base image, built off of Rocky Linux 8.7, this resolves almost all CVE's in the image.

### Fixes

## 0.7.0

### Enhancements

* Installing `detectron2` from source is no longer required when using the `local-inference` extra.
* Updates `.pptx` parsing to include text in tables.

### Features

### Fixes

* Fixes an issue in `_add_element_metadata` that caused all elements to have `page_number=1`
  in the element metadata.
* Adds `.log` as a file extension for TXT files.
* Adds functionality to try other common encodings for email (`.eml`) files if an error related to the encoding is raised and the user has not specified an encoding.
* Allow passed encoding to be used in the `replace_mime_encodings`
* Fixes page metadata for `partition_html` when `include_metadata=False`
* A `ValueError` now raises if `file_filename` is not specified when you use `partition_via_api`
  with a file-like object.

## 0.6.11

### Enhancements

* Supports epub tests since pandoc is updated in base image

### Features


### Fixes


## 0.6.10

### Enhancements

* XLS support from auto partition

### Features

### Fixes

## 0.6.9

### Enhancements

* fast strategy for pdf now keeps element bounding box data
* setup.py refactor

### Features

### Fixes

* Adds functionality to try other common encodings if an error related to the encoding is raised and the user has not specified an encoding.
* Adds additional MIME types for CSV

## 0.6.8

### Enhancements

### Features

* Add `partition_csv` for CSV files.

### Fixes

## 0.6.7

### Enhancements

* Deprecate `--s3-url` in favor of `--remote-url` in CLI
* Refactor out non-connector-specific config variables
* Add `file_directory` to metadata
* Add `page_name` to metadata. Currently used for the sheet name in XLSX documents.
* Added a `--partition-strategy` parameter to unstructured-ingest so that users can specify
  partition strategy in CLI. For example, `--partition-strategy fast`.
* Added metadata for filetype.
* Add Discord connector to pull messages from a list of channels
* Refactor `unstructured/file-utils/filetype.py` to better utilise hashmap to return mime type.
* Add local declaration of DOCX_MIME_TYPES and XLSX_MIME_TYPES for `test_filetype.py`.

### Features

* Add `partition_xml` for XML files.
* Add `partition_xlsx` for Microsoft Excel documents.

### Fixes

* Supports `hml` filetype for partition as a variation of html filetype.
* Makes `pytesseract` a function level import in `partition_pdf` so you can use the `"fast"`
  or `"hi_res"` strategies if `pytesseract` is not installed. Also adds the
  `required_dependencies` decorator for the `"hi_res"` and `"ocr_only"` strategies.
* Fix to ensure `filename` is tracked in metadata for `docx` tables.

## 0.6.6

### Enhancements

* Adds an `"auto"` strategy that chooses the partitioning strategy based on document
  characteristics and function kwargs. This is the new default strategy for `partition_pdf`
  and `partition_image`. Users can maintain existing behavior by explicitly setting
  `strategy="hi_res"`.
* Added an additional trace logger for NLP debugging.
* Add `get_date` method to `ElementMetadata` for converting the datestring to a `datetime` object.
* Cleanup the `filename` attribute on `ElementMetadata` to remove the full filepath.

### Features

* Added table reading as html with URL parsing to `partition_docx` in docx
* Added metadata field for text_as_html for docx files

### Fixes

* `fileutils/file_type` check json and eml decode ignore error
* `partition_email` was updated to more flexibly handle deviations from the RFC-2822 standard.
  The time in the metadata returns `None` if the time does not match RFC-2822 at all.
* Include all metadata fields when converting to dataframe or CSV

## 0.6.5

### Enhancements

* Added support for SpooledTemporaryFile file argument.

### Features

### Fixes


## 0.6.4

### Enhancements

* Added an "ocr_only" strategy for `partition_pdf`. Refactored the strategy decision
  logic into its own module.

### Features

### Fixes

## 0.6.3

### Enhancements

* Add an "ocr_only" strategy for `partition_image`.

### Features

* Added `partition_multiple_via_api` for partitioning multiple documents in a single REST
  API call.
* Added `stage_for_baseplate` function to prepare outputs for ingestion into Baseplate.
* Added `partition_odt` for processing Open Office documents.

### Fixes

* Updates the grouping logic in the `partition_pdf` fast strategy to group together text
  in the same bounding box.

## 0.6.2

### Enhancements

* Added logic to `partition_pdf` for detecting copy protected PDFs and falling back
  to the hi res strategy when necessary.


### Features

* Add `partition_via_api` for partitioning documents through the hosted API.

### Fixes

* Fix how `exceeds_cap_ratio` handles empty (returns `True` instead of `False`)
* Updates `detect_filetype` to properly detect JSONs when the MIME type is `text/plain`.

## 0.6.1

### Enhancements

* Updated the table extraction parameter name to be more descriptive

### Features

### Fixes

## 0.6.0

### Enhancements

* Adds an `ssl_verify` kwarg to `partition` and `partition_html` to enable turning off
  SSL verification for HTTP requests. SSL verification is on by default.
* Allows users to pass in ocr language to `partition_pdf` and `partition_image` through
  the `ocr_language` kwarg. `ocr_language` corresponds to the code for the language pack
  in Tesseract. You will need to install the relevant Tesseract language pack to use a
  given language.

### Features

* Table extraction is now possible for pdfs from `partition` and `partition_pdf`.
* Adds support for extracting attachments from `.msg` files

### Fixes

* Adds an `ssl_verify` kwarg to `partition` and `partition_html` to enable turning off
  SSL verification for HTTP requests. SSL verification is on by default.

## 0.5.13

### Enhancements

* Allow headers to be passed into `partition` when `url` is used.

### Features

* `bytes_string_to_string` cleaning brick for bytes string output.

### Fixes

* Fixed typo in call to `exactly_one` in `partition_json`
* unstructured-documents encode xml string if document_tree is `None` in `_read_xml`.
* Update to `_read_xml` so that Markdown files with embedded HTML process correctly.
* Fallback to "fast" strategy only emits a warning if the user specifies the "hi_res" strategy.
* unstructured-partition-text_type exceeds_cap_ratio fix returns and how capitalization ratios are calculated
* `partition_pdf` and `partition_text` group broken paragraphs to avoid fragmented `NarrativeText` elements.
* .json files resolved as "application/json" on centos7 (or other installs with older libmagic libs)

## 0.5.12

### Enhancements

* Add OS mimetypes DB to docker image, mainly for unstructured-api compat.
* Use the image registry as a cache when building Docker images.
* Adds the ability for `partition_text` to group together broken paragraphs.
* Added method to utils to allow date time format validation

### Features
* Add Slack connector to pull messages for a specific channel

* Add --partition-by-api parameter to unstructured-ingest
* Added `partition_rtf` for processing rich text files.
* `partition` now accepts a `url` kwarg in addition to `file` and `filename`.

### Fixes

* Allow encoding to be passed into `replace_mime_encodings`.
* unstructured-ingest connector-specific dependencies are imported on demand.
* unstructured-ingest --flatten-metadata supported for local connector.
* unstructured-ingest fix runtime error when using --metadata-include.

## 0.5.11

### Enhancements

### Features

### Fixes

* Guard against null style attribute in docx document elements
* Update HTML encoding to better support foreign language characters

## 0.5.10

### Enhancements

* Updated inference package
* Add sender, recipient, date, and subject to element metadata for emails

### Features

* Added `--download-only` parameter to `unstructured-ingest`

### Fixes

* FileNotFound error when filename is provided but file is not on disk

## 0.5.9

### Enhancements

### Features

### Fixes

* Convert file to str in helper `split_by_paragraph` for `partition_text`

## 0.5.8

### Enhancements

* Update `elements_to_json` to return string when filename is not specified
* `elements_from_json` may take a string instead of a filename with the `text` kwarg
* `detect_filetype` now does a final fallback to file extension.
* Empty tags are now skipped during the depth check for HTML processing.

### Features

* Add local file system to `unstructured-ingest`
* Add `--max-docs` parameter to `unstructured-ingest`
* Added `partition_msg` for processing MSFT Outlook .msg files.

### Fixes

* `convert_file_to_text` now passes through the `source_format` and `target_format` kwargs.
  Previously they were hard coded.
* Partitioning functions that accept a `text` kwarg no longer raise an error if an empty
  string is passed (and empty list of elements is returned instead).
* `partition_json` no longer fails if the input is an empty list.
* Fixed bug in `chunk_by_attention_window` that caused the last word in segments to be cut-off
  in some cases.

### BREAKING CHANGES

* `stage_for_transformers` now returns a list of elements, making it consistent with other
  staging bricks

## 0.5.7

### Enhancements

* Refactored codebase using `exactly_one`
* Adds ability to pass headers when passing a url in partition_html()
* Added optional `content_type` and `file_filename` parameters to `partition()` to bypass file detection

### Features

* Add `--flatten-metadata` parameter to `unstructured-ingest`
* Add `--fields-include` parameter to `unstructured-ingest`

### Fixes

## 0.5.6

### Enhancements

* `contains_english_word()`, used heavily in text processing, is 10x faster.

### Features

* Add `--metadata-include` and `--metadata-exclude` parameters to `unstructured-ingest`
* Add `clean_non_ascii_chars` to remove non-ascii characters from unicode string

### Fixes

* Fix problem with PDF partition (duplicated test)

## 0.5.4

### Enhancements

* Added Biomedical literature connector for ingest cli.
* Add `FsspecConnector` to easily integrate any existing `fsspec` filesystem as a connector.
* Rename `s3_connector.py` to `s3.py` for readability and consistency with the
  rest of the connectors.
* Now `S3Connector` relies on `s3fs` instead of on `boto3`, and it inherits
  from `FsspecConnector`.
* Adds an `UNSTRUCTURED_LANGUAGE_CHECKS` environment variable to control whether or not language
  specific checks like vocabulary and POS tagging are applied. Set to `"true"` for higher
  resolution partitioning and `"false"` for faster processing.
* Improves `detect_filetype` warning to include filename when provided.
* Adds a "fast" strategy for partitioning PDFs with PDFMiner. Also falls back to the "fast"
  strategy if detectron2 is not available.
* Start deprecation life cycle for `unstructured-ingest --s3-url` option, to be deprecated in
  favor of `--remote-url`.

### Features

* Add `AzureBlobStorageConnector` based on its `fsspec` implementation inheriting
from `FsspecConnector`
* Add `partition_epub` for partitioning e-books in EPUB3 format.

### Fixes

* Fixes processing for text files with `message/rfc822` MIME type.
* Open xml files in read-only mode when reading contents to construct an XMLDocument.

## 0.5.3

### Enhancements

* `auto.partition()` can now load Unstructured ISD json documents.
* Simplify partitioning functions.
* Improve logging for ingest CLI.

### Features

* Add `--wikipedia-auto-suggest` argument to the ingest CLI to disable automatic redirection
  to pages with similar names.
* Add setup script for Amazon Linux 2
* Add optional `encoding` argument to the `partition_(text/email/html)` functions.
* Added Google Drive connector for ingest cli.
* Added Gitlab connector for ingest cli.

### Fixes

## 0.5.2

### Enhancements

* Fully move from printing to logging.
* `unstructured-ingest` now uses a default `--download_dir` of `$HOME/.cache/unstructured/ingest`
rather than a "tmp-ingest-" dir in the working directory.

### Features

### Fixes

* `setup_ubuntu.sh` no longer fails in some contexts by interpreting
`DEBIAN_FRONTEND=noninteractive` as a command
* `unstructured-ingest` no longer re-downloads files when --preserve-downloads
is used without --download-dir.
* Fixed an issue that was causing text to be skipped in some HTML documents.

## 0.5.1

### Enhancements

### Features

### Fixes

* Fixes an error causing JavaScript to appear in the output of `partition_html` sometimes.
* Fix several issues with the `requires_dependencies` decorator, including the error message
  and how it was used, which had caused an error for `unstructured-ingest --github-url ...`.

## 0.5.0

### Enhancements

* Add `requires_dependencies` Python decorator to check dependencies are installed before
  instantiating a class or running a function

### Features

* Added Wikipedia connector for ingest cli.

### Fixes

* Fix `process_document` file cleaning on failure
* Fixes an error introduced in the metadata tracking commit that caused `NarrativeText`
  and `FigureCaption` elements to be represented as `Text` in HTML documents.

## 0.4.16

### Enhancements

* Fallback to using file extensions for filetype detection if `libmagic` is not present

### Features

* Added setup script for Ubuntu
* Added GitHub connector for ingest cli.
* Added `partition_md` partitioner.
* Added Reddit connector for ingest cli.

### Fixes

* Initializes connector properly in ingest.main::MainProcess
* Restricts version of unstructured-inference to avoid multithreading issue

## 0.4.15

### Enhancements

* Added `elements_to_json` and `elements_from_json` for easier serialization/deserialization
* `convert_to_dict`, `dict_to_elements` and `convert_to_csv` are now aliases for functions
  that use the ISD terminology.

### Fixes

* Update to ensure all elements are preserved during serialization/deserialization

## 0.4.14

* Automatically install `nltk` models in the `tokenize` module.

## 0.4.13

* Fixes unstructured-ingest cli.

## 0.4.12

* Adds console_entrypoint for unstructured-ingest, other structure/doc updates related to ingest.
* Add `parser` parameter to `partition_html`.

## 0.4.11

* Adds `partition_doc` for partitioning Word documents in `.doc` format. Requires `libreoffice`.
* Adds `partition_ppt` for partitioning PowerPoint documents in `.ppt` format. Requires `libreoffice`.

## 0.4.10

* Fixes `ElementMetadata` so that it's JSON serializable when the filename is a `Path` object.

## 0.4.9

* Added ingest modules and s3 connector, sample ingest script
* Default to `url=None` for `partition_pdf` and `partition_image`
* Add ability to skip English specific check by setting the `UNSTRUCTURED_LANGUAGE` env var to `""`.
* Document `Element` objects now track metadata

## 0.4.8

* Modified XML and HTML parsers not to load comments.

## 0.4.7

* Added the ability to pull an HTML document from a url in `partition_html`.
* Added the the ability to get file summary info from lists of filenames and lists
  of file contents.
* Added optional page break to `partition` for `.pptx`, `.pdf`, images, and `.html` files.
* Added `to_dict` method to document elements.
* Include more unicode quotes in `replace_unicode_quotes`.

## 0.4.6

* Loosen the default cap threshold to `0.5`.
* Add a `UNSTRUCTURED_NARRATIVE_TEXT_CAP_THRESHOLD` environment variable for controlling
  the cap ratio threshold.
* Unknown text elements are identified as `Text` for HTML and plain text documents.
* `Body Text` styles no longer default to `NarrativeText` for Word documents. The style information
  is insufficient to determine that the text is narrative.
* Upper cased text is lower cased before checking for verbs. This helps avoid some missed verbs.
* Adds an `Address` element for capturing elements that only contain an address.
* Suppress the `UserWarning` when detectron is called.
* Checks that titles and narrative test have at least one English word.
* Checks that titles and narrative text are at least 50% alpha characters.
* Restricts titles to a maximum word length. Adds a `UNSTRUCTURED_TITLE_MAX_WORD_LENGTH`
  environment variable for controlling the max number of words in a title.
* Updated `partition_pptx` to order the elements on the page

## 0.4.4

* Updated `partition_pdf` and `partition_image` to return `unstructured` `Element` objects
* Fixed the healthcheck url path when partitioning images and PDFs via API
* Adds an optional `coordinates` attribute to document objects
* Adds `FigureCaption` and `CheckBox` document elements
* Added ability to split lists detected in `LayoutElement` objects
* Adds `partition_pptx` for partitioning PowerPoint documents
* LayoutParser models now download from HugginfaceHub instead of DropBox
* Fixed file type detection for XML and HTML files on Amazone Linux

## 0.4.3

* Adds `requests` as a base dependency
* Fix in `exceeds_cap_ratio` so the function doesn't break with empty text
* Fix bug in `_parse_received_data`.
* Update `detect_filetype` to properly handle `.doc`, `.xls`, and `.ppt`.

## 0.4.2

* Added `partition_image` to process documents in an image format.
* Fixed utf-8 encoding error in `partition_email` with attachments for `text/html`

## 0.4.1

* Added support for text files in the `partition` function
* Pinned `opencv-python` for easier installation on Linux

## 0.4.0

* Added generic `partition` brick that detects the file type and routes a file to the appropriate
  partitioning brick.
* Added a file type detection module.
* Updated `partition_html` and `partition_eml` to support file-like objects in 'rb' mode.
* Cleaning brick for removing ordered bullets `clean_ordered_bullets`.
* Extract brick method for ordered bullets `extract_ordered_bullets`.
* Test for `clean_ordered_bullets`.
* Test for `extract_ordered_bullets`.
* Added `partition_docx` for pre-processing Word Documents.
* Added new REGEX patterns to extract email header information
* Added new functions to extract header information `parse_received_data` and `partition_header`
* Added new function to parse plain text files `partition_text`
* Added new cleaners functions `extract_ip_address`, `extract_ip_address_name`, `extract_mapi_id`, `extract_datetimetz`
* Add new `Image` element and function to find embedded images `find_embedded_images`
* Added `get_directory_file_info` for summarizing information about source documents

## 0.3.5

* Add support for local inference
* Add new pattern to recognize plain text dash bullets
* Add test for bullet patterns
* Fix for `partition_html` that allows for processing `div` tags that have both text and child
  elements
* Add ability to extract document metadata from `.docx`, `.xlsx`, and `.jpg` files.
* Helper functions for identifying and extracting phone numbers
* Add new function `extract_attachment_info` that extracts and decodes the attachment
of an email.
* Staging brick to convert a list of `Element`s to a `pandas` dataframe.
* Add plain text functionality to `partition_email`

## 0.3.4

* Python-3.7 compat

## 0.3.3

* Removes BasicConfig from logger configuration
* Adds the `partition_email` partitioning brick
* Adds the `replace_mime_encodings` cleaning bricks
* Small fix to HTML parsing related to processing list items with sub-tags
* Add `EmailElement` data structure to store email documents

## 0.3.2

* Added `translate_text` brick for translating text between languages
* Add an `apply` method to make it easier to apply cleaners to elements

## 0.3.1

* Added \_\_init.py\_\_ to `partition`

## 0.3.0

* Implement staging brick for Argilla. Converts lists of `Text` elements to `argilla` dataset classes.
* Removing the local PDF parsing code and any dependencies and tests.
* Reorganizes the staging bricks in the unstructured.partition module
* Allow entities to be passed into the Datasaur staging brick
* Added HTML escapes to the `replace_unicode_quotes` brick
* Fix bad responses in partition_pdf to raise ValueError
* Adds `partition_html` for partitioning HTML documents.

## 0.2.6

* Small change to how \_read is placed within the inheritance structure since it doesn't really apply to pdf
* Add partitioning brick for calling the document image analysis API

## 0.2.5

* Update python requirement to >=3.7

## 0.2.4

* Add alternative way of importing `Final` to support google colab

## 0.2.3

* Add cleaning bricks for removing prefixes and postfixes
* Add cleaning bricks for extracting text before and after a pattern

## 0.2.2

* Add staging brick for Datasaur

## 0.2.1

* Added brick to convert an ISD dictionary to a list of elements
* Update `PDFDocument` to use the `from_file` method
* Added staging brick for CSV format for ISD (Initial Structured Data) format.
* Added staging brick for separating text into attention window size chunks for `transformers`.
* Added staging brick for LabelBox.
* Added ability to upload LabelStudio predictions
* Added utility function for JSONL reading and writing
* Added staging brick for CSV format for Prodigy
* Added staging brick for Prodigy
* Added ability to upload LabelStudio annotations
* Added text_field and id_field to stage_for_label_studio signature

## 0.2.0

* Initial release of unstructured<|MERGE_RESOLUTION|>--- conflicted
+++ resolved
@@ -1,14 +1,11 @@
 ## 0.8.2-dev4
 
 ### Enhancements
-<<<<<<< HEAD
 
 * Links are now tracked in `partition_html` output.
 * Set the file's current position to the beginning after reading the file in `convert_to_bytes`
-=======
 * Add min_partition kwarg to that combines elements below a specified threshold and modifies splitting of strings longer than max partition so words are not split.
 * set the file's current position to the beginning after reading the file in `convert_to_bytes`
->>>>>>> 676c50a6
 * Add slide notes to pptx
 
 ### Features
