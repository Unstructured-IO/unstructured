--- conflicted
+++ resolved
@@ -1,14 +1,19 @@
+## 0.12.4-dev0
+
+### Enhancements
+
+* **Add the ability to specify an alternate OCR** implementation
+
+### Features
+
+### Fixes
+
 ## 0.12.3
 
 ### Enhancements
 
 * **Driver for MongoDB connector.** Adds a driver with `unstructured` version information to the
   MongoDB connector.
-<<<<<<< HEAD
-* **refactor OCR agent** more to come
-=======
-* **Add the ability to specify an alternate OCR** implementation
->>>>>>> 6c87093a
 
 ### Features
 
