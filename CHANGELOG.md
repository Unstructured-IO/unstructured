--- conflicted
+++ resolved
@@ -1,8 +1,4 @@
-<<<<<<< HEAD
 ## 0.7.0
-=======
-## 0.6.12-dev1
->>>>>>> 52e5a5ca
 
 ### Enhancements
 
