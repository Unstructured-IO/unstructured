--- conflicted
+++ resolved
@@ -1,5 +1,4 @@
-<<<<<<< HEAD
-## 0.6.11-dev1
+## 0.6.12-dev0
 
 ### Enhancements
 
@@ -9,7 +8,7 @@
 
 * Adds functionality to try other common encodings for email (`.eml`) files if an error related to the encoding is raised and the user has not specified an encoding.
 * Allow passed encoding to be used in the `replace_mime_encodings`
-=======
+
 ## 0.6.11
 
 ### Enhancements
@@ -21,7 +20,6 @@
 
 ### Fixes
 
->>>>>>> 66058e76
 
 ## 0.6.10
 
