## 0.6.12-dev1

### Enhancements

### Features

### Fixes

<<<<<<< HEAD
* Adds functionality to try other common encodings for email (`.eml`) and html files if an error related to the encoding is raised and the user has not specified an encoding.
=======
* Fixes an issue in `_add_element_metadata` that caused all elements to have `page_number=1`
  in the element metadata.
* Adds `.log` as a file extension for TXT files.
* Adds functionality to try other common encodings for email (`.eml`) files if an error related to the encoding is raised and the user has not specified an encoding.
>>>>>>> f7cde553
* Allow passed encoding to be used in the `replace_mime_encodings`

## 0.6.11

### Enhancements

* Supports epub tests since pandoc is updated in base image

### Features


### Fixes


## 0.6.10

### Enhancements

* XLS support from auto partiton

### Features

### Fixes

## 0.6.9

### Enhancements

* fast strategy for pdf now keeps element bounding box data
* setup.py refactor

### Features

### Fixes

* Adds functionality to try other common encodings if an error related to the encoding is raised and the user has not specified an encoding.
* Adds additional MIME types for CSV

## 0.6.8

### Enhancements

### Features

* Add `partition_csv` for CSV files.

### Fixes

## 0.6.7

### Enhancements

* Deprecate `--s3-url` in favor of `--remote-url` in CLI
* Refactor out non-connector-specific config variables
* Add `file_directory` to metadata
* Add `page_name` to metadata. Currently used for the sheet name in XLSX documents.
* Added a `--partition-strategy` parameter to unstructured-ingest so that users can specify
  partition strategy in CLI. For example, `--partition-strategy fast`.
* Added metadata for filetype.
* Add Discord connector to pull messages from a list of channels
* Refactor `unstructured/file-utils/filetype.py` to better utilise hashmap to return mime type.
* Add local declaration of DOCX_MIME_TYPES and XLSX_MIME_TYPES for `test_filetype.py`.

### Features

* Add `partition_xml` for XML files.
* Add `partition_xlsx` for Microsoft Excel documents.

### Fixes

* Supports `hml` filetype for partition as a variation of html filetype.
* Makes `pytesseract` a function level import in `partition_pdf` so you can use the `"fast"`
  or `"hi_res"` strategies if `pytesseract` is not installed. Also adds the
  `required_dependencies` decorator for the `"hi_res"` and `"ocr_only"` strategies.
* Fix to ensure `filename` is tracked in metadata for `docx` tables.

## 0.6.6

### Enhancements

* Adds an `"auto"` strategy that chooses the partitioning strategy based on document
  characteristics and function kwargs. This is the new default strategy for `partition_pdf`
  and `partition_image`. Users can maintain existing behavior by explicitly setting
  `strategy="hi_res"`.
* Added an additional trace logger for NLP debugging.
* Add `get_date` method to `ElementMetadata` for converting the datestring to a `datetime` object.
* Cleanup the `filename` attribute on `ElementMetadata` to remove the full filepath.

### Features

* Added table reading as html with URL parsing to `partition_docx` in docx
* Added metadata field for text_as_html for docx files

### Fixes

* `fileutils/file_type` check json and eml decode ignore error
* `partition_email` was updated to more flexibly handle deviations from the RFC-2822 standard.
  The time in the metadata returns `None` if the time does not match RFC-2822 at all.
* Include all metadata fields when converting to dataframe or CSV

## 0.6.5

### Enhancements

* Added support for SpooledTemporaryFile file argument.

### Features

### Fixes


## 0.6.4

### Enhancements

* Added an "ocr_only" strategy for `partition_pdf`. Refactored the strategy decision
  logic into its own module.

### Features

### Fixes

## 0.6.3

### Enhancements

* Add an "ocr_only" strategy for `partition_image`.

### Features

* Added `partition_multiple_via_api` for partitioning multiple documents in a single REST
  API call.
* Added `stage_for_baseplate` function to prepare outputs for ingestion into Baseplate.
* Added `partition_odt` for processing Open Office documents.

### Fixes

* Updates the grouping logic in the `partition_pdf` fast strategy to group together text
  in the same bounding box.

## 0.6.2

### Enhancements

* Added logic to `partition_pdf` for detecting copy protected PDFs and falling back
  to the hi res strategy when necessary.


### Features

* Add `partition_via_api` for partitioning documents through the hosted API.

### Fixes

* Fix how `exceeds_cap_ratio` handles empty (returns `True` instead of `False`)
* Updates `detect_filetype` to properly detect JSONs when the MIME type is `text/plain`.

## 0.6.1

### Enhancements

* Updated the table extraction parameter name to be more descriptive

### Features

### Fixes

## 0.6.0

### Enhancements

* Adds an `ssl_verify` kwarg to `partition` and `partition_html` to enable turning off
  SSL verification for HTTP requests. SSL verification is on by default.
* Allows users to pass in ocr language to `partition_pdf` and `partition_image` through
  the `ocr_language` kwarg. `ocr_language` corresponds to the code for the language pack
  in Tesseract. You will need to install the relevant Tesseract language pack to use a
  given language.

### Features

* Table extraction is now possible for pdfs from `partition` and `partition_pdf`.
* Adds support for extracting attachments from `.msg` files

### Fixes

* Adds an `ssl_verify` kwarg to `partition` and `partition_html` to enable turning off
  SSL verification for HTTP requests. SSL verification is on by default.

## 0.5.13

### Enhancements

* Allow headers to be passed into `partition` when `url` is used.

### Features

* `bytes_string_to_string` cleaning brick for bytes string output.

### Fixes

* Fixed typo in call to `exactly_one` in `partition_json`
* unstructured-documents encode xml string if document_tree is `None` in `_read_xml`.
* Update to `_read_xml` so that Markdown files with embedded HTML process correctly.
* Fallback to "fast" strategy only emits a warning if the user specifies the "hi_res" strategy.
* unstructured-partition-text_type exceeds_cap_ratio fix returns and how capitalization ratios are calculated
* `partition_pdf` and `partition_text` group broken paragraphs to avoid fragmented `NarrativeText` elements.
* .json files resolved as "application/json" on centos7 (or other installs with older libmagic libs)

## 0.5.12

### Enhancements

* Add OS mimetypes DB to docker image, mainly for unstructured-api compat.
* Use the image registry as a cache when building Docker images.
* Adds the ability for `partition_text` to group together broken paragraphs.
* Added method to utils to allow date time format validation

### Features
* Add Slack connector to pull messages for a specific channel

* Add --partition-by-api parameter to unstructured-ingest
* Added `partition_rtf` for processing rich text files.
* `partition` now accepts a `url` kwarg in addition to `file` and `filename`.

### Fixes

* Allow encoding to be passed into `replace_mime_encodings`.
* unstructured-ingest connector-specific dependencies are imported on demand.
* unstructured-ingest --flatten-metadata supported for local connector.
* unstructured-ingest fix runtime error when using --metadata-include.

## 0.5.11

### Enhancements

### Features

### Fixes

* Guard against null style attribute in docx document elements
* Update HTML encoding to better support foreign language characters

## 0.5.10

### Enhancements

* Updated inference package
* Add sender, recipient, date, and subject to element metadata for emails

### Features

* Added `--download-only` parameter to `unstructured-ingest`

### Fixes

* FileNotFound error when filename is provided but file is not on disk

## 0.5.9

### Enhancements

### Features

### Fixes

* Convert file to str in helper `split_by_paragraph` for `partition_text`

## 0.5.8

### Enhancements

* Update `elements_to_json` to return string when filename is not specified
* `elements_from_json` may take a string instead of a filename with the `text` kwarg
* `detect_filetype` now does a final fallback to file extension.
* Empty tags are now skipped during the depth check for HTML processing.

### Features

* Add local file system to `unstructured-ingest`
* Add `--max-docs` parameter to `unstructured-ingest`
* Added `partition_msg` for processing MSFT Outlook .msg files.

### Fixes

* `convert_file_to_text` now passes through the `source_format` and `target_format` kwargs.
  Previously they were hard coded.
* Partitioning functions that accept a `text` kwarg no longer raise an error if an empty
  string is passed (and empty list of elements is returned instead).
* `partition_json` no longer fails if the input is an empty list.
* Fixed bug in `chunk_by_attention_window` that caused the last word in segments to be cut-off
  in some cases.

### BREAKING CHANGES

* `stage_for_transformers` now returns a list of elements, making it consistent with other
  staging bricks

## 0.5.7

### Enhancements

* Refactored codebase using `exactly_one`
* Adds ability to pass headers when passing a url in partition_html()
* Added optional `content_type` and `file_filename` parameters to `partition()` to bypass file detection

### Features

* Add `--flatten-metadata` parameter to `unstructured-ingest`
* Add `--fields-include` parameter to `unstructured-ingest`

### Fixes

## 0.5.6

### Enhancements

* `contains_english_word()`, used heavily in text processing, is 10x faster.

### Features

* Add `--metadata-include` and `--metadata-exclude` parameters to `unstructured-ingest`
* Add `clean_non_ascii_chars` to remove non-ascii characters from unicode string

### Fixes

* Fix problem with PDF partition (duplicated test)

## 0.5.4

### Enhancements

* Added Biomedical literature connector for ingest cli.
* Add `FsspecConnector` to easily integrate any existing `fsspec` filesystem as a connector.
* Rename `s3_connector.py` to `s3.py` for readability and consistency with the
  rest of the connectors.
* Now `S3Connector` relies on `s3fs` instead of on `boto3`, and it inherits
  from `FsspecConnector`.
* Adds an `UNSTRUCTURED_LANGUAGE_CHECKS` environment variable to control whether or not language
  specific checks like vocabulary and POS tagging are applied. Set to `"true"` for higher
  resolution partitioning and `"false"` for faster processing.
* Improves `detect_filetype` warning to include filename when provided.
* Adds a "fast" strategy for partitioning PDFs with PDFMiner. Also falls back to the "fast"
  strategy if detectron2 is not available.
* Start deprecation life cycle for `unstructured-ingest --s3-url` option, to be deprecated in
  favor of `--remote-url`.

### Features

* Add `AzureBlobStorageConnector` based on its `fsspec` implementation inheriting
from `FsspecConnector`
* Add `partition_epub` for partitioning e-books in EPUB3 format.

### Fixes

* Fixes processing for text files with `message/rfc822` MIME type.
* Open xml files in read-only mode when reading contents to construct an XMLDocument.

## 0.5.3

### Enhancements

* `auto.partition()` can now load Unstructured ISD json documents.
* Simplify partitioning functions.
* Improve logging for ingest CLI.

### Features

* Add `--wikipedia-auto-suggest` argument to the ingest CLI to disable automatic redirection
  to pages with similar names.
* Add setup script for Amazon Linux 2
* Add optional `encoding` argument to the `partition_(text/email/html)` functions.
* Added Google Drive connector for ingest cli.
* Added Gitlab connector for ingest cli.

### Fixes

## 0.5.2

### Enhancements

* Fully move from printing to logging.
* `unstructured-ingest` now uses a default `--download_dir` of `$HOME/.cache/unstructured/ingest`
rather than a "tmp-ingest-" dir in the working directory.

### Features

### Fixes

* `setup_ubuntu.sh` no longer fails in some contexts by interpreting
`DEBIAN_FRONTEND=noninteractive` as a command
* `unstructured-ingest` no longer re-downloads files when --preserve-downloads
is used without --download-dir.
* Fixed an issue that was causing text to be skipped in some HTML documents.

## 0.5.1

### Enhancements

### Features

### Fixes

* Fixes an error causing JavaScript to appear in the output of `partition_html` sometimes.
* Fix several issues with the `requires_dependencies` decorator, including the error message
  and how it was used, which had caused an error for `unstructured-ingest --github-url ...`.

## 0.5.0

### Enhancements

* Add `requires_dependencies` Python decorator to check dependencies are installed before
  instantiating a class or running a function

### Features

* Added Wikipedia connector for ingest cli.

### Fixes

* Fix `process_document` file cleaning on failure
* Fixes an error introduced in the metadata tracking commit that caused `NarrativeText`
  and `FigureCaption` elements to be represented as `Text` in HTML documents.

## 0.4.16

### Enhancements

* Fallback to using file extensions for filetype detection if `libmagic` is not present

### Features

* Added setup script for Ubuntu
* Added GitHub connector for ingest cli.
* Added `partition_md` partitioner.
* Added Reddit connector for ingest cli.

### Fixes

* Initializes connector properly in ingest.main::MainProcess
* Restricts version of unstructured-inference to avoid multithreading issue

## 0.4.15

### Enhancements

* Added `elements_to_json` and `elements_from_json` for easier serialization/deserialization
* `convert_to_dict`, `dict_to_elements` and `convert_to_csv` are now aliases for functions
  that use the ISD terminology.

### Fixes

* Update to ensure all elements are preserved during serialization/deserialization

## 0.4.14

* Automatically install `nltk` models in the `tokenize` module.

## 0.4.13

* Fixes unstructured-ingest cli.

## 0.4.12

* Adds console_entrypoint for unstructured-ingest, other structure/doc updates related to ingest.
* Add `parser` parameter to `partition_html`.

## 0.4.11

* Adds `partition_doc` for partitioning Word documents in `.doc` format. Requires `libreoffice`.
* Adds `partition_ppt` for partitioning PowerPoint documents in `.ppt` format. Requires `libreoffice`.

## 0.4.10

* Fixes `ElementMetadata` so that it's JSON serializable when the filename is a `Path` object.

## 0.4.9

* Added ingest modules and s3 connector, sample ingest script
* Default to `url=None` for `partition_pdf` and `partition_image`
* Add ability to skip English specific check by setting the `UNSTRUCTURED_LANGUAGE` env var to `""`.
* Document `Element` objects now track metadata

## 0.4.8

* Modified XML and HTML parsers not to load comments.

## 0.4.7

* Added the ability to pull an HTML document from a url in `partition_html`.
* Added the the ability to get file summary info from lists of filenames and lists
  of file contents.
* Added optional page break to `partition` for `.pptx`, `.pdf`, images, and `.html` files.
* Added `to_dict` method to document elements.
* Include more unicode quotes in `replace_unicode_quotes`.

## 0.4.6

* Loosen the default cap threshold to `0.5`.
* Add a `UNSTRUCTURED_NARRATIVE_TEXT_CAP_THRESHOLD` environment variable for controlling
  the cap ratio threshold.
* Unknown text elements are identified as `Text` for HTML and plain text documents.
* `Body Text` styles no longer default to `NarrativeText` for Word documents. The style information
  is insufficient to determine that the text is narrative.
* Upper cased text is lower cased before checking for verbs. This helps avoid some missed verbs.
* Adds an `Address` element for capturing elements that only contain an address.
* Suppress the `UserWarning` when detectron is called.
* Checks that titles and narrative test have at least one English word.
* Checks that titles and narrative text are at least 50% alpha characters.
* Restricts titles to a maximum word length. Adds a `UNSTRUCTURED_TITLE_MAX_WORD_LENGTH`
  environment variable for controlling the max number of words in a title.
* Updated `partition_pptx` to order the elements on the page

## 0.4.4

* Updated `partition_pdf` and `partition_image` to return `unstructured` `Element` objects
* Fixed the healthcheck url path when partitioning images and PDFs via API
* Adds an optional `coordinates` attribute to document objects
* Adds `FigureCaption` and `CheckBox` document elements
* Added ability to split lists detected in `LayoutElement` objects
* Adds `partition_pptx` for partitioning PowerPoint documents
* LayoutParser models now download from HugginfaceHub instead of DropBox
* Fixed file type detection for XML and HTML files on Amazone Linux

## 0.4.3

* Adds `requests` as a base dependency
* Fix in `exceeds_cap_ratio` so the function doesn't break with empty text
* Fix bug in `_parse_received_data`.
* Update `detect_filetype` to properly handle `.doc`, `.xls`, and `.ppt`.

## 0.4.2

* Added `partition_image` to process documents in an image format.
* Fixed utf-8 encoding error in `partition_email` with attachments for `text/html`

## 0.4.1

* Added support for text files in the `partition` function
* Pinned `opencv-python` for easier installation on Linux

## 0.4.0

* Added generic `partition` brick that detects the file type and routes a file to the appropriate
  partitioning brick.
* Added a file type detection module.
* Updated `partition_html` and `partition_eml` to support file-like objects in 'rb' mode.
* Cleaning brick for removing ordered bullets `clean_ordered_bullets`.
* Extract brick method for ordered bullets `extract_ordered_bullets`.
* Test for `clean_ordered_bullets`.
* Test for `extract_ordered_bullets`.
* Added `partition_docx` for pre-processing Word Documents.
* Added new REGEX patterns to extract email header information
* Added new functions to extract header information `parse_received_data` and `partition_header`
* Added new function to parse plain text files `partition_text`
* Added new cleaners functions `extract_ip_address`, `extract_ip_address_name`, `extract_mapi_id`, `extract_datetimetz`
* Add new `Image` element and function to find embedded images `find_embedded_images`
* Added `get_directory_file_info` for summarizing information about source documents

## 0.3.5

* Add support for local inference
* Add new pattern to recognize plain text dash bullets
* Add test for bullet patterns
* Fix for `partition_html` that allows for processing `div` tags that have both text and child
  elements
* Add ability to extract document metadata from `.docx`, `.xlsx`, and `.jpg` files.
* Helper functions for identifying and extracting phone numbers
* Add new function `extract_attachment_info` that extracts and decodes the attachment
of an email.
* Staging brick to convert a list of `Element`s to a `pandas` dataframe.
* Add plain text functionality to `partition_email`

## 0.3.4

* Python-3.7 compat

## 0.3.3

* Removes BasicConfig from logger configuration
* Adds the `partition_email` partitioning brick
* Adds the `replace_mime_encodings` cleaning bricks
* Small fix to HTML parsing related to processing list items with sub-tags
* Add `EmailElement` data structure to store email documents

## 0.3.2

* Added `translate_text` brick for translating text between languages
* Add an `apply` method to make it easier to apply cleaners to elements

## 0.3.1

* Added \_\_init.py\_\_ to `partition`

## 0.3.0

* Implement staging brick for Argilla. Converts lists of `Text` elements to `argilla` dataset classes.
* Removing the local PDF parsing code and any dependencies and tests.
* Reorganizes the staging bricks in the unstructured.partition module
* Allow entities to be passed into the Datasaur staging brick
* Added HTML escapes to the `replace_unicode_quotes` brick
* Fix bad responses in partition_pdf to raise ValueError
* Adds `partition_html` for partitioning HTML documents.

## 0.2.6

* Small change to how \_read is placed within the inheritance structure since it doesn't really apply to pdf
* Add partitioning brick for calling the document image analysis API

## 0.2.5

* Update python requirement to >=3.7

## 0.2.4

* Add alternative way of importing `Final` to support google colab

## 0.2.3

* Add cleaning bricks for removing prefixes and postfixes
* Add cleaning bricks for extracting text before and after a pattern

## 0.2.2

* Add staging brick for Datasaur

## 0.2.1

* Added brick to convert an ISD dictionary to a list of elements
* Update `PDFDocument` to use the `from_file` method
* Added staging brick for CSV format for ISD (Initial Structured Data) format.
* Added staging brick for separating text into attention window size chunks for `transformers`.
* Added staging brick for LabelBox.
* Added ability to upload LabelStudio predictions
* Added utility function for JSONL reading and writing
* Added staging brick for CSV format for Prodigy
* Added staging brick for Prodigy
* Added ability to upload LabelStudio annotations
* Added text_field and id_field to stage_for_label_studio signature

## 0.2.0

* Initial release of unstructured<|MERGE_RESOLUTION|>--- conflicted
+++ resolved
@@ -6,14 +6,10 @@
 
 ### Fixes
 
-<<<<<<< HEAD
-* Adds functionality to try other common encodings for email (`.eml`) and html files if an error related to the encoding is raised and the user has not specified an encoding.
-=======
 * Fixes an issue in `_add_element_metadata` that caused all elements to have `page_number=1`
   in the element metadata.
 * Adds `.log` as a file extension for TXT files.
 * Adds functionality to try other common encodings for email (`.eml`) files if an error related to the encoding is raised and the user has not specified an encoding.
->>>>>>> f7cde553
 * Allow passed encoding to be used in the `replace_mime_encodings`
 
 ## 0.6.11
