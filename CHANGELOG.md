--- conflicted
+++ resolved
@@ -1,8 +1,4 @@
-<<<<<<< HEAD
-## 0.10.17-dev4
-=======
-## 0.10.17-dev9
->>>>>>> 5c7b4f58
+## 0.10.17-dev10
 
 ### Enhancements
 
@@ -28,9 +24,7 @@
 should be generated, however the Formula class inherits from Element instead of Text. After this change the element is correctly created with the correct class 
 allowing the document to be loaded. Fix: Change parent class for Formula to Text. Importance: Crucial to be able to load documents that contain formulas.
 * **Fixes Sphinx errors.** Fixes errors when running Sphinx `make html` and installs library to suppress warnings.
-
-
-* **Fixes issue when channel raises `None`** Retrieves the channel only once, moves `jump_url` property setting within the message retrieval context.
+* **Fixes issue when channel returns `None`** Problem: Getting the `jump_url` out of the discord `channel` when it's non-existent fails. Fix: property `jump_url`is retrieved within the same context as the messages from the channel. Importance: Avoid possible issues when the connector fails to fetch information about the discord channel.
 
 ## 0.10.16
 
