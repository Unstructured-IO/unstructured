## 0.11.0-dev2

### Enhancements
<<<<<<< HEAD

* **Add a class for the strategy constants.** Add a class `PartitionStrategy` for the strategy constants and use the constants to replace strategy strings.
* **Temporary Support for paddle language parameter** User can specify default langage code for paddle with ENV `DEFAULT_PADDLE_LANG` before we have the language mapping for paddle.
=======
* **Temporary Support for paddle language parameter.** User can specify default langage code for paddle with ENV `DEFAULT_PADDLE_LANG` before we have the language mapping for paddle.
>>>>>>> 777a4280

### Features

* **Add ad-hoc fields to ElementMetadata instance.** End-users can now add their own metadata fields simply by assigning to an element-metadata attribute-name of their choice, like `element.metadata.coefficient = 0.58`. These fields will round-trip through JSON and can be accessed with dotted notation.

### Fixes

* **Fix `fast` strategy fall back to `ocr_only`.** The `fast` strategy should not fall back to a more expensive strategy.
* **Remove default user ./ssh folder** The default notebook user during image build would create the known_hosts file with incorrect ownership, this is legacy and no longer needed so it was removed.
* **Include `languages` in metadata when partitioning strategy='hi_res' or 'fast'** User defined `languages` was previously used for text detection, but not included in the resulting element metadata for some strategies. `languages` will now be included in the metadata regardless of partition strategy for pdfs and images.
* **Handle a case where Paddle returns a list item in ocr_data as None** In partition, while parsing PaddleOCR data, it was assumed that PaddleOCR does not return None for any list item in ocr_data. Removed the assumption by skipping the text region whenever this happens.
* **Fix some pdfs returning `KeyError: 'N'`** Certain pdfs were throwing this error when being opened by pdfminer. Added a wrapper function for pdfminer that allows these documents to be partitioned.

## 0.10.30

### Enhancements

* **Support nested DOCX tables.** In DOCX, like HTML, a table cell can itself contain a table. In this case, create nested HTML tables to reflect that structure and create a plain-text table with captures all the text in nested tables, formatting it as a reasonable facsimile of a table.
* **Add connection check to ingest connectors** Each source and destination connector now support a `check_connection()` method which makes sure a valid connection can be established with the source/destination given any authentication credentials in a lightweight request.

### Features

* **Add functionality to do a second OCR on cropped table images.** Changes to the values for scaling ENVs affect entire page OCR output(OCR regression) so we now do a second OCR for tables.
* **Adds ability to pass timeout for a request when partitioning via a `url`.** `partition` now accepts a new optional parameter `request_timeout` which if set will prevent any `requests.get` from hanging indefinitely and instead will raise a timeout error. This is useful when partitioning a url that may be slow to respond or may not respond at all.

### Fixes

* **Fix logic that determines pdf auto strategy.** Previously, `_determine_pdf_auto_strategy` returned `hi_res` strategy only if `infer_table_structure` was true. It now returns the `hi_res` strategy if either `infer_table_structure` or `extract_images_in_pdf` is true.
* **Fix invalid coordinates when parsing tesseract ocr data.** Previously, when parsing tesseract ocr data, the ocr data had invalid bboxes if zoom was set to `0`. A logical check is now added to avoid such error.
* **Fix ingest partition parameters not being passed to the api.** When using the --partition-by-api flag via unstructured-ingest, none of the partition arguments are forwarded, meaning that these options are disregarded. With this change, we now pass through all of the relevant partition arguments to the api. This allows a user to specify all of the same partition arguments they would locally and have them respected when specifying --partition-by-api.
* **Support tables in section-less DOCX.** Generalize solution for MS Chat Transcripts exported as DOCX by including tables in the partitioned output when present.
* **Support tables that contain only numbers when partitioning via `ocr_only`** Tables that contain only numbers are returned as floats in a pandas.DataFrame when the image is converted from `.image_to_data()`. An AttributeError was raised downstream when trying to `.strip()` the floats.
* **Improve DOCX page-break detection.** DOCX page breaks are reliably indicated by `w:lastRenderedPageBreak` elements present in the document XML. Page breaks are NOT reliably indicated by "hard" page-breaks inserted by the author and when present are redundant to a `w:lastRenderedPageBreak` element so cause over-counting if used. Use rendered page-breaks only.

## 0.10.29

### Enhancements

* **Adds include_header argument for partition_csv and partition_tsv** Now supports retaining header rows in CSV and TSV documents element partitioning.
* **Add retry logic for all source connectors** All http calls being made by the ingest source connectors have been isolated and wrapped by the `SourceConnectionNetworkError` custom error, which triggers the retry logic, if enabled, in the ingest pipeline.
* **Google Drive source connector supports credentials from memory** Originally, the connector expected a filepath to pull the credentials from when creating the client. This was expanded to support passing that information from memory as a dict if access to the file system might not be available.
* **Add support for generic partition configs in ingest cli** Along with the explicit partition options supported by the cli, an `additional_partition_args` arg was added to allow users to pass in any other arguments that should be added when calling partition(). This helps keep any changes to the input parameters of the partition() exposed in the CLI.
* **Map full output schema for table-based destination connectors** A full schema was introduced to map the type of all output content from the json partition output and mapped to a flattened table structure to leverage table-based destination connectors. The delta table destination connector was updated at the moment to take advantage of this.
* **Incorporate multiple embedding model options into ingest, add diff test embeddings** Problem: Ingest pipeline already supported embedding functionality, however users might want to use different types of embedding providers. Enhancement: Extend ingest pipeline so that users can specify and embed via a particular embedding provider from a range of options. Also adds a diff test to compare output from an embedding module with the expected output

### Features

* **Allow setting table crop parameter** In certain circumstances, adjusting the table crop padding may improve table.

### Fixes

* **Fixes `partition_text` to prevent empty elements** Adds a check to filter out empty bullets.
* **Handle empty string for `ocr_languages` with values for `languages`** Some API users ran into an issue with sending `languages` params because the API defaulted to also using an empty string for `ocr_languages`. This update handles situations where `languages` is defined and `ocr_languages` is an empty string.
* **Fix PDF tried to loop through None** Previously the PDF annotation extraction tried to loop through `annots` that resolved out as None. A logical check added to avoid such error.
* **Ingest session handler not being shared correctly** All ingest docs that leverage the session handler should only need to set it once per process. It was recreating it each time because the right values weren't being set nor available given how dataclasses work in python.
* **Ingest download-only fix.** Previously the download only flag was being checked after the doc factory pipeline step, which occurs before the files are actually downloaded by the source node. This check was moved after the source node to allow for the files to be downloaded first before exiting the pipeline.
* **Fix flaky chunk-metadata.** Prior implementation was sensitive to element order in the section resulting in metadata values sometimes being dropped. Also, not all metadata items can be consolidated across multiple elements (e.g. coordinates) and so are now dropped from consolidated metadata.
* **Fix tesseract error `Estimating resolution as X`** leaded by invalid language parameters input. Proceed with defalut language `eng` when `lang.py` fails to find valid language code for tesseract, so that we don't pass an empty string to tesseract CLI and raise an exception in downstream.

## 0.10.28

### Enhancements

* **Add table structure evaluation helpers** Adds functions to evaluate the similarity between predicted table structure and actual table structure.
* **Use `yolox` by default for table extraction when partitioning pdf/image** `yolox` model provides higher recall of the table regions than the quantized version and it is now the default element detection model when `infer_table_structure=True` for partitioning pdf/image files
* **Remove pdfminer elements from inside tables** Previously, when using `hi_res` some elements where extracted using pdfminer too, so we removed pdfminer from the tables pipeline to avoid duplicated elements.
* **Fsspec downstream connectors** New destination connector added to ingest CLI, users may now use `unstructured-ingest` to write to any of the following:
  * Azure
  * Box
  * Dropbox
  * Google Cloud Service

### Features

* **Update `ocr_only` strategy in `partition_pdf()`** Adds the functionality to get accurate coordinate data when partitioning PDFs and Images with the `ocr_only` strategy.

### Fixes
* **Fixed SharePoint permissions for the fetching to be opt-in** Problem: Sharepoint permissions were trying to be fetched even when no reletad cli params were provided, and this gave an error due to values for those keys not existing. Fix: Updated getting keys to be with .get() method and changed the "skip-check" to check individual cli params rather than checking the existance of a config object.

* **Fixes issue where tables from markdown documents were being treated as text** Problem: Tables from markdown documents were being treated as text, and not being extracted as tables. Solution: Enable the `tables` extension when instantiating the `python-markdown` object. Importance: This will allow users to extract structured data from tables in markdown documents.
* **Fix wrong logger for paddle info** Replace the logger from unstructured-inference with the logger from unstructured for paddle_ocr.py module.
* **Fix ingest pipeline to be able to use chunking and embedding together** Problem: When ingest pipeline was using chunking and embedding together, embedding outputs were empty and the outputs of chunking couldn't be re-read into memory and be forwarded to embeddings. Fix: Added CompositeElement type to TYPE_TO_TEXT_ELEMENT_MAP to be able to process CompositeElements with unstructured.staging.base.isd_to_elements
* **Fix unnecessary mid-text chunk-splitting.** The "pre-chunker" did not consider separator blank-line ("\n\n") length when grouping elements for a single chunk. As a result, sections were frequently over-populated producing a over-sized chunk that required mid-text splitting.
* **Fix frequent dissociation of title from chunk.** The sectioning algorithm included the title of the next section with the prior section whenever it would fit, frequently producing association of a section title with the prior section and dissociating it from its actual section. Fix this by performing combination of whole sections only.
* **Fix PDF attempt to get dict value from string.** Fixes a rare edge case that prevented some PDF's from being partitioned. The `get_uris_from_annots` function tried to access the dictionary value of a string instance variable. Assign `None` to the annotation variable if the instance type is not dictionary to avoid the erroneous attempt.

## 0.10.27

### Enhancements

* **Leverage dict to share content across ingest pipeline** To share the ingest doc content across steps in the ingest pipeline, this was updated to use a multiprocessing-safe dictionary so changes get persisted and each step has the option to modify the ingest docs in place.

### Features

### Fixes

* **Removed `ebooklib` as a dependency** `ebooklib` is licensed under AGPL3, which is incompatible with the Apache 2.0 license. Thus it is being removed.
* **Caching fixes in ingest pipeline** Previously, steps like the source node were not leveraging parameters such as `re_download` to dictate if files should be forced to redownload rather than use what might already exist locally.

## 0.10.26

### Enhancements

* **Add text CCT CI evaluation workflow** Adds cct text extraction evaluation metrics to the current ingest workflow to measure the performance of each file extracted as well as aggregated-level performance.

### Features

* **Functionality to catch and classify overlapping/nested elements** Method to identify overlapping-bboxes cases within detected elements in a document. It returns two values: a boolean defining if there are overlapping elements present, and a list reporting them with relevant metadata. The output includes information about the `overlapping_elements`, `overlapping_case`, `overlapping_percentage`, `largest_ngram_percentage`, `overlap_percentage_total`, `max_area`, `min_area`, and `total_area`.
* **Add Local connector source metadata** python's os module used to pull stats from local file when processing via the local connector and populates fields such as last modified time, created time.

### Fixes

* **Fixes elements partitioned from an image file missing certain metadata** Metadata for image files, like file type, was being handled differently from other file types. This caused a bug where other metadata, like the file name, was being missed. This change brought metadata handling for image files to be more in line with the handling for other file types so that file name and other metadata fields are being captured.
* **Adds `typing-extensions` as an explicit dependency** This package is an implicit dependency, but the module is being imported directly in `unstructured.documents.elements` so the dependency should be explicit in case changes in other dependencies lead to `typing-extensions` being dropped as a dependency.
* **Stop passing `extract_tables` to `unstructured-inference` since it is now supported in `unstructured` instead** Table extraction previously occurred in `unstructured-inference`, but that logic, except for the table model itself, is now a part of the `unstructured` library. Thus the parameter triggering table extraction is no longer passed to the `unstructured-inference` package. Also noted the table output regression for PDF files.
* **Fix a bug in Table partitioning** Previously the `skip_infer_table_types` variable used in `partition` was not being passed down to specific file partitioners. Now you can utilize the `skip_infer_table_types` list variable when calling `partition` to specify the filetypes for which you want to skip table extraction, or the `infer_table_structure` boolean variable on the file specific partitioning function.
* **Fix partition docx without sections** Some docx files, like those from teams output, do not contain sections and it would produce no results because the code assumes all components are in sections. Now if no sections is detected from a document we iterate through the paragraphs and return contents found in the paragraphs.
* **Fix out-of-order sequencing of split chunks.** Fixes behavior where "split" chunks were inserted at the beginning of the chunk sequence. This would produce a chunk sequence like [5a, 5b, 3a, 3b, 1, 2, 4] when sections 3 and 5 exceeded `max_characters`.
* **Deserialization of ingest docs fixed** When ingest docs are being deserialized as part of the ingest pipeline process (cli), there were certain fields that weren't getting persisted (metadata and date processed). The from_dict method was updated to take these into account and a unit test added to check.
* **Map source cli command configs when destination set** Due to how the source connector is dynamically called when the destination connector is set via the CLI, the configs were being set incorrectoy, causing the source connector to break. The configs were fixed and updated to take into account Fsspec-specific connectors.

## 0.10.25

### Enhancements

* **Duplicate CLI param check** Given that many of the options associated with the `Click` based cli ingest commands are added dynamically from a number of configs, a check was incorporated to make sure there were no duplicate entries to prevent new configs from overwriting already added options.
* **Ingest CLI refactor for better code reuse** Much of the ingest cli code can be templated and was a copy-paste across files, adding potential risk. Code was refactored to use a base class which had much of the shared code templated.

### Features

* **Table OCR refactor** support Table OCR with pre-computed OCR data to ensure we only do one OCR for entrie document. User can specify
ocr agent tesseract/paddle in environment variable `OCR_AGENT` for OCRing the entire document.
* **Adds accuracy function** The accuracy scoring was originally an option under `calculate_edit_distance`. For easy function call, it is now a wrapper around the original function that calls edit_distance and return as "score".
* **Adds HuggingFaceEmbeddingEncoder** The HuggingFace Embedding Encoder uses a local embedding model as opposed to using an API.
* **Add AWS bedrock embedding connector** `unstructured.embed.bedrock` now provides a connector to use AWS bedrock's `titan-embed-text` model to generate embeddings for elements. This features requires valid AWS bedrock setup and an internet connectionto run.

### Fixes

* **Import PDFResourceManager more directly** We were importing `PDFResourceManager` from `pdfminer.converter` which was causing an error for some users. We changed to import from the actual location of `PDFResourceManager`, which is `pdfminer.pdfinterp`.
* **Fix language detection of elements with empty strings** This resolves a warning message that was raised by `langdetect` if the language was attempted to be detected on an empty string. Language detection is now skipped for empty strings.
* **Fix chunks breaking on regex-metadata matches.** Fixes "over-chunking" when `regex_metadata` was used, where every element that contained a regex-match would start a new chunk.
* **Fix regex-metadata match offsets not adjusted within chunk.** Fixes incorrect regex-metadata match start/stop offset in chunks where multiple elements are combined.
* **Map source cli command configs when destination set** Due to how the source connector is dynamically called when the destination connector is set via the CLI, the configs were being set incorrectoy, causing the source connector to break. The configs were fixed and updated to take into account Fsspec-specific connectors.
* **Fix metrics folder not discoverable** Fixes issue where unstructured/metrics folder is not discoverable on PyPI by adding an `__init__.py` file under the folder.
* **Fix a bug when `parition_pdf` get `model_name=None`** In API usage the `model_name` value is `None` and the `cast` function in `partition_pdf` would return `None` and lead to attribution error. Now we use `str` function to explicit convert the content to string so it is garanteed to have `starts_with` and other string functions as attributes
* **Fix html partition fail on tables without `tbody` tag** HTML tables may sometimes just contain headers without body (`tbody` tag)

## 0.10.24

### Enhancements

* **Improve natural reading order** Some `OCR` elements with only spaces in the text have full-page width in the bounding box, which causes the `xycut` sorting to not work as expected. Now the logic to parse OCR results removes any elements with only spaces (more than one space).
* **Ingest compression utilities and fsspec connector support** Generic utility code added to handle files that get pulled from a source connector that are either tar or zip compressed and uncompress them locally. This is then processed using a local source connector. Currently this functionality has been incorporated into the fsspec connector and all those inheriting from it (currently: Azure Blob Storage, Google Cloud Storage, S3, Box, and Dropbox).
* **Ingest destination connectors support for writing raw list of elements** Along with the default write method used in the ingest pipeline to write the json content associated with the ingest docs, each destination connector can now also write a raw list of elements to the desired downstream location without having an ingest doc associated with it.

### Features

* **Adds element type percent match function** In order to evaluate the element type extracted, we add a function that calculates the matched percentage between two frequency dictionary.

### Fixes

* **Fix paddle model file not discoverable** Fixes issue where ocr_models/paddle_ocr.py file is not discoverable on PyPI by adding
an `__init__.py` file under the folder.
* **Chipper v2 Fixes** Includes fix for a memory leak and rare last-element bbox fix. (unstructured-inference==0.7.7)
* **Fix image resizing issue** Includes fix related to resizing images in the tables pipeline. (unstructured-inference==0.7.6)

## 0.10.23

### Enhancements

* **Add functionality to limit precision when serializing to json** Precision for `points` is limited to 1 decimal point if coordinates["system"] == "PixelSpace" (otherwise 2 decimal points?). Precision for `detection_class_prob` is limited to 5 decimal points.
* **Fix csv file detection logic when mime-type is text/plain** Previously the logic to detect csv file type was considering only first row's comma count comparing with the header_row comma count and both the rows being same line the result was always true, Now the logic is changed to consider the comma's count for all the lines except first line and compare with header_row comma count.
* **Improved inference speed for Chipper V2** API requests with 'hi_res_model_name=chipper' now have ~2-3x faster responses.

### Features

### Fixes

* **Cleans up temporary files after conversion** Previously a file conversion utility was leaving temporary files behind on the filesystem without removing them when no longer needed. This fix helps prevent an accumulation of temporary files taking up excessive disk space.
* **Fixes `under_non_alpha_ratio` dividing by zero** Although this function guarded against a specific cause of division by zero, there were edge cases slipping through like strings with only whitespace. This update more generally prevents the function from performing a division by zero.
* **Fix languages default** Previously the default language was being set to English when elements didn't have text or if langdetect could not detect the language. It now defaults to None so there is not misleading information about the language detected.
* **Fixes recursion limit error that was being raised when partitioning Excel documents of a certain size** Previously we used a recursive method to find subtables within an excel sheet. However this would run afoul of Python's recursion depth limit when there was a contiguous block of more than 1000 cells within a sheet. This function has been updated to use the NetworkX library which avoids Python recursion issues.

## 0.10.22

### Enhancements

* **bump `unstructured-inference` to `0.7.3`** The updated version of `unstructured-inference` supports a new version of the Chipper model, as well as a cleaner schema for its output classes. Support is included for new inference features such as hierarchy and ordering.
* **Expose skip_infer_table_types in ingest CLI.** For each connector a new `--skip-infer-table-types` parameter was added to map to the `skip_infer_table_types` partition argument. This gives more granular control to unstructured-ingest users, allowing them to specify the file types for which we should attempt table extraction.
* **Add flag to ingest CLI to raise error if any single doc fails in pipeline** Currently if a single doc fails in the pipeline, the whole thing halts due to the error. This flag defaults to log an error but continue with the docs it can.
* **Emit hyperlink metadata for DOCX file-type.** DOCX partitioner now adds `metadata.links`, `metadata.link_texts` and `metadata.link_urls` for elements that contain a hyperlink that points to an external resource. So-called "jump" links pointing to document internal locations (such as those found in a table-of-contents "jumping" to a chapter or section) are excluded.

### Features

* **Add `elements_to_text` as a staging helper function** In order to get a single clean text output from unstructured for metric calculations, automate the process of extracting text from elements using this function.
* **Adds permissions(RBAC) data ingestion functionality for the Sharepoint connector.** Problem: Role based access control is an important component in many data storage systems. Users may need to pass permissions (RBAC) data to downstream systems when ingesting data. Feature: Added permissions data ingestion functionality to the Sharepoint connector.

### Fixes

* **Fixes PDF list parsing creating duplicate list items** Previously a bug in PDF list item parsing caused removal of other elements and duplication of the list item
* **Fixes duplicated elements** Fixes issue where elements are duplicated when embeddings are generated. This will allow users to generate embeddings for their list of Elements without duplicating/breaking the orginal content.
* **Fixes failure when flagging for embeddings through unstructured-ingest** Currently adding the embedding parameter to any connector results in a failure on the copy stage. This is resolves the issue by adding the IngestDoc to the context map in the embedding node's `run` method. This allows users to specify that connectors fetch embeddings without failure.
* **Fix ingest pipeline reformat nodes not discoverable** Fixes issue where  reformat nodes raise ModuleNotFoundError on import. This was due to the directory was missing `__init__.py` in order to make it discoverable.
* **Fix default language in ingest CLI** Previously the default was being set to english which injected potentially incorrect information to downstream language detection libraries. By setting the default to None allows those libraries to better detect what language the text is in the doc being processed.

## 0.10.21

* **Adds Scarf analytics**.

## 0.10.20

### Enhancements

* **Add document level language detection functionality.** Adds the "auto" default for the languages param to all partitioners. The primary language present in the document is detected using the `langdetect` package. Additional param `detect_language_per_element` is also added for partitioners that return multiple elements. Defaults to `False`.
* **Refactor OCR code** The OCR code for entire page is moved from unstructured-inference to unstructured. On top of continuing support for OCR language parameter, we also support two OCR processing modes, "entire_page" or "individual_blocks".
* **Align to top left when shrinking bounding boxes for `xy-cut` sorting:** Update `shrink_bbox()` to keep top left rather than center.
* **Add visualization script to annotate elements** This script is often used to analyze/visualize elements with coordinates (e.g. partition_pdf()).
* **Adds data source properties to the Jira, Github and Gitlab connectors** These properties (date_created, date_modified, version, source_url, record_locator) are written to element metadata during ingest, mapping elements to information about the document source from which they derive. This functionality enables downstream applications to reveal source document applications, e.g. a link to a GDrive doc, Salesforce record, etc.
* **Improve title detection in pptx documents** The default title textboxes on a pptx slide are now categorized as titles.
* **Improve hierarchy detection in pptx documents** List items, and other slide text are properly nested under the slide title. This will enable better chunking of pptx documents.
* **Refactor of the ingest cli workflow** The refactored approach uses a dynamically set pipeline with a snapshot along each step to save progress and accommodate continuation from a snapshot if an error occurs. This also allows the pipeline to dynamically assign any number of steps to modify the partitioned content before it gets written to a destination.
* **Applies `max_characters=<n>` argument to all element types in `add_chunking_strategy` decorator** Previously this argument was only utilized in chunking Table elements and now applies to all partitioned elements if `add_chunking_strategy` decorator is utilized, further preparing the elements for downstream processing.
* **Add common retry strategy utilities for unstructured-ingest** Dynamic retry strategy with exponential backoff added to Notion source connector.
*
### Features

* **Adds `bag_of_words` and `percent_missing_text` functions** In order to count the word frequencies in two input texts and calculate the percentage of text missing relative to the source document.
* **Adds `edit_distance` calculation metrics** In order to benchmark the cleaned, extracted text with unstructured, `edit_distance` (`Levenshtein distance`) is included.
* **Adds detection_origin field to metadata** Problem: Currently isn't an easy way to find out how an element was created. With this change that information is added. Importance: With this information the developers and users are now able to know how an element was created to make decisions on how to use it. In order tu use this feature
setting UNSTRUCTURED_INCLUDE_DEBUG_METADATA=true is needed.
* **Adds a function that calculates frequency of the element type and its depth** To capture the accuracy of element type extraction, this function counts the occurrences of each unique element type with its depth for use in element metrics.

### Fixes

* **Fix zero division error in annotation bbox size** This fixes the bug where we find annotation bboxes realted to an element that need to divide the intersection size between annotation bbox and element bbox by the size of the annotation bbox
* **Fix prevent metadata module from importing dependencies from unnecessary modules** Problem: The `metadata` module had several top level imports that were only used in and applicable to code related to specific document types, while there were many general-purpose functions. As a result, general-purpose functions couldn't be used without unnecessary dependencies being installed. Fix: moved 3rd party dependency top level imports to inside the functions in which they are used and applied a decorator to check that the dependency is installed and emit a helpful error message if not.
* **Fixes category_depth None value for Title elements** Problem: `Title` elements from `chipper` get `category_depth`= None even when `Headline` and/or `Subheadline` elements are present in the same page. Fix: all `Title` elements with `category_depth` = None should be set to have a depth of 0 instead iff there are `Headline` and/or `Subheadline` element-types present. Importance: `Title` elements should be equivalent html `H1` when nested headings are present; otherwise, `category_depth` metadata can result ambiguous within elements in a page.
* **Tweak `xy-cut` ordering output to be more column friendly** This results in the order of elements more closely reflecting natural reading order which benefits downstream applications. While element ordering from `xy-cut` is usually mostly correct when ordering multi-column documents, sometimes elements from a RHS column will appear before elements in a LHS column. Fix: add swapped `xy-cut` ordering by sorting by X coordinate first and then Y coordinate.
* **Fixes badly initialized Formula** Problem: YoloX contain new types of elements, when loading a document that contain formulas a new element of that class
should be generated, however the Formula class inherits from Element instead of Text. After this change the element is correctly created with the correct class
allowing the document to be loaded. Fix: Change parent class for Formula to Text. Importance: Crucial to be able to load documents that contain formulas.
* **Fixes pdf uri error** An error was encountered when URI type of `GoToR` which refers to pdf resources outside of its own was detected since no condition catches such case. The code is fixing the issue by initialize URI before any condition check.


## 0.10.19

### Enhancements

* **Adds XLSX document level language detection** Enhancing on top of language detection functionality in previous release, we now support language detection within `.xlsx` file type at Element level.
* **bump `unstructured-inference` to `0.6.6`** The updated version of `unstructured-inference` makes table extraction in `hi_res` mode configurable to fine tune table extraction performance; it also improves element detection by adding a deduplication post processing step in the `hi_res` partitioning of pdfs and images.
* **Detect text in HTML Heading Tags as Titles** This will increase the accuracy of hierarchies in HTML documents and provide more accurate element categorization. If text is in an HTML heading tag and is not a list item, address, or narrative text, categorize it as a title.
* **Update python-based docs** Refactor docs to use the actual unstructured code rather than using the subprocess library to run the cli command itself.
* **Adds Table support for the `add_chunking_strategy` decorator to partition functions.** In addition to combining elements under Title elements, user's can now specify the `max_characters=<n>` argument to chunk Table elements into TableChunk elements with `text` and `text_as_html` of length <n> characters. This means partitioned Table results are ready for use in downstream applications without any post processing.
* **Expose endpoint url for s3 connectors** By allowing for the endpoint url to be explicitly overwritten, this allows for any non-AWS data providers supporting the s3 protocol to be supported (i.e. minio).

### Features

* **change default `hi_res` model for pdf/image partition to `yolox`** Now partitioning pdf/image using `hi_res` strategy utilizes `yolox_quantized` model isntead of `detectron2_onnx` model. This new default model has better recall for tables and produces more detailed categories for elements.
* **XLSX can now reads subtables within one sheet** Problem: Many .xlsx files are not created to be read as one full table per sheet. There are subtables, text and header along with more informations to extract from each sheet. Feature: This `partition_xlsx` now can reads subtable(s) within one .xlsx sheet, along with extracting other title and narrative texts. Importance: This enhance the power of .xlsx reading to not only one table per sheet, allowing user to capture more data tables from the file, if exists.
* **Update Documentation on Element Types and Metadata**: We have updated the documentation according to the latest element types and metadata. It includes the common and additional metadata provided by the Partitions and Connectors.

### Fixes

* **Fixes partition_pdf is_alnum reference bug** Problem: The `partition_pdf` when attempt to get bounding box from element experienced a reference before assignment error when the first object is not text extractable.  Fix: Switched to a flag when the condition is met. Importance: Crucial to be able to partition with pdf.
* **Fix various cases of HTML text missing after partition**
  Problem: Under certain circumstances, text immediately after some HTML tags will be misssing from partition result.
  Fix: Updated code to deal with these cases.
  Importance: This will ensure the correctness when partitioning HTML and Markdown documents.
* **Fixes chunking when `detection_class_prob` appears in Element metadata** Problem: when `detection_class_prob` appears in Element metadata, Elements will only be combined by chunk_by_title if they have the same `detection_class_prob` value (which is rare). This is unlikely a case we ever need to support and most often results in no chunking. Fix: `detection_class_prob` is included in the chunking list of metadata keys excluded for similarity comparison. Importance: This change allows `chunk_by_title` to operate as intended for documents which include `detection_class_prob` metadata in their Elements.

## 0.10.18

### Enhancements

* **Better detection of natural reading order in images and PDF's** The elements returned by partition better reflect natural reading order in some cases, particularly in complicated multi-column layouts, leading to better chunking and retrieval for downstream applications. Achieved by improving the `xy-cut` sorting to preprocess bboxes, shrinking all bounding boxes by 90% along x and y axes (still centered around the same center point), which allows projection lines to be drawn where not possible before if layout bboxes overlapped.
* **Improves `partition_xml` to be faster and more memory efficient when partitioning large XML files** The new behavior is to partition iteratively to prevent loading the entire XML tree into memory at once in most use cases.
* **Adds data source properties to SharePoint, Outlook, Onedrive, Reddit, Slack, DeltaTable connectors** These properties (date_created, date_modified, version, source_url, record_locator) are written to element metadata during ingest, mapping elements to information about the document source from which they derive. This functionality enables downstream applications to reveal source document applications, e.g. a link to a GDrive doc, Salesforce record, etc.
* **Add functionality to save embedded images in PDF's separately as images** This allows users to save embedded images in PDF's separately as images, given some directory path. The saved image path is written to the metadata for the Image element. Downstream applications may benefit by providing users with image links from relevant "hits."
* **Azure Cognite Search destination connector** New Azure Cognitive Search destination connector added to ingest CLI.  Users may now use `unstructured-ingest` to write partitioned data from over 20 data sources (so far) to an Azure Cognitive Search index.
* **Improves salesforce partitioning** Partitions Salesforce data as xlm instead of text for improved detail and flexibility. Partitions htmlbody instead of textbody for Salesforce emails. Importance: Allows all Salesforce fields to be ingested and gives Salesforce emails more detailed partitioning.
* **Add document level language detection functionality.** Introduces the "auto" default for the languages param, which then detects the languages present in the document using the `langdetect` package. Adds the document languages as ISO 639-3 codes to the element metadata. Implemented only for the partition_text function to start.
* **PPTX partitioner refactored in preparation for enhancement.** Behavior should be unchanged except that shapes enclosed in a group-shape are now included, as many levels deep as required (a group-shape can itself contain a group-shape).
* **Embeddings support for the SharePoint SourceConnector via unstructured-ingest CLI** The SharePoint connector can now optionally create embeddings from the elements it pulls out during partition and upload those embeddings to Azure Cognitive Search index.
* **Improves hierarchy from docx files by leveraging natural hierarchies built into docx documents**  Hierarchy can now be detected from an indentation level for list bullets/numbers and by style name (e.g. Heading 1, List Bullet 2, List Number).
* **Chunking support for the SharePoint SourceConnector via unstructured-ingest CLI** The SharePoint connector can now optionally chunk the elements pulled out during partition via the chunking unstructured brick. This can be used as a stage before creating embeddings.

### Features

* **Adds `links` metadata in `partition_pdf` for `fast` strategy.** Problem: PDF files contain rich information and hyperlink that Unstructured did not captured earlier. Feature: `partition_pdf` now can capture embedded links within the file along with its associated text and page number. Importance: Providing depth in extracted elements give user a better understanding and richer context of documents. This also enables user to map to other elements within the document if the hyperlink is refered internally.
* **Adds the embedding module to be able to embed Elements** Problem: Many NLP applications require the ability to represent parts of documents in a semantic way. Until now, Unstructured did not have text embedding ability within the core library. Feature: This embedding module is able to track embeddings related data with a class, embed a list of elements, and return an updated list of Elements with the *embeddings* property. The module is also able to embed query strings. Importance: Ability to embed documents or parts of documents will enable users to make use of these semantic representations in different NLP applications, such as search, retrieval, and retrieval augmented generation.

### Fixes

* **Fixes a metadata source serialization bug** Problem: In unstructured elements, when loading an elements json file from the disk, the data_source attribute is assumed to be an instance of DataSourceMetadata and the code acts based on that. However the loader did not satisfy the assumption, and loaded it as a dict instead, causing an error. Fix: Added necessary code block to initialize a DataSourceMetadata object, also refactored DataSourceMetadata.from_dict() method to remove redundant code. Importance: Crucial to be able to load elements (which have data_source fields) from json files.
* **Fixes issue where unstructured-inference was not getting updated** Problem: unstructured-inference was not getting upgraded to the version to match unstructured release when doing a pip install.  Solution: using `pip install unstructured[all-docs]` it will now upgrade both unstructured and unstructured-inference. Importance: This will ensure that the inference library is always in sync with the unstructured library, otherwise users will be using outdated libraries which will likely lead to unintended behavior.
* **Fixes SharePoint connector failures if any document has an unsupported filetype** Problem: Currently the entire connector ingest run fails if a single IngestDoc has an unsupported filetype. This is because a ValueError is raised in the IngestDoc's `__post_init__`. Fix: Adds a try/catch when the IngestConnector runs get_ingest_docs such that the error is logged but all processable documents->IngestDocs are still instantiated and returned. Importance: Allows users to ingest SharePoint content even when some files with unsupported filetypes exist there.
* **Fixes Sharepoint connector server_path issue** Problem: Server path for the Sharepoint Ingest Doc was incorrectly formatted, causing issues while fetching pages from the remote source. Fix: changes formatting of remote file path before instantiating SharepointIngestDocs and appends a '/' while fetching pages from the remote source. Importance: Allows users to fetch pages from Sharepoint Sites.
* **Fixes Sphinx errors.** Fixes errors when running Sphinx `make html` and installs library to suppress warnings.
* **Fixes a metadata backwards compatibility error** Problem: When calling `partition_via_api`, the hosted api may return an element schema that's newer than the current `unstructured`. In this case, metadata fields were added which did not exist in the local `ElementMetadata` dataclass, and `__init__()` threw an error. Fix: remove nonexistent fields before instantiating in `ElementMetadata.from_json()`. Importance: Crucial to avoid breaking changes when adding fields.
* **Fixes issue with Discord connector when a channel returns `None`** Problem: Getting the `jump_url` from a nonexistent Discord `channel` fails. Fix: property `jump_url` is now retrieved within the same context as the messages from the channel. Importance: Avoids cascading issues when the connector fails to fetch information about a Discord channel.
* **Fixes occasionally SIGABTR when writing table with `deltalake` on Linux** Problem: occasionally on Linux ingest can throw a `SIGABTR` when writing `deltalake` table even though the table was written correctly. Fix: put the writing function into a `Process` to ensure its execution to the fullest extent before returning to the main process. Importance: Improves stability of connectors using `deltalake`
* **Fixes badly initialized Formula** Problem: YoloX contain new types of elements, when loading a document that contain formulas a new element of that class should be generated, however the Formula class inherits from Element instead of Text. After this change the element is correctly created with the correct class allowing the document to be loaded. Fix: Change parent class for Formula to Text. Importance: Crucial to be able to load documents that contain formulas.

## 0.10.16

### Enhancements

* **Adds data source properties to Airtable, Confluence, Discord, Elasticsearch, Google Drive, and Wikipedia connectors** These properties (date_created, date_modified, version, source_url, record_locator) are written to element metadata during ingest, mapping elements to information about the document source from which they derive. This functionality enables downstream applications to reveal source document applications, e.g. a link to a GDrive doc, Salesforce record, etc.
* **DOCX partitioner refactored in preparation for enhancement.** Behavior should be unchanged except in multi-section documents containing different headers/footers for different sections. These will now emit all distinct headers and footers encountered instead of just those for the last section.
* **Add a function to map between Tesseract and standard language codes.** This allows users to input language information to the `languages` param in any Tesseract-supported langcode or any ISO 639 standard language code.
* **Add document level language detection functionality.** Introduces the "auto" default for the languages param, which then detects the languages present in the document using the `langdetect` package. Implemented only for the partition_text function to start.

### Features

### Fixes

* ***Fixes an issue that caused a partition error for some PDF's.** Fixes GH Issue 1460 by bypassing a coordinate check if an element has invalid coordinates.

## 0.10.15


### Enhancements

* **Support for better element categories from the next-generation image-to-text model ("chipper").** Previously, not all of the classifications from Chipper were being mapped to proper `unstructured` element categories so the consumer of the library would see many `UncategorizedText` elements. This fixes the issue, improving the granularity of the element categories outputs for better downstream processing and chunking. The mapping update is:
  * "Threading": `NarrativeText`
  * "Form": `NarrativeText`
  * "Field-Name": `Title`
  * "Value": `NarrativeText`
  * "Link": `NarrativeText`
  * "Headline": `Title` (with `category_depth=1`)
  * "Subheadline": `Title` (with `category_depth=2`)
  * "Abstract": `NarrativeText`
* **Better ListItem grouping for PDF's (fast strategy).** The `partition_pdf` with `fast` strategy previously broke down some numbered list item lines as separate elements. This enhancement leverages the x,y coordinates and bbox sizes to help decide whether the following chunk of text is a continuation of the immediate previous detected ListItem element or not, and not detect it as its own non-ListItem element.
* **Fall back to text-based classification for uncategorized Layout elements for Images and PDF's**. Improves element classification by running existing text-based rules on previously `UncategorizedText` elements.
* **Adds table partitioning for Partitioning for many doc types including: .html, .epub., .md, .rst, .odt, and .msg.** At the core of this change is the .html partition functionality, which is leveraged by the other effected doc types. This impacts many scenarios where `Table` Elements are now propery extracted.
* **Create and add `add_chunking_strategy` decorator to partition functions.** Previously, users were responsible for their own chunking after partitioning elements, often required for downstream applications. Now, individual elements may be combined into right-sized chunks where min and max character size may be specified if `chunking_strategy=by_title`. Relevant elements are grouped together for better downstream results. This enables users immediately use partitioned results effectively in downstream applications (e.g. RAG architecture apps) without any additional post-processing.
* **Adds `languages` as an input parameter and marks `ocr_languages` kwarg for deprecation in pdf, image, and auto partitioning functions.** Previously, language information was only being used for Tesseract OCR for image-based documents and was in a Tesseract specific string format, but by refactoring into a list of standard language codes independent of Tesseract, the `unstructured` library will better support `languages` for other non-image pipelines and/or support for other OCR engines.
* **Removes `UNSTRUCTURED_LANGUAGE` env var usage and replaces `language` with `languages` as an input parameter to unstructured-partition-text_type functions.** The previous parameter/input setup was not user-friendly or scalable to the variety of elements being processed. By refactoring the inputted language information into a list of standard language codes, we can support future applications of the element language such as detection, metadata, and multi-language elements. Now, to skip English specific checks, set the `languages` parameter to any non-English language(s).
* **Adds `xlsx` and `xls` filetype extensions to the `skip_infer_table_types` default list in `partition`.** By adding these file types to the input parameter these files should not go through table extraction. Users can still specify if they would like to extract tables from these filetypes, but will have to set the `skip_infer_table_types` to exclude the desired filetype extension. This avoids mis-representing complex spreadsheets where there may be multiple sub-tables and other content.
* **Better debug output related to sentence counting internals**. Clarify message when sentence is not counted toward sentence count because there aren't enough words, relevant for developers focused on `unstructured`s NLP internals.
* **Faster ocr_only speed for partitioning PDF and images.** Use `unstructured_pytesseract.run_and_get_multiple_output` function to reduce the number of calls to `tesseract` by half when partitioning pdf or image with `tesseract`
* **Adds data source properties to fsspec connectors** These properties (date_created, date_modified, version, source_url, record_locator) are written to element metadata during ingest, mapping elements to information about the document source from which they derive. This functionality enables downstream applications to reveal source document applications, e.g. a link to a GDrive doc, Salesforce record, etc.
* **Add delta table destination connector** New delta table destination connector added to ingest CLI.  Users may now use `unstructured-ingest` to write partitioned data from over 20 data sources (so far) to a Delta Table.
* **Rename to Source and Destination Connectors in the Documentation.** Maintain naming consistency between Connectors codebase and documentation with the first addition to a destination connector.
* **Non-HTML text files now return unstructured-elements as opposed to HTML-elements.** Previously the text based files that went through `partition_html` would return HTML-elements but now we preserve the format from the input using `source_format` argument in the partition call.
* **Adds `PaddleOCR` as an optional alternative to `Tesseract`** for OCR in processing of PDF or Image files, it is installable via the `makefile` command `install-paddleocr`. For experimental purposes only.
* **Bump unstructured-inference** to 0.5.28. This version bump markedly improves the output of table data, rendered as `metadata.text_as_html` in an element. These changes include:
  * add env variable `ENTIRE_PAGE_OCR` to specify using paddle or tesseract on entire page OCR
  * table structure detection now pads the input image by 25 pixels in all 4 directions to improve its recall (0.5.27)
  * support paddle with both cpu and gpu and assume it is pre-installed (0.5.26)
  * fix a bug where `cells_to_html` doesn't handle cells spanning multiple rows properly (0.5.25)
  * remove `cv2` preprocessing step before OCR step in table transformer (0.5.24)

### Features

* **Adds element metadata via `category_depth` with default value None**.
  * This additional metadata is useful for vectordb/LLM, chunking strategies, and retrieval applications.
* **Adds a naive hierarchy for elements via a `parent_id` on the element's metadata**
  * Users will now have more metadata for implementing vectordb/LLM chunking strategies. For example, text elements could be queried by their preceding title element.
  * Title elements created from HTML headings will properly nest

### Fixes

* **`add_pytesseract_bboxes_to_elements` no longer returns `nan` values**. The function logic is now broken into new methods
  `_get_element_box` and `convert_multiple_coordinates_to_new_system`
* **Selecting a different model wasn't being respected when calling `partition_image`.** Problem: `partition_pdf` allows for passing a `model_name` parameter. Given the similarity between the image and PDF pipelines, the expected behavior is that `partition_image` should support the same parameter, but `partition_image` was unintentionally not passing along its `kwargs`. This was corrected by adding the kwargs to the downstream call.
* **Fixes a chunking issue via dropping the field "coordinates".** Problem: chunk_by_title function was chunking each element to its own individual chunk while it needed to group elements into a fewer number of chunks. We've discovered that this happens due to a metadata matching logic in chunk_by_title function, and discovered that elements with different metadata can't be put into the same chunk. At the same time, any element with "coordinates" essentially had different metadata than other elements, due each element locating in different places and having different coordinates. Fix: That is why we have included the key "coordinates" inside a list of excluded metadata keys, while doing this "metadata_matches" comparision. Importance: This change is crucial to be able to chunk by title for documents which include "coordinates" metadata in their elements.

## 0.10.14

### Enhancements

* Update all connectors to use new downstream architecture
  * New click type added to parse comma-delimited string inputs
  * Some CLI options renamed

### Features

### Fixes

## 0.10.13

### Enhancements

* Updated documentation: Added back support doc types for partitioning, more Python codes in the API page,  RAG definition, and use case.
* Updated Hi-Res Metadata: PDFs and Images using Hi-Res strategy now have layout model class probabilities added ot metadata.
* Updated the `_detect_filetype_from_octet_stream()` function to use libmagic to infer the content type of file when it is not a zip file.
* Tesseract minor version bump to 5.3.2

### Features

* Add Jira Connector to be able to pull issues from a Jira organization
* Add `clean_ligatures` function to expand ligatures in text


### Fixes

* `partition_html` breaks on `<br>` elements.
* Ingest error handling to properly raise errors when wrapped
* GH issue 1361: fixes a sortig error that prevented some PDF's from being parsed
* Bump unstructured-inference
  * Brings back embedded images in PDF's (0.5.23)

## 0.10.12

### Enhancements

* Removed PIL pin as issue has been resolved upstream
* Bump unstructured-inference
  * Support for yolox_quantized layout detection model (0.5.20)
* YoloX element types added


### Features

* Add Salesforce Connector to be able to pull Account, Case, Campaign, EmailMessage, Lead

### Fixes


* Bump unstructured-inference
  * Avoid divide-by-zero errors swith `safe_division` (0.5.21)

## 0.10.11

### Enhancements

* Bump unstructured-inference
  * Combine entire-page OCR output with layout-detected elements, to ensure full coverage of the page (0.5.19)

### Features

* Add in ingest cli s3 writer

### Fixes

* Fix a bug where `xy-cut` sorting attemps to sort elements without valid coordinates; now xy cut sorting only works when **all** elements have valid coordinates

## 0.10.10

### Enhancements

* Adds `text` as an input parameter to `partition_xml`.
* `partition_xml` no longer runs through `partition_text`, avoiding incorrect splitting
  on carriage returns in the XML. Since `partition_xml` no longer calls `partition_text`,
  `min_partition` and `max_partition` are no longer supported in `partition_xml`.
* Bump `unstructured-inference==0.5.18`, change non-default detectron2 classification threshold
* Upgrade base image from rockylinux 8 to rockylinux 9
* Serialize IngestDocs to JSON when passing to subprocesses

### Features

### Fixes

- Fix a bug where mismatched `elements` and `bboxes` are passed into `add_pytesseract_bbox_to_elements`

## 0.10.9

### Enhancements

* Fix `test_json` to handle only non-extra dependencies file types (plain-text)

### Features

* Adds `chunk_by_title` to break a document into sections based on the presence of `Title`
  elements.
* add new extraction function `extract_image_urls_from_html` to extract all img related URL from html text.

### Fixes

* Make cv2 dependency optional
* Edit `add_pytesseract_bbox_to_elements`'s (`ocr_only` strategy) `metadata.coordinates.points` return type to `Tuple` for consistency.
* Re-enable test-ingest-confluence-diff for ingest tests
* Fix syntax for ingest test check number of files
* Fix csv and tsv partitioners loosing the first line of the files when creating elements

## 0.10.8

### Enhancements

* Release docker image that installs Python 3.10 rather than 3.8

### Features

### Fixes

## 0.10.7

### Enhancements

### Features

### Fixes

* Remove overly aggressive ListItem chunking for images and PDF's which typically resulted in inchorent elements.

## 0.10.6

### Enhancements

* Enable `partition_email` and `partition_msg` to detect if an email is PGP encryped. If
  and email is PGP encryped, the functions will return an empy list of elements and
  emit a warning about the encrypted content.
* Add threaded Slack conversations into Slack connector output
* Add functionality to sort elements using `xy-cut` sorting approach in `partition_pdf` for `hi_res` and `fast` strategies
* Bump unstructured-inference
  * Set OMP_THREAD_LIMIT to 1 if not set for better tesseract perf (0.5.17)

### Features

* Extract coordinates from PDFs and images when using OCR only strategy and add to metadata

### Fixes

* Update `partition_html` to respect the order of `<pre>` tags.
* Fix bug in `partition_pdf_or_image` where two partitions were called if `strategy == "ocr_only"`.
* Bump unstructured-inference
  * Fix issue where temporary files were being left behind (0.5.16)
* Adds deprecation warning for the `file_filename` kwarg to `partition`, `partition_via_api`,
  and `partition_multiple_via_api`.
* Fix documentation build workflow by pinning dependencies

## 0.10.5

### Enhancements

* Create new CI Pipelines
  - Checking text, xml, email, and html doc tests against the library installed without extras
  - Checking each library extra against their respective tests
* `partition` raises an error and tells the user to install the appropriate extra if a filetype
  is detected that is missing dependencies.
* Add custom errors to ingest
* Bump `unstructured-ingest==0.5.15`
  - Handle an uncaught TesseractError (0.5.15)
  - Add TIFF test file and TIFF filetype to `test_from_image_file` in `test_layout` (0.5.14)
* Use `entire_page` ocr mode for pdfs and images
* Add notes on extra installs to docs
* Adds ability to reuse connections per process in unstructured-ingest

### Features
* Add delta table connector

### Fixes

## 0.10.4
* Pass ocr_mode in partition_pdf and set the default back to individual pages for now
* Add diagrams and descriptions for ingest design in the ingest README

### Features
* Supports multipage TIFF image partitioning

### Fixes

## 0.10.2

### Enhancements
* Bump unstructured-inference==0.5.13:
  - Fix extracted image elements being included in layout merge, addresses the issue
    where an entire-page image in a PDF was not passed to the layout model when using hi_res.

### Features

### Fixes

## 0.10.1

### Enhancements
* Bump unstructured-inference==0.5.12:
  - fix to avoid trace for certain PDF's (0.5.12)
  - better defaults for DPI for hi_res and  Chipper (0.5.11)
  - implement full-page OCR (0.5.10)

### Features

### Fixes

* Fix dead links in repository README (Quick Start > Install for local development, and Learn more > Batch Processing)
* Update document dependencies to include tesseract-lang for additional language support (required for tests to pass)

## 0.10.0

### Enhancements

* Add `include_header` kwarg to `partition_xlsx` and change default behavior to `True`
* Update the `links` and `emphasized_texts` metadata fields

### Features

### Fixes

## 0.9.3

### Enhancements

* Pinned dependency cleanup.
* Update `partition_csv` to always use `soupparser_fromstring` to parse `html text`
* Update `partition_tsv` to always use `soupparser_fromstring` to parse `html text`
* Add `metadata.section` to capture epub table of contents data
* Add `unique_element_ids` kwarg to partition functions. If `True`, will use a UUID
  for element IDs instead of a SHA-256 hash.
* Update `partition_xlsx` to always use `soupparser_fromstring` to parse `html text`
* Add functionality to switch `html` text parser based on whether the `html` text contains emoji
* Add functionality to check if a string contains any emoji characters
* Add CI tests around Notion

### Features

* Add Airtable Connector to be able to pull views/tables/bases from an Airtable organization

### Fixes

* fix pdf partition of list items being detected as titles in OCR only mode
* make notion module discoverable
* fix emails with `Content-Distribution: inline` and `Content-Distribution: attachment` with no filename
* Fix email attachment filenames which had `=` in the filename itself

## 0.9.2


### Enhancements

* Update table extraction section in API documentation to sync with change in Prod API
* Update Notion connector to extract to html
* Added UUID option for `element_id`
* Bump unstructured-inference==0.5.9:
  - better caching of models
  - another version of detectron2 available, though the default layout model is unchanged
* Added UUID option for element_id
* Added UUID option for element_id
* CI improvements to run ingest tests in parallel

### Features

* Adds Sharepoint connector.

### Fixes

* Bump unstructured-inference==0.5.9:
  - ignores Tesseract errors where no text is extracted for tiles that indeed, have no text

## 0.9.1

### Enhancements

* Adds --partition-pdf-infer-table-structure to unstructured-ingest.
* Enable `partition_html` to skip headers and footers with the `skip_headers_and_footers` flag.
* Update `partition_doc` and `partition_docx` to track emphasized texts in the output
* Adds post processing function `filter_element_types`
* Set the default strategy for partitioning images to `hi_res`
* Add page break parameter section in API documentation to sync with change in Prod API
* Update `partition_html` to track emphasized texts in the output
* Update `XMLDocument._read_xml` to create `<p>` tag element for the text enclosed in the `<pre>` tag
* Add parameter `include_tail_text` to `_construct_text` to enable (skip) tail text inclusion
* Add Notion connector

### Features

### Fixes

* Remove unused `_partition_via_api` function
* Fixed emoji bug in `partition_xlsx`.
* Pass `file_filename` metadata when partitioning file object
* Skip ingest test on missing Slack token
* Add Dropbox variables to CI environments
* Remove default encoding for ingest
* Adds new element type `EmailAddress` for recognising email address in the  text
* Simplifies `min_partition` logic; makes partitions falling below the `min_partition`
  less likely.
* Fix bug where ingest test check for number of files fails in smoke test
* Fix unstructured-ingest entrypoint failure

## 0.9.0

### Enhancements

* Dependencies are now split by document type, creating a slimmer base installation.

## 0.8.8

### Enhancements

### Features

### Fixes

* Rename "date" field to "last_modified"
* Adds Box connector

### Fixes

## 0.8.7

### Enhancements

* Put back useful function `split_by_paragraph`

### Features

### Fixes

* Fix argument order in NLTK download step

## 0.8.6

### Enhancements

### Features

### Fixes

* Remove debug print lines and non-functional code

## 0.8.5

### Enhancements

* Add parameter `skip_infer_table_types` to enable (skip) table extraction for other doc types
* Adds optional Unstructured API unit tests in CI
* Tracks last modified date for all document types.
* Add auto_paragraph_grouper to detect new-line and blank-line new paragraph for .txt files.
* refactor the ingest cli to better support expanding supported connectors

## 0.8.3

### Enhancements

### Features

### Fixes

* NLTK now only gets downloaded if necessary.
* Handling for empty tables in Word Documents and PowerPoints.

## 0.8.4

### Enhancements

* Additional tests and refactor of JSON detection.
* Update functionality to retrieve image metadata from a page for `document_to_element_list`
* Links are now tracked in `partition_html` output.
* Set the file's current position to the beginning after reading the file in `convert_to_bytes`
* Add `min_partition` kwarg to that combines elements below a specified threshold and modifies splitting of strings longer than max partition so words are not split.
* set the file's current position to the beginning after reading the file in `convert_to_bytes`
* Add slide notes to pptx
* Add `--encoding` directive to ingest
* Improve json detection by `detect_filetype`

### Features

* Adds Outlook connector
* Add support for dpi parameter in inference library
* Adds Onedrive connector.
* Add Confluence connector for ingest cli to pull the body text from all documents from all spaces in a confluence domain.

### Fixes

* Fixes issue with email partitioning where From field was being assigned the To field value.
* Use the `image_metadata` property of the `PageLayout` instance to get the page image info in the `document_to_element_list`
* Add functionality to write images to computer storage temporarily instead of keeping them in memory for `ocr_only` strategy
* Add functionality to convert a PDF in small chunks of pages at a time for `ocr_only` strategy
* Adds `.txt`, `.text`, and `.tab` to list of extensions to check if file
  has a `text/plain` MIME type.
* Enables filters to be passed to `partition_doc` so it doesn't error with LibreOffice7.
* Removed old error message that's superseded by `requires_dependencies`.
* Removes using `hi_res` as the default strategy value for `partition_via_api` and `partition_multiple_via_api`

## 0.8.1

### Enhancements

* Add support for Python 3.11

### Features

### Fixes

* Fixed `auto` strategy detected scanned document as having extractable text and using `fast` strategy, resulting in no output.
* Fix list detection in MS Word documents.
* Don't instantiate an element with a coordinate system when there isn't a way to get its location data.

## 0.8.0

### Enhancements

* Allow model used for hi res pdf partition strategy to be chosen when called.
* Updated inference package

### Features

* Add `metadata_filename` parameter across all partition functions

### Fixes

* Update to ensure `convert_to_datafame` grabs all of the metadata fields.
* Adjust encoding recognition threshold value in `detect_file_encoding`
* Fix KeyError when `isd_to_elements` doesn't find a type
* Fix `_output_filename` for local connector, allowing single files to be written correctly to the disk

* Fix for cases where an invalid encoding is extracted from an email header.

### BREAKING CHANGES

* Information about an element's location is no longer returned as top-level attributes of an element. Instead, it is returned in the `coordinates` attribute of the element's metadata.

## 0.7.12

### Enhancements

* Adds `include_metadata` kwarg to `partition_doc`, `partition_docx`, `partition_email`, `partition_epub`, `partition_json`, `partition_msg`, `partition_odt`, `partition_org`, `partition_pdf`, `partition_ppt`, `partition_pptx`, `partition_rst`, and `partition_rtf`
### Features

* Add Elasticsearch connector for ingest cli to pull specific fields from all documents in an index.
* Adds Dropbox connector

### Fixes

* Fix tests that call unstructured-api by passing through an api-key
* Fixed page breaks being given (incorrect) page numbers
* Fix skipping download on ingest when a source document exists locally

## 0.7.11

### Enhancements

* More deterministic element ordering when using `hi_res` PDF parsing strategy (from unstructured-inference bump to 0.5.4)
* Make large model available (from unstructured-inference bump to 0.5.3)
* Combine inferred elements with extracted elements (from unstructured-inference bump to 0.5.2)
* `partition_email` and `partition_msg` will now process attachments if `process_attachments=True`
  and a attachment partitioning functions is passed through with `attachment_partitioner=partition`.

### Features

### Fixes

* Fix tests that call unstructured-api by passing through an api-key
* Fixed page breaks being given (incorrect) page numbers
* Fix skipping download on ingest when a source document exists locally

## 0.7.10

### Enhancements

* Adds a `max_partition` parameter to `partition_text`, `partition_pdf`, `partition_email`,
  `partition_msg` and `partition_xml` that sets a limit for the size of an individual
  document elements. Defaults to `1500` for everything except `partition_xml`, which has
  a default value of `None`.
* DRY connector refactor

### Features

* `hi_res` model for pdfs and images is selectable via environment variable.

### Fixes

* CSV check now ignores escaped commas.
* Fix for filetype exploration util when file content does not have a comma.
* Adds negative lookahead to bullet pattern to avoid detecting plain text line
  breaks like `-------` as list items.
* Fix pre tag parsing for `partition_html`
* Fix lookup error for annotated Arabic and Hebrew encodings

## 0.7.9

### Enhancements

* Improvements to string check for leafs in `partition_xml`.
* Adds --partition-ocr-languages to unstructured-ingest.

### Features

* Adds `partition_org` for processed Org Mode documents.

### Fixes

## 0.7.8

### Enhancements

### Features

* Adds Google Cloud Service connector

### Fixes

* Updates the `parse_email` for `partition_eml` so that `unstructured-api` passes the smoke tests
* `partition_email` now works if there is no message content
* Updates the `"fast"` strategy for `partition_pdf` so that it's able to recursively
* Adds recursive functionality to all fsspec connectors
* Adds generic --recursive ingest flag

## 0.7.7

### Enhancements

* Adds functionality to replace the `MIME` encodings for `eml` files with one of the common encodings if a `unicode` error occurs
* Adds missed file-like object handling in `detect_file_encoding`
* Adds functionality to extract charset info from `eml` files

### Features

* Added coordinate system class to track coordinate types and convert to different coordinate

### Fixes

* Adds an `html_assemble_articles` kwarg to `partition_html` to enable users to capture
  control whether content outside of `<article>` tags is captured when
  `<article>` tags are present.
* Check for the `xml` attribute on `element` before looking for pagebreaks in `partition_docx`.

## 0.7.6

### Enhancements

* Convert fast startegy to ocr_only for images
* Adds support for page numbers in `.docx` and `.doc` when user or renderer
  created page breaks are present.
* Adds retry logic for the unstructured-ingest Biomed connector

### Features

* Provides users with the ability to extract additional metadata via regex.
* Updates `partition_docx` to include headers and footers in the output.
* Create `partition_tsv` and associated tests. Make additional changes to `detect_filetype`.

### Fixes

* Remove fake api key in test `partition_via_api` since we now require valid/empty api keys
* Page number defaults to `None` instead of `1` when page number is not present in the metadata.
  A page number of `None` indicates that page numbers are not being tracked for the document
  or that page numbers do not apply to the element in question..
* Fixes an issue with some pptx files. Assume pptx shapes are found in top left position of slide
  in case the shape.top and shape.left attributes are `None`.

## 0.7.5

### Enhancements

* Adds functionality to sort elements in `partition_pdf` for `fast` strategy
* Adds ingest tests with `--fast` strategy on PDF documents
* Adds --api-key to unstructured-ingest

### Features

* Adds `partition_rst` for processed ReStructured Text documents.

### Fixes

* Adds handling for emails that do not have a datetime to extract.
* Adds pdf2image package as core requirement of unstructured (with no extras)

## 0.7.4

### Enhancements

* Allows passing kwargs to request data field for `partition_via_api` and `partition_multiple_via_api`
* Enable MIME type detection if libmagic is not available
* Adds handling for empty files in `detect_filetype` and `partition`.

### Features

### Fixes

* Reslove `grpcio` import issue on `weaviate.schema.validate_schema` for python 3.9 and 3.10
* Remove building `detectron2` from source in Dockerfile

## 0.7.3

### Enhancements

* Update IngestDoc abstractions and add data source metadata in ElementMetadata

### Features

### Fixes

* Pass `strategy` parameter down from `partition` for `partition_image`
* Filetype detection if a CSV has a `text/plain` MIME type
* `convert_office_doc` no longers prints file conversion info messages to stdout.
* `partition_via_api` reflects the actual filetype for the file processed in the API.

## 0.7.2

### Enhancements

* Adds an optional encoding kwarg to `elements_to_json` and `elements_from_json`
* Bump version of base image to use new stable version of tesseract

### Features

### Fixes

* Update the `read_txt_file` utility function to keep using `spooled_to_bytes_io_if_needed` for xml
* Add functionality to the `read_txt_file` utility function to handle file-like object from URL
* Remove the unused parameter `encoding` from `partition_pdf`
* Change auto.py to have a `None` default for encoding
* Add functionality to try other common encodings for html and xml files if an error related to the encoding is raised and the user has not specified an encoding.
* Adds benchmark test with test docs in example-docs
* Re-enable test_upload_label_studio_data_with_sdk
* File detection now detects code files as plain text
* Adds `tabulate` explicitly to dependencies
* Fixes an issue in `metadata.page_number` of pptx files
* Adds showing help if no parameters passed

## 0.7.1

### Enhancements

### Features

* Add `stage_for_weaviate` to stage `unstructured` outputs for upload to Weaviate, along with
  a helper function for defining a class to use in Weaviate schemas.
* Builds from Unstructured base image, built off of Rocky Linux 8.7, this resolves almost all CVE's in the image.

### Fixes

## 0.7.0

### Enhancements

* Installing `detectron2` from source is no longer required when using the `local-inference` extra.
* Updates `.pptx` parsing to include text in tables.

### Features

### Fixes

* Fixes an issue in `_add_element_metadata` that caused all elements to have `page_number=1`
  in the element metadata.
* Adds `.log` as a file extension for TXT files.
* Adds functionality to try other common encodings for email (`.eml`) files if an error related to the encoding is raised and the user has not specified an encoding.
* Allow passed encoding to be used in the `replace_mime_encodings`
* Fixes page metadata for `partition_html` when `include_metadata=False`
* A `ValueError` now raises if `file_filename` is not specified when you use `partition_via_api`
  with a file-like object.

## 0.6.11

### Enhancements

* Supports epub tests since pandoc is updated in base image

### Features


### Fixes


## 0.6.10

### Enhancements

* XLS support from auto partition

### Features

### Fixes

## 0.6.9

### Enhancements

* fast strategy for pdf now keeps element bounding box data
* setup.py refactor

### Features

### Fixes

* Adds functionality to try other common encodings if an error related to the encoding is raised and the user has not specified an encoding.
* Adds additional MIME types for CSV

## 0.6.8

### Enhancements

### Features

* Add `partition_csv` for CSV files.

### Fixes

## 0.6.7

### Enhancements

* Deprecate `--s3-url` in favor of `--remote-url` in CLI
* Refactor out non-connector-specific config variables
* Add `file_directory` to metadata
* Add `page_name` to metadata. Currently used for the sheet name in XLSX documents.
* Added a `--partition-strategy` parameter to unstructured-ingest so that users can specify
  partition strategy in CLI. For example, `--partition-strategy fast`.
* Added metadata for filetype.
* Add Discord connector to pull messages from a list of channels
* Refactor `unstructured/file-utils/filetype.py` to better utilise hashmap to return mime type.
* Add local declaration of DOCX_MIME_TYPES and XLSX_MIME_TYPES for `test_filetype.py`.

### Features

* Add `partition_xml` for XML files.
* Add `partition_xlsx` for Microsoft Excel documents.

### Fixes

* Supports `hml` filetype for partition as a variation of html filetype.
* Makes `pytesseract` a function level import in `partition_pdf` so you can use the `"fast"`
  or `"hi_res"` strategies if `pytesseract` is not installed. Also adds the
  `required_dependencies` decorator for the `"hi_res"` and `"ocr_only"` strategies.
* Fix to ensure `filename` is tracked in metadata for `docx` tables.

## 0.6.6

### Enhancements

* Adds an `"auto"` strategy that chooses the partitioning strategy based on document
  characteristics and function kwargs. This is the new default strategy for `partition_pdf`
  and `partition_image`. Users can maintain existing behavior by explicitly setting
  `strategy="hi_res"`.
* Added an additional trace logger for NLP debugging.
* Add `get_date` method to `ElementMetadata` for converting the datestring to a `datetime` object.
* Cleanup the `filename` attribute on `ElementMetadata` to remove the full filepath.

### Features

* Added table reading as html with URL parsing to `partition_docx` in docx
* Added metadata field for text_as_html for docx files

### Fixes

* `fileutils/file_type` check json and eml decode ignore error
* `partition_email` was updated to more flexibly handle deviations from the RFC-2822 standard.
  The time in the metadata returns `None` if the time does not match RFC-2822 at all.
* Include all metadata fields when converting to dataframe or CSV

## 0.6.5

### Enhancements

* Added support for SpooledTemporaryFile file argument.

### Features

### Fixes


## 0.6.4

### Enhancements

* Added an "ocr_only" strategy for `partition_pdf`. Refactored the strategy decision
  logic into its own module.

### Features

### Fixes

## 0.6.3

### Enhancements

* Add an "ocr_only" strategy for `partition_image`.

### Features

* Added `partition_multiple_via_api` for partitioning multiple documents in a single REST
  API call.
* Added `stage_for_baseplate` function to prepare outputs for ingestion into Baseplate.
* Added `partition_odt` for processing Open Office documents.

### Fixes

* Updates the grouping logic in the `partition_pdf` fast strategy to group together text
  in the same bounding box.

## 0.6.2

### Enhancements

* Added logic to `partition_pdf` for detecting copy protected PDFs and falling back
  to the hi res strategy when necessary.


### Features

* Add `partition_via_api` for partitioning documents through the hosted API.

### Fixes

* Fix how `exceeds_cap_ratio` handles empty (returns `True` instead of `False`)
* Updates `detect_filetype` to properly detect JSONs when the MIME type is `text/plain`.

## 0.6.1

### Enhancements

* Updated the table extraction parameter name to be more descriptive

### Features

### Fixes

## 0.6.0

### Enhancements

* Adds an `ssl_verify` kwarg to `partition` and `partition_html` to enable turning off
  SSL verification for HTTP requests. SSL verification is on by default.
* Allows users to pass in ocr language to `partition_pdf` and `partition_image` through
  the `ocr_language` kwarg. `ocr_language` corresponds to the code for the language pack
  in Tesseract. You will need to install the relevant Tesseract language pack to use a
  given language.

### Features

* Table extraction is now possible for pdfs from `partition` and `partition_pdf`.
* Adds support for extracting attachments from `.msg` files

### Fixes

* Adds an `ssl_verify` kwarg to `partition` and `partition_html` to enable turning off
  SSL verification for HTTP requests. SSL verification is on by default.

## 0.5.13

### Enhancements

* Allow headers to be passed into `partition` when `url` is used.

### Features

* `bytes_string_to_string` cleaning brick for bytes string output.

### Fixes

* Fixed typo in call to `exactly_one` in `partition_json`
* unstructured-documents encode xml string if document_tree is `None` in `_read_xml`.
* Update to `_read_xml` so that Markdown files with embedded HTML process correctly.
* Fallback to "fast" strategy only emits a warning if the user specifies the "hi_res" strategy.
* unstructured-partition-text_type exceeds_cap_ratio fix returns and how capitalization ratios are calculated
* `partition_pdf` and `partition_text` group broken paragraphs to avoid fragmented `NarrativeText` elements.
* .json files resolved as "application/json" on centos7 (or other installs with older libmagic libs)

## 0.5.12

### Enhancements

* Add OS mimetypes DB to docker image, mainly for unstructured-api compat.
* Use the image registry as a cache when building Docker images.
* Adds the ability for `partition_text` to group together broken paragraphs.
* Added method to utils to allow date time format validation

### Features
* Add Slack connector to pull messages for a specific channel

* Add --partition-by-api parameter to unstructured-ingest
* Added `partition_rtf` for processing rich text files.
* `partition` now accepts a `url` kwarg in addition to `file` and `filename`.

### Fixes

* Allow encoding to be passed into `replace_mime_encodings`.
* unstructured-ingest connector-specific dependencies are imported on demand.
* unstructured-ingest --flatten-metadata supported for local connector.
* unstructured-ingest fix runtime error when using --metadata-include.

## 0.5.11

### Enhancements

### Features

### Fixes

* Guard against null style attribute in docx document elements
* Update HTML encoding to better support foreign language characters

## 0.5.10

### Enhancements

* Updated inference package
* Add sender, recipient, date, and subject to element metadata for emails

### Features

* Added `--download-only` parameter to `unstructured-ingest`

### Fixes

* FileNotFound error when filename is provided but file is not on disk

## 0.5.9

### Enhancements

### Features

### Fixes

* Convert file to str in helper `split_by_paragraph` for `partition_text`

## 0.5.8

### Enhancements

* Update `elements_to_json` to return string when filename is not specified
* `elements_from_json` may take a string instead of a filename with the `text` kwarg
* `detect_filetype` now does a final fallback to file extension.
* Empty tags are now skipped during the depth check for HTML processing.

### Features

* Add local file system to `unstructured-ingest`
* Add `--max-docs` parameter to `unstructured-ingest`
* Added `partition_msg` for processing MSFT Outlook .msg files.

### Fixes

* `convert_file_to_text` now passes through the `source_format` and `target_format` kwargs.
  Previously they were hard coded.
* Partitioning functions that accept a `text` kwarg no longer raise an error if an empty
  string is passed (and empty list of elements is returned instead).
* `partition_json` no longer fails if the input is an empty list.
* Fixed bug in `chunk_by_attention_window` that caused the last word in segments to be cut-off
  in some cases.

### BREAKING CHANGES

* `stage_for_transformers` now returns a list of elements, making it consistent with other
  staging bricks

## 0.5.7

### Enhancements

* Refactored codebase using `exactly_one`
* Adds ability to pass headers when passing a url in partition_html()
* Added optional `content_type` and `file_filename` parameters to `partition()` to bypass file detection

### Features

* Add `--flatten-metadata` parameter to `unstructured-ingest`
* Add `--fields-include` parameter to `unstructured-ingest`

### Fixes

## 0.5.6

### Enhancements

* `contains_english_word()`, used heavily in text processing, is 10x faster.

### Features

* Add `--metadata-include` and `--metadata-exclude` parameters to `unstructured-ingest`
* Add `clean_non_ascii_chars` to remove non-ascii characters from unicode string

### Fixes

* Fix problem with PDF partition (duplicated test)

## 0.5.4

### Enhancements

* Added Biomedical literature connector for ingest cli.
* Add `FsspecConnector` to easily integrate any existing `fsspec` filesystem as a connector.
* Rename `s3_connector.py` to `s3.py` for readability and consistency with the
  rest of the connectors.
* Now `S3Connector` relies on `s3fs` instead of on `boto3`, and it inherits
  from `FsspecConnector`.
* Adds an `UNSTRUCTURED_LANGUAGE_CHECKS` environment variable to control whether or not language
  specific checks like vocabulary and POS tagging are applied. Set to `"true"` for higher
  resolution partitioning and `"false"` for faster processing.
* Improves `detect_filetype` warning to include filename when provided.
* Adds a "fast" strategy for partitioning PDFs with PDFMiner. Also falls back to the "fast"
  strategy if detectron2 is not available.
* Start deprecation life cycle for `unstructured-ingest --s3-url` option, to be deprecated in
  favor of `--remote-url`.

### Features

* Add `AzureBlobStorageConnector` based on its `fsspec` implementation inheriting
from `FsspecConnector`
* Add `partition_epub` for partitioning e-books in EPUB3 format.

### Fixes

* Fixes processing for text files with `message/rfc822` MIME type.
* Open xml files in read-only mode when reading contents to construct an XMLDocument.

## 0.5.3

### Enhancements

* `auto.partition()` can now load Unstructured ISD json documents.
* Simplify partitioning functions.
* Improve logging for ingest CLI.

### Features

* Add `--wikipedia-auto-suggest` argument to the ingest CLI to disable automatic redirection
  to pages with similar names.
* Add setup script for Amazon Linux 2
* Add optional `encoding` argument to the `partition_(text/email/html)` functions.
* Added Google Drive connector for ingest cli.
* Added Gitlab connector for ingest cli.

### Fixes

## 0.5.2

### Enhancements

* Fully move from printing to logging.
* `unstructured-ingest` now uses a default `--download_dir` of `$HOME/.cache/unstructured/ingest`
rather than a "tmp-ingest-" dir in the working directory.

### Features

### Fixes

* `setup_ubuntu.sh` no longer fails in some contexts by interpreting
`DEBIAN_FRONTEND=noninteractive` as a command
* `unstructured-ingest` no longer re-downloads files when --preserve-downloads
is used without --download-dir.
* Fixed an issue that was causing text to be skipped in some HTML documents.

## 0.5.1

### Enhancements

### Features

### Fixes

* Fixes an error causing JavaScript to appear in the output of `partition_html` sometimes.
* Fix several issues with the `requires_dependencies` decorator, including the error message
  and how it was used, which had caused an error for `unstructured-ingest --github-url ...`.

## 0.5.0

### Enhancements

* Add `requires_dependencies` Python decorator to check dependencies are installed before
  instantiating a class or running a function

### Features

* Added Wikipedia connector for ingest cli.

### Fixes

* Fix `process_document` file cleaning on failure
* Fixes an error introduced in the metadata tracking commit that caused `NarrativeText`
  and `FigureCaption` elements to be represented as `Text` in HTML documents.

## 0.4.16

### Enhancements

* Fallback to using file extensions for filetype detection if `libmagic` is not present

### Features

* Added setup script for Ubuntu
* Added GitHub connector for ingest cli.
* Added `partition_md` partitioner.
* Added Reddit connector for ingest cli.

### Fixes

* Initializes connector properly in ingest.main::MainProcess
* Restricts version of unstructured-inference to avoid multithreading issue

## 0.4.15

### Enhancements

* Added `elements_to_json` and `elements_from_json` for easier serialization/deserialization
* `convert_to_dict`, `dict_to_elements` and `convert_to_csv` are now aliases for functions
  that use the ISD terminology.

### Fixes

* Update to ensure all elements are preserved during serialization/deserialization

## 0.4.14

* Automatically install `nltk` models in the `tokenize` module.

## 0.4.13

* Fixes unstructured-ingest cli.

## 0.4.12

* Adds console_entrypoint for unstructured-ingest, other structure/doc updates related to ingest.
* Add `parser` parameter to `partition_html`.

## 0.4.11

* Adds `partition_doc` for partitioning Word documents in `.doc` format. Requires `libreoffice`.
* Adds `partition_ppt` for partitioning PowerPoint documents in `.ppt` format. Requires `libreoffice`.

## 0.4.10

* Fixes `ElementMetadata` so that it's JSON serializable when the filename is a `Path` object.

## 0.4.9

* Added ingest modules and s3 connector, sample ingest script
* Default to `url=None` for `partition_pdf` and `partition_image`
* Add ability to skip English specific check by setting the `UNSTRUCTURED_LANGUAGE` env var to `""`.
* Document `Element` objects now track metadata

## 0.4.8

* Modified XML and HTML parsers not to load comments.

## 0.4.7

* Added the ability to pull an HTML document from a url in `partition_html`.
* Added the the ability to get file summary info from lists of filenames and lists
  of file contents.
* Added optional page break to `partition` for `.pptx`, `.pdf`, images, and `.html` files.
* Added `to_dict` method to document elements.
* Include more unicode quotes in `replace_unicode_quotes`.

## 0.4.6

* Loosen the default cap threshold to `0.5`.
* Add a `UNSTRUCTURED_NARRATIVE_TEXT_CAP_THRESHOLD` environment variable for controlling
  the cap ratio threshold.
* Unknown text elements are identified as `Text` for HTML and plain text documents.
* `Body Text` styles no longer default to `NarrativeText` for Word documents. The style information
  is insufficient to determine that the text is narrative.
* Upper cased text is lower cased before checking for verbs. This helps avoid some missed verbs.
* Adds an `Address` element for capturing elements that only contain an address.
* Suppress the `UserWarning` when detectron is called.
* Checks that titles and narrative test have at least one English word.
* Checks that titles and narrative text are at least 50% alpha characters.
* Restricts titles to a maximum word length. Adds a `UNSTRUCTURED_TITLE_MAX_WORD_LENGTH`
  environment variable for controlling the max number of words in a title.
* Updated `partition_pptx` to order the elements on the page

## 0.4.4

* Updated `partition_pdf` and `partition_image` to return `unstructured` `Element` objects
* Fixed the healthcheck url path when partitioning images and PDFs via API
* Adds an optional `coordinates` attribute to document objects
* Adds `FigureCaption` and `CheckBox` document elements
* Added ability to split lists detected in `LayoutElement` objects
* Adds `partition_pptx` for partitioning PowerPoint documents
* LayoutParser models now download from HugginfaceHub instead of DropBox
* Fixed file type detection for XML and HTML files on Amazone Linux

## 0.4.3

* Adds `requests` as a base dependency
* Fix in `exceeds_cap_ratio` so the function doesn't break with empty text
* Fix bug in `_parse_received_data`.
* Update `detect_filetype` to properly handle `.doc`, `.xls`, and `.ppt`.

## 0.4.2

* Added `partition_image` to process documents in an image format.
* Fixed utf-8 encoding error in `partition_email` with attachments for `text/html`

## 0.4.1

* Added support for text files in the `partition` function
* Pinned `opencv-python` for easier installation on Linux

## 0.4.0

* Added generic `partition` brick that detects the file type and routes a file to the appropriate
  partitioning brick.
* Added a file type detection module.
* Updated `partition_html` and `partition_eml` to support file-like objects in 'rb' mode.
* Cleaning brick for removing ordered bullets `clean_ordered_bullets`.
* Extract brick method for ordered bullets `extract_ordered_bullets`.
* Test for `clean_ordered_bullets`.
* Test for `extract_ordered_bullets`.
* Added `partition_docx` for pre-processing Word Documents.
* Added new REGEX patterns to extract email header information
* Added new functions to extract header information `parse_received_data` and `partition_header`
* Added new function to parse plain text files `partition_text`
* Added new cleaners functions `extract_ip_address`, `extract_ip_address_name`, `extract_mapi_id`, `extract_datetimetz`
* Add new `Image` element and function to find embedded images `find_embedded_images`
* Added `get_directory_file_info` for summarizing information about source documents

## 0.3.5

* Add support for local inference
* Add new pattern to recognize plain text dash bullets
* Add test for bullet patterns
* Fix for `partition_html` that allows for processing `div` tags that have both text and child
  elements
* Add ability to extract document metadata from `.docx`, `.xlsx`, and `.jpg` files.
* Helper functions for identifying and extracting phone numbers
* Add new function `extract_attachment_info` that extracts and decodes the attachment
of an email.
* Staging brick to convert a list of `Element`s to a `pandas` dataframe.
* Add plain text functionality to `partition_email`

## 0.3.4

* Python-3.7 compat

## 0.3.3

* Removes BasicConfig from logger configuration
* Adds the `partition_email` partitioning brick
* Adds the `replace_mime_encodings` cleaning bricks
* Small fix to HTML parsing related to processing list items with sub-tags
* Add `EmailElement` data structure to store email documents

## 0.3.2

* Added `translate_text` brick for translating text between languages
* Add an `apply` method to make it easier to apply cleaners to elements

## 0.3.1

* Added \_\_init.py\_\_ to `partition`

## 0.3.0

* Implement staging brick for Argilla. Converts lists of `Text` elements to `argilla` dataset classes.
* Removing the local PDF parsing code and any dependencies and tests.
* Reorganizes the staging bricks in the unstructured.partition module
* Allow entities to be passed into the Datasaur staging brick
* Added HTML escapes to the `replace_unicode_quotes` brick
* Fix bad responses in partition_pdf to raise ValueError
* Adds `partition_html` for partitioning HTML documents.

## 0.2.6

* Small change to how \_read is placed within the inheritance structure since it doesn't really apply to pdf
* Add partitioning brick for calling the document image analysis API

## 0.2.5

* Update python requirement to >=3.7

## 0.2.4

* Add alternative way of importing `Final` to support google colab

## 0.2.3

* Add cleaning bricks for removing prefixes and postfixes
* Add cleaning bricks for extracting text before and after a pattern

## 0.2.2

* Add staging brick for Datasaur

## 0.2.1

* Added brick to convert an ISD dictionary to a list of elements
* Update `PDFDocument` to use the `from_file` method
* Added staging brick for CSV format for ISD (Initial Structured Data) format.
* Added staging brick for separating text into attention window size chunks for `transformers`.
* Added staging brick for LabelBox.
* Added ability to upload LabelStudio predictions
* Added utility function for JSONL reading and writing
* Added staging brick for CSV format for Prodigy
* Added staging brick for Prodigy
* Added ability to upload LabelStudio annotations
* Added text_field and id_field to stage_for_label_studio signature

## 0.2.0

* Initial release of unstructured<|MERGE_RESOLUTION|>--- conflicted
+++ resolved
@@ -1,13 +1,9 @@
 ## 0.11.0-dev2
 
 ### Enhancements
-<<<<<<< HEAD
 
 * **Add a class for the strategy constants.** Add a class `PartitionStrategy` for the strategy constants and use the constants to replace strategy strings.
-* **Temporary Support for paddle language parameter** User can specify default langage code for paddle with ENV `DEFAULT_PADDLE_LANG` before we have the language mapping for paddle.
-=======
 * **Temporary Support for paddle language parameter.** User can specify default langage code for paddle with ENV `DEFAULT_PADDLE_LANG` before we have the language mapping for paddle.
->>>>>>> 777a4280
 
 ### Features
 
