<<<<<<< HEAD
## 0.16.21-dev0

### Enhancements
- **Add PDF Miner configuration** Now PDF Miner can be configured via `pdfminer_line_overlap`, `pdfminer_word_margin`, `pdfminer_line_margin` and `pdfminer_char_margin` parameters added to partition method.
-
=======
## 0.16.21-dev4

### Enhancements
- **Use password** to load PDF with all modes

- **use vectorized logic to merge inferred and extracted layouts**. Using the new `LayoutElements` data structure and numpy library to refactor the layout merging logic to improve compute performance as well as making logic more clear

>>>>>>> b521bce9
### Features

### Fixes

<<<<<<< HEAD
=======
- **Fix file type detection for NDJSON files** NDJSON files were being detected as JSON due to having the same mime-type.

>>>>>>> b521bce9
## 0.16.20

### Enhancements

### Features

### Fixes
- **Fix a security issue where rst and org files could read files in the local filesystem**. Certain filetypes could 'include' or 'import' local files into their content, allowing partitioning of arbitrary files from the local filesystem. Partitioning of these files is now sandboxed.

## 0.16.19

### Enhancements

### Features

### Fixes
- **Fix a bug where table extraction is skipped when it shouldn't**. Pages with just one table as its content or starts with a table misses table extraction. The routing logic is now fixed.
- **Correct deprecated `ruff` invocation in `make tidy`**.  This will future-proof it or avoid surprises if someone happens to upgrade Ruff.
- **Remove upper bound constraint on python version** in setup.py. Python3.13 is not yet officially supported, but allow users to try.
- **Fixes removing HTML elements from the inside of table cells** in html partition v=2.0. The HTML partitioner now correctly preserves HTML elements from the inside of table cells.

## 0.16.17

### Enhancements
- **Refactoring the VoyageAI integration** to use voyageai package directly, allowing extra features.

### Features

### Fixes
- **Fix a bug where `build_layout_elements_from_cor_regions` incorrectly joins texts in wrong order**.

## 0.16.16

### Enhancements

### Features
- **Vectorize layout (inferred, extracted, and OCR) data structure** Using `np.ndarray` to store a group of layout elements or text regions instead of using a list of objects. This improves the memory efficiency and compute speed around layout merging and deduplication.

### Fixes
- **Add auto-download for NLTK for Python Enviroment** When user import tokenize, It will  automatic download nltk data from `tokenize.py` file. Added `AUTO_DOWNLOAD_NLTK` flag in `tokenize.py` to download `NLTK_DATA`.
- **Correctly patch pdfminer to avoid PDF repair**. The patch applied to pdfminer's parser caused it to occasionally split tokens in content streams, throwing `PDFSyntaxError`.  Repairing these PDFs sometimes failed (since they were not actually invalid) resulting in unnecessary OCR fallback.
- **Drop usage of ndjson dependency**

## 0.16.15
### Enhancements

### Features

### Fixes
- **Update `unstructured-inference`** to 0.8.6 in requirements which removed `layoutparser` dependency libs
- **Update `pdfminer-six` to 20240706**

## 0.16.14

### Enhancements

### Features

### Fixes
- **Fix an issue with multiple values for `infer_table_structure`** when paritioning email with image attachements the kwarg calls into `partition` to partition the image already contains `infer_table_structure`. Now `partition` function checks if the `kwarg` has `infer_table_structure` already

## 0.16.13

### Enhancements
- **Add character-level filtering for tesseract output**. It is controllable via `TESSERACT_CHARACTER_CONFIDENCE_THRESHOLD` environment variable.

### Features

### Fixes

- **Fix NLTK Download** to use nltk assets in docker image
- removed the ability to automatically download nltk package if missing

## 0.16.12

### Enhancements

- **Prepare auto-partitioning for pluggable partitioners**. Move toward a uniform partitioner call signature so a custom or override partitioner can be registered without code changes.
- **Add NDJSON file type support.**

### Features

### Fixes

- **Base image has been updated.**
- **Upgrade ruff to latest.** Previously the ruff version was pinned to <0.5. Remove that pin and fix the handful of lint items that resulted.
- **CSV with asserted XLS content-type is correctly identified as CSV.** Resolves a bug where a CSV file with an asserted content-type of `application/vnd.ms-excel` was incorrectly identified as an XLS file.
- **Improve element-type mapping for Chinese text.** Fixes bug where Chinese text would produce large numbers of false-positive `Title` elements.
- **Improve element-type mapping for HTML.** Fixes bug where certain non-title elements were classified as `Title`.

## 0.16.11

### Enhancements

- **Enhance quote standardization tests** with additional Unicode scenarios
- **Relax table segregation rule in chunking.** Previously a `Table` element was always segregated into its own pre-chunk such that the `Table` appeared alone in a chunk or was split into multiple `TableChunk` elements, but never combined with `Text`-subtype elements. Allow table elements to be combined with other elements in the same chunk when space allows.
- **Compute chunk length based solely on `element.text`.** Previously `.metadata.text_as_html` was also considered and since it is always longer that the text (due to HTML tag overhead) it was the effective length criterion. Remove text-as-html from the length calculation such that text-length is the sole criterion for sizing a chunk.

### Features

### Fixes

- Fix ipv4 regex to correctly include up to three digit octets.

## 0.16.10

### Enhancements

### Features

### Fixes

- **Fix original file doctype detection** from cct converted file paths for metrics calculation.

## 0.16.9

### Enhancements

### Features

### Fixes

- **Fix NLTK Download** to not download from unstructured S3 Bucket

## 0.16.8

### Enhancements
- **Metrics: Weighted table average is optional**

### Features

### Fixes

## 0.16.7

### Enhancements
- **Add image_alt_mode to partition_html** Adds an `image_alt_mode` parameter to `partition_html()` to control how alt text is extracted from images in HTML documents for `html_parser_version=v2` . The parameter can be set to `to_text` to extract alt text as text from `<img>` html tags

### Features

### Fixes


## 0.16.6

### Enhancements
- **Every `<table>` tag is considered to be ontology.Table** Added special handling for tables in HTML partitioning (`html_parser_version=v2`. This change is made to improve the accuracy of table extraction from HTML documents.
- **Every HTML has default ontology class assigned** When parsing HTML with `html_parser_version=v2` to ontology each defined HTML in the Ontology has assigned default ontology class. This way it is possible to assign ontology class instead of UncategorizedText when the HTML tag is predicted correctly without class assigned class
- **Use (number of actual table) weighted average for table metrics** In evaluating table metrics the mean aggregation now uses the actual number of tables in a document to weight the metric scores

### Features

### Fixes
- **ElementMetadata consolidation** Now `text_as_html` metadata is combined across all elements in CompositeElement when chunking HTML output

## 0.16.5

### Enhancements

### Features

### Fixes
- **Fixes parsing HTML v2 parser** Now max recursion limit is set and value is correctly extracted from ontology element


## 0.16.4

### Enhancements

* **`value` attribute in `<input/>` element is parsed to `OntologyElement.text` in ontology**
* **`id` and `class` attributes removed from Table subtags in HTML partitioning**
* **cleaned `to_html` and newly introduced `to_text` in `OntologyElement`**
* **Elements created from V2 HTML are less granular** Added merging of adjacent text elements and inline html tags in the HTML partitioner to reduce the number of elements created from V2 HTML.

### Features

* **Add support for link extraction in pdf hi_res strategy.** The `partition_pdf()` function now supports link extraction when using the `hi_res` strategy, allowing users to extract hyperlinks from PDF documents more effectively.

### Fixes


## 0.16.3

### Enhancements

### Features

### Fixes

* **V2 elements without first parent ID can be parsed**
* **Fix missing elements when layout element parsed in V2 ontology**
* updated **unstructured-inference** to be **0.8.1** in requirements/extra-pdf-image.in


## 0.16.2

### Enhancements

### Features

* **Whitespace-invariant CCT distance metric.** CCT Levenshtein distance for strings is by default computed with standardized whitespaces.

### Fixes

* **Fixed retry config settings for partition_via_api function** If the SDK's default retry config is not set the retry config getter function does not fail anymore.

## 0.16.1

### Enhancements

* **Bump `unstructured-inference` to 0.7.39** and upgrade other dependencies
* **Round coordinates** Round coordinates when computing bounding box overlaps in `pdfminer_processing.py` to nearest machine precision. This can help reduce underterministic behavior from machine precision that affects which bounding boxes to combine.
* **Request retry parameters in `partition_via_api` function.** Expose retry-mechanism related parameters in the `partition_via_api` function to allow users to configure the retry behavior of the API requests.

### Features

* **Parsing HTML to Unstructured Elements and back**

### Fixes

* **Remove unsupported chipper model**
* **Rewrite of `partition.email` module and tests.** Use modern Python stdlib `email` module interface to parse email messages and attachments. This change shortens and simplifies the code, and makes it more robust and maintainable. Several historical problems were remedied in the process.
* **Minify text_as_html from DOCX.** Previously `.metadata.text_as_html` for DOCX tables was "bloated" with whitespace and noise elements introduced by `tabulate` that produced over-chunking and lower "semantic density" of elements. Reduce HTML to minimum character count while preserving all text.
* **Fall back to filename extension-based file-type detection for unidentified OLE files.** Resolves a problem where a DOC file that could not be detected as such by `filetype` was incorrectly identified as a MSG file.
* **Minify text_as_html from XLSX.** Previously `.metadata.text_as_html` for DOCX tables was "bloated" with whitespace and noise elements introduced by `pandas` that produced over-chunking and lower "semantic density" of elements. Reduce HTML to minimum character count while preserving all text.
* **Minify text_as_html from CSV.** Previously `.metadata.text_as_html` for CSV tables was "bloated" with whitespace and noise elements introduced by `pandas` that produced over-chunking and lower "semantic density" of elements. Reduce HTML to minimum character count while preserving all text.
* **Minify text_as_html from PPTX.** Previously `.metadata.text_as_html` for PPTX tables was "bloated" with whitespace and noise elements introduced by `tabulate` that produced over-chunking and lower "semantic density" of elements. Reduce HTML to minimum character count while preserving all text and structure.

## 0.16.0

### Enhancements

* **Remove ingest implementation.** The deprecated ingest functionality has been removed, as it is now maintained in the separate [unstructured-ingest](https://github.com/Unstructured-IO/unstructured-ingest) repository.
  * Replace extras in `requirements/ingest` directory with a new `ingest.txt` extra for installing the `unstructured-ingest` library.
  * Remove the `unstructured.ingest` submodule.
  * Delete all shell scripts previously used for destination ingest tests.

### Features

### Fixes

* **Add language parameter to `OCRAgentGoogleVision`.**  Introduces an optional language parameter in the `OCRAgentGoogleVision` constructor to serve as a language hint for `document_text_detection`. This ensures compatibility with the OCRAgent's `get_instance` method and resolves errors when parsing PDFs with Google Cloud Vision as the OCR agent.

## 0.15.14

### Enhancements

### Features

* **Add (but do not install) a new post-partitioning decorator to handle metadata added for all file-types, like `.filename`, `.filetype` and `.languages`.** This will be installed in a closely following PR to replace the four currently being used for this purpose.

### Fixes

* **Update Python SDK usage in `partition_via_api`.** Make a minor syntax change to ensure forward compatibility with the upcoming 0.26.0 Python SDK.
* **Remove "unused" `date_from_file_object` parameter.** As part of simplifying partitioning parameter set, remove `date_from_file_object` parameter. A file object does not have a last-modified date attribute so can never give a useful value. When a file-object is used as the document source (such as in Unstructured API) the last-modified date must come from the `metadata_last_modified` argument.
* **Fix occasional `KeyError` when mapping parent ids to hash ids.** Occasionally the input elements into `assign_and_map_hash_ids` can contain duplicated element instances, which lead to error when mapping parent id.
* **Allow empty text files.** Fixes an issue where text files with only white space would fail to be partitioned.
* **Remove double-decoration for CSV, DOC, ODT partitioners.** Refactor these partitioners to use the new `@apply_metadata()` decorator and only decorate the principal partitioner (CSV and DOCX in this case); remove decoration from delegating partitioners.
* **Remove double-decoration for PPTX, TSV, XLSX, and XML partitioners.** Refactor these partitioners to use the new `@apply_metadata()` decorator and only decorate the principal partitioner; remove decoration from delegating partitioners.
* **Remove double-decoration for HTML, EPUB, MD, ORG, RST, and RTF partitioners.** Refactor these partitioners to use the new `@apply_metadata()` decorator and only decorate the principal partitioner (HTML in this case); remove decoration from delegating partitioners.
* **Remove obsolete min_partition/max_partition args from TXT and EML.** The legacy `min_partition` and `max_partition` parameters were an initial rough implementation of chunking but now interfere with chunking and are unused. Remove those parameters from `partition_text()` and `partition_email()`.
* **Remove double-decoration on EML and MSG.** Refactor these partitioners to rely on the new `@apply_metadata()` decorator operating on partitioners they delegate to (TXT, HTML, and all others for attachments) and remove direct decoration from EML and MSG.
* **Remove double-decoration for PPT.** Remove decorators from the delegating PPT partitioner.
* **Quick-fix CI error in auto test-filetype.** Better fix to follow shortly.

## 0.15.13

### BREAKING CHANGES

* **Remove dead experimental code.** Unused code in `file_utils.experimental` and `file_utils.metadata` was removed. These functions were never published in the documentation, but if a client dug these out and used them this removal could break client code.

### Enhancements

* **Improve `pdfminer` image cleanup process**. Optimized the removal of duplicated pdfminer images by performing the cleanup before merging elements, rather than after. This improvement reduces execution time and enhances overall processing speed of PDF documents.

### Features

### Fixes

* **Fixes high memory overhead for intersection area computation** Using `numpy.float32` for coordinates and remove intermediate variables to reduce memory usage when computing intersection areas
* **Fixes the `arm64` image build** `arm64` builds are now fixed and will be available against starting with the `0.15.13` release.

## 0.15.12

### Enhancements

* **Improve `pdfminer` element processing** Implemented splitting of `pdfminer` elements (groups of text chunks) into smaller bounding boxes (text lines). This prevents loss of information from the object detection model and facilitates more effective removal of duplicated `pdfminer` text.

### Features

### Fixes

* **Fixed table accuracy metric** Table accuracy was incorrectly using column content difference in calculating row accuracy.

## 0.15.11

### Enhancements

* **Add deprecation warning to embed code**
* **Remove ingest console script**

## 0.15.10

### Enhancements

* **Enhance `pdfminer` element cleanup** Expand removal of `pdfminer` elements to include those inside all `non-pdfminer` elements, not just `tables`.
* **Modified analysis drawing tools to dump to files and draw from dumps** If the parameter `analysis` of the `partition_pdf` function is set to `True`, the layout for Object Detection, Pdfminer Extraction, OCR and final layouts will be dumped as json files. The drawers now accept dict (dump) objects instead of internal classes instances.
* **Vectorize pdfminer elements deduplication computation**. Use `numpy` operations to compute IOU and sub-region membership instead of using simply loop. This improves the speed of deduplicating elements for pages with a lot of elements.

### Features

### Fixes

## 0.15.9

### Enhancements

### Features

* **Add support for encoding parameter in partition_csv**

### Fixes

* **Check storage contents for OLE file type detection** Updates `detect_filetype` to check the content of OLE files to more reliable differentiate DOC, PPT, XLS, and MSG files. As part of this, the `"msg"` extra was removed because the `python-oxmsg` package is now a base dependency.
* **Fix disk space leaks and Windows errors when accessing file.name on a NamedTemporaryFile** Uses of `NamedTemporaryFile(..., delete=False)` and/or uses of `file.name` of NamedTemporaryFiles have been replaced with TemporaryFileDirectory to avoid a known issue: https://docs.python.org/3/library/tempfile.html#tempfile.NamedTemporaryFile

## 0.15.8

### Enhancements

* **Bump unstructured.paddleocr to 2.8.1.0.**

### Features

* **Add MixedbreadAI embedder** Adds MixedbreadAI embeddings to support embedding via Mixedbread AI.

### Fixes

* **Replace `pillow-heif` with `pi-heif`**. Replaces `pillow-heif` with `pi-heif` due to more permissive licensing on the wheel for `pi-heif`.
* **Minify text_as_html from DOCX.** Previously `.metadata.text_as_html` for DOCX tables was "bloated" with whitespace and noise elements introduced by `tabulate` that produced over-chunking and lower "semantic density" of elements. Reduce HTML to minimum character count without preserving all text.
* **Fall back to filename extension-based file-type detection for unidentified OLE files.** Resolves a problem where a DOC file that could not be detected as such by `filetype` was incorrectly identified as a MSG file.

## 0.15.7

### Enhancements

### Features

### Fixes

* **Fix NLTK data download path to prevent nested directories**. Resolved an issue where a nested "nltk_data" directory was created within the parent "nltk_data" directory when it already existed. This fix prevents errors in checking for existing downloads and loading models from NLTK data.

## 0.15.6

### Enhancements

### Features

### Fixes

* **Bump to NLTK 3.9.x** Bumps to the latest `nltk` version to resolve CVE.
* **Update CI for `ingest-test-fixture-update-pr` to resolve NLTK model download errors.**
* **Synchronized text and html on `TableChunk` splits.** When a `Table` element is divided during chunking to fit the chunking window, `TableChunk.text` corresponds exactly with the table text in `TableChunk.metadata.text_as_html`, `.text_as_html` is always parseable HTML, and the table is split on even row boundaries whenever possible.

## 0.15.5

### Enhancements

### Features

### Fixes

* **Revert to using `unstructured.pytesseract` fork**. Due to the unavailability of some recent release versions of `pytesseract` on PyPI, the project now uses the `unstructured.pytesseract` fork to ensure stability and continued support.
* **Bump `libreoffice` verson in image.** Bumps the `libreoffice` version to `25.2.5.2` to address CVEs.
* **Downgrade NLTK dependency version for compatibility**. Due to the unavailability of `nltk==3.8.2` on PyPI, the NLTK dependency has been downgraded to `<3.8.2`. This change ensures continued functionality and compatibility.

## 0.15.4

### Enhancements

### Features

### Fixes

* **Resolve an installation error with `pytesseract>=0.3.12` that occurred during `pip install unstructured[pdf]==0.15.3`.**

## 0.15.3

### Enhancements

### Features

### Fixes

* **Remove the custom index URL from `extra-paddleocr.in` to resolve the error in the `setup.py` configuration.**

## 0.15.2

### Enhancements

* **Improve directory handling when extracting image blocks**. The `figures` directory is no longer created when the `extract_image_block_to_payload` parameter is set to `True`.

### Features

* **Added per-class Object Detection metrics in the evaluation**. The metrics include average precision, precision, recall, and f1-score for each class in the dataset.

### Fixes

* **Updates NLTK data file for compatibility with `nltk>=3.8.2`**. The NLTK data file now container `punkt_tab`, making it possible to upgrade to `nltk>=3.8.2`. The `nltk==3.8.2` patches CVE-2024-39705.
* **Renames Astra to Astra DB** Conforms with DataStax internal naming conventions.
* **Accommodate single-column CSV files.** Resolves a limitation of `partition_csv()` where delimiter detection would fail on a single-column CSV file (which naturally has no delimeters).
* **Accommodate `image/jpg` in PPTX as alias for `image/jpeg`.** Resolves problem partitioning PPTX files having an invalid `image/jpg` (should be `image/jpeg`) MIME-type in the `[Content_Types].xml` member of the PPTX Zip archive.
* **Fixes an issue in Object Detection metrics** The issue was in preprocessing/validating the ground truth and predicted data for object detection metrics.
* **Removes dependency on unstructured.pytesseract** Unstructured forked pytesseract while waiting for code to be upstreamed. Now that the new version has been released, this fork can be removed.

## 0.15.1

### Enhancements

* **Improve `pdfminer` embedded `image` extraction to exclude text elements and produce more accurate bounding boxes.** This results in cleaner, more precise element extraction in `pdf` partitioning.

### Features

* **Update partition_eml and partition_msg to capture cc, bcc, and message_id fields** Cc, bcc, and message_id information is captured in element metadata for both msg and email partitioning and `Recipient` elements are generated for cc and bcc when `include_headers=True` for email partitioning.
* **Mark ingest as deprecated** Begin sunset of ingest code in this repo as it's been moved to a dedicated repo.
* **Add `pdf_hi_res_max_pages` argument for partitioning, which allows rejecting PDF files that exceed this page number limit, when the `high_res` strategy is chosen.** By default, it will allow parsing PDF files with an unlimited number of pages.

### Fixes

* **Update `HuggingFaceEmbeddingEncoder` to use `HuggingFaceEmbeddings` from `langchain_huggingface` package instead of the deprecated version from `langchain-community`.** This resolves the deprecation warning and ensures compatibility with future versions of langchain.
* **Update `OpenAIEmbeddingEncoder` to use `OpenAIEmbeddings` from `langchain-openai` package instead of the deprecated version from `langchain-community`.** This resolves the deprecation warning and ensures compatibility with future versions of langchain.
* **Update import of Pinecone exception** Adds compatibility for pinecone-client>=5.0.0
* **File-type detection catches non-existent file-path.** `detect_filetype()` no longer silently falls back to detecting a file-type based on the extension when no file exists at the path provided. Instead `FileNotFoundError` is raised. This provides consistent user notification of a mis-typed path rather than an unpredictable exception from a file-type specific partitioner when the file cannot be opened.
* **EML files specified as a file-path are detected correctly.** Resolved a bug where an EML file submitted to `partition()` as a file-path was identified as TXT and partitioned using `partition_text()`. EML files specified by path are now identified and processed correctly, including processing any attachments.
* **A DOCX, PPTX, or XLSX file specified by path and ambiguously identified as MIME-type "application/octet-stream" is identified correctly.** Resolves a shortcoming where a file specified by path immediately fell back to filename-extension based identification when misidentified as "application/octet-stream", either by asserted content type or a mis-guess by libmagic. An MS Office file misidentified in this way is now correctly identified regardless of its filename and whether it is specified by path or file-like object.
* **Textual content retrieved from a URL with gzip transport compression now partitions correctly.** Resolves a bug where a textual file-type (such as Markdown) retrieved by passing a URL to `partition()` would raise when `gzip` compression was used for transport by the server.
* **A DOCX, PPTX, or XLSX content-type asserted on partition is confirmed or fixed.** Resolves a bug where calling `partition()` with a swapped MS-Office `content_type` would cause the file-type to be misidentified. A DOCX, PPTX, or XLSX MIME-type received by `partition()` is now checked for accuracy and corrected if the file is for a different MS-Office 2007+ type.
* **DOC, PPT, XLS, and MSG files are now auto-detected correctly.** Resolves a bug where DOC, PPT, and XLS files were auto-detected as MSG files under certain circumstances.

## 0.15.0

### Enhancements

* **Improve text clearing process in email partitioning.** Updated the email partitioner to remove both `=\n` and `=\r\n` characters during the clearing process. Previously, only `=\n` characters were removed.
* **Bump unstructured.paddleocr to 2.8.0.1.**
* **Refine HTML parser to accommodate block element nested in phrasing.** HTML parser no longer raises on a block element (e.g. `<p>`, `<div>`) nested inside a phrasing element (e.g. `<strong>` or `<cite>`). Instead it breaks the phrasing run (and therefore element) at the block-item start and begins a new phrasing run after the block-item. This is consistent with how the browser determines element boundaries in this situation.
* **Install rewritten HTML parser to fix 12 existing bugs and provide headroom for refinement and growth.** A rewritten HTML parser resolves a collection of outstanding bugs with HTML partitioning and provides a firm foundation for further elaborating that important partitioner.
* **CI check for dependency licenses** Adds a CI check to ensure dependencies are appropriately licensed.

### Features

* **Add support for specifying OCR language to `partition_pdf()`.** Extend language specification capability to `PaddleOCR` in addition to `TesseractOCR`. Users can now specify OCR languages for both OCR engines when using `partition_pdf()`.
* **Add AstraDB source connector** Adds support for ingesting documents from AstraDB.

### Fixes

* **Remedy error on Windows when `nltk` binaries are downloaded.** Work around a quirk in the Windows implementation of `tempfile.NamedTemporaryFile` where accessing the temporary file by name raises `PermissionError`.
* **Move Astra embedded_dimension to write config**

## 0.14.10

### Enhancements

* **Update unstructured-client dependency** Change unstructured-client dependency pin back to greater than min version and updated tests that were failing given the update.
* **`.doc` files are now supported in the `arm64` image.**. `libreoffice24` is added to the `arm64` image, meaning `.doc` files are now supported. We have follow on work planned to investigate adding `.ppt` support for `arm64` as well.
* **Add table detection metrics: recall, precision and f1.**
* **Remove unused _with_spans metrics.**

### Features

**Add Object Detection Metrics to CI** Add object detection metrics (average precision, precision, recall and f1-score) implementations.

### Fixes

* **Fix counting false negatives and false positives in table structure evaluation.**
* **Fix Slack CI test** Change channel that Slack test is pointing to because previous test bot expired
* **Remove NLTK download** Removes `nltk.download` in favor of downloading from an S3 bucket we host to mitigate CVE-2024-39705

## 0.14.9

### Enhancements

* **Added visualization and OD model result dump for PDF** In PDF `hi_res` strategy the `analysis` parameter can be used to visualize the result of the OD model and dump the result to a file. Additionally, the visualization of bounding boxes of each layout source is rendered and saved for each page.
* **`partition_docx()` distinguishes "file not found" from "not a ZIP archive" error.** `partition_docx()` now provides different error messages for "file not found" and "file is not a ZIP archive (and therefore not a DOCX file)". This aids diagnosis since these two conditions generally point in different directions as to the cause and fix.

### Features

### Fixes

* **Fix a bug where multiple `soffice` processes could be attempted** Add a wait mechanism in `convert_office_doc` so that the function first checks if another `soffice` is running already: if yes wait till the other process finishes or till the wait timeout before spawning a subprocess to run `soffice`
* **`partition()` now forwards `strategy` arg to `partition_docx()`, `partition_pptx()`, and their brokering partitioners for DOC, ODT, and PPT formats.** A `strategy` argument passed to `partition()` (or the default value "auto" assigned by `partition()`) is now forwarded to `partition_docx()`, `partition_pptx()`, and their brokering partitioners when those filetypes are detected.

## 0.14.8

### Enhancements

* **Move arm64 image to wolfi-base** The `arm64` image now runs on `wolfi-base`. The `arm64` build for `wolfi-base` does not yet include `libreoffce`, and so `arm64` does not currently support processing `.doc`, `.ppt`, or `.xls` file. If you need to process those files on `arm64`, use the legacy `rockylinux` image.

### Features

### Fixes

* **Bump unstructured-inference==0.7.36** Fix `ValueError` when converting cells to html.
* **`partition()` now forwards `strategy` arg to `partition_docx()`, `partition_ppt()`, and `partition_pptx()`.** A `strategy` argument passed to `partition()` (or the default value "auto" assigned by `partition()`) is now forwarded to `partition_docx()`, `partition_ppt()`, and `partition_pptx()` when those filetypes are detected.
* **Fix missing sensitive field markers** for embedders

## 0.14.7

### Enhancements

* **Pull from `wolfi-base` image.** The amd64 image now pulls from the `unstructured` `wolfi-base` image to avoid duplication of dependency setup steps.
* **Fix windows temp file.** Make the creation of a temp file in unstructured/partition/pdf_image/ocr.py windows compatible.

### Features

* **Expose conversion functions for tables** Adds public functions to convert tables from HTML to the Deckerd format and back
* **Adds Kafka Source and Destination** New source and destination connector added to all CLI ingest commands to support reading from and writing to Kafka streams. Also supports Confluent Kafka.

### Fixes

* **Fix an error publishing docker images.** Update user in docker-smoke-test to reflect changes made by the amd64 image pull from the "unstructured" "wolfi-base" image.
* **Fix a IndexError when partitioning a pdf with values for both `extract_image_block_types` and `starting_page_number`.

## 0.14.6

### Enhancements

* **Bump unstructured-inference==0.7.35** Fix syntax for generated HTML tables.

### Features

* **tqdm ingest support** add optional flag to ingest flow to print out progress bar of each step in the process.

### Fixes

* **Remove deprecated `overwrite_schema` kwarg from Delta Table connector.** The `overwrite_schema` kwarg is deprecated in `deltalake>=0.18.0`. `schema_mode=` should be used now instead. `schema_mode="overwrite"` is equivalent to `overwrite_schema=True` and `schema_mode="merge"` is equivalent to `overwrite_schema="False"`. `schema_mode` defaults to `None`. You can also now specify `engine`, which defaults to `"pyarrow"`. You need to specify `enginer="rust"` to use `"schema_mode"`.
* **Fix passing parameters to python-client** - Remove parsing list arguments to strings in passing arguments to python-client in Ingest workflow and `partition_via_api`
* **table metric bug fix** get_element_level_alignment()now will find all the matched indices in predicted table data instead of only returning the first match in the case of multiple matches for the same gt string.
* **fsspec connector path/permissions bug** V2 fsspec connectors were failing when defined relative filepaths had leading slash. This strips that slash to guarantee the relative path never has it.
* **Dropbox connector internal file path bugs** Dropbox source connector currently raises exceptions when indexing files due to two issues: a path formatting idiosyncrasy of the Dropbox library and a divergence in the definition of the Dropbox libraries fs.info method, expecting a 'url' parameter rather than 'path'.
* **update table metric evaluation to handle corrected HTML syntax for tables** This change is connected to the update in [unstructured-inference change](https://github.com/Unstructured-IO/unstructured-inference/pull/355) - fixes transforming HTML table to deckerd and internal cells format.

## 0.14.5

### Enhancements

* **Filtering for tar extraction** Adds tar filtering to the compression module for connectors to avoid decompression malicious content in `.tar.gz` files. This was added to the Python `tarfile` lib in Python 3.12. The change only applies when using Python 3.12 and above.
* **Use `python-oxmsg` for `partition_msg()`.** Outlook MSG emails are now partitioned using the `python-oxmsg` package which resolves some shortcomings of the prior MSG parser.

### Features

### Fixes

* **8-bit string Outlook MSG files are parsed.** `partition_msg()` is now able to parse non-unicode Outlook MSG emails.
* **Attachments to Outlook MSG files are extracted intact.** `partition_msg()` is now able to extract attachments without corruption.

## 0.14.4

### Enhancements

* **Move logger error to debug level when PDFminer fails to extract text** which includes error message for Invalid dictionary construct.
* **Add support for Pinecone serverless** Adds Pinecone serverless to the connector tests. Pinecone
  serverless will work version versions >=0.14.2, but hadn't been tested until now.

### Features

- **Allow configuration of the Google Vision API endpoint** Add an environment variable to select the Google Vision API in the US or the EU.

### Fixes

* **Address the issue of unrecognized tables in `UnstructuredTableTransformerModel`** When a table is not recognized, the `element.metadata.text_as_html` attribute is set to an empty string.
* **Remove root handlers in ingest logger**. Removes root handlers in ingest loggers to ensure secrets aren't accidentally exposed in Colab notebooks.
* **Fix V2 S3 Destination Connector authentication** Fixes bugs with S3 Destination Connector where the connection config was neither registered nor properly deserialized.
* **Clarified dependence on particular version of `python-docx`** Pinned `python-docx` version to ensure a particular method `unstructured` uses is included.
* **Ingest preserves original file extension** Ingest V2 introduced a change that dropped the original extension for upgraded connectors. This reverts that change.

## 0.14.3

### Enhancements

* **Move `category` field from Text class to Element class.**
* **`partition_docx()` now supports pluggable picture sub-partitioners.** A subpartitioner that accepts a DOCX `Paragraph` and generates elements is now supported. This allows adding a custom sub-partitioner that extracts images and applies OCR or summarization for the image.
* **Add VoyageAI embedder** Adds VoyageAI embeddings to support embedding via Voyage AI.

### Features

### Fixes

* **Fix `partition_pdf()` to keep spaces in the text**. The control character `\t` is now replaced with a space instead of being removed when merging inferred elements with embedded elements.
* **Turn off XML resolve entities** Sets `resolve_entities=False` for XML parsing with `lxml`
  to avoid text being dynamically injected into the XML document.
* **Add backward compatibility for the deprecated pdf_infer_table_structure parameter**.
* **Add the missing `form_extraction_skip_tables` argument to the `partition_pdf_or_image` call**.
  to avoid text being dynamically injected into the XML document.
* **Chromadb change from Add to Upsert using element_id to make idempotent**
* **Diable `table_as_cells` output by default** to reduce overhead in partition; now `table_as_cells` is only produced when the env `EXTACT_TABLE_AS_CELLS` is `true`
* **Reduce excessive logging** Change per page ocr info level logging into detail level trace logging
* **Replace try block in `document_to_element_list` for handling HTMLDocument** Use `getattr(element, "type", "")` to get the `type` attribute of an element when it exists. This is more explicit way to handle the special case for HTML documents and prevents other types of attribute error from being silenced by the try block

## 0.14.2

### Enhancements

* **Bump unstructured-inference==0.7.33**.

### Features

* **Add attribution to the `pinecone` connector**.

### Fixes

## 0.14.1

### Enhancements

* **Refactor code related to embedded text extraction**. The embedded text extraction code is moved from `unstructured-inference` to `unstructured`.

### Features

* **Large improvements to the ingest process:**
  * Support for multiprocessing and async, with limits for both.
  * Streamlined to process when mapping CLI invocations to the underlying code
  * More granular steps introduced to give better control over process (i.e. dedicated step to uncompress files already in the local filesystem, new optional staging step before upload)
  * Use the python client when calling the unstructured api for partitioning or chunking
  * Saving the final content is now a dedicated destination connector (local) set as the default if none are provided. Avoids adding new files locally if uploading elsewhere.
  * Leverage last modified date when deciding if new files should be downloaded and reprocessed.
  * Add attribution to the `pinecone` connector
  * **Add support for Python 3.12**. `unstructured` now works with Python 3.12!

### Fixes

## 0.14.0

### BREAKING CHANGES

* **Turn table extraction for PDFs and images off by default**. Reverting the default behavior for table extraction to "off" for PDFs and images. A number of users didn't realize we made the change and were impacted by slower processing times due to the extra model call for table extraction.

### Enhancements

* **Skip unnecessary element sorting in `partition_pdf()`**. Skip element sorting when determining whether embedded text can be extracted.
* **Faster evaluation** Support for concurrent processing of documents during evaluation
* **Add strategy parameter to `partition_docx()`.** Behavior of future enhancements may be sensitive the partitioning strategy. Add this parameter so `partition_docx()` is aware of the requested strategy.
* **Add GLOBAL_WORKING_DIR and GLOBAL_WORKING_PROCESS_DIR** configuration parameteres to control temporary storage.

### Features

* **Add form extraction basics (document elements and placeholder code in partition)**. This is to lay the ground work for the future. Form extraction models are not currently available in the library. An attempt to use this functionality will end in a `NotImplementedError`.

### Fixes

* **Add missing starting_page_num param to partition_image**
* **Make the filename and file params for partition_image and partition_pdf match the other partitioners**
* **Fix include_slide_notes and include_page_breaks params in partition_ppt**
* **Re-apply: skip accuracy calculation feature** Overwritten by mistake
* **Fix type hint for paragraph_grouper param** `paragraph_grouper` can be set to `False`, but the type hint did not not reflect this previously.
* **Remove links param from partition_pdf** `links` is extracted during partitioning and is not needed as a paramter in partition_pdf.
* **Improve CSV delimeter detection.** `partition_csv()` would raise on CSV files with very long lines.
* **Fix disk-space leak in `partition_doc()`.** Remove temporary file created but not removed when `file` argument is passed to `partition_doc()`.
* **Fix possible `SyntaxError` or `SyntaxWarning` on regex patterns.** Change regex patterns to raw strings to avoid these warnings/errors in Python 3.11+.
* **Fix disk-space leak in `partition_odt()`.** Remove temporary file created but not removed when `file` argument is passed to `partition_odt()`.
* **AstraDB: option to prevent indexing metadata**
* **Fix Missing py.typed**

## 0.13.7

### Enhancements

* **Remove `page_number` metadata fields** for HTML partition until we have a better strategy to decide page counting.
* **Extract OCRAgent.get_agent().** Generalize access to the configured OCRAgent instance beyond its use for PDFs.
* **Add calculation of table related metrics which take into account colspans and rowspans**
* **Evaluation: skip accuracy calculation** for files for which output and ground truth sizes differ greatly

### Features

* **add ability to get ratio of `cid` characters in embedded text extracted by `pdfminer`**.

### Fixes

* **`partition_docx()` handles short table rows.** The DOCX format allows a table row to start late and/or end early, meaning cells at the beginning or end of a row can be omitted. While there are legitimate uses for this capability, using it in practice is relatively rare. However, it can happen unintentionally when adjusting cell borders with the mouse. Accommodate this case and generate accurate `.text` and `.metadata.text_as_html` for these tables.
* **Remedy macOS test failure not triggered by CI.** Generalize temp-file detection beyond hard-coded Linux-specific prefix.
* **Remove unnecessary warning log for using default layout model.**
* **Add chunking to partition_tsv** Even though partition_tsv() produces a single Table element, chunking is made available because the Table element is often larger than the desired chunk size and must be divided into smaller chunks.

## 0.13.6

### Enhancements

### Features

### Fixes

- **ValueError: Invalid file (FileType.UNK) when parsing Content-Type header with charset directive** URL response Content-Type headers are now parsed according to RFC 9110.

## 0.13.5

### Enhancements

### Features

### Fixes

* **KeyError raised when updating parent_id** In the past, combining `ListItem` elements could result in reusing the same memory location which then led to unexpected side effects when updating element IDs.
* **Bump unstructured-inference==0.7.29**: table transformer predictions are now removed if confidence is below threshold

## 0.13.4

### Enhancements

* **Unique and deterministic hash IDs for elements** Element IDs produced by any partitioning
  function are now deterministic and unique at the document level by default. Before, hashes were
  based only on text; however, they now also take into account the element's sequence number on a
  page, the page's number in the document, and the document's file name.
* **Enable remote chunking via unstructured-ingest** Chunking using unstructured-ingest was
  previously limited to local chunking using the strategies `basic` and `by_title`. Remote chunking
  options via the API are now accessible.
* **Save table in cells format**. `UnstructuredTableTransformerModel` is able to return predicted table in cells format

### Features

* **Add a `PDF_ANNOTATION_THRESHOLD` environment variable to control the capture of embedded links in `partition_pdf()` for `fast` strategy**.
* **Add integration with the Google Cloud Vision API**. Adds a third OCR provider, alongside Tesseract and Paddle: the Google Cloud Vision API.

### Fixes

* **Remove ElementMetadata.section field.**. This field was unused, not populated by any partitioners.

## 0.13.3

### Enhancements

* **Remove duplicate image elements**. Remove image elements identified by PDFMiner that have similar bounding boxes and the same text.
* **Add support for `start_index` in `html` links extraction**
* **Add `strategy` arg value to `_PptxPartitionerOptions`.** This makes this paritioning option available for sub-partitioners to come that may optionally use inference or other expensive operations to improve the partitioning.
* **Support pluggable sub-partitioner for PPTX Picture shapes.** Use a distinct sub-partitioner for partitioning PPTX Picture (image) shapes and allow the default picture sub-partitioner to be replaced at run-time by one of the user's choosing.
* **Introduce `starting_page_number` parameter to partitioning functions** It applies to those partitioners which support `page_number` in element's metadata: PDF, TIFF, XLSX, DOC, DOCX, PPT, PPTX.
* **Redesign the internal mechanism of assigning element IDs** This allows for further enhancements related to element IDs such as deterministic and document-unique hashes. The way partitioning functions operate hasn't changed, which means `unique_element_ids` continues to be `False` by default, utilizing text hashes.

### Features

### Fixes

* **Add support for extracting text from tag tails in HTML**. This fix adds ability to generate separate elements using tag tails.
* **Add support for extracting text from `<b>` tags in HTML** Now `partition_html()` can extract text from `<b>` tags inside container tags (like `<div>`, `<pre>`).
* **Fix pip-compile make target** Missing base.in dependency missing from requirments make file added

## 0.13.2

### Enhancements

### Features

### Fixes

* **Brings back missing word list files** that caused `partition` failures in 0.13.1.

## 0.13.1

### Enhancements

* **Drop constraint on pydantic, supporting later versions** All dependencies has pydantic pinned at an old version. This explicit pin was removed, allowing the latest version to be pulled in when requirements are compiled.

### Features

* **Add a set of new `ElementType`s to extend future element types**

### Fixes

* **Fix `partition_html()` swallowing some paragraphs**. The `partition_html()` only considers elements with limited depth to avoid becoming the text representation of a giant div. This fix increases the limit value.
* **Fix SFTP** Adds flag options to SFTP connector on whether to use ssh keys / agent, with flag values defaulting to False. This is to prevent looking for ssh files when using username and password. Currently, username and password are required, making that always the case.

## 0.13.0

### Enhancements

* **Add `.metadata.is_continuation` to text-split chunks.** `.metadata.is_continuation=True` is added to second-and-later chunks formed by text-splitting an oversized `Table` element but not to their counterpart `Text` element splits. Add this indicator for `CompositeElement` to allow text-split continuation chunks to be identified for downstream processes that may wish to skip intentionally redundant metadata values in continuation chunks.
* **Add `compound_structure_acc` metric to table eval.** Add a new property to `unstructured.metrics.table_eval.TableEvaluation`: `composite_structure_acc`, which is computed from the element level row and column index and content accuracy scores
* **Add `.metadata.orig_elements` to chunks.** `.metadata.orig_elements: list[Element]` is added to chunks during the chunking process (when requested) to allow access to information from the elements each chunk was formed from. This is useful for example to recover metadata fields that cannot be consolidated to a single value for a chunk, like `page_number`, `coordinates`, and `image_base64`.
* **Add `--include_orig_elements` option to Ingest CLI.** By default, when chunking, the original elements used to form each chunk are added to `chunk.metadata.orig_elements` for each chunk. * The `include_orig_elements` parameter allows the user to turn off this behavior to produce a smaller payload when they don't need this metadata.
* **Add Google VertexAI embedder** Adds VertexAI embeddings to support embedding via Google Vertex AI.

### Features

* **Chunking populates `.metadata.orig_elements` for each chunk.** This behavior allows the text and metadata of the elements combined to make each chunk to be accessed. This can be important for example to recover metadata such as `.coordinates` that cannot be consolidated across elements and so is dropped from chunks. This option is controlled by the `include_orig_elements` parameter to `partition_*()` or to the chunking functions. This option defaults to `True` so original-elements are preserved by default. This behavior is not yet supported via the REST APIs or SDKs but will be in a closely subsequent PR to other `unstructured` repositories. The original elements will also not serialize or deserialize yet; this will also be added in a closely subsequent PR.
* **Add Clarifai destination connector** Adds support for writing partitioned and chunked documents into Clarifai.

### Fixes

* **Fix `clean_pdfminer_inner_elements()` to remove only pdfminer (embedded) elements merged with inferred elements**. Previously, some embedded elements were removed even if they were not merged with inferred elements. Now, only embedded elements that are already merged with inferred elements are removed.
* **Clarify IAM Role Requirement for GCS Platform Connectors**. The GCS Source Connector requires Storage Object Viewer and GCS Destination Connector requires Storage Object Creator IAM roles.
* **Change table extraction defaults** Change table extraction defaults in favor of using `skip_infer_table_types` parameter and reflect these changes in documentation.
* **Fix OneDrive dates with inconsistent formatting** Adds logic to conditionally support dates returned by office365 that may vary in date formatting or may be a datetime rather than a string. See previous fix for SharePoint
* **Adds tracking for AstraDB** Adds tracking info so AstraDB can see what source called their api.
* **Support AWS Bedrock Embeddings in ingest CLI** The configs required to instantiate the bedrock embedding class are now exposed in the api and the version of boto being used meets the minimum requirement to introduce the bedrock runtime required to hit the service.
* **Change MongoDB redacting** Original redact secrets solution is causing issues in platform. This fix uses our standard logging redact solution.

## 0.12.6

### Enhancements

* **Improve ability to capture embedded links in `partition_pdf()` for `fast` strategy** Previously, a threshold value that affects the capture of embedded links was set to a fixed value by default. This allows users to specify the threshold value for better capturing.
* **Refactor `add_chunking_strategy` decorator to dispatch by name.** Add `chunk()` function to be used by the `add_chunking_strategy` decorator to dispatch chunking call based on a chunking-strategy name (that can be dynamic at runtime). This decouples chunking dispatch from only those chunkers known at "compile" time and enables runtime registration of custom chunkers.
* **Redefine `table_level_acc` metric for table evaluation.** `table_level_acc` now is an average of individual predicted table's accuracy. A predicted table's accuracy is defined as the sequence matching ratio between itself and its corresponding ground truth table.

### Features

* **Added Unstructured Platform Documentation** The Unstructured Platform is currently in beta. The documentation provides how-to guides for setting up workflow automation, job scheduling, and configuring source and destination connectors.

### Fixes

* **Partitioning raises on file-like object with `.name` not a local file path.** When partitioning a file using the `file=` argument, and `file` is a file-like object (e.g. io.BytesIO) having a `.name` attribute, and the value of `file.name` is not a valid path to a file present on the local filesystem, `FileNotFoundError` is raised. This prevents use of the `file.name` attribute for downstream purposes to, for example, describe the source of a document retrieved from a network location via HTTP.
* **Fix SharePoint dates with inconsistent formatting** Adds logic to conditionally support dates returned by office365 that may vary in date formatting or may be a datetime rather than a string.
* **Include warnings** about the potential risk of installing a version of `pandoc` which does not support RTF files + instructions that will help resolve that issue.
* **Incorporate the `install-pandoc` Makefile recipe** into relevant stages of CI workflow, ensuring it is a version that supports RTF input files.
* **Fix Google Drive source key** Allow passing string for source connector key.
* **Fix table structure evaluations calculations** Replaced special value `-1.0` with `np.nan` and corrected rows filtering of files metrics basing on that.
* **Fix Sharepoint-with-permissions test** Ignore permissions metadata, update test.
* **Fix table structure evaluations for edge case** Fixes the issue when the prediction does not contain any table - no longer errors in such case.

## 0.12.5

### Enhancements

### Features

* Add `date_from_file_object` parameter to partition. If True and if file is provided via `file` parameter it will cause partition to infer last modified date from `file`'s content. If False, last modified metadata will be `None`.
* **Header and footer detection for fast strategy** `partition_pdf` with `fast` strategy now
  detects elements that are in the top or bottom 5 percent of the page as headers and footers.
* **Add parent_element to overlapping case output** Adds parent_element to the output for `identify_overlapping_or_nesting_case` and `catch_overlapping_and_nested_bboxes` functions.
* **Add table structure evaluation** Adds a new function to evaluate the structure of a table and return a metric that represents the quality of the table structure. This function is used to evaluate the quality of the table structure and the table contents.
* **Add AstraDB destination connector** Adds support for writing embedded documents into an AstraDB vector database.
* **Add OctoAI embedder** Adds support for embeddings via OctoAI.

### Fixes

* **Fix passing list type parameters when calling unstructured API via `partition_via_api()`** Update `partition_via_api()` to convert all list type parameters to JSON formatted strings before calling the unstructured client SDK. This will support image block extraction via `partition_via_api()`.
* **Fix `check_connection` in opensearch, databricks, postgres, azure connectors**
* **Fix don't treat plain text files with double quotes as JSON** If a file can be deserialized as JSON but it deserializes as a string, treat it as plain text even though it's valid JSON.
* **Fix `check_connection` in opensearch, databricks, postgres, azure connectors**
* **Fix cluster of bugs in `partition_xlsx()` that dropped content.** Algorithm for detecting "subtables" within a worksheet dropped table elements for certain patterns of populated cells such as when a trailing single-cell row appeared in a contiguous block of populated cells.
* **Improved documentation**. Fixed broken links and improved readability on `Key Concepts` page.
* **Rename `OpenAiEmbeddingConfig` to `OpenAIEmbeddingConfig`.**
* **Fix partition_json() doesn't chunk.** The `@add_chunking_strategy` decorator was missing from `partition_json()` such that pre-partitioned documents serialized to JSON did not chunk when a chunking-strategy was specified.

## 0.12.4

### Enhancements

* **Apply New Version of `black` formatting** The `black` library recently introduced a new major version that introduces new formatting conventions. This change brings code in the `unstructured` repo into compliance with the new conventions.
* **Move ingest imports to local scopes** Moved ingest dependencies into local scopes to be able to import ingest connector classes without the need of installing imported external dependencies. This allows lightweight use of the classes (not the instances. to use the instances as intended you'll still need the dependencies).
* **Add support for `.p7s` files** `partition_email` can now process `.p7s` files. The signature for the signed message is extracted and added to metadata.
* **Fallback to valid content types for emails** If the user selected content type does not exist on the email message, `partition_email` now falls back to anoter valid content type if it's available.

### Features

* **Add .heic file partitioning** .heic image files were previously unsupported and are now supported though partition_image()
* **Add the ability to specify an alternate OCR** implementation by implementing an `OCRAgent` interface and specify it using `OCR_AGENT` environment variable.
* **Add Vectara destination connector** Adds support for writing partitioned documents into a Vectara index.
* **Add ability to detect text in .docx inline shapes** extensions of docx partition, extracts text from inline shapes and includes them in paragraph's text

### Fixes

* **Fix `partition_pdf()` not working when using chipper model with `file`**
* **Handle common incorrect arguments for `languages` and `ocr_languages`** Users are regularly receiving errors on the API because they are defining `ocr_languages` or `languages` with additional quotationmarks, brackets, and similar mistakes. This update handles common incorrect arguments and raises an appropriate warning.
* **Default `hi_res_model_name` now relies on `unstructured-inference`** When no explicit `hi_res_model_name` is passed into `partition` or `partition_pdf_or_image` the default model is picked by `unstructured-inference`'s settings or os env variable `UNSTRUCTURED_HI_RES_MODEL_NAME`; it now returns the same model name regardless of `infer_table_structure`'s value; this function will be deprecated in the future and the default model name will simply rely on `unstructured-inference` and will not consider os env in a future release.
* **Fix remove Vectara requirements from setup.py - there are no dependencies**
* **Add missing dependency files to package manifest**. Updates the file path for the ingest
  dependencies and adds missing extra dependencies.
* **Fix remove Vectara requirements from setup.py - there are no dependencies **
* **Add title to Vectara upload - was not separated out from initial connector **
* **Fix change OpenSearch port to fix potential conflict with Elasticsearch in ingest test **

## 0.12.3

### Enhancements

* **Driver for MongoDB connector.** Adds a driver with `unstructured` version information to the
  MongoDB connector.

### Features

* **Add Databricks Volumes destination connector** Databricks Volumes connector added to ingest CLI.  Users may now use `unstructured-ingest` to write partitioned data to a Databricks Volumes storage service.

### Fixes

* **Fix support for different Chipper versions and prevent running PDFMiner with Chipper**
* **Treat YAML files as text.** Adds YAML MIME types to the file detection code and treats those
  files as text.
* **Fix FSSpec destination connectors check_connection.** FSSpec destination connectors did not use `check_connection`. There was an error when trying to `ls` destination directory - it may not exist at the moment of connector creation. Now `check_connection` calls `ls` on bucket root and this method is called on `initialize` of destination connector.
* **Fix databricks-volumes extra location.** `setup.py` is currently pointing to the wrong location for the databricks-volumes extra requirements. This results in errors when trying to build the wheel for unstructured. This change updates to point to the correct path.
* **Fix uploading None values to Chroma and Pinecone.** Removes keys with None values with Pinecone and Chroma destinations. Pins Pinecone dependency
* **Update documentation.** (i) best practice for table extration by using 'skip_infer_table_types' param, instead of 'pdf_infer_table_structure', and (ii) fixed CSS, RST issues and typo in the documentation.
* **Fix postgres storage of link_texts.** Formatting of link_texts was breaking metadata storage.

## 0.12.2

### Enhancements

### Features

### Fixes

* **Fix index error in table processing.** Bumps the `unstructured-inference` version to address and
  index error that occurs on some tables in the table transformer object.

## 0.12.1

### Enhancements

* **Allow setting image block crop padding parameter** In certain circumstances, adjusting the image block crop padding can improve image block extraction by preventing extracted image blocks from being clipped.
* **Add suport for bitmap images in `partition_image`** Adds support for `.bmp` files in
  `partition`, `partition_image`, and `detect_filetype`.
* **Keep all image elements when using "hi_res" strategy** Previously, `Image` elements with small chunks of text were ignored unless the image block extraction parameters (`extract_images_in_pdf` or `extract_image_block_types`) were specified. Now, all image elements are kept regardless of whether the image block extraction parameters are specified.
* **Add filetype detection for `.wav` files.** Add filetpye detection for `.wav` files.
* **Add "basic" chunking strategy.** Add baseline chunking strategy that includes all shared chunking behaviors without breaking chunks on section or page boundaries.
* **Add overlap option for chunking.** Add option to overlap chunks. Intra-chunk and inter-chunk overlap are requested separately. Intra-chunk overlap is applied only to the second and later chunks formed by text-splitting an oversized chunk. Inter-chunk overlap may also be specified; this applies overlap between "normal" (not-oversized) chunks.
* **Salesforce connector accepts private key path or value.** Salesforce parameter `private-key-file` has been renamed to `private-key`. Private key can be provided as path to file or file contents.
* **Update documentation**: (i) added verbiage about the free API cap limit, (ii) added deprecation warning on ``Staging`` bricks in favor of ``Destination Connectors``, (iii) added warning and code examples to use the SaaS API Endpoints using CLI-vs-SDKs, (iv) fixed example pages formatting, (v) added deprecation on ``model_name`` in favor of ``hi_res_model_name``, (vi) added ``extract_images_in_pdf`` usage in ``partition_pdf`` section, (vii) reorganize and improve the documentation introduction section, and (viii) added PDF table extraction best practices.
* **Add "basic" chunking to ingest CLI.** Add options to ingest CLI allowing access to the new "basic" chunking strategy and overlap options.
* **Make Elasticsearch Destination connector arguments optional.** Elasticsearch Destination connector write settings are made optional and will rely on default values when not specified.
* **Normalize Salesforce artifact names.** Introduced file naming pattern present in other connectors to Salesforce connector.
* **Install Kapa AI chatbot.** Added Kapa.ai website widget on the documentation.

### Features

* **MongoDB Source Connector.** New source connector added to all CLI ingest commands to support downloading/partitioning files from MongoDB.
* **Add OpenSearch source and destination connectors.** OpenSearch, a fork of Elasticsearch, is a popular storage solution for various functionality such as search, or providing intermediary caches within data pipelines. Feature: Added OpenSearch source connector to support downloading/partitioning files. Added OpenSearch destination connector to be able to ingest documents from any supported source, embed them and write the embeddings / documents into OpenSearch.

### Fixes

* **Fix GCS connector converting JSON to string with single quotes.** FSSpec serialization caused conversion of JSON token to string with single quotes. GCS requires token in form of dict so this format is now assured.
* **Pin version of unstructured-client** Set minimum version of unstructured-client to avoid raising a TypeError when passing `api_key_auth` to `UnstructuredClient`
* **Fix the serialization of the Pinecone destination connector.** Presence of the PineconeIndex object breaks serialization due to TypeError: cannot pickle '_thread.lock' object. This removes that object before serialization.
* **Fix the serialization of the Elasticsearch destination connector.** Presence of the _client object breaks serialization due to TypeError: cannot pickle '_thread.lock' object. This removes that object before serialization.
* **Fix the serialization of the Postgres destination connector.** Presence of the _client object breaks serialization due to TypeError: cannot pickle '_thread.lock' object. This removes that object before serialization.
* **Fix documentation and sample code for Chroma.** Was pointing to wrong examples..
* **Fix flatten_dict to be able to flatten tuples inside dicts** Update flatten_dict function to support flattening tuples inside dicts. This is necessary for objects like Coordinates, when the object is not written to the disk, therefore not being converted to a list before getting flattened (still being a tuple).
* **Fix the serialization of the Chroma destination connector.** Presence of the ChromaCollection object breaks serialization due to TypeError: cannot pickle 'module' object. This removes that object before serialization.
* **Fix fsspec connectors returning version as integer.** Connector data source versions should always be string values, however we were using the integer checksum value for the version for fsspec connectors. This casts that value to a string.

## 0.12.0

### Enhancements

* **Drop support for python3.8** All dependencies are now built off of the minimum version of python being `3.10`

## 0.11.9

### Enhancements

* **Rename kwargs related to extracting image blocks** Rename the kwargs related to extracting image blocks for consistency and API usage.

### Features

* **Add PostgreSQL/SQLite destination connector** PostgreSQL and SQLite connector added to ingest CLI.  Users may now use `unstructured-ingest` to write partitioned data to a PostgreSQL or SQLite database. And write embeddings to PostgreSQL pgvector database.

### Fixes

* **Handle users providing fully spelled out languages** Occasionally some users are defining the `languages` param as a fully spelled out language instead of a language code. This adds a dictionary for common languages so those small mistakes are caught and silently fixed.
* **Fix unequal row-length in HTMLTable.text_as_html.** Fixes to other aspects of partition_html() in v0.11 allowed unequal cell-counts in table rows. Make the cells in each row correspond 1:1 with cells in the original table row. This fix also removes "noise" cells resulting from HTML-formatting whitespace and eliminates the "column-shifting" of cells that previously resulted from noise-cells.
* **Fix MongoDB connector URI password redaction.** MongoDB documentation states that characters `$ : / ? # [ ] @` must be percent encoded. URIs with password containing such special character were not redacted.

## 0.11.8

### Enhancements

* **Add SaaS API User Guide.** This documentation serves as a guide for Unstructured SaaS API users to register, receive an API key and URL, and manage your account and billing information.
* **Add inter-chunk overlap capability.** Implement overlap between chunks. This applies to all chunks prior to any text-splitting of oversized chunks so is a distinct behavior; overlap at text-splits of oversized chunks is independent of inter-chunk overlap (distinct chunk boundaries) and can be requested separately. Note this capability is not yet available from the API but will shortly be made accessible using a new `overlap_all` kwarg on partition functions.

### Features

### Fixes

## 0.11.7

### Enhancements

* **Add intra-chunk overlap capability.** Implement overlap for split-chunks where text-splitting is used to divide an oversized chunk into two or more chunks that fit in the chunking window. Note this capability is not yet available from the API but will shortly be made accessible using a new `overlap` kwarg on partition functions.
* **Update encoders to leverage dataclasses** All encoders now follow a class approach which get annotated with the dataclass decorator. Similar to the connectors, it uses a nested dataclass for the configs required to configure a client as well as a field/property approach to cache the client. This makes sure any variable associated with the class exists as a dataclass field.

### Features

* **Add Qdrant destination connector.** Adds support for writing documents and embeddings into a Qdrant collection.
* **Store base64 encoded image data in metadata fields.** Rather than saving to file, stores base64 encoded data of the image bytes and the mimetype for the image in metadata fields: `image_base64` and `image_mime_type` (if that is what the user specifies by some other param like `pdf_extract_to_payload`). This would allow the API to have parity with the library.

### Fixes

* **Fix table structure metric script** Update the call to table agent to now provide OCR tokens as required
* **Fix element extraction not working when using "auto" strategy for pdf and image** If element extraction is specified, the "auto" strategy falls back to the "hi_res" strategy.
* **Fix a bug passing a custom url to `partition_via_api`** Users that self host the api were not able to pass their custom url to `partition_via_api`.

## 0.11.6

### Enhancements

* **Update the layout analysis script.** The previous script only supported annotating `final` elements. The updated script also supports annotating `inferred` and `extracted` elements.
* **AWS Marketplace API documentation**: Added the user guide, including setting up VPC and CloudFormation, to deploy Unstructured API on AWS platform.
* **Azure Marketplace API documentation**: Improved the user guide to deploy Azure Marketplace API by adding references to Azure documentation.
* **Integration documentation**: Updated URLs for the `staging_for` bricks

### Features

* **Partition emails with base64-encoded text.** Automatically handles and decodes base64 encoded text in emails with content type `text/plain` and `text/html`.
* **Add Chroma destination connector** Chroma database connector added to ingest CLI.  Users may now use `unstructured-ingest` to write partitioned/embedded data to a Chroma vector database.
* **Add Elasticsearch destination connector.** Problem: After ingesting data from a source, users might want to move their data into a destination. Elasticsearch is a popular storage solution for various functionality such as search, or providing intermediary caches within data pipelines. Feature: Added Elasticsearch destination connector to be able to ingest documents from any supported source, embed them and write the embeddings / documents into Elasticsearch.

### Fixes

* **Enable --fields argument omission for elasticsearch connector** Solves two bugs where removing the optional parameter --fields broke the connector due to an integer processing error and using an elasticsearch config for a destination connector resulted in a serialization issue when optional parameter --fields was not provided.
* **Add hi_res_model_name** Adds kwarg to relevant functions and add comments that model_name is to be deprecated.

## 0.11.5

### Enhancements

### Features

### Fixes

* **Fix `partition_pdf()` and `partition_image()` importation issue.** Reorganize `pdf.py` and `image.py` modules to be consistent with other types of document import code.

## 0.11.4

### Enhancements

* **Refactor image extraction code.** The image extraction code is moved from `unstructured-inference` to `unstructured`.
* **Refactor pdfminer code.** The pdfminer code is moved from `unstructured-inference` to `unstructured`.
* **Improve handling of auth data for fsspec connectors.** Leverage an extension of the dataclass paradigm to support a `sensitive` annotation for fields related to auth (i.e. passwords, tokens). Refactor all fsspec connectors to use explicit access configs rather than a generic dictionary.
* **Add glob support for fsspec connectors** Similar to the glob support in the ingest local source connector, similar filters are now enabled on all fsspec based source connectors to limit files being partitioned.
* Define a constant for the splitter "+" used in tesseract ocr languages.

### Features

* **Save tables in PDF's separately as images.** The "table" elements are saved as `table-<pageN>-<tableN>.jpg`. This filename is presented in the `image_path` metadata field for the Table element. The default would be to not do this.
* **Add Weaviate destination connector** Weaviate connector added to ingest CLI.  Users may now use `unstructured-ingest` to write partitioned data from over 20 data sources (so far) to a Weaviate object collection.
* **Sftp Source Connector.** New source connector added to support downloading/partitioning files from Sftp.

### Fixes

* **Fix pdf `hi_res` partitioning failure when pdfminer fails.** Implemented logic to fall back to the "inferred_layout + OCR" if pdfminer fails in the `hi_res` strategy.
* **Fix a bug where image can be scaled too large for tesseract** Adds a limit to prevent auto-scaling an image beyond the maximum size `tesseract` can handle for ocr layout detection
* **Update partition_csv to handle different delimiters** CSV files containing both non-comma delimiters and commas in the data were throwing an error in Pandas. `partition_csv` now identifies the correct delimiter before the file is processed.
* **partition returning cid code in `hi_res`** occasionally pdfminer can fail to decode the text in an pdf file and return cid code as text. Now when this happens the text from OCR is used.

## 0.11.2

### Enhancements

* **Updated Documentation**: (i) Added examples, and (ii) API Documentation, including Usage, SDKs, Azure Marketplace, and parameters and validation errors.

### Features

* * **Add Pinecone destination connector.** Problem: After ingesting data from a source, users might want to produce embeddings for their data and write these into a vector DB. Pinecone is an option among these vector databases. Feature: Added Pinecone destination connector to be able to ingest documents from any supported source, embed them and write the embeddings / documents into Pinecone.

### Fixes

* **Process chunking parameter names in ingest correctly** Solves a bug where chunking parameters weren't being processed and used by ingest cli by renaming faulty parameter names and prepends; adds relevant parameters to ingest pinecone test to verify that the parameters are functional.

## 0.11.1

### Enhancements

* **Use `pikepdf` to repair invalid PDF structure** for PDFminer when we see error `PSSyntaxError` when PDFminer opens the document and creates the PDFminer pages object or processes a single PDF page.
* **Batch Source Connector support** For instances where it is more optimal to read content from a source connector in batches, a new batch ingest doc is added which created multiple ingest docs after reading them in in batches per process.

### Features

* **Staging Brick for Coco Format** Staging brick which converts a list of Elements into Coco Format.
* **Adds HubSpot connector** Adds connector to retrieve call, communications, emails, notes, products and tickets from HubSpot

### Fixes

* **Do not extract text of `<style>` tags in HTML.** `<style>` tags containing CSS in invalid positions previously contributed to element text. Do not consider text node of a `<style>` element as textual content.
* **Fix DOCX merged table cell repeats cell text.** Only include text for a merged cell, not for each underlying cell spanned by the merge.
* **Fix tables not extracted from DOCX header/footers.** Headers and footers in DOCX documents skip tables defined in the header and commonly used for layout/alignment purposes. Extract text from tables as a string and include in the `Header` and `Footer` document elements.
* **Fix output filepath for fsspec-based source connectors.** Previously the base directory was being included in the output filepath unnecessarily.

## 0.11.0

### Enhancements

* **Add a class for the strategy constants.** Add a class `PartitionStrategy` for the strategy constants and use the constants to replace strategy strings.
* **Temporary Support for paddle language parameter.** User can specify default langage code for paddle with ENV `DEFAULT_PADDLE_LANG` before we have the language mapping for paddle.
* **Improve DOCX page-break fidelity.** Improve page-break fidelity such that a paragraph containing a page-break is split into two elements, one containing the text before the page-break and the other the text after. Emit the PageBreak element between these two and assign the correct page-number (n and n+1 respectively) to the two textual elements.

### Features

* **Add ad-hoc fields to `ElementMetadata` instance.** End-users can now add their own metadata fields simply by assigning to an element-metadata attribute-name of their choice, like `element.metadata.coefficient = 0.58`. These fields will round-trip through JSON and can be accessed with dotted notation.
* **MongoDB Destination Connector.** New destination connector added to all CLI ingest commands to support writing partitioned json output to mongodb.

### Fixes

* **Fix `TYPE_TO_TEXT_ELEMENT_MAP`.** Updated `Figure` mapping from `FigureCaption` to `Image`.
* **Handle errors when extracting PDF text** Certain pdfs throw unexpected errors when being opened by `pdfminer`, causing `partition_pdf()` to fail. We expect to be able to partition smoothly using an alternative strategy if text extraction doesn't work.  Added exception handling to handle unexpected errors when extracting pdf text and to help determine pdf strategy.
* **Fix `fast` strategy fall back to `ocr_only`** The `fast` strategy should not fall back to a more expensive strategy.
* **Remove default user ./ssh folder** The default notebook user during image build would create the known_hosts file with incorrect ownership, this is legacy and no longer needed so it was removed.
* **Include `languages` in metadata when partitioning `strategy=hi_res` or `fast`** User defined `languages` was previously used for text detection, but not included in the resulting element metadata for some strategies. `languages` will now be included in the metadata regardless of partition strategy for pdfs and images.
* **Handle a case where Paddle returns a list item in ocr_data as None** In partition, while parsing PaddleOCR data, it was assumed that PaddleOCR does not return None for any list item in ocr_data. Removed the assumption by skipping the text region whenever this happens.
* **Fix some pdfs returning `KeyError: 'N'`** Certain pdfs were throwing this error when being opened by pdfminer. Added a wrapper function for pdfminer that allows these documents to be partitioned.
* **Fix mis-splits on `Table` chunks.** Remedies repeated appearance of full `.text_as_html` on metadata of each `TableChunk` split from a `Table` element too large to fit in the chunking window.
* **Import tables_agent from inference** so that we don't have to initialize a global table agent in unstructured OCR again
* **Fix empty table is identified as bulleted-table.** A table with no text content was mistakenly identified as a bulleted-table and processed by the wrong branch of the initial HTML partitioner.
* **Fix partition_html() emits empty (no text) tables.** A table with cells nested below a `<thead>` or `<tfoot>` element was emitted as a table element having no text and unparseable HTML in `element.metadata.text_as_html`. Do not emit empty tables to the element stream.
* **Fix HTML `element.metadata.text_as_html` contains spurious `<br>` elements in invalid locations.** The HTML generated for the `text_as_html` metadata for HTML tables contained `<br>` elements invalid locations like between `<table>` and `<tr>`. Change the HTML generator such that these do not appear.
* **Fix HTML table cells enclosed in `<thead>` and `<tfoot>` elements are dropped.** HTML table cells nested in a `<thead>` or `<tfoot>` element were not detected and the text in those cells was omitted from the table element text and `.text_as_html`. Detect table rows regardless of the semantic tag they may be nested in.
* **Remove whitespace padding from `.text_as_html`.** `tabulate` inserts padding spaces to achieve visual alignment of columns in HTML tables it generates. Add our own HTML generator to do this simple job and omit that padding as well as newlines ("\n") used for human readability.
* **Fix local connector with absolute input path** When passed an absolute filepath for the input document path, the local connector incorrectly writes the output file to the input file directory. This fixes such that the output in this case is written to `output-dir/input-filename.json`

## 0.10.30

### Enhancements

* **Support nested DOCX tables.** In DOCX, like HTML, a table cell can itself contain a table. In this case, create nested HTML tables to reflect that structure and create a plain-text table with captures all the text in nested tables, formatting it as a reasonable facsimile of a table.
* **Add connection check to ingest connectors** Each source and destination connector now support a `check_connection()` method which makes sure a valid connection can be established with the source/destination given any authentication credentials in a lightweight request.

### Features

* **Add functionality to do a second OCR on cropped table images.** Changes to the values for scaling ENVs affect entire page OCR output(OCR regression) so we now do a second OCR for tables.
* **Adds ability to pass timeout for a request when partitioning via a `url`.** `partition` now accepts a new optional parameter `request_timeout` which if set will prevent any `requests.get` from hanging indefinitely and instead will raise a timeout error. This is useful when partitioning a url that may be slow to respond or may not respond at all.

### Fixes

* **Fix logic that determines pdf auto strategy.** Previously, `_determine_pdf_auto_strategy` returned `hi_res` strategy only if `infer_table_structure` was true. It now returns the `hi_res` strategy if either `infer_table_structure` or `extract_images_in_pdf` is true.
* **Fix invalid coordinates when parsing tesseract ocr data.** Previously, when parsing tesseract ocr data, the ocr data had invalid bboxes if zoom was set to `0`. A logical check is now added to avoid such error.
* **Fix ingest partition parameters not being passed to the api.** When using the --partition-by-api flag via unstructured-ingest, none of the partition arguments are forwarded, meaning that these options are disregarded. With this change, we now pass through all of the relevant partition arguments to the api. This allows a user to specify all of the same partition arguments they would locally and have them respected when specifying --partition-by-api.
* **Support tables in section-less DOCX.** Generalize solution for MS Chat Transcripts exported as DOCX by including tables in the partitioned output when present.
* **Support tables that contain only numbers when partitioning via `ocr_only`** Tables that contain only numbers are returned as floats in a pandas.DataFrame when the image is converted from `.image_to_data()`. An AttributeError was raised downstream when trying to `.strip()` the floats.
* **Improve DOCX page-break detection.** DOCX page breaks are reliably indicated by `w:lastRenderedPageBreak` elements present in the document XML. Page breaks are NOT reliably indicated by "hard" page-breaks inserted by the author and when present are redundant to a `w:lastRenderedPageBreak` element so cause over-counting if used. Use rendered page-breaks only.

## 0.10.29

### Enhancements

* **Adds include_header argument for partition_csv and partition_tsv** Now supports retaining header rows in CSV and TSV documents element partitioning.
* **Add retry logic for all source connectors** All http calls being made by the ingest source connectors have been isolated and wrapped by the `SourceConnectionNetworkError` custom error, which triggers the retry logic, if enabled, in the ingest pipeline.
* **Google Drive source connector supports credentials from memory** Originally, the connector expected a filepath to pull the credentials from when creating the client. This was expanded to support passing that information from memory as a dict if access to the file system might not be available.
* **Add support for generic partition configs in ingest cli** Along with the explicit partition options supported by the cli, an `additional_partition_args` arg was added to allow users to pass in any other arguments that should be added when calling partition(). This helps keep any changes to the input parameters of the partition() exposed in the CLI.
* **Map full output schema for table-based destination connectors** A full schema was introduced to map the type of all output content from the json partition output and mapped to a flattened table structure to leverage table-based destination connectors. The delta table destination connector was updated at the moment to take advantage of this.
* **Incorporate multiple embedding model options into ingest, add diff test embeddings** Problem: Ingest pipeline already supported embedding functionality, however users might want to use different types of embedding providers. Enhancement: Extend ingest pipeline so that users can specify and embed via a particular embedding provider from a range of options. Also adds a diff test to compare output from an embedding module with the expected output

### Features

* **Allow setting table crop parameter** In certain circumstances, adjusting the table crop padding may improve table.

### Fixes

* **Fixes `partition_text` to prevent empty elements** Adds a check to filter out empty bullets.
* **Handle empty string for `ocr_languages` with values for `languages`** Some API users ran into an issue with sending `languages` params because the API defaulted to also using an empty string for `ocr_languages`. This update handles situations where `languages` is defined and `ocr_languages` is an empty string.
* **Fix PDF tried to loop through None** Previously the PDF annotation extraction tried to loop through `annots` that resolved out as None. A logical check added to avoid such error.
* **Ingest session handler not being shared correctly** All ingest docs that leverage the session handler should only need to set it once per process. It was recreating it each time because the right values weren't being set nor available given how dataclasses work in python.
* **Ingest download-only fix.** Previously the download only flag was being checked after the doc factory pipeline step, which occurs before the files are actually downloaded by the source node. This check was moved after the source node to allow for the files to be downloaded first before exiting the pipeline.
* **Fix flaky chunk-metadata.** Prior implementation was sensitive to element order in the section resulting in metadata values sometimes being dropped. Also, not all metadata items can be consolidated across multiple elements (e.g. coordinates) and so are now dropped from consolidated metadata.
* **Fix tesseract error `Estimating resolution as X`** leaded by invalid language parameters input. Proceed with defalut language `eng` when `lang.py` fails to find valid language code for tesseract, so that we don't pass an empty string to tesseract CLI and raise an exception in downstream.

## 0.10.28

### Enhancements

* **Add table structure evaluation helpers** Adds functions to evaluate the similarity between predicted table structure and actual table structure.
* **Use `yolox` by default for table extraction when partitioning pdf/image** `yolox` model provides higher recall of the table regions than the quantized version and it is now the default element detection model when `infer_table_structure=True` for partitioning pdf/image files
* **Remove pdfminer elements from inside tables** Previously, when using `hi_res` some elements where extracted using pdfminer too, so we removed pdfminer from the tables pipeline to avoid duplicated elements.
* **Fsspec downstream connectors** New destination connector added to ingest CLI, users may now use `unstructured-ingest` to write to any of the following:
  * Azure
  * Box
  * Dropbox
  * Google Cloud Service

### Features

* **Update `ocr_only` strategy in `partition_pdf()`** Adds the functionality to get accurate coordinate data when partitioning PDFs and Images with the `ocr_only` strategy.

### Fixes

* **Fixed SharePoint permissions for the fetching to be opt-in** Problem: Sharepoint permissions were trying to be fetched even when no reletad cli params were provided, and this gave an error due to values for those keys not existing. Fix: Updated getting keys to be with .get() method and changed the "skip-check" to check individual cli params rather than checking the existance of a config object.
* **Fixes issue where tables from markdown documents were being treated as text** Problem: Tables from markdown documents were being treated as text, and not being extracted as tables. Solution: Enable the `tables` extension when instantiating the `python-markdown` object. Importance: This will allow users to extract structured data from tables in markdown documents.
* **Fix wrong logger for paddle info** Replace the logger from unstructured-inference with the logger from unstructured for paddle_ocr.py module.
* **Fix ingest pipeline to be able to use chunking and embedding together** Problem: When ingest pipeline was using chunking and embedding together, embedding outputs were empty and the outputs of chunking couldn't be re-read into memory and be forwarded to embeddings. Fix: Added CompositeElement type to TYPE_TO_TEXT_ELEMENT_MAP to be able to process CompositeElements with unstructured.staging.base.isd_to_elements
* **Fix unnecessary mid-text chunk-splitting.** The "pre-chunker" did not consider separator blank-line ("\n\n") length when grouping elements for a single chunk. As a result, sections were frequently over-populated producing a over-sized chunk that required mid-text splitting.
* **Fix frequent dissociation of title from chunk.** The sectioning algorithm included the title of the next section with the prior section whenever it would fit, frequently producing association of a section title with the prior section and dissociating it from its actual section. Fix this by performing combination of whole sections only.
* **Fix PDF attempt to get dict value from string.** Fixes a rare edge case that prevented some PDF's from being partitioned. The `get_uris_from_annots` function tried to access the dictionary value of a string instance variable. Assign `None` to the annotation variable if the instance type is not dictionary to avoid the erroneous attempt.

## 0.10.27

### Enhancements

* **Leverage dict to share content across ingest pipeline** To share the ingest doc content across steps in the ingest pipeline, this was updated to use a multiprocessing-safe dictionary so changes get persisted and each step has the option to modify the ingest docs in place.

### Features

### Fixes

* **Removed `ebooklib` as a dependency** `ebooklib` is licensed under AGPL3, which is incompatible with the Apache 2.0 license. Thus it is being removed.
* **Caching fixes in ingest pipeline** Previously, steps like the source node were not leveraging parameters such as `re_download` to dictate if files should be forced to redownload rather than use what might already exist locally.

## 0.10.26

### Enhancements

* **Add text CCT CI evaluation workflow** Adds cct text extraction evaluation metrics to the current ingest workflow to measure the performance of each file extracted as well as aggregated-level performance.

### Features

* **Functionality to catch and classify overlapping/nested elements** Method to identify overlapping-bboxes cases within detected elements in a document. It returns two values: a boolean defining if there are overlapping elements present, and a list reporting them with relevant metadata. The output includes information about the `overlapping_elements`, `overlapping_case`, `overlapping_percentage`, `largest_ngram_percentage`, `overlap_percentage_total`, `max_area`, `min_area`, and `total_area`.
* **Add Local connector source metadata** python's os module used to pull stats from local file when processing via the local connector and populates fields such as last modified time, created time.

### Fixes

* **Fixes elements partitioned from an image file missing certain metadata** Metadata for image files, like file type, was being handled differently from other file types. This caused a bug where other metadata, like the file name, was being missed. This change brought metadata handling for image files to be more in line with the handling for other file types so that file name and other metadata fields are being captured.
* **Adds `typing-extensions` as an explicit dependency** This package is an implicit dependency, but the module is being imported directly in `unstructured.documents.elements` so the dependency should be explicit in case changes in other dependencies lead to `typing-extensions` being dropped as a dependency.
* **Stop passing `extract_tables` to `unstructured-inference` since it is now supported in `unstructured` instead** Table extraction previously occurred in `unstructured-inference`, but that logic, except for the table model itself, is now a part of the `unstructured` library. Thus the parameter triggering table extraction is no longer passed to the `unstructured-inference` package. Also noted the table output regression for PDF files.
* **Fix a bug in Table partitioning** Previously the `skip_infer_table_types` variable used in `partition` was not being passed down to specific file partitioners. Now you can utilize the `skip_infer_table_types` list variable when calling `partition` to specify the filetypes for which you want to skip table extraction, or the `infer_table_structure` boolean variable on the file specific partitioning function.
* **Fix partition docx without sections** Some docx files, like those from teams output, do not contain sections and it would produce no results because the code assumes all components are in sections. Now if no sections is detected from a document we iterate through the paragraphs and return contents found in the paragraphs.
* **Fix out-of-order sequencing of split chunks.** Fixes behavior where "split" chunks were inserted at the beginning of the chunk sequence. This would produce a chunk sequence like [5a, 5b, 3a, 3b, 1, 2, 4] when sections 3 and 5 exceeded `max_characters`.
* **Deserialization of ingest docs fixed** When ingest docs are being deserialized as part of the ingest pipeline process (cli), there were certain fields that weren't getting persisted (metadata and date processed). The from_dict method was updated to take these into account and a unit test added to check.
* **Map source cli command configs when destination set** Due to how the source connector is dynamically called when the destination connector is set via the CLI, the configs were being set incorrectoy, causing the source connector to break. The configs were fixed and updated to take into account Fsspec-specific connectors.

## 0.10.25

### Enhancements

* **Duplicate CLI param check** Given that many of the options associated with the `Click` based cli ingest commands are added dynamically from a number of configs, a check was incorporated to make sure there were no duplicate entries to prevent new configs from overwriting already added options.
* **Ingest CLI refactor for better code reuse** Much of the ingest cli code can be templated and was a copy-paste across files, adding potential risk. Code was refactored to use a base class which had much of the shared code templated.

### Features

* **Table OCR refactor** support Table OCR with pre-computed OCR data to ensure we only do one OCR for entrie document. User can specify
  ocr agent tesseract/paddle in environment variable `OCR_AGENT` for OCRing the entire document.
* **Adds accuracy function** The accuracy scoring was originally an option under `calculate_edit_distance`. For easy function call, it is now a wrapper around the original function that calls edit_distance and return as "score".
* **Adds HuggingFaceEmbeddingEncoder** The HuggingFace Embedding Encoder uses a local embedding model as opposed to using an API.
* **Add AWS bedrock embedding connector** `unstructured.embed.bedrock` now provides a connector to use AWS bedrock's `titan-embed-text` model to generate embeddings for elements. This features requires valid AWS bedrock setup and an internet connectionto run.

### Fixes

* **Import PDFResourceManager more directly** We were importing `PDFResourceManager` from `pdfminer.converter` which was causing an error for some users. We changed to import from the actual location of `PDFResourceManager`, which is `pdfminer.pdfinterp`.
* **Fix language detection of elements with empty strings** This resolves a warning message that was raised by `langdetect` if the language was attempted to be detected on an empty string. Language detection is now skipped for empty strings.
* **Fix chunks breaking on regex-metadata matches.** Fixes "over-chunking" when `regex_metadata` was used, where every element that contained a regex-match would start a new chunk.
* **Fix regex-metadata match offsets not adjusted within chunk.** Fixes incorrect regex-metadata match start/stop offset in chunks where multiple elements are combined.
* **Map source cli command configs when destination set** Due to how the source connector is dynamically called when the destination connector is set via the CLI, the configs were being set incorrectoy, causing the source connector to break. The configs were fixed and updated to take into account Fsspec-specific connectors.
* **Fix metrics folder not discoverable** Fixes issue where unstructured/metrics folder is not discoverable on PyPI by adding an `__init__.py` file under the folder.
* **Fix a bug when `parition_pdf` get `model_name=None`** In API usage the `model_name` value is `None` and the `cast` function in `partition_pdf` would return `None` and lead to attribution error. Now we use `str` function to explicit convert the content to string so it is garanteed to have `starts_with` and other string functions as attributes
* **Fix html partition fail on tables without `tbody` tag** HTML tables may sometimes just contain headers without body (`tbody` tag)

## 0.10.24

### Enhancements

* **Improve natural reading order** Some `OCR` elements with only spaces in the text have full-page width in the bounding box, which causes the `xycut` sorting to not work as expected. Now the logic to parse OCR results removes any elements with only spaces (more than one space).
* **Ingest compression utilities and fsspec connector support** Generic utility code added to handle files that get pulled from a source connector that are either tar or zip compressed and uncompress them locally. This is then processed using a local source connector. Currently this functionality has been incorporated into the fsspec connector and all those inheriting from it (currently: Azure Blob Storage, Google Cloud Storage, S3, Box, and Dropbox).
* **Ingest destination connectors support for writing raw list of elements** Along with the default write method used in the ingest pipeline to write the json content associated with the ingest docs, each destination connector can now also write a raw list of elements to the desired downstream location without having an ingest doc associated with it.

### Features

* **Adds element type percent match function** In order to evaluate the element type extracted, we add a function that calculates the matched percentage between two frequency dictionary.

### Fixes

* **Fix paddle model file not discoverable** Fixes issue where ocr_models/paddle_ocr.py file is not discoverable on PyPI by adding
  an `__init__.py` file under the folder.
* **Chipper v2 Fixes** Includes fix for a memory leak and rare last-element bbox fix. (unstructured-inference==0.7.7)
* **Fix image resizing issue** Includes fix related to resizing images in the tables pipeline. (unstructured-inference==0.7.6)

## 0.10.23

### Enhancements

* **Add functionality to limit precision when serializing to json** Precision for `points` is limited to 1 decimal point if coordinates["system"] == "PixelSpace" (otherwise 2 decimal points?). Precision for `detection_class_prob` is limited to 5 decimal points.
* **Fix csv file detection logic when mime-type is text/plain** Previously the logic to detect csv file type was considering only first row's comma count comparing with the header_row comma count and both the rows being same line the result was always true, Now the logic is changed to consider the comma's count for all the lines except first line and compare with header_row comma count.
* **Improved inference speed for Chipper V2** API requests with 'hi_res_model_name=chipper' now have ~2-3x faster responses.

### Features

### Fixes

* **Cleans up temporary files after conversion** Previously a file conversion utility was leaving temporary files behind on the filesystem without removing them when no longer needed. This fix helps prevent an accumulation of temporary files taking up excessive disk space.
* **Fixes `under_non_alpha_ratio` dividing by zero** Although this function guarded against a specific cause of division by zero, there were edge cases slipping through like strings with only whitespace. This update more generally prevents the function from performing a division by zero.
* **Fix languages default** Previously the default language was being set to English when elements didn't have text or if langdetect could not detect the language. It now defaults to None so there is not misleading information about the language detected.
* **Fixes recursion limit error that was being raised when partitioning Excel documents of a certain size** Previously we used a recursive method to find subtables within an excel sheet. However this would run afoul of Python's recursion depth limit when there was a contiguous block of more than 1000 cells within a sheet. This function has been updated to use the NetworkX library which avoids Python recursion issues.

## 0.10.22

### Enhancements

* **bump `unstructured-inference` to `0.7.3`** The updated version of `unstructured-inference` supports a new version of the Chipper model, as well as a cleaner schema for its output classes. Support is included for new inference features such as hierarchy and ordering.
* **Expose skip_infer_table_types in ingest CLI.** For each connector a new `--skip-infer-table-types` parameter was added to map to the `skip_infer_table_types` partition argument. This gives more granular control to unstructured-ingest users, allowing them to specify the file types for which we should attempt table extraction.
* **Add flag to ingest CLI to raise error if any single doc fails in pipeline** Currently if a single doc fails in the pipeline, the whole thing halts due to the error. This flag defaults to log an error but continue with the docs it can.
* **Emit hyperlink metadata for DOCX file-type.** DOCX partitioner now adds `metadata.links`, `metadata.link_texts` and `metadata.link_urls` for elements that contain a hyperlink that points to an external resource. So-called "jump" links pointing to document internal locations (such as those found in a table-of-contents "jumping" to a chapter or section) are excluded.

### Features

* **Add `elements_to_text` as a staging helper function** In order to get a single clean text output from unstructured for metric calculations, automate the process of extracting text from elements using this function.
* **Adds permissions(RBAC) data ingestion functionality for the Sharepoint connector.** Problem: Role based access control is an important component in many data storage systems. Users may need to pass permissions (RBAC) data to downstream systems when ingesting data. Feature: Added permissions data ingestion functionality to the Sharepoint connector.

### Fixes

* **Fixes PDF list parsing creating duplicate list items** Previously a bug in PDF list item parsing caused removal of other elements and duplication of the list item
* **Fixes duplicated elements** Fixes issue where elements are duplicated when embeddings are generated. This will allow users to generate embeddings for their list of Elements without duplicating/breaking the orginal content.
* **Fixes failure when flagging for embeddings through unstructured-ingest** Currently adding the embedding parameter to any connector results in a failure on the copy stage. This is resolves the issue by adding the IngestDoc to the context map in the embedding node's `run` method. This allows users to specify that connectors fetch embeddings without failure.
* **Fix ingest pipeline reformat nodes not discoverable** Fixes issue where  reformat nodes raise ModuleNotFoundError on import. This was due to the directory was missing `__init__.py` in order to make it discoverable.
* **Fix default language in ingest CLI** Previously the default was being set to english which injected potentially incorrect information to downstream language detection libraries. By setting the default to None allows those libraries to better detect what language the text is in the doc being processed.

## 0.10.21

* **Adds Scarf analytics**.

## 0.10.20

### Enhancements

* **Add document level language detection functionality.** Adds the "auto" default for the languages param to all partitioners. The primary language present in the document is detected using the `langdetect` package. Additional param `detect_language_per_element` is also added for partitioners that return multiple elements. Defaults to `False`.
* **Refactor OCR code** The OCR code for entire page is moved from unstructured-inference to unstructured. On top of continuing support for OCR language parameter, we also support two OCR processing modes, "entire_page" or "individual_blocks".
* **Align to top left when shrinking bounding boxes for `xy-cut` sorting:** Update `shrink_bbox()` to keep top left rather than center.
* **Add visualization script to annotate elements** This script is often used to analyze/visualize elements with coordinates (e.g. partition_pdf()).
* **Adds data source properties to the Jira, Github and Gitlab connectors** These properties (date_created, date_modified, version, source_url, record_locator) are written to element metadata during ingest, mapping elements to information about the document source from which they derive. This functionality enables downstream applications to reveal source document applications, e.g. a link to a GDrive doc, Salesforce record, etc.
* **Improve title detection in pptx documents** The default title textboxes on a pptx slide are now categorized as titles.
* **Improve hierarchy detection in pptx documents** List items, and other slide text are properly nested under the slide title. This will enable better chunking of pptx documents.
* **Refactor of the ingest cli workflow** The refactored approach uses a dynamically set pipeline with a snapshot along each step to save progress and accommodate continuation from a snapshot if an error occurs. This also allows the pipeline to dynamically assign any number of steps to modify the partitioned content before it gets written to a destination.
* **Applies `max_characters=<n>` argument to all element types in `add_chunking_strategy` decorator** Previously this argument was only utilized in chunking Table elements and now applies to all partitioned elements if `add_chunking_strategy` decorator is utilized, further preparing the elements for downstream processing.
* **Add common retry strategy utilities for unstructured-ingest** Dynamic retry strategy with exponential backoff added to Notion source connector.
*

### Features

* **Adds `bag_of_words` and `percent_missing_text` functions** In order to count the word frequencies in two input texts and calculate the percentage of text missing relative to the source document.
* **Adds `edit_distance` calculation metrics** In order to benchmark the cleaned, extracted text with unstructured, `edit_distance` (`Levenshtein distance`) is included.
* **Adds detection_origin field to metadata** Problem: Currently isn't an easy way to find out how an element was created. With this change that information is added. Importance: With this information the developers and users are now able to know how an element was created to make decisions on how to use it. In order tu use this feature
  setting UNSTRUCTURED_INCLUDE_DEBUG_METADATA=true is needed.
* **Adds a function that calculates frequency of the element type and its depth** To capture the accuracy of element type extraction, this function counts the occurrences of each unique element type with its depth for use in element metrics.

### Fixes

* **Fix zero division error in annotation bbox size** This fixes the bug where we find annotation bboxes realted to an element that need to divide the intersection size between annotation bbox and element bbox by the size of the annotation bbox
* **Fix prevent metadata module from importing dependencies from unnecessary modules** Problem: The `metadata` module had several top level imports that were only used in and applicable to code related to specific document types, while there were many general-purpose functions. As a result, general-purpose functions couldn't be used without unnecessary dependencies being installed. Fix: moved 3rd party dependency top level imports to inside the functions in which they are used and applied a decorator to check that the dependency is installed and emit a helpful error message if not.
* **Fixes category_depth None value for Title elements** Problem: `Title` elements from `chipper` get `category_depth`= None even when `Headline` and/or `Subheadline` elements are present in the same page. Fix: all `Title` elements with `category_depth` = None should be set to have a depth of 0 instead iff there are `Headline` and/or `Subheadline` element-types present. Importance: `Title` elements should be equivalent html `H1` when nested headings are present; otherwise, `category_depth` metadata can result ambiguous within elements in a page.
* **Tweak `xy-cut` ordering output to be more column friendly** This results in the order of elements more closely reflecting natural reading order which benefits downstream applications. While element ordering from `xy-cut` is usually mostly correct when ordering multi-column documents, sometimes elements from a RHS column will appear before elements in a LHS column. Fix: add swapped `xy-cut` ordering by sorting by X coordinate first and then Y coordinate.
* **Fixes badly initialized Formula** Problem: YoloX contain new types of elements, when loading a document that contain formulas a new element of that class
  should be generated, however the Formula class inherits from Element instead of Text. After this change the element is correctly created with the correct class
  allowing the document to be loaded. Fix: Change parent class for Formula to Text. Importance: Crucial to be able to load documents that contain formulas.
* **Fixes pdf uri error** An error was encountered when URI type of `GoToR` which refers to pdf resources outside of its own was detected since no condition catches such case. The code is fixing the issue by initialize URI before any condition check.

## 0.10.19

### Enhancements

* **Adds XLSX document level language detection** Enhancing on top of language detection functionality in previous release, we now support language detection within `.xlsx` file type at Element level.
* **bump `unstructured-inference` to `0.6.6`** The updated version of `unstructured-inference` makes table extraction in `hi_res` mode configurable to fine tune table extraction performance; it also improves element detection by adding a deduplication post processing step in the `hi_res` partitioning of pdfs and images.
* **Detect text in HTML Heading Tags as Titles** This will increase the accuracy of hierarchies in HTML documents and provide more accurate element categorization. If text is in an HTML heading tag and is not a list item, address, or narrative text, categorize it as a title.
* **Update python-based docs** Refactor docs to use the actual unstructured code rather than using the subprocess library to run the cli command itself.
* **Adds Table support for the `add_chunking_strategy` decorator to partition functions.** In addition to combining elements under Title elements, user's can now specify the `max_characters=<n>` argument to chunk Table elements into TableChunk elements with `text` and `text_as_html` of length `<n>` characters. This means partitioned Table results are ready for use in downstream applications without any post processing.
* **Expose endpoint url for s3 connectors** By allowing for the endpoint url to be explicitly overwritten, this allows for any non-AWS data providers supporting the s3 protocol to be supported (i.e. minio).

### Features

* **change default `hi_res` model for pdf/image partition to `yolox`** Now partitioning pdf/image using `hi_res` strategy utilizes `yolox_quantized` model isntead of `detectron2_onnx` model. This new default model has better recall for tables and produces more detailed categories for elements.
* **XLSX can now reads subtables within one sheet** Problem: Many .xlsx files are not created to be read as one full table per sheet. There are subtables, text and header along with more informations to extract from each sheet. Feature: This `partition_xlsx` now can reads subtable(s) within one .xlsx sheet, along with extracting other title and narrative texts. Importance: This enhance the power of .xlsx reading to not only one table per sheet, allowing user to capture more data tables from the file, if exists.
* **Update Documentation on Element Types and Metadata**: We have updated the documentation according to the latest element types and metadata. It includes the common and additional metadata provided by the Partitions and Connectors.

### Fixes

* **Fixes partition_pdf is_alnum reference bug** Problem: The `partition_pdf` when attempt to get bounding box from element experienced a reference before assignment error when the first object is not text extractable.  Fix: Switched to a flag when the condition is met. Importance: Crucial to be able to partition with pdf.
* **Fix various cases of HTML text missing after partition**
  Problem: Under certain circumstances, text immediately after some HTML tags will be misssing from partition result.
  Fix: Updated code to deal with these cases.
  Importance: This will ensure the correctness when partitioning HTML and Markdown documents.
* **Fixes chunking when `detection_class_prob` appears in Element metadata** Problem: when `detection_class_prob` appears in Element metadata, Elements will only be combined by chunk_by_title if they have the same `detection_class_prob` value (which is rare). This is unlikely a case we ever need to support and most often results in no chunking. Fix: `detection_class_prob` is included in the chunking list of metadata keys excluded for similarity comparison. Importance: This change allows `chunk_by_title` to operate as intended for documents which include `detection_class_prob` metadata in their Elements.

## 0.10.18

### Enhancements

* **Better detection of natural reading order in images and PDF's** The elements returned by partition better reflect natural reading order in some cases, particularly in complicated multi-column layouts, leading to better chunking and retrieval for downstream applications. Achieved by improving the `xy-cut` sorting to preprocess bboxes, shrinking all bounding boxes by 90% along x and y axes (still centered around the same center point), which allows projection lines to be drawn where not possible before if layout bboxes overlapped.
* **Improves `partition_xml` to be faster and more memory efficient when partitioning large XML files** The new behavior is to partition iteratively to prevent loading the entire XML tree into memory at once in most use cases.
* **Adds data source properties to SharePoint, Outlook, Onedrive, Reddit, Slack, DeltaTable connectors** These properties (date_created, date_modified, version, source_url, record_locator) are written to element metadata during ingest, mapping elements to information about the document source from which they derive. This functionality enables downstream applications to reveal source document applications, e.g. a link to a GDrive doc, Salesforce record, etc.
* **Add functionality to save embedded images in PDF's separately as images** This allows users to save embedded images in PDF's separately as images, given some directory path. The saved image path is written to the metadata for the Image element. Downstream applications may benefit by providing users with image links from relevant "hits."
* **Azure Cognite Search destination connector** New Azure Cognitive Search destination connector added to ingest CLI.  Users may now use `unstructured-ingest` to write partitioned data from over 20 data sources (so far) to an Azure Cognitive Search index.
* **Improves salesforce partitioning** Partitions Salesforce data as xlm instead of text for improved detail and flexibility. Partitions htmlbody instead of textbody for Salesforce emails. Importance: Allows all Salesforce fields to be ingested and gives Salesforce emails more detailed partitioning.
* **Add document level language detection functionality.** Introduces the "auto" default for the languages param, which then detects the languages present in the document using the `langdetect` package. Adds the document languages as ISO 639-3 codes to the element metadata. Implemented only for the partition_text function to start.
* **PPTX partitioner refactored in preparation for enhancement.** Behavior should be unchanged except that shapes enclosed in a group-shape are now included, as many levels deep as required (a group-shape can itself contain a group-shape).
* **Embeddings support for the SharePoint SourceConnector via unstructured-ingest CLI** The SharePoint connector can now optionally create embeddings from the elements it pulls out during partition and upload those embeddings to Azure Cognitive Search index.
* **Improves hierarchy from docx files by leveraging natural hierarchies built into docx documents**  Hierarchy can now be detected from an indentation level for list bullets/numbers and by style name (e.g. Heading 1, List Bullet 2, List Number).
* **Chunking support for the SharePoint SourceConnector via unstructured-ingest CLI** The SharePoint connector can now optionally chunk the elements pulled out during partition via the chunking unstructured brick. This can be used as a stage before creating embeddings.

### Features

* **Adds `links` metadata in `partition_pdf` for `fast` strategy.** Problem: PDF files contain rich information and hyperlink that Unstructured did not captured earlier. Feature: `partition_pdf` now can capture embedded links within the file along with its associated text and page number. Importance: Providing depth in extracted elements give user a better understanding and richer context of documents. This also enables user to map to other elements within the document if the hyperlink is refered internally.
* **Adds the embedding module to be able to embed Elements** Problem: Many NLP applications require the ability to represent parts of documents in a semantic way. Until now, Unstructured did not have text embedding ability within the core library. Feature: This embedding module is able to track embeddings related data with a class, embed a list of elements, and return an updated list of Elements with the *embeddings* property. The module is also able to embed query strings. Importance: Ability to embed documents or parts of documents will enable users to make use of these semantic representations in different NLP applications, such as search, retrieval, and retrieval augmented generation.

### Fixes

* **Fixes a metadata source serialization bug** Problem: In unstructured elements, when loading an elements json file from the disk, the data_source attribute is assumed to be an instance of DataSourceMetadata and the code acts based on that. However the loader did not satisfy the assumption, and loaded it as a dict instead, causing an error. Fix: Added necessary code block to initialize a DataSourceMetadata object, also refactored DataSourceMetadata.from_dict() method to remove redundant code. Importance: Crucial to be able to load elements (which have data_source fields) from json files.
* **Fixes issue where unstructured-inference was not getting updated** Problem: unstructured-inference was not getting upgraded to the version to match unstructured release when doing a pip install.  Solution: using `pip install unstructured[all-docs]` it will now upgrade both unstructured and unstructured-inference. Importance: This will ensure that the inference library is always in sync with the unstructured library, otherwise users will be using outdated libraries which will likely lead to unintended behavior.
* **Fixes SharePoint connector failures if any document has an unsupported filetype** Problem: Currently the entire connector ingest run fails if a single IngestDoc has an unsupported filetype. This is because a ValueError is raised in the IngestDoc's `__post_init__`. Fix: Adds a try/catch when the IngestConnector runs get_ingest_docs such that the error is logged but all processable documents->IngestDocs are still instantiated and returned. Importance: Allows users to ingest SharePoint content even when some files with unsupported filetypes exist there.
* **Fixes Sharepoint connector server_path issue** Problem: Server path for the Sharepoint Ingest Doc was incorrectly formatted, causing issues while fetching pages from the remote source. Fix: changes formatting of remote file path before instantiating SharepointIngestDocs and appends a '/' while fetching pages from the remote source. Importance: Allows users to fetch pages from Sharepoint Sites.
* **Fixes Sphinx errors.** Fixes errors when running Sphinx `make html` and installs library to suppress warnings.
* **Fixes a metadata backwards compatibility error** Problem: When calling `partition_via_api`, the hosted api may return an element schema that's newer than the current `unstructured`. In this case, metadata fields were added which did not exist in the local `ElementMetadata` dataclass, and `__init__()` threw an error. Fix: remove nonexistent fields before instantiating in `ElementMetadata.from_json()`. Importance: Crucial to avoid breaking changes when adding fields.
* **Fixes issue with Discord connector when a channel returns `None`** Problem: Getting the `jump_url` from a nonexistent Discord `channel` fails. Fix: property `jump_url` is now retrieved within the same context as the messages from the channel. Importance: Avoids cascading issues when the connector fails to fetch information about a Discord channel.
* **Fixes occasionally SIGABTR when writing table with `deltalake` on Linux** Problem: occasionally on Linux ingest can throw a `SIGABTR` when writing `deltalake` table even though the table was written correctly. Fix: put the writing function into a `Process` to ensure its execution to the fullest extent before returning to the main process. Importance: Improves stability of connectors using `deltalake`
* **Fixes badly initialized Formula** Problem: YoloX contain new types of elements, when loading a document that contain formulas a new element of that class should be generated, however the Formula class inherits from Element instead of Text. After this change the element is correctly created with the correct class allowing the document to be loaded. Fix: Change parent class for Formula to Text. Importance: Crucial to be able to load documents that contain formulas.

## 0.10.16

### Enhancements

* **Adds data source properties to Airtable, Confluence, Discord, Elasticsearch, Google Drive, and Wikipedia connectors** These properties (date_created, date_modified, version, source_url, record_locator) are written to element metadata during ingest, mapping elements to information about the document source from which they derive. This functionality enables downstream applications to reveal source document applications, e.g. a link to a GDrive doc, Salesforce record, etc.
* **DOCX partitioner refactored in preparation for enhancement.** Behavior should be unchanged except in multi-section documents containing different headers/footers for different sections. These will now emit all distinct headers and footers encountered instead of just those for the last section.
* **Add a function to map between Tesseract and standard language codes.** This allows users to input language information to the `languages` param in any Tesseract-supported langcode or any ISO 639 standard language code.
* **Add document level language detection functionality.** Introduces the "auto" default for the languages param, which then detects the languages present in the document using the `langdetect` package. Implemented only for the partition_text function to start.

### Features

### Fixes

* ***Fixes an issue that caused a partition error for some PDF's.** Fixes GH Issue 1460 by bypassing a coordinate check if an element has invalid coordinates.

## 0.10.15

### Enhancements

* **Support for better element categories from the next-generation image-to-text model ("chipper").** Previously, not all of the classifications from Chipper were being mapped to proper `unstructured` element categories so the consumer of the library would see many `UncategorizedText` elements. This fixes the issue, improving the granularity of the element categories outputs for better downstream processing and chunking. The mapping update is:
  * "Threading": `NarrativeText`
  * "Form": `NarrativeText`
  * "Field-Name": `Title`
  * "Value": `NarrativeText`
  * "Link": `NarrativeText`
  * "Headline": `Title` (with `category_depth=1`)
  * "Subheadline": `Title` (with `category_depth=2`)
  * "Abstract": `NarrativeText`
* **Better ListItem grouping for PDF's (fast strategy).** The `partition_pdf` with `fast` strategy previously broke down some numbered list item lines as separate elements. This enhancement leverages the x,y coordinates and bbox sizes to help decide whether the following chunk of text is a continuation of the immediate previous detected ListItem element or not, and not detect it as its own non-ListItem element.
* **Fall back to text-based classification for uncategorized Layout elements for Images and PDF's**. Improves element classification by running existing text-based rules on previously `UncategorizedText` elements.
* **Adds table partitioning for Partitioning for many doc types including: .html, .epub., .md, .rst, .odt, and .msg.** At the core of this change is the .html partition functionality, which is leveraged by the other effected doc types. This impacts many scenarios where `Table` Elements are now propery extracted.
* **Create and add `add_chunking_strategy` decorator to partition functions.** Previously, users were responsible for their own chunking after partitioning elements, often required for downstream applications. Now, individual elements may be combined into right-sized chunks where min and max character size may be specified if `chunking_strategy=by_title`. Relevant elements are grouped together for better downstream results. This enables users immediately use partitioned results effectively in downstream applications (e.g. RAG architecture apps) without any additional post-processing.
* **Adds `languages` as an input parameter and marks `ocr_languages` kwarg for deprecation in pdf, image, and auto partitioning functions.** Previously, language information was only being used for Tesseract OCR for image-based documents and was in a Tesseract specific string format, but by refactoring into a list of standard language codes independent of Tesseract, the `unstructured` library will better support `languages` for other non-image pipelines and/or support for other OCR engines.
* **Removes `UNSTRUCTURED_LANGUAGE` env var usage and replaces `language` with `languages` as an input parameter to unstructured-partition-text_type functions.** The previous parameter/input setup was not user-friendly or scalable to the variety of elements being processed. By refactoring the inputted language information into a list of standard language codes, we can support future applications of the element language such as detection, metadata, and multi-language elements. Now, to skip English specific checks, set the `languages` parameter to any non-English language(s).
* **Adds `xlsx` and `xls` filetype extensions to the `skip_infer_table_types` default list in `partition`.** By adding these file types to the input parameter these files should not go through table extraction. Users can still specify if they would like to extract tables from these filetypes, but will have to set the `skip_infer_table_types` to exclude the desired filetype extension. This avoids mis-representing complex spreadsheets where there may be multiple sub-tables and other content.
* **Better debug output related to sentence counting internals**. Clarify message when sentence is not counted toward sentence count because there aren't enough words, relevant for developers focused on `unstructured`s NLP internals.
* **Faster ocr_only speed for partitioning PDF and images.** Use `unstructured_pytesseract.run_and_get_multiple_output` function to reduce the number of calls to `tesseract` by half when partitioning pdf or image with `tesseract`
* **Adds data source properties to fsspec connectors** These properties (date_created, date_modified, version, source_url, record_locator) are written to element metadata during ingest, mapping elements to information about the document source from which they derive. This functionality enables downstream applications to reveal source document applications, e.g. a link to a GDrive doc, Salesforce record, etc.
* **Add delta table destination connector** New delta table destination connector added to ingest CLI.  Users may now use `unstructured-ingest` to write partitioned data from over 20 data sources (so far) to a Delta Table.
* **Rename to Source and Destination Connectors in the Documentation.** Maintain naming consistency between Connectors codebase and documentation with the first addition to a destination connector.
* **Non-HTML text files now return unstructured-elements as opposed to HTML-elements.** Previously the text based files that went through `partition_html` would return HTML-elements but now we preserve the format from the input using `source_format` argument in the partition call.
* **Adds `PaddleOCR` as an optional alternative to `Tesseract`** for OCR in processing of PDF or Image files, it is installable via the `makefile` command `install-paddleocr`. For experimental purposes only.
* **Bump unstructured-inference** to 0.5.28. This version bump markedly improves the output of table data, rendered as `metadata.text_as_html` in an element. These changes include:
  * add env variable `ENTIRE_PAGE_OCR` to specify using paddle or tesseract on entire page OCR
  * table structure detection now pads the input image by 25 pixels in all 4 directions to improve its recall (0.5.27)
  * support paddle with both cpu and gpu and assume it is pre-installed (0.5.26)
  * fix a bug where `cells_to_html` doesn't handle cells spanning multiple rows properly (0.5.25)
  * remove `cv2` preprocessing step before OCR step in table transformer (0.5.24)

### Features

* **Adds element metadata via `category_depth` with default value None**.
  * This additional metadata is useful for vectordb/LLM, chunking strategies, and retrieval applications.
* **Adds a naive hierarchy for elements via a `parent_id` on the element's metadata**
  * Users will now have more metadata for implementing vectordb/LLM chunking strategies. For example, text elements could be queried by their preceding title element.
  * Title elements created from HTML headings will properly nest

### Fixes

* **`add_pytesseract_bboxes_to_elements` no longer returns `nan` values**. The function logic is now broken into new methods
  `_get_element_box` and `convert_multiple_coordinates_to_new_system`
* **Selecting a different model wasn't being respected when calling `partition_image`.** Problem: `partition_pdf` allows for passing a `model_name` parameter. Given the similarity between the image and PDF pipelines, the expected behavior is that `partition_image` should support the same parameter, but `partition_image` was unintentionally not passing along its `kwargs`. This was corrected by adding the kwargs to the downstream call.
* **Fixes a chunking issue via dropping the field "coordinates".** Problem: chunk_by_title function was chunking each element to its own individual chunk while it needed to group elements into a fewer number of chunks. We've discovered that this happens due to a metadata matching logic in chunk_by_title function, and discovered that elements with different metadata can't be put into the same chunk. At the same time, any element with "coordinates" essentially had different metadata than other elements, due each element locating in different places and having different coordinates. Fix: That is why we have included the key "coordinates" inside a list of excluded metadata keys, while doing this "metadata_matches" comparision. Importance: This change is crucial to be able to chunk by title for documents which include "coordinates" metadata in their elements.

## 0.10.14

### Enhancements

* Update all connectors to use new downstream architecture
  * New click type added to parse comma-delimited string inputs
  * Some CLI options renamed

### Features

### Fixes

## 0.10.13

### Enhancements

* Updated documentation: Added back support doc types for partitioning, more Python codes in the API page,  RAG definition, and use case.
* Updated Hi-Res Metadata: PDFs and Images using Hi-Res strategy now have layout model class probabilities added ot metadata.
* Updated the `_detect_filetype_from_octet_stream()` function to use libmagic to infer the content type of file when it is not a zip file.
* Tesseract minor version bump to 5.3.2

### Features

* Add Jira Connector to be able to pull issues from a Jira organization
* Add `clean_ligatures` function to expand ligatures in text

### Fixes

* `partition_html` breaks on `<br>` elements.
* Ingest error handling to properly raise errors when wrapped
* GH issue 1361: fixes a sortig error that prevented some PDF's from being parsed
* Bump unstructured-inference
  * Brings back embedded images in PDF's (0.5.23)

## 0.10.12

### Enhancements

* Removed PIL pin as issue has been resolved upstream
* Bump unstructured-inference
  * Support for yolox_quantized layout detection model (0.5.20)
* YoloX element types added

### Features

* Add Salesforce Connector to be able to pull Account, Case, Campaign, EmailMessage, Lead

### Fixes

* Bump unstructured-inference
  * Avoid divide-by-zero errors swith `safe_division` (0.5.21)

## 0.10.11

### Enhancements

* Bump unstructured-inference
  * Combine entire-page OCR output with layout-detected elements, to ensure full coverage of the page (0.5.19)

### Features

* Add in ingest cli s3 writer

### Fixes

* Fix a bug where `xy-cut` sorting attemps to sort elements without valid coordinates; now xy cut sorting only works when **all** elements have valid coordinates

## 0.10.10

### Enhancements

* Adds `text` as an input parameter to `partition_xml`.
* `partition_xml` no longer runs through `partition_text`, avoiding incorrect splitting
  on carriage returns in the XML. Since `partition_xml` no longer calls `partition_text`,
  `min_partition` and `max_partition` are no longer supported in `partition_xml`.
* Bump `unstructured-inference==0.5.18`, change non-default detectron2 classification threshold
* Upgrade base image from rockylinux 8 to rockylinux 9
* Serialize IngestDocs to JSON when passing to subprocesses

### Features

### Fixes

- Fix a bug where mismatched `elements` and `bboxes` are passed into `add_pytesseract_bbox_to_elements`

## 0.10.9

### Enhancements

* Fix `test_json` to handle only non-extra dependencies file types (plain-text)

### Features

* Adds `chunk_by_title` to break a document into sections based on the presence of `Title`
  elements.
* add new extraction function `extract_image_urls_from_html` to extract all img related URL from html text.

### Fixes

* Make cv2 dependency optional
* Edit `add_pytesseract_bbox_to_elements`'s (`ocr_only` strategy) `metadata.coordinates.points` return type to `Tuple` for consistency.
* Re-enable test-ingest-confluence-diff for ingest tests
* Fix syntax for ingest test check number of files
* Fix csv and tsv partitioners loosing the first line of the files when creating elements

## 0.10.8

### Enhancements

* Release docker image that installs Python 3.10 rather than 3.8

### Features

### Fixes

## 0.10.7

### Enhancements

### Features

### Fixes

* Remove overly aggressive ListItem chunking for images and PDF's which typically resulted in inchorent elements.

## 0.10.6

### Enhancements

* Enable `partition_email` and `partition_msg` to detect if an email is PGP encryped. If
  and email is PGP encryped, the functions will return an empy list of elements and
  emit a warning about the encrypted content.
* Add threaded Slack conversations into Slack connector output
* Add functionality to sort elements using `xy-cut` sorting approach in `partition_pdf` for `hi_res` and `fast` strategies
* Bump unstructured-inference
  * Set OMP_THREAD_LIMIT to 1 if not set for better tesseract perf (0.5.17)

### Features

* Extract coordinates from PDFs and images when using OCR only strategy and add to metadata

### Fixes

* Update `partition_html` to respect the order of `<pre>` tags.
* Fix bug in `partition_pdf_or_image` where two partitions were called if `strategy == "ocr_only"`.
* Bump unstructured-inference
  * Fix issue where temporary files were being left behind (0.5.16)
* Adds deprecation warning for the `file_filename` kwarg to `partition`, `partition_via_api`,
  and `partition_multiple_via_api`.
* Fix documentation build workflow by pinning dependencies

## 0.10.5

### Enhancements

* Create new CI Pipelines
  - Checking text, xml, email, and html doc tests against the library installed without extras
  - Checking each library extra against their respective tests
* `partition` raises an error and tells the user to install the appropriate extra if a filetype
  is detected that is missing dependencies.
* Add custom errors to ingest
* Bump `unstructured-ingest==0.5.15`
  - Handle an uncaught TesseractError (0.5.15)
  - Add TIFF test file and TIFF filetype to `test_from_image_file` in `test_layout` (0.5.14)
* Use `entire_page` ocr mode for pdfs and images
* Add notes on extra installs to docs
* Adds ability to reuse connections per process in unstructured-ingest

### Features

* Add delta table connector

### Fixes

## 0.10.4

* Pass ocr_mode in partition_pdf and set the default back to individual pages for now
* Add diagrams and descriptions for ingest design in the ingest README

### Features

* Supports multipage TIFF image partitioning

### Fixes

## 0.10.2

### Enhancements

* Bump unstructured-inference==0.5.13:
  - Fix extracted image elements being included in layout merge, addresses the issue
    where an entire-page image in a PDF was not passed to the layout model when using hi_res.

### Features

### Fixes

## 0.10.1

### Enhancements

* Bump unstructured-inference==0.5.12:
  - fix to avoid trace for certain PDF's (0.5.12)
  - better defaults for DPI for hi_res and  Chipper (0.5.11)
  - implement full-page OCR (0.5.10)

### Features

### Fixes

* Fix dead links in repository README (Quick Start > Install for local development, and Learn more > Batch Processing)
* Update document dependencies to include tesseract-lang for additional language support (required for tests to pass)

## 0.10.0

### Enhancements

* Add `include_header` kwarg to `partition_xlsx` and change default behavior to `True`
* Update the `links` and `emphasized_texts` metadata fields

### Features

### Fixes

## 0.9.3

### Enhancements

* Pinned dependency cleanup.
* Update `partition_csv` to always use `soupparser_fromstring` to parse `html text`
* Update `partition_tsv` to always use `soupparser_fromstring` to parse `html text`
* Add `metadata.section` to capture epub table of contents data
* Add `unique_element_ids` kwarg to partition functions. If `True`, will use a UUID
  for element IDs instead of a SHA-256 hash.
* Update `partition_xlsx` to always use `soupparser_fromstring` to parse `html text`
* Add functionality to switch `html` text parser based on whether the `html` text contains emoji
* Add functionality to check if a string contains any emoji characters
* Add CI tests around Notion

### Features

* Add Airtable Connector to be able to pull views/tables/bases from an Airtable organization

### Fixes

* fix pdf partition of list items being detected as titles in OCR only mode
* make notion module discoverable
* fix emails with `Content-Distribution: inline` and `Content-Distribution: attachment` with no filename
* Fix email attachment filenames which had `=` in the filename itself

## 0.9.2

### Enhancements

* Update table extraction section in API documentation to sync with change in Prod API
* Update Notion connector to extract to html
* Added UUID option for `element_id`
* Bump unstructured-inference==0.5.9:
  - better caching of models
  - another version of detectron2 available, though the default layout model is unchanged
* Added UUID option for element_id
* Added UUID option for element_id
* CI improvements to run ingest tests in parallel

### Features

* Adds Sharepoint connector.

### Fixes

* Bump unstructured-inference==0.5.9:
  - ignores Tesseract errors where no text is extracted for tiles that indeed, have no text

## 0.9.1

### Enhancements

* Adds --partition-pdf-infer-table-structure to unstructured-ingest.
* Enable `partition_html` to skip headers and footers with the `skip_headers_and_footers` flag.
* Update `partition_doc` and `partition_docx` to track emphasized texts in the output
* Adds post processing function `filter_element_types`
* Set the default strategy for partitioning images to `hi_res`
* Add page break parameter section in API documentation to sync with change in Prod API
* Update `partition_html` to track emphasized texts in the output
* Update `XMLDocument._read_xml` to create `<p>` tag element for the text enclosed in the `<pre>` tag
* Add parameter `include_tail_text` to `_construct_text` to enable (skip) tail text inclusion
* Add Notion connector

### Features

### Fixes

* Remove unused `_partition_via_api` function
* Fixed emoji bug in `partition_xlsx`.
* Pass `file_filename` metadata when partitioning file object
* Skip ingest test on missing Slack token
* Add Dropbox variables to CI environments
* Remove default encoding for ingest
* Adds new element type `EmailAddress` for recognising email address in the  text
* Simplifies `min_partition` logic; makes partitions falling below the `min_partition`
  less likely.
* Fix bug where ingest test check for number of files fails in smoke test
* Fix unstructured-ingest entrypoint failure

## 0.9.0

### Enhancements

* Dependencies are now split by document type, creating a slimmer base installation.

## 0.8.8

### Enhancements

### Features

### Fixes

* Rename "date" field to "last_modified"
* Adds Box connector

### Fixes

## 0.8.7

### Enhancements

* Put back useful function `split_by_paragraph`

### Features

### Fixes

* Fix argument order in NLTK download step

## 0.8.6

### Enhancements

### Features

### Fixes

* Remove debug print lines and non-functional code

## 0.8.5

### Enhancements

* Add parameter `skip_infer_table_types` to enable (skip) table extraction for other doc types
* Adds optional Unstructured API unit tests in CI
* Tracks last modified date for all document types.
* Add auto_paragraph_grouper to detect new-line and blank-line new paragraph for .txt files.
* refactor the ingest cli to better support expanding supported connectors

## 0.8.3

### Enhancements

### Features

### Fixes

* NLTK now only gets downloaded if necessary.
* Handling for empty tables in Word Documents and PowerPoints.

## 0.8.4

### Enhancements

* Additional tests and refactor of JSON detection.
* Update functionality to retrieve image metadata from a page for `document_to_element_list`
* Links are now tracked in `partition_html` output.
* Set the file's current position to the beginning after reading the file in `convert_to_bytes`
* Add `min_partition` kwarg to that combines elements below a specified threshold and modifies splitting of strings longer than max partition so words are not split.
* set the file's current position to the beginning after reading the file in `convert_to_bytes`
* Add slide notes to pptx
* Add `--encoding` directive to ingest
* Improve json detection by `detect_filetype`

### Features

* Adds Outlook connector
* Add support for dpi parameter in inference library
* Adds Onedrive connector.
* Add Confluence connector for ingest cli to pull the body text from all documents from all spaces in a confluence domain.

### Fixes

* Fixes issue with email partitioning where From field was being assigned the To field value.
* Use the `image_metadata` property of the `PageLayout` instance to get the page image info in the `document_to_element_list`
* Add functionality to write images to computer storage temporarily instead of keeping them in memory for `ocr_only` strategy
* Add functionality to convert a PDF in small chunks of pages at a time for `ocr_only` strategy
* Adds `.txt`, `.text`, and `.tab` to list of extensions to check if file
  has a `text/plain` MIME type.
* Enables filters to be passed to `partition_doc` so it doesn't error with LibreOffice7.
* Removed old error message that's superseded by `requires_dependencies`.
* Removes using `hi_res` as the default strategy value for `partition_via_api` and `partition_multiple_via_api`

## 0.8.1

### Enhancements

* Add support for Python 3.11

### Features

### Fixes

* Fixed `auto` strategy detected scanned document as having extractable text and using `fast` strategy, resulting in no output.
* Fix list detection in MS Word documents.
* Don't instantiate an element with a coordinate system when there isn't a way to get its location data.

## 0.8.0

### Enhancements

* Allow model used for hi res pdf partition strategy to be chosen when called.
* Updated inference package

### Features

* Add `metadata_filename` parameter across all partition functions

### Fixes

* Update to ensure `convert_to_datafame` grabs all of the metadata fields.
* Adjust encoding recognition threshold value in `detect_file_encoding`
* Fix KeyError when `isd_to_elements` doesn't find a type
* Fix `_output_filename` for local connector, allowing single files to be written correctly to the disk
* Fix for cases where an invalid encoding is extracted from an email header.

### BREAKING CHANGES

* Information about an element's location is no longer returned as top-level attributes of an element. Instead, it is returned in the `coordinates` attribute of the element's metadata.

## 0.7.12

### Enhancements

* Adds `include_metadata` kwarg to `partition_doc`, `partition_docx`, `partition_email`, `partition_epub`, `partition_json`, `partition_msg`, `partition_odt`, `partition_org`, `partition_pdf`, `partition_ppt`, `partition_pptx`, `partition_rst`, and `partition_rtf`

### Features

* Add Elasticsearch connector for ingest cli to pull specific fields from all documents in an index.
* Adds Dropbox connector

### Fixes

* Fix tests that call unstructured-api by passing through an api-key
* Fixed page breaks being given (incorrect) page numbers
* Fix skipping download on ingest when a source document exists locally

## 0.7.11

### Enhancements

* More deterministic element ordering when using `hi_res` PDF parsing strategy (from unstructured-inference bump to 0.5.4)
* Make large model available (from unstructured-inference bump to 0.5.3)
* Combine inferred elements with extracted elements (from unstructured-inference bump to 0.5.2)
* `partition_email` and `partition_msg` will now process attachments if `process_attachments=True`
  and a attachment partitioning functions is passed through with `attachment_partitioner=partition`.

### Features

### Fixes

* Fix tests that call unstructured-api by passing through an api-key
* Fixed page breaks being given (incorrect) page numbers
* Fix skipping download on ingest when a source document exists locally

## 0.7.10

### Enhancements

* Adds a `max_partition` parameter to `partition_text`, `partition_pdf`, `partition_email`,
  `partition_msg` and `partition_xml` that sets a limit for the size of an individual
  document elements. Defaults to `1500` for everything except `partition_xml`, which has
  a default value of `None`.
* DRY connector refactor

### Features

* `hi_res` model for pdfs and images is selectable via environment variable.

### Fixes

* CSV check now ignores escaped commas.
* Fix for filetype exploration util when file content does not have a comma.
* Adds negative lookahead to bullet pattern to avoid detecting plain text line
  breaks like `-------` as list items.
* Fix pre tag parsing for `partition_html`
* Fix lookup error for annotated Arabic and Hebrew encodings

## 0.7.9

### Enhancements

* Improvements to string check for leafs in `partition_xml`.
* Adds --partition-ocr-languages to unstructured-ingest.

### Features

* Adds `partition_org` for processed Org Mode documents.

### Fixes

## 0.7.8

### Enhancements

### Features

* Adds Google Cloud Service connector

### Fixes

* Updates the `parse_email` for `partition_eml` so that `unstructured-api` passes the smoke tests
* `partition_email` now works if there is no message content
* Updates the `"fast"` strategy for `partition_pdf` so that it's able to recursively
* Adds recursive functionality to all fsspec connectors
* Adds generic --recursive ingest flag

## 0.7.7

### Enhancements

* Adds functionality to replace the `MIME` encodings for `eml` files with one of the common encodings if a `unicode` error occurs
* Adds missed file-like object handling in `detect_file_encoding`
* Adds functionality to extract charset info from `eml` files

### Features

* Added coordinate system class to track coordinate types and convert to different coordinate

### Fixes

* Adds an `html_assemble_articles` kwarg to `partition_html` to enable users to capture
  control whether content outside of `<article>` tags is captured when
  `<article>` tags are present.
* Check for the `xml` attribute on `element` before looking for pagebreaks in `partition_docx`.

## 0.7.6

### Enhancements

* Convert fast startegy to ocr_only for images
* Adds support for page numbers in `.docx` and `.doc` when user or renderer
  created page breaks are present.
* Adds retry logic for the unstructured-ingest Biomed connector

### Features

* Provides users with the ability to extract additional metadata via regex.
* Updates `partition_docx` to include headers and footers in the output.
* Create `partition_tsv` and associated tests. Make additional changes to `detect_filetype`.

### Fixes

* Remove fake api key in test `partition_via_api` since we now require valid/empty api keys
* Page number defaults to `None` instead of `1` when page number is not present in the metadata.
  A page number of `None` indicates that page numbers are not being tracked for the document
  or that page numbers do not apply to the element in question..
* Fixes an issue with some pptx files. Assume pptx shapes are found in top left position of slide
  in case the shape.top and shape.left attributes are `None`.

## 0.7.5

### Enhancements

* Adds functionality to sort elements in `partition_pdf` for `fast` strategy
* Adds ingest tests with `--fast` strategy on PDF documents
* Adds --api-key to unstructured-ingest

### Features

* Adds `partition_rst` for processed ReStructured Text documents.

### Fixes

* Adds handling for emails that do not have a datetime to extract.
* Adds pdf2image package as core requirement of unstructured (with no extras)

## 0.7.4

### Enhancements

* Allows passing kwargs to request data field for `partition_via_api` and `partition_multiple_via_api`
* Enable MIME type detection if libmagic is not available
* Adds handling for empty files in `detect_filetype` and `partition`.

### Features

### Fixes

* Reslove `grpcio` import issue on `weaviate.schema.validate_schema` for python 3.9 and 3.10
* Remove building `detectron2` from source in Dockerfile

## 0.7.3

### Enhancements

* Update IngestDoc abstractions and add data source metadata in ElementMetadata

### Features

### Fixes

* Pass `strategy` parameter down from `partition` for `partition_image`
* Filetype detection if a CSV has a `text/plain` MIME type
* `convert_office_doc` no longers prints file conversion info messages to stdout.
* `partition_via_api` reflects the actual filetype for the file processed in the API.

## 0.7.2

### Enhancements

* Adds an optional encoding kwarg to `elements_to_json` and `elements_from_json`
* Bump version of base image to use new stable version of tesseract

### Features

### Fixes

* Update the `read_txt_file` utility function to keep using `spooled_to_bytes_io_if_needed` for xml
* Add functionality to the `read_txt_file` utility function to handle file-like object from URL
* Remove the unused parameter `encoding` from `partition_pdf`
* Change auto.py to have a `None` default for encoding
* Add functionality to try other common encodings for html and xml files if an error related to the encoding is raised and the user has not specified an encoding.
* Adds benchmark test with test docs in example-docs
* Re-enable test_upload_label_studio_data_with_sdk
* File detection now detects code files as plain text
* Adds `tabulate` explicitly to dependencies
* Fixes an issue in `metadata.page_number` of pptx files
* Adds showing help if no parameters passed

## 0.7.1

### Enhancements

### Features

* Add `stage_for_weaviate` to stage `unstructured` outputs for upload to Weaviate, along with
  a helper function for defining a class to use in Weaviate schemas.
* Builds from Unstructured base image, built off of Rocky Linux 8.7, this resolves almost all CVE's in the image.

### Fixes

## 0.7.0

### Enhancements

* Installing `detectron2` from source is no longer required when using the `local-inference` extra.
* Updates `.pptx` parsing to include text in tables.

### Features

### Fixes

* Fixes an issue in `_add_element_metadata` that caused all elements to have `page_number=1`
  in the element metadata.
* Adds `.log` as a file extension for TXT files.
* Adds functionality to try other common encodings for email (`.eml`) files if an error related to the encoding is raised and the user has not specified an encoding.
* Allow passed encoding to be used in the `replace_mime_encodings`
* Fixes page metadata for `partition_html` when `include_metadata=False`
* A `ValueError` now raises if `file_filename` is not specified when you use `partition_via_api`
  with a file-like object.

## 0.6.11

### Enhancements

* Supports epub tests since pandoc is updated in base image

### Features

### Fixes

## 0.6.10

### Enhancements

* XLS support from auto partition

### Features

### Fixes

## 0.6.9

### Enhancements

* fast strategy for pdf now keeps element bounding box data
* setup.py refactor

### Features

### Fixes

* Adds functionality to try other common encodings if an error related to the encoding is raised and the user has not specified an encoding.
* Adds additional MIME types for CSV

## 0.6.8

### Enhancements

### Features

* Add `partition_csv` for CSV files.

### Fixes

## 0.6.7

### Enhancements

* Deprecate `--s3-url` in favor of `--remote-url` in CLI
* Refactor out non-connector-specific config variables
* Add `file_directory` to metadata
* Add `page_name` to metadata. Currently used for the sheet name in XLSX documents.
* Added a `--partition-strategy` parameter to unstructured-ingest so that users can specify
  partition strategy in CLI. For example, `--partition-strategy fast`.
* Added metadata for filetype.
* Add Discord connector to pull messages from a list of channels
* Refactor `unstructured/file-utils/filetype.py` to better utilise hashmap to return mime type.
* Add local declaration of DOCX_MIME_TYPES and XLSX_MIME_TYPES for `test_filetype.py`.

### Features

* Add `partition_xml` for XML files.
* Add `partition_xlsx` for Microsoft Excel documents.

### Fixes

* Supports `hml` filetype for partition as a variation of html filetype.
* Makes `pytesseract` a function level import in `partition_pdf` so you can use the `"fast"`
  or `"hi_res"` strategies if `pytesseract` is not installed. Also adds the
  `required_dependencies` decorator for the `"hi_res"` and `"ocr_only"` strategies.
* Fix to ensure `filename` is tracked in metadata for `docx` tables.

## 0.6.6

### Enhancements

* Adds an `"auto"` strategy that chooses the partitioning strategy based on document
  characteristics and function kwargs. This is the new default strategy for `partition_pdf`
  and `partition_image`. Users can maintain existing behavior by explicitly setting
  `strategy="hi_res"`.
* Added an additional trace logger for NLP debugging.
* Add `get_date` method to `ElementMetadata` for converting the datestring to a `datetime` object.
* Cleanup the `filename` attribute on `ElementMetadata` to remove the full filepath.

### Features

* Added table reading as html with URL parsing to `partition_docx` in docx
* Added metadata field for text_as_html for docx files

### Fixes

* `fileutils/file_type` check json and eml decode ignore error
* `partition_email` was updated to more flexibly handle deviations from the RFC-2822 standard.
  The time in the metadata returns `None` if the time does not match RFC-2822 at all.
* Include all metadata fields when converting to dataframe or CSV

## 0.6.5

### Enhancements

* Added support for SpooledTemporaryFile file argument.

### Features

### Fixes

## 0.6.4

### Enhancements

* Added an "ocr_only" strategy for `partition_pdf`. Refactored the strategy decision
  logic into its own module.

### Features

### Fixes

## 0.6.3

### Enhancements

* Add an "ocr_only" strategy for `partition_image`.

### Features

* Added `partition_multiple_via_api` for partitioning multiple documents in a single REST
  API call.
* Added `stage_for_baseplate` function to prepare outputs for ingestion into Baseplate.
* Added `partition_odt` for processing Open Office documents.

### Fixes

* Updates the grouping logic in the `partition_pdf` fast strategy to group together text
  in the same bounding box.

## 0.6.2

### Enhancements

* Added logic to `partition_pdf` for detecting copy protected PDFs and falling back
  to the hi res strategy when necessary.

### Features

* Add `partition_via_api` for partitioning documents through the hosted API.

### Fixes

* Fix how `exceeds_cap_ratio` handles empty (returns `True` instead of `False`)
* Updates `detect_filetype` to properly detect JSONs when the MIME type is `text/plain`.

## 0.6.1

### Enhancements

* Updated the table extraction parameter name to be more descriptive

### Features

### Fixes

## 0.6.0

### Enhancements

* Adds an `ssl_verify` kwarg to `partition` and `partition_html` to enable turning off
  SSL verification for HTTP requests. SSL verification is on by default.
* Allows users to pass in ocr language to `partition_pdf` and `partition_image` through
  the `ocr_language` kwarg. `ocr_language` corresponds to the code for the language pack
  in Tesseract. You will need to install the relevant Tesseract language pack to use a
  given language.

### Features

* Table extraction is now possible for pdfs from `partition` and `partition_pdf`.
* Adds support for extracting attachments from `.msg` files

### Fixes

* Adds an `ssl_verify` kwarg to `partition` and `partition_html` to enable turning off
  SSL verification for HTTP requests. SSL verification is on by default.

## 0.5.13

### Enhancements

* Allow headers to be passed into `partition` when `url` is used.

### Features

* `bytes_string_to_string` cleaning brick for bytes string output.

### Fixes

* Fixed typo in call to `exactly_one` in `partition_json`
* unstructured-documents encode xml string if document_tree is `None` in `_read_xml`.
* Update to `_read_xml` so that Markdown files with embedded HTML process correctly.
* Fallback to "fast" strategy only emits a warning if the user specifies the "hi_res" strategy.
* unstructured-partition-text_type exceeds_cap_ratio fix returns and how capitalization ratios are calculated
* `partition_pdf` and `partition_text` group broken paragraphs to avoid fragmented `NarrativeText` elements.
* .json files resolved as "application/json" on centos7 (or other installs with older libmagic libs)

## 0.5.12

### Enhancements

* Add OS mimetypes DB to docker image, mainly for unstructured-api compat.
* Use the image registry as a cache when building Docker images.
* Adds the ability for `partition_text` to group together broken paragraphs.
* Added method to utils to allow date time format validation

### Features

* Add Slack connector to pull messages for a specific channel
* Add --partition-by-api parameter to unstructured-ingest
* Added `partition_rtf` for processing rich text files.
* `partition` now accepts a `url` kwarg in addition to `file` and `filename`.

### Fixes

* Allow encoding to be passed into `replace_mime_encodings`.
* unstructured-ingest connector-specific dependencies are imported on demand.
* unstructured-ingest --flatten-metadata supported for local connector.
* unstructured-ingest fix runtime error when using --metadata-include.

## 0.5.11

### Enhancements

### Features

### Fixes

* Guard against null style attribute in docx document elements
* Update HTML encoding to better support foreign language characters

## 0.5.10

### Enhancements

* Updated inference package
* Add sender, recipient, date, and subject to element metadata for emails

### Features

* Added `--download-only` parameter to `unstructured-ingest`

### Fixes

* FileNotFound error when filename is provided but file is not on disk

## 0.5.9

### Enhancements

### Features

### Fixes

* Convert file to str in helper `split_by_paragraph` for `partition_text`

## 0.5.8

### Enhancements

* Update `elements_to_json` to return string when filename is not specified
* `elements_from_json` may take a string instead of a filename with the `text` kwarg
* `detect_filetype` now does a final fallback to file extension.
* Empty tags are now skipped during the depth check for HTML processing.

### Features

* Add local file system to `unstructured-ingest`
* Add `--max-docs` parameter to `unstructured-ingest`
* Added `partition_msg` for processing MSFT Outlook .msg files.

### Fixes

* `convert_file_to_text` now passes through the `source_format` and `target_format` kwargs.
  Previously they were hard coded.
* Partitioning functions that accept a `text` kwarg no longer raise an error if an empty
  string is passed (and empty list of elements is returned instead).
* `partition_json` no longer fails if the input is an empty list.
* Fixed bug in `chunk_by_attention_window` that caused the last word in segments to be cut-off
  in some cases.

### BREAKING CHANGES

* `stage_for_transformers` now returns a list of elements, making it consistent with other
  staging bricks

## 0.5.7

### Enhancements

* Refactored codebase using `exactly_one`
* Adds ability to pass headers when passing a url in partition_html()
* Added optional `content_type` and `file_filename` parameters to `partition()` to bypass file detection

### Features

* Add `--flatten-metadata` parameter to `unstructured-ingest`
* Add `--fields-include` parameter to `unstructured-ingest`

### Fixes

## 0.5.6

### Enhancements

* `contains_english_word()`, used heavily in text processing, is 10x faster.

### Features

* Add `--metadata-include` and `--metadata-exclude` parameters to `unstructured-ingest`
* Add `clean_non_ascii_chars` to remove non-ascii characters from unicode string

### Fixes

* Fix problem with PDF partition (duplicated test)

## 0.5.4

### Enhancements

* Added Biomedical literature connector for ingest cli.
* Add `FsspecConnector` to easily integrate any existing `fsspec` filesystem as a connector.
* Rename `s3_connector.py` to `s3.py` for readability and consistency with the
  rest of the connectors.
* Now `S3Connector` relies on `s3fs` instead of on `boto3`, and it inherits
  from `FsspecConnector`.
* Adds an `UNSTRUCTURED_LANGUAGE_CHECKS` environment variable to control whether or not language
  specific checks like vocabulary and POS tagging are applied. Set to `"true"` for higher
  resolution partitioning and `"false"` for faster processing.
* Improves `detect_filetype` warning to include filename when provided.
* Adds a "fast" strategy for partitioning PDFs with PDFMiner. Also falls back to the "fast"
  strategy if detectron2 is not available.
* Start deprecation life cycle for `unstructured-ingest --s3-url` option, to be deprecated in
  favor of `--remote-url`.

### Features

* Add `AzureBlobStorageConnector` based on its `fsspec` implementation inheriting
  from `FsspecConnector`
* Add `partition_epub` for partitioning e-books in EPUB3 format.

### Fixes

* Fixes processing for text files with `message/rfc822` MIME type.
* Open xml files in read-only mode when reading contents to construct an XMLDocument.

## 0.5.3

### Enhancements

* `auto.partition()` can now load Unstructured ISD json documents.
* Simplify partitioning functions.
* Improve logging for ingest CLI.

### Features

* Add `--wikipedia-auto-suggest` argument to the ingest CLI to disable automatic redirection
  to pages with similar names.
* Add setup script for Amazon Linux 2
* Add optional `encoding` argument to the `partition_(text/email/html)` functions.
* Added Google Drive connector for ingest cli.
* Added Gitlab connector for ingest cli.

### Fixes

## 0.5.2

### Enhancements

* Fully move from printing to logging.
* `unstructured-ingest` now uses a default `--download_dir` of `$HOME/.cache/unstructured/ingest`
  rather than a "tmp-ingest-" dir in the working directory.

### Features

### Fixes

* `setup_ubuntu.sh` no longer fails in some contexts by interpreting
  `DEBIAN_FRONTEND=noninteractive` as a command
* `unstructured-ingest` no longer re-downloads files when --preserve-downloads
  is used without --download-dir.
* Fixed an issue that was causing text to be skipped in some HTML documents.

## 0.5.1

### Enhancements

### Features

### Fixes

* Fixes an error causing JavaScript to appear in the output of `partition_html` sometimes.
* Fix several issues with the `requires_dependencies` decorator, including the error message
  and how it was used, which had caused an error for `unstructured-ingest --github-url ...`.

## 0.5.0

### Enhancements

* Add `requires_dependencies` Python decorator to check dependencies are installed before
  instantiating a class or running a function

### Features

* Added Wikipedia connector for ingest cli.

### Fixes

* Fix `process_document` file cleaning on failure
* Fixes an error introduced in the metadata tracking commit that caused `NarrativeText`
  and `FigureCaption` elements to be represented as `Text` in HTML documents.

## 0.4.16

### Enhancements

* Fallback to using file extensions for filetype detection if `libmagic` is not present

### Features

* Added setup script for Ubuntu
* Added GitHub connector for ingest cli.
* Added `partition_md` partitioner.
* Added Reddit connector for ingest cli.

### Fixes

* Initializes connector properly in ingest.main::MainProcess
* Restricts version of unstructured-inference to avoid multithreading issue

## 0.4.15

### Enhancements

* Added `elements_to_json` and `elements_from_json` for easier serialization/deserialization
* `convert_to_dict`, `dict_to_elements` and `convert_to_csv` are now aliases for functions
  that use the ISD terminology.

### Fixes

* Update to ensure all elements are preserved during serialization/deserialization

## 0.4.14

* Automatically install `nltk` models in the `tokenize` module.

## 0.4.13

* Fixes unstructured-ingest cli.

## 0.4.12

* Adds console_entrypoint for unstructured-ingest, other structure/doc updates related to ingest.
* Add `parser` parameter to `partition_html`.

## 0.4.11

* Adds `partition_doc` for partitioning Word documents in `.doc` format. Requires `libreoffice`.
* Adds `partition_ppt` for partitioning PowerPoint documents in `.ppt` format. Requires `libreoffice`.

## 0.4.10

* Fixes `ElementMetadata` so that it's JSON serializable when the filename is a `Path` object.

## 0.4.9

* Added ingest modules and s3 connector, sample ingest script
* Default to `url=None` for `partition_pdf` and `partition_image`
* Add ability to skip English specific check by setting the `UNSTRUCTURED_LANGUAGE` env var to `""`.
* Document `Element` objects now track metadata

## 0.4.8

* Modified XML and HTML parsers not to load comments.

## 0.4.7

* Added the ability to pull an HTML document from a url in `partition_html`.
* Added the the ability to get file summary info from lists of filenames and lists
  of file contents.
* Added optional page break to `partition` for `.pptx`, `.pdf`, images, and `.html` files.
* Added `to_dict` method to document elements.
* Include more unicode quotes in `replace_unicode_quotes`.

## 0.4.6

* Loosen the default cap threshold to `0.5`.
* Add a `UNSTRUCTURED_NARRATIVE_TEXT_CAP_THRESHOLD` environment variable for controlling
  the cap ratio threshold.
* Unknown text elements are identified as `Text` for HTML and plain text documents.
* `Body Text` styles no longer default to `NarrativeText` for Word documents. The style information
  is insufficient to determine that the text is narrative.
* Upper cased text is lower cased before checking for verbs. This helps avoid some missed verbs.
* Adds an `Address` element for capturing elements that only contain an address.
* Suppress the `UserWarning` when detectron is called.
* Checks that titles and narrative test have at least one English word.
* Checks that titles and narrative text are at least 50% alpha characters.
* Restricts titles to a maximum word length. Adds a `UNSTRUCTURED_TITLE_MAX_WORD_LENGTH`
  environment variable for controlling the max number of words in a title.
* Updated `partition_pptx` to order the elements on the page

## 0.4.4

* Updated `partition_pdf` and `partition_image` to return `unstructured` `Element` objects
* Fixed the healthcheck url path when partitioning images and PDFs via API
* Adds an optional `coordinates` attribute to document objects
* Adds `FigureCaption` and `CheckBox` document elements
* Added ability to split lists detected in `LayoutElement` objects
* Adds `partition_pptx` for partitioning PowerPoint documents
* LayoutParser models now download from HugginfaceHub instead of DropBox
* Fixed file type detection for XML and HTML files on Amazone Linux

## 0.4.3

* Adds `requests` as a base dependency
* Fix in `exceeds_cap_ratio` so the function doesn't break with empty text
* Fix bug in `_parse_received_data`.
* Update `detect_filetype` to properly handle `.doc`, `.xls`, and `.ppt`.

## 0.4.2

* Added `partition_image` to process documents in an image format.
* Fixed utf-8 encoding error in `partition_email` with attachments for `text/html`

## 0.4.1

* Added support for text files in the `partition` function
* Pinned `opencv-python` for easier installation on Linux

## 0.4.0

* Added generic `partition` brick that detects the file type and routes a file to the appropriate
  partitioning brick.
* Added a file type detection module.
* Updated `partition_html` and `partition_eml` to support file-like objects in 'rb' mode.
* Cleaning brick for removing ordered bullets `clean_ordered_bullets`.
* Extract brick method for ordered bullets `extract_ordered_bullets`.
* Test for `clean_ordered_bullets`.
* Test for `extract_ordered_bullets`.
* Added `partition_docx` for pre-processing Word Documents.
* Added new REGEX patterns to extract email header information
* Added new functions to extract header information `parse_received_data` and `partition_header`
* Added new function to parse plain text files `partition_text`
* Added new cleaners functions `extract_ip_address`, `extract_ip_address_name`, `extract_mapi_id`, `extract_datetimetz`
* Add new `Image` element and function to find embedded images `find_embedded_images`
* Added `get_directory_file_info` for summarizing information about source documents

## 0.3.5

* Add support for local inference
* Add new pattern to recognize plain text dash bullets
* Add test for bullet patterns
* Fix for `partition_html` that allows for processing `div` tags that have both text and child
  elements
* Add ability to extract document metadata from `.docx`, `.xlsx`, and `.jpg` files.
* Helper functions for identifying and extracting phone numbers
* Add new function `extract_attachment_info` that extracts and decodes the attachment
  of an email.
* Staging brick to convert a list of `Element`s to a `pandas` dataframe.
* Add plain text functionality to `partition_email`

## 0.3.4

* Python-3.7 compat

## 0.3.3

* Removes BasicConfig from logger configuration
* Adds the `partition_email` partitioning brick
* Adds the `replace_mime_encodings` cleaning bricks
* Small fix to HTML parsing related to processing list items with sub-tags
* Add `EmailElement` data structure to store email documents

## 0.3.2

* Added `translate_text` brick for translating text between languages
* Add an `apply` method to make it easier to apply cleaners to elements

## 0.3.1

* Added \_\_init.py\_\_ to `partition`

## 0.3.0

* Implement staging brick for Argilla. Converts lists of `Text` elements to `argilla` dataset classes.
* Removing the local PDF parsing code and any dependencies and tests.
* Reorganizes the staging bricks in the unstructured.partition module
* Allow entities to be passed into the Datasaur staging brick
* Added HTML escapes to the `replace_unicode_quotes` brick
* Fix bad responses in partition_pdf to raise ValueError
* Adds `partition_html` for partitioning HTML documents.

## 0.2.6

* Small change to how \_read is placed within the inheritance structure since it doesn't really apply to pdf
* Add partitioning brick for calling the document image analysis API

## 0.2.5

* Update python requirement to >=3.7

## 0.2.4

* Add alternative way of importing `Final` to support google colab

## 0.2.3

* Add cleaning bricks for removing prefixes and postfixes
* Add cleaning bricks for extracting text before and after a pattern

## 0.2.2

* Add staging brick for Datasaur

## 0.2.1

* Added brick to convert an ISD dictionary to a list of elements
* Update `PDFDocument` to use the `from_file` method
* Added staging brick for CSV format for ISD (Initial Structured Data) format.
* Added staging brick for separating text into attention window size chunks for `transformers`.
* Added staging brick for LabelBox.
* Added ability to upload LabelStudio predictions
* Added utility function for JSONL reading and writing
* Added staging brick for CSV format for Prodigy
* Added staging brick for Prodigy
* Added ability to upload LabelStudio annotations
* Added text_field and id_field to stage_for_label_studio signature

## 0.2.0

* Initial release of unstructured<|MERGE_RESOLUTION|>--- conflicted
+++ resolved
@@ -1,27 +1,18 @@
-<<<<<<< HEAD
-## 0.16.21-dev0
-
-### Enhancements
+## 0.16.21-dev5
+
+### Enhancements
+- **Use password** to load PDF with all modes
+
+- **use vectorized logic to merge inferred and extracted layouts**. Using the new `LayoutElements` data structure and numpy library to refactor the layout merging logic to improve compute performance as well as making logic more clear
+
 - **Add PDF Miner configuration** Now PDF Miner can be configured via `pdfminer_line_overlap`, `pdfminer_word_margin`, `pdfminer_line_margin` and `pdfminer_char_margin` parameters added to partition method.
--
-=======
-## 0.16.21-dev4
-
-### Enhancements
-- **Use password** to load PDF with all modes
-
-- **use vectorized logic to merge inferred and extracted layouts**. Using the new `LayoutElements` data structure and numpy library to refactor the layout merging logic to improve compute performance as well as making logic more clear
-
->>>>>>> b521bce9
-### Features
-
-### Fixes
-
-<<<<<<< HEAD
-=======
+
+### Features
+
+### Fixes
+
 - **Fix file type detection for NDJSON files** NDJSON files were being detected as JSON due to having the same mime-type.
 
->>>>>>> b521bce9
 ## 0.16.20
 
 ### Enhancements
