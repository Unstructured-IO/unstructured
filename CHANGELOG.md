<<<<<<< HEAD
## 0.6.5-dev1

### Enhancements

=======
## 0.6.5

### Enhancements

* Added support for SpooledTemporaryFile file argument.

>>>>>>> b52638f8
### Features

### Fixes

* `partition_email` was updated to more flexibly handle deviations from the RFC-2822 standard.
  The time in the metadata returns `None` if the time does not match RFC-2822 at all.

## 0.6.4

### Enhancements

* Added an "ocr_only" strategy for `partition_pdf`. Refactored the strategy decision
  logic into its own module.

### Features

### Fixes

## 0.6.3

### Enhancements

* Add an "ocr_only" strategy for `partition_image`.

### Features

* Added `partition_multiple_via_api` for partitioning multiple documents in a single REST
  API call.
* Added `stage_for_baseplate` function to prepare outputs for ingestion into Baseplate.
* Added `partition_odt` for processing Open Office documents.

### Fixes

* Updates the grouping logic in the `partition_pdf` fast strategy to group together text
  in the same bounding box.

## 0.6.2

### Enhancements

* Added logic to `partition_pdf` for detecting copy protected PDFs and falling back
  to the hi res strategy when necessary.

### Features

* Add `partition_via_api` for partitioning documents through the hosted API.

### Fixes

* Fix how `exceeds_cap_ratio` handles empty (returns `True` instead of `False`)
* Updates `detect_filetype` to properly detect JSONs when the MIME type is `text/plain`.

## 0.6.1

### Enhancements

* Updated the table extraction parameter name to be more descriptive

### Features

### Fixes

## 0.6.0

### Enhancements

* Adds an `ssl_verify` kwarg to `partition` and `partition_html` to enable turning off
  SSL verification for HTTP requests. SSL verification is on by default.
* Allows users to pass in ocr language to `partition_pdf` and `partition_image` through
  the `ocr_language` kwarg. `ocr_language` corresponds to the code for the language pack
  in Tesseract. You will need to install the relevant Tesseract language pack to use a
  given language.

### Features

* Table extraction is now possible for pdfs from `partition` and `partition_pdf`.
* Adds support for extracting attachments from `.msg` files

### Fixes

* Adds an `ssl_verify` kwarg to `partition` and `partition_html` to enable turning off
  SSL verification for HTTP requests. SSL verification is on by default.

## 0.5.13

### Enhancements

* Allow headers to be passed into `partition` when `url` is used.

### Features

* `bytes_string_to_string` cleaning brick for bytes string output.

### Fixes

* Fixed typo in call to `exactly_one` in `partition_json`
* unstructured-documents encode xml string if document_tree is `None` in `_read_xml`.
* Update to `_read_xml` so that Markdown files with embedded HTML process correctly.
* Fallback to "fast" strategy only emits a warning if the user specifies the "hi_res" strategy.
* unstructured-partition-text_type exceeds_cap_ratio fix returns and how capitalization ratios are calculated
* `partition_pdf` and `partition_text` group broken paragraphs to avoid fragmented `NarrativeText` elements.
* .json files resolved as "application/json" on centos7 (or other installs with older libmagic libs)

## 0.5.12

### Enhancements

* Add OS mimetypes DB to docker image, mainly for unstructured-api compat.
* Use the image registry as a cache when building Docker images.
* Adds the ability for `partition_text` to group together broken paragraphs.
* Added method to utils to allow date time format validation

### Features
* Add Slack connector to pull messages for a specific channel

* Add --partition-by-api parameter to unstructured-ingest
* Added `partition_rtf` for processing rich text files.
* `partition` now accepts a `url` kwarg in addition to `file` and `filename`.

### Fixes

* Allow encoding to be passed into `replace_mime_encodings`.
* unstructured-ingest connector-specific dependencies are imported on demand.
* unstructured-ingest --flatten-metadata supported for local connector.
* unstructured-ingest fix runtime error when using --metadata-include.

## 0.5.11

### Enhancements

### Features

### Fixes

* Guard against null style attribute in docx document elements
* Update HTML encoding to better support foreign language characters

## 0.5.10

### Enhancements

* Updated inference package
* Add sender, recipient, date, and subject to element metadata for emails

### Features

* Added `--download-only` parameter to `unstructured-ingest`

### Fixes

* FileNotFound error when filename is provided but file is not on disk

## 0.5.9

### Enhancements

### Features

### Fixes

* Convert file to str in helper `split_by_paragraph` for `partition_text`

## 0.5.8

### Enhancements

* Update `elements_to_json` to return string when filename is not specified
* `elements_from_json` may take a string instead of a filename with the `text` kwarg
* `detect_filetype` now does a final fallback to file extension.
* Empty tags are now skipped during the depth check for HTML processing.

### Features

* Add local file system to `unstructured-ingest`
* Add `--max-docs` parameter to `unstructured-ingest`
* Added `partition_msg` for processing MSFT Outlook .msg files.

### Fixes

* `convert_file_to_text` now passes through the `source_format` and `target_format` kwargs.
  Previously they were hard coded.
* Partitioning functions that accept a `text` kwarg no longer raise an error if an empty
  string is passed (and empty list of elements is returned instead).
* `partition_json` no longer fails if the input is an empty list.
* Fixed bug in `chunk_by_attention_window` that caused the last word in segments to be cut-off
  in some cases.

### BREAKING CHANGES

* `stage_for_transformers` now returns a list of elements, making it consistent with other
  staging bricks

## 0.5.7

### Enhancements

* Refactored codebase using `exactly_one`
* Adds ability to pass headers when passing a url in partition_html()
* Added optional `content_type` and `file_filename` parameters to `partition()` to bypass file detection

### Features

* Add `--flatten-metadata` parameter to `unstructured-ingest`
* Add `--fields-include` parameter to `unstructured-ingest`

### Fixes

## 0.5.6

### Enhancements

* `contains_english_word()`, used heavily in text processing, is 10x faster.

### Features

* Add `--metadata-include` and `--metadata-exclude` parameters to `unstructured-ingest`
* Add `clean_non_ascii_chars` to remove non-ascii characters from unicode string

### Fixes

* Fix problem with PDF partition (duplicated test)

## 0.5.4

### Enhancements

* Added Biomedical literature connector for ingest cli.
* Add `FsspecConnector` to easily integrate any existing `fsspec` filesystem as a connector.
* Rename `s3_connector.py` to `s3.py` for readability and consistency with the
  rest of the connectors.
* Now `S3Connector` relies on `s3fs` instead of on `boto3`, and it inherits
  from `FsspecConnector`.
* Adds an `UNSTRUCTURED_LANGUAGE_CHECKS` environment variable to control whether or not language
  specific checks like vocabulary and POS tagging are applied. Set to `"true"` for higher
  resolution partitioning and `"false"` for faster processing.
* Improves `detect_filetype` warning to include filename when provided.
* Adds a "fast" strategy for partitioning PDFs with PDFMiner. Also falls back to the "fast"
  strategy if detectron2 is not available.
* Start deprecation life cycle for `unstructured-ingest --s3-url` option, to be deprecated in
  favor of `--remote-url`.

### Features

* Add `AzureBlobStorageConnector` based on its `fsspec` implementation inheriting
from `FsspecConnector`
* Add `partition_epub` for partitioning e-books in EPUB3 format.

### Fixes

* Fixes processing for text files with `message/rfc822` MIME type.
* Open xml files in read-only mode when reading contents to construct an XMLDocument.

## 0.5.3

### Enhancements

* `auto.partition()` can now load Unstructured ISD json documents.
* Simplify partitioning functions.
* Improve logging for ingest CLI.

### Features

* Add `--wikipedia-auto-suggest` argument to the ingest CLI to disable automatic redirection
  to pages with similar names.
* Add setup script for Amazon Linux 2
* Add optional `encoding` argument to the `partition_(text/email/html)` functions.
* Added Google Drive connector for ingest cli.
* Added Gitlab connector for ingest cli.

### Fixes

## 0.5.2

### Enhancements

* Fully move from printing to logging.
* `unstructured-ingest` now uses a default `--download_dir` of `$HOME/.cache/unstructured/ingest`
rather than a "tmp-ingest-" dir in the working directory.

### Features

### Fixes

* `setup_ubuntu.sh` no longer fails in some contexts by interpreting
`DEBIAN_FRONTEND=noninteractive` as a command
* `unstructured-ingest` no longer re-downloads files when --preserve-downloads
is used without --download-dir.
* Fixed an issue that was causing text to be skipped in some HTML documents.

## 0.5.1

### Enhancements

### Features

### Fixes

* Fixes an error causing JavaScript to appear in the output of `partition_html` sometimes.
* Fix several issues with the `requires_dependencies` decorator, including the error message
  and how it was used, which had caused an error for `unstructured-ingest --github-url ...`.

## 0.5.0

### Enhancements

* Add `requires_dependencies` Python decorator to check dependencies are installed before
  instantiating a class or running a function

### Features

* Added Wikipedia connector for ingest cli.

### Fixes

* Fix `process_document` file cleaning on failure
* Fixes an error introduced in the metadata tracking commit that caused `NarrativeText`
  and `FigureCaption` elements to be represented as `Text` in HTML documents.

## 0.4.16

### Enhancements

* Fallback to using file extensions for filetype detection if `libmagic` is not present

### Features

* Added setup script for Ubuntu
* Added GitHub connector for ingest cli.
* Added `partition_md` partitioner.
* Added Reddit connector for ingest cli.

### Fixes

* Initializes connector properly in ingest.main::MainProcess
* Restricts version of unstructured-inference to avoid multithreading issue

## 0.4.15

### Enhancements

* Added `elements_to_json` and `elements_from_json` for easier serialization/deserialization
* `convert_to_dict`, `dict_to_elements` and `convert_to_csv` are now aliases for functions
  that use the ISD terminology.

### Fixes

* Update to ensure all elements are preserved during serialization/deserialization

## 0.4.14

* Automatically install `nltk` models in the `tokenize` module.

## 0.4.13

* Fixes unstructured-ingest cli.

## 0.4.12

* Adds console_entrypoint for unstructured-ingest, other structure/doc updates related to ingest.
* Add `parser` parameter to `partition_html`.

## 0.4.11

* Adds `partition_doc` for partitioning Word documents in `.doc` format. Requires `libreoffice`.
* Adds `partition_ppt` for partitioning PowerPoint documents in `.ppt` format. Requires `libreoffice`.

## 0.4.10

* Fixes `ElementMetadata` so that it's JSON serializable when the filename is a `Path` object.

## 0.4.9

* Added ingest modules and s3 connector, sample ingest script
* Default to `url=None` for `partition_pdf` and `partition_image`
* Add ability to skip English specific check by setting the `UNSTRUCTURED_LANGUAGE` env var to `""`.
* Document `Element` objects now track metadata

## 0.4.8

* Modified XML and HTML parsers not to load comments.

## 0.4.7

* Added the ability to pull an HTML document from a url in `partition_html`.
* Added the the ability to get file summary info from lists of filenames and lists
  of file contents.
* Added optional page break to `partition` for `.pptx`, `.pdf`, images, and `.html` files.
* Added `to_dict` method to document elements.
* Include more unicode quotes in `replace_unicode_quotes`.

## 0.4.6

* Loosen the default cap threshold to `0.5`.
* Add a `UNSTRUCTURED_NARRATIVE_TEXT_CAP_THRESHOLD` environment variable for controlling
  the cap ratio threshold.
* Unknown text elements are identified as `Text` for HTML and plain text documents.
* `Body Text` styles no longer default to `NarrativeText` for Word documents. The style information
  is insufficient to determine that the text is narrative.
* Upper cased text is lower cased before checking for verbs. This helps avoid some missed verbs.
* Adds an `Address` element for capturing elements that only contain an address.
* Suppress the `UserWarning` when detectron is called.
* Checks that titles and narrative test have at least one English word.
* Checks that titles and narrative text are at least 50% alpha characters.
* Restricts titles to a maximum word length. Adds a `UNSTRUCTURED_TITLE_MAX_WORD_LENGTH`
  environment variable for controlling the max number of words in a title.
* Updated `partition_pptx` to order the elements on the page

## 0.4.4

* Updated `partition_pdf` and `partition_image` to return `unstructured` `Element` objects
* Fixed the healthcheck url path when partitioning images and PDFs via API
* Adds an optional `coordinates` attribute to document objects
* Adds `FigureCaption` and `CheckBox` document elements
* Added ability to split lists detected in `LayoutElement` objects
* Adds `partition_pptx` for partitioning PowerPoint documents
* LayoutParser models now download from HugginfaceHub instead of DropBox
* Fixed file type detection for XML and HTML files on Amazone Linux

## 0.4.3

* Adds `requests` as a base dependency
* Fix in `exceeds_cap_ratio` so the function doesn't break with empty text
* Fix bug in `_parse_received_data`.
* Update `detect_filetype` to properly handle `.doc`, `.xls`, and `.ppt`.

## 0.4.2

* Added `partition_image` to process documents in an image format.
* Fixed utf-8 encoding error in `partition_email` with attachments for `text/html`

## 0.4.1

* Added support for text files in the `partition` function
* Pinned `opencv-python` for easier installation on Linux

## 0.4.0

* Added generic `partition` brick that detects the file type and routes a file to the appropriate
  partitioning brick.
* Added a file type detection module.
* Updated `partition_html` and `partition_eml` to support file-like objects in 'rb' mode.
* Cleaning brick for removing ordered bullets `clean_ordered_bullets`.
* Extract brick method for ordered bullets `extract_ordered_bullets`.
* Test for `clean_ordered_bullets`.
* Test for `extract_ordered_bullets`.
* Added `partition_docx` for pre-processing Word Documents.
* Added new REGEX patterns to extract email header information
* Added new functions to extract header information `parse_received_data` and `partition_header`
* Added new function to parse plain text files `partition_text`
* Added new cleaners functions `extract_ip_address`, `extract_ip_address_name`, `extract_mapi_id`, `extract_datetimetz`
* Add new `Image` element and function to find embedded images `find_embedded_images`
* Added `get_directory_file_info` for summarizing information about source documents

## 0.3.5

* Add support for local inference
* Add new pattern to recognize plain text dash bullets
* Add test for bullet patterns
* Fix for `partition_html` that allows for processing `div` tags that have both text and child
  elements
* Add ability to extract document metadata from `.docx`, `.xlsx`, and `.jpg` files.
* Helper functions for identifying and extracting phone numbers
* Add new function `extract_attachment_info` that extracts and decodes the attachment
of an email.
* Staging brick to convert a list of `Element`s to a `pandas` dataframe.
* Add plain text functionality to `partition_email`

## 0.3.4

* Python-3.7 compat

## 0.3.3

* Removes BasicConfig from logger configuration
* Adds the `partition_email` partitioning brick
* Adds the `replace_mime_encodings` cleaning bricks
* Small fix to HTML parsing related to processing list items with sub-tags
* Add `EmailElement` data structure to store email documents

## 0.3.2

* Added `translate_text` brick for translating text between languages
* Add an `apply` method to make it easier to apply cleaners to elements

## 0.3.1

* Added \_\_init.py\_\_ to `partition`

## 0.3.0

* Implement staging brick for Argilla. Converts lists of `Text` elements to `argilla` dataset classes.
* Removing the local PDF parsing code and any dependencies and tests.
* Reorganizes the staging bricks in the unstructured.partition module
* Allow entities to be passed into the Datasaur staging brick
* Added HTML escapes to the `replace_unicode_quotes` brick
* Fix bad responses in partition_pdf to raise ValueError
* Adds `partition_html` for partitioning HTML documents.

## 0.2.6

* Small change to how \_read is placed within the inheritance structure since it doesn't really apply to pdf
* Add partitioning brick for calling the document image analysis API

## 0.2.5

* Update python requirement to >=3.7

## 0.2.4

* Add alternative way of importing `Final` to support google colab

## 0.2.3

* Add cleaning bricks for removing prefixes and postfixes
* Add cleaning bricks for extracting text before and after a pattern

## 0.2.2

* Add staging brick for Datasaur

## 0.2.1

* Added brick to convert an ISD dictionary to a list of elements
* Update `PDFDocument` to use the `from_file` method
* Added staging brick for CSV format for ISD (Initial Structured Data) format.
* Added staging brick for separating text into attention window size chunks for `transformers`.
* Added staging brick for LabelBox.
* Added ability to upload LabelStudio predictions
* Added utility function for JSONL reading and writing
* Added staging brick for CSV format for Prodigy
* Added staging brick for Prodigy
* Added ability to upload LabelStudio annotations
* Added text_field and id_field to stage_for_label_studio signature

## 0.2.0

* Initial release of unstructured<|MERGE_RESOLUTION|>--- conflicted
+++ resolved
@@ -1,22 +1,23 @@
-<<<<<<< HEAD
-## 0.6.5-dev1
-
-### Enhancements
-
-=======
-## 0.6.5
-
-### Enhancements
-
-* Added support for SpooledTemporaryFile file argument.
-
->>>>>>> b52638f8
+## 0.6.6-dev0
+
+### Enhancements
+
 ### Features
 
 ### Fixes
 
 * `partition_email` was updated to more flexibly handle deviations from the RFC-2822 standard.
   The time in the metadata returns `None` if the time does not match RFC-2822 at all.
+
+## 0.6.5
+
+### Enhancements
+
+* Added support for SpooledTemporaryFile file argument.
+
+### Features
+
+### Fixes
 
 ## 0.6.4
 
