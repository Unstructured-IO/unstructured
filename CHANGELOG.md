--- conflicted
+++ resolved
@@ -1,6 +1,3 @@
-<<<<<<< HEAD
-## 0.11.4-dev10
-=======
 ## 0.11.6-dev2
 
 ### Enhancements
@@ -22,7 +19,6 @@
 * **Fix `partition_pdf()` and `partition_image()` importation issue.** Reorganize `pdf.py` and `image.py` modules to be consistent with other types of document import code.
 
 ## 0.11.4
->>>>>>> bd8a74d6
 
 ### Enhancements
 
