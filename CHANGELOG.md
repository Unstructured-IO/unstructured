<<<<<<< HEAD
## 0.4.16-dev5
=======
## 0.4.17-dev0

### Enhancements

### Features

### Fixes

## 0.4.16
>>>>>>> c7eba163

### Enhancements

* Fallback to using file extensions for filetype detection if `libmagic` is not present

### Features

* Added setup script for Ubuntu
* Added GitHub connector for ingest cli.
* Added `partition_md` partitioner.
* Added Reddit connector for ingest cli.
* Added Wikipedia connector for ingest cli.

### Fixes

* Initializes connector properly in ingest.main::MainProcess
* Restricts version of unstructured-inference to avoid multithreading issue

## 0.4.15

### Enhancements

* Added `elements_to_json` and `elements_from_json` for easier serialization/deserialization
* `convert_to_dict`, `dict_to_elements` and `convert_to_csv` are now aliases for functions
  that use the ISD terminology.

### Fixes

* Update to ensure all elements are preserved during serialization/deserialization

## 0.4.14

* Automatically install `nltk` models in the `tokenize` module.

## 0.4.13

* Fixes unstructured-ingest cli.

## 0.4.12

* Adds console_entrypoint for unstructured-ingest, other structure/doc updates related to ingest.
* Add `parser` parameter to `partition_html`.

## 0.4.11

* Adds `partition_doc` for partitioning Word documents in `.doc` format. Requires `libreoffice`.
* Adds `partition_ppt` for partitioning PowerPoint documents in `.ppt` format. Requires `libreoffice`.

## 0.4.10

* Fixes `ElementMetadata` so that it's JSON serializable when the filename is a `Path` object.

## 0.4.9

* Added ingest modules and s3 connector, sample ingest script
* Default to `url=None` for `partition_pdf` and `partition_image`
* Add ability to skip English specific check by setting the `UNSTRUCTURED_LANGUAGE` env var to `""`.
* Document `Element` objects now track metadata

## 0.4.8

* Modified XML and HTML parsers not to load comments.

## 0.4.7

* Added the ability to pull an HTML document from a url in `partition_html`.
* Added the the ability to get file summary info from lists of filenames and lists
  of file contents.
* Added optional page break to `partition` for `.pptx`, `.pdf`, images, and `.html` files.
* Added `to_dict` method to document elements.
* Include more unicode quotes in `replace_unicode_quotes`.

## 0.4.6

* Loosen the default cap threshold to `0.5`.
* Add a `UNSTRUCTURED_NARRATIVE_TEXT_CAP_THRESHOLD` environment variable for controlling
  the cap ratio threshold.
* Unknown text elements are identified as `Text` for HTML and plain text documents.
* `Body Text` styles no longer default to `NarrativeText` for Word documents. The style information
  is insufficient to determine that the text is narrative.
* Upper cased text is lower cased before checking for verbs. This helps avoid some missed verbs.
* Adds an `Address` element for capturing elements that only contain an address.
* Suppress the `UserWarning` when detectron is called.
* Checks that titles and narrative test have at least one English word.
* Checks that titles and narrative text are at least 50% alpha characters.
* Restricts titles to a maximum word length. Adds a `UNSTRUCTURED_TITLE_MAX_WORD_LENGTH`
  environment variable for controlling the max number of words in a title.
* Updated `partition_pptx` to order the elements on the page

## 0.4.4

* Updated `partition_pdf` and `partition_image` to return `unstructured` `Element` objects
* Fixed the healthcheck url path when partitioning images and PDFs via API
* Adds an optional `coordinates` attribute to document objects
* Adds `FigureCaption` and `CheckBox` document elements
* Added ability to split lists detected in `LayoutElement` objects
* Adds `partition_pptx` for partitioning PowerPoint documents
* LayoutParser models now download from HugginfaceHub instead of DropBox
* Fixed file type detection for XML and HTML files on Amazone Linux

## 0.4.3

* Adds `requests` as a base dependency
* Fix in `exceeds_cap_ratio` so the function doesn't break with empty text
* Fix bug in `_parse_received_data`.
* Update `detect_filetype` to properly handle `.doc`, `.xls`, and `.ppt`.

## 0.4.2

* Added `partition_image` to process documents in an image format.
* Fixed utf-8 encoding error in `partition_email` with attachments for `text/html`

## 0.4.1

* Added support for text files in the `partition` function
* Pinned `opencv-python` for easier installation on Linux

## 0.4.0

* Added generic `partition` brick that detects the file type and routes a file to the appropriate
  partitioning brick.
* Added a file type detection module.
* Updated `partition_html` and `partition_eml` to support file-like objects in 'rb' mode.
* Cleaning brick for removing ordered bullets `clean_ordered_bullets`.
* Extract brick method for ordered bullets `extract_ordered_bullets`.
* Test for `clean_ordered_bullets`.
* Test for `extract_ordered_bullets`.
* Added `partition_docx` for pre-processing Word Documents.
* Added new REGEX patterns to extract email header information
* Added new functions to extract header information `parse_received_data` and `partition_header`
* Added new function to parse plain text files `partition_text`
* Added new cleaners functions `extract_ip_address`, `extract_ip_address_name`, `extract_mapi_id`, `extract_datetimetz`
* Add new `Image` element and function to find embedded images `find_embedded_images`
* Added `get_directory_file_info` for summarizing information about source documents

## 0.3.5

* Add support for local inference
* Add new pattern to recognize plain text dash bullets
* Add test for bullet patterns
* Fix for `partition_html` that allows for processing `div` tags that have both text and child
  elements
* Add ability to extract document metadata from `.docx`, `.xlsx`, and `.jpg` files.
* Helper functions for identifying and extracting phone numbers
* Add new function `extract_attachment_info` that extracts and decodes the attachment
of an email.
* Staging brick to convert a list of `Element`s to a `pandas` dataframe.
* Add plain text functionality to `partition_email`

## 0.3.4

* Python-3.7 compat

## 0.3.3

* Removes BasicConfig from logger configuration
* Adds the `partition_email` partitioning brick
* Adds the `replace_mime_encodings` cleaning bricks
* Small fix to HTML parsing related to processing list items with sub-tags
* Add `EmailElement` data structure to store email documents

## 0.3.2

* Added `translate_text` brick for translating text between languages
* Add an `apply` method to make it easier to apply cleaners to elements

## 0.3.1

* Added \_\_init.py\_\_ to `partition`

## 0.3.0

* Implement staging brick for Argilla. Converts lists of `Text` elements to `argilla` dataset classes.
* Removing the local PDF parsing code and any dependencies and tests.
* Reorganizes the staging bricks in the unstructured.partition module
* Allow entities to be passed into the Datasaur staging brick
* Added HTML escapes to the `replace_unicode_quotes` brick
* Fix bad responses in partition_pdf to raise ValueError
* Adds `partition_html` for partitioning HTML documents.

## 0.2.6

* Small change to how \_read is placed within the inheritance structure since it doesn't really apply to pdf
* Add partitioning brick for calling the document image analysis API

## 0.2.5

* Update python requirement to >=3.7

## 0.2.4

* Add alternative way of importing `Final` to support google colab

## 0.2.3

* Add cleaning bricks for removing prefixes and postfixes
* Add cleaning bricks for extracting text before and after a pattern

## 0.2.2

* Add staging brick for Datasaur

## 0.2.1

* Added brick to convert an ISD dictionary to a list of elements
* Update `PDFDocument` to use the `from_file` method
* Added staging brick for CSV format for ISD (Initial Structured Data) format.
* Added staging brick for separating text into attention window size chunks for `transformers`.
* Added staging brick for LabelBox.
* Added ability to upload LabelStudio predictions
* Added utility function for JSONL reading and writing
* Added staging brick for CSV format for Prodigy
* Added staging brick for Prodigy
* Added ability to upload LabelStudio annotations
* Added text_field and id_field to stage_for_label_studio signature

## 0.2.0

* Initial release of unstructured
<|MERGE_RESOLUTION|>--- conflicted
+++ resolved
@@ -1,16 +1,14 @@
-<<<<<<< HEAD
-## 0.4.16-dev5
-=======
-## 0.4.17-dev0
+## 0.4.17-dev1
 
 ### Enhancements
 
 ### Features
 
+* Added Wikipedia connector for ingest cli.
+
 ### Fixes
 
 ## 0.4.16
->>>>>>> c7eba163
 
 ### Enhancements
 
@@ -22,7 +20,6 @@
 * Added GitHub connector for ingest cli.
 * Added `partition_md` partitioner.
 * Added Reddit connector for ingest cli.
-* Added Wikipedia connector for ingest cli.
 
 ### Fixes
 
