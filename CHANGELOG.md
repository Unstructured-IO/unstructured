<<<<<<< HEAD
## 0.8.8
=======
## 0.8.8-dev0
>>>>>>> 15426078

### Enhancements

### Features

<<<<<<< HEAD
### Fixes

* Rename "date" field to "last_modified"
=======
* Adds Box connector

### Fixes
>>>>>>> 15426078

## 0.8.7

### Enhancements

* Put back useful function `split_by_paragraph`

### Features

### Fixes

* Fix argument order in NLTK download step

## 0.8.6

### Enhancements

### Features

### Fixes

* Remove debug print lines and non-functional code

## 0.8.5

### Enhancements

* Add parameter `skip_infer_table_types` to enable (skip) table extraction for other doc types
* Adds optional Unstructured API unit tests in CI
* Tracks last modified date for all document types.
* refactor the ingest cli to better support expanding supported connectors

## 0.8.3

### Enhancements

### Features

### Fixes

* NLTK now only gets downloaded if necessary.
* Handling for empty tables in Word Documents and PowerPoints.

## 0.8.4

### Enhancements

* Additional tests and refactor of JSON detection.
* Update functionality to retrieve image metadata from a page for `document_to_element_list`
* Links are now tracked in `partition_html` output.
* Set the file's current position to the beginning after reading the file in `convert_to_bytes`
* Add `min_partition` kwarg to that combines elements below a specified threshold and modifies splitting of strings longer than max partition so words are not split.
* set the file's current position to the beginning after reading the file in `convert_to_bytes`
* Add slide notes to pptx
* Add `--encoding` directive to ingest
* Improve json detection by `detect_filetype`

### Features

* Adds Outlook connector
* Add support for dpi parameter in inference library
* Adds Onedrive connector.
* Add Confluence connector for ingest cli to pull the body text from all documents from all spaces in a confluence domain.

### Fixes

* Fixes issue with email partitioning where From field was being assigned the To field value.
* Use the `image_metadata` property of the `PageLayout` instance to get the page image info in the `document_to_element_list`
* Add functionality to write images to computer storage temporarily instead of keeping them in memory for `ocr_only` strategy
* Add functionality to convert a PDF in small chunks of pages at a time for `ocr_only` strategy
* Adds `.txt`, `.text`, and `.tab` to list of extensions to check if file
  has a `text/plain` MIME type.
* Enables filters to be passed to `partition_doc` so it doesn't error with LibreOffice7.
* Removed old error message that's superseded by `requires_dependencies`.
* Removes using `hi_res` as the default strategy value for `partition_via_api` and `partition_multiple_via_api`

## 0.8.1

### Enhancements

* Add support for Python 3.11

### Features

### Fixes

* Fixed `auto` strategy detected scanned document as having extractable text and using `fast` strategy, resulting in no output.
* Fix list detection in MS Word documents.
* Don't instantiate an element with a coordinate system when there isn't a way to get its location data.

## 0.8.0

### Enhancements

* Allow model used for hi res pdf partition strategy to be chosen when called.
* Updated inference package

### Features

* Add `metadata_filename` parameter across all partition functions

### Fixes

* Update to ensure `convert_to_datafame` grabs all of the metadata fields.
* Adjust encoding recognition threshold value in `detect_file_encoding`
* Fix KeyError when `isd_to_elements` doesn't find a type
* Fix `_output_filename` for local connector, allowing single files to be written correctly to the disk

* Fix for cases where an invalid encoding is extracted from an email header.

### BREAKING CHANGES

* Information about an element's location is no longer returned as top-level attributes of an element. Instead, it is returned in the `coordinates` attribute of the element's metadata.

## 0.7.12

### Enhancements

* Adds `include_metadata` kwarg to `partition_doc`, `partition_docx`, `partition_email`, `partition_epub`, `partition_json`, `partition_msg`, `partition_odt`, `partition_org`, `partition_pdf`, `partition_ppt`, `partition_pptx`, `partition_rst`, and `partition_rtf`
### Features

* Add Elasticsearch connector for ingest cli to pull specific fields from all documents in an index.
* Adds Dropbox connector

### Fixes

* Fix tests that call unstructured-api by passing through an api-key
* Fixed page breaks being given (incorrect) page numbers
* Fix skipping download on ingest when a source document exists locally

## 0.7.11

### Enhancements

* More deterministic element ordering when using `hi_res` PDF parsing strategy (from unstructured-inference bump to 0.5.4)
* Make large model available (from unstructured-inference bump to 0.5.3)
* Combine inferred elements with extracted elements (from unstructured-inference bump to 0.5.2)
* `partition_email` and `partition_msg` will now process attachments if `process_attachments=True`
  and a attachment partitioning functions is passed through with `attachment_partitioner=partition`.

### Features

### Fixes

* Fix tests that call unstructured-api by passing through an api-key
* Fixed page breaks being given (incorrect) page numbers
* Fix skipping download on ingest when a source document exists locally

## 0.7.10

### Enhancements

* Adds a `max_partition` parameter to `partition_text`, `partition_pdf`, `partition_email`,
  `partition_msg` and `partition_xml` that sets a limit for the size of an individual
  document elements. Defaults to `1500` for everything except `partition_xml`, which has
  a default value of `None`.
* DRY connector refactor

### Features

* `hi_res` model for pdfs and images is selectable via environment variable.

### Fixes

* CSV check now ignores escaped commas.
* Fix for filetype exploration util when file content does not have a comma.
* Adds negative lookahead to bullet pattern to avoid detecting plain text line
  breaks like `-------` as list items.
* Fix pre tag parsing for `partition_html`
* Fix lookup error for annotated Arabic and Hebrew encodings

## 0.7.9

### Enhancements

* Improvements to string check for leafs in `partition_xml`.
* Adds --partition-ocr-languages to unstructured-ingest.

### Features

* Adds `partition_org` for processed Org Mode documents.

### Fixes

## 0.7.8

### Enhancements

### Features

* Adds Google Cloud Service connector

### Fixes

* Updates the `parse_email` for `partition_eml` so that `unstructured-api` passes the smoke tests
* `partition_email` now works if there is no message content
* Updates the `"fast"` strategy for `partition_pdf` so that it's able to recursively
* Adds recursive functionality to all fsspec connectors
* Adds generic --recursive ingest flag

## 0.7.7

### Enhancements

* Adds functionality to replace the `MIME` encodings for `eml` files with one of the common encodings if a `unicode` error occurs
* Adds missed file-like object handling in `detect_file_encoding`
* Adds functionality to extract charset info from `eml` files

### Features

* Added coordinate system class to track coordinate types and convert to different coordinate

### Fixes

* Adds an `html_assemble_articles` kwarg to `partition_html` to enable users to capture
  control whether content outside of `<article>` tags is captured when
  `<article>` tags are present.
* Check for the `xml` attribute on `element` before looking for pagebreaks in `partition_docx`.

## 0.7.6

### Enhancements

* Convert fast startegy to ocr_only for images
* Adds support for page numbers in `.docx` and `.doc` when user or renderer
  created page breaks are present.
* Adds retry logic for the unstructured-ingest Biomed connector

### Features

* Provides users with the ability to extract additional metadata via regex.
* Updates `partition_docx` to include headers and footers in the output.
* Create `partition_tsv` and associated tests. Make additional changes to `detect_filetype`.

### Fixes

* Remove fake api key in test `partition_via_api` since we now require valid/empty api keys
* Page number defaults to `None` instead of `1` when page number is not present in the metadata.
  A page number of `None` indicates that page numbers are not being tracked for the document
  or that page numbers do not apply to the element in question..
* Fixes an issue with some pptx files. Assume pptx shapes are found in top left position of slide
  in case the shape.top and shape.left attributes are `None`.

## 0.7.5

### Enhancements

* Adds functionality to sort elements in `partition_pdf` for `fast` strategy
* Adds ingest tests with `--fast` strategy on PDF documents
* Adds --api-key to unstructured-ingest

### Features

* Adds `partition_rst` for processed ReStructured Text documents.

### Fixes

* Adds handling for emails that do not have a datetime to extract.
* Adds pdf2image package as core requirement of unstructured (with no extras)

## 0.7.4

### Enhancements

* Allows passing kwargs to request data field for `partition_via_api` and `partition_multiple_via_api`
* Enable MIME type detection if libmagic is not available
* Adds handling for empty files in `detect_filetype` and `partition`.

### Features

### Fixes

* Reslove `grpcio` import issue on `weaviate.schema.validate_schema` for python 3.9 and 3.10
* Remove building `detectron2` from source in Dockerfile

## 0.7.3

### Enhancements

* Update IngestDoc abstractions and add data source metadata in ElementMetadata

### Features

### Fixes

* Pass `strategy` parameter down from `partition` for `partition_image`
* Filetype detection if a CSV has a `text/plain` MIME type
* `convert_office_doc` no longers prints file conversion info messages to stdout.
* `partition_via_api` reflects the actual filetype for the file processed in the API.

## 0.7.2

### Enhancements

* Adds an optional encoding kwarg to `elements_to_json` and `elements_from_json`
* Bump version of base image to use new stable version of tesseract

### Features

### Fixes

* Update the `read_txt_file` utility function to keep using `spooled_to_bytes_io_if_needed` for xml
* Add functionality to the `read_txt_file` utility function to handle file-like object from URL
* Remove the unused parameter `encoding` from `partition_pdf`
* Change auto.py to have a `None` default for encoding
* Add functionality to try other common encodings for html and xml files if an error related to the encoding is raised and the user has not specified an encoding.
* Adds benchmark test with test docs in example-docs
* Re-enable test_upload_label_studio_data_with_sdk
* File detection now detects code files as plain text
* Adds `tabulate` explicitly to dependencies
* Fixes an issue in `metadata.page_number` of pptx files
* Adds showing help if no parameters passed

## 0.7.1

### Enhancements

### Features

* Add `stage_for_weaviate` to stage `unstructured` outputs for upload to Weaviate, along with
  a helper function for defining a class to use in Weaviate schemas.
* Builds from Unstructured base image, built off of Rocky Linux 8.7, this resolves almost all CVE's in the image.

### Fixes

## 0.7.0

### Enhancements

* Installing `detectron2` from source is no longer required when using the `local-inference` extra.
* Updates `.pptx` parsing to include text in tables.

### Features

### Fixes

* Fixes an issue in `_add_element_metadata` that caused all elements to have `page_number=1`
  in the element metadata.
* Adds `.log` as a file extension for TXT files.
* Adds functionality to try other common encodings for email (`.eml`) files if an error related to the encoding is raised and the user has not specified an encoding.
* Allow passed encoding to be used in the `replace_mime_encodings`
* Fixes page metadata for `partition_html` when `include_metadata=False`
* A `ValueError` now raises if `file_filename` is not specified when you use `partition_via_api`
  with a file-like object.

## 0.6.11

### Enhancements

* Supports epub tests since pandoc is updated in base image

### Features


### Fixes


## 0.6.10

### Enhancements

* XLS support from auto partition

### Features

### Fixes

## 0.6.9

### Enhancements

* fast strategy for pdf now keeps element bounding box data
* setup.py refactor

### Features

### Fixes

* Adds functionality to try other common encodings if an error related to the encoding is raised and the user has not specified an encoding.
* Adds additional MIME types for CSV

## 0.6.8

### Enhancements

### Features

* Add `partition_csv` for CSV files.

### Fixes

## 0.6.7

### Enhancements

* Deprecate `--s3-url` in favor of `--remote-url` in CLI
* Refactor out non-connector-specific config variables
* Add `file_directory` to metadata
* Add `page_name` to metadata. Currently used for the sheet name in XLSX documents.
* Added a `--partition-strategy` parameter to unstructured-ingest so that users can specify
  partition strategy in CLI. For example, `--partition-strategy fast`.
* Added metadata for filetype.
* Add Discord connector to pull messages from a list of channels
* Refactor `unstructured/file-utils/filetype.py` to better utilise hashmap to return mime type.
* Add local declaration of DOCX_MIME_TYPES and XLSX_MIME_TYPES for `test_filetype.py`.

### Features

* Add `partition_xml` for XML files.
* Add `partition_xlsx` for Microsoft Excel documents.

### Fixes

* Supports `hml` filetype for partition as a variation of html filetype.
* Makes `pytesseract` a function level import in `partition_pdf` so you can use the `"fast"`
  or `"hi_res"` strategies if `pytesseract` is not installed. Also adds the
  `required_dependencies` decorator for the `"hi_res"` and `"ocr_only"` strategies.
* Fix to ensure `filename` is tracked in metadata for `docx` tables.

## 0.6.6

### Enhancements

* Adds an `"auto"` strategy that chooses the partitioning strategy based on document
  characteristics and function kwargs. This is the new default strategy for `partition_pdf`
  and `partition_image`. Users can maintain existing behavior by explicitly setting
  `strategy="hi_res"`.
* Added an additional trace logger for NLP debugging.
* Add `get_date` method to `ElementMetadata` for converting the datestring to a `datetime` object.
* Cleanup the `filename` attribute on `ElementMetadata` to remove the full filepath.

### Features

* Added table reading as html with URL parsing to `partition_docx` in docx
* Added metadata field for text_as_html for docx files

### Fixes

* `fileutils/file_type` check json and eml decode ignore error
* `partition_email` was updated to more flexibly handle deviations from the RFC-2822 standard.
  The time in the metadata returns `None` if the time does not match RFC-2822 at all.
* Include all metadata fields when converting to dataframe or CSV

## 0.6.5

### Enhancements

* Added support for SpooledTemporaryFile file argument.

### Features

### Fixes


## 0.6.4

### Enhancements

* Added an "ocr_only" strategy for `partition_pdf`. Refactored the strategy decision
  logic into its own module.

### Features

### Fixes

## 0.6.3

### Enhancements

* Add an "ocr_only" strategy for `partition_image`.

### Features

* Added `partition_multiple_via_api` for partitioning multiple documents in a single REST
  API call.
* Added `stage_for_baseplate` function to prepare outputs for ingestion into Baseplate.
* Added `partition_odt` for processing Open Office documents.

### Fixes

* Updates the grouping logic in the `partition_pdf` fast strategy to group together text
  in the same bounding box.

## 0.6.2

### Enhancements

* Added logic to `partition_pdf` for detecting copy protected PDFs and falling back
  to the hi res strategy when necessary.


### Features

* Add `partition_via_api` for partitioning documents through the hosted API.

### Fixes

* Fix how `exceeds_cap_ratio` handles empty (returns `True` instead of `False`)
* Updates `detect_filetype` to properly detect JSONs when the MIME type is `text/plain`.

## 0.6.1

### Enhancements

* Updated the table extraction parameter name to be more descriptive

### Features

### Fixes

## 0.6.0

### Enhancements

* Adds an `ssl_verify` kwarg to `partition` and `partition_html` to enable turning off
  SSL verification for HTTP requests. SSL verification is on by default.
* Allows users to pass in ocr language to `partition_pdf` and `partition_image` through
  the `ocr_language` kwarg. `ocr_language` corresponds to the code for the language pack
  in Tesseract. You will need to install the relevant Tesseract language pack to use a
  given language.

### Features

* Table extraction is now possible for pdfs from `partition` and `partition_pdf`.
* Adds support for extracting attachments from `.msg` files

### Fixes

* Adds an `ssl_verify` kwarg to `partition` and `partition_html` to enable turning off
  SSL verification for HTTP requests. SSL verification is on by default.

## 0.5.13

### Enhancements

* Allow headers to be passed into `partition` when `url` is used.

### Features

* `bytes_string_to_string` cleaning brick for bytes string output.

### Fixes

* Fixed typo in call to `exactly_one` in `partition_json`
* unstructured-documents encode xml string if document_tree is `None` in `_read_xml`.
* Update to `_read_xml` so that Markdown files with embedded HTML process correctly.
* Fallback to "fast" strategy only emits a warning if the user specifies the "hi_res" strategy.
* unstructured-partition-text_type exceeds_cap_ratio fix returns and how capitalization ratios are calculated
* `partition_pdf` and `partition_text` group broken paragraphs to avoid fragmented `NarrativeText` elements.
* .json files resolved as "application/json" on centos7 (or other installs with older libmagic libs)

## 0.5.12

### Enhancements

* Add OS mimetypes DB to docker image, mainly for unstructured-api compat.
* Use the image registry as a cache when building Docker images.
* Adds the ability for `partition_text` to group together broken paragraphs.
* Added method to utils to allow date time format validation

### Features
* Add Slack connector to pull messages for a specific channel

* Add --partition-by-api parameter to unstructured-ingest
* Added `partition_rtf` for processing rich text files.
* `partition` now accepts a `url` kwarg in addition to `file` and `filename`.

### Fixes

* Allow encoding to be passed into `replace_mime_encodings`.
* unstructured-ingest connector-specific dependencies are imported on demand.
* unstructured-ingest --flatten-metadata supported for local connector.
* unstructured-ingest fix runtime error when using --metadata-include.

## 0.5.11

### Enhancements

### Features

### Fixes

* Guard against null style attribute in docx document elements
* Update HTML encoding to better support foreign language characters

## 0.5.10

### Enhancements

* Updated inference package
* Add sender, recipient, date, and subject to element metadata for emails

### Features

* Added `--download-only` parameter to `unstructured-ingest`

### Fixes

* FileNotFound error when filename is provided but file is not on disk

## 0.5.9

### Enhancements

### Features

### Fixes

* Convert file to str in helper `split_by_paragraph` for `partition_text`

## 0.5.8

### Enhancements

* Update `elements_to_json` to return string when filename is not specified
* `elements_from_json` may take a string instead of a filename with the `text` kwarg
* `detect_filetype` now does a final fallback to file extension.
* Empty tags are now skipped during the depth check for HTML processing.

### Features

* Add local file system to `unstructured-ingest`
* Add `--max-docs` parameter to `unstructured-ingest`
* Added `partition_msg` for processing MSFT Outlook .msg files.

### Fixes

* `convert_file_to_text` now passes through the `source_format` and `target_format` kwargs.
  Previously they were hard coded.
* Partitioning functions that accept a `text` kwarg no longer raise an error if an empty
  string is passed (and empty list of elements is returned instead).
* `partition_json` no longer fails if the input is an empty list.
* Fixed bug in `chunk_by_attention_window` that caused the last word in segments to be cut-off
  in some cases.

### BREAKING CHANGES

* `stage_for_transformers` now returns a list of elements, making it consistent with other
  staging bricks

## 0.5.7

### Enhancements

* Refactored codebase using `exactly_one`
* Adds ability to pass headers when passing a url in partition_html()
* Added optional `content_type` and `file_filename` parameters to `partition()` to bypass file detection

### Features

* Add `--flatten-metadata` parameter to `unstructured-ingest`
* Add `--fields-include` parameter to `unstructured-ingest`

### Fixes

## 0.5.6

### Enhancements

* `contains_english_word()`, used heavily in text processing, is 10x faster.

### Features

* Add `--metadata-include` and `--metadata-exclude` parameters to `unstructured-ingest`
* Add `clean_non_ascii_chars` to remove non-ascii characters from unicode string

### Fixes

* Fix problem with PDF partition (duplicated test)

## 0.5.4

### Enhancements

* Added Biomedical literature connector for ingest cli.
* Add `FsspecConnector` to easily integrate any existing `fsspec` filesystem as a connector.
* Rename `s3_connector.py` to `s3.py` for readability and consistency with the
  rest of the connectors.
* Now `S3Connector` relies on `s3fs` instead of on `boto3`, and it inherits
  from `FsspecConnector`.
* Adds an `UNSTRUCTURED_LANGUAGE_CHECKS` environment variable to control whether or not language
  specific checks like vocabulary and POS tagging are applied. Set to `"true"` for higher
  resolution partitioning and `"false"` for faster processing.
* Improves `detect_filetype` warning to include filename when provided.
* Adds a "fast" strategy for partitioning PDFs with PDFMiner. Also falls back to the "fast"
  strategy if detectron2 is not available.
* Start deprecation life cycle for `unstructured-ingest --s3-url` option, to be deprecated in
  favor of `--remote-url`.

### Features

* Add `AzureBlobStorageConnector` based on its `fsspec` implementation inheriting
from `FsspecConnector`
* Add `partition_epub` for partitioning e-books in EPUB3 format.

### Fixes

* Fixes processing for text files with `message/rfc822` MIME type.
* Open xml files in read-only mode when reading contents to construct an XMLDocument.

## 0.5.3

### Enhancements

* `auto.partition()` can now load Unstructured ISD json documents.
* Simplify partitioning functions.
* Improve logging for ingest CLI.

### Features

* Add `--wikipedia-auto-suggest` argument to the ingest CLI to disable automatic redirection
  to pages with similar names.
* Add setup script for Amazon Linux 2
* Add optional `encoding` argument to the `partition_(text/email/html)` functions.
* Added Google Drive connector for ingest cli.
* Added Gitlab connector for ingest cli.

### Fixes

## 0.5.2

### Enhancements

* Fully move from printing to logging.
* `unstructured-ingest` now uses a default `--download_dir` of `$HOME/.cache/unstructured/ingest`
rather than a "tmp-ingest-" dir in the working directory.

### Features

### Fixes

* `setup_ubuntu.sh` no longer fails in some contexts by interpreting
`DEBIAN_FRONTEND=noninteractive` as a command
* `unstructured-ingest` no longer re-downloads files when --preserve-downloads
is used without --download-dir.
* Fixed an issue that was causing text to be skipped in some HTML documents.

## 0.5.1

### Enhancements

### Features

### Fixes

* Fixes an error causing JavaScript to appear in the output of `partition_html` sometimes.
* Fix several issues with the `requires_dependencies` decorator, including the error message
  and how it was used, which had caused an error for `unstructured-ingest --github-url ...`.

## 0.5.0

### Enhancements

* Add `requires_dependencies` Python decorator to check dependencies are installed before
  instantiating a class or running a function

### Features

* Added Wikipedia connector for ingest cli.

### Fixes

* Fix `process_document` file cleaning on failure
* Fixes an error introduced in the metadata tracking commit that caused `NarrativeText`
  and `FigureCaption` elements to be represented as `Text` in HTML documents.

## 0.4.16

### Enhancements

* Fallback to using file extensions for filetype detection if `libmagic` is not present

### Features

* Added setup script for Ubuntu
* Added GitHub connector for ingest cli.
* Added `partition_md` partitioner.
* Added Reddit connector for ingest cli.

### Fixes

* Initializes connector properly in ingest.main::MainProcess
* Restricts version of unstructured-inference to avoid multithreading issue

## 0.4.15

### Enhancements

* Added `elements_to_json` and `elements_from_json` for easier serialization/deserialization
* `convert_to_dict`, `dict_to_elements` and `convert_to_csv` are now aliases for functions
  that use the ISD terminology.

### Fixes

* Update to ensure all elements are preserved during serialization/deserialization

## 0.4.14

* Automatically install `nltk` models in the `tokenize` module.

## 0.4.13

* Fixes unstructured-ingest cli.

## 0.4.12

* Adds console_entrypoint for unstructured-ingest, other structure/doc updates related to ingest.
* Add `parser` parameter to `partition_html`.

## 0.4.11

* Adds `partition_doc` for partitioning Word documents in `.doc` format. Requires `libreoffice`.
* Adds `partition_ppt` for partitioning PowerPoint documents in `.ppt` format. Requires `libreoffice`.

## 0.4.10

* Fixes `ElementMetadata` so that it's JSON serializable when the filename is a `Path` object.

## 0.4.9

* Added ingest modules and s3 connector, sample ingest script
* Default to `url=None` for `partition_pdf` and `partition_image`
* Add ability to skip English specific check by setting the `UNSTRUCTURED_LANGUAGE` env var to `""`.
* Document `Element` objects now track metadata

## 0.4.8

* Modified XML and HTML parsers not to load comments.

## 0.4.7

* Added the ability to pull an HTML document from a url in `partition_html`.
* Added the the ability to get file summary info from lists of filenames and lists
  of file contents.
* Added optional page break to `partition` for `.pptx`, `.pdf`, images, and `.html` files.
* Added `to_dict` method to document elements.
* Include more unicode quotes in `replace_unicode_quotes`.

## 0.4.6

* Loosen the default cap threshold to `0.5`.
* Add a `UNSTRUCTURED_NARRATIVE_TEXT_CAP_THRESHOLD` environment variable for controlling
  the cap ratio threshold.
* Unknown text elements are identified as `Text` for HTML and plain text documents.
* `Body Text` styles no longer default to `NarrativeText` for Word documents. The style information
  is insufficient to determine that the text is narrative.
* Upper cased text is lower cased before checking for verbs. This helps avoid some missed verbs.
* Adds an `Address` element for capturing elements that only contain an address.
* Suppress the `UserWarning` when detectron is called.
* Checks that titles and narrative test have at least one English word.
* Checks that titles and narrative text are at least 50% alpha characters.
* Restricts titles to a maximum word length. Adds a `UNSTRUCTURED_TITLE_MAX_WORD_LENGTH`
  environment variable for controlling the max number of words in a title.
* Updated `partition_pptx` to order the elements on the page

## 0.4.4

* Updated `partition_pdf` and `partition_image` to return `unstructured` `Element` objects
* Fixed the healthcheck url path when partitioning images and PDFs via API
* Adds an optional `coordinates` attribute to document objects
* Adds `FigureCaption` and `CheckBox` document elements
* Added ability to split lists detected in `LayoutElement` objects
* Adds `partition_pptx` for partitioning PowerPoint documents
* LayoutParser models now download from HugginfaceHub instead of DropBox
* Fixed file type detection for XML and HTML files on Amazone Linux

## 0.4.3

* Adds `requests` as a base dependency
* Fix in `exceeds_cap_ratio` so the function doesn't break with empty text
* Fix bug in `_parse_received_data`.
* Update `detect_filetype` to properly handle `.doc`, `.xls`, and `.ppt`.

## 0.4.2

* Added `partition_image` to process documents in an image format.
* Fixed utf-8 encoding error in `partition_email` with attachments for `text/html`

## 0.4.1

* Added support for text files in the `partition` function
* Pinned `opencv-python` for easier installation on Linux

## 0.4.0

* Added generic `partition` brick that detects the file type and routes a file to the appropriate
  partitioning brick.
* Added a file type detection module.
* Updated `partition_html` and `partition_eml` to support file-like objects in 'rb' mode.
* Cleaning brick for removing ordered bullets `clean_ordered_bullets`.
* Extract brick method for ordered bullets `extract_ordered_bullets`.
* Test for `clean_ordered_bullets`.
* Test for `extract_ordered_bullets`.
* Added `partition_docx` for pre-processing Word Documents.
* Added new REGEX patterns to extract email header information
* Added new functions to extract header information `parse_received_data` and `partition_header`
* Added new function to parse plain text files `partition_text`
* Added new cleaners functions `extract_ip_address`, `extract_ip_address_name`, `extract_mapi_id`, `extract_datetimetz`
* Add new `Image` element and function to find embedded images `find_embedded_images`
* Added `get_directory_file_info` for summarizing information about source documents

## 0.3.5

* Add support for local inference
* Add new pattern to recognize plain text dash bullets
* Add test for bullet patterns
* Fix for `partition_html` that allows for processing `div` tags that have both text and child
  elements
* Add ability to extract document metadata from `.docx`, `.xlsx`, and `.jpg` files.
* Helper functions for identifying and extracting phone numbers
* Add new function `extract_attachment_info` that extracts and decodes the attachment
of an email.
* Staging brick to convert a list of `Element`s to a `pandas` dataframe.
* Add plain text functionality to `partition_email`

## 0.3.4

* Python-3.7 compat

## 0.3.3

* Removes BasicConfig from logger configuration
* Adds the `partition_email` partitioning brick
* Adds the `replace_mime_encodings` cleaning bricks
* Small fix to HTML parsing related to processing list items with sub-tags
* Add `EmailElement` data structure to store email documents

## 0.3.2

* Added `translate_text` brick for translating text between languages
* Add an `apply` method to make it easier to apply cleaners to elements

## 0.3.1

* Added \_\_init.py\_\_ to `partition`

## 0.3.0

* Implement staging brick for Argilla. Converts lists of `Text` elements to `argilla` dataset classes.
* Removing the local PDF parsing code and any dependencies and tests.
* Reorganizes the staging bricks in the unstructured.partition module
* Allow entities to be passed into the Datasaur staging brick
* Added HTML escapes to the `replace_unicode_quotes` brick
* Fix bad responses in partition_pdf to raise ValueError
* Adds `partition_html` for partitioning HTML documents.

## 0.2.6

* Small change to how \_read is placed within the inheritance structure since it doesn't really apply to pdf
* Add partitioning brick for calling the document image analysis API

## 0.2.5

* Update python requirement to >=3.7

## 0.2.4

* Add alternative way of importing `Final` to support google colab

## 0.2.3

* Add cleaning bricks for removing prefixes and postfixes
* Add cleaning bricks for extracting text before and after a pattern

## 0.2.2

* Add staging brick for Datasaur

## 0.2.1

* Added brick to convert an ISD dictionary to a list of elements
* Update `PDFDocument` to use the `from_file` method
* Added staging brick for CSV format for ISD (Initial Structured Data) format.
* Added staging brick for separating text into attention window size chunks for `transformers`.
* Added staging brick for LabelBox.
* Added ability to upload LabelStudio predictions
* Added utility function for JSONL reading and writing
* Added staging brick for CSV format for Prodigy
* Added staging brick for Prodigy
* Added ability to upload LabelStudio annotations
* Added text_field and id_field to stage_for_label_studio signature

## 0.2.0

* Initial release of unstructured<|MERGE_RESOLUTION|>--- conflicted
+++ resolved
@@ -1,22 +1,15 @@
-<<<<<<< HEAD
 ## 0.8.8
-=======
-## 0.8.8-dev0
->>>>>>> 15426078
-
-### Enhancements
-
-### Features
-
-<<<<<<< HEAD
+
+### Enhancements
+
+### Features
+
 ### Fixes
 
 * Rename "date" field to "last_modified"
-=======
 * Adds Box connector
 
 ### Fixes
->>>>>>> 15426078
 
 ## 0.8.7
 
