--- conflicted
+++ resolved
@@ -1,7 +1,4 @@
-<<<<<<< HEAD
-## 0.11.7-dev5
-=======
-## 0.12.3-dev4
+## 0.12.3-dev5
 
 ### Enhancements
 
@@ -13,6 +10,7 @@
 * **Add Databricks Volumes destination connector** Databricks Volumes connector added to ingest CLI.  Users may now use `unstructured-ingest` to write partitioned data to a Databricks Volumes storage service.
 
 ### Fixes
+* **Fix support for different Chipper versions and prevent running PDFMiner with Chipper** 
 * **Treat YAML files as text.** Adds YAML MIME types to the file detection code and treats those
   files as text.
 * **Fix FSSpec destination connectors check_connection.** FSSpec destination connectors did not use `check_connection`. There was an error when trying to `ls` destination directory - it may not exist at the moment of connector creation. Now `check_connection` calls `ls` on bucket root and this method is called on `initialize` of destination connector.
@@ -98,7 +96,6 @@
 ### Fixes
 
 ## 0.11.7
->>>>>>> 4613e52e
 
 ### Enhancements
 
@@ -112,12 +109,7 @@
 
 ### Fixes
 
-<<<<<<< HEAD
-* **Fix support for different Chipper versions and prevent running PDFMiner with Chipper** 
-
-=======
 * **Fix table structure metric script** Update the call to table agent to now provide OCR tokens as required
->>>>>>> 4613e52e
 * **Fix element extraction not working when using "auto" strategy for pdf and image** If element extraction is specified, the "auto" strategy falls back to the "hi_res" strategy.
 * **Fix a bug passing a custom url to `partition_via_api`** Users that self host the api were not able to pass their custom url to `partition_via_api`.
 
