## 0.9.1-dev0

### Enhancements

<<<<<<< HEAD
* Set the default strategy for partitioning images to `hi_res`
=======
* Add page break parameter section in API documentation to sync with change in Prod API
>>>>>>> 499f37f6

### Features

### Fixes

## 0.9.0

### Enhancements

* Dependencies are now split by document type, creating a slimmer base installation.

## 0.8.8

### Enhancements

### Features

### Fixes

* Rename "date" field to "last_modified"
* Adds Box connector

### Fixes

## 0.8.7

### Enhancements

* Put back useful function `split_by_paragraph`

### Features

### Fixes

* Fix argument order in NLTK download step

## 0.8.6

### Enhancements

### Features

### Fixes

* Remove debug print lines and non-functional code

## 0.8.5

### Enhancements

* Add parameter `skip_infer_table_types` to enable (skip) table extraction for other doc types
* Adds optional Unstructured API unit tests in CI
* Tracks last modified date for all document types.
* refactor the ingest cli to better support expanding supported connectors

## 0.8.3

### Enhancements

### Features

### Fixes

* NLTK now only gets downloaded if necessary.
* Handling for empty tables in Word Documents and PowerPoints.

## 0.8.4

### Enhancements

* Additional tests and refactor of JSON detection.
* Update functionality to retrieve image metadata from a page for `document_to_element_list`
* Links are now tracked in `partition_html` output.
* Set the file's current position to the beginning after reading the file in `convert_to_bytes`
* Add `min_partition` kwarg to that combines elements below a specified threshold and modifies splitting of strings longer than max partition so words are not split.
* set the file's current position to the beginning after reading the file in `convert_to_bytes`
* Add slide notes to pptx
* Add `--encoding` directive to ingest
* Improve json detection by `detect_filetype`

### Features

* Adds Outlook connector
* Add support for dpi parameter in inference library
* Adds Onedrive connector.
* Add Confluence connector for ingest cli to pull the body text from all documents from all spaces in a confluence domain.

### Fixes

* Fixes issue with email partitioning where From field was being assigned the To field value.
* Use the `image_metadata` property of the `PageLayout` instance to get the page image info in the `document_to_element_list`
* Add functionality to write images to computer storage temporarily instead of keeping them in memory for `ocr_only` strategy
* Add functionality to convert a PDF in small chunks of pages at a time for `ocr_only` strategy
* Adds `.txt`, `.text`, and `.tab` to list of extensions to check if file
  has a `text/plain` MIME type.
* Enables filters to be passed to `partition_doc` so it doesn't error with LibreOffice7.
* Removed old error message that's superseded by `requires_dependencies`.
* Removes using `hi_res` as the default strategy value for `partition_via_api` and `partition_multiple_via_api`

## 0.8.1

### Enhancements

* Add support for Python 3.11

### Features

### Fixes

* Fixed `auto` strategy detected scanned document as having extractable text and using `fast` strategy, resulting in no output.
* Fix list detection in MS Word documents.
* Don't instantiate an element with a coordinate system when there isn't a way to get its location data.

## 0.8.0

### Enhancements

* Allow model used for hi res pdf partition strategy to be chosen when called.
* Updated inference package

### Features

* Add `metadata_filename` parameter across all partition functions

### Fixes

* Update to ensure `convert_to_datafame` grabs all of the metadata fields.
* Adjust encoding recognition threshold value in `detect_file_encoding`
* Fix KeyError when `isd_to_elements` doesn't find a type
* Fix `_output_filename` for local connector, allowing single files to be written correctly to the disk

* Fix for cases where an invalid encoding is extracted from an email header.

### BREAKING CHANGES

* Information about an element's location is no longer returned as top-level attributes of an element. Instead, it is returned in the `coordinates` attribute of the element's metadata.

## 0.7.12

### Enhancements

* Adds `include_metadata` kwarg to `partition_doc`, `partition_docx`, `partition_email`, `partition_epub`, `partition_json`, `partition_msg`, `partition_odt`, `partition_org`, `partition_pdf`, `partition_ppt`, `partition_pptx`, `partition_rst`, and `partition_rtf`
### Features

* Add Elasticsearch connector for ingest cli to pull specific fields from all documents in an index.
* Adds Dropbox connector

### Fixes

* Fix tests that call unstructured-api by passing through an api-key
* Fixed page breaks being given (incorrect) page numbers
* Fix skipping download on ingest when a source document exists locally

## 0.7.11

### Enhancements

* More deterministic element ordering when using `hi_res` PDF parsing strategy (from unstructured-inference bump to 0.5.4)
* Make large model available (from unstructured-inference bump to 0.5.3)
* Combine inferred elements with extracted elements (from unstructured-inference bump to 0.5.2)
* `partition_email` and `partition_msg` will now process attachments if `process_attachments=True`
  and a attachment partitioning functions is passed through with `attachment_partitioner=partition`.

### Features

### Fixes

* Fix tests that call unstructured-api by passing through an api-key
* Fixed page breaks being given (incorrect) page numbers
* Fix skipping download on ingest when a source document exists locally

## 0.7.10

### Enhancements

* Adds a `max_partition` parameter to `partition_text`, `partition_pdf`, `partition_email`,
  `partition_msg` and `partition_xml` that sets a limit for the size of an individual
  document elements. Defaults to `1500` for everything except `partition_xml`, which has
  a default value of `None`.
* DRY connector refactor

### Features

* `hi_res` model for pdfs and images is selectable via environment variable.

### Fixes

* CSV check now ignores escaped commas.
* Fix for filetype exploration util when file content does not have a comma.
* Adds negative lookahead to bullet pattern to avoid detecting plain text line
  breaks like `-------` as list items.
* Fix pre tag parsing for `partition_html`
* Fix lookup error for annotated Arabic and Hebrew encodings

## 0.7.9

### Enhancements

* Improvements to string check for leafs in `partition_xml`.
* Adds --partition-ocr-languages to unstructured-ingest.

### Features

* Adds `partition_org` for processed Org Mode documents.

### Fixes

## 0.7.8

### Enhancements

### Features

* Adds Google Cloud Service connector

### Fixes

* Updates the `parse_email` for `partition_eml` so that `unstructured-api` passes the smoke tests
* `partition_email` now works if there is no message content
* Updates the `"fast"` strategy for `partition_pdf` so that it's able to recursively
* Adds recursive functionality to all fsspec connectors
* Adds generic --recursive ingest flag

## 0.7.7

### Enhancements

* Adds functionality to replace the `MIME` encodings for `eml` files with one of the common encodings if a `unicode` error occurs
* Adds missed file-like object handling in `detect_file_encoding`
* Adds functionality to extract charset info from `eml` files

### Features

* Added coordinate system class to track coordinate types and convert to different coordinate

### Fixes

* Adds an `html_assemble_articles` kwarg to `partition_html` to enable users to capture
  control whether content outside of `<article>` tags is captured when
  `<article>` tags are present.
* Check for the `xml` attribute on `element` before looking for pagebreaks in `partition_docx`.

## 0.7.6

### Enhancements

* Convert fast startegy to ocr_only for images
* Adds support for page numbers in `.docx` and `.doc` when user or renderer
  created page breaks are present.
* Adds retry logic for the unstructured-ingest Biomed connector

### Features

* Provides users with the ability to extract additional metadata via regex.
* Updates `partition_docx` to include headers and footers in the output.
* Create `partition_tsv` and associated tests. Make additional changes to `detect_filetype`.

### Fixes

* Remove fake api key in test `partition_via_api` since we now require valid/empty api keys
* Page number defaults to `None` instead of `1` when page number is not present in the metadata.
  A page number of `None` indicates that page numbers are not being tracked for the document
  or that page numbers do not apply to the element in question..
* Fixes an issue with some pptx files. Assume pptx shapes are found in top left position of slide
  in case the shape.top and shape.left attributes are `None`.

## 0.7.5

### Enhancements

* Adds functionality to sort elements in `partition_pdf` for `fast` strategy
* Adds ingest tests with `--fast` strategy on PDF documents
* Adds --api-key to unstructured-ingest

### Features

* Adds `partition_rst` for processed ReStructured Text documents.

### Fixes

* Adds handling for emails that do not have a datetime to extract.
* Adds pdf2image package as core requirement of unstructured (with no extras)

## 0.7.4

### Enhancements

* Allows passing kwargs to request data field for `partition_via_api` and `partition_multiple_via_api`
* Enable MIME type detection if libmagic is not available
* Adds handling for empty files in `detect_filetype` and `partition`.

### Features

### Fixes

* Reslove `grpcio` import issue on `weaviate.schema.validate_schema` for python 3.9 and 3.10
* Remove building `detectron2` from source in Dockerfile

## 0.7.3

### Enhancements

* Update IngestDoc abstractions and add data source metadata in ElementMetadata

### Features

### Fixes

* Pass `strategy` parameter down from `partition` for `partition_image`
* Filetype detection if a CSV has a `text/plain` MIME type
* `convert_office_doc` no longers prints file conversion info messages to stdout.
* `partition_via_api` reflects the actual filetype for the file processed in the API.

## 0.7.2

### Enhancements

* Adds an optional encoding kwarg to `elements_to_json` and `elements_from_json`
* Bump version of base image to use new stable version of tesseract

### Features

### Fixes

* Update the `read_txt_file` utility function to keep using `spooled_to_bytes_io_if_needed` for xml
* Add functionality to the `read_txt_file` utility function to handle file-like object from URL
* Remove the unused parameter `encoding` from `partition_pdf`
* Change auto.py to have a `None` default for encoding
* Add functionality to try other common encodings for html and xml files if an error related to the encoding is raised and the user has not specified an encoding.
* Adds benchmark test with test docs in example-docs
* Re-enable test_upload_label_studio_data_with_sdk
* File detection now detects code files as plain text
* Adds `tabulate` explicitly to dependencies
* Fixes an issue in `metadata.page_number` of pptx files
* Adds showing help if no parameters passed

## 0.7.1

### Enhancements

### Features

* Add `stage_for_weaviate` to stage `unstructured` outputs for upload to Weaviate, along with
  a helper function for defining a class to use in Weaviate schemas.
* Builds from Unstructured base image, built off of Rocky Linux 8.7, this resolves almost all CVE's in the image.

### Fixes

## 0.7.0

### Enhancements

* Installing `detectron2` from source is no longer required when using the `local-inference` extra.
* Updates `.pptx` parsing to include text in tables.

### Features

### Fixes

* Fixes an issue in `_add_element_metadata` that caused all elements to have `page_number=1`
  in the element metadata.
* Adds `.log` as a file extension for TXT files.
* Adds functionality to try other common encodings for email (`.eml`) files if an error related to the encoding is raised and the user has not specified an encoding.
* Allow passed encoding to be used in the `replace_mime_encodings`
* Fixes page metadata for `partition_html` when `include_metadata=False`
* A `ValueError` now raises if `file_filename` is not specified when you use `partition_via_api`
  with a file-like object.

## 0.6.11

### Enhancements

* Supports epub tests since pandoc is updated in base image

### Features


### Fixes


## 0.6.10

### Enhancements

* XLS support from auto partition

### Features

### Fixes

## 0.6.9

### Enhancements

* fast strategy for pdf now keeps element bounding box data
* setup.py refactor

### Features

### Fixes

* Adds functionality to try other common encodings if an error related to the encoding is raised and the user has not specified an encoding.
* Adds additional MIME types for CSV

## 0.6.8

### Enhancements

### Features

* Add `partition_csv` for CSV files.

### Fixes

## 0.6.7

### Enhancements

* Deprecate `--s3-url` in favor of `--remote-url` in CLI
* Refactor out non-connector-specific config variables
* Add `file_directory` to metadata
* Add `page_name` to metadata. Currently used for the sheet name in XLSX documents.
* Added a `--partition-strategy` parameter to unstructured-ingest so that users can specify
  partition strategy in CLI. For example, `--partition-strategy fast`.
* Added metadata for filetype.
* Add Discord connector to pull messages from a list of channels
* Refactor `unstructured/file-utils/filetype.py` to better utilise hashmap to return mime type.
* Add local declaration of DOCX_MIME_TYPES and XLSX_MIME_TYPES for `test_filetype.py`.

### Features

* Add `partition_xml` for XML files.
* Add `partition_xlsx` for Microsoft Excel documents.

### Fixes

* Supports `hml` filetype for partition as a variation of html filetype.
* Makes `pytesseract` a function level import in `partition_pdf` so you can use the `"fast"`
  or `"hi_res"` strategies if `pytesseract` is not installed. Also adds the
  `required_dependencies` decorator for the `"hi_res"` and `"ocr_only"` strategies.
* Fix to ensure `filename` is tracked in metadata for `docx` tables.

## 0.6.6

### Enhancements

* Adds an `"auto"` strategy that chooses the partitioning strategy based on document
  characteristics and function kwargs. This is the new default strategy for `partition_pdf`
  and `partition_image`. Users can maintain existing behavior by explicitly setting
  `strategy="hi_res"`.
* Added an additional trace logger for NLP debugging.
* Add `get_date` method to `ElementMetadata` for converting the datestring to a `datetime` object.
* Cleanup the `filename` attribute on `ElementMetadata` to remove the full filepath.

### Features

* Added table reading as html with URL parsing to `partition_docx` in docx
* Added metadata field for text_as_html for docx files

### Fixes

* `fileutils/file_type` check json and eml decode ignore error
* `partition_email` was updated to more flexibly handle deviations from the RFC-2822 standard.
  The time in the metadata returns `None` if the time does not match RFC-2822 at all.
* Include all metadata fields when converting to dataframe or CSV

## 0.6.5

### Enhancements

* Added support for SpooledTemporaryFile file argument.

### Features

### Fixes


## 0.6.4

### Enhancements

* Added an "ocr_only" strategy for `partition_pdf`. Refactored the strategy decision
  logic into its own module.

### Features

### Fixes

## 0.6.3

### Enhancements

* Add an "ocr_only" strategy for `partition_image`.

### Features

* Added `partition_multiple_via_api` for partitioning multiple documents in a single REST
  API call.
* Added `stage_for_baseplate` function to prepare outputs for ingestion into Baseplate.
* Added `partition_odt` for processing Open Office documents.

### Fixes

* Updates the grouping logic in the `partition_pdf` fast strategy to group together text
  in the same bounding box.

## 0.6.2

### Enhancements

* Added logic to `partition_pdf` for detecting copy protected PDFs and falling back
  to the hi res strategy when necessary.


### Features

* Add `partition_via_api` for partitioning documents through the hosted API.

### Fixes

* Fix how `exceeds_cap_ratio` handles empty (returns `True` instead of `False`)
* Updates `detect_filetype` to properly detect JSONs when the MIME type is `text/plain`.

## 0.6.1

### Enhancements

* Updated the table extraction parameter name to be more descriptive

### Features

### Fixes

## 0.6.0

### Enhancements

* Adds an `ssl_verify` kwarg to `partition` and `partition_html` to enable turning off
  SSL verification for HTTP requests. SSL verification is on by default.
* Allows users to pass in ocr language to `partition_pdf` and `partition_image` through
  the `ocr_language` kwarg. `ocr_language` corresponds to the code for the language pack
  in Tesseract. You will need to install the relevant Tesseract language pack to use a
  given language.

### Features

* Table extraction is now possible for pdfs from `partition` and `partition_pdf`.
* Adds support for extracting attachments from `.msg` files

### Fixes

* Adds an `ssl_verify` kwarg to `partition` and `partition_html` to enable turning off
  SSL verification for HTTP requests. SSL verification is on by default.

## 0.5.13

### Enhancements

* Allow headers to be passed into `partition` when `url` is used.

### Features

* `bytes_string_to_string` cleaning brick for bytes string output.

### Fixes

* Fixed typo in call to `exactly_one` in `partition_json`
* unstructured-documents encode xml string if document_tree is `None` in `_read_xml`.
* Update to `_read_xml` so that Markdown files with embedded HTML process correctly.
* Fallback to "fast" strategy only emits a warning if the user specifies the "hi_res" strategy.
* unstructured-partition-text_type exceeds_cap_ratio fix returns and how capitalization ratios are calculated
* `partition_pdf` and `partition_text` group broken paragraphs to avoid fragmented `NarrativeText` elements.
* .json files resolved as "application/json" on centos7 (or other installs with older libmagic libs)

## 0.5.12

### Enhancements

* Add OS mimetypes DB to docker image, mainly for unstructured-api compat.
* Use the image registry as a cache when building Docker images.
* Adds the ability for `partition_text` to group together broken paragraphs.
* Added method to utils to allow date time format validation

### Features
* Add Slack connector to pull messages for a specific channel

* Add --partition-by-api parameter to unstructured-ingest
* Added `partition_rtf` for processing rich text files.
* `partition` now accepts a `url` kwarg in addition to `file` and `filename`.

### Fixes

* Allow encoding to be passed into `replace_mime_encodings`.
* unstructured-ingest connector-specific dependencies are imported on demand.
* unstructured-ingest --flatten-metadata supported for local connector.
* unstructured-ingest fix runtime error when using --metadata-include.

## 0.5.11

### Enhancements

### Features

### Fixes

* Guard against null style attribute in docx document elements
* Update HTML encoding to better support foreign language characters

## 0.5.10

### Enhancements

* Updated inference package
* Add sender, recipient, date, and subject to element metadata for emails

### Features

* Added `--download-only` parameter to `unstructured-ingest`

### Fixes

* FileNotFound error when filename is provided but file is not on disk

## 0.5.9

### Enhancements

### Features

### Fixes

* Convert file to str in helper `split_by_paragraph` for `partition_text`

## 0.5.8

### Enhancements

* Update `elements_to_json` to return string when filename is not specified
* `elements_from_json` may take a string instead of a filename with the `text` kwarg
* `detect_filetype` now does a final fallback to file extension.
* Empty tags are now skipped during the depth check for HTML processing.

### Features

* Add local file system to `unstructured-ingest`
* Add `--max-docs` parameter to `unstructured-ingest`
* Added `partition_msg` for processing MSFT Outlook .msg files.

### Fixes

* `convert_file_to_text` now passes through the `source_format` and `target_format` kwargs.
  Previously they were hard coded.
* Partitioning functions that accept a `text` kwarg no longer raise an error if an empty
  string is passed (and empty list of elements is returned instead).
* `partition_json` no longer fails if the input is an empty list.
* Fixed bug in `chunk_by_attention_window` that caused the last word in segments to be cut-off
  in some cases.

### BREAKING CHANGES

* `stage_for_transformers` now returns a list of elements, making it consistent with other
  staging bricks

## 0.5.7

### Enhancements

* Refactored codebase using `exactly_one`
* Adds ability to pass headers when passing a url in partition_html()
* Added optional `content_type` and `file_filename` parameters to `partition()` to bypass file detection

### Features

* Add `--flatten-metadata` parameter to `unstructured-ingest`
* Add `--fields-include` parameter to `unstructured-ingest`

### Fixes

## 0.5.6

### Enhancements

* `contains_english_word()`, used heavily in text processing, is 10x faster.

### Features

* Add `--metadata-include` and `--metadata-exclude` parameters to `unstructured-ingest`
* Add `clean_non_ascii_chars` to remove non-ascii characters from unicode string

### Fixes

* Fix problem with PDF partition (duplicated test)

## 0.5.4

### Enhancements

* Added Biomedical literature connector for ingest cli.
* Add `FsspecConnector` to easily integrate any existing `fsspec` filesystem as a connector.
* Rename `s3_connector.py` to `s3.py` for readability and consistency with the
  rest of the connectors.
* Now `S3Connector` relies on `s3fs` instead of on `boto3`, and it inherits
  from `FsspecConnector`.
* Adds an `UNSTRUCTURED_LANGUAGE_CHECKS` environment variable to control whether or not language
  specific checks like vocabulary and POS tagging are applied. Set to `"true"` for higher
  resolution partitioning and `"false"` for faster processing.
* Improves `detect_filetype` warning to include filename when provided.
* Adds a "fast" strategy for partitioning PDFs with PDFMiner. Also falls back to the "fast"
  strategy if detectron2 is not available.
* Start deprecation life cycle for `unstructured-ingest --s3-url` option, to be deprecated in
  favor of `--remote-url`.

### Features

* Add `AzureBlobStorageConnector` based on its `fsspec` implementation inheriting
from `FsspecConnector`
* Add `partition_epub` for partitioning e-books in EPUB3 format.

### Fixes

* Fixes processing for text files with `message/rfc822` MIME type.
* Open xml files in read-only mode when reading contents to construct an XMLDocument.

## 0.5.3

### Enhancements

* `auto.partition()` can now load Unstructured ISD json documents.
* Simplify partitioning functions.
* Improve logging for ingest CLI.

### Features

* Add `--wikipedia-auto-suggest` argument to the ingest CLI to disable automatic redirection
  to pages with similar names.
* Add setup script for Amazon Linux 2
* Add optional `encoding` argument to the `partition_(text/email/html)` functions.
* Added Google Drive connector for ingest cli.
* Added Gitlab connector for ingest cli.

### Fixes

## 0.5.2

### Enhancements

* Fully move from printing to logging.
* `unstructured-ingest` now uses a default `--download_dir` of `$HOME/.cache/unstructured/ingest`
rather than a "tmp-ingest-" dir in the working directory.

### Features

### Fixes

* `setup_ubuntu.sh` no longer fails in some contexts by interpreting
`DEBIAN_FRONTEND=noninteractive` as a command
* `unstructured-ingest` no longer re-downloads files when --preserve-downloads
is used without --download-dir.
* Fixed an issue that was causing text to be skipped in some HTML documents.

## 0.5.1

### Enhancements

### Features

### Fixes

* Fixes an error causing JavaScript to appear in the output of `partition_html` sometimes.
* Fix several issues with the `requires_dependencies` decorator, including the error message
  and how it was used, which had caused an error for `unstructured-ingest --github-url ...`.

## 0.5.0

### Enhancements

* Add `requires_dependencies` Python decorator to check dependencies are installed before
  instantiating a class or running a function

### Features

* Added Wikipedia connector for ingest cli.

### Fixes

* Fix `process_document` file cleaning on failure
* Fixes an error introduced in the metadata tracking commit that caused `NarrativeText`
  and `FigureCaption` elements to be represented as `Text` in HTML documents.

## 0.4.16

### Enhancements

* Fallback to using file extensions for filetype detection if `libmagic` is not present

### Features

* Added setup script for Ubuntu
* Added GitHub connector for ingest cli.
* Added `partition_md` partitioner.
* Added Reddit connector for ingest cli.

### Fixes

* Initializes connector properly in ingest.main::MainProcess
* Restricts version of unstructured-inference to avoid multithreading issue

## 0.4.15

### Enhancements

* Added `elements_to_json` and `elements_from_json` for easier serialization/deserialization
* `convert_to_dict`, `dict_to_elements` and `convert_to_csv` are now aliases for functions
  that use the ISD terminology.

### Fixes

* Update to ensure all elements are preserved during serialization/deserialization

## 0.4.14

* Automatically install `nltk` models in the `tokenize` module.

## 0.4.13

* Fixes unstructured-ingest cli.

## 0.4.12

* Adds console_entrypoint for unstructured-ingest, other structure/doc updates related to ingest.
* Add `parser` parameter to `partition_html`.

## 0.4.11

* Adds `partition_doc` for partitioning Word documents in `.doc` format. Requires `libreoffice`.
* Adds `partition_ppt` for partitioning PowerPoint documents in `.ppt` format. Requires `libreoffice`.

## 0.4.10

* Fixes `ElementMetadata` so that it's JSON serializable when the filename is a `Path` object.

## 0.4.9

* Added ingest modules and s3 connector, sample ingest script
* Default to `url=None` for `partition_pdf` and `partition_image`
* Add ability to skip English specific check by setting the `UNSTRUCTURED_LANGUAGE` env var to `""`.
* Document `Element` objects now track metadata

## 0.4.8

* Modified XML and HTML parsers not to load comments.

## 0.4.7

* Added the ability to pull an HTML document from a url in `partition_html`.
* Added the the ability to get file summary info from lists of filenames and lists
  of file contents.
* Added optional page break to `partition` for `.pptx`, `.pdf`, images, and `.html` files.
* Added `to_dict` method to document elements.
* Include more unicode quotes in `replace_unicode_quotes`.

## 0.4.6

* Loosen the default cap threshold to `0.5`.
* Add a `UNSTRUCTURED_NARRATIVE_TEXT_CAP_THRESHOLD` environment variable for controlling
  the cap ratio threshold.
* Unknown text elements are identified as `Text` for HTML and plain text documents.
* `Body Text` styles no longer default to `NarrativeText` for Word documents. The style information
  is insufficient to determine that the text is narrative.
* Upper cased text is lower cased before checking for verbs. This helps avoid some missed verbs.
* Adds an `Address` element for capturing elements that only contain an address.
* Suppress the `UserWarning` when detectron is called.
* Checks that titles and narrative test have at least one English word.
* Checks that titles and narrative text are at least 50% alpha characters.
* Restricts titles to a maximum word length. Adds a `UNSTRUCTURED_TITLE_MAX_WORD_LENGTH`
  environment variable for controlling the max number of words in a title.
* Updated `partition_pptx` to order the elements on the page

## 0.4.4

* Updated `partition_pdf` and `partition_image` to return `unstructured` `Element` objects
* Fixed the healthcheck url path when partitioning images and PDFs via API
* Adds an optional `coordinates` attribute to document objects
* Adds `FigureCaption` and `CheckBox` document elements
* Added ability to split lists detected in `LayoutElement` objects
* Adds `partition_pptx` for partitioning PowerPoint documents
* LayoutParser models now download from HugginfaceHub instead of DropBox
* Fixed file type detection for XML and HTML files on Amazone Linux

## 0.4.3

* Adds `requests` as a base dependency
* Fix in `exceeds_cap_ratio` so the function doesn't break with empty text
* Fix bug in `_parse_received_data`.
* Update `detect_filetype` to properly handle `.doc`, `.xls`, and `.ppt`.

## 0.4.2

* Added `partition_image` to process documents in an image format.
* Fixed utf-8 encoding error in `partition_email` with attachments for `text/html`

## 0.4.1

* Added support for text files in the `partition` function
* Pinned `opencv-python` for easier installation on Linux

## 0.4.0

* Added generic `partition` brick that detects the file type and routes a file to the appropriate
  partitioning brick.
* Added a file type detection module.
* Updated `partition_html` and `partition_eml` to support file-like objects in 'rb' mode.
* Cleaning brick for removing ordered bullets `clean_ordered_bullets`.
* Extract brick method for ordered bullets `extract_ordered_bullets`.
* Test for `clean_ordered_bullets`.
* Test for `extract_ordered_bullets`.
* Added `partition_docx` for pre-processing Word Documents.
* Added new REGEX patterns to extract email header information
* Added new functions to extract header information `parse_received_data` and `partition_header`
* Added new function to parse plain text files `partition_text`
* Added new cleaners functions `extract_ip_address`, `extract_ip_address_name`, `extract_mapi_id`, `extract_datetimetz`
* Add new `Image` element and function to find embedded images `find_embedded_images`
* Added `get_directory_file_info` for summarizing information about source documents

## 0.3.5

* Add support for local inference
* Add new pattern to recognize plain text dash bullets
* Add test for bullet patterns
* Fix for `partition_html` that allows for processing `div` tags that have both text and child
  elements
* Add ability to extract document metadata from `.docx`, `.xlsx`, and `.jpg` files.
* Helper functions for identifying and extracting phone numbers
* Add new function `extract_attachment_info` that extracts and decodes the attachment
of an email.
* Staging brick to convert a list of `Element`s to a `pandas` dataframe.
* Add plain text functionality to `partition_email`

## 0.3.4

* Python-3.7 compat

## 0.3.3

* Removes BasicConfig from logger configuration
* Adds the `partition_email` partitioning brick
* Adds the `replace_mime_encodings` cleaning bricks
* Small fix to HTML parsing related to processing list items with sub-tags
* Add `EmailElement` data structure to store email documents

## 0.3.2

* Added `translate_text` brick for translating text between languages
* Add an `apply` method to make it easier to apply cleaners to elements

## 0.3.1

* Added \_\_init.py\_\_ to `partition`

## 0.3.0

* Implement staging brick for Argilla. Converts lists of `Text` elements to `argilla` dataset classes.
* Removing the local PDF parsing code and any dependencies and tests.
* Reorganizes the staging bricks in the unstructured.partition module
* Allow entities to be passed into the Datasaur staging brick
* Added HTML escapes to the `replace_unicode_quotes` brick
* Fix bad responses in partition_pdf to raise ValueError
* Adds `partition_html` for partitioning HTML documents.

## 0.2.6

* Small change to how \_read is placed within the inheritance structure since it doesn't really apply to pdf
* Add partitioning brick for calling the document image analysis API

## 0.2.5

* Update python requirement to >=3.7

## 0.2.4

* Add alternative way of importing `Final` to support google colab

## 0.2.3

* Add cleaning bricks for removing prefixes and postfixes
* Add cleaning bricks for extracting text before and after a pattern

## 0.2.2

* Add staging brick for Datasaur

## 0.2.1

* Added brick to convert an ISD dictionary to a list of elements
* Update `PDFDocument` to use the `from_file` method
* Added staging brick for CSV format for ISD (Initial Structured Data) format.
* Added staging brick for separating text into attention window size chunks for `transformers`.
* Added staging brick for LabelBox.
* Added ability to upload LabelStudio predictions
* Added utility function for JSONL reading and writing
* Added staging brick for CSV format for Prodigy
* Added staging brick for Prodigy
* Added ability to upload LabelStudio annotations
* Added text_field and id_field to stage_for_label_studio signature

## 0.2.0

* Initial release of unstructured<|MERGE_RESOLUTION|>--- conflicted
+++ resolved
@@ -2,11 +2,8 @@
 
 ### Enhancements
 
-<<<<<<< HEAD
 * Set the default strategy for partitioning images to `hi_res`
-=======
 * Add page break parameter section in API documentation to sync with change in Prod API
->>>>>>> 499f37f6
 
 ### Features
 
