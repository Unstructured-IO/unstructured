--- conflicted
+++ resolved
@@ -1,29 +1,28 @@
-<<<<<<< HEAD
-## 0.5.1-dev0
-
-### Enhancements
-
-* Default `download_dir` now lives under `$HOME/.cache/unstructured/ingest` instead
-of in the root directory under the name of `tmp-ingest-...`.
-
-=======
+## 0.5.2.-dev0
+
+### Enhancements
+
+* `unstructured-ingest` now uses a default `--download_dir` of `$HOME/.cache/unstructured/ingest`
+rather than a "tmp-ingest-" dir in the working directory.
+
+### Features
+
+### Fixes
+
+* `unstructured-ingest` no longer re-downloads files when --preserve-downloads
+is used without --download-dir.
+
 ## 0.5.1
 
 ### Enhancements
 
->>>>>>> a6f82561
-### Features
-
-### Fixes
-
-<<<<<<< HEAD
-* As of the caching update, now files are not downloaded over and over when 
-`download_dir` is not specified since its path is not random anymore.
-=======
+### Features
+
+### Fixes
+
 * Fixes an error causing JavaScript to appear in the output of `partition_html` sometimes.
 * Fix several issues with the `requires_dependencies` decorator, including the error message
   and how it was used, which had caused an error for `unstructured-ingest --github-url ...`.
->>>>>>> a6f82561
 
 ## 0.5.0
 
