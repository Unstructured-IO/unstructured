<<<<<<< HEAD
## 0.10.17-dev15
=======
## 0.10.17-dev16
>>>>>>> e5d08662

### Enhancements

* **Improves `partition_xml` to be faster and more memory efficient when partitioning large XML files** The new behavior is to partition iteratively to prevent loading the entire XML tree into memory at once in most use cases.
* **Adds data source properties to SharePoint, Outlook, Onedrive, Reddit, Slack, and DeltaTable connectors** These properties (date_created, date_modified, version, source_url, record_locator) are written to element metadata during ingest, mapping elements to information about the document source from which they derive. This functionality enables downstream applications to reveal source document applications, e.g. a link to a GDrive doc, Salesforce record, etc.
* **Add functionality to save embedded images in PDF's separately as images** This allows users to save embedded images in PDF's separately as images, given some directory path. The saved image path is written to the metadata for the Image element. Downstream applications may benefit by providing users with image links from relevant "hits."
* **Azure Cognite Search destination connector** New Azure Cognitive Search destination connector added to ingest CLI.  Users may now use `unstructured-ingest` to write partitioned data from over 20 data sources (so far) to an Azure Cognitive Search index.
* **Improves salesforce partitioning** Partitions Salesforce data as xlm instead of text for improved detail and flexibility. Partitions htmlbody instead of textbody for Salesforce emails. Importance: Allows all Salesforce fields to be ingested and gives Salesforce emails more detailed partitioning.
* **Add document level language detection functionality.** Introduces the "auto" default for the languages param, which then detects the languages present in the document using the `langdetect` package. Adds the document languages as ISO 639-3 codes to the element metadata. Implemented only for the partition_text function to start.
* **PPTX partitioner refactored in preparation for enhancement.** Behavior should be unchanged except that shapes enclosed in a group-shape are now included, as many levels deep as required (a group-shape can itself contain a group-shape).
* **Embeddings support for the SharePoint SourceConnector via unstructured-ingest CLI** The SharePoint connector can now optionally create embeddings from the elements it pulls out during partition and upload those embeddings to Azure Cognitive Search index.
* **Improves hierarchy from docx files by leveraging natural hierarchies built into docx documents**  Hierarchy can now be detected from an indentation level for list bullets/numbers and by style name (e.g. Heading 1, List Bullet 2, List Number).
* **Chunking support for the SharePoint SourceConnector via unstructured-ingest CLI** The SharePoint connector can now optionally chunk the elements pulled out during partition via the chunking unstructured brick. This can be used as a stage before creating embeddings.

### Features

* **Adds `links` metadata in `partition_pdf` for `fast` strategy.** Problem: PDF files contain rich information and hyperlink that Unstructured did not captured earlier. Feature: `partition_pdf` now can capture embedded links within the file along with its associated text and page number. Importance: Providing depth in extracted elements give user a better understanding and richer context of documents. This also enables user to map to other elements within the document if the hyperlink is refered internally.
* **Adds the embedding module to be able to embed Elements** Problem: Many NLP applications require the ability to represent parts of documents in a semantic way. Until now, Unstructured did not have text embedding ability within the core library. Feature: This embedding module is able to track embeddings related data with a class, embed a list of elements, and return an updated list of Elements with the *embeddings* property. The module is also able to embed query strings. Importance: Ability to embed documents or parts of documents will enable users to make use of these semantic representations in different NLP applications, such as search, retrieval, and retrieval augmented generation.

### Fixes

* **Fixes a metadata source serialization bug** Problem: In unstructured elements, when loading an elements json file from the disk, the data_source attribute is assumed to be an instance of DataSourceMetadata and the code acts based on that. However the loader did not satisfy the assumption, and loaded it as a dict instead, causing an error. Fix: Added necessary code block to initialize a DataSourceMetadata object, also refactored DataSourceMetadata.from_dict() method to remove redundant code. Importance: Crucial to be able to load elements (which have data_source fields) from json files.
* **Fixes issue where unstructured-inference was not getting updated** Problem: unstructured-inference was not getting upgraded to the version to match unstructured release when doing a pip install.  Solution: using `pip install unstructured[all-docs]` it will now upgrade both unstructured and unstructured-inference. Importance: This will ensure that the inference library is always in sync with the unstructured library, otherwise users will be using outdated libraries which will likely lead to unintended behavior.
* **Fixes SharePoint connector failures if any document has an unsupported filetype** Problem: Currently the entire connector ingest run fails if a single IngestDoc has an unsupported filetype. This is because a ValueError is raised in the IngestDoc's `__post_init__`. Fix: Adds a try/catch when the IngestConnector runs get_ingest_docs such that the error is logged but all processable documents->IngestDocs are still instantiated and returned. Importance: Allows users to ingest SharePoint content even when some files with unsupported filetypes exist there.
* **Fixes Sharepoint connector server_path issue** Problem: Server path for the Sharepoint Ingest Doc was incorrectly formatted, causing issues while fetching pages from the remote source. Fix: changes formatting of remote file path before instantiating SharepointIngestDocs and appends a '/' while fetching pages from the remote source. Importance: Allows users to fetch pages from Sharepoint Sites.
* **Fixes badly initialized Formula** Problem: YoloX contain new types of elements, when loading a document that contain formulas a new element of that class
should be generated, however the Formula class inherits from Element instead of Text. After this change the element is correctly created with the correct class
allowing the document to be loaded. Fix: Change parent class for Formula to Text. Importance: Crucial to be able to load documents that contain formulas.
* **Fixes Sphinx errors.** Fixes errors when running Sphinx `make html` and installs library to suppress warnings.
* **Fixes a metadata backwards compatibility error** Problem: When calling `partition_via_api`, the hosted api may return an element schema that's newer than the current `unstructured`. In this case, metadata fields were added which did not exist in the local `ElementMetadata` dataclass, and `__init__()` threw an error. Fix: remove nonexistent fields before instantiating in `ElementMetadata.from_json()`. Importance: Crucial to avoid breaking changes when adding fields.


## 0.10.16

### Enhancements

* **Adds data source properties to Airtable, Confluence, Discord, Elasticsearch, Google Drive, and Wikipedia connectors** These properties (date_created, date_modified, version, source_url, record_locator) are written to element metadata during ingest, mapping elements to information about the document source from which they derive. This functionality enables downstream applications to reveal source document applications, e.g. a link to a GDrive doc, Salesforce record, etc.
* **DOCX partitioner refactored in preparation for enhancement.** Behavior should be unchanged except in multi-section documents containing different headers/footers for different sections. These will now emit all distinct headers and footers encountered instead of just those for the last section.
* **Add a function to map between Tesseract and standard language codes.** This allows users to input language information to the `languages` param in any Tesseract-supported langcode or any ISO 639 standard language code.
* **Add document level language detection functionality.** Introduces the "auto" default for the languages param, which then detects the languages present in the document using the `langdetect` package. Implemented only for the partition_text function to start.

### Features

### Fixes

* ***Fixes an issue that caused a partition error for some PDF's.** Fixes GH Issue 1460 by bypassing a coordinate check if an element has invalid coordinates.

## 0.10.15


### Enhancements

* **Support for better element categories from the next-generation image-to-text model ("chipper").** Previously, not all of the classifications from Chipper were being mapped to proper `unstructured` element categories so the consumer of the library would see many `UncategorizedText` elements. This fixes the issue, improving the granularity of the element categories outputs for better downstream processing and chunking. The mapping update is:
  * "Threading": `NarrativeText`
  * "Form": `NarrativeText`
  * "Field-Name": `Title`
  * "Value": `NarrativeText`
  * "Link": `NarrativeText`
  * "Headline": `Title` (with `category_depth=1`)
  * "Subheadline": `Title` (with `category_depth=2`)
  * "Abstract": `NarrativeText`
* **Better ListItem grouping for PDF's (fast strategy).** The `partition_pdf` with `fast` strategy previously broke down some numbered list item lines as separate elements. This enhancement leverages the x,y coordinates and bbox sizes to help decide whether the following chunk of text is a continuation of the immediate previous detected ListItem element or not, and not detect it as its own non-ListItem element.
* **Fall back to text-based classification for uncategorized Layout elements for Images and PDF's**. Improves element classification by running existing text-based rules on previously `UncategorizedText` elements.
* **Adds table partitioning for Partitioning for many doc types including: .html, .epub., .md, .rst, .odt, and .msg.** At the core of this change is the .html partition functionality, which is leveraged by the other effected doc types. This impacts many scenarios where `Table` Elements are now propery extracted.
* **Create and add `add_chunking_strategy` decorator to partition functions.** Previously, users were responsible for their own chunking after partitioning elements, often required for downstream applications. Now, individual elements may be combined into right-sized chunks where min and max character size may be specified if `chunking_strategy=by_title`. Relevant elements are grouped together for better downstream results. This enables users immediately use partitioned results effectively in downstream applications (e.g. RAG architecture apps) without any additional post-processing.
* **Adds `languages` as an input parameter and marks `ocr_languages` kwarg for deprecation in pdf, image, and auto partitioning functions.** Previously, language information was only being used for Tesseract OCR for image-based documents and was in a Tesseract specific string format, but by refactoring into a list of standard language codes independent of Tesseract, the `unstructured` library will better support `languages` for other non-image pipelines and/or support for other OCR engines.
* **Removes `UNSTRUCTURED_LANGUAGE` env var usage and replaces `language` with `languages` as an input parameter to unstructured-partition-text_type functions.** The previous parameter/input setup was not user-friendly or scalable to the variety of elements being processed. By refactoring the inputted language information into a list of standard language codes, we can support future applications of the element language such as detection, metadata, and multi-language elements. Now, to skip English specific checks, set the `languages` parameter to any non-English language(s).
* **Adds `xlsx` and `xls` filetype extensions to the `skip_infer_table_types` default list in `partition`.** By adding these file types to the input parameter these files should not go through table extraction. Users can still specify if they would like to extract tables from these filetypes, but will have to set the `skip_infer_table_types` to exclude the desired filetype extension. This avoids mis-representing complex spreadsheets where there may be multiple sub-tables and other content.
* **Better debug output related to sentence counting internals**. Clarify message when sentence is not counted toward sentence count because there aren't enough words, relevant for developers focused on `unstructured`s NLP internals.
* **Faster ocr_only speed for partitioning PDF and images.** Use `unstructured_pytesseract.run_and_get_multiple_output` function to reduce the number of calls to `tesseract` by half when partitioning pdf or image with `tesseract`
* **Adds data source properties to fsspec connectors** These properties (date_created, date_modified, version, source_url, record_locator) are written to element metadata during ingest, mapping elements to information about the document source from which they derive. This functionality enables downstream applications to reveal source document applications, e.g. a link to a GDrive doc, Salesforce record, etc.
* **Add delta table destination connector** New delta table destination connector added to ingest CLI.  Users may now use `unstructured-ingest` to write partitioned data from over 20 data sources (so far) to a Delta Table.
* **Rename to Source and Destination Connectors in the Documentation.** Maintain naming consistency between Connectors codebase and documentation with the first addition to a destination connector.
* **Non-HTML text files now return unstructured-elements as opposed to HTML-elements.** Previously the text based files that went through `partition_html` would return HTML-elements but now we preserve the format from the input using `source_format` argument in the partition call.
* **Adds `PaddleOCR` as an optional alternative to `Tesseract`** for OCR in processing of PDF or Image files, it is installable via the `makefile` command `install-paddleocr`. For experimental purposes only.
* **Bump unstructured-inference** to 0.5.28. This version bump markedly improves the output of table data, rendered as `metadata.text_as_html` in an element. These changes include:
  * add env variable `ENTIRE_PAGE_OCR` to specify using paddle or tesseract on entire page OCR
  * table structure detection now pads the input image by 25 pixels in all 4 directions to improve its recall (0.5.27)
  * support paddle with both cpu and gpu and assume it is pre-installed (0.5.26)
  * fix a bug where `cells_to_html` doesn't handle cells spanning multiple rows properly (0.5.25)
  * remove `cv2` preprocessing step before OCR step in table transformer (0.5.24)

### Features

* **Adds element metadata via `category_depth` with default value None**.
  * This additional metadata is useful for vectordb/LLM, chunking strategies, and retrieval applications.
* **Adds a naive hierarchy for elements via a `parent_id` on the element's metadata**
  * Users will now have more metadata for implementing vectordb/LLM chunking strategies. For example, text elements could be queried by their preceding title element.
  * Title elements created from HTML headings will properly nest

### Fixes

* **`add_pytesseract_bboxes_to_elements` no longer returns `nan` values**. The function logic is now broken into new methods
  `_get_element_box` and `convert_multiple_coordinates_to_new_system`
* **Selecting a different model wasn't being respected when calling `partition_image`.** Problem: `partition_pdf` allows for passing a `model_name` parameter. Given the similarity between the image and PDF pipelines, the expected behavior is that `partition_image` should support the same parameter, but `partition_image` was unintentionally not passing along its `kwargs`. This was corrected by adding the kwargs to the downstream call.
* **Fixes a chunking issue via dropping the field "coordinates".** Problem: chunk_by_title function was chunking each element to its own individual chunk while it needed to group elements into a fewer number of chunks. We've discovered that this happens due to a metadata matching logic in chunk_by_title function, and discovered that elements with different metadata can't be put into the same chunk. At the same time, any element with "coordinates" essentially had different metadata than other elements, due each element locating in different places and having different coordinates. Fix: That is why we have included the key "coordinates" inside a list of excluded metadata keys, while doing this "metadata_matches" comparision. Importance: This change is crucial to be able to chunk by title for documents which include "coordinates" metadata in their elements.

## 0.10.14

### Enhancements

* Update all connectors to use new downstream architecture
  * New click type added to parse comma-delimited string inputs
  * Some CLI options renamed

### Features

### Fixes

## 0.10.13

### Enhancements

* Updated documentation: Added back support doc types for partitioning, more Python codes in the API page,  RAG definition, and use case.
* Updated Hi-Res Metadata: PDFs and Images using Hi-Res strategy now have layout model class probabilities added ot metadata.
* Updated the `_detect_filetype_from_octet_stream()` function to use libmagic to infer the content type of file when it is not a zip file.
* Tesseract minor version bump to 5.3.2

### Features

* Add Jira Connector to be able to pull issues from a Jira organization
* Add `clean_ligatures` function to expand ligatures in text


### Fixes

* `partition_html` breaks on `<br>` elements.
* Ingest error handling to properly raise errors when wrapped
* GH issue 1361: fixes a sortig error that prevented some PDF's from being parsed
* Bump unstructured-inference
  * Brings back embedded images in PDF's (0.5.23)

## 0.10.12

### Enhancements

* Removed PIL pin as issue has been resolved upstream
* Bump unstructured-inference
  * Support for yolox_quantized layout detection model (0.5.20)
* YoloX element types added


### Features

* Add Salesforce Connector to be able to pull Account, Case, Campaign, EmailMessage, Lead

### Fixes


* Bump unstructured-inference
  * Avoid divide-by-zero errors swith `safe_division` (0.5.21)

## 0.10.11

### Enhancements

* Bump unstructured-inference
  * Combine entire-page OCR output with layout-detected elements, to ensure full coverage of the page (0.5.19)

### Features

* Add in ingest cli s3 writer

### Fixes

* Fix a bug where `xy-cut` sorting attemps to sort elements without valid coordinates; now xy cut sorting only works when **all** elements have valid coordinates

## 0.10.10

### Enhancements

* Adds `text` as an input parameter to `partition_xml`.
* `partition_xml` no longer runs through `partition_text`, avoiding incorrect splitting
  on carriage returns in the XML. Since `partition_xml` no longer calls `partition_text`,
  `min_partition` and `max_partition` are no longer supported in `partition_xml`.
* Bump `unstructured-inference==0.5.18`, change non-default detectron2 classification threshold
* Upgrade base image from rockylinux 8 to rockylinux 9
* Serialize IngestDocs to JSON when passing to subprocesses

### Features

### Fixes

- Fix a bug where mismatched `elements` and `bboxes` are passed into `add_pytesseract_bbox_to_elements`

## 0.10.9

### Enhancements

* Fix `test_json` to handle only non-extra dependencies file types (plain-text)

### Features

* Adds `chunk_by_title` to break a document into sections based on the presence of `Title`
  elements.
* add new extraction function `extract_image_urls_from_html` to extract all img related URL from html text.

### Fixes

* Make cv2 dependency optional
* Edit `add_pytesseract_bbox_to_elements`'s (`ocr_only` strategy) `metadata.coordinates.points` return type to `Tuple` for consistency.
* Re-enable test-ingest-confluence-diff for ingest tests
* Fix syntax for ingest test check number of files

## 0.10.8

### Enhancements

* Release docker image that installs Python 3.10 rather than 3.8

### Features

### Fixes

## 0.10.7

### Enhancements

### Features

### Fixes

* Remove overly aggressive ListItem chunking for images and PDF's which typically resulted in inchorent elements.

## 0.10.6

### Enhancements

* Enable `partition_email` and `partition_msg` to detect if an email is PGP encryped. If
  and email is PGP encryped, the functions will return an empy list of elements and
  emit a warning about the encrypted content.
* Add threaded Slack conversations into Slack connector output
* Add functionality to sort elements using `xy-cut` sorting approach in `partition_pdf` for `hi_res` and `fast` strategies
* Bump unstructured-inference
  * Set OMP_THREAD_LIMIT to 1 if not set for better tesseract perf (0.5.17)

### Features

* Extract coordinates from PDFs and images when using OCR only strategy and add to metadata

### Fixes

* Update `partition_html` to respect the order of `<pre>` tags.
* Fix bug in `partition_pdf_or_image` where two partitions were called if `strategy == "ocr_only"`.
* Bump unstructured-inference
  * Fix issue where temporary files were being left behind (0.5.16)
* Adds deprecation warning for the `file_filename` kwarg to `partition`, `partition_via_api`,
  and `partition_multiple_via_api`.
* Fix documentation build workflow by pinning dependencies

## 0.10.5

### Enhancements

* Create new CI Pipelines
  - Checking text, xml, email, and html doc tests against the library installed without extras
  - Checking each library extra against their respective tests
* `partition` raises an error and tells the user to install the appropriate extra if a filetype
  is detected that is missing dependencies.
* Add custom errors to ingest
* Bump `unstructured-ingest==0.5.15`
  - Handle an uncaught TesseractError (0.5.15)
  - Add TIFF test file and TIFF filetype to `test_from_image_file` in `test_layout` (0.5.14)
* Use `entire_page` ocr mode for pdfs and images
* Add notes on extra installs to docs
* Adds ability to reuse connections per process in unstructured-ingest

### Features
* Add delta table connector

### Fixes

## 0.10.4
* Pass ocr_mode in partition_pdf and set the default back to individual pages for now
* Add diagrams and descriptions for ingest design in the ingest README

### Features
* Supports multipage TIFF image partitioning

### Fixes

## 0.10.2

### Enhancements
* Bump unstructured-inference==0.5.13:
  - Fix extracted image elements being included in layout merge, addresses the issue
    where an entire-page image in a PDF was not passed to the layout model when using hi_res.

### Features

### Fixes

## 0.10.1

### Enhancements
* Bump unstructured-inference==0.5.12:
  - fix to avoid trace for certain PDF's (0.5.12)
  - better defaults for DPI for hi_res and  Chipper (0.5.11)
  - implement full-page OCR (0.5.10)

### Features

### Fixes

* Fix dead links in repository README (Quick Start > Install for local development, and Learn more > Batch Processing)
* Update document dependencies to include tesseract-lang for additional language support (required for tests to pass)

## 0.10.0

### Enhancements

* Add `include_header` kwarg to `partition_xlsx` and change default behavior to `True`
* Update the `links` and `emphasized_texts` metadata fields

### Features

### Fixes

## 0.9.3

### Enhancements

* Pinned dependency cleanup.
* Update `partition_csv` to always use `soupparser_fromstring` to parse `html text`
* Update `partition_tsv` to always use `soupparser_fromstring` to parse `html text`
* Add `metadata.section` to capture epub table of contents data
* Add `unique_element_ids` kwarg to partition functions. If `True`, will use a UUID
  for element IDs instead of a SHA-256 hash.
* Update `partition_xlsx` to always use `soupparser_fromstring` to parse `html text`
* Add functionality to switch `html` text parser based on whether the `html` text contains emoji
* Add functionality to check if a string contains any emoji characters
* Add CI tests around Notion

### Features

* Add Airtable Connector to be able to pull views/tables/bases from an Airtable organization

### Fixes

* fix pdf partition of list items being detected as titles in OCR only mode
* make notion module discoverable
* fix emails with `Content-Distribution: inline` and `Content-Distribution: attachment` with no filename
* Fix email attachment filenames which had `=` in the filename itself

## 0.9.2


### Enhancements

* Update table extraction section in API documentation to sync with change in Prod API
* Update Notion connector to extract to html
* Added UUID option for `element_id`
* Bump unstructured-inference==0.5.9:
  - better caching of models
  - another version of detectron2 available, though the default layout model is unchanged
* Added UUID option for element_id
* Added UUID option for element_id
* CI improvements to run ingest tests in parallel

### Features

* Adds Sharepoint connector.

### Fixes

* Bump unstructured-inference==0.5.9:
  - ignores Tesseract errors where no text is extracted for tiles that indeed, have no text

## 0.9.1

### Enhancements

* Adds --partition-pdf-infer-table-structure to unstructured-ingest.
* Enable `partition_html` to skip headers and footers with the `skip_headers_and_footers` flag.
* Update `partition_doc` and `partition_docx` to track emphasized texts in the output
* Adds post processing function `filter_element_types`
* Set the default strategy for partitioning images to `hi_res`
* Add page break parameter section in API documentation to sync with change in Prod API
* Update `partition_html` to track emphasized texts in the output
* Update `XMLDocument._read_xml` to create `<p>` tag element for the text enclosed in the `<pre>` tag
* Add parameter `include_tail_text` to `_construct_text` to enable (skip) tail text inclusion
* Add Notion connector

### Features

### Fixes

* Remove unused `_partition_via_api` function
* Fixed emoji bug in `partition_xlsx`.
* Pass `file_filename` metadata when partitioning file object
* Skip ingest test on missing Slack token
* Add Dropbox variables to CI environments
* Remove default encoding for ingest
* Adds new element type `EmailAddress` for recognising email address in the  text
* Simplifies `min_partition` logic; makes partitions falling below the `min_partition`
  less likely.
* Fix bug where ingest test check for number of files fails in smoke test
* Fix unstructured-ingest entrypoint failure

## 0.9.0

### Enhancements

* Dependencies are now split by document type, creating a slimmer base installation.

## 0.8.8

### Enhancements

### Features

### Fixes

* Rename "date" field to "last_modified"
* Adds Box connector

### Fixes

## 0.8.7

### Enhancements

* Put back useful function `split_by_paragraph`

### Features

### Fixes

* Fix argument order in NLTK download step

## 0.8.6

### Enhancements

### Features

### Fixes

* Remove debug print lines and non-functional code

## 0.8.5

### Enhancements

* Add parameter `skip_infer_table_types` to enable (skip) table extraction for other doc types
* Adds optional Unstructured API unit tests in CI
* Tracks last modified date for all document types.
* Add auto_paragraph_grouper to detect new-line and blank-line new paragraph for .txt files.
* refactor the ingest cli to better support expanding supported connectors

## 0.8.3

### Enhancements

### Features

### Fixes

* NLTK now only gets downloaded if necessary.
* Handling for empty tables in Word Documents and PowerPoints.

## 0.8.4

### Enhancements

* Additional tests and refactor of JSON detection.
* Update functionality to retrieve image metadata from a page for `document_to_element_list`
* Links are now tracked in `partition_html` output.
* Set the file's current position to the beginning after reading the file in `convert_to_bytes`
* Add `min_partition` kwarg to that combines elements below a specified threshold and modifies splitting of strings longer than max partition so words are not split.
* set the file's current position to the beginning after reading the file in `convert_to_bytes`
* Add slide notes to pptx
* Add `--encoding` directive to ingest
* Improve json detection by `detect_filetype`

### Features

* Adds Outlook connector
* Add support for dpi parameter in inference library
* Adds Onedrive connector.
* Add Confluence connector for ingest cli to pull the body text from all documents from all spaces in a confluence domain.

### Fixes

* Fixes issue with email partitioning where From field was being assigned the To field value.
* Use the `image_metadata` property of the `PageLayout` instance to get the page image info in the `document_to_element_list`
* Add functionality to write images to computer storage temporarily instead of keeping them in memory for `ocr_only` strategy
* Add functionality to convert a PDF in small chunks of pages at a time for `ocr_only` strategy
* Adds `.txt`, `.text`, and `.tab` to list of extensions to check if file
  has a `text/plain` MIME type.
* Enables filters to be passed to `partition_doc` so it doesn't error with LibreOffice7.
* Removed old error message that's superseded by `requires_dependencies`.
* Removes using `hi_res` as the default strategy value for `partition_via_api` and `partition_multiple_via_api`

## 0.8.1

### Enhancements

* Add support for Python 3.11

### Features

### Fixes

* Fixed `auto` strategy detected scanned document as having extractable text and using `fast` strategy, resulting in no output.
* Fix list detection in MS Word documents.
* Don't instantiate an element with a coordinate system when there isn't a way to get its location data.

## 0.8.0

### Enhancements

* Allow model used for hi res pdf partition strategy to be chosen when called.
* Updated inference package

### Features

* Add `metadata_filename` parameter across all partition functions

### Fixes

* Update to ensure `convert_to_datafame` grabs all of the metadata fields.
* Adjust encoding recognition threshold value in `detect_file_encoding`
* Fix KeyError when `isd_to_elements` doesn't find a type
* Fix `_output_filename` for local connector, allowing single files to be written correctly to the disk

* Fix for cases where an invalid encoding is extracted from an email header.

### BREAKING CHANGES

* Information about an element's location is no longer returned as top-level attributes of an element. Instead, it is returned in the `coordinates` attribute of the element's metadata.

## 0.7.12

### Enhancements

* Adds `include_metadata` kwarg to `partition_doc`, `partition_docx`, `partition_email`, `partition_epub`, `partition_json`, `partition_msg`, `partition_odt`, `partition_org`, `partition_pdf`, `partition_ppt`, `partition_pptx`, `partition_rst`, and `partition_rtf`
### Features

* Add Elasticsearch connector for ingest cli to pull specific fields from all documents in an index.
* Adds Dropbox connector

### Fixes

* Fix tests that call unstructured-api by passing through an api-key
* Fixed page breaks being given (incorrect) page numbers
* Fix skipping download on ingest when a source document exists locally

## 0.7.11

### Enhancements

* More deterministic element ordering when using `hi_res` PDF parsing strategy (from unstructured-inference bump to 0.5.4)
* Make large model available (from unstructured-inference bump to 0.5.3)
* Combine inferred elements with extracted elements (from unstructured-inference bump to 0.5.2)
* `partition_email` and `partition_msg` will now process attachments if `process_attachments=True`
  and a attachment partitioning functions is passed through with `attachment_partitioner=partition`.

### Features

### Fixes

* Fix tests that call unstructured-api by passing through an api-key
* Fixed page breaks being given (incorrect) page numbers
* Fix skipping download on ingest when a source document exists locally

## 0.7.10

### Enhancements

* Adds a `max_partition` parameter to `partition_text`, `partition_pdf`, `partition_email`,
  `partition_msg` and `partition_xml` that sets a limit for the size of an individual
  document elements. Defaults to `1500` for everything except `partition_xml`, which has
  a default value of `None`.
* DRY connector refactor

### Features

* `hi_res` model for pdfs and images is selectable via environment variable.

### Fixes

* CSV check now ignores escaped commas.
* Fix for filetype exploration util when file content does not have a comma.
* Adds negative lookahead to bullet pattern to avoid detecting plain text line
  breaks like `-------` as list items.
* Fix pre tag parsing for `partition_html`
* Fix lookup error for annotated Arabic and Hebrew encodings

## 0.7.9

### Enhancements

* Improvements to string check for leafs in `partition_xml`.
* Adds --partition-ocr-languages to unstructured-ingest.

### Features

* Adds `partition_org` for processed Org Mode documents.

### Fixes

## 0.7.8

### Enhancements

### Features

* Adds Google Cloud Service connector

### Fixes

* Updates the `parse_email` for `partition_eml` so that `unstructured-api` passes the smoke tests
* `partition_email` now works if there is no message content
* Updates the `"fast"` strategy for `partition_pdf` so that it's able to recursively
* Adds recursive functionality to all fsspec connectors
* Adds generic --recursive ingest flag

## 0.7.7

### Enhancements

* Adds functionality to replace the `MIME` encodings for `eml` files with one of the common encodings if a `unicode` error occurs
* Adds missed file-like object handling in `detect_file_encoding`
* Adds functionality to extract charset info from `eml` files

### Features

* Added coordinate system class to track coordinate types and convert to different coordinate

### Fixes

* Adds an `html_assemble_articles` kwarg to `partition_html` to enable users to capture
  control whether content outside of `<article>` tags is captured when
  `<article>` tags are present.
* Check for the `xml` attribute on `element` before looking for pagebreaks in `partition_docx`.

## 0.7.6

### Enhancements

* Convert fast startegy to ocr_only for images
* Adds support for page numbers in `.docx` and `.doc` when user or renderer
  created page breaks are present.
* Adds retry logic for the unstructured-ingest Biomed connector

### Features

* Provides users with the ability to extract additional metadata via regex.
* Updates `partition_docx` to include headers and footers in the output.
* Create `partition_tsv` and associated tests. Make additional changes to `detect_filetype`.

### Fixes

* Remove fake api key in test `partition_via_api` since we now require valid/empty api keys
* Page number defaults to `None` instead of `1` when page number is not present in the metadata.
  A page number of `None` indicates that page numbers are not being tracked for the document
  or that page numbers do not apply to the element in question..
* Fixes an issue with some pptx files. Assume pptx shapes are found in top left position of slide
  in case the shape.top and shape.left attributes are `None`.

## 0.7.5

### Enhancements

* Adds functionality to sort elements in `partition_pdf` for `fast` strategy
* Adds ingest tests with `--fast` strategy on PDF documents
* Adds --api-key to unstructured-ingest

### Features

* Adds `partition_rst` for processed ReStructured Text documents.

### Fixes

* Adds handling for emails that do not have a datetime to extract.
* Adds pdf2image package as core requirement of unstructured (with no extras)

## 0.7.4

### Enhancements

* Allows passing kwargs to request data field for `partition_via_api` and `partition_multiple_via_api`
* Enable MIME type detection if libmagic is not available
* Adds handling for empty files in `detect_filetype` and `partition`.

### Features

### Fixes

* Reslove `grpcio` import issue on `weaviate.schema.validate_schema` for python 3.9 and 3.10
* Remove building `detectron2` from source in Dockerfile

## 0.7.3

### Enhancements

* Update IngestDoc abstractions and add data source metadata in ElementMetadata

### Features

### Fixes

* Pass `strategy` parameter down from `partition` for `partition_image`
* Filetype detection if a CSV has a `text/plain` MIME type
* `convert_office_doc` no longers prints file conversion info messages to stdout.
* `partition_via_api` reflects the actual filetype for the file processed in the API.

## 0.7.2

### Enhancements

* Adds an optional encoding kwarg to `elements_to_json` and `elements_from_json`
* Bump version of base image to use new stable version of tesseract

### Features

### Fixes

* Update the `read_txt_file` utility function to keep using `spooled_to_bytes_io_if_needed` for xml
* Add functionality to the `read_txt_file` utility function to handle file-like object from URL
* Remove the unused parameter `encoding` from `partition_pdf`
* Change auto.py to have a `None` default for encoding
* Add functionality to try other common encodings for html and xml files if an error related to the encoding is raised and the user has not specified an encoding.
* Adds benchmark test with test docs in example-docs
* Re-enable test_upload_label_studio_data_with_sdk
* File detection now detects code files as plain text
* Adds `tabulate` explicitly to dependencies
* Fixes an issue in `metadata.page_number` of pptx files
* Adds showing help if no parameters passed

## 0.7.1

### Enhancements

### Features

* Add `stage_for_weaviate` to stage `unstructured` outputs for upload to Weaviate, along with
  a helper function for defining a class to use in Weaviate schemas.
* Builds from Unstructured base image, built off of Rocky Linux 8.7, this resolves almost all CVE's in the image.

### Fixes

## 0.7.0

### Enhancements

* Installing `detectron2` from source is no longer required when using the `local-inference` extra.
* Updates `.pptx` parsing to include text in tables.

### Features

### Fixes

* Fixes an issue in `_add_element_metadata` that caused all elements to have `page_number=1`
  in the element metadata.
* Adds `.log` as a file extension for TXT files.
* Adds functionality to try other common encodings for email (`.eml`) files if an error related to the encoding is raised and the user has not specified an encoding.
* Allow passed encoding to be used in the `replace_mime_encodings`
* Fixes page metadata for `partition_html` when `include_metadata=False`
* A `ValueError` now raises if `file_filename` is not specified when you use `partition_via_api`
  with a file-like object.

## 0.6.11

### Enhancements

* Supports epub tests since pandoc is updated in base image

### Features


### Fixes


## 0.6.10

### Enhancements

* XLS support from auto partition

### Features

### Fixes

## 0.6.9

### Enhancements

* fast strategy for pdf now keeps element bounding box data
* setup.py refactor

### Features

### Fixes

* Adds functionality to try other common encodings if an error related to the encoding is raised and the user has not specified an encoding.
* Adds additional MIME types for CSV

## 0.6.8

### Enhancements

### Features

* Add `partition_csv` for CSV files.

### Fixes

## 0.6.7

### Enhancements

* Deprecate `--s3-url` in favor of `--remote-url` in CLI
* Refactor out non-connector-specific config variables
* Add `file_directory` to metadata
* Add `page_name` to metadata. Currently used for the sheet name in XLSX documents.
* Added a `--partition-strategy` parameter to unstructured-ingest so that users can specify
  partition strategy in CLI. For example, `--partition-strategy fast`.
* Added metadata for filetype.
* Add Discord connector to pull messages from a list of channels
* Refactor `unstructured/file-utils/filetype.py` to better utilise hashmap to return mime type.
* Add local declaration of DOCX_MIME_TYPES and XLSX_MIME_TYPES for `test_filetype.py`.

### Features

* Add `partition_xml` for XML files.
* Add `partition_xlsx` for Microsoft Excel documents.

### Fixes

* Supports `hml` filetype for partition as a variation of html filetype.
* Makes `pytesseract` a function level import in `partition_pdf` so you can use the `"fast"`
  or `"hi_res"` strategies if `pytesseract` is not installed. Also adds the
  `required_dependencies` decorator for the `"hi_res"` and `"ocr_only"` strategies.
* Fix to ensure `filename` is tracked in metadata for `docx` tables.

## 0.6.6

### Enhancements

* Adds an `"auto"` strategy that chooses the partitioning strategy based on document
  characteristics and function kwargs. This is the new default strategy for `partition_pdf`
  and `partition_image`. Users can maintain existing behavior by explicitly setting
  `strategy="hi_res"`.
* Added an additional trace logger for NLP debugging.
* Add `get_date` method to `ElementMetadata` for converting the datestring to a `datetime` object.
* Cleanup the `filename` attribute on `ElementMetadata` to remove the full filepath.

### Features

* Added table reading as html with URL parsing to `partition_docx` in docx
* Added metadata field for text_as_html for docx files

### Fixes

* `fileutils/file_type` check json and eml decode ignore error
* `partition_email` was updated to more flexibly handle deviations from the RFC-2822 standard.
  The time in the metadata returns `None` if the time does not match RFC-2822 at all.
* Include all metadata fields when converting to dataframe or CSV

## 0.6.5

### Enhancements

* Added support for SpooledTemporaryFile file argument.

### Features

### Fixes


## 0.6.4

### Enhancements

* Added an "ocr_only" strategy for `partition_pdf`. Refactored the strategy decision
  logic into its own module.

### Features

### Fixes

## 0.6.3

### Enhancements

* Add an "ocr_only" strategy for `partition_image`.

### Features

* Added `partition_multiple_via_api` for partitioning multiple documents in a single REST
  API call.
* Added `stage_for_baseplate` function to prepare outputs for ingestion into Baseplate.
* Added `partition_odt` for processing Open Office documents.

### Fixes

* Updates the grouping logic in the `partition_pdf` fast strategy to group together text
  in the same bounding box.

## 0.6.2

### Enhancements

* Added logic to `partition_pdf` for detecting copy protected PDFs and falling back
  to the hi res strategy when necessary.


### Features

* Add `partition_via_api` for partitioning documents through the hosted API.

### Fixes

* Fix how `exceeds_cap_ratio` handles empty (returns `True` instead of `False`)
* Updates `detect_filetype` to properly detect JSONs when the MIME type is `text/plain`.

## 0.6.1

### Enhancements

* Updated the table extraction parameter name to be more descriptive

### Features

### Fixes

## 0.6.0

### Enhancements

* Adds an `ssl_verify` kwarg to `partition` and `partition_html` to enable turning off
  SSL verification for HTTP requests. SSL verification is on by default.
* Allows users to pass in ocr language to `partition_pdf` and `partition_image` through
  the `ocr_language` kwarg. `ocr_language` corresponds to the code for the language pack
  in Tesseract. You will need to install the relevant Tesseract language pack to use a
  given language.

### Features

* Table extraction is now possible for pdfs from `partition` and `partition_pdf`.
* Adds support for extracting attachments from `.msg` files

### Fixes

* Adds an `ssl_verify` kwarg to `partition` and `partition_html` to enable turning off
  SSL verification for HTTP requests. SSL verification is on by default.

## 0.5.13

### Enhancements

* Allow headers to be passed into `partition` when `url` is used.

### Features

* `bytes_string_to_string` cleaning brick for bytes string output.

### Fixes

* Fixed typo in call to `exactly_one` in `partition_json`
* unstructured-documents encode xml string if document_tree is `None` in `_read_xml`.
* Update to `_read_xml` so that Markdown files with embedded HTML process correctly.
* Fallback to "fast" strategy only emits a warning if the user specifies the "hi_res" strategy.
* unstructured-partition-text_type exceeds_cap_ratio fix returns and how capitalization ratios are calculated
* `partition_pdf` and `partition_text` group broken paragraphs to avoid fragmented `NarrativeText` elements.
* .json files resolved as "application/json" on centos7 (or other installs with older libmagic libs)

## 0.5.12

### Enhancements

* Add OS mimetypes DB to docker image, mainly for unstructured-api compat.
* Use the image registry as a cache when building Docker images.
* Adds the ability for `partition_text` to group together broken paragraphs.
* Added method to utils to allow date time format validation

### Features
* Add Slack connector to pull messages for a specific channel

* Add --partition-by-api parameter to unstructured-ingest
* Added `partition_rtf` for processing rich text files.
* `partition` now accepts a `url` kwarg in addition to `file` and `filename`.

### Fixes

* Allow encoding to be passed into `replace_mime_encodings`.
* unstructured-ingest connector-specific dependencies are imported on demand.
* unstructured-ingest --flatten-metadata supported for local connector.
* unstructured-ingest fix runtime error when using --metadata-include.

## 0.5.11

### Enhancements

### Features

### Fixes

* Guard against null style attribute in docx document elements
* Update HTML encoding to better support foreign language characters

## 0.5.10

### Enhancements

* Updated inference package
* Add sender, recipient, date, and subject to element metadata for emails

### Features

* Added `--download-only` parameter to `unstructured-ingest`

### Fixes

* FileNotFound error when filename is provided but file is not on disk

## 0.5.9

### Enhancements

### Features

### Fixes

* Convert file to str in helper `split_by_paragraph` for `partition_text`

## 0.5.8

### Enhancements

* Update `elements_to_json` to return string when filename is not specified
* `elements_from_json` may take a string instead of a filename with the `text` kwarg
* `detect_filetype` now does a final fallback to file extension.
* Empty tags are now skipped during the depth check for HTML processing.

### Features

* Add local file system to `unstructured-ingest`
* Add `--max-docs` parameter to `unstructured-ingest`
* Added `partition_msg` for processing MSFT Outlook .msg files.

### Fixes

* `convert_file_to_text` now passes through the `source_format` and `target_format` kwargs.
  Previously they were hard coded.
* Partitioning functions that accept a `text` kwarg no longer raise an error if an empty
  string is passed (and empty list of elements is returned instead).
* `partition_json` no longer fails if the input is an empty list.
* Fixed bug in `chunk_by_attention_window` that caused the last word in segments to be cut-off
  in some cases.

### BREAKING CHANGES

* `stage_for_transformers` now returns a list of elements, making it consistent with other
  staging bricks

## 0.5.7

### Enhancements

* Refactored codebase using `exactly_one`
* Adds ability to pass headers when passing a url in partition_html()
* Added optional `content_type` and `file_filename` parameters to `partition()` to bypass file detection

### Features

* Add `--flatten-metadata` parameter to `unstructured-ingest`
* Add `--fields-include` parameter to `unstructured-ingest`

### Fixes

## 0.5.6

### Enhancements

* `contains_english_word()`, used heavily in text processing, is 10x faster.

### Features

* Add `--metadata-include` and `--metadata-exclude` parameters to `unstructured-ingest`
* Add `clean_non_ascii_chars` to remove non-ascii characters from unicode string

### Fixes

* Fix problem with PDF partition (duplicated test)

## 0.5.4

### Enhancements

* Added Biomedical literature connector for ingest cli.
* Add `FsspecConnector` to easily integrate any existing `fsspec` filesystem as a connector.
* Rename `s3_connector.py` to `s3.py` for readability and consistency with the
  rest of the connectors.
* Now `S3Connector` relies on `s3fs` instead of on `boto3`, and it inherits
  from `FsspecConnector`.
* Adds an `UNSTRUCTURED_LANGUAGE_CHECKS` environment variable to control whether or not language
  specific checks like vocabulary and POS tagging are applied. Set to `"true"` for higher
  resolution partitioning and `"false"` for faster processing.
* Improves `detect_filetype` warning to include filename when provided.
* Adds a "fast" strategy for partitioning PDFs with PDFMiner. Also falls back to the "fast"
  strategy if detectron2 is not available.
* Start deprecation life cycle for `unstructured-ingest --s3-url` option, to be deprecated in
  favor of `--remote-url`.

### Features

* Add `AzureBlobStorageConnector` based on its `fsspec` implementation inheriting
from `FsspecConnector`
* Add `partition_epub` for partitioning e-books in EPUB3 format.

### Fixes

* Fixes processing for text files with `message/rfc822` MIME type.
* Open xml files in read-only mode when reading contents to construct an XMLDocument.

## 0.5.3

### Enhancements

* `auto.partition()` can now load Unstructured ISD json documents.
* Simplify partitioning functions.
* Improve logging for ingest CLI.

### Features

* Add `--wikipedia-auto-suggest` argument to the ingest CLI to disable automatic redirection
  to pages with similar names.
* Add setup script for Amazon Linux 2
* Add optional `encoding` argument to the `partition_(text/email/html)` functions.
* Added Google Drive connector for ingest cli.
* Added Gitlab connector for ingest cli.

### Fixes

## 0.5.2

### Enhancements

* Fully move from printing to logging.
* `unstructured-ingest` now uses a default `--download_dir` of `$HOME/.cache/unstructured/ingest`
rather than a "tmp-ingest-" dir in the working directory.

### Features

### Fixes

* `setup_ubuntu.sh` no longer fails in some contexts by interpreting
`DEBIAN_FRONTEND=noninteractive` as a command
* `unstructured-ingest` no longer re-downloads files when --preserve-downloads
is used without --download-dir.
* Fixed an issue that was causing text to be skipped in some HTML documents.

## 0.5.1

### Enhancements

### Features

### Fixes

* Fixes an error causing JavaScript to appear in the output of `partition_html` sometimes.
* Fix several issues with the `requires_dependencies` decorator, including the error message
  and how it was used, which had caused an error for `unstructured-ingest --github-url ...`.

## 0.5.0

### Enhancements

* Add `requires_dependencies` Python decorator to check dependencies are installed before
  instantiating a class or running a function

### Features

* Added Wikipedia connector for ingest cli.

### Fixes

* Fix `process_document` file cleaning on failure
* Fixes an error introduced in the metadata tracking commit that caused `NarrativeText`
  and `FigureCaption` elements to be represented as `Text` in HTML documents.

## 0.4.16

### Enhancements

* Fallback to using file extensions for filetype detection if `libmagic` is not present

### Features

* Added setup script for Ubuntu
* Added GitHub connector for ingest cli.
* Added `partition_md` partitioner.
* Added Reddit connector for ingest cli.

### Fixes

* Initializes connector properly in ingest.main::MainProcess
* Restricts version of unstructured-inference to avoid multithreading issue

## 0.4.15

### Enhancements

* Added `elements_to_json` and `elements_from_json` for easier serialization/deserialization
* `convert_to_dict`, `dict_to_elements` and `convert_to_csv` are now aliases for functions
  that use the ISD terminology.

### Fixes

* Update to ensure all elements are preserved during serialization/deserialization

## 0.4.14

* Automatically install `nltk` models in the `tokenize` module.

## 0.4.13

* Fixes unstructured-ingest cli.

## 0.4.12

* Adds console_entrypoint for unstructured-ingest, other structure/doc updates related to ingest.
* Add `parser` parameter to `partition_html`.

## 0.4.11

* Adds `partition_doc` for partitioning Word documents in `.doc` format. Requires `libreoffice`.
* Adds `partition_ppt` for partitioning PowerPoint documents in `.ppt` format. Requires `libreoffice`.

## 0.4.10

* Fixes `ElementMetadata` so that it's JSON serializable when the filename is a `Path` object.

## 0.4.9

* Added ingest modules and s3 connector, sample ingest script
* Default to `url=None` for `partition_pdf` and `partition_image`
* Add ability to skip English specific check by setting the `UNSTRUCTURED_LANGUAGE` env var to `""`.
* Document `Element` objects now track metadata

## 0.4.8

* Modified XML and HTML parsers not to load comments.

## 0.4.7

* Added the ability to pull an HTML document from a url in `partition_html`.
* Added the the ability to get file summary info from lists of filenames and lists
  of file contents.
* Added optional page break to `partition` for `.pptx`, `.pdf`, images, and `.html` files.
* Added `to_dict` method to document elements.
* Include more unicode quotes in `replace_unicode_quotes`.

## 0.4.6

* Loosen the default cap threshold to `0.5`.
* Add a `UNSTRUCTURED_NARRATIVE_TEXT_CAP_THRESHOLD` environment variable for controlling
  the cap ratio threshold.
* Unknown text elements are identified as `Text` for HTML and plain text documents.
* `Body Text` styles no longer default to `NarrativeText` for Word documents. The style information
  is insufficient to determine that the text is narrative.
* Upper cased text is lower cased before checking for verbs. This helps avoid some missed verbs.
* Adds an `Address` element for capturing elements that only contain an address.
* Suppress the `UserWarning` when detectron is called.
* Checks that titles and narrative test have at least one English word.
* Checks that titles and narrative text are at least 50% alpha characters.
* Restricts titles to a maximum word length. Adds a `UNSTRUCTURED_TITLE_MAX_WORD_LENGTH`
  environment variable for controlling the max number of words in a title.
* Updated `partition_pptx` to order the elements on the page

## 0.4.4

* Updated `partition_pdf` and `partition_image` to return `unstructured` `Element` objects
* Fixed the healthcheck url path when partitioning images and PDFs via API
* Adds an optional `coordinates` attribute to document objects
* Adds `FigureCaption` and `CheckBox` document elements
* Added ability to split lists detected in `LayoutElement` objects
* Adds `partition_pptx` for partitioning PowerPoint documents
* LayoutParser models now download from HugginfaceHub instead of DropBox
* Fixed file type detection for XML and HTML files on Amazone Linux

## 0.4.3

* Adds `requests` as a base dependency
* Fix in `exceeds_cap_ratio` so the function doesn't break with empty text
* Fix bug in `_parse_received_data`.
* Update `detect_filetype` to properly handle `.doc`, `.xls`, and `.ppt`.

## 0.4.2

* Added `partition_image` to process documents in an image format.
* Fixed utf-8 encoding error in `partition_email` with attachments for `text/html`

## 0.4.1

* Added support for text files in the `partition` function
* Pinned `opencv-python` for easier installation on Linux

## 0.4.0

* Added generic `partition` brick that detects the file type and routes a file to the appropriate
  partitioning brick.
* Added a file type detection module.
* Updated `partition_html` and `partition_eml` to support file-like objects in 'rb' mode.
* Cleaning brick for removing ordered bullets `clean_ordered_bullets`.
* Extract brick method for ordered bullets `extract_ordered_bullets`.
* Test for `clean_ordered_bullets`.
* Test for `extract_ordered_bullets`.
* Added `partition_docx` for pre-processing Word Documents.
* Added new REGEX patterns to extract email header information
* Added new functions to extract header information `parse_received_data` and `partition_header`
* Added new function to parse plain text files `partition_text`
* Added new cleaners functions `extract_ip_address`, `extract_ip_address_name`, `extract_mapi_id`, `extract_datetimetz`
* Add new `Image` element and function to find embedded images `find_embedded_images`
* Added `get_directory_file_info` for summarizing information about source documents

## 0.3.5

* Add support for local inference
* Add new pattern to recognize plain text dash bullets
* Add test for bullet patterns
* Fix for `partition_html` that allows for processing `div` tags that have both text and child
  elements
* Add ability to extract document metadata from `.docx`, `.xlsx`, and `.jpg` files.
* Helper functions for identifying and extracting phone numbers
* Add new function `extract_attachment_info` that extracts and decodes the attachment
of an email.
* Staging brick to convert a list of `Element`s to a `pandas` dataframe.
* Add plain text functionality to `partition_email`

## 0.3.4

* Python-3.7 compat

## 0.3.3

* Removes BasicConfig from logger configuration
* Adds the `partition_email` partitioning brick
* Adds the `replace_mime_encodings` cleaning bricks
* Small fix to HTML parsing related to processing list items with sub-tags
* Add `EmailElement` data structure to store email documents

## 0.3.2

* Added `translate_text` brick for translating text between languages
* Add an `apply` method to make it easier to apply cleaners to elements

## 0.3.1

* Added \_\_init.py\_\_ to `partition`

## 0.3.0

* Implement staging brick for Argilla. Converts lists of `Text` elements to `argilla` dataset classes.
* Removing the local PDF parsing code and any dependencies and tests.
* Reorganizes the staging bricks in the unstructured.partition module
* Allow entities to be passed into the Datasaur staging brick
* Added HTML escapes to the `replace_unicode_quotes` brick
* Fix bad responses in partition_pdf to raise ValueError
* Adds `partition_html` for partitioning HTML documents.

## 0.2.6

* Small change to how \_read is placed within the inheritance structure since it doesn't really apply to pdf
* Add partitioning brick for calling the document image analysis API

## 0.2.5

* Update python requirement to >=3.7

## 0.2.4

* Add alternative way of importing `Final` to support google colab

## 0.2.3

* Add cleaning bricks for removing prefixes and postfixes
* Add cleaning bricks for extracting text before and after a pattern

## 0.2.2

* Add staging brick for Datasaur

## 0.2.1

* Added brick to convert an ISD dictionary to a list of elements
* Update `PDFDocument` to use the `from_file` method
* Added staging brick for CSV format for ISD (Initial Structured Data) format.
* Added staging brick for separating text into attention window size chunks for `transformers`.
* Added staging brick for LabelBox.
* Added ability to upload LabelStudio predictions
* Added utility function for JSONL reading and writing
* Added staging brick for CSV format for Prodigy
* Added staging brick for Prodigy
* Added ability to upload LabelStudio annotations
* Added text_field and id_field to stage_for_label_studio signature

## 0.2.0

* Initial release of unstructured<|MERGE_RESOLUTION|>--- conflicted
+++ resolved
@@ -1,8 +1,4 @@
-<<<<<<< HEAD
-## 0.10.17-dev15
-=======
 ## 0.10.17-dev16
->>>>>>> e5d08662
 
 ### Enhancements
 
