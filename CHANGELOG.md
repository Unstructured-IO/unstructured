--- conflicted
+++ resolved
@@ -1,8 +1,4 @@
-<<<<<<< HEAD
-## 0.3.5-dev4
-=======
-## 0.3.5-dev5
->>>>>>> 44553374
+## 0.3.5-dev6
 
 * Add support for local inference
 * Add new pattern to recognize plain text dash bullets
