--- conflicted
+++ resolved
@@ -1,6 +1,3 @@
-<<<<<<< HEAD
-## 0.11.6-dev6
-=======
 ## 0.11.7-dev2
 
 ### Enhancements
@@ -15,11 +12,9 @@
 ### Fixes
 
 ## 0.11.6
->>>>>>> dd144456
-
-### Enhancements
-
-* **Change pdf image extraction kwarg name.** Rename the kwarg `extract_images_in_pdf` to `extract_images` in `partition_pdf()` for consistency with `partition()`.
+
+### Enhancements
+
 * **Update the layout analysis script.** The previous script only supported annotating `final` elements. The updated script also supports annotating `inferred` and `extracted` elements.
 * **AWS Marketplace API documentation**: Added the user guide, including setting up VPC and CloudFormation, to deploy Unstructured API on AWS platform.
 * **Azure Marketplace API documentation**: Improved the user guide to deploy Azure Marketplace API by adding references to Azure documentation.
@@ -32,7 +27,6 @@
 * **Add Elasticsearch destination connector.** Problem: After ingesting data from a source, users might want to move their data into a destination. Elasticsearch is a popular storage solution for various functionality such as search, or providing intermediary caches within data pipelines. Feature: Added Elasticsearch destination connector to be able to ingest documents from any supported source, embed them and write the embeddings / documents into Elasticsearch.
 
 ### Fixes
-
 * **Enable --fields argument omission for elasticsearch connector** Solves two bugs where removing the optional parameter --fields broke the connector due to an integer processing error and using an elasticsearch config for a destination connector resulted in a serialization issue when optional parameter --fields was not provided.
 
 * **Add hi_res_model_name** Adds kwarg to relevant functions and add comments that model_name is to be deprecated.
