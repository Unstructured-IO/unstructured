<<<<<<< HEAD
## 0.7.4-dev1

### Enhancements

* Adds functionality to sort elements in `partition_pdf` for `fast` strategy
* Adds ingest tests with `--fast` strategy on PDF documents
=======
## 0.7.5-dev0

### Enhancements

### Features

### Fixes

* Adds handling for emails that do not have a datetime to extract.

## 0.7.4

### Enhancements

* Allows passing kwargs to request data field for `partition_via_api` and `partition_multiple_via_api`
>>>>>>> 3f803019
* Enable MIME type detection if libmagic is not available
* Adds handling for empty files in `detect_filetype` and `partition`.

### Features

### Fixes

* Reslove `grpcio` import issue on `weaviate.schema.validate_schema` for python 3.9 and 3.10
* Remove building `detectron2` from source in Dockerfile

## 0.7.3

### Enhancements

* Update IngestDoc abstractions and add data source metadata in ElementMetadata

### Features

### Fixes

* Pass `strategy` parameter down from `partition` for `partition_image`
* Filetype detection if a CSV has a `text/plain` MIME type
* `convert_office_doc` no longers prints file conversion info messages to stdout.
* `partition_via_api` reflects the actual filetype for the file processed in the API.

## 0.7.2

### Enhancements

* Adds an optional encoding kwarg to `elements_to_json` and `elements_from_json`
* Bump version of base image to use new stable version of tesseract

### Features

### Fixes

* Update the `read_txt_file` utility function to keep using `spooled_to_bytes_io_if_needed` for xml
* Add functionality to the `read_txt_file` utility function to handle file-like object from URL
* Remove the unused parameter `encoding` from `partition_pdf`
* Change auto.py to have a `None` default for encoding
* Add functionality to try other common encodings for html and xml files if an error related to the encoding is raised and the user has not specified an encoding.
* Adds benchmark test with test docs in example-docs
* Re-enable test_upload_label_studio_data_with_sdk
* File detection now detects code files as plain text
* Adds `tabulate` explicitly to dependencies
* Fixes an issue in `metadata.page_number` of pptx files
* Adds showing help if no parameters passed

## 0.7.1

### Enhancements

### Features

* Add `stage_for_weaviate` to stage `unstructured` outputs for upload to Weaviate, along with
  a helper function for defining a class to use in Weaviate schemas.
* Builds from Unstructured base image, built off of Rocky Linux 8.7, this resolves almost all CVE's in the image.

### Fixes

## 0.7.0

### Enhancements

* Installing `detectron2` from source is no longer required when using the `local-inference` extra.
* Updates `.pptx` parsing to include text in tables.

### Features

### Fixes

* Fixes an issue in `_add_element_metadata` that caused all elements to have `page_number=1`
  in the element metadata.
* Adds `.log` as a file extension for TXT files.
* Adds functionality to try other common encodings for email (`.eml`) files if an error related to the encoding is raised and the user has not specified an encoding.
* Allow passed encoding to be used in the `replace_mime_encodings`
* Fixes page metadata for `partition_html` when `include_metadata=False`
* A `ValueError` now raises if `file_filename` is not specified when you use `partition_via_api`
  with a file-like object.

## 0.6.11

### Enhancements

* Supports epub tests since pandoc is updated in base image

### Features


### Fixes


## 0.6.10

### Enhancements

* XLS support from auto partiton

### Features

### Fixes

## 0.6.9

### Enhancements

* fast strategy for pdf now keeps element bounding box data
* setup.py refactor

### Features

### Fixes

* Adds functionality to try other common encodings if an error related to the encoding is raised and the user has not specified an encoding.
* Adds additional MIME types for CSV

## 0.6.8

### Enhancements

### Features

* Add `partition_csv` for CSV files.

### Fixes

## 0.6.7

### Enhancements

* Deprecate `--s3-url` in favor of `--remote-url` in CLI
* Refactor out non-connector-specific config variables
* Add `file_directory` to metadata
* Add `page_name` to metadata. Currently used for the sheet name in XLSX documents.
* Added a `--partition-strategy` parameter to unstructured-ingest so that users can specify
  partition strategy in CLI. For example, `--partition-strategy fast`.
* Added metadata for filetype.
* Add Discord connector to pull messages from a list of channels
* Refactor `unstructured/file-utils/filetype.py` to better utilise hashmap to return mime type.
* Add local declaration of DOCX_MIME_TYPES and XLSX_MIME_TYPES for `test_filetype.py`.

### Features

* Add `partition_xml` for XML files.
* Add `partition_xlsx` for Microsoft Excel documents.

### Fixes

* Supports `hml` filetype for partition as a variation of html filetype.
* Makes `pytesseract` a function level import in `partition_pdf` so you can use the `"fast"`
  or `"hi_res"` strategies if `pytesseract` is not installed. Also adds the
  `required_dependencies` decorator for the `"hi_res"` and `"ocr_only"` strategies.
* Fix to ensure `filename` is tracked in metadata for `docx` tables.

## 0.6.6

### Enhancements

* Adds an `"auto"` strategy that chooses the partitioning strategy based on document
  characteristics and function kwargs. This is the new default strategy for `partition_pdf`
  and `partition_image`. Users can maintain existing behavior by explicitly setting
  `strategy="hi_res"`.
* Added an additional trace logger for NLP debugging.
* Add `get_date` method to `ElementMetadata` for converting the datestring to a `datetime` object.
* Cleanup the `filename` attribute on `ElementMetadata` to remove the full filepath.

### Features

* Added table reading as html with URL parsing to `partition_docx` in docx
* Added metadata field for text_as_html for docx files

### Fixes

* `fileutils/file_type` check json and eml decode ignore error
* `partition_email` was updated to more flexibly handle deviations from the RFC-2822 standard.
  The time in the metadata returns `None` if the time does not match RFC-2822 at all.
* Include all metadata fields when converting to dataframe or CSV

## 0.6.5

### Enhancements

* Added support for SpooledTemporaryFile file argument.

### Features

### Fixes


## 0.6.4

### Enhancements

* Added an "ocr_only" strategy for `partition_pdf`. Refactored the strategy decision
  logic into its own module.

### Features

### Fixes

## 0.6.3

### Enhancements

* Add an "ocr_only" strategy for `partition_image`.

### Features

* Added `partition_multiple_via_api` for partitioning multiple documents in a single REST
  API call.
* Added `stage_for_baseplate` function to prepare outputs for ingestion into Baseplate.
* Added `partition_odt` for processing Open Office documents.

### Fixes

* Updates the grouping logic in the `partition_pdf` fast strategy to group together text
  in the same bounding box.

## 0.6.2

### Enhancements

* Added logic to `partition_pdf` for detecting copy protected PDFs and falling back
  to the hi res strategy when necessary.


### Features

* Add `partition_via_api` for partitioning documents through the hosted API.

### Fixes

* Fix how `exceeds_cap_ratio` handles empty (returns `True` instead of `False`)
* Updates `detect_filetype` to properly detect JSONs when the MIME type is `text/plain`.

## 0.6.1

### Enhancements

* Updated the table extraction parameter name to be more descriptive

### Features

### Fixes

## 0.6.0

### Enhancements

* Adds an `ssl_verify` kwarg to `partition` and `partition_html` to enable turning off
  SSL verification for HTTP requests. SSL verification is on by default.
* Allows users to pass in ocr language to `partition_pdf` and `partition_image` through
  the `ocr_language` kwarg. `ocr_language` corresponds to the code for the language pack
  in Tesseract. You will need to install the relevant Tesseract language pack to use a
  given language.

### Features

* Table extraction is now possible for pdfs from `partition` and `partition_pdf`.
* Adds support for extracting attachments from `.msg` files

### Fixes

* Adds an `ssl_verify` kwarg to `partition` and `partition_html` to enable turning off
  SSL verification for HTTP requests. SSL verification is on by default.

## 0.5.13

### Enhancements

* Allow headers to be passed into `partition` when `url` is used.

### Features

* `bytes_string_to_string` cleaning brick for bytes string output.

### Fixes

* Fixed typo in call to `exactly_one` in `partition_json`
* unstructured-documents encode xml string if document_tree is `None` in `_read_xml`.
* Update to `_read_xml` so that Markdown files with embedded HTML process correctly.
* Fallback to "fast" strategy only emits a warning if the user specifies the "hi_res" strategy.
* unstructured-partition-text_type exceeds_cap_ratio fix returns and how capitalization ratios are calculated
* `partition_pdf` and `partition_text` group broken paragraphs to avoid fragmented `NarrativeText` elements.
* .json files resolved as "application/json" on centos7 (or other installs with older libmagic libs)

## 0.5.12

### Enhancements

* Add OS mimetypes DB to docker image, mainly for unstructured-api compat.
* Use the image registry as a cache when building Docker images.
* Adds the ability for `partition_text` to group together broken paragraphs.
* Added method to utils to allow date time format validation

### Features
* Add Slack connector to pull messages for a specific channel

* Add --partition-by-api parameter to unstructured-ingest
* Added `partition_rtf` for processing rich text files.
* `partition` now accepts a `url` kwarg in addition to `file` and `filename`.

### Fixes

* Allow encoding to be passed into `replace_mime_encodings`.
* unstructured-ingest connector-specific dependencies are imported on demand.
* unstructured-ingest --flatten-metadata supported for local connector.
* unstructured-ingest fix runtime error when using --metadata-include.

## 0.5.11

### Enhancements

### Features

### Fixes

* Guard against null style attribute in docx document elements
* Update HTML encoding to better support foreign language characters

## 0.5.10

### Enhancements

* Updated inference package
* Add sender, recipient, date, and subject to element metadata for emails

### Features

* Added `--download-only` parameter to `unstructured-ingest`

### Fixes

* FileNotFound error when filename is provided but file is not on disk

## 0.5.9

### Enhancements

### Features

### Fixes

* Convert file to str in helper `split_by_paragraph` for `partition_text`

## 0.5.8

### Enhancements

* Update `elements_to_json` to return string when filename is not specified
* `elements_from_json` may take a string instead of a filename with the `text` kwarg
* `detect_filetype` now does a final fallback to file extension.
* Empty tags are now skipped during the depth check for HTML processing.

### Features

* Add local file system to `unstructured-ingest`
* Add `--max-docs` parameter to `unstructured-ingest`
* Added `partition_msg` for processing MSFT Outlook .msg files.

### Fixes

* `convert_file_to_text` now passes through the `source_format` and `target_format` kwargs.
  Previously they were hard coded.
* Partitioning functions that accept a `text` kwarg no longer raise an error if an empty
  string is passed (and empty list of elements is returned instead).
* `partition_json` no longer fails if the input is an empty list.
* Fixed bug in `chunk_by_attention_window` that caused the last word in segments to be cut-off
  in some cases.

### BREAKING CHANGES

* `stage_for_transformers` now returns a list of elements, making it consistent with other
  staging bricks

## 0.5.7

### Enhancements

* Refactored codebase using `exactly_one`
* Adds ability to pass headers when passing a url in partition_html()
* Added optional `content_type` and `file_filename` parameters to `partition()` to bypass file detection

### Features

* Add `--flatten-metadata` parameter to `unstructured-ingest`
* Add `--fields-include` parameter to `unstructured-ingest`

### Fixes

## 0.5.6

### Enhancements

* `contains_english_word()`, used heavily in text processing, is 10x faster.

### Features

* Add `--metadata-include` and `--metadata-exclude` parameters to `unstructured-ingest`
* Add `clean_non_ascii_chars` to remove non-ascii characters from unicode string

### Fixes

* Fix problem with PDF partition (duplicated test)

## 0.5.4

### Enhancements

* Added Biomedical literature connector for ingest cli.
* Add `FsspecConnector` to easily integrate any existing `fsspec` filesystem as a connector.
* Rename `s3_connector.py` to `s3.py` for readability and consistency with the
  rest of the connectors.
* Now `S3Connector` relies on `s3fs` instead of on `boto3`, and it inherits
  from `FsspecConnector`.
* Adds an `UNSTRUCTURED_LANGUAGE_CHECKS` environment variable to control whether or not language
  specific checks like vocabulary and POS tagging are applied. Set to `"true"` for higher
  resolution partitioning and `"false"` for faster processing.
* Improves `detect_filetype` warning to include filename when provided.
* Adds a "fast" strategy for partitioning PDFs with PDFMiner. Also falls back to the "fast"
  strategy if detectron2 is not available.
* Start deprecation life cycle for `unstructured-ingest --s3-url` option, to be deprecated in
  favor of `--remote-url`.

### Features

* Add `AzureBlobStorageConnector` based on its `fsspec` implementation inheriting
from `FsspecConnector`
* Add `partition_epub` for partitioning e-books in EPUB3 format.

### Fixes

* Fixes processing for text files with `message/rfc822` MIME type.
* Open xml files in read-only mode when reading contents to construct an XMLDocument.

## 0.5.3

### Enhancements

* `auto.partition()` can now load Unstructured ISD json documents.
* Simplify partitioning functions.
* Improve logging for ingest CLI.

### Features

* Add `--wikipedia-auto-suggest` argument to the ingest CLI to disable automatic redirection
  to pages with similar names.
* Add setup script for Amazon Linux 2
* Add optional `encoding` argument to the `partition_(text/email/html)` functions.
* Added Google Drive connector for ingest cli.
* Added Gitlab connector for ingest cli.

### Fixes

## 0.5.2

### Enhancements

* Fully move from printing to logging.
* `unstructured-ingest` now uses a default `--download_dir` of `$HOME/.cache/unstructured/ingest`
rather than a "tmp-ingest-" dir in the working directory.

### Features

### Fixes

* `setup_ubuntu.sh` no longer fails in some contexts by interpreting
`DEBIAN_FRONTEND=noninteractive` as a command
* `unstructured-ingest` no longer re-downloads files when --preserve-downloads
is used without --download-dir.
* Fixed an issue that was causing text to be skipped in some HTML documents.

## 0.5.1

### Enhancements

### Features

### Fixes

* Fixes an error causing JavaScript to appear in the output of `partition_html` sometimes.
* Fix several issues with the `requires_dependencies` decorator, including the error message
  and how it was used, which had caused an error for `unstructured-ingest --github-url ...`.

## 0.5.0

### Enhancements

* Add `requires_dependencies` Python decorator to check dependencies are installed before
  instantiating a class or running a function

### Features

* Added Wikipedia connector for ingest cli.

### Fixes

* Fix `process_document` file cleaning on failure
* Fixes an error introduced in the metadata tracking commit that caused `NarrativeText`
  and `FigureCaption` elements to be represented as `Text` in HTML documents.

## 0.4.16

### Enhancements

* Fallback to using file extensions for filetype detection if `libmagic` is not present

### Features

* Added setup script for Ubuntu
* Added GitHub connector for ingest cli.
* Added `partition_md` partitioner.
* Added Reddit connector for ingest cli.

### Fixes

* Initializes connector properly in ingest.main::MainProcess
* Restricts version of unstructured-inference to avoid multithreading issue

## 0.4.15

### Enhancements

* Added `elements_to_json` and `elements_from_json` for easier serialization/deserialization
* `convert_to_dict`, `dict_to_elements` and `convert_to_csv` are now aliases for functions
  that use the ISD terminology.

### Fixes

* Update to ensure all elements are preserved during serialization/deserialization

## 0.4.14

* Automatically install `nltk` models in the `tokenize` module.

## 0.4.13

* Fixes unstructured-ingest cli.

## 0.4.12

* Adds console_entrypoint for unstructured-ingest, other structure/doc updates related to ingest.
* Add `parser` parameter to `partition_html`.

## 0.4.11

* Adds `partition_doc` for partitioning Word documents in `.doc` format. Requires `libreoffice`.
* Adds `partition_ppt` for partitioning PowerPoint documents in `.ppt` format. Requires `libreoffice`.

## 0.4.10

* Fixes `ElementMetadata` so that it's JSON serializable when the filename is a `Path` object.

## 0.4.9

* Added ingest modules and s3 connector, sample ingest script
* Default to `url=None` for `partition_pdf` and `partition_image`
* Add ability to skip English specific check by setting the `UNSTRUCTURED_LANGUAGE` env var to `""`.
* Document `Element` objects now track metadata

## 0.4.8

* Modified XML and HTML parsers not to load comments.

## 0.4.7

* Added the ability to pull an HTML document from a url in `partition_html`.
* Added the the ability to get file summary info from lists of filenames and lists
  of file contents.
* Added optional page break to `partition` for `.pptx`, `.pdf`, images, and `.html` files.
* Added `to_dict` method to document elements.
* Include more unicode quotes in `replace_unicode_quotes`.

## 0.4.6

* Loosen the default cap threshold to `0.5`.
* Add a `UNSTRUCTURED_NARRATIVE_TEXT_CAP_THRESHOLD` environment variable for controlling
  the cap ratio threshold.
* Unknown text elements are identified as `Text` for HTML and plain text documents.
* `Body Text` styles no longer default to `NarrativeText` for Word documents. The style information
  is insufficient to determine that the text is narrative.
* Upper cased text is lower cased before checking for verbs. This helps avoid some missed verbs.
* Adds an `Address` element for capturing elements that only contain an address.
* Suppress the `UserWarning` when detectron is called.
* Checks that titles and narrative test have at least one English word.
* Checks that titles and narrative text are at least 50% alpha characters.
* Restricts titles to a maximum word length. Adds a `UNSTRUCTURED_TITLE_MAX_WORD_LENGTH`
  environment variable for controlling the max number of words in a title.
* Updated `partition_pptx` to order the elements on the page

## 0.4.4

* Updated `partition_pdf` and `partition_image` to return `unstructured` `Element` objects
* Fixed the healthcheck url path when partitioning images and PDFs via API
* Adds an optional `coordinates` attribute to document objects
* Adds `FigureCaption` and `CheckBox` document elements
* Added ability to split lists detected in `LayoutElement` objects
* Adds `partition_pptx` for partitioning PowerPoint documents
* LayoutParser models now download from HugginfaceHub instead of DropBox
* Fixed file type detection for XML and HTML files on Amazone Linux

## 0.4.3

* Adds `requests` as a base dependency
* Fix in `exceeds_cap_ratio` so the function doesn't break with empty text
* Fix bug in `_parse_received_data`.
* Update `detect_filetype` to properly handle `.doc`, `.xls`, and `.ppt`.

## 0.4.2

* Added `partition_image` to process documents in an image format.
* Fixed utf-8 encoding error in `partition_email` with attachments for `text/html`

## 0.4.1

* Added support for text files in the `partition` function
* Pinned `opencv-python` for easier installation on Linux

## 0.4.0

* Added generic `partition` brick that detects the file type and routes a file to the appropriate
  partitioning brick.
* Added a file type detection module.
* Updated `partition_html` and `partition_eml` to support file-like objects in 'rb' mode.
* Cleaning brick for removing ordered bullets `clean_ordered_bullets`.
* Extract brick method for ordered bullets `extract_ordered_bullets`.
* Test for `clean_ordered_bullets`.
* Test for `extract_ordered_bullets`.
* Added `partition_docx` for pre-processing Word Documents.
* Added new REGEX patterns to extract email header information
* Added new functions to extract header information `parse_received_data` and `partition_header`
* Added new function to parse plain text files `partition_text`
* Added new cleaners functions `extract_ip_address`, `extract_ip_address_name`, `extract_mapi_id`, `extract_datetimetz`
* Add new `Image` element and function to find embedded images `find_embedded_images`
* Added `get_directory_file_info` for summarizing information about source documents

## 0.3.5

* Add support for local inference
* Add new pattern to recognize plain text dash bullets
* Add test for bullet patterns
* Fix for `partition_html` that allows for processing `div` tags that have both text and child
  elements
* Add ability to extract document metadata from `.docx`, `.xlsx`, and `.jpg` files.
* Helper functions for identifying and extracting phone numbers
* Add new function `extract_attachment_info` that extracts and decodes the attachment
of an email.
* Staging brick to convert a list of `Element`s to a `pandas` dataframe.
* Add plain text functionality to `partition_email`

## 0.3.4

* Python-3.7 compat

## 0.3.3

* Removes BasicConfig from logger configuration
* Adds the `partition_email` partitioning brick
* Adds the `replace_mime_encodings` cleaning bricks
* Small fix to HTML parsing related to processing list items with sub-tags
* Add `EmailElement` data structure to store email documents

## 0.3.2

* Added `translate_text` brick for translating text between languages
* Add an `apply` method to make it easier to apply cleaners to elements

## 0.3.1

* Added \_\_init.py\_\_ to `partition`

## 0.3.0

* Implement staging brick for Argilla. Converts lists of `Text` elements to `argilla` dataset classes.
* Removing the local PDF parsing code and any dependencies and tests.
* Reorganizes the staging bricks in the unstructured.partition module
* Allow entities to be passed into the Datasaur staging brick
* Added HTML escapes to the `replace_unicode_quotes` brick
* Fix bad responses in partition_pdf to raise ValueError
* Adds `partition_html` for partitioning HTML documents.

## 0.2.6

* Small change to how \_read is placed within the inheritance structure since it doesn't really apply to pdf
* Add partitioning brick for calling the document image analysis API

## 0.2.5

* Update python requirement to >=3.7

## 0.2.4

* Add alternative way of importing `Final` to support google colab

## 0.2.3

* Add cleaning bricks for removing prefixes and postfixes
* Add cleaning bricks for extracting text before and after a pattern

## 0.2.2

* Add staging brick for Datasaur

## 0.2.1

* Added brick to convert an ISD dictionary to a list of elements
* Update `PDFDocument` to use the `from_file` method
* Added staging brick for CSV format for ISD (Initial Structured Data) format.
* Added staging brick for separating text into attention window size chunks for `transformers`.
* Added staging brick for LabelBox.
* Added ability to upload LabelStudio predictions
* Added utility function for JSONL reading and writing
* Added staging brick for CSV format for Prodigy
* Added staging brick for Prodigy
* Added ability to upload LabelStudio annotations
* Added text_field and id_field to stage_for_label_studio signature

## 0.2.0

* Initial release of unstructured<|MERGE_RESOLUTION|>--- conflicted
+++ resolved
@@ -1,14 +1,9 @@
-<<<<<<< HEAD
-## 0.7.4-dev1
+## 0.7.5-dev1
 
 ### Enhancements
 
 * Adds functionality to sort elements in `partition_pdf` for `fast` strategy
 * Adds ingest tests with `--fast` strategy on PDF documents
-=======
-## 0.7.5-dev0
-
-### Enhancements
 
 ### Features
 
@@ -21,7 +16,6 @@
 ### Enhancements
 
 * Allows passing kwargs to request data field for `partition_via_api` and `partition_multiple_via_api`
->>>>>>> 3f803019
 * Enable MIME type detection if libmagic is not available
 * Adds handling for empty files in `detect_filetype` and `partition`.
 
