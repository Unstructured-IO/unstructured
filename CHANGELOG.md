--- conflicted
+++ resolved
@@ -1,22 +1,21 @@
-<<<<<<< HEAD
-## 0.16.15-dev0
-=======
+## 0.16.16-dev0
+
+### Enhancements
+
+### Features
+- **Vectorize layout (inferred, extracted, and OCR) data structure** Using `np.ndarray` to store a group of layout elements or text regions instead of using a list of objects. This improves the memory efficiency and compute speed around layout merging and deduplication.
+
+### Fixes
+
 ## 0.16.15
->>>>>>> 8d0b68ae
-
-### Enhancements
-
-### Features
-<<<<<<< HEAD
-- **Vectorize layout (inferred, extracted, and OCR) data structure** Using `np.ndarray` to store a group of layout elements or text regions instead of using a list of objects. This improves the memory efficiency and compute speed around layout merging and deduplication.
-
-### Fixes
-=======
+
+### Enhancements
+
+### Features
 
 ### Fixes
 - **Update `unstructured-inference`** to 0.8.6 in requirements which removed `layoutparser` dependency libs
 - **Update `pdfminer-six` to 20240706**
->>>>>>> 8d0b68ae
 
 ## 0.16.14
 
