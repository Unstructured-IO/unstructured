--- conflicted
+++ resolved
@@ -1,4 +1,4 @@
-## 0.10.24-dev1
+## 0.10.24-dev2
 
 ### Enhancements
 
@@ -6,14 +6,12 @@
 
 ### Features
 
-<<<<<<< HEAD
+* **Adds element type percent match function** In order to evaluate the element type extracted, we add a function that calculates the matched percentage between two frequency dictionary.
+
+### Fixes
+
 * **Fix paddle model file not discoverable** Fixes issue where ocr_models/paddle_ocr.py file is not discoverable on PyPI by adding
 an `__init__.py` file under the folder.
-=======
-* **Adds element type percent match function** In order to evaluate the element type extracted, we add a function that calculates the matched percentage between two frequency dictionary.
->>>>>>> ba4c649c
-
-### Fixes
 
 ## 0.10.23
 
