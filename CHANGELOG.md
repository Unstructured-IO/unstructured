--- conflicted
+++ resolved
@@ -1,8 +1,12 @@
-<<<<<<< HEAD
-## 0.5.1-dev2
-=======
+## 0.5.2-dev1
+
+### Enhancements
+
+### Features
+
+### Fixes
+
 ## 0.5.1
->>>>>>> a6f82561
 
 ### Enhancements
 
