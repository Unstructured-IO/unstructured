<<<<<<< HEAD
## 0.14.1-dev2
=======
## 0.14.1
>>>>>>> b0d8a779

### Enhancements

* **Refactor code related to embedded text extraction**. The embedded text extraction code is moved from `unstructured-inference` to `unstructured`.

### Features

* **Large improvements to the ingest process:**
  * Support for multiprocessing and async, with limits for both.
  * Streamlined to process when mapping CLI invocations to the underlying code
  * More granular steps introduced to give better control over process (i.e. dedicated step to uncompress files already in the local filesystem, new optional staging step before upload)
  * Use the python client when calling the unstructured api for partitioning or chunking
  * Saving the final content is now a dedicated destination connector (local) set as the default if none are provided. Avoids adding new files locally if uploading elsewhere.
  * Leverage last modified date when deciding if new files should be downloaded and reprocessed.
<<<<<<< HEAD
  * Add attribution to the `pinecone` connector
=======
* **Add support for Python 3.12**. `unstructured` now works with Python 3.12!
>>>>>>> b0d8a779

### Fixes

## 0.14.0

### BREAKING CHANGES

* **Turn table extraction for PDFs and images off by default**. Reverting the default behavior for table extraction to "off" for PDFs and images. A number of users didn't realize we made the change and were impacted by slower processing times due to the extra model call for table extraction.

### Enhancements

* **Skip unnecessary element sorting in `partition_pdf()`**. Skip element sorting when determining whether embedded text can be extracted.
* **Faster evaluation** Support for concurrent processing of documents during evaluation
* **Add strategy parameter to `partition_docx()`.** Behavior of future enhancements may be sensitive the partitioning strategy. Add this parameter so `partition_docx()` is aware of the requested strategy.
* **Add GLOBAL_WORKING_DIR and GLOBAL_WORKING_PROCESS_DIR** configuration parameteres to control temporary storage.

### Features
* **Add form extraction basics (document elements and placeholder code in partition)**. This is to lay the ground work for the future. Form extraction models are not currently available in the library. An attempt to use this functionality will end in a `NotImplementedError`.

### Fixes

* **Add missing starting_page_num param to partition_image**
* **Make the filename and file params for partition_image and partition_pdf match the other partitioners**
* **Fix include_slide_notes and include_page_breaks params in partition_ppt**
* **Re-apply: skip accuracy calculation feature** Overwritten by mistake
* **Fix type hint for paragraph_grouper param** `paragraph_grouper` can be set to `False`, but the type hint did not not reflect this previously.
* **Remove links param from partition_pdf** `links` is extracted during partitioning and is not needed as a paramter in partition_pdf.
* **Improve CSV delimeter detection.** `partition_csv()` would raise on CSV files with very long lines.
* **Fix disk-space leak in `partition_doc()`.** Remove temporary file created but not removed when `file` argument is passed to `partition_doc()`.
* **Fix possible `SyntaxError` or `SyntaxWarning` on regex patterns.** Change regex patterns to raw strings to avoid these warnings/errors in Python 3.11+.
* **Fix disk-space leak in `partition_odt()`.** Remove temporary file created but not removed when `file` argument is passed to `partition_odt()`.
* **AstraDB: option to prevent indexing metadata**
* **Fix Missing py.typed**

## 0.13.7

### Enhancements

* **Remove `page_number` metadata fields** for HTML partition until we have a better strategy to decide page counting.
* **Extract OCRAgent.get_agent().** Generalize access to the configured OCRAgent instance beyond its use for PDFs.
* **Add calculation of table related metrics which take into account colspans and rowspans**
* **Evaluation: skip accuracy calculation** for files for which output and ground truth sizes differ greatly

### Features

* **add ability to get ratio of `cid` characters in embedded text extracted by `pdfminer`**.

### Fixes

* **`partition_docx()` handles short table rows.** The DOCX format allows a table row to start late and/or end early, meaning cells at the beginning or end of a row can be omitted. While there are legitimate uses for this capability, using it in practice is relatively rare. However, it can happen unintentionally when adjusting cell borders with the mouse. Accommodate this case and generate accurate `.text` and `.metadata.text_as_html` for these tables.
* **Remedy macOS test failure not triggered by CI.** Generalize temp-file detection beyond hard-coded Linux-specific prefix.
* **Remove unnecessary warning log for using default layout model.**
* **Add chunking to partition_tsv** Even though partition_tsv() produces a single Table element, chunking is made available because the Table element is often larger than the desired chunk size and must be divided into smaller chunks.

## 0.13.6

### Enhancements

### Features

### Fixes

- **ValueError: Invalid file (FileType.UNK) when parsing Content-Type header with charset directive** URL response Content-Type headers are now parsed according to RFC 9110.

## 0.13.5

### Enhancements

### Features

### Fixes

* **KeyError raised when updating parent_id** In the past, combining `ListItem` elements could result in reusing the same memory location which then led to unexpected side effects when updating element IDs.
* **Bump unstructured-inference==0.7.29**: table transformer predictions are now removed if confidence is below threshold

## 0.13.4

### Enhancements

* **Unique and deterministic hash IDs for elements** Element IDs produced by any partitioning
  function are now deterministic and unique at the document level by default. Before, hashes were
  based only on text; however, they now also take into account the element's sequence number on a
  page, the page's number in the document, and the document's file name.
* **Enable remote chunking via unstructured-ingest** Chunking using unstructured-ingest was
  previously limited to local chunking using the strategies `basic` and `by_title`. Remote chunking
  options via the API are now accessible.
* **Save table in cells format**. `UnstructuredTableTransformerModel` is able to return predicted table in cells format

### Features

* **Add a `PDF_ANNOTATION_THRESHOLD` environment variable to control the capture of embedded links in `partition_pdf()` for `fast` strategy**.
* **Add integration with the Google Cloud Vision API**. Adds a third OCR provider, alongside Tesseract and Paddle: the Google Cloud Vision API.

### Fixes

* **Remove ElementMetadata.section field.**. This field was unused, not populated by any partitioners.

## 0.13.3

### Enhancements

* **Remove duplicate image elements**. Remove image elements identified by PDFMiner that have similar bounding boxes and the same text.
* **Add support for `start_index` in `html` links extraction**
* **Add `strategy` arg value to `_PptxPartitionerOptions`.** This makes this paritioning option available for sub-partitioners to come that may optionally use inference or other expensive operations to improve the partitioning.
* **Support pluggable sub-partitioner for PPTX Picture shapes.** Use a distinct sub-partitioner for partitioning PPTX Picture (image) shapes and allow the default picture sub-partitioner to be replaced at run-time by one of the user's choosing.
* **Introduce `starting_page_number` parameter to partitioning functions** It applies to those partitioners which support `page_number` in element's metadata: PDF, TIFF, XLSX, DOC, DOCX, PPT, PPTX.
* **Redesign the internal mechanism of assigning element IDs** This allows for further enhancements related to element IDs such as deterministic and document-unique hashes. The way partitioning functions operate hasn't changed, which means `unique_element_ids` continues to be `False` by default, utilizing text hashes.

### Features

### Fixes

* **Add support for extracting text from tag tails in HTML**. This fix adds ability to generate separate elements using tag tails.
* **Add support for extracting text from `<b>` tags in HTML** Now `partition_html()` can extract text from `<b>` tags inside container tags (like `<div>`, `<pre>`).
* **Fix pip-compile make target** Missing base.in dependency missing from requirments make file added

## 0.13.2

### Enhancements

### Features

### Fixes

* **Brings back missing word list files** that caused `partition` failures in 0.13.1.

## 0.13.1

### Enhancements

* **Drop constraint on pydantic, supporting later versions** All dependencies has pydantic pinned at an old version. This explicit pin was removed, allowing the latest version to be pulled in when requirements are compiled.

### Features

* **Add a set of new `ElementType`s to extend future element types**

### Fixes

* **Fix `partition_html()` swallowing some paragraphs**. The `partition_html()` only considers elements with limited depth to avoid becoming the text representation of a giant div. This fix increases the limit value.
* **Fix SFTP** Adds flag options to SFTP connector on whether to use ssh keys / agent, with flag values defaulting to False. This is to prevent looking for ssh files when using username and password. Currently, username and password are required, making that always the case.

## 0.13.0

### Enhancements

* **Add `.metadata.is_continuation` to text-split chunks.** `.metadata.is_continuation=True` is added to second-and-later chunks formed by text-splitting an oversized `Table` element but not to their counterpart `Text` element splits. Add this indicator for `CompositeElement` to allow text-split continuation chunks to be identified for downstream processes that may wish to skip intentionally redundant metadata values in continuation chunks.
* **Add `compound_structure_acc` metric to table eval.** Add a new property to `unstructured.metrics.table_eval.TableEvaluation`: `composite_structure_acc`, which is computed from the element level row and column index and content accuracy scores
* **Add `.metadata.orig_elements` to chunks.** `.metadata.orig_elements: list[Element]` is added to chunks during the chunking process (when requested) to allow access to information from the elements each chunk was formed from. This is useful for example to recover metadata fields that cannot be consolidated to a single value for a chunk, like `page_number`, `coordinates`, and `image_base64`.
* **Add `--include_orig_elements` option to Ingest CLI.** By default, when chunking, the original elements used to form each chunk are added to `chunk.metadata.orig_elements` for each chunk. * The `include_orig_elements` parameter allows the user to turn off this behavior to produce a smaller payload when they don't need this metadata.
* **Add Google VertexAI embedder** Adds VertexAI embeddings to support embedding via Google Vertex AI.

### Features

* **Chunking populates `.metadata.orig_elements` for each chunk.** This behavior allows the text and metadata of the elements combined to make each chunk to be accessed. This can be important for example to recover metadata such as `.coordinates` that cannot be consolidated across elements and so is dropped from chunks. This option is controlled by the `include_orig_elements` parameter to `partition_*()` or to the chunking functions. This option defaults to `True` so original-elements are preserved by default. This behavior is not yet supported via the REST APIs or SDKs but will be in a closely subsequent PR to other `unstructured` repositories. The original elements will also not serialize or deserialize yet; this will also be added in a closely subsequent PR.
* **Add Clarifai destination connector** Adds support for writing partitioned and chunked documents into Clarifai.

### Fixes

* **Fix `clean_pdfminer_inner_elements()` to remove only pdfminer (embedded) elements merged with inferred elements**. Previously, some embedded elements were removed even if they were not merged with inferred elements. Now, only embedded elements that are already merged with inferred elements are removed.
* **Clarify IAM Role Requirement for GCS Platform Connectors**. The GCS Source Connector requires Storage Object Viewer and GCS Destination Connector requires Storage Object Creator IAM roles.
* **Change table extraction defaults** Change table extraction defaults in favor of using `skip_infer_table_types` parameter and reflect these changes in documentation.
* **Fix OneDrive dates with inconsistent formatting** Adds logic to conditionally support dates returned by office365 that may vary in date formatting or may be a datetime rather than a string. See previous fix for SharePoint
* **Adds tracking for AstraDB** Adds tracking info so AstraDB can see what source called their api.
* **Support AWS Bedrock Embeddings in ingest CLI** The configs required to instantiate the bedrock embedding class are now exposed in the api and the version of boto being used meets the minimum requirement to introduce the bedrock runtime required to hit the service.
* **Change MongoDB redacting** Original redact secrets solution is causing issues in platform. This fix uses our standard logging redact solution.

## 0.12.6

### Enhancements

* **Improve ability to capture embedded links in `partition_pdf()` for `fast` strategy** Previously, a threshold value that affects the capture of embedded links was set to a fixed value by default. This allows users to specify the threshold value for better capturing.
* **Refactor `add_chunking_strategy` decorator to dispatch by name.** Add `chunk()` function to be used by the `add_chunking_strategy` decorator to dispatch chunking call based on a chunking-strategy name (that can be dynamic at runtime). This decouples chunking dispatch from only those chunkers known at "compile" time and enables runtime registration of custom chunkers.
* **Redefine `table_level_acc` metric for table evaluation.** `table_level_acc` now is an average of individual predicted table's accuracy. A predicted table's accuracy is defined as the sequence matching ratio between itself and its corresponding ground truth table.

### Features

* **Added Unstructured Platform Documentation** The Unstructured Platform is currently in beta. The documentation provides how-to guides for setting up workflow automation, job scheduling, and configuring source and destination connectors.

### Fixes

* **Partitioning raises on file-like object with `.name` not a local file path.** When partitioning a file using the `file=` argument, and `file` is a file-like object (e.g. io.BytesIO) having a `.name` attribute, and the value of `file.name` is not a valid path to a file present on the local filesystem, `FileNotFoundError` is raised. This prevents use of the `file.name` attribute for downstream purposes to, for example, describe the source of a document retrieved from a network location via HTTP.
* **Fix SharePoint dates with inconsistent formatting** Adds logic to conditionally support dates returned by office365 that may vary in date formatting or may be a datetime rather than a string.
* **Include warnings** about the potential risk of installing a version of `pandoc` which does not support RTF files + instructions that will help resolve that issue.
* **Incorporate the `install-pandoc` Makefile recipe** into relevant stages of CI workflow, ensuring it is a version that supports RTF input files.
* **Fix Google Drive source key** Allow passing string for source connector key.
* **Fix table structure evaluations calculations** Replaced special value `-1.0` with `np.nan` and corrected rows filtering of files metrics basing on that.
* **Fix Sharepoint-with-permissions test** Ignore permissions metadata, update test.
* **Fix table structure evaluations for edge case** Fixes the issue when the prediction does not contain any table - no longer errors in such case.

## 0.12.5

### Enhancements

### Features
* Add `date_from_file_object` parameter to partition. If True and if file is provided via `file` parameter it will cause partition to infer last modified date from `file`'s content. If False, last modified metadata will be `None`.

* **Header and footer detection for fast strategy** `partition_pdf` with `fast` strategy now
  detects elements that are in the top or bottom 5 percent of the page as headers and footers.
* **Add parent_element to overlapping case output** Adds parent_element to the output for `identify_overlapping_or_nesting_case` and `catch_overlapping_and_nested_bboxes` functions.
* **Add table structure evaluation** Adds a new function to evaluate the structure of a table and return a metric that represents the quality of the table structure. This function is used to evaluate the quality of the table structure and the table contents.
* **Add AstraDB destination connector** Adds support for writing embedded documents into an AstraDB vector database.
* **Add OctoAI embedder** Adds support for embeddings via OctoAI.

### Fixes

* **Fix passing list type parameters when calling unstructured API via `partition_via_api()`** Update `partition_via_api()` to convert all list type parameters to JSON formatted strings before calling the unstructured client SDK. This will support image block extraction via `partition_via_api()`.
* **Fix `check_connection` in opensearch, databricks, postgres, azure connectors**
* **Fix don't treat plain text files with double quotes as JSON** If a file can be deserialized as JSON but it deserializes as a string, treat it as plain text even though it's valid JSON.
* **Fix `check_connection` in opensearch, databricks, postgres, azure connectors**
* **Fix cluster of bugs in `partition_xlsx()` that dropped content.** Algorithm for detecting "subtables" within a worksheet dropped table elements for certain patterns of populated cells such as when a trailing single-cell row appeared in a contiguous block of populated cells.
* **Improved documentation**. Fixed broken links and improved readability on `Key Concepts` page.
* **Rename `OpenAiEmbeddingConfig` to `OpenAIEmbeddingConfig`.**
* **Fix partition_json() doesn't chunk.** The `@add_chunking_strategy` decorator was missing from `partition_json()` such that pre-partitioned documents serialized to JSON did not chunk when a chunking-strategy was specified.


## 0.12.4

### Enhancements

* **Apply New Version of `black` formatting** The `black` library recently introduced a new major version that introduces new formatting conventions. This change brings code in the `unstructured` repo into compliance with the new conventions.
* **Move ingest imports to local scopes** Moved ingest dependencies into local scopes to be able to import ingest connector classes without the need of installing imported external dependencies. This allows lightweight use of the classes (not the instances. to use the instances as intended you'll still need the dependencies).
* **Add support for `.p7s` files** `partition_email` can now process `.p7s` files. The signature for the signed message is extracted and added to metadata.
* **Fallback to valid content types for emails** If the user selected content type does not exist on the email message, `partition_email` now falls back to anoter valid content type if it's available.

### Features

* **Add .heic file partitioning** .heic image files were previously unsupported and are now supported though partition_image()
* **Add the ability to specify an alternate OCR** implementation by implementing an `OCRAgent` interface and specify it using `OCR_AGENT` environment variable.
* **Add Vectara destination connector** Adds support for writing partitioned documents into a Vectara index.
* **Add ability to detect text in .docx inline shapes** extensions of docx partition, extracts text from inline shapes and includes them in paragraph's text

### Fixes

* **Fix `partition_pdf()` not working when using chipper model with `file`**
* **Handle common incorrect arguments for `languages` and `ocr_languages`** Users are regularly receiving errors on the API because they are defining `ocr_languages` or `languages` with additional quotationmarks, brackets, and similar mistakes. This update handles common incorrect arguments and raises an appropriate warning.
* **Default `hi_res_model_name` now relies on `unstructured-inference`** When no explicit `hi_res_model_name` is passed into `partition` or `partition_pdf_or_image` the default model is picked by `unstructured-inference`'s settings or os env variable `UNSTRUCTURED_HI_RES_MODEL_NAME`; it now returns the same model name regardless of `infer_table_structure`'s value; this function will be deprecated in the future and the default model name will simply rely on `unstructured-inference` and will not consider os env in a future release.
* **Fix remove Vectara requirements from setup.py - there are no dependencies**
* **Add missing dependency files to package manifest**. Updates the file path for the ingest
  dependencies and adds missing extra dependencies.
* **Fix remove Vectara requirements from setup.py - there are no dependencies **
* **Add title to Vectara upload - was not separated out from initial connector **
* **Fix change OpenSearch port to fix potential conflict with Elasticsearch in ingest test **


## 0.12.3

### Enhancements

* **Driver for MongoDB connector.** Adds a driver with `unstructured` version information to the
  MongoDB connector.

### Features

* **Add Databricks Volumes destination connector** Databricks Volumes connector added to ingest CLI.  Users may now use `unstructured-ingest` to write partitioned data to a Databricks Volumes storage service.

### Fixes

* **Fix support for different Chipper versions and prevent running PDFMiner with Chipper**
* **Treat YAML files as text.** Adds YAML MIME types to the file detection code and treats those
  files as text.
* **Fix FSSpec destination connectors check_connection.** FSSpec destination connectors did not use `check_connection`. There was an error when trying to `ls` destination directory - it may not exist at the moment of connector creation. Now `check_connection` calls `ls` on bucket root and this method is called on `initialize` of destination connector.
* **Fix databricks-volumes extra location.** `setup.py` is currently pointing to the wrong location for the databricks-volumes extra requirements. This results in errors when trying to build the wheel for unstructured. This change updates to point to the correct path.
* **Fix uploading None values to Chroma and Pinecone.** Removes keys with None values with Pinecone and Chroma destinations. Pins Pinecone dependency
* **Update documentation.** (i) best practice for table extration by using 'skip_infer_table_types' param, instead of 'pdf_infer_table_structure', and (ii) fixed CSS, RST issues and typo in the documentation.
* **Fix postgres storage of link_texts.** Formatting of link_texts was breaking metadata storage.

## 0.12.2

### Enhancements

### Features

### Fixes

* **Fix index error in table processing.** Bumps the `unstructured-inference` version to address and
  index error that occurs on some tables in the table transformer object.

## 0.12.1

### Enhancements

* **Allow setting image block crop padding parameter** In certain circumstances, adjusting the image block crop padding can improve image block extraction by preventing extracted image blocks from being clipped.
* **Add suport for bitmap images in `partition_image`** Adds support for `.bmp` files in
  `partition`, `partition_image`, and `detect_filetype`.
* **Keep all image elements when using "hi_res" strategy** Previously, `Image` elements with small chunks of text were ignored unless the image block extraction parameters (`extract_images_in_pdf` or `extract_image_block_types`) were specified. Now, all image elements are kept regardless of whether the image block extraction parameters are specified.
* **Add filetype detection for `.wav` files.** Add filetpye detection for `.wav` files.
* **Add "basic" chunking strategy.** Add baseline chunking strategy that includes all shared chunking behaviors without breaking chunks on section or page boundaries.
* **Add overlap option for chunking.** Add option to overlap chunks. Intra-chunk and inter-chunk overlap are requested separately. Intra-chunk overlap is applied only to the second and later chunks formed by text-splitting an oversized chunk. Inter-chunk overlap may also be specified; this applies overlap between "normal" (not-oversized) chunks.
* **Salesforce connector accepts private key path or value.** Salesforce parameter `private-key-file` has been renamed to `private-key`. Private key can be provided as path to file or file contents.
* **Update documentation**: (i) added verbiage about the free API cap limit, (ii) added deprecation warning on ``Staging`` bricks in favor of ``Destination Connectors``, (iii) added warning and code examples to use the SaaS API Endpoints using CLI-vs-SDKs, (iv) fixed example pages formatting, (v) added deprecation on ``model_name`` in favor of ``hi_res_model_name``, (vi) added ``extract_images_in_pdf`` usage in ``partition_pdf`` section, (vii) reorganize and improve the documentation introduction section, and (viii) added PDF table extraction best practices.
* **Add "basic" chunking to ingest CLI.** Add options to ingest CLI allowing access to the new "basic" chunking strategy and overlap options.
* **Make Elasticsearch Destination connector arguments optional.** Elasticsearch Destination connector write settings are made optional and will rely on default values when not specified.
* **Normalize Salesforce artifact names.** Introduced file naming pattern present in other connectors to Salesforce connector.
* **Install Kapa AI chatbot.** Added Kapa.ai website widget on the documentation.

### Features
* **MongoDB Source Connector.** New source connector added to all CLI ingest commands to support downloading/partitioning files from MongoDB.
* **Add OpenSearch source and destination connectors.** OpenSearch, a fork of Elasticsearch, is a popular storage solution for various functionality such as search, or providing intermediary caches within data pipelines. Feature: Added OpenSearch source connector to support downloading/partitioning files. Added OpenSearch destination connector to be able to ingest documents from any supported source, embed them and write the embeddings / documents into OpenSearch.

### Fixes

* **Fix GCS connector converting JSON to string with single quotes.** FSSpec serialization caused conversion of JSON token to string with single quotes. GCS requires token in form of dict so this format is now assured.
* **Pin version of unstructured-client** Set minimum version of unstructured-client to avoid raising a TypeError when passing `api_key_auth` to `UnstructuredClient`
* **Fix the serialization of the Pinecone destination connector.** Presence of the PineconeIndex object breaks serialization due to TypeError: cannot pickle '_thread.lock' object. This removes that object before serialization.
* **Fix the serialization of the Elasticsearch destination connector.** Presence of the _client object breaks serialization due to TypeError: cannot pickle '_thread.lock' object. This removes that object before serialization.
* **Fix the serialization of the Postgres destination connector.** Presence of the _client object breaks serialization due to TypeError: cannot pickle '_thread.lock' object. This removes that object before serialization.
* **Fix documentation and sample code for Chroma.** Was pointing to wrong examples..
* **Fix flatten_dict to be able to flatten tuples inside dicts** Update flatten_dict function to support flattening tuples inside dicts. This is necessary for objects like Coordinates, when the object is not written to the disk, therefore not being converted to a list before getting flattened (still being a tuple).
* **Fix the serialization of the Chroma destination connector.** Presence of the ChromaCollection object breaks serialization due to TypeError: cannot pickle 'module' object. This removes that object before serialization.
* **Fix fsspec connectors returning version as integer.** Connector data source versions should always be string values, however we were using the integer checksum value for the version for fsspec connectors. This casts that value to a string.

## 0.12.0

### Enhancements

* **Drop support for python3.8** All dependencies are now built off of the minimum version of python being `3.10`

## 0.11.9

### Enhancements

* **Rename kwargs related to extracting image blocks** Rename the kwargs related to extracting image blocks for consistency and API usage.

### Features

* **Add PostgreSQL/SQLite destination connector** PostgreSQL and SQLite connector added to ingest CLI.  Users may now use `unstructured-ingest` to write partitioned data to a PostgreSQL or SQLite database. And write embeddings to PostgreSQL pgvector database.

### Fixes

* **Handle users providing fully spelled out languages** Occasionally some users are defining the `languages` param as a fully spelled out language instead of a language code. This adds a dictionary for common languages so those small mistakes are caught and silently fixed.
* **Fix unequal row-length in HTMLTable.text_as_html.** Fixes to other aspects of partition_html() in v0.11 allowed unequal cell-counts in table rows. Make the cells in each row correspond 1:1 with cells in the original table row. This fix also removes "noise" cells resulting from HTML-formatting whitespace and eliminates the "column-shifting" of cells that previously resulted from noise-cells.
* **Fix MongoDB connector URI password redaction.** MongoDB documentation states that characters `$ : / ? # [ ] @` must be percent encoded. URIs with password containing such special character were not redacted.

## 0.11.8

### Enhancements

* **Add SaaS API User Guide.** This documentation serves as a guide for Unstructured SaaS API users to register, receive an API key and URL, and manage your account and billing information.
* **Add inter-chunk overlap capability.** Implement overlap between chunks. This applies to all chunks prior to any text-splitting of oversized chunks so is a distinct behavior; overlap at text-splits of oversized chunks is independent of inter-chunk overlap (distinct chunk boundaries) and can be requested separately. Note this capability is not yet available from the API but will shortly be made accessible using a new `overlap_all` kwarg on partition functions.

### Features

### Fixes

## 0.11.7

### Enhancements

* **Add intra-chunk overlap capability.** Implement overlap for split-chunks where text-splitting is used to divide an oversized chunk into two or more chunks that fit in the chunking window. Note this capability is not yet available from the API but will shortly be made accessible using a new `overlap` kwarg on partition functions.
* **Update encoders to leverage dataclasses** All encoders now follow a class approach which get annotated with the dataclass decorator. Similar to the connectors, it uses a nested dataclass for the configs required to configure a client as well as a field/property approach to cache the client. This makes sure any variable associated with the class exists as a dataclass field.

### Features

* **Add Qdrant destination connector.** Adds support for writing documents and embeddings into a Qdrant collection.
* **Store base64 encoded image data in metadata fields.** Rather than saving to file, stores base64 encoded data of the image bytes and the mimetype for the image in metadata fields: `image_base64` and `image_mime_type` (if that is what the user specifies by some other param like `pdf_extract_to_payload`). This would allow the API to have parity with the library.

### Fixes

* **Fix table structure metric script** Update the call to table agent to now provide OCR tokens as required
* **Fix element extraction not working when using "auto" strategy for pdf and image** If element extraction is specified, the "auto" strategy falls back to the "hi_res" strategy.
* **Fix a bug passing a custom url to `partition_via_api`** Users that self host the api were not able to pass their custom url to `partition_via_api`.

## 0.11.6

### Enhancements

* **Update the layout analysis script.** The previous script only supported annotating `final` elements. The updated script also supports annotating `inferred` and `extracted` elements.
* **AWS Marketplace API documentation**: Added the user guide, including setting up VPC and CloudFormation, to deploy Unstructured API on AWS platform.
* **Azure Marketplace API documentation**: Improved the user guide to deploy Azure Marketplace API by adding references to Azure documentation.
* **Integration documentation**: Updated URLs for the `staging_for` bricks

### Features

* **Partition emails with base64-encoded text.** Automatically handles and decodes base64 encoded text in emails with content type `text/plain` and `text/html`.
* **Add Chroma destination connector** Chroma database connector added to ingest CLI.  Users may now use `unstructured-ingest` to write partitioned/embedded data to a Chroma vector database.
* **Add Elasticsearch destination connector.** Problem: After ingesting data from a source, users might want to move their data into a destination. Elasticsearch is a popular storage solution for various functionality such as search, or providing intermediary caches within data pipelines. Feature: Added Elasticsearch destination connector to be able to ingest documents from any supported source, embed them and write the embeddings / documents into Elasticsearch.

### Fixes

* **Enable --fields argument omission for elasticsearch connector** Solves two bugs where removing the optional parameter --fields broke the connector due to an integer processing error and using an elasticsearch config for a destination connector resulted in a serialization issue when optional parameter --fields was not provided.
* **Add hi_res_model_name** Adds kwarg to relevant functions and add comments that model_name is to be deprecated.

## 0.11.5

### Enhancements

### Features

### Fixes

* **Fix `partition_pdf()` and `partition_image()` importation issue.** Reorganize `pdf.py` and `image.py` modules to be consistent with other types of document import code.

## 0.11.4

### Enhancements

* **Refactor image extraction code.** The image extraction code is moved from `unstructured-inference` to `unstructured`.
* **Refactor pdfminer code.** The pdfminer code is moved from `unstructured-inference` to `unstructured`.
* **Improve handling of auth data for fsspec connectors.** Leverage an extension of the dataclass paradigm to support a `sensitive` annotation for fields related to auth (i.e. passwords, tokens). Refactor all fsspec connectors to use explicit access configs rather than a generic dictionary.
* **Add glob support for fsspec connectors** Similar to the glob support in the ingest local source connector, similar filters are now enabled on all fsspec based source connectors to limit files being partitioned.
* Define a constant for the splitter "+" used in tesseract ocr languages.

### Features

* **Save tables in PDF's separately as images.** The "table" elements are saved as `table-<pageN>-<tableN>.jpg`. This filename is presented in the `image_path` metadata field for the Table element. The default would be to not do this.
* **Add Weaviate destination connector** Weaviate connector added to ingest CLI.  Users may now use `unstructured-ingest` to write partitioned data from over 20 data sources (so far) to a Weaviate object collection.
* **Sftp Source Connector.** New source connector added to support downloading/partitioning files from Sftp.

### Fixes

* **Fix pdf `hi_res` partitioning failure when pdfminer fails.** Implemented logic to fall back to the "inferred_layout + OCR" if pdfminer fails in the `hi_res` strategy.
* **Fix a bug where image can be scaled too large for tesseract** Adds a limit to prevent auto-scaling an image beyond the maximum size `tesseract` can handle for ocr layout detection
* **Update partition_csv to handle different delimiters** CSV files containing both non-comma delimiters and commas in the data were throwing an error in Pandas. `partition_csv` now identifies the correct delimiter before the file is processed.
* **partition returning cid code in `hi_res`** occasionally pdfminer can fail to decode the text in an pdf file and return cid code as text. Now when this happens the text from OCR is used.

## 0.11.2

### Enhancements

* **Updated Documentation**: (i) Added examples, and (ii) API Documentation, including Usage, SDKs, Azure Marketplace, and parameters and validation errors.

### Features

* * **Add Pinecone destination connector.** Problem: After ingesting data from a source, users might want to produce embeddings for their data and write these into a vector DB. Pinecone is an option among these vector databases. Feature: Added Pinecone destination connector to be able to ingest documents from any supported source, embed them and write the embeddings / documents into Pinecone.

### Fixes

* **Process chunking parameter names in ingest correctly** Solves a bug where chunking parameters weren't being processed and used by ingest cli by renaming faulty parameter names and prepends; adds relevant parameters to ingest pinecone test to verify that the parameters are functional.

## 0.11.1

### Enhancements

* **Use `pikepdf` to repair invalid PDF structure** for PDFminer when we see error `PSSyntaxError` when PDFminer opens the document and creates the PDFminer pages object or processes a single PDF page.
* **Batch Source Connector support** For instances where it is more optimal to read content from a source connector in batches, a new batch ingest doc is added which created multiple ingest docs after reading them in in batches per process.

### Features

* **Staging Brick for Coco Format** Staging brick which converts a list of Elements into Coco Format.
* **Adds HubSpot connector** Adds connector to retrieve call, communications, emails, notes, products and tickets from HubSpot

### Fixes

* **Do not extract text of `<style>` tags in HTML.** `<style>` tags containing CSS in invalid positions previously contributed to element text. Do not consider text node of a `<style>` element as textual content.
* **Fix DOCX merged table cell repeats cell text.** Only include text for a merged cell, not for each underlying cell spanned by the merge.
* **Fix tables not extracted from DOCX header/footers.** Headers and footers in DOCX documents skip tables defined in the header and commonly used for layout/alignment purposes. Extract text from tables as a string and include in the `Header` and `Footer` document elements.
* **Fix output filepath for fsspec-based source connectors.** Previously the base directory was being included in the output filepath unnecessarily.

## 0.11.0

### Enhancements

* **Add a class for the strategy constants.** Add a class `PartitionStrategy` for the strategy constants and use the constants to replace strategy strings.
* **Temporary Support for paddle language parameter.** User can specify default langage code for paddle with ENV `DEFAULT_PADDLE_LANG` before we have the language mapping for paddle.
* **Improve DOCX page-break fidelity.** Improve page-break fidelity such that a paragraph containing a page-break is split into two elements, one containing the text before the page-break and the other the text after. Emit the PageBreak element between these two and assign the correct page-number (n and n+1 respectively) to the two textual elements.

### Features

* **Add ad-hoc fields to `ElementMetadata` instance.** End-users can now add their own metadata fields simply by assigning to an element-metadata attribute-name of their choice, like `element.metadata.coefficient = 0.58`. These fields will round-trip through JSON and can be accessed with dotted notation.
* **MongoDB Destination Connector.** New destination connector added to all CLI ingest commands to support writing partitioned json output to mongodb.

### Fixes

* **Fix `TYPE_TO_TEXT_ELEMENT_MAP`.** Updated `Figure` mapping from `FigureCaption` to `Image`.
* **Handle errors when extracting PDF text** Certain pdfs throw unexpected errors when being opened by `pdfminer`, causing `partition_pdf()` to fail. We expect to be able to partition smoothly using an alternative strategy if text extraction doesn't work.  Added exception handling to handle unexpected errors when extracting pdf text and to help determine pdf strategy.
* **Fix `fast` strategy fall back to `ocr_only`** The `fast` strategy should not fall back to a more expensive strategy.
* **Remove default user ./ssh folder** The default notebook user during image build would create the known_hosts file with incorrect ownership, this is legacy and no longer needed so it was removed.
* **Include `languages` in metadata when partitioning `strategy=hi_res` or `fast`** User defined `languages` was previously used for text detection, but not included in the resulting element metadata for some strategies. `languages` will now be included in the metadata regardless of partition strategy for pdfs and images.
* **Handle a case where Paddle returns a list item in ocr_data as None** In partition, while parsing PaddleOCR data, it was assumed that PaddleOCR does not return None for any list item in ocr_data. Removed the assumption by skipping the text region whenever this happens.
* **Fix some pdfs returning `KeyError: 'N'`** Certain pdfs were throwing this error when being opened by pdfminer. Added a wrapper function for pdfminer that allows these documents to be partitioned.
* **Fix mis-splits on `Table` chunks.** Remedies repeated appearance of full `.text_as_html` on metadata of each `TableChunk` split from a `Table` element too large to fit in the chunking window.
* **Import tables_agent from inference** so that we don't have to initialize a global table agent in unstructured OCR again
* **Fix empty table is identified as bulleted-table.** A table with no text content was mistakenly identified as a bulleted-table and processed by the wrong branch of the initial HTML partitioner.
* **Fix partition_html() emits empty (no text) tables.** A table with cells nested below a `<thead>` or `<tfoot>` element was emitted as a table element having no text and unparseable HTML in `element.metadata.text_as_html`. Do not emit empty tables to the element stream.
* **Fix HTML `element.metadata.text_as_html` contains spurious <br> elements in invalid locations.** The HTML generated for the `text_as_html` metadata for HTML tables contained `<br>` elements invalid locations like between `<table>` and `<tr>`. Change the HTML generator such that these do not appear.
* **Fix HTML table cells enclosed in <thead> and <tfoot> elements are dropped.** HTML table cells nested in a `<thead>` or `<tfoot>` element were not detected and the text in those cells was omitted from the table element text and `.text_as_html`. Detect table rows regardless of the semantic tag they may be nested in.
* **Remove whitespace padding from `.text_as_html`.** `tabulate` inserts padding spaces to achieve visual alignment of columns in HTML tables it generates. Add our own HTML generator to do this simple job and omit that padding as well as newlines ("\n") used for human readability.
* **Fix local connector with absolute input path** When passed an absolute filepath for the input document path, the local connector incorrectly writes the output file to the input file directory. This fixes such that the output in this case is written to `output-dir/input-filename.json`

## 0.10.30

### Enhancements

* **Support nested DOCX tables.** In DOCX, like HTML, a table cell can itself contain a table. In this case, create nested HTML tables to reflect that structure and create a plain-text table with captures all the text in nested tables, formatting it as a reasonable facsimile of a table.
* **Add connection check to ingest connectors** Each source and destination connector now support a `check_connection()` method which makes sure a valid connection can be established with the source/destination given any authentication credentials in a lightweight request.

### Features

* **Add functionality to do a second OCR on cropped table images.** Changes to the values for scaling ENVs affect entire page OCR output(OCR regression) so we now do a second OCR for tables.
* **Adds ability to pass timeout for a request when partitioning via a `url`.** `partition` now accepts a new optional parameter `request_timeout` which if set will prevent any `requests.get` from hanging indefinitely and instead will raise a timeout error. This is useful when partitioning a url that may be slow to respond or may not respond at all.

### Fixes

* **Fix logic that determines pdf auto strategy.** Previously, `_determine_pdf_auto_strategy` returned `hi_res` strategy only if `infer_table_structure` was true. It now returns the `hi_res` strategy if either `infer_table_structure` or `extract_images_in_pdf` is true.
* **Fix invalid coordinates when parsing tesseract ocr data.** Previously, when parsing tesseract ocr data, the ocr data had invalid bboxes if zoom was set to `0`. A logical check is now added to avoid such error.
* **Fix ingest partition parameters not being passed to the api.** When using the --partition-by-api flag via unstructured-ingest, none of the partition arguments are forwarded, meaning that these options are disregarded. With this change, we now pass through all of the relevant partition arguments to the api. This allows a user to specify all of the same partition arguments they would locally and have them respected when specifying --partition-by-api.
* **Support tables in section-less DOCX.** Generalize solution for MS Chat Transcripts exported as DOCX by including tables in the partitioned output when present.
* **Support tables that contain only numbers when partitioning via `ocr_only`** Tables that contain only numbers are returned as floats in a pandas.DataFrame when the image is converted from `.image_to_data()`. An AttributeError was raised downstream when trying to `.strip()` the floats.
* **Improve DOCX page-break detection.** DOCX page breaks are reliably indicated by `w:lastRenderedPageBreak` elements present in the document XML. Page breaks are NOT reliably indicated by "hard" page-breaks inserted by the author and when present are redundant to a `w:lastRenderedPageBreak` element so cause over-counting if used. Use rendered page-breaks only.

## 0.10.29

### Enhancements

* **Adds include_header argument for partition_csv and partition_tsv** Now supports retaining header rows in CSV and TSV documents element partitioning.
* **Add retry logic for all source connectors** All http calls being made by the ingest source connectors have been isolated and wrapped by the `SourceConnectionNetworkError` custom error, which triggers the retry logic, if enabled, in the ingest pipeline.
* **Google Drive source connector supports credentials from memory** Originally, the connector expected a filepath to pull the credentials from when creating the client. This was expanded to support passing that information from memory as a dict if access to the file system might not be available.
* **Add support for generic partition configs in ingest cli** Along with the explicit partition options supported by the cli, an `additional_partition_args` arg was added to allow users to pass in any other arguments that should be added when calling partition(). This helps keep any changes to the input parameters of the partition() exposed in the CLI.
* **Map full output schema for table-based destination connectors** A full schema was introduced to map the type of all output content from the json partition output and mapped to a flattened table structure to leverage table-based destination connectors. The delta table destination connector was updated at the moment to take advantage of this.
* **Incorporate multiple embedding model options into ingest, add diff test embeddings** Problem: Ingest pipeline already supported embedding functionality, however users might want to use different types of embedding providers. Enhancement: Extend ingest pipeline so that users can specify and embed via a particular embedding provider from a range of options. Also adds a diff test to compare output from an embedding module with the expected output

### Features

* **Allow setting table crop parameter** In certain circumstances, adjusting the table crop padding may improve table.

### Fixes

* **Fixes `partition_text` to prevent empty elements** Adds a check to filter out empty bullets.
* **Handle empty string for `ocr_languages` with values for `languages`** Some API users ran into an issue with sending `languages` params because the API defaulted to also using an empty string for `ocr_languages`. This update handles situations where `languages` is defined and `ocr_languages` is an empty string.
* **Fix PDF tried to loop through None** Previously the PDF annotation extraction tried to loop through `annots` that resolved out as None. A logical check added to avoid such error.
* **Ingest session handler not being shared correctly** All ingest docs that leverage the session handler should only need to set it once per process. It was recreating it each time because the right values weren't being set nor available given how dataclasses work in python.
* **Ingest download-only fix.** Previously the download only flag was being checked after the doc factory pipeline step, which occurs before the files are actually downloaded by the source node. This check was moved after the source node to allow for the files to be downloaded first before exiting the pipeline.
* **Fix flaky chunk-metadata.** Prior implementation was sensitive to element order in the section resulting in metadata values sometimes being dropped. Also, not all metadata items can be consolidated across multiple elements (e.g. coordinates) and so are now dropped from consolidated metadata.
* **Fix tesseract error `Estimating resolution as X`** leaded by invalid language parameters input. Proceed with defalut language `eng` when `lang.py` fails to find valid language code for tesseract, so that we don't pass an empty string to tesseract CLI and raise an exception in downstream.

## 0.10.28

### Enhancements

* **Add table structure evaluation helpers** Adds functions to evaluate the similarity between predicted table structure and actual table structure.
* **Use `yolox` by default for table extraction when partitioning pdf/image** `yolox` model provides higher recall of the table regions than the quantized version and it is now the default element detection model when `infer_table_structure=True` for partitioning pdf/image files
* **Remove pdfminer elements from inside tables** Previously, when using `hi_res` some elements where extracted using pdfminer too, so we removed pdfminer from the tables pipeline to avoid duplicated elements.
* **Fsspec downstream connectors** New destination connector added to ingest CLI, users may now use `unstructured-ingest` to write to any of the following:
  * Azure
  * Box
  * Dropbox
  * Google Cloud Service

### Features

* **Update `ocr_only` strategy in `partition_pdf()`** Adds the functionality to get accurate coordinate data when partitioning PDFs and Images with the `ocr_only` strategy.

### Fixes
* **Fixed SharePoint permissions for the fetching to be opt-in** Problem: Sharepoint permissions were trying to be fetched even when no reletad cli params were provided, and this gave an error due to values for those keys not existing. Fix: Updated getting keys to be with .get() method and changed the "skip-check" to check individual cli params rather than checking the existance of a config object.

* **Fixes issue where tables from markdown documents were being treated as text** Problem: Tables from markdown documents were being treated as text, and not being extracted as tables. Solution: Enable the `tables` extension when instantiating the `python-markdown` object. Importance: This will allow users to extract structured data from tables in markdown documents.
* **Fix wrong logger for paddle info** Replace the logger from unstructured-inference with the logger from unstructured for paddle_ocr.py module.
* **Fix ingest pipeline to be able to use chunking and embedding together** Problem: When ingest pipeline was using chunking and embedding together, embedding outputs were empty and the outputs of chunking couldn't be re-read into memory and be forwarded to embeddings. Fix: Added CompositeElement type to TYPE_TO_TEXT_ELEMENT_MAP to be able to process CompositeElements with unstructured.staging.base.isd_to_elements
* **Fix unnecessary mid-text chunk-splitting.** The "pre-chunker" did not consider separator blank-line ("\n\n") length when grouping elements for a single chunk. As a result, sections were frequently over-populated producing a over-sized chunk that required mid-text splitting.
* **Fix frequent dissociation of title from chunk.** The sectioning algorithm included the title of the next section with the prior section whenever it would fit, frequently producing association of a section title with the prior section and dissociating it from its actual section. Fix this by performing combination of whole sections only.
* **Fix PDF attempt to get dict value from string.** Fixes a rare edge case that prevented some PDF's from being partitioned. The `get_uris_from_annots` function tried to access the dictionary value of a string instance variable. Assign `None` to the annotation variable if the instance type is not dictionary to avoid the erroneous attempt.

## 0.10.27

### Enhancements

* **Leverage dict to share content across ingest pipeline** To share the ingest doc content across steps in the ingest pipeline, this was updated to use a multiprocessing-safe dictionary so changes get persisted and each step has the option to modify the ingest docs in place.

### Features

### Fixes

* **Removed `ebooklib` as a dependency** `ebooklib` is licensed under AGPL3, which is incompatible with the Apache 2.0 license. Thus it is being removed.
* **Caching fixes in ingest pipeline** Previously, steps like the source node were not leveraging parameters such as `re_download` to dictate if files should be forced to redownload rather than use what might already exist locally.

## 0.10.26

### Enhancements

* **Add text CCT CI evaluation workflow** Adds cct text extraction evaluation metrics to the current ingest workflow to measure the performance of each file extracted as well as aggregated-level performance.

### Features

* **Functionality to catch and classify overlapping/nested elements** Method to identify overlapping-bboxes cases within detected elements in a document. It returns two values: a boolean defining if there are overlapping elements present, and a list reporting them with relevant metadata. The output includes information about the `overlapping_elements`, `overlapping_case`, `overlapping_percentage`, `largest_ngram_percentage`, `overlap_percentage_total`, `max_area`, `min_area`, and `total_area`.
* **Add Local connector source metadata** python's os module used to pull stats from local file when processing via the local connector and populates fields such as last modified time, created time.

### Fixes

* **Fixes elements partitioned from an image file missing certain metadata** Metadata for image files, like file type, was being handled differently from other file types. This caused a bug where other metadata, like the file name, was being missed. This change brought metadata handling for image files to be more in line with the handling for other file types so that file name and other metadata fields are being captured.
* **Adds `typing-extensions` as an explicit dependency** This package is an implicit dependency, but the module is being imported directly in `unstructured.documents.elements` so the dependency should be explicit in case changes in other dependencies lead to `typing-extensions` being dropped as a dependency.
* **Stop passing `extract_tables` to `unstructured-inference` since it is now supported in `unstructured` instead** Table extraction previously occurred in `unstructured-inference`, but that logic, except for the table model itself, is now a part of the `unstructured` library. Thus the parameter triggering table extraction is no longer passed to the `unstructured-inference` package. Also noted the table output regression for PDF files.
* **Fix a bug in Table partitioning** Previously the `skip_infer_table_types` variable used in `partition` was not being passed down to specific file partitioners. Now you can utilize the `skip_infer_table_types` list variable when calling `partition` to specify the filetypes for which you want to skip table extraction, or the `infer_table_structure` boolean variable on the file specific partitioning function.
* **Fix partition docx without sections** Some docx files, like those from teams output, do not contain sections and it would produce no results because the code assumes all components are in sections. Now if no sections is detected from a document we iterate through the paragraphs and return contents found in the paragraphs.
* **Fix out-of-order sequencing of split chunks.** Fixes behavior where "split" chunks were inserted at the beginning of the chunk sequence. This would produce a chunk sequence like [5a, 5b, 3a, 3b, 1, 2, 4] when sections 3 and 5 exceeded `max_characters`.
* **Deserialization of ingest docs fixed** When ingest docs are being deserialized as part of the ingest pipeline process (cli), there were certain fields that weren't getting persisted (metadata and date processed). The from_dict method was updated to take these into account and a unit test added to check.
* **Map source cli command configs when destination set** Due to how the source connector is dynamically called when the destination connector is set via the CLI, the configs were being set incorrectoy, causing the source connector to break. The configs were fixed and updated to take into account Fsspec-specific connectors.

## 0.10.25

### Enhancements

* **Duplicate CLI param check** Given that many of the options associated with the `Click` based cli ingest commands are added dynamically from a number of configs, a check was incorporated to make sure there were no duplicate entries to prevent new configs from overwriting already added options.
* **Ingest CLI refactor for better code reuse** Much of the ingest cli code can be templated and was a copy-paste across files, adding potential risk. Code was refactored to use a base class which had much of the shared code templated.

### Features

* **Table OCR refactor** support Table OCR with pre-computed OCR data to ensure we only do one OCR for entrie document. User can specify
ocr agent tesseract/paddle in environment variable `OCR_AGENT` for OCRing the entire document.
* **Adds accuracy function** The accuracy scoring was originally an option under `calculate_edit_distance`. For easy function call, it is now a wrapper around the original function that calls edit_distance and return as "score".
* **Adds HuggingFaceEmbeddingEncoder** The HuggingFace Embedding Encoder uses a local embedding model as opposed to using an API.
* **Add AWS bedrock embedding connector** `unstructured.embed.bedrock` now provides a connector to use AWS bedrock's `titan-embed-text` model to generate embeddings for elements. This features requires valid AWS bedrock setup and an internet connectionto run.

### Fixes

* **Import PDFResourceManager more directly** We were importing `PDFResourceManager` from `pdfminer.converter` which was causing an error for some users. We changed to import from the actual location of `PDFResourceManager`, which is `pdfminer.pdfinterp`.
* **Fix language detection of elements with empty strings** This resolves a warning message that was raised by `langdetect` if the language was attempted to be detected on an empty string. Language detection is now skipped for empty strings.
* **Fix chunks breaking on regex-metadata matches.** Fixes "over-chunking" when `regex_metadata` was used, where every element that contained a regex-match would start a new chunk.
* **Fix regex-metadata match offsets not adjusted within chunk.** Fixes incorrect regex-metadata match start/stop offset in chunks where multiple elements are combined.
* **Map source cli command configs when destination set** Due to how the source connector is dynamically called when the destination connector is set via the CLI, the configs were being set incorrectoy, causing the source connector to break. The configs were fixed and updated to take into account Fsspec-specific connectors.
* **Fix metrics folder not discoverable** Fixes issue where unstructured/metrics folder is not discoverable on PyPI by adding an `__init__.py` file under the folder.
* **Fix a bug when `parition_pdf` get `model_name=None`** In API usage the `model_name` value is `None` and the `cast` function in `partition_pdf` would return `None` and lead to attribution error. Now we use `str` function to explicit convert the content to string so it is garanteed to have `starts_with` and other string functions as attributes
* **Fix html partition fail on tables without `tbody` tag** HTML tables may sometimes just contain headers without body (`tbody` tag)

## 0.10.24

### Enhancements

* **Improve natural reading order** Some `OCR` elements with only spaces in the text have full-page width in the bounding box, which causes the `xycut` sorting to not work as expected. Now the logic to parse OCR results removes any elements with only spaces (more than one space).
* **Ingest compression utilities and fsspec connector support** Generic utility code added to handle files that get pulled from a source connector that are either tar or zip compressed and uncompress them locally. This is then processed using a local source connector. Currently this functionality has been incorporated into the fsspec connector and all those inheriting from it (currently: Azure Blob Storage, Google Cloud Storage, S3, Box, and Dropbox).
* **Ingest destination connectors support for writing raw list of elements** Along with the default write method used in the ingest pipeline to write the json content associated with the ingest docs, each destination connector can now also write a raw list of elements to the desired downstream location without having an ingest doc associated with it.

### Features

* **Adds element type percent match function** In order to evaluate the element type extracted, we add a function that calculates the matched percentage between two frequency dictionary.

### Fixes

* **Fix paddle model file not discoverable** Fixes issue where ocr_models/paddle_ocr.py file is not discoverable on PyPI by adding
an `__init__.py` file under the folder.
* **Chipper v2 Fixes** Includes fix for a memory leak and rare last-element bbox fix. (unstructured-inference==0.7.7)
* **Fix image resizing issue** Includes fix related to resizing images in the tables pipeline. (unstructured-inference==0.7.6)

## 0.10.23

### Enhancements

* **Add functionality to limit precision when serializing to json** Precision for `points` is limited to 1 decimal point if coordinates["system"] == "PixelSpace" (otherwise 2 decimal points?). Precision for `detection_class_prob` is limited to 5 decimal points.
* **Fix csv file detection logic when mime-type is text/plain** Previously the logic to detect csv file type was considering only first row's comma count comparing with the header_row comma count and both the rows being same line the result was always true, Now the logic is changed to consider the comma's count for all the lines except first line and compare with header_row comma count.
* **Improved inference speed for Chipper V2** API requests with 'hi_res_model_name=chipper' now have ~2-3x faster responses.

### Features

### Fixes

* **Cleans up temporary files after conversion** Previously a file conversion utility was leaving temporary files behind on the filesystem without removing them when no longer needed. This fix helps prevent an accumulation of temporary files taking up excessive disk space.
* **Fixes `under_non_alpha_ratio` dividing by zero** Although this function guarded against a specific cause of division by zero, there were edge cases slipping through like strings with only whitespace. This update more generally prevents the function from performing a division by zero.
* **Fix languages default** Previously the default language was being set to English when elements didn't have text or if langdetect could not detect the language. It now defaults to None so there is not misleading information about the language detected.
* **Fixes recursion limit error that was being raised when partitioning Excel documents of a certain size** Previously we used a recursive method to find subtables within an excel sheet. However this would run afoul of Python's recursion depth limit when there was a contiguous block of more than 1000 cells within a sheet. This function has been updated to use the NetworkX library which avoids Python recursion issues.

## 0.10.22

### Enhancements

* **bump `unstructured-inference` to `0.7.3`** The updated version of `unstructured-inference` supports a new version of the Chipper model, as well as a cleaner schema for its output classes. Support is included for new inference features such as hierarchy and ordering.
* **Expose skip_infer_table_types in ingest CLI.** For each connector a new `--skip-infer-table-types` parameter was added to map to the `skip_infer_table_types` partition argument. This gives more granular control to unstructured-ingest users, allowing them to specify the file types for which we should attempt table extraction.
* **Add flag to ingest CLI to raise error if any single doc fails in pipeline** Currently if a single doc fails in the pipeline, the whole thing halts due to the error. This flag defaults to log an error but continue with the docs it can.
* **Emit hyperlink metadata for DOCX file-type.** DOCX partitioner now adds `metadata.links`, `metadata.link_texts` and `metadata.link_urls` for elements that contain a hyperlink that points to an external resource. So-called "jump" links pointing to document internal locations (such as those found in a table-of-contents "jumping" to a chapter or section) are excluded.

### Features

* **Add `elements_to_text` as a staging helper function** In order to get a single clean text output from unstructured for metric calculations, automate the process of extracting text from elements using this function.
* **Adds permissions(RBAC) data ingestion functionality for the Sharepoint connector.** Problem: Role based access control is an important component in many data storage systems. Users may need to pass permissions (RBAC) data to downstream systems when ingesting data. Feature: Added permissions data ingestion functionality to the Sharepoint connector.

### Fixes

* **Fixes PDF list parsing creating duplicate list items** Previously a bug in PDF list item parsing caused removal of other elements and duplication of the list item
* **Fixes duplicated elements** Fixes issue where elements are duplicated when embeddings are generated. This will allow users to generate embeddings for their list of Elements without duplicating/breaking the orginal content.
* **Fixes failure when flagging for embeddings through unstructured-ingest** Currently adding the embedding parameter to any connector results in a failure on the copy stage. This is resolves the issue by adding the IngestDoc to the context map in the embedding node's `run` method. This allows users to specify that connectors fetch embeddings without failure.
* **Fix ingest pipeline reformat nodes not discoverable** Fixes issue where  reformat nodes raise ModuleNotFoundError on import. This was due to the directory was missing `__init__.py` in order to make it discoverable.
* **Fix default language in ingest CLI** Previously the default was being set to english which injected potentially incorrect information to downstream language detection libraries. By setting the default to None allows those libraries to better detect what language the text is in the doc being processed.

## 0.10.21

* **Adds Scarf analytics**.

## 0.10.20

### Enhancements

* **Add document level language detection functionality.** Adds the "auto" default for the languages param to all partitioners. The primary language present in the document is detected using the `langdetect` package. Additional param `detect_language_per_element` is also added for partitioners that return multiple elements. Defaults to `False`.
* **Refactor OCR code** The OCR code for entire page is moved from unstructured-inference to unstructured. On top of continuing support for OCR language parameter, we also support two OCR processing modes, "entire_page" or "individual_blocks".
* **Align to top left when shrinking bounding boxes for `xy-cut` sorting:** Update `shrink_bbox()` to keep top left rather than center.
* **Add visualization script to annotate elements** This script is often used to analyze/visualize elements with coordinates (e.g. partition_pdf()).
* **Adds data source properties to the Jira, Github and Gitlab connectors** These properties (date_created, date_modified, version, source_url, record_locator) are written to element metadata during ingest, mapping elements to information about the document source from which they derive. This functionality enables downstream applications to reveal source document applications, e.g. a link to a GDrive doc, Salesforce record, etc.
* **Improve title detection in pptx documents** The default title textboxes on a pptx slide are now categorized as titles.
* **Improve hierarchy detection in pptx documents** List items, and other slide text are properly nested under the slide title. This will enable better chunking of pptx documents.
* **Refactor of the ingest cli workflow** The refactored approach uses a dynamically set pipeline with a snapshot along each step to save progress and accommodate continuation from a snapshot if an error occurs. This also allows the pipeline to dynamically assign any number of steps to modify the partitioned content before it gets written to a destination.
* **Applies `max_characters=<n>` argument to all element types in `add_chunking_strategy` decorator** Previously this argument was only utilized in chunking Table elements and now applies to all partitioned elements if `add_chunking_strategy` decorator is utilized, further preparing the elements for downstream processing.
* **Add common retry strategy utilities for unstructured-ingest** Dynamic retry strategy with exponential backoff added to Notion source connector.
*
### Features

* **Adds `bag_of_words` and `percent_missing_text` functions** In order to count the word frequencies in two input texts and calculate the percentage of text missing relative to the source document.
* **Adds `edit_distance` calculation metrics** In order to benchmark the cleaned, extracted text with unstructured, `edit_distance` (`Levenshtein distance`) is included.
* **Adds detection_origin field to metadata** Problem: Currently isn't an easy way to find out how an element was created. With this change that information is added. Importance: With this information the developers and users are now able to know how an element was created to make decisions on how to use it. In order tu use this feature
setting UNSTRUCTURED_INCLUDE_DEBUG_METADATA=true is needed.
* **Adds a function that calculates frequency of the element type and its depth** To capture the accuracy of element type extraction, this function counts the occurrences of each unique element type with its depth for use in element metrics.

### Fixes

* **Fix zero division error in annotation bbox size** This fixes the bug where we find annotation bboxes realted to an element that need to divide the intersection size between annotation bbox and element bbox by the size of the annotation bbox
* **Fix prevent metadata module from importing dependencies from unnecessary modules** Problem: The `metadata` module had several top level imports that were only used in and applicable to code related to specific document types, while there were many general-purpose functions. As a result, general-purpose functions couldn't be used without unnecessary dependencies being installed. Fix: moved 3rd party dependency top level imports to inside the functions in which they are used and applied a decorator to check that the dependency is installed and emit a helpful error message if not.
* **Fixes category_depth None value for Title elements** Problem: `Title` elements from `chipper` get `category_depth`= None even when `Headline` and/or `Subheadline` elements are present in the same page. Fix: all `Title` elements with `category_depth` = None should be set to have a depth of 0 instead iff there are `Headline` and/or `Subheadline` element-types present. Importance: `Title` elements should be equivalent html `H1` when nested headings are present; otherwise, `category_depth` metadata can result ambiguous within elements in a page.
* **Tweak `xy-cut` ordering output to be more column friendly** This results in the order of elements more closely reflecting natural reading order which benefits downstream applications. While element ordering from `xy-cut` is usually mostly correct when ordering multi-column documents, sometimes elements from a RHS column will appear before elements in a LHS column. Fix: add swapped `xy-cut` ordering by sorting by X coordinate first and then Y coordinate.
* **Fixes badly initialized Formula** Problem: YoloX contain new types of elements, when loading a document that contain formulas a new element of that class
should be generated, however the Formula class inherits from Element instead of Text. After this change the element is correctly created with the correct class
allowing the document to be loaded. Fix: Change parent class for Formula to Text. Importance: Crucial to be able to load documents that contain formulas.
* **Fixes pdf uri error** An error was encountered when URI type of `GoToR` which refers to pdf resources outside of its own was detected since no condition catches such case. The code is fixing the issue by initialize URI before any condition check.


## 0.10.19

### Enhancements

* **Adds XLSX document level language detection** Enhancing on top of language detection functionality in previous release, we now support language detection within `.xlsx` file type at Element level.
* **bump `unstructured-inference` to `0.6.6`** The updated version of `unstructured-inference` makes table extraction in `hi_res` mode configurable to fine tune table extraction performance; it also improves element detection by adding a deduplication post processing step in the `hi_res` partitioning of pdfs and images.
* **Detect text in HTML Heading Tags as Titles** This will increase the accuracy of hierarchies in HTML documents and provide more accurate element categorization. If text is in an HTML heading tag and is not a list item, address, or narrative text, categorize it as a title.
* **Update python-based docs** Refactor docs to use the actual unstructured code rather than using the subprocess library to run the cli command itself.
* **Adds Table support for the `add_chunking_strategy` decorator to partition functions.** In addition to combining elements under Title elements, user's can now specify the `max_characters=<n>` argument to chunk Table elements into TableChunk elements with `text` and `text_as_html` of length <n> characters. This means partitioned Table results are ready for use in downstream applications without any post processing.
* **Expose endpoint url for s3 connectors** By allowing for the endpoint url to be explicitly overwritten, this allows for any non-AWS data providers supporting the s3 protocol to be supported (i.e. minio).

### Features

* **change default `hi_res` model for pdf/image partition to `yolox`** Now partitioning pdf/image using `hi_res` strategy utilizes `yolox_quantized` model isntead of `detectron2_onnx` model. This new default model has better recall for tables and produces more detailed categories for elements.
* **XLSX can now reads subtables within one sheet** Problem: Many .xlsx files are not created to be read as one full table per sheet. There are subtables, text and header along with more informations to extract from each sheet. Feature: This `partition_xlsx` now can reads subtable(s) within one .xlsx sheet, along with extracting other title and narrative texts. Importance: This enhance the power of .xlsx reading to not only one table per sheet, allowing user to capture more data tables from the file, if exists.
* **Update Documentation on Element Types and Metadata**: We have updated the documentation according to the latest element types and metadata. It includes the common and additional metadata provided by the Partitions and Connectors.

### Fixes

* **Fixes partition_pdf is_alnum reference bug** Problem: The `partition_pdf` when attempt to get bounding box from element experienced a reference before assignment error when the first object is not text extractable.  Fix: Switched to a flag when the condition is met. Importance: Crucial to be able to partition with pdf.
* **Fix various cases of HTML text missing after partition**
  Problem: Under certain circumstances, text immediately after some HTML tags will be misssing from partition result.
  Fix: Updated code to deal with these cases.
  Importance: This will ensure the correctness when partitioning HTML and Markdown documents.
* **Fixes chunking when `detection_class_prob` appears in Element metadata** Problem: when `detection_class_prob` appears in Element metadata, Elements will only be combined by chunk_by_title if they have the same `detection_class_prob` value (which is rare). This is unlikely a case we ever need to support and most often results in no chunking. Fix: `detection_class_prob` is included in the chunking list of metadata keys excluded for similarity comparison. Importance: This change allows `chunk_by_title` to operate as intended for documents which include `detection_class_prob` metadata in their Elements.

## 0.10.18

### Enhancements

* **Better detection of natural reading order in images and PDF's** The elements returned by partition better reflect natural reading order in some cases, particularly in complicated multi-column layouts, leading to better chunking and retrieval for downstream applications. Achieved by improving the `xy-cut` sorting to preprocess bboxes, shrinking all bounding boxes by 90% along x and y axes (still centered around the same center point), which allows projection lines to be drawn where not possible before if layout bboxes overlapped.
* **Improves `partition_xml` to be faster and more memory efficient when partitioning large XML files** The new behavior is to partition iteratively to prevent loading the entire XML tree into memory at once in most use cases.
* **Adds data source properties to SharePoint, Outlook, Onedrive, Reddit, Slack, DeltaTable connectors** These properties (date_created, date_modified, version, source_url, record_locator) are written to element metadata during ingest, mapping elements to information about the document source from which they derive. This functionality enables downstream applications to reveal source document applications, e.g. a link to a GDrive doc, Salesforce record, etc.
* **Add functionality to save embedded images in PDF's separately as images** This allows users to save embedded images in PDF's separately as images, given some directory path. The saved image path is written to the metadata for the Image element. Downstream applications may benefit by providing users with image links from relevant "hits."
* **Azure Cognite Search destination connector** New Azure Cognitive Search destination connector added to ingest CLI.  Users may now use `unstructured-ingest` to write partitioned data from over 20 data sources (so far) to an Azure Cognitive Search index.
* **Improves salesforce partitioning** Partitions Salesforce data as xlm instead of text for improved detail and flexibility. Partitions htmlbody instead of textbody for Salesforce emails. Importance: Allows all Salesforce fields to be ingested and gives Salesforce emails more detailed partitioning.
* **Add document level language detection functionality.** Introduces the "auto" default for the languages param, which then detects the languages present in the document using the `langdetect` package. Adds the document languages as ISO 639-3 codes to the element metadata. Implemented only for the partition_text function to start.
* **PPTX partitioner refactored in preparation for enhancement.** Behavior should be unchanged except that shapes enclosed in a group-shape are now included, as many levels deep as required (a group-shape can itself contain a group-shape).
* **Embeddings support for the SharePoint SourceConnector via unstructured-ingest CLI** The SharePoint connector can now optionally create embeddings from the elements it pulls out during partition and upload those embeddings to Azure Cognitive Search index.
* **Improves hierarchy from docx files by leveraging natural hierarchies built into docx documents**  Hierarchy can now be detected from an indentation level for list bullets/numbers and by style name (e.g. Heading 1, List Bullet 2, List Number).
* **Chunking support for the SharePoint SourceConnector via unstructured-ingest CLI** The SharePoint connector can now optionally chunk the elements pulled out during partition via the chunking unstructured brick. This can be used as a stage before creating embeddings.

### Features

* **Adds `links` metadata in `partition_pdf` for `fast` strategy.** Problem: PDF files contain rich information and hyperlink that Unstructured did not captured earlier. Feature: `partition_pdf` now can capture embedded links within the file along with its associated text and page number. Importance: Providing depth in extracted elements give user a better understanding and richer context of documents. This also enables user to map to other elements within the document if the hyperlink is refered internally.
* **Adds the embedding module to be able to embed Elements** Problem: Many NLP applications require the ability to represent parts of documents in a semantic way. Until now, Unstructured did not have text embedding ability within the core library. Feature: This embedding module is able to track embeddings related data with a class, embed a list of elements, and return an updated list of Elements with the *embeddings* property. The module is also able to embed query strings. Importance: Ability to embed documents or parts of documents will enable users to make use of these semantic representations in different NLP applications, such as search, retrieval, and retrieval augmented generation.

### Fixes

* **Fixes a metadata source serialization bug** Problem: In unstructured elements, when loading an elements json file from the disk, the data_source attribute is assumed to be an instance of DataSourceMetadata and the code acts based on that. However the loader did not satisfy the assumption, and loaded it as a dict instead, causing an error. Fix: Added necessary code block to initialize a DataSourceMetadata object, also refactored DataSourceMetadata.from_dict() method to remove redundant code. Importance: Crucial to be able to load elements (which have data_source fields) from json files.
* **Fixes issue where unstructured-inference was not getting updated** Problem: unstructured-inference was not getting upgraded to the version to match unstructured release when doing a pip install.  Solution: using `pip install unstructured[all-docs]` it will now upgrade both unstructured and unstructured-inference. Importance: This will ensure that the inference library is always in sync with the unstructured library, otherwise users will be using outdated libraries which will likely lead to unintended behavior.
* **Fixes SharePoint connector failures if any document has an unsupported filetype** Problem: Currently the entire connector ingest run fails if a single IngestDoc has an unsupported filetype. This is because a ValueError is raised in the IngestDoc's `__post_init__`. Fix: Adds a try/catch when the IngestConnector runs get_ingest_docs such that the error is logged but all processable documents->IngestDocs are still instantiated and returned. Importance: Allows users to ingest SharePoint content even when some files with unsupported filetypes exist there.
* **Fixes Sharepoint connector server_path issue** Problem: Server path for the Sharepoint Ingest Doc was incorrectly formatted, causing issues while fetching pages from the remote source. Fix: changes formatting of remote file path before instantiating SharepointIngestDocs and appends a '/' while fetching pages from the remote source. Importance: Allows users to fetch pages from Sharepoint Sites.
* **Fixes Sphinx errors.** Fixes errors when running Sphinx `make html` and installs library to suppress warnings.
* **Fixes a metadata backwards compatibility error** Problem: When calling `partition_via_api`, the hosted api may return an element schema that's newer than the current `unstructured`. In this case, metadata fields were added which did not exist in the local `ElementMetadata` dataclass, and `__init__()` threw an error. Fix: remove nonexistent fields before instantiating in `ElementMetadata.from_json()`. Importance: Crucial to avoid breaking changes when adding fields.
* **Fixes issue with Discord connector when a channel returns `None`** Problem: Getting the `jump_url` from a nonexistent Discord `channel` fails. Fix: property `jump_url` is now retrieved within the same context as the messages from the channel. Importance: Avoids cascading issues when the connector fails to fetch information about a Discord channel.
* **Fixes occasionally SIGABTR when writing table with `deltalake` on Linux** Problem: occasionally on Linux ingest can throw a `SIGABTR` when writing `deltalake` table even though the table was written correctly. Fix: put the writing function into a `Process` to ensure its execution to the fullest extent before returning to the main process. Importance: Improves stability of connectors using `deltalake`
* **Fixes badly initialized Formula** Problem: YoloX contain new types of elements, when loading a document that contain formulas a new element of that class should be generated, however the Formula class inherits from Element instead of Text. After this change the element is correctly created with the correct class allowing the document to be loaded. Fix: Change parent class for Formula to Text. Importance: Crucial to be able to load documents that contain formulas.

## 0.10.16

### Enhancements

* **Adds data source properties to Airtable, Confluence, Discord, Elasticsearch, Google Drive, and Wikipedia connectors** These properties (date_created, date_modified, version, source_url, record_locator) are written to element metadata during ingest, mapping elements to information about the document source from which they derive. This functionality enables downstream applications to reveal source document applications, e.g. a link to a GDrive doc, Salesforce record, etc.
* **DOCX partitioner refactored in preparation for enhancement.** Behavior should be unchanged except in multi-section documents containing different headers/footers for different sections. These will now emit all distinct headers and footers encountered instead of just those for the last section.
* **Add a function to map between Tesseract and standard language codes.** This allows users to input language information to the `languages` param in any Tesseract-supported langcode or any ISO 639 standard language code.
* **Add document level language detection functionality.** Introduces the "auto" default for the languages param, which then detects the languages present in the document using the `langdetect` package. Implemented only for the partition_text function to start.

### Features

### Fixes

* ***Fixes an issue that caused a partition error for some PDF's.** Fixes GH Issue 1460 by bypassing a coordinate check if an element has invalid coordinates.

## 0.10.15


### Enhancements

* **Support for better element categories from the next-generation image-to-text model ("chipper").** Previously, not all of the classifications from Chipper were being mapped to proper `unstructured` element categories so the consumer of the library would see many `UncategorizedText` elements. This fixes the issue, improving the granularity of the element categories outputs for better downstream processing and chunking. The mapping update is:
  * "Threading": `NarrativeText`
  * "Form": `NarrativeText`
  * "Field-Name": `Title`
  * "Value": `NarrativeText`
  * "Link": `NarrativeText`
  * "Headline": `Title` (with `category_depth=1`)
  * "Subheadline": `Title` (with `category_depth=2`)
  * "Abstract": `NarrativeText`
* **Better ListItem grouping for PDF's (fast strategy).** The `partition_pdf` with `fast` strategy previously broke down some numbered list item lines as separate elements. This enhancement leverages the x,y coordinates and bbox sizes to help decide whether the following chunk of text is a continuation of the immediate previous detected ListItem element or not, and not detect it as its own non-ListItem element.
* **Fall back to text-based classification for uncategorized Layout elements for Images and PDF's**. Improves element classification by running existing text-based rules on previously `UncategorizedText` elements.
* **Adds table partitioning for Partitioning for many doc types including: .html, .epub., .md, .rst, .odt, and .msg.** At the core of this change is the .html partition functionality, which is leveraged by the other effected doc types. This impacts many scenarios where `Table` Elements are now propery extracted.
* **Create and add `add_chunking_strategy` decorator to partition functions.** Previously, users were responsible for their own chunking after partitioning elements, often required for downstream applications. Now, individual elements may be combined into right-sized chunks where min and max character size may be specified if `chunking_strategy=by_title`. Relevant elements are grouped together for better downstream results. This enables users immediately use partitioned results effectively in downstream applications (e.g. RAG architecture apps) without any additional post-processing.
* **Adds `languages` as an input parameter and marks `ocr_languages` kwarg for deprecation in pdf, image, and auto partitioning functions.** Previously, language information was only being used for Tesseract OCR for image-based documents and was in a Tesseract specific string format, but by refactoring into a list of standard language codes independent of Tesseract, the `unstructured` library will better support `languages` for other non-image pipelines and/or support for other OCR engines.
* **Removes `UNSTRUCTURED_LANGUAGE` env var usage and replaces `language` with `languages` as an input parameter to unstructured-partition-text_type functions.** The previous parameter/input setup was not user-friendly or scalable to the variety of elements being processed. By refactoring the inputted language information into a list of standard language codes, we can support future applications of the element language such as detection, metadata, and multi-language elements. Now, to skip English specific checks, set the `languages` parameter to any non-English language(s).
* **Adds `xlsx` and `xls` filetype extensions to the `skip_infer_table_types` default list in `partition`.** By adding these file types to the input parameter these files should not go through table extraction. Users can still specify if they would like to extract tables from these filetypes, but will have to set the `skip_infer_table_types` to exclude the desired filetype extension. This avoids mis-representing complex spreadsheets where there may be multiple sub-tables and other content.
* **Better debug output related to sentence counting internals**. Clarify message when sentence is not counted toward sentence count because there aren't enough words, relevant for developers focused on `unstructured`s NLP internals.
* **Faster ocr_only speed for partitioning PDF and images.** Use `unstructured_pytesseract.run_and_get_multiple_output` function to reduce the number of calls to `tesseract` by half when partitioning pdf or image with `tesseract`
* **Adds data source properties to fsspec connectors** These properties (date_created, date_modified, version, source_url, record_locator) are written to element metadata during ingest, mapping elements to information about the document source from which they derive. This functionality enables downstream applications to reveal source document applications, e.g. a link to a GDrive doc, Salesforce record, etc.
* **Add delta table destination connector** New delta table destination connector added to ingest CLI.  Users may now use `unstructured-ingest` to write partitioned data from over 20 data sources (so far) to a Delta Table.
* **Rename to Source and Destination Connectors in the Documentation.** Maintain naming consistency between Connectors codebase and documentation with the first addition to a destination connector.
* **Non-HTML text files now return unstructured-elements as opposed to HTML-elements.** Previously the text based files that went through `partition_html` would return HTML-elements but now we preserve the format from the input using `source_format` argument in the partition call.
* **Adds `PaddleOCR` as an optional alternative to `Tesseract`** for OCR in processing of PDF or Image files, it is installable via the `makefile` command `install-paddleocr`. For experimental purposes only.
* **Bump unstructured-inference** to 0.5.28. This version bump markedly improves the output of table data, rendered as `metadata.text_as_html` in an element. These changes include:
  * add env variable `ENTIRE_PAGE_OCR` to specify using paddle or tesseract on entire page OCR
  * table structure detection now pads the input image by 25 pixels in all 4 directions to improve its recall (0.5.27)
  * support paddle with both cpu and gpu and assume it is pre-installed (0.5.26)
  * fix a bug where `cells_to_html` doesn't handle cells spanning multiple rows properly (0.5.25)
  * remove `cv2` preprocessing step before OCR step in table transformer (0.5.24)

### Features

* **Adds element metadata via `category_depth` with default value None**.
  * This additional metadata is useful for vectordb/LLM, chunking strategies, and retrieval applications.
* **Adds a naive hierarchy for elements via a `parent_id` on the element's metadata**
  * Users will now have more metadata for implementing vectordb/LLM chunking strategies. For example, text elements could be queried by their preceding title element.
  * Title elements created from HTML headings will properly nest

### Fixes

* **`add_pytesseract_bboxes_to_elements` no longer returns `nan` values**. The function logic is now broken into new methods
  `_get_element_box` and `convert_multiple_coordinates_to_new_system`
* **Selecting a different model wasn't being respected when calling `partition_image`.** Problem: `partition_pdf` allows for passing a `model_name` parameter. Given the similarity between the image and PDF pipelines, the expected behavior is that `partition_image` should support the same parameter, but `partition_image` was unintentionally not passing along its `kwargs`. This was corrected by adding the kwargs to the downstream call.
* **Fixes a chunking issue via dropping the field "coordinates".** Problem: chunk_by_title function was chunking each element to its own individual chunk while it needed to group elements into a fewer number of chunks. We've discovered that this happens due to a metadata matching logic in chunk_by_title function, and discovered that elements with different metadata can't be put into the same chunk. At the same time, any element with "coordinates" essentially had different metadata than other elements, due each element locating in different places and having different coordinates. Fix: That is why we have included the key "coordinates" inside a list of excluded metadata keys, while doing this "metadata_matches" comparision. Importance: This change is crucial to be able to chunk by title for documents which include "coordinates" metadata in their elements.

## 0.10.14

### Enhancements

* Update all connectors to use new downstream architecture
  * New click type added to parse comma-delimited string inputs
  * Some CLI options renamed

### Features

### Fixes

## 0.10.13

### Enhancements

* Updated documentation: Added back support doc types for partitioning, more Python codes in the API page,  RAG definition, and use case.
* Updated Hi-Res Metadata: PDFs and Images using Hi-Res strategy now have layout model class probabilities added ot metadata.
* Updated the `_detect_filetype_from_octet_stream()` function to use libmagic to infer the content type of file when it is not a zip file.
* Tesseract minor version bump to 5.3.2

### Features

* Add Jira Connector to be able to pull issues from a Jira organization
* Add `clean_ligatures` function to expand ligatures in text


### Fixes

* `partition_html` breaks on `<br>` elements.
* Ingest error handling to properly raise errors when wrapped
* GH issue 1361: fixes a sortig error that prevented some PDF's from being parsed
* Bump unstructured-inference
  * Brings back embedded images in PDF's (0.5.23)

## 0.10.12

### Enhancements

* Removed PIL pin as issue has been resolved upstream
* Bump unstructured-inference
  * Support for yolox_quantized layout detection model (0.5.20)
* YoloX element types added


### Features

* Add Salesforce Connector to be able to pull Account, Case, Campaign, EmailMessage, Lead

### Fixes


* Bump unstructured-inference
  * Avoid divide-by-zero errors swith `safe_division` (0.5.21)

## 0.10.11

### Enhancements

* Bump unstructured-inference
  * Combine entire-page OCR output with layout-detected elements, to ensure full coverage of the page (0.5.19)

### Features

* Add in ingest cli s3 writer

### Fixes

* Fix a bug where `xy-cut` sorting attemps to sort elements without valid coordinates; now xy cut sorting only works when **all** elements have valid coordinates

## 0.10.10

### Enhancements

* Adds `text` as an input parameter to `partition_xml`.
* `partition_xml` no longer runs through `partition_text`, avoiding incorrect splitting
  on carriage returns in the XML. Since `partition_xml` no longer calls `partition_text`,
  `min_partition` and `max_partition` are no longer supported in `partition_xml`.
* Bump `unstructured-inference==0.5.18`, change non-default detectron2 classification threshold
* Upgrade base image from rockylinux 8 to rockylinux 9
* Serialize IngestDocs to JSON when passing to subprocesses

### Features

### Fixes

- Fix a bug where mismatched `elements` and `bboxes` are passed into `add_pytesseract_bbox_to_elements`

## 0.10.9

### Enhancements

* Fix `test_json` to handle only non-extra dependencies file types (plain-text)

### Features

* Adds `chunk_by_title` to break a document into sections based on the presence of `Title`
  elements.
* add new extraction function `extract_image_urls_from_html` to extract all img related URL from html text.

### Fixes

* Make cv2 dependency optional
* Edit `add_pytesseract_bbox_to_elements`'s (`ocr_only` strategy) `metadata.coordinates.points` return type to `Tuple` for consistency.
* Re-enable test-ingest-confluence-diff for ingest tests
* Fix syntax for ingest test check number of files
* Fix csv and tsv partitioners loosing the first line of the files when creating elements

## 0.10.8

### Enhancements

* Release docker image that installs Python 3.10 rather than 3.8

### Features

### Fixes

## 0.10.7

### Enhancements

### Features

### Fixes

* Remove overly aggressive ListItem chunking for images and PDF's which typically resulted in inchorent elements.

## 0.10.6

### Enhancements

* Enable `partition_email` and `partition_msg` to detect if an email is PGP encryped. If
  and email is PGP encryped, the functions will return an empy list of elements and
  emit a warning about the encrypted content.
* Add threaded Slack conversations into Slack connector output
* Add functionality to sort elements using `xy-cut` sorting approach in `partition_pdf` for `hi_res` and `fast` strategies
* Bump unstructured-inference
  * Set OMP_THREAD_LIMIT to 1 if not set for better tesseract perf (0.5.17)

### Features

* Extract coordinates from PDFs and images when using OCR only strategy and add to metadata

### Fixes

* Update `partition_html` to respect the order of `<pre>` tags.
* Fix bug in `partition_pdf_or_image` where two partitions were called if `strategy == "ocr_only"`.
* Bump unstructured-inference
  * Fix issue where temporary files were being left behind (0.5.16)
* Adds deprecation warning for the `file_filename` kwarg to `partition`, `partition_via_api`,
  and `partition_multiple_via_api`.
* Fix documentation build workflow by pinning dependencies

## 0.10.5

### Enhancements

* Create new CI Pipelines
  - Checking text, xml, email, and html doc tests against the library installed without extras
  - Checking each library extra against their respective tests
* `partition` raises an error and tells the user to install the appropriate extra if a filetype
  is detected that is missing dependencies.
* Add custom errors to ingest
* Bump `unstructured-ingest==0.5.15`
  - Handle an uncaught TesseractError (0.5.15)
  - Add TIFF test file and TIFF filetype to `test_from_image_file` in `test_layout` (0.5.14)
* Use `entire_page` ocr mode for pdfs and images
* Add notes on extra installs to docs
* Adds ability to reuse connections per process in unstructured-ingest

### Features
* Add delta table connector

### Fixes

## 0.10.4
* Pass ocr_mode in partition_pdf and set the default back to individual pages for now
* Add diagrams and descriptions for ingest design in the ingest README

### Features
* Supports multipage TIFF image partitioning

### Fixes

## 0.10.2

### Enhancements
* Bump unstructured-inference==0.5.13:
  - Fix extracted image elements being included in layout merge, addresses the issue
    where an entire-page image in a PDF was not passed to the layout model when using hi_res.

### Features

### Fixes

## 0.10.1

### Enhancements
* Bump unstructured-inference==0.5.12:
  - fix to avoid trace for certain PDF's (0.5.12)
  - better defaults for DPI for hi_res and  Chipper (0.5.11)
  - implement full-page OCR (0.5.10)

### Features

### Fixes

* Fix dead links in repository README (Quick Start > Install for local development, and Learn more > Batch Processing)
* Update document dependencies to include tesseract-lang for additional language support (required for tests to pass)

## 0.10.0

### Enhancements

* Add `include_header` kwarg to `partition_xlsx` and change default behavior to `True`
* Update the `links` and `emphasized_texts` metadata fields

### Features

### Fixes

## 0.9.3

### Enhancements

* Pinned dependency cleanup.
* Update `partition_csv` to always use `soupparser_fromstring` to parse `html text`
* Update `partition_tsv` to always use `soupparser_fromstring` to parse `html text`
* Add `metadata.section` to capture epub table of contents data
* Add `unique_element_ids` kwarg to partition functions. If `True`, will use a UUID
  for element IDs instead of a SHA-256 hash.
* Update `partition_xlsx` to always use `soupparser_fromstring` to parse `html text`
* Add functionality to switch `html` text parser based on whether the `html` text contains emoji
* Add functionality to check if a string contains any emoji characters
* Add CI tests around Notion

### Features

* Add Airtable Connector to be able to pull views/tables/bases from an Airtable organization

### Fixes

* fix pdf partition of list items being detected as titles in OCR only mode
* make notion module discoverable
* fix emails with `Content-Distribution: inline` and `Content-Distribution: attachment` with no filename
* Fix email attachment filenames which had `=` in the filename itself

## 0.9.2


### Enhancements

* Update table extraction section in API documentation to sync with change in Prod API
* Update Notion connector to extract to html
* Added UUID option for `element_id`
* Bump unstructured-inference==0.5.9:
  - better caching of models
  - another version of detectron2 available, though the default layout model is unchanged
* Added UUID option for element_id
* Added UUID option for element_id
* CI improvements to run ingest tests in parallel

### Features

* Adds Sharepoint connector.

### Fixes

* Bump unstructured-inference==0.5.9:
  - ignores Tesseract errors where no text is extracted for tiles that indeed, have no text

## 0.9.1

### Enhancements

* Adds --partition-pdf-infer-table-structure to unstructured-ingest.
* Enable `partition_html` to skip headers and footers with the `skip_headers_and_footers` flag.
* Update `partition_doc` and `partition_docx` to track emphasized texts in the output
* Adds post processing function `filter_element_types`
* Set the default strategy for partitioning images to `hi_res`
* Add page break parameter section in API documentation to sync with change in Prod API
* Update `partition_html` to track emphasized texts in the output
* Update `XMLDocument._read_xml` to create `<p>` tag element for the text enclosed in the `<pre>` tag
* Add parameter `include_tail_text` to `_construct_text` to enable (skip) tail text inclusion
* Add Notion connector

### Features

### Fixes

* Remove unused `_partition_via_api` function
* Fixed emoji bug in `partition_xlsx`.
* Pass `file_filename` metadata when partitioning file object
* Skip ingest test on missing Slack token
* Add Dropbox variables to CI environments
* Remove default encoding for ingest
* Adds new element type `EmailAddress` for recognising email address in the  text
* Simplifies `min_partition` logic; makes partitions falling below the `min_partition`
  less likely.
* Fix bug where ingest test check for number of files fails in smoke test
* Fix unstructured-ingest entrypoint failure

## 0.9.0

### Enhancements

* Dependencies are now split by document type, creating a slimmer base installation.

## 0.8.8

### Enhancements

### Features

### Fixes

* Rename "date" field to "last_modified"
* Adds Box connector

### Fixes

## 0.8.7

### Enhancements

* Put back useful function `split_by_paragraph`

### Features

### Fixes

* Fix argument order in NLTK download step

## 0.8.6

### Enhancements

### Features

### Fixes

* Remove debug print lines and non-functional code

## 0.8.5

### Enhancements

* Add parameter `skip_infer_table_types` to enable (skip) table extraction for other doc types
* Adds optional Unstructured API unit tests in CI
* Tracks last modified date for all document types.
* Add auto_paragraph_grouper to detect new-line and blank-line new paragraph for .txt files.
* refactor the ingest cli to better support expanding supported connectors

## 0.8.3

### Enhancements

### Features

### Fixes

* NLTK now only gets downloaded if necessary.
* Handling for empty tables in Word Documents and PowerPoints.

## 0.8.4

### Enhancements

* Additional tests and refactor of JSON detection.
* Update functionality to retrieve image metadata from a page for `document_to_element_list`
* Links are now tracked in `partition_html` output.
* Set the file's current position to the beginning after reading the file in `convert_to_bytes`
* Add `min_partition` kwarg to that combines elements below a specified threshold and modifies splitting of strings longer than max partition so words are not split.
* set the file's current position to the beginning after reading the file in `convert_to_bytes`
* Add slide notes to pptx
* Add `--encoding` directive to ingest
* Improve json detection by `detect_filetype`

### Features

* Adds Outlook connector
* Add support for dpi parameter in inference library
* Adds Onedrive connector.
* Add Confluence connector for ingest cli to pull the body text from all documents from all spaces in a confluence domain.

### Fixes

* Fixes issue with email partitioning where From field was being assigned the To field value.
* Use the `image_metadata` property of the `PageLayout` instance to get the page image info in the `document_to_element_list`
* Add functionality to write images to computer storage temporarily instead of keeping them in memory for `ocr_only` strategy
* Add functionality to convert a PDF in small chunks of pages at a time for `ocr_only` strategy
* Adds `.txt`, `.text`, and `.tab` to list of extensions to check if file
  has a `text/plain` MIME type.
* Enables filters to be passed to `partition_doc` so it doesn't error with LibreOffice7.
* Removed old error message that's superseded by `requires_dependencies`.
* Removes using `hi_res` as the default strategy value for `partition_via_api` and `partition_multiple_via_api`

## 0.8.1

### Enhancements

* Add support for Python 3.11

### Features

### Fixes

* Fixed `auto` strategy detected scanned document as having extractable text and using `fast` strategy, resulting in no output.
* Fix list detection in MS Word documents.
* Don't instantiate an element with a coordinate system when there isn't a way to get its location data.

## 0.8.0

### Enhancements

* Allow model used for hi res pdf partition strategy to be chosen when called.
* Updated inference package

### Features

* Add `metadata_filename` parameter across all partition functions

### Fixes

* Update to ensure `convert_to_datafame` grabs all of the metadata fields.
* Adjust encoding recognition threshold value in `detect_file_encoding`
* Fix KeyError when `isd_to_elements` doesn't find a type
* Fix `_output_filename` for local connector, allowing single files to be written correctly to the disk

* Fix for cases where an invalid encoding is extracted from an email header.

### BREAKING CHANGES

* Information about an element's location is no longer returned as top-level attributes of an element. Instead, it is returned in the `coordinates` attribute of the element's metadata.

## 0.7.12

### Enhancements

* Adds `include_metadata` kwarg to `partition_doc`, `partition_docx`, `partition_email`, `partition_epub`, `partition_json`, `partition_msg`, `partition_odt`, `partition_org`, `partition_pdf`, `partition_ppt`, `partition_pptx`, `partition_rst`, and `partition_rtf`
### Features

* Add Elasticsearch connector for ingest cli to pull specific fields from all documents in an index.
* Adds Dropbox connector

### Fixes

* Fix tests that call unstructured-api by passing through an api-key
* Fixed page breaks being given (incorrect) page numbers
* Fix skipping download on ingest when a source document exists locally

## 0.7.11

### Enhancements

* More deterministic element ordering when using `hi_res` PDF parsing strategy (from unstructured-inference bump to 0.5.4)
* Make large model available (from unstructured-inference bump to 0.5.3)
* Combine inferred elements with extracted elements (from unstructured-inference bump to 0.5.2)
* `partition_email` and `partition_msg` will now process attachments if `process_attachments=True`
  and a attachment partitioning functions is passed through with `attachment_partitioner=partition`.

### Features

### Fixes

* Fix tests that call unstructured-api by passing through an api-key
* Fixed page breaks being given (incorrect) page numbers
* Fix skipping download on ingest when a source document exists locally

## 0.7.10

### Enhancements

* Adds a `max_partition` parameter to `partition_text`, `partition_pdf`, `partition_email`,
  `partition_msg` and `partition_xml` that sets a limit for the size of an individual
  document elements. Defaults to `1500` for everything except `partition_xml`, which has
  a default value of `None`.
* DRY connector refactor

### Features

* `hi_res` model for pdfs and images is selectable via environment variable.

### Fixes

* CSV check now ignores escaped commas.
* Fix for filetype exploration util when file content does not have a comma.
* Adds negative lookahead to bullet pattern to avoid detecting plain text line
  breaks like `-------` as list items.
* Fix pre tag parsing for `partition_html`
* Fix lookup error for annotated Arabic and Hebrew encodings

## 0.7.9

### Enhancements

* Improvements to string check for leafs in `partition_xml`.
* Adds --partition-ocr-languages to unstructured-ingest.

### Features

* Adds `partition_org` for processed Org Mode documents.

### Fixes

## 0.7.8

### Enhancements

### Features

* Adds Google Cloud Service connector

### Fixes

* Updates the `parse_email` for `partition_eml` so that `unstructured-api` passes the smoke tests
* `partition_email` now works if there is no message content
* Updates the `"fast"` strategy for `partition_pdf` so that it's able to recursively
* Adds recursive functionality to all fsspec connectors
* Adds generic --recursive ingest flag

## 0.7.7

### Enhancements

* Adds functionality to replace the `MIME` encodings for `eml` files with one of the common encodings if a `unicode` error occurs
* Adds missed file-like object handling in `detect_file_encoding`
* Adds functionality to extract charset info from `eml` files

### Features

* Added coordinate system class to track coordinate types and convert to different coordinate

### Fixes

* Adds an `html_assemble_articles` kwarg to `partition_html` to enable users to capture
  control whether content outside of `<article>` tags is captured when
  `<article>` tags are present.
* Check for the `xml` attribute on `element` before looking for pagebreaks in `partition_docx`.

## 0.7.6

### Enhancements

* Convert fast startegy to ocr_only for images
* Adds support for page numbers in `.docx` and `.doc` when user or renderer
  created page breaks are present.
* Adds retry logic for the unstructured-ingest Biomed connector

### Features

* Provides users with the ability to extract additional metadata via regex.
* Updates `partition_docx` to include headers and footers in the output.
* Create `partition_tsv` and associated tests. Make additional changes to `detect_filetype`.

### Fixes

* Remove fake api key in test `partition_via_api` since we now require valid/empty api keys
* Page number defaults to `None` instead of `1` when page number is not present in the metadata.
  A page number of `None` indicates that page numbers are not being tracked for the document
  or that page numbers do not apply to the element in question..
* Fixes an issue with some pptx files. Assume pptx shapes are found in top left position of slide
  in case the shape.top and shape.left attributes are `None`.

## 0.7.5

### Enhancements

* Adds functionality to sort elements in `partition_pdf` for `fast` strategy
* Adds ingest tests with `--fast` strategy on PDF documents
* Adds --api-key to unstructured-ingest

### Features

* Adds `partition_rst` for processed ReStructured Text documents.

### Fixes

* Adds handling for emails that do not have a datetime to extract.
* Adds pdf2image package as core requirement of unstructured (with no extras)

## 0.7.4

### Enhancements

* Allows passing kwargs to request data field for `partition_via_api` and `partition_multiple_via_api`
* Enable MIME type detection if libmagic is not available
* Adds handling for empty files in `detect_filetype` and `partition`.

### Features

### Fixes

* Reslove `grpcio` import issue on `weaviate.schema.validate_schema` for python 3.9 and 3.10
* Remove building `detectron2` from source in Dockerfile

## 0.7.3

### Enhancements

* Update IngestDoc abstractions and add data source metadata in ElementMetadata

### Features

### Fixes

* Pass `strategy` parameter down from `partition` for `partition_image`
* Filetype detection if a CSV has a `text/plain` MIME type
* `convert_office_doc` no longers prints file conversion info messages to stdout.
* `partition_via_api` reflects the actual filetype for the file processed in the API.

## 0.7.2

### Enhancements

* Adds an optional encoding kwarg to `elements_to_json` and `elements_from_json`
* Bump version of base image to use new stable version of tesseract

### Features

### Fixes

* Update the `read_txt_file` utility function to keep using `spooled_to_bytes_io_if_needed` for xml
* Add functionality to the `read_txt_file` utility function to handle file-like object from URL
* Remove the unused parameter `encoding` from `partition_pdf`
* Change auto.py to have a `None` default for encoding
* Add functionality to try other common encodings for html and xml files if an error related to the encoding is raised and the user has not specified an encoding.
* Adds benchmark test with test docs in example-docs
* Re-enable test_upload_label_studio_data_with_sdk
* File detection now detects code files as plain text
* Adds `tabulate` explicitly to dependencies
* Fixes an issue in `metadata.page_number` of pptx files
* Adds showing help if no parameters passed

## 0.7.1

### Enhancements

### Features

* Add `stage_for_weaviate` to stage `unstructured` outputs for upload to Weaviate, along with
  a helper function for defining a class to use in Weaviate schemas.
* Builds from Unstructured base image, built off of Rocky Linux 8.7, this resolves almost all CVE's in the image.

### Fixes

## 0.7.0

### Enhancements

* Installing `detectron2` from source is no longer required when using the `local-inference` extra.
* Updates `.pptx` parsing to include text in tables.

### Features

### Fixes

* Fixes an issue in `_add_element_metadata` that caused all elements to have `page_number=1`
  in the element metadata.
* Adds `.log` as a file extension for TXT files.
* Adds functionality to try other common encodings for email (`.eml`) files if an error related to the encoding is raised and the user has not specified an encoding.
* Allow passed encoding to be used in the `replace_mime_encodings`
* Fixes page metadata for `partition_html` when `include_metadata=False`
* A `ValueError` now raises if `file_filename` is not specified when you use `partition_via_api`
  with a file-like object.

## 0.6.11

### Enhancements

* Supports epub tests since pandoc is updated in base image

### Features


### Fixes


## 0.6.10

### Enhancements

* XLS support from auto partition

### Features

### Fixes

## 0.6.9

### Enhancements

* fast strategy for pdf now keeps element bounding box data
* setup.py refactor

### Features

### Fixes

* Adds functionality to try other common encodings if an error related to the encoding is raised and the user has not specified an encoding.
* Adds additional MIME types for CSV

## 0.6.8

### Enhancements

### Features

* Add `partition_csv` for CSV files.

### Fixes

## 0.6.7

### Enhancements

* Deprecate `--s3-url` in favor of `--remote-url` in CLI
* Refactor out non-connector-specific config variables
* Add `file_directory` to metadata
* Add `page_name` to metadata. Currently used for the sheet name in XLSX documents.
* Added a `--partition-strategy` parameter to unstructured-ingest so that users can specify
  partition strategy in CLI. For example, `--partition-strategy fast`.
* Added metadata for filetype.
* Add Discord connector to pull messages from a list of channels
* Refactor `unstructured/file-utils/filetype.py` to better utilise hashmap to return mime type.
* Add local declaration of DOCX_MIME_TYPES and XLSX_MIME_TYPES for `test_filetype.py`.

### Features

* Add `partition_xml` for XML files.
* Add `partition_xlsx` for Microsoft Excel documents.

### Fixes

* Supports `hml` filetype for partition as a variation of html filetype.
* Makes `pytesseract` a function level import in `partition_pdf` so you can use the `"fast"`
  or `"hi_res"` strategies if `pytesseract` is not installed. Also adds the
  `required_dependencies` decorator for the `"hi_res"` and `"ocr_only"` strategies.
* Fix to ensure `filename` is tracked in metadata for `docx` tables.

## 0.6.6

### Enhancements

* Adds an `"auto"` strategy that chooses the partitioning strategy based on document
  characteristics and function kwargs. This is the new default strategy for `partition_pdf`
  and `partition_image`. Users can maintain existing behavior by explicitly setting
  `strategy="hi_res"`.
* Added an additional trace logger for NLP debugging.
* Add `get_date` method to `ElementMetadata` for converting the datestring to a `datetime` object.
* Cleanup the `filename` attribute on `ElementMetadata` to remove the full filepath.

### Features

* Added table reading as html with URL parsing to `partition_docx` in docx
* Added metadata field for text_as_html for docx files

### Fixes

* `fileutils/file_type` check json and eml decode ignore error
* `partition_email` was updated to more flexibly handle deviations from the RFC-2822 standard.
  The time in the metadata returns `None` if the time does not match RFC-2822 at all.
* Include all metadata fields when converting to dataframe or CSV

## 0.6.5

### Enhancements

* Added support for SpooledTemporaryFile file argument.

### Features

### Fixes


## 0.6.4

### Enhancements

* Added an "ocr_only" strategy for `partition_pdf`. Refactored the strategy decision
  logic into its own module.

### Features

### Fixes

## 0.6.3

### Enhancements

* Add an "ocr_only" strategy for `partition_image`.

### Features

* Added `partition_multiple_via_api` for partitioning multiple documents in a single REST
  API call.
* Added `stage_for_baseplate` function to prepare outputs for ingestion into Baseplate.
* Added `partition_odt` for processing Open Office documents.

### Fixes

* Updates the grouping logic in the `partition_pdf` fast strategy to group together text
  in the same bounding box.

## 0.6.2

### Enhancements

* Added logic to `partition_pdf` for detecting copy protected PDFs and falling back
  to the hi res strategy when necessary.


### Features

* Add `partition_via_api` for partitioning documents through the hosted API.

### Fixes

* Fix how `exceeds_cap_ratio` handles empty (returns `True` instead of `False`)
* Updates `detect_filetype` to properly detect JSONs when the MIME type is `text/plain`.

## 0.6.1

### Enhancements

* Updated the table extraction parameter name to be more descriptive

### Features

### Fixes

## 0.6.0

### Enhancements

* Adds an `ssl_verify` kwarg to `partition` and `partition_html` to enable turning off
  SSL verification for HTTP requests. SSL verification is on by default.
* Allows users to pass in ocr language to `partition_pdf` and `partition_image` through
  the `ocr_language` kwarg. `ocr_language` corresponds to the code for the language pack
  in Tesseract. You will need to install the relevant Tesseract language pack to use a
  given language.

### Features

* Table extraction is now possible for pdfs from `partition` and `partition_pdf`.
* Adds support for extracting attachments from `.msg` files

### Fixes

* Adds an `ssl_verify` kwarg to `partition` and `partition_html` to enable turning off
  SSL verification for HTTP requests. SSL verification is on by default.

## 0.5.13

### Enhancements

* Allow headers to be passed into `partition` when `url` is used.

### Features

* `bytes_string_to_string` cleaning brick for bytes string output.

### Fixes

* Fixed typo in call to `exactly_one` in `partition_json`
* unstructured-documents encode xml string if document_tree is `None` in `_read_xml`.
* Update to `_read_xml` so that Markdown files with embedded HTML process correctly.
* Fallback to "fast" strategy only emits a warning if the user specifies the "hi_res" strategy.
* unstructured-partition-text_type exceeds_cap_ratio fix returns and how capitalization ratios are calculated
* `partition_pdf` and `partition_text` group broken paragraphs to avoid fragmented `NarrativeText` elements.
* .json files resolved as "application/json" on centos7 (or other installs with older libmagic libs)

## 0.5.12

### Enhancements

* Add OS mimetypes DB to docker image, mainly for unstructured-api compat.
* Use the image registry as a cache when building Docker images.
* Adds the ability for `partition_text` to group together broken paragraphs.
* Added method to utils to allow date time format validation

### Features
* Add Slack connector to pull messages for a specific channel

* Add --partition-by-api parameter to unstructured-ingest
* Added `partition_rtf` for processing rich text files.
* `partition` now accepts a `url` kwarg in addition to `file` and `filename`.

### Fixes

* Allow encoding to be passed into `replace_mime_encodings`.
* unstructured-ingest connector-specific dependencies are imported on demand.
* unstructured-ingest --flatten-metadata supported for local connector.
* unstructured-ingest fix runtime error when using --metadata-include.

## 0.5.11

### Enhancements

### Features

### Fixes

* Guard against null style attribute in docx document elements
* Update HTML encoding to better support foreign language characters

## 0.5.10

### Enhancements

* Updated inference package
* Add sender, recipient, date, and subject to element metadata for emails

### Features

* Added `--download-only` parameter to `unstructured-ingest`

### Fixes

* FileNotFound error when filename is provided but file is not on disk

## 0.5.9

### Enhancements

### Features

### Fixes

* Convert file to str in helper `split_by_paragraph` for `partition_text`

## 0.5.8

### Enhancements

* Update `elements_to_json` to return string when filename is not specified
* `elements_from_json` may take a string instead of a filename with the `text` kwarg
* `detect_filetype` now does a final fallback to file extension.
* Empty tags are now skipped during the depth check for HTML processing.

### Features

* Add local file system to `unstructured-ingest`
* Add `--max-docs` parameter to `unstructured-ingest`
* Added `partition_msg` for processing MSFT Outlook .msg files.

### Fixes

* `convert_file_to_text` now passes through the `source_format` and `target_format` kwargs.
  Previously they were hard coded.
* Partitioning functions that accept a `text` kwarg no longer raise an error if an empty
  string is passed (and empty list of elements is returned instead).
* `partition_json` no longer fails if the input is an empty list.
* Fixed bug in `chunk_by_attention_window` that caused the last word in segments to be cut-off
  in some cases.

### BREAKING CHANGES

* `stage_for_transformers` now returns a list of elements, making it consistent with other
  staging bricks

## 0.5.7

### Enhancements

* Refactored codebase using `exactly_one`
* Adds ability to pass headers when passing a url in partition_html()
* Added optional `content_type` and `file_filename` parameters to `partition()` to bypass file detection

### Features

* Add `--flatten-metadata` parameter to `unstructured-ingest`
* Add `--fields-include` parameter to `unstructured-ingest`

### Fixes

## 0.5.6

### Enhancements

* `contains_english_word()`, used heavily in text processing, is 10x faster.

### Features

* Add `--metadata-include` and `--metadata-exclude` parameters to `unstructured-ingest`
* Add `clean_non_ascii_chars` to remove non-ascii characters from unicode string

### Fixes

* Fix problem with PDF partition (duplicated test)

## 0.5.4

### Enhancements

* Added Biomedical literature connector for ingest cli.
* Add `FsspecConnector` to easily integrate any existing `fsspec` filesystem as a connector.
* Rename `s3_connector.py` to `s3.py` for readability and consistency with the
  rest of the connectors.
* Now `S3Connector` relies on `s3fs` instead of on `boto3`, and it inherits
  from `FsspecConnector`.
* Adds an `UNSTRUCTURED_LANGUAGE_CHECKS` environment variable to control whether or not language
  specific checks like vocabulary and POS tagging are applied. Set to `"true"` for higher
  resolution partitioning and `"false"` for faster processing.
* Improves `detect_filetype` warning to include filename when provided.
* Adds a "fast" strategy for partitioning PDFs with PDFMiner. Also falls back to the "fast"
  strategy if detectron2 is not available.
* Start deprecation life cycle for `unstructured-ingest --s3-url` option, to be deprecated in
  favor of `--remote-url`.

### Features

* Add `AzureBlobStorageConnector` based on its `fsspec` implementation inheriting
from `FsspecConnector`
* Add `partition_epub` for partitioning e-books in EPUB3 format.

### Fixes

* Fixes processing for text files with `message/rfc822` MIME type.
* Open xml files in read-only mode when reading contents to construct an XMLDocument.

## 0.5.3

### Enhancements

* `auto.partition()` can now load Unstructured ISD json documents.
* Simplify partitioning functions.
* Improve logging for ingest CLI.

### Features

* Add `--wikipedia-auto-suggest` argument to the ingest CLI to disable automatic redirection
  to pages with similar names.
* Add setup script for Amazon Linux 2
* Add optional `encoding` argument to the `partition_(text/email/html)` functions.
* Added Google Drive connector for ingest cli.
* Added Gitlab connector for ingest cli.

### Fixes

## 0.5.2

### Enhancements

* Fully move from printing to logging.
* `unstructured-ingest` now uses a default `--download_dir` of `$HOME/.cache/unstructured/ingest`
rather than a "tmp-ingest-" dir in the working directory.

### Features

### Fixes

* `setup_ubuntu.sh` no longer fails in some contexts by interpreting
`DEBIAN_FRONTEND=noninteractive` as a command
* `unstructured-ingest` no longer re-downloads files when --preserve-downloads
is used without --download-dir.
* Fixed an issue that was causing text to be skipped in some HTML documents.

## 0.5.1

### Enhancements

### Features

### Fixes

* Fixes an error causing JavaScript to appear in the output of `partition_html` sometimes.
* Fix several issues with the `requires_dependencies` decorator, including the error message
  and how it was used, which had caused an error for `unstructured-ingest --github-url ...`.

## 0.5.0

### Enhancements

* Add `requires_dependencies` Python decorator to check dependencies are installed before
  instantiating a class or running a function

### Features

* Added Wikipedia connector for ingest cli.

### Fixes

* Fix `process_document` file cleaning on failure
* Fixes an error introduced in the metadata tracking commit that caused `NarrativeText`
  and `FigureCaption` elements to be represented as `Text` in HTML documents.

## 0.4.16

### Enhancements

* Fallback to using file extensions for filetype detection if `libmagic` is not present

### Features

* Added setup script for Ubuntu
* Added GitHub connector for ingest cli.
* Added `partition_md` partitioner.
* Added Reddit connector for ingest cli.

### Fixes

* Initializes connector properly in ingest.main::MainProcess
* Restricts version of unstructured-inference to avoid multithreading issue

## 0.4.15

### Enhancements

* Added `elements_to_json` and `elements_from_json` for easier serialization/deserialization
* `convert_to_dict`, `dict_to_elements` and `convert_to_csv` are now aliases for functions
  that use the ISD terminology.

### Fixes

* Update to ensure all elements are preserved during serialization/deserialization

## 0.4.14

* Automatically install `nltk` models in the `tokenize` module.

## 0.4.13

* Fixes unstructured-ingest cli.

## 0.4.12

* Adds console_entrypoint for unstructured-ingest, other structure/doc updates related to ingest.
* Add `parser` parameter to `partition_html`.

## 0.4.11

* Adds `partition_doc` for partitioning Word documents in `.doc` format. Requires `libreoffice`.
* Adds `partition_ppt` for partitioning PowerPoint documents in `.ppt` format. Requires `libreoffice`.

## 0.4.10

* Fixes `ElementMetadata` so that it's JSON serializable when the filename is a `Path` object.

## 0.4.9

* Added ingest modules and s3 connector, sample ingest script
* Default to `url=None` for `partition_pdf` and `partition_image`
* Add ability to skip English specific check by setting the `UNSTRUCTURED_LANGUAGE` env var to `""`.
* Document `Element` objects now track metadata

## 0.4.8

* Modified XML and HTML parsers not to load comments.

## 0.4.7

* Added the ability to pull an HTML document from a url in `partition_html`.
* Added the the ability to get file summary info from lists of filenames and lists
  of file contents.
* Added optional page break to `partition` for `.pptx`, `.pdf`, images, and `.html` files.
* Added `to_dict` method to document elements.
* Include more unicode quotes in `replace_unicode_quotes`.

## 0.4.6

* Loosen the default cap threshold to `0.5`.
* Add a `UNSTRUCTURED_NARRATIVE_TEXT_CAP_THRESHOLD` environment variable for controlling
  the cap ratio threshold.
* Unknown text elements are identified as `Text` for HTML and plain text documents.
* `Body Text` styles no longer default to `NarrativeText` for Word documents. The style information
  is insufficient to determine that the text is narrative.
* Upper cased text is lower cased before checking for verbs. This helps avoid some missed verbs.
* Adds an `Address` element for capturing elements that only contain an address.
* Suppress the `UserWarning` when detectron is called.
* Checks that titles and narrative test have at least one English word.
* Checks that titles and narrative text are at least 50% alpha characters.
* Restricts titles to a maximum word length. Adds a `UNSTRUCTURED_TITLE_MAX_WORD_LENGTH`
  environment variable for controlling the max number of words in a title.
* Updated `partition_pptx` to order the elements on the page

## 0.4.4

* Updated `partition_pdf` and `partition_image` to return `unstructured` `Element` objects
* Fixed the healthcheck url path when partitioning images and PDFs via API
* Adds an optional `coordinates` attribute to document objects
* Adds `FigureCaption` and `CheckBox` document elements
* Added ability to split lists detected in `LayoutElement` objects
* Adds `partition_pptx` for partitioning PowerPoint documents
* LayoutParser models now download from HugginfaceHub instead of DropBox
* Fixed file type detection for XML and HTML files on Amazone Linux

## 0.4.3

* Adds `requests` as a base dependency
* Fix in `exceeds_cap_ratio` so the function doesn't break with empty text
* Fix bug in `_parse_received_data`.
* Update `detect_filetype` to properly handle `.doc`, `.xls`, and `.ppt`.

## 0.4.2

* Added `partition_image` to process documents in an image format.
* Fixed utf-8 encoding error in `partition_email` with attachments for `text/html`

## 0.4.1

* Added support for text files in the `partition` function
* Pinned `opencv-python` for easier installation on Linux

## 0.4.0

* Added generic `partition` brick that detects the file type and routes a file to the appropriate
  partitioning brick.
* Added a file type detection module.
* Updated `partition_html` and `partition_eml` to support file-like objects in 'rb' mode.
* Cleaning brick for removing ordered bullets `clean_ordered_bullets`.
* Extract brick method for ordered bullets `extract_ordered_bullets`.
* Test for `clean_ordered_bullets`.
* Test for `extract_ordered_bullets`.
* Added `partition_docx` for pre-processing Word Documents.
* Added new REGEX patterns to extract email header information
* Added new functions to extract header information `parse_received_data` and `partition_header`
* Added new function to parse plain text files `partition_text`
* Added new cleaners functions `extract_ip_address`, `extract_ip_address_name`, `extract_mapi_id`, `extract_datetimetz`
* Add new `Image` element and function to find embedded images `find_embedded_images`
* Added `get_directory_file_info` for summarizing information about source documents

## 0.3.5

* Add support for local inference
* Add new pattern to recognize plain text dash bullets
* Add test for bullet patterns
* Fix for `partition_html` that allows for processing `div` tags that have both text and child
  elements
* Add ability to extract document metadata from `.docx`, `.xlsx`, and `.jpg` files.
* Helper functions for identifying and extracting phone numbers
* Add new function `extract_attachment_info` that extracts and decodes the attachment
of an email.
* Staging brick to convert a list of `Element`s to a `pandas` dataframe.
* Add plain text functionality to `partition_email`

## 0.3.4

* Python-3.7 compat

## 0.3.3

* Removes BasicConfig from logger configuration
* Adds the `partition_email` partitioning brick
* Adds the `replace_mime_encodings` cleaning bricks
* Small fix to HTML parsing related to processing list items with sub-tags
* Add `EmailElement` data structure to store email documents

## 0.3.2

* Added `translate_text` brick for translating text between languages
* Add an `apply` method to make it easier to apply cleaners to elements

## 0.3.1

* Added \_\_init.py\_\_ to `partition`

## 0.3.0

* Implement staging brick for Argilla. Converts lists of `Text` elements to `argilla` dataset classes.
* Removing the local PDF parsing code and any dependencies and tests.
* Reorganizes the staging bricks in the unstructured.partition module
* Allow entities to be passed into the Datasaur staging brick
* Added HTML escapes to the `replace_unicode_quotes` brick
* Fix bad responses in partition_pdf to raise ValueError
* Adds `partition_html` for partitioning HTML documents.

## 0.2.6

* Small change to how \_read is placed within the inheritance structure since it doesn't really apply to pdf
* Add partitioning brick for calling the document image analysis API

## 0.2.5

* Update python requirement to >=3.7

## 0.2.4

* Add alternative way of importing `Final` to support google colab

## 0.2.3

* Add cleaning bricks for removing prefixes and postfixes
* Add cleaning bricks for extracting text before and after a pattern

## 0.2.2

* Add staging brick for Datasaur

## 0.2.1

* Added brick to convert an ISD dictionary to a list of elements
* Update `PDFDocument` to use the `from_file` method
* Added staging brick for CSV format for ISD (Initial Structured Data) format.
* Added staging brick for separating text into attention window size chunks for `transformers`.
* Added staging brick for LabelBox.
* Added ability to upload LabelStudio predictions
* Added utility function for JSONL reading and writing
* Added staging brick for CSV format for Prodigy
* Added staging brick for Prodigy
* Added ability to upload LabelStudio annotations
* Added text_field and id_field to stage_for_label_studio signature

## 0.2.0

* Initial release of unstructured<|MERGE_RESOLUTION|>--- conflicted
+++ resolved
@@ -1,8 +1,14 @@
-<<<<<<< HEAD
-## 0.14.1-dev2
-=======
+## 0.14.2-dev0
+
+### Enhancements
+
+### Features
+
+  * Add attribution to the `pinecone` connector
+
+### Fixes
+
 ## 0.14.1
->>>>>>> b0d8a779
 
 ### Enhancements
 
@@ -17,11 +23,8 @@
   * Use the python client when calling the unstructured api for partitioning or chunking
   * Saving the final content is now a dedicated destination connector (local) set as the default if none are provided. Avoids adding new files locally if uploading elsewhere.
   * Leverage last modified date when deciding if new files should be downloaded and reprocessed.
-<<<<<<< HEAD
   * Add attribution to the `pinecone` connector
-=======
-* **Add support for Python 3.12**. `unstructured` now works with Python 3.12!
->>>>>>> b0d8a779
+  * **Add support for Python 3.12**. `unstructured` now works with Python 3.12!
 
 ### Fixes
 
