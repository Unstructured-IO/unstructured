--- conflicted
+++ resolved
@@ -1,22 +1,14 @@
-<<<<<<< HEAD
-## 0.4.16-dev5
+## 0.4.17-dev0
+
+### Enhancements
+
+### Features
 
 ### Fixes
 
 * Fix `process_document` file cleaning on failure
 
-## 0.4.16-dev4
-=======
-## 0.4.17-dev0
-
-### Enhancements
-
-### Features
-
-### Fixes
-
 ## 0.4.16
->>>>>>> c7eba163
 
 ### Enhancements
 
