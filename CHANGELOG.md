<<<<<<< HEAD
## 0.16.0

### Enhancements
* **Remove ingest implementation**

## 0.15.14-dev13
=======
## 0.15.14
>>>>>>> 6ba376ab

### Enhancements

### Features

* **Add (but do not install) a new post-partitioning decorator to handle metadata added for all file-types, like `.filename`, `.filetype` and `.languages`.** This will be installed in a closely following PR to replace the four currently being used for this purpose.

### Fixes

* **Update Python SDK usage in `partition_via_api`.** Make a minor syntax change to ensure forward compatibility with the upcoming 0.26.0 Python SDK.
* **Remove "unused" `date_from_file_object` parameter.** As part of simplifying partitioning parameter set, remove `date_from_file_object` parameter. A file object does not have a last-modified date attribute so can never give a useful value. When a file-object is used as the document source (such as in Unstructured API) the last-modified date must come from the `metadata_last_modified` argument.
* **Fix occasional `KeyError` when mapping parent ids to hash ids.** Occasionally the input elements into `assign_and_map_hash_ids` can contain duplicated element instances, which lead to error when mapping parent id.
* **Allow empty text files.** Fixes an issue where text files with only white space would fail to be partitioned.
* **Remove double-decoration for CSV, DOC, ODT partitioners.** Refactor these partitioners to use the new `@apply_metadata()` decorator and only decorate the principal partitioner (CSV and DOCX in this case); remove decoration from delegating partitioners.
* **Remove double-decoration for PPTX, TSV, XLSX, and XML partitioners.** Refactor these partitioners to use the new `@apply_metadata()` decorator and only decorate the principal partitioner; remove decoration from delegating partitioners.
* **Remove double-decoration for HTML, EPUB, MD, ORG, RST, and RTF partitioners.** Refactor these partitioners to use the new `@apply_metadata()` decorator and only decorate the principal partitioner (HTML in this case); remove decoration from delegating partitioners.
* **Remove obsolete min_partition/max_partition args from TXT and EML.** The legacy `min_partition` and `max_partition` parameters were an initial rough implementation of chunking but now interfere with chunking and are unused. Remove those parameters from `partition_text()` and `partition_email()`.
* **Remove double-decoration on EML and MSG.** Refactor these partitioners to rely on the new `@apply_metadata()` decorator operating on partitioners they delegate to (TXT, HTML, and all others for attachments) and remove direct decoration from EML and MSG.
* **Remove double-decoration for PPT.** Remove decorators from the delegating PPT partitioner.
* **Quick-fix CI error in auto test-filetype.** Better fix to follow shortly.

## 0.15.13

### BREAKING CHANGES

* **Remove dead experimental code.** Unused code in `file_utils.experimental` and `file_utils.metadata` was removed. These functions were never published in the documentation, but if a client dug these out and used them this removal could break client code.

### Enhancements

* **Improve `pdfminer` image cleanup process**. Optimized the removal of duplicated pdfminer images by performing the cleanup before merging elements, rather than after. This improvement reduces execution time and enhances overall processing speed of PDF documents.

### Features

### Fixes

* **Fixes high memory overhead for intersection area computation** Using `numpy.float32` for coordinates and remove intermediate variables to reduce memory usage when computing intersection areas
* **Fixes the `arm64` image build** `arm64` builds are now fixed and will be available against starting with the `0.15.13` release.

## 0.15.12

### Enhancements

* **Improve `pdfminer` element processing** Implemented splitting of `pdfminer` elements (groups of text chunks) into smaller bounding boxes (text lines). This prevents loss of information from the object detection model and facilitates more effective removal of duplicated `pdfminer` text.

### Features

### Fixes

* **Fixed table accuracy metric** Table accuracy was incorrectly using column content difference in calculating row accuracy.

## 0.15.11

### Enhancements

* **Add deprecation warning to embed code**
* **Remove ingest console script**

## 0.15.10

### Enhancements

* **Enhance `pdfminer` element cleanup** Expand removal of `pdfminer` elements to include those inside all `non-pdfminer` elements, not just `tables`.
* **Modified analysis drawing tools to dump to files and draw from dumps** If the parameter `analysis` of the `partition_pdf` function is set to `True`, the layout for Object Detection, Pdfminer Extraction, OCR and final layouts will be dumped as json files. The drawers now accept dict (dump) objects instead of internal classes instances.
* **Vectorize pdfminer elements deduplication computation**. Use `numpy` operations to compute IOU and sub-region membership instead of using simply loop. This improves the speed of deduplicating elements for pages with a lot of elements.

### Features

### Fixes

## 0.15.9

### Enhancements

### Features

* **Add support for encoding parameter in partition_csv**

### Fixes

* **Check storage contents for OLE file type detection** Updates `detect_filetype` to check the content of OLE files to more reliable differentiate DOC, PPT, XLS, and MSG files. As part of this, the `"msg"` extra was removed because the `python-oxmsg` package is now a base dependency.
* **Fix disk space leaks and Windows errors when accessing file.name on a NamedTemporaryFile** Uses of `NamedTemporaryFile(..., delete=False)` and/or uses of `file.name` of NamedTemporaryFiles have been replaced with TemporaryFileDirectory to avoid a known issue: https://docs.python.org/3/library/tempfile.html#tempfile.NamedTemporaryFile

## 0.15.8

### Enhancements

* **Bump unstructured.paddleocr to 2.8.1.0.**

### Features

* **Add MixedbreadAI embedder** Adds MixedbreadAI embeddings to support embedding via Mixedbread AI.

### Fixes

* **Replace `pillow-heif` with `pi-heif`**. Replaces `pillow-heif` with `pi-heif` due to more permissive licensing on the wheel for `pi-heif`.
* **Minify text_as_html from DOCX.** Previously `.metadata.text_as_html` for DOCX tables was "bloated" with whitespace and noise elements introduced by `tabulate` that produced over-chunking and lower "semantic density" of elements. Reduce HTML to minimum character count without preserving all text.
* **Fall back to filename extension-based file-type detection for unidentified OLE files.** Resolves a problem where a DOC file that could not be detected as such by `filetype` was incorrectly identified as a MSG file.

## 0.15.7

### Enhancements

### Features

### Fixes

* **Fix NLTK data download path to prevent nested directories**. Resolved an issue where a nested "nltk_data" directory was created within the parent "nltk_data" directory when it already existed. This fix prevents errors in checking for existing downloads and loading models from NLTK data.

## 0.15.6

### Enhancements

### Features

### Fixes

* **Bump to NLTK 3.9.x** Bumps to the latest `nltk` version to resolve CVE.
* **Update CI for `ingest-test-fixture-update-pr` to resolve NLTK model download errors.**
* **Synchronized text and html on `TableChunk` splits.** When a `Table` element is divided during chunking to fit the chunking window, `TableChunk.text` corresponds exactly with the table text in `TableChunk.metadata.text_as_html`, `.text_as_html` is always parseable HTML, and the table is split on even row boundaries whenever possible.

## 0.15.5

### Enhancements

### Features

### Fixes

* **Revert to using `unstructured.pytesseract` fork**. Due to the unavailability of some recent release versions of `pytesseract` on PyPI, the project now uses the `unstructured.pytesseract` fork to ensure stability and continued support.
* **Bump `libreoffice` verson in image.** Bumps the `libreoffice` version to `25.2.5.2` to address CVEs.
* **Downgrade NLTK dependency version for compatibility**. Due to the unavailability of `nltk==3.8.2` on PyPI, the NLTK dependency has been downgraded to `<3.8.2`. This change ensures continued functionality and compatibility.

## 0.15.4

### Enhancements

### Features

### Fixes

* **Resolve an installation error with `pytesseract>=0.3.12` that occurred during `pip install unstructured[pdf]==0.15.3`.**

## 0.15.3

### Enhancements

### Features

### Fixes

* **Remove the custom index URL from `extra-paddleocr.in` to resolve the error in the `setup.py` configuration.**

## 0.15.2

### Enhancements

* **Improve directory handling when extracting image blocks**. The `figures` directory is no longer created when the `extract_image_block_to_payload` parameter is set to `True`.

### Features

* **Added per-class Object Detection metrics in the evaluation**. The metrics include average precision, precision, recall, and f1-score for each class in the dataset.

### Fixes

* **Updates NLTK data file for compatibility with `nltk>=3.8.2`**. The NLTK data file now container `punkt_tab`, making it possible to upgrade to `nltk>=3.8.2`. The `nltk==3.8.2` patches CVE-2024-39705.
* **Renames Astra to Astra DB** Conforms with DataStax internal naming conventions.
* **Accommodate single-column CSV files.** Resolves a limitation of `partition_csv()` where delimiter detection would fail on a single-column CSV file (which naturally has no delimeters).
* **Accommodate `image/jpg` in PPTX as alias for `image/jpeg`.** Resolves problem partitioning PPTX files having an invalid `image/jpg` (should be `image/jpeg`) MIME-type in the `[Content_Types].xml` member of the PPTX Zip archive.
* **Fixes an issue in Object Detection metrics** The issue was in preprocessing/validating the ground truth and predicted data for object detection metrics.
* **Removes dependency on unstructured.pytesseract** Unstructured forked pytesseract while waiting for code to be upstreamed. Now that the new version has been released, this fork can be removed.

## 0.15.1

### Enhancements

* **Improve `pdfminer` embedded `image` extraction to exclude text elements and produce more accurate bounding boxes.** This results in cleaner, more precise element extraction in `pdf` partitioning.

### Features

* **Update partition_eml and partition_msg to capture cc, bcc, and message_id fields** Cc, bcc, and message_id information is captured in element metadata for both msg and email partitioning and `Recipient` elements are generated for cc and bcc when `include_headers=True` for email partitioning.
* **Mark ingest as deprecated** Begin sunset of ingest code in this repo as it's been moved to a dedicated repo.
* **Add `pdf_hi_res_max_pages` argument for partitioning, which allows rejecting PDF files that exceed this page number limit, when the `high_res` strategy is chosen.** By default, it will allow parsing PDF files with an unlimited number of pages.

### Fixes

* **Update `HuggingFaceEmbeddingEncoder` to use `HuggingFaceEmbeddings` from `langchain_huggingface` package instead of the deprecated version from `langchain-community`.** This resolves the deprecation warning and ensures compatibility with future versions of langchain.
* **Update `OpenAIEmbeddingEncoder` to use `OpenAIEmbeddings` from `langchain-openai` package instead of the deprecated version from `langchain-community`.** This resolves the deprecation warning and ensures compatibility with future versions of langchain.
* **Update import of Pinecone exception** Adds compatibility for pinecone-client>=5.0.0
* **File-type detection catches non-existent file-path.** `detect_filetype()` no longer silently falls back to detecting a file-type based on the extension when no file exists at the path provided. Instead `FileNotFoundError` is raised. This provides consistent user notification of a mis-typed path rather than an unpredictable exception from a file-type specific partitioner when the file cannot be opened.
* **EML files specified as a file-path are detected correctly.** Resolved a bug where an EML file submitted to `partition()` as a file-path was identified as TXT and partitioned using `partition_text()`. EML files specified by path are now identified and processed correctly, including processing any attachments.
* **A DOCX, PPTX, or XLSX file specified by path and ambiguously identified as MIME-type "application/octet-stream" is identified correctly.** Resolves a shortcoming where a file specified by path immediately fell back to filename-extension based identification when misidentified as "application/octet-stream", either by asserted content type or a mis-guess by libmagic. An MS Office file misidentified in this way is now correctly identified regardless of its filename and whether it is specified by path or file-like object.
* **Textual content retrieved from a URL with gzip transport compression now partitions correctly.** Resolves a bug where a textual file-type (such as Markdown) retrieved by passing a URL to `partition()` would raise when `gzip` compression was used for transport by the server.
* **A DOCX, PPTX, or XLSX content-type asserted on partition is confirmed or fixed.** Resolves a bug where calling `partition()` with a swapped MS-Office `content_type` would cause the file-type to be misidentified. A DOCX, PPTX, or XLSX MIME-type received by `partition()` is now checked for accuracy and corrected if the file is for a different MS-Office 2007+ type.
* **DOC, PPT, XLS, and MSG files are now auto-detected correctly.** Resolves a bug where DOC, PPT, and XLS files were auto-detected as MSG files under certain circumstances.

## 0.15.0

### Enhancements

* **Improve text clearing process in email partitioning.** Updated the email partitioner to remove both `=\n` and `=\r\n` characters during the clearing process. Previously, only `=\n` characters were removed.
* **Bump unstructured.paddleocr to 2.8.0.1.**
* **Refine HTML parser to accommodate block element nested in phrasing.** HTML parser no longer raises on a block element (e.g. `<p>`, `<div>`) nested inside a phrasing element (e.g. `<strong>` or `<cite>`). Instead it breaks the phrasing run (and therefore element) at the block-item start and begins a new phrasing run after the block-item. This is consistent with how the browser determines element boundaries in this situation.
* **Install rewritten HTML parser to fix 12 existing bugs and provide headroom for refinement and growth.** A rewritten HTML parser resolves a collection of outstanding bugs with HTML partitioning and provides a firm foundation for further elaborating that important partitioner.
* **CI check for dependency licenses** Adds a CI check to ensure dependencies are appropriately licensed.

### Features

* **Add support for specifying OCR language to `partition_pdf()`.** Extend language specification capability to `PaddleOCR` in addition to `TesseractOCR`. Users can now specify OCR languages for both OCR engines when using `partition_pdf()`.
* **Add AstraDB source connector** Adds support for ingesting documents from AstraDB.

### Fixes

* **Remedy error on Windows when `nltk` binaries are downloaded.** Work around a quirk in the Windows implementation of `tempfile.NamedTemporaryFile` where accessing the temporary file by name raises `PermissionError`.
* **Move Astra embedded_dimension to write config**

## 0.14.10

### Enhancements

* **Update unstructured-client dependency** Change unstructured-client dependency pin back to greater than min version and updated tests that were failing given the update.
* **`.doc` files are now supported in the `arm64` image.**. `libreoffice24` is added to the `arm64` image, meaning `.doc` files are now supported. We have follow on work planned to investigate adding `.ppt` support for `arm64` as well.
* **Add table detection metrics: recall, precision and f1.**
* **Remove unused _with_spans metrics.**

### Features

**Add Object Detection Metrics to CI** Add object detection metrics (average precision, precision, recall and f1-score) implementations.

### Fixes

* **Fix counting false negatives and false positives in table structure evaluation.**
* **Fix Slack CI test** Change channel that Slack test is pointing to because previous test bot expired
* **Remove NLTK download** Removes `nltk.download` in favor of downloading from an S3 bucket we host to mitigate CVE-2024-39705

## 0.14.9

### Enhancements

* **Added visualization and OD model result dump for PDF** In PDF `hi_res` strategy the `analysis` parameter can be used to visualize the result of the OD model and dump the result to a file. Additionally, the visualization of bounding boxes of each layout source is rendered and saved for each page.
* **`partition_docx()` distinguishes "file not found" from "not a ZIP archive" error.** `partition_docx()` now provides different error messages for "file not found" and "file is not a ZIP archive (and therefore not a DOCX file)". This aids diagnosis since these two conditions generally point in different directions as to the cause and fix.

### Features

### Fixes

* **Fix a bug where multiple `soffice` processes could be attempted** Add a wait mechanism in `convert_office_doc` so that the function first checks if another `soffice` is running already: if yes wait till the other process finishes or till the wait timeout before spawning a subprocess to run `soffice`
* **`partition()` now forwards `strategy` arg to `partition_docx()`, `partition_pptx()`, and their brokering partitioners for DOC, ODT, and PPT formats.** A `strategy` argument passed to `partition()` (or the default value "auto" assigned by `partition()`) is now forwarded to `partition_docx()`, `partition_pptx()`, and their brokering partitioners when those filetypes are detected.

## 0.14.8

### Enhancements

* **Move arm64 image to wolfi-base** The `arm64` image now runs on `wolfi-base`. The `arm64` build for `wolfi-base` does not yet include `libreoffce`, and so `arm64` does not currently support processing `.doc`, `.ppt`, or `.xls` file. If you need to process those files on `arm64`, use the legacy `rockylinux` image.

### Features

### Fixes

* **Bump unstructured-inference==0.7.36** Fix `ValueError` when converting cells to html.
* **`partition()` now forwards `strategy` arg to `partition_docx()`, `partition_ppt()`, and `partition_pptx()`.** A `strategy` argument passed to `partition()` (or the default value "auto" assigned by `partition()`) is now forwarded to `partition_docx()`, `partition_ppt()`, and `partition_pptx()` when those filetypes are detected.
* **Fix missing sensitive field markers** for embedders

## 0.14.7

### Enhancements

* **Pull from `wolfi-base` image.** The amd64 image now pulls from the `unstructured` `wolfi-base` image to avoid duplication of dependency setup steps.
* **Fix windows temp file.** Make the creation of a temp file in unstructured/partition/pdf_image/ocr.py windows compatible.

### Features

* **Expose conversion functions for tables** Adds public functions to convert tables from HTML to the Deckerd format and back

* **Adds Kafka Source and Destination** New source and destination connector added to all CLI ingest commands to support reading from and writing to Kafka streams. Also supports Confluent Kafka.

### Fixes

* **Fix an error publishing docker images.** Update user in docker-smoke-test to reflect changes made by the amd64 image pull from the "unstructured" "wolfi-base" image.
* **Fix a IndexError when partitioning a pdf with values for both `extract_image_block_types` and `starting_page_number`.

## 0.14.6

### Enhancements

* **Bump unstructured-inference==0.7.35** Fix syntax for generated HTML tables.

### Features

* **tqdm ingest support** add optional flag to ingest flow to print out progress bar of each step in the process.

### Fixes

* **Remove deprecated `overwrite_schema` kwarg from Delta Table connector.** The `overwrite_schema` kwarg is deprecated in `deltalake>=0.18.0`. `schema_mode=` should be used now instead. `schema_mode="overwrite"` is equivalent to `overwrite_schema=True` and `schema_mode="merge"` is equivalent to `overwrite_schema="False"`. `schema_mode` defaults to `None`. You can also now specify `engine`, which defaults to `"pyarrow"`. You need to specify `enginer="rust"` to use `"schema_mode"`.
* **Fix passing parameters to python-client** - Remove parsing list arguments to strings in passing arguments to python-client in Ingest workflow and `partition_via_api`
* **table metric bug fix** get_element_level_alignment()now will find all the matched indices in predicted table data instead of only returning the first match in the case of multiple matches for the same gt string.
* **fsspec connector path/permissions bug** V2 fsspec connectors were failing when defined relative filepaths had leading slash. This strips that slash to guarantee the relative path never has it.
* **Dropbox connector internal file path bugs** Dropbox source connector currently raises exceptions when indexing files due to two issues: a path formatting idiosyncrasy of the Dropbox library and a divergence in the definition of the Dropbox libraries fs.info method, expecting a 'url' parameter rather than 'path'.
* **update table metric evaluation to handle corrected HTML syntax for tables** This change is connected to the update in [unstructured-inference change](https://github.com/Unstructured-IO/unstructured-inference/pull/355) - fixes transforming HTML table to deckerd and internal cells format.

## 0.14.5

### Enhancements

* **Filtering for tar extraction** Adds tar filtering to the compression module for connectors to avoid decompression malicious content in `.tar.gz` files. This was added to the Python `tarfile` lib in Python 3.12. The change only applies when using Python 3.12 and above.
* **Use `python-oxmsg` for `partition_msg()`.** Outlook MSG emails are now partitioned using the `python-oxmsg` package which resolves some shortcomings of the prior MSG parser.

### Features

### Fixes

* **8-bit string Outlook MSG files are parsed.** `partition_msg()` is now able to parse non-unicode Outlook MSG emails.
* **Attachments to Outlook MSG files are extracted intact.** `partition_msg()` is now able to extract attachments without corruption.

## 0.14.4

### Enhancements

* **Move logger error to debug level when PDFminer fails to extract text** which includes error message for Invalid dictionary construct.
* **Add support for Pinecone serverless** Adds Pinecone serverless to the connector tests. Pinecone
    serverless will work version versions >=0.14.2, but hadn't been tested until now.

### Features

- **Allow configuration of the Google Vision API endpoint** Add an environment variable to select the Google Vision API in the US or the EU.

### Fixes

* **Address the issue of unrecognized tables in `UnstructuredTableTransformerModel`** When a table is not recognized, the `element.metadata.text_as_html` attribute is set to an empty string.
* **Remove root handlers in ingest logger**. Removes root handlers in ingest loggers to ensure secrets aren't accidentally exposed in Colab notebooks.
* **Fix V2 S3 Destination Connector authentication** Fixes bugs with S3 Destination Connector where the connection config was neither registered nor properly deserialized.
* **Clarified dependence on particular version of `python-docx`** Pinned `python-docx` version to ensure a particular method `unstructured` uses is included.
* **Ingest preserves original file extension** Ingest V2 introduced a change that dropped the original extension for upgraded connectors. This reverts that change.

## 0.14.3

### Enhancements

* **Move `category` field from Text class to Element class.**
* **`partition_docx()` now supports pluggable picture sub-partitioners.** A subpartitioner that accepts a DOCX `Paragraph` and generates elements is now supported. This allows adding a custom sub-partitioner that extracts images and applies OCR or summarization for the image.
* **Add VoyageAI embedder** Adds VoyageAI embeddings to support embedding via Voyage AI.

### Features

### Fixes

* **Fix `partition_pdf()` to keep spaces in the text**. The control character `\t` is now replaced with a space instead of being removed when merging inferred elements with embedded elements.
* **Turn off XML resolve entities** Sets `resolve_entities=False` for XML parsing with `lxml`
  to avoid text being dynamically injected into the XML document.
* **Add backward compatibility for the deprecated pdf_infer_table_structure parameter**.
* **Add the missing `form_extraction_skip_tables` argument to the `partition_pdf_or_image` call**.
  to avoid text being dynamically injected into the XML document.
* **Chromadb change from Add to Upsert using element_id to make idempotent**
* **Diable `table_as_cells` output by default** to reduce overhead in partition; now `table_as_cells` is only produced when the env `EXTACT_TABLE_AS_CELLS` is `true`
* **Reduce excessive logging** Change per page ocr info level logging into detail level trace logging
* **Replace try block in `document_to_element_list` for handling HTMLDocument** Use `getattr(element, "type", "")` to get the `type` attribute of an element when it exists. This is more explicit way to handle the special case for HTML documents and prevents other types of attribute error from being silenced by the try block

## 0.14.2

### Enhancements

* **Bump unstructured-inference==0.7.33**.

### Features

* **Add attribution to the `pinecone` connector**.

### Fixes

## 0.14.1

### Enhancements

* **Refactor code related to embedded text extraction**. The embedded text extraction code is moved from `unstructured-inference` to `unstructured`.

### Features

* **Large improvements to the ingest process:**
  * Support for multiprocessing and async, with limits for both.
  * Streamlined to process when mapping CLI invocations to the underlying code
  * More granular steps introduced to give better control over process (i.e. dedicated step to uncompress files already in the local filesystem, new optional staging step before upload)
  * Use the python client when calling the unstructured api for partitioning or chunking
  * Saving the final content is now a dedicated destination connector (local) set as the default if none are provided. Avoids adding new files locally if uploading elsewhere.
  * Leverage last modified date when deciding if new files should be downloaded and reprocessed.
  * Add attribution to the `pinecone` connector
  * **Add support for Python 3.12**. `unstructured` now works with Python 3.12!

### Fixes

## 0.14.0

### BREAKING CHANGES

* **Turn table extraction for PDFs and images off by default**. Reverting the default behavior for table extraction to "off" for PDFs and images. A number of users didn't realize we made the change and were impacted by slower processing times due to the extra model call for table extraction.

### Enhancements

* **Skip unnecessary element sorting in `partition_pdf()`**. Skip element sorting when determining whether embedded text can be extracted.
* **Faster evaluation** Support for concurrent processing of documents during evaluation
* **Add strategy parameter to `partition_docx()`.** Behavior of future enhancements may be sensitive the partitioning strategy. Add this parameter so `partition_docx()` is aware of the requested strategy.
* **Add GLOBAL_WORKING_DIR and GLOBAL_WORKING_PROCESS_DIR** configuration parameteres to control temporary storage.

### Features
* **Add form extraction basics (document elements and placeholder code in partition)**. This is to lay the ground work for the future. Form extraction models are not currently available in the library. An attempt to use this functionality will end in a `NotImplementedError`.

### Fixes

* **Add missing starting_page_num param to partition_image**
* **Make the filename and file params for partition_image and partition_pdf match the other partitioners**
* **Fix include_slide_notes and include_page_breaks params in partition_ppt**
* **Re-apply: skip accuracy calculation feature** Overwritten by mistake
* **Fix type hint for paragraph_grouper param** `paragraph_grouper` can be set to `False`, but the type hint did not not reflect this previously.
* **Remove links param from partition_pdf** `links` is extracted during partitioning and is not needed as a paramter in partition_pdf.
* **Improve CSV delimeter detection.** `partition_csv()` would raise on CSV files with very long lines.
* **Fix disk-space leak in `partition_doc()`.** Remove temporary file created but not removed when `file` argument is passed to `partition_doc()`.
* **Fix possible `SyntaxError` or `SyntaxWarning` on regex patterns.** Change regex patterns to raw strings to avoid these warnings/errors in Python 3.11+.
* **Fix disk-space leak in `partition_odt()`.** Remove temporary file created but not removed when `file` argument is passed to `partition_odt()`.
* **AstraDB: option to prevent indexing metadata**
* **Fix Missing py.typed**

## 0.13.7

### Enhancements

* **Remove `page_number` metadata fields** for HTML partition until we have a better strategy to decide page counting.
* **Extract OCRAgent.get_agent().** Generalize access to the configured OCRAgent instance beyond its use for PDFs.
* **Add calculation of table related metrics which take into account colspans and rowspans**
* **Evaluation: skip accuracy calculation** for files for which output and ground truth sizes differ greatly

### Features

* **add ability to get ratio of `cid` characters in embedded text extracted by `pdfminer`**.

### Fixes

* **`partition_docx()` handles short table rows.** The DOCX format allows a table row to start late and/or end early, meaning cells at the beginning or end of a row can be omitted. While there are legitimate uses for this capability, using it in practice is relatively rare. However, it can happen unintentionally when adjusting cell borders with the mouse. Accommodate this case and generate accurate `.text` and `.metadata.text_as_html` for these tables.
* **Remedy macOS test failure not triggered by CI.** Generalize temp-file detection beyond hard-coded Linux-specific prefix.
* **Remove unnecessary warning log for using default layout model.**
* **Add chunking to partition_tsv** Even though partition_tsv() produces a single Table element, chunking is made available because the Table element is often larger than the desired chunk size and must be divided into smaller chunks.

## 0.13.6

### Enhancements

### Features

### Fixes

- **ValueError: Invalid file (FileType.UNK) when parsing Content-Type header with charset directive** URL response Content-Type headers are now parsed according to RFC 9110.

## 0.13.5

### Enhancements

### Features

### Fixes

* **KeyError raised when updating parent_id** In the past, combining `ListItem` elements could result in reusing the same memory location which then led to unexpected side effects when updating element IDs.
* **Bump unstructured-inference==0.7.29**: table transformer predictions are now removed if confidence is below threshold

## 0.13.4

### Enhancements

* **Unique and deterministic hash IDs for elements** Element IDs produced by any partitioning
  function are now deterministic and unique at the document level by default. Before, hashes were
  based only on text; however, they now also take into account the element's sequence number on a
  page, the page's number in the document, and the document's file name.
* **Enable remote chunking via unstructured-ingest** Chunking using unstructured-ingest was
  previously limited to local chunking using the strategies `basic` and `by_title`. Remote chunking
  options via the API are now accessible.
* **Save table in cells format**. `UnstructuredTableTransformerModel` is able to return predicted table in cells format

### Features

* **Add a `PDF_ANNOTATION_THRESHOLD` environment variable to control the capture of embedded links in `partition_pdf()` for `fast` strategy**.
* **Add integration with the Google Cloud Vision API**. Adds a third OCR provider, alongside Tesseract and Paddle: the Google Cloud Vision API.

### Fixes

* **Remove ElementMetadata.section field.**. This field was unused, not populated by any partitioners.

## 0.13.3

### Enhancements

* **Remove duplicate image elements**. Remove image elements identified by PDFMiner that have similar bounding boxes and the same text.
* **Add support for `start_index` in `html` links extraction**
* **Add `strategy` arg value to `_PptxPartitionerOptions`.** This makes this paritioning option available for sub-partitioners to come that may optionally use inference or other expensive operations to improve the partitioning.
* **Support pluggable sub-partitioner for PPTX Picture shapes.** Use a distinct sub-partitioner for partitioning PPTX Picture (image) shapes and allow the default picture sub-partitioner to be replaced at run-time by one of the user's choosing.
* **Introduce `starting_page_number` parameter to partitioning functions** It applies to those partitioners which support `page_number` in element's metadata: PDF, TIFF, XLSX, DOC, DOCX, PPT, PPTX.
* **Redesign the internal mechanism of assigning element IDs** This allows for further enhancements related to element IDs such as deterministic and document-unique hashes. The way partitioning functions operate hasn't changed, which means `unique_element_ids` continues to be `False` by default, utilizing text hashes.

### Features

### Fixes

* **Add support for extracting text from tag tails in HTML**. This fix adds ability to generate separate elements using tag tails.
* **Add support for extracting text from `<b>` tags in HTML** Now `partition_html()` can extract text from `<b>` tags inside container tags (like `<div>`, `<pre>`).
* **Fix pip-compile make target** Missing base.in dependency missing from requirments make file added

## 0.13.2

### Enhancements

### Features

### Fixes

* **Brings back missing word list files** that caused `partition` failures in 0.13.1.

## 0.13.1

### Enhancements

* **Drop constraint on pydantic, supporting later versions** All dependencies has pydantic pinned at an old version. This explicit pin was removed, allowing the latest version to be pulled in when requirements are compiled.

### Features

* **Add a set of new `ElementType`s to extend future element types**

### Fixes

* **Fix `partition_html()` swallowing some paragraphs**. The `partition_html()` only considers elements with limited depth to avoid becoming the text representation of a giant div. This fix increases the limit value.
* **Fix SFTP** Adds flag options to SFTP connector on whether to use ssh keys / agent, with flag values defaulting to False. This is to prevent looking for ssh files when using username and password. Currently, username and password are required, making that always the case.

## 0.13.0

### Enhancements

* **Add `.metadata.is_continuation` to text-split chunks.** `.metadata.is_continuation=True` is added to second-and-later chunks formed by text-splitting an oversized `Table` element but not to their counterpart `Text` element splits. Add this indicator for `CompositeElement` to allow text-split continuation chunks to be identified for downstream processes that may wish to skip intentionally redundant metadata values in continuation chunks.
* **Add `compound_structure_acc` metric to table eval.** Add a new property to `unstructured.metrics.table_eval.TableEvaluation`: `composite_structure_acc`, which is computed from the element level row and column index and content accuracy scores
* **Add `.metadata.orig_elements` to chunks.** `.metadata.orig_elements: list[Element]` is added to chunks during the chunking process (when requested) to allow access to information from the elements each chunk was formed from. This is useful for example to recover metadata fields that cannot be consolidated to a single value for a chunk, like `page_number`, `coordinates`, and `image_base64`.
* **Add `--include_orig_elements` option to Ingest CLI.** By default, when chunking, the original elements used to form each chunk are added to `chunk.metadata.orig_elements` for each chunk. * The `include_orig_elements` parameter allows the user to turn off this behavior to produce a smaller payload when they don't need this metadata.
* **Add Google VertexAI embedder** Adds VertexAI embeddings to support embedding via Google Vertex AI.

### Features

* **Chunking populates `.metadata.orig_elements` for each chunk.** This behavior allows the text and metadata of the elements combined to make each chunk to be accessed. This can be important for example to recover metadata such as `.coordinates` that cannot be consolidated across elements and so is dropped from chunks. This option is controlled by the `include_orig_elements` parameter to `partition_*()` or to the chunking functions. This option defaults to `True` so original-elements are preserved by default. This behavior is not yet supported via the REST APIs or SDKs but will be in a closely subsequent PR to other `unstructured` repositories. The original elements will also not serialize or deserialize yet; this will also be added in a closely subsequent PR.
* **Add Clarifai destination connector** Adds support for writing partitioned and chunked documents into Clarifai.

### Fixes

* **Fix `clean_pdfminer_inner_elements()` to remove only pdfminer (embedded) elements merged with inferred elements**. Previously, some embedded elements were removed even if they were not merged with inferred elements. Now, only embedded elements that are already merged with inferred elements are removed.
* **Clarify IAM Role Requirement for GCS Platform Connectors**. The GCS Source Connector requires Storage Object Viewer and GCS Destination Connector requires Storage Object Creator IAM roles.
* **Change table extraction defaults** Change table extraction defaults in favor of using `skip_infer_table_types` parameter and reflect these changes in documentation.
* **Fix OneDrive dates with inconsistent formatting** Adds logic to conditionally support dates returned by office365 that may vary in date formatting or may be a datetime rather than a string. See previous fix for SharePoint
* **Adds tracking for AstraDB** Adds tracking info so AstraDB can see what source called their api.
* **Support AWS Bedrock Embeddings in ingest CLI** The configs required to instantiate the bedrock embedding class are now exposed in the api and the version of boto being used meets the minimum requirement to introduce the bedrock runtime required to hit the service.
* **Change MongoDB redacting** Original redact secrets solution is causing issues in platform. This fix uses our standard logging redact solution.

## 0.12.6

### Enhancements

* **Improve ability to capture embedded links in `partition_pdf()` for `fast` strategy** Previously, a threshold value that affects the capture of embedded links was set to a fixed value by default. This allows users to specify the threshold value for better capturing.
* **Refactor `add_chunking_strategy` decorator to dispatch by name.** Add `chunk()` function to be used by the `add_chunking_strategy` decorator to dispatch chunking call based on a chunking-strategy name (that can be dynamic at runtime). This decouples chunking dispatch from only those chunkers known at "compile" time and enables runtime registration of custom chunkers.
* **Redefine `table_level_acc` metric for table evaluation.** `table_level_acc` now is an average of individual predicted table's accuracy. A predicted table's accuracy is defined as the sequence matching ratio between itself and its corresponding ground truth table.

### Features

* **Added Unstructured Platform Documentation** The Unstructured Platform is currently in beta. The documentation provides how-to guides for setting up workflow automation, job scheduling, and configuring source and destination connectors.

### Fixes

* **Partitioning raises on file-like object with `.name` not a local file path.** When partitioning a file using the `file=` argument, and `file` is a file-like object (e.g. io.BytesIO) having a `.name` attribute, and the value of `file.name` is not a valid path to a file present on the local filesystem, `FileNotFoundError` is raised. This prevents use of the `file.name` attribute for downstream purposes to, for example, describe the source of a document retrieved from a network location via HTTP.
* **Fix SharePoint dates with inconsistent formatting** Adds logic to conditionally support dates returned by office365 that may vary in date formatting or may be a datetime rather than a string.
* **Include warnings** about the potential risk of installing a version of `pandoc` which does not support RTF files + instructions that will help resolve that issue.
* **Incorporate the `install-pandoc` Makefile recipe** into relevant stages of CI workflow, ensuring it is a version that supports RTF input files.
* **Fix Google Drive source key** Allow passing string for source connector key.
* **Fix table structure evaluations calculations** Replaced special value `-1.0` with `np.nan` and corrected rows filtering of files metrics basing on that.
* **Fix Sharepoint-with-permissions test** Ignore permissions metadata, update test.
* **Fix table structure evaluations for edge case** Fixes the issue when the prediction does not contain any table - no longer errors in such case.

## 0.12.5

### Enhancements

### Features
* Add `date_from_file_object` parameter to partition. If True and if file is provided via `file` parameter it will cause partition to infer last modified date from `file`'s content. If False, last modified metadata will be `None`.

* **Header and footer detection for fast strategy** `partition_pdf` with `fast` strategy now
  detects elements that are in the top or bottom 5 percent of the page as headers and footers.
* **Add parent_element to overlapping case output** Adds parent_element to the output for `identify_overlapping_or_nesting_case` and `catch_overlapping_and_nested_bboxes` functions.
* **Add table structure evaluation** Adds a new function to evaluate the structure of a table and return a metric that represents the quality of the table structure. This function is used to evaluate the quality of the table structure and the table contents.
* **Add AstraDB destination connector** Adds support for writing embedded documents into an AstraDB vector database.
* **Add OctoAI embedder** Adds support for embeddings via OctoAI.

### Fixes

* **Fix passing list type parameters when calling unstructured API via `partition_via_api()`** Update `partition_via_api()` to convert all list type parameters to JSON formatted strings before calling the unstructured client SDK. This will support image block extraction via `partition_via_api()`.
* **Fix `check_connection` in opensearch, databricks, postgres, azure connectors**
* **Fix don't treat plain text files with double quotes as JSON** If a file can be deserialized as JSON but it deserializes as a string, treat it as plain text even though it's valid JSON.
* **Fix `check_connection` in opensearch, databricks, postgres, azure connectors**
* **Fix cluster of bugs in `partition_xlsx()` that dropped content.** Algorithm for detecting "subtables" within a worksheet dropped table elements for certain patterns of populated cells such as when a trailing single-cell row appeared in a contiguous block of populated cells.
* **Improved documentation**. Fixed broken links and improved readability on `Key Concepts` page.
* **Rename `OpenAiEmbeddingConfig` to `OpenAIEmbeddingConfig`.**
* **Fix partition_json() doesn't chunk.** The `@add_chunking_strategy` decorator was missing from `partition_json()` such that pre-partitioned documents serialized to JSON did not chunk when a chunking-strategy was specified.


## 0.12.4

### Enhancements

* **Apply New Version of `black` formatting** The `black` library recently introduced a new major version that introduces new formatting conventions. This change brings code in the `unstructured` repo into compliance with the new conventions.
* **Move ingest imports to local scopes** Moved ingest dependencies into local scopes to be able to import ingest connector classes without the need of installing imported external dependencies. This allows lightweight use of the classes (not the instances. to use the instances as intended you'll still need the dependencies).
* **Add support for `.p7s` files** `partition_email` can now process `.p7s` files. The signature for the signed message is extracted and added to metadata.
* **Fallback to valid content types for emails** If the user selected content type does not exist on the email message, `partition_email` now falls back to anoter valid content type if it's available.

### Features

* **Add .heic file partitioning** .heic image files were previously unsupported and are now supported though partition_image()
* **Add the ability to specify an alternate OCR** implementation by implementing an `OCRAgent` interface and specify it using `OCR_AGENT` environment variable.
* **Add Vectara destination connector** Adds support for writing partitioned documents into a Vectara index.
* **Add ability to detect text in .docx inline shapes** extensions of docx partition, extracts text from inline shapes and includes them in paragraph's text

### Fixes

* **Fix `partition_pdf()` not working when using chipper model with `file`**
* **Handle common incorrect arguments for `languages` and `ocr_languages`** Users are regularly receiving errors on the API because they are defining `ocr_languages` or `languages` with additional quotationmarks, brackets, and similar mistakes. This update handles common incorrect arguments and raises an appropriate warning.
* **Default `hi_res_model_name` now relies on `unstructured-inference`** When no explicit `hi_res_model_name` is passed into `partition` or `partition_pdf_or_image` the default model is picked by `unstructured-inference`'s settings or os env variable `UNSTRUCTURED_HI_RES_MODEL_NAME`; it now returns the same model name regardless of `infer_table_structure`'s value; this function will be deprecated in the future and the default model name will simply rely on `unstructured-inference` and will not consider os env in a future release.
* **Fix remove Vectara requirements from setup.py - there are no dependencies**
* **Add missing dependency files to package manifest**. Updates the file path for the ingest
  dependencies and adds missing extra dependencies.
* **Fix remove Vectara requirements from setup.py - there are no dependencies **
* **Add title to Vectara upload - was not separated out from initial connector **
* **Fix change OpenSearch port to fix potential conflict with Elasticsearch in ingest test **


## 0.12.3

### Enhancements

* **Driver for MongoDB connector.** Adds a driver with `unstructured` version information to the
  MongoDB connector.

### Features

* **Add Databricks Volumes destination connector** Databricks Volumes connector added to ingest CLI.  Users may now use `unstructured-ingest` to write partitioned data to a Databricks Volumes storage service.

### Fixes

* **Fix support for different Chipper versions and prevent running PDFMiner with Chipper**
* **Treat YAML files as text.** Adds YAML MIME types to the file detection code and treats those
  files as text.
* **Fix FSSpec destination connectors check_connection.** FSSpec destination connectors did not use `check_connection`. There was an error when trying to `ls` destination directory - it may not exist at the moment of connector creation. Now `check_connection` calls `ls` on bucket root and this method is called on `initialize` of destination connector.
* **Fix databricks-volumes extra location.** `setup.py` is currently pointing to the wrong location for the databricks-volumes extra requirements. This results in errors when trying to build the wheel for unstructured. This change updates to point to the correct path.
* **Fix uploading None values to Chroma and Pinecone.** Removes keys with None values with Pinecone and Chroma destinations. Pins Pinecone dependency
* **Update documentation.** (i) best practice for table extration by using 'skip_infer_table_types' param, instead of 'pdf_infer_table_structure', and (ii) fixed CSS, RST issues and typo in the documentation.
* **Fix postgres storage of link_texts.** Formatting of link_texts was breaking metadata storage.

## 0.12.2

### Enhancements

### Features

### Fixes

* **Fix index error in table processing.** Bumps the `unstructured-inference` version to address and
  index error that occurs on some tables in the table transformer object.

## 0.12.1

### Enhancements

* **Allow setting image block crop padding parameter** In certain circumstances, adjusting the image block crop padding can improve image block extraction by preventing extracted image blocks from being clipped.
* **Add suport for bitmap images in `partition_image`** Adds support for `.bmp` files in
  `partition`, `partition_image`, and `detect_filetype`.
* **Keep all image elements when using "hi_res" strategy** Previously, `Image` elements with small chunks of text were ignored unless the image block extraction parameters (`extract_images_in_pdf` or `extract_image_block_types`) were specified. Now, all image elements are kept regardless of whether the image block extraction parameters are specified.
* **Add filetype detection for `.wav` files.** Add filetpye detection for `.wav` files.
* **Add "basic" chunking strategy.** Add baseline chunking strategy that includes all shared chunking behaviors without breaking chunks on section or page boundaries.
* **Add overlap option for chunking.** Add option to overlap chunks. Intra-chunk and inter-chunk overlap are requested separately. Intra-chunk overlap is applied only to the second and later chunks formed by text-splitting an oversized chunk. Inter-chunk overlap may also be specified; this applies overlap between "normal" (not-oversized) chunks.
* **Salesforce connector accepts private key path or value.** Salesforce parameter `private-key-file` has been renamed to `private-key`. Private key can be provided as path to file or file contents.
* **Update documentation**: (i) added verbiage about the free API cap limit, (ii) added deprecation warning on ``Staging`` bricks in favor of ``Destination Connectors``, (iii) added warning and code examples to use the SaaS API Endpoints using CLI-vs-SDKs, (iv) fixed example pages formatting, (v) added deprecation on ``model_name`` in favor of ``hi_res_model_name``, (vi) added ``extract_images_in_pdf`` usage in ``partition_pdf`` section, (vii) reorganize and improve the documentation introduction section, and (viii) added PDF table extraction best practices.
* **Add "basic" chunking to ingest CLI.** Add options to ingest CLI allowing access to the new "basic" chunking strategy and overlap options.
* **Make Elasticsearch Destination connector arguments optional.** Elasticsearch Destination connector write settings are made optional and will rely on default values when not specified.
* **Normalize Salesforce artifact names.** Introduced file naming pattern present in other connectors to Salesforce connector.
* **Install Kapa AI chatbot.** Added Kapa.ai website widget on the documentation.

### Features
* **MongoDB Source Connector.** New source connector added to all CLI ingest commands to support downloading/partitioning files from MongoDB.
* **Add OpenSearch source and destination connectors.** OpenSearch, a fork of Elasticsearch, is a popular storage solution for various functionality such as search, or providing intermediary caches within data pipelines. Feature: Added OpenSearch source connector to support downloading/partitioning files. Added OpenSearch destination connector to be able to ingest documents from any supported source, embed them and write the embeddings / documents into OpenSearch.

### Fixes

* **Fix GCS connector converting JSON to string with single quotes.** FSSpec serialization caused conversion of JSON token to string with single quotes. GCS requires token in form of dict so this format is now assured.
* **Pin version of unstructured-client** Set minimum version of unstructured-client to avoid raising a TypeError when passing `api_key_auth` to `UnstructuredClient`
* **Fix the serialization of the Pinecone destination connector.** Presence of the PineconeIndex object breaks serialization due to TypeError: cannot pickle '_thread.lock' object. This removes that object before serialization.
* **Fix the serialization of the Elasticsearch destination connector.** Presence of the _client object breaks serialization due to TypeError: cannot pickle '_thread.lock' object. This removes that object before serialization.
* **Fix the serialization of the Postgres destination connector.** Presence of the _client object breaks serialization due to TypeError: cannot pickle '_thread.lock' object. This removes that object before serialization.
* **Fix documentation and sample code for Chroma.** Was pointing to wrong examples..
* **Fix flatten_dict to be able to flatten tuples inside dicts** Update flatten_dict function to support flattening tuples inside dicts. This is necessary for objects like Coordinates, when the object is not written to the disk, therefore not being converted to a list before getting flattened (still being a tuple).
* **Fix the serialization of the Chroma destination connector.** Presence of the ChromaCollection object breaks serialization due to TypeError: cannot pickle 'module' object. This removes that object before serialization.
* **Fix fsspec connectors returning version as integer.** Connector data source versions should always be string values, however we were using the integer checksum value for the version for fsspec connectors. This casts that value to a string.

## 0.12.0

### Enhancements

* **Drop support for python3.8** All dependencies are now built off of the minimum version of python being `3.10`

## 0.11.9

### Enhancements

* **Rename kwargs related to extracting image blocks** Rename the kwargs related to extracting image blocks for consistency and API usage.

### Features

* **Add PostgreSQL/SQLite destination connector** PostgreSQL and SQLite connector added to ingest CLI.  Users may now use `unstructured-ingest` to write partitioned data to a PostgreSQL or SQLite database. And write embeddings to PostgreSQL pgvector database.

### Fixes

* **Handle users providing fully spelled out languages** Occasionally some users are defining the `languages` param as a fully spelled out language instead of a language code. This adds a dictionary for common languages so those small mistakes are caught and silently fixed.
* **Fix unequal row-length in HTMLTable.text_as_html.** Fixes to other aspects of partition_html() in v0.11 allowed unequal cell-counts in table rows. Make the cells in each row correspond 1:1 with cells in the original table row. This fix also removes "noise" cells resulting from HTML-formatting whitespace and eliminates the "column-shifting" of cells that previously resulted from noise-cells.
* **Fix MongoDB connector URI password redaction.** MongoDB documentation states that characters `$ : / ? # [ ] @` must be percent encoded. URIs with password containing such special character were not redacted.

## 0.11.8

### Enhancements

* **Add SaaS API User Guide.** This documentation serves as a guide for Unstructured SaaS API users to register, receive an API key and URL, and manage your account and billing information.
* **Add inter-chunk overlap capability.** Implement overlap between chunks. This applies to all chunks prior to any text-splitting of oversized chunks so is a distinct behavior; overlap at text-splits of oversized chunks is independent of inter-chunk overlap (distinct chunk boundaries) and can be requested separately. Note this capability is not yet available from the API but will shortly be made accessible using a new `overlap_all` kwarg on partition functions.

### Features

### Fixes

## 0.11.7

### Enhancements

* **Add intra-chunk overlap capability.** Implement overlap for split-chunks where text-splitting is used to divide an oversized chunk into two or more chunks that fit in the chunking window. Note this capability is not yet available from the API but will shortly be made accessible using a new `overlap` kwarg on partition functions.
* **Update encoders to leverage dataclasses** All encoders now follow a class approach which get annotated with the dataclass decorator. Similar to the connectors, it uses a nested dataclass for the configs required to configure a client as well as a field/property approach to cache the client. This makes sure any variable associated with the class exists as a dataclass field.

### Features

* **Add Qdrant destination connector.** Adds support for writing documents and embeddings into a Qdrant collection.
* **Store base64 encoded image data in metadata fields.** Rather than saving to file, stores base64 encoded data of the image bytes and the mimetype for the image in metadata fields: `image_base64` and `image_mime_type` (if that is what the user specifies by some other param like `pdf_extract_to_payload`). This would allow the API to have parity with the library.

### Fixes

* **Fix table structure metric script** Update the call to table agent to now provide OCR tokens as required
* **Fix element extraction not working when using "auto" strategy for pdf and image** If element extraction is specified, the "auto" strategy falls back to the "hi_res" strategy.
* **Fix a bug passing a custom url to `partition_via_api`** Users that self host the api were not able to pass their custom url to `partition_via_api`.

## 0.11.6

### Enhancements

* **Update the layout analysis script.** The previous script only supported annotating `final` elements. The updated script also supports annotating `inferred` and `extracted` elements.
* **AWS Marketplace API documentation**: Added the user guide, including setting up VPC and CloudFormation, to deploy Unstructured API on AWS platform.
* **Azure Marketplace API documentation**: Improved the user guide to deploy Azure Marketplace API by adding references to Azure documentation.
* **Integration documentation**: Updated URLs for the `staging_for` bricks

### Features

* **Partition emails with base64-encoded text.** Automatically handles and decodes base64 encoded text in emails with content type `text/plain` and `text/html`.
* **Add Chroma destination connector** Chroma database connector added to ingest CLI.  Users may now use `unstructured-ingest` to write partitioned/embedded data to a Chroma vector database.
* **Add Elasticsearch destination connector.** Problem: After ingesting data from a source, users might want to move their data into a destination. Elasticsearch is a popular storage solution for various functionality such as search, or providing intermediary caches within data pipelines. Feature: Added Elasticsearch destination connector to be able to ingest documents from any supported source, embed them and write the embeddings / documents into Elasticsearch.

### Fixes

* **Enable --fields argument omission for elasticsearch connector** Solves two bugs where removing the optional parameter --fields broke the connector due to an integer processing error and using an elasticsearch config for a destination connector resulted in a serialization issue when optional parameter --fields was not provided.
* **Add hi_res_model_name** Adds kwarg to relevant functions and add comments that model_name is to be deprecated.

## 0.11.5

### Enhancements

### Features

### Fixes

* **Fix `partition_pdf()` and `partition_image()` importation issue.** Reorganize `pdf.py` and `image.py` modules to be consistent with other types of document import code.

## 0.11.4

### Enhancements

* **Refactor image extraction code.** The image extraction code is moved from `unstructured-inference` to `unstructured`.
* **Refactor pdfminer code.** The pdfminer code is moved from `unstructured-inference` to `unstructured`.
* **Improve handling of auth data for fsspec connectors.** Leverage an extension of the dataclass paradigm to support a `sensitive` annotation for fields related to auth (i.e. passwords, tokens). Refactor all fsspec connectors to use explicit access configs rather than a generic dictionary.
* **Add glob support for fsspec connectors** Similar to the glob support in the ingest local source connector, similar filters are now enabled on all fsspec based source connectors to limit files being partitioned.
* Define a constant for the splitter "+" used in tesseract ocr languages.

### Features

* **Save tables in PDF's separately as images.** The "table" elements are saved as `table-<pageN>-<tableN>.jpg`. This filename is presented in the `image_path` metadata field for the Table element. The default would be to not do this.
* **Add Weaviate destination connector** Weaviate connector added to ingest CLI.  Users may now use `unstructured-ingest` to write partitioned data from over 20 data sources (so far) to a Weaviate object collection.
* **Sftp Source Connector.** New source connector added to support downloading/partitioning files from Sftp.

### Fixes

* **Fix pdf `hi_res` partitioning failure when pdfminer fails.** Implemented logic to fall back to the "inferred_layout + OCR" if pdfminer fails in the `hi_res` strategy.
* **Fix a bug where image can be scaled too large for tesseract** Adds a limit to prevent auto-scaling an image beyond the maximum size `tesseract` can handle for ocr layout detection
* **Update partition_csv to handle different delimiters** CSV files containing both non-comma delimiters and commas in the data were throwing an error in Pandas. `partition_csv` now identifies the correct delimiter before the file is processed.
* **partition returning cid code in `hi_res`** occasionally pdfminer can fail to decode the text in an pdf file and return cid code as text. Now when this happens the text from OCR is used.

## 0.11.2

### Enhancements

* **Updated Documentation**: (i) Added examples, and (ii) API Documentation, including Usage, SDKs, Azure Marketplace, and parameters and validation errors.

### Features

* * **Add Pinecone destination connector.** Problem: After ingesting data from a source, users might want to produce embeddings for their data and write these into a vector DB. Pinecone is an option among these vector databases. Feature: Added Pinecone destination connector to be able to ingest documents from any supported source, embed them and write the embeddings / documents into Pinecone.

### Fixes

* **Process chunking parameter names in ingest correctly** Solves a bug where chunking parameters weren't being processed and used by ingest cli by renaming faulty parameter names and prepends; adds relevant parameters to ingest pinecone test to verify that the parameters are functional.

## 0.11.1

### Enhancements

* **Use `pikepdf` to repair invalid PDF structure** for PDFminer when we see error `PSSyntaxError` when PDFminer opens the document and creates the PDFminer pages object or processes a single PDF page.
* **Batch Source Connector support** For instances where it is more optimal to read content from a source connector in batches, a new batch ingest doc is added which created multiple ingest docs after reading them in in batches per process.

### Features

* **Staging Brick for Coco Format** Staging brick which converts a list of Elements into Coco Format.
* **Adds HubSpot connector** Adds connector to retrieve call, communications, emails, notes, products and tickets from HubSpot

### Fixes

* **Do not extract text of `<style>` tags in HTML.** `<style>` tags containing CSS in invalid positions previously contributed to element text. Do not consider text node of a `<style>` element as textual content.
* **Fix DOCX merged table cell repeats cell text.** Only include text for a merged cell, not for each underlying cell spanned by the merge.
* **Fix tables not extracted from DOCX header/footers.** Headers and footers in DOCX documents skip tables defined in the header and commonly used for layout/alignment purposes. Extract text from tables as a string and include in the `Header` and `Footer` document elements.
* **Fix output filepath for fsspec-based source connectors.** Previously the base directory was being included in the output filepath unnecessarily.

## 0.11.0

### Enhancements

* **Add a class for the strategy constants.** Add a class `PartitionStrategy` for the strategy constants and use the constants to replace strategy strings.
* **Temporary Support for paddle language parameter.** User can specify default langage code for paddle with ENV `DEFAULT_PADDLE_LANG` before we have the language mapping for paddle.
* **Improve DOCX page-break fidelity.** Improve page-break fidelity such that a paragraph containing a page-break is split into two elements, one containing the text before the page-break and the other the text after. Emit the PageBreak element between these two and assign the correct page-number (n and n+1 respectively) to the two textual elements.

### Features

* **Add ad-hoc fields to `ElementMetadata` instance.** End-users can now add their own metadata fields simply by assigning to an element-metadata attribute-name of their choice, like `element.metadata.coefficient = 0.58`. These fields will round-trip through JSON and can be accessed with dotted notation.
* **MongoDB Destination Connector.** New destination connector added to all CLI ingest commands to support writing partitioned json output to mongodb.

### Fixes

* **Fix `TYPE_TO_TEXT_ELEMENT_MAP`.** Updated `Figure` mapping from `FigureCaption` to `Image`.
* **Handle errors when extracting PDF text** Certain pdfs throw unexpected errors when being opened by `pdfminer`, causing `partition_pdf()` to fail. We expect to be able to partition smoothly using an alternative strategy if text extraction doesn't work.  Added exception handling to handle unexpected errors when extracting pdf text and to help determine pdf strategy.
* **Fix `fast` strategy fall back to `ocr_only`** The `fast` strategy should not fall back to a more expensive strategy.
* **Remove default user ./ssh folder** The default notebook user during image build would create the known_hosts file with incorrect ownership, this is legacy and no longer needed so it was removed.
* **Include `languages` in metadata when partitioning `strategy=hi_res` or `fast`** User defined `languages` was previously used for text detection, but not included in the resulting element metadata for some strategies. `languages` will now be included in the metadata regardless of partition strategy for pdfs and images.
* **Handle a case where Paddle returns a list item in ocr_data as None** In partition, while parsing PaddleOCR data, it was assumed that PaddleOCR does not return None for any list item in ocr_data. Removed the assumption by skipping the text region whenever this happens.
* **Fix some pdfs returning `KeyError: 'N'`** Certain pdfs were throwing this error when being opened by pdfminer. Added a wrapper function for pdfminer that allows these documents to be partitioned.
* **Fix mis-splits on `Table` chunks.** Remedies repeated appearance of full `.text_as_html` on metadata of each `TableChunk` split from a `Table` element too large to fit in the chunking window.
* **Import tables_agent from inference** so that we don't have to initialize a global table agent in unstructured OCR again
* **Fix empty table is identified as bulleted-table.** A table with no text content was mistakenly identified as a bulleted-table and processed by the wrong branch of the initial HTML partitioner.
* **Fix partition_html() emits empty (no text) tables.** A table with cells nested below a `<thead>` or `<tfoot>` element was emitted as a table element having no text and unparseable HTML in `element.metadata.text_as_html`. Do not emit empty tables to the element stream.
* **Fix HTML `element.metadata.text_as_html` contains spurious <br> elements in invalid locations.** The HTML generated for the `text_as_html` metadata for HTML tables contained `<br>` elements invalid locations like between `<table>` and `<tr>`. Change the HTML generator such that these do not appear.
* **Fix HTML table cells enclosed in <thead> and <tfoot> elements are dropped.** HTML table cells nested in a `<thead>` or `<tfoot>` element were not detected and the text in those cells was omitted from the table element text and `.text_as_html`. Detect table rows regardless of the semantic tag they may be nested in.
* **Remove whitespace padding from `.text_as_html`.** `tabulate` inserts padding spaces to achieve visual alignment of columns in HTML tables it generates. Add our own HTML generator to do this simple job and omit that padding as well as newlines ("\n") used for human readability.
* **Fix local connector with absolute input path** When passed an absolute filepath for the input document path, the local connector incorrectly writes the output file to the input file directory. This fixes such that the output in this case is written to `output-dir/input-filename.json`

## 0.10.30

### Enhancements

* **Support nested DOCX tables.** In DOCX, like HTML, a table cell can itself contain a table. In this case, create nested HTML tables to reflect that structure and create a plain-text table with captures all the text in nested tables, formatting it as a reasonable facsimile of a table.
* **Add connection check to ingest connectors** Each source and destination connector now support a `check_connection()` method which makes sure a valid connection can be established with the source/destination given any authentication credentials in a lightweight request.

### Features

* **Add functionality to do a second OCR on cropped table images.** Changes to the values for scaling ENVs affect entire page OCR output(OCR regression) so we now do a second OCR for tables.
* **Adds ability to pass timeout for a request when partitioning via a `url`.** `partition` now accepts a new optional parameter `request_timeout` which if set will prevent any `requests.get` from hanging indefinitely and instead will raise a timeout error. This is useful when partitioning a url that may be slow to respond or may not respond at all.

### Fixes

* **Fix logic that determines pdf auto strategy.** Previously, `_determine_pdf_auto_strategy` returned `hi_res` strategy only if `infer_table_structure` was true. It now returns the `hi_res` strategy if either `infer_table_structure` or `extract_images_in_pdf` is true.
* **Fix invalid coordinates when parsing tesseract ocr data.** Previously, when parsing tesseract ocr data, the ocr data had invalid bboxes if zoom was set to `0`. A logical check is now added to avoid such error.
* **Fix ingest partition parameters not being passed to the api.** When using the --partition-by-api flag via unstructured-ingest, none of the partition arguments are forwarded, meaning that these options are disregarded. With this change, we now pass through all of the relevant partition arguments to the api. This allows a user to specify all of the same partition arguments they would locally and have them respected when specifying --partition-by-api.
* **Support tables in section-less DOCX.** Generalize solution for MS Chat Transcripts exported as DOCX by including tables in the partitioned output when present.
* **Support tables that contain only numbers when partitioning via `ocr_only`** Tables that contain only numbers are returned as floats in a pandas.DataFrame when the image is converted from `.image_to_data()`. An AttributeError was raised downstream when trying to `.strip()` the floats.
* **Improve DOCX page-break detection.** DOCX page breaks are reliably indicated by `w:lastRenderedPageBreak` elements present in the document XML. Page breaks are NOT reliably indicated by "hard" page-breaks inserted by the author and when present are redundant to a `w:lastRenderedPageBreak` element so cause over-counting if used. Use rendered page-breaks only.

## 0.10.29

### Enhancements

* **Adds include_header argument for partition_csv and partition_tsv** Now supports retaining header rows in CSV and TSV documents element partitioning.
* **Add retry logic for all source connectors** All http calls being made by the ingest source connectors have been isolated and wrapped by the `SourceConnectionNetworkError` custom error, which triggers the retry logic, if enabled, in the ingest pipeline.
* **Google Drive source connector supports credentials from memory** Originally, the connector expected a filepath to pull the credentials from when creating the client. This was expanded to support passing that information from memory as a dict if access to the file system might not be available.
* **Add support for generic partition configs in ingest cli** Along with the explicit partition options supported by the cli, an `additional_partition_args` arg was added to allow users to pass in any other arguments that should be added when calling partition(). This helps keep any changes to the input parameters of the partition() exposed in the CLI.
* **Map full output schema for table-based destination connectors** A full schema was introduced to map the type of all output content from the json partition output and mapped to a flattened table structure to leverage table-based destination connectors. The delta table destination connector was updated at the moment to take advantage of this.
* **Incorporate multiple embedding model options into ingest, add diff test embeddings** Problem: Ingest pipeline already supported embedding functionality, however users might want to use different types of embedding providers. Enhancement: Extend ingest pipeline so that users can specify and embed via a particular embedding provider from a range of options. Also adds a diff test to compare output from an embedding module with the expected output

### Features

* **Allow setting table crop parameter** In certain circumstances, adjusting the table crop padding may improve table.

### Fixes

* **Fixes `partition_text` to prevent empty elements** Adds a check to filter out empty bullets.
* **Handle empty string for `ocr_languages` with values for `languages`** Some API users ran into an issue with sending `languages` params because the API defaulted to also using an empty string for `ocr_languages`. This update handles situations where `languages` is defined and `ocr_languages` is an empty string.
* **Fix PDF tried to loop through None** Previously the PDF annotation extraction tried to loop through `annots` that resolved out as None. A logical check added to avoid such error.
* **Ingest session handler not being shared correctly** All ingest docs that leverage the session handler should only need to set it once per process. It was recreating it each time because the right values weren't being set nor available given how dataclasses work in python.
* **Ingest download-only fix.** Previously the download only flag was being checked after the doc factory pipeline step, which occurs before the files are actually downloaded by the source node. This check was moved after the source node to allow for the files to be downloaded first before exiting the pipeline.
* **Fix flaky chunk-metadata.** Prior implementation was sensitive to element order in the section resulting in metadata values sometimes being dropped. Also, not all metadata items can be consolidated across multiple elements (e.g. coordinates) and so are now dropped from consolidated metadata.
* **Fix tesseract error `Estimating resolution as X`** leaded by invalid language parameters input. Proceed with defalut language `eng` when `lang.py` fails to find valid language code for tesseract, so that we don't pass an empty string to tesseract CLI and raise an exception in downstream.

## 0.10.28

### Enhancements

* **Add table structure evaluation helpers** Adds functions to evaluate the similarity between predicted table structure and actual table structure.
* **Use `yolox` by default for table extraction when partitioning pdf/image** `yolox` model provides higher recall of the table regions than the quantized version and it is now the default element detection model when `infer_table_structure=True` for partitioning pdf/image files
* **Remove pdfminer elements from inside tables** Previously, when using `hi_res` some elements where extracted using pdfminer too, so we removed pdfminer from the tables pipeline to avoid duplicated elements.
* **Fsspec downstream connectors** New destination connector added to ingest CLI, users may now use `unstructured-ingest` to write to any of the following:
  * Azure
  * Box
  * Dropbox
  * Google Cloud Service

### Features

* **Update `ocr_only` strategy in `partition_pdf()`** Adds the functionality to get accurate coordinate data when partitioning PDFs and Images with the `ocr_only` strategy.

### Fixes
* **Fixed SharePoint permissions for the fetching to be opt-in** Problem: Sharepoint permissions were trying to be fetched even when no reletad cli params were provided, and this gave an error due to values for those keys not existing. Fix: Updated getting keys to be with .get() method and changed the "skip-check" to check individual cli params rather than checking the existance of a config object.

* **Fixes issue where tables from markdown documents were being treated as text** Problem: Tables from markdown documents were being treated as text, and not being extracted as tables. Solution: Enable the `tables` extension when instantiating the `python-markdown` object. Importance: This will allow users to extract structured data from tables in markdown documents.
* **Fix wrong logger for paddle info** Replace the logger from unstructured-inference with the logger from unstructured for paddle_ocr.py module.
* **Fix ingest pipeline to be able to use chunking and embedding together** Problem: When ingest pipeline was using chunking and embedding together, embedding outputs were empty and the outputs of chunking couldn't be re-read into memory and be forwarded to embeddings. Fix: Added CompositeElement type to TYPE_TO_TEXT_ELEMENT_MAP to be able to process CompositeElements with unstructured.staging.base.isd_to_elements
* **Fix unnecessary mid-text chunk-splitting.** The "pre-chunker" did not consider separator blank-line ("\n\n") length when grouping elements for a single chunk. As a result, sections were frequently over-populated producing a over-sized chunk that required mid-text splitting.
* **Fix frequent dissociation of title from chunk.** The sectioning algorithm included the title of the next section with the prior section whenever it would fit, frequently producing association of a section title with the prior section and dissociating it from its actual section. Fix this by performing combination of whole sections only.
* **Fix PDF attempt to get dict value from string.** Fixes a rare edge case that prevented some PDF's from being partitioned. The `get_uris_from_annots` function tried to access the dictionary value of a string instance variable. Assign `None` to the annotation variable if the instance type is not dictionary to avoid the erroneous attempt.

## 0.10.27

### Enhancements

* **Leverage dict to share content across ingest pipeline** To share the ingest doc content across steps in the ingest pipeline, this was updated to use a multiprocessing-safe dictionary so changes get persisted and each step has the option to modify the ingest docs in place.

### Features

### Fixes

* **Removed `ebooklib` as a dependency** `ebooklib` is licensed under AGPL3, which is incompatible with the Apache 2.0 license. Thus it is being removed.
* **Caching fixes in ingest pipeline** Previously, steps like the source node were not leveraging parameters such as `re_download` to dictate if files should be forced to redownload rather than use what might already exist locally.

## 0.10.26

### Enhancements

* **Add text CCT CI evaluation workflow** Adds cct text extraction evaluation metrics to the current ingest workflow to measure the performance of each file extracted as well as aggregated-level performance.

### Features

* **Functionality to catch and classify overlapping/nested elements** Method to identify overlapping-bboxes cases within detected elements in a document. It returns two values: a boolean defining if there are overlapping elements present, and a list reporting them with relevant metadata. The output includes information about the `overlapping_elements`, `overlapping_case`, `overlapping_percentage`, `largest_ngram_percentage`, `overlap_percentage_total`, `max_area`, `min_area`, and `total_area`.
* **Add Local connector source metadata** python's os module used to pull stats from local file when processing via the local connector and populates fields such as last modified time, created time.

### Fixes

* **Fixes elements partitioned from an image file missing certain metadata** Metadata for image files, like file type, was being handled differently from other file types. This caused a bug where other metadata, like the file name, was being missed. This change brought metadata handling for image files to be more in line with the handling for other file types so that file name and other metadata fields are being captured.
* **Adds `typing-extensions` as an explicit dependency** This package is an implicit dependency, but the module is being imported directly in `unstructured.documents.elements` so the dependency should be explicit in case changes in other dependencies lead to `typing-extensions` being dropped as a dependency.
* **Stop passing `extract_tables` to `unstructured-inference` since it is now supported in `unstructured` instead** Table extraction previously occurred in `unstructured-inference`, but that logic, except for the table model itself, is now a part of the `unstructured` library. Thus the parameter triggering table extraction is no longer passed to the `unstructured-inference` package. Also noted the table output regression for PDF files.
* **Fix a bug in Table partitioning** Previously the `skip_infer_table_types` variable used in `partition` was not being passed down to specific file partitioners. Now you can utilize the `skip_infer_table_types` list variable when calling `partition` to specify the filetypes for which you want to skip table extraction, or the `infer_table_structure` boolean variable on the file specific partitioning function.
* **Fix partition docx without sections** Some docx files, like those from teams output, do not contain sections and it would produce no results because the code assumes all components are in sections. Now if no sections is detected from a document we iterate through the paragraphs and return contents found in the paragraphs.
* **Fix out-of-order sequencing of split chunks.** Fixes behavior where "split" chunks were inserted at the beginning of the chunk sequence. This would produce a chunk sequence like [5a, 5b, 3a, 3b, 1, 2, 4] when sections 3 and 5 exceeded `max_characters`.
* **Deserialization of ingest docs fixed** When ingest docs are being deserialized as part of the ingest pipeline process (cli), there were certain fields that weren't getting persisted (metadata and date processed). The from_dict method was updated to take these into account and a unit test added to check.
* **Map source cli command configs when destination set** Due to how the source connector is dynamically called when the destination connector is set via the CLI, the configs were being set incorrectoy, causing the source connector to break. The configs were fixed and updated to take into account Fsspec-specific connectors.

## 0.10.25

### Enhancements

* **Duplicate CLI param check** Given that many of the options associated with the `Click` based cli ingest commands are added dynamically from a number of configs, a check was incorporated to make sure there were no duplicate entries to prevent new configs from overwriting already added options.
* **Ingest CLI refactor for better code reuse** Much of the ingest cli code can be templated and was a copy-paste across files, adding potential risk. Code was refactored to use a base class which had much of the shared code templated.

### Features

* **Table OCR refactor** support Table OCR with pre-computed OCR data to ensure we only do one OCR for entrie document. User can specify
ocr agent tesseract/paddle in environment variable `OCR_AGENT` for OCRing the entire document.
* **Adds accuracy function** The accuracy scoring was originally an option under `calculate_edit_distance`. For easy function call, it is now a wrapper around the original function that calls edit_distance and return as "score".
* **Adds HuggingFaceEmbeddingEncoder** The HuggingFace Embedding Encoder uses a local embedding model as opposed to using an API.
* **Add AWS bedrock embedding connector** `unstructured.embed.bedrock` now provides a connector to use AWS bedrock's `titan-embed-text` model to generate embeddings for elements. This features requires valid AWS bedrock setup and an internet connectionto run.

### Fixes

* **Import PDFResourceManager more directly** We were importing `PDFResourceManager` from `pdfminer.converter` which was causing an error for some users. We changed to import from the actual location of `PDFResourceManager`, which is `pdfminer.pdfinterp`.
* **Fix language detection of elements with empty strings** This resolves a warning message that was raised by `langdetect` if the language was attempted to be detected on an empty string. Language detection is now skipped for empty strings.
* **Fix chunks breaking on regex-metadata matches.** Fixes "over-chunking" when `regex_metadata` was used, where every element that contained a regex-match would start a new chunk.
* **Fix regex-metadata match offsets not adjusted within chunk.** Fixes incorrect regex-metadata match start/stop offset in chunks where multiple elements are combined.
* **Map source cli command configs when destination set** Due to how the source connector is dynamically called when the destination connector is set via the CLI, the configs were being set incorrectoy, causing the source connector to break. The configs were fixed and updated to take into account Fsspec-specific connectors.
* **Fix metrics folder not discoverable** Fixes issue where unstructured/metrics folder is not discoverable on PyPI by adding an `__init__.py` file under the folder.
* **Fix a bug when `parition_pdf` get `model_name=None`** In API usage the `model_name` value is `None` and the `cast` function in `partition_pdf` would return `None` and lead to attribution error. Now we use `str` function to explicit convert the content to string so it is garanteed to have `starts_with` and other string functions as attributes
* **Fix html partition fail on tables without `tbody` tag** HTML tables may sometimes just contain headers without body (`tbody` tag)

## 0.10.24

### Enhancements

* **Improve natural reading order** Some `OCR` elements with only spaces in the text have full-page width in the bounding box, which causes the `xycut` sorting to not work as expected. Now the logic to parse OCR results removes any elements with only spaces (more than one space).
* **Ingest compression utilities and fsspec connector support** Generic utility code added to handle files that get pulled from a source connector that are either tar or zip compressed and uncompress them locally. This is then processed using a local source connector. Currently this functionality has been incorporated into the fsspec connector and all those inheriting from it (currently: Azure Blob Storage, Google Cloud Storage, S3, Box, and Dropbox).
* **Ingest destination connectors support for writing raw list of elements** Along with the default write method used in the ingest pipeline to write the json content associated with the ingest docs, each destination connector can now also write a raw list of elements to the desired downstream location without having an ingest doc associated with it.

### Features

* **Adds element type percent match function** In order to evaluate the element type extracted, we add a function that calculates the matched percentage between two frequency dictionary.

### Fixes

* **Fix paddle model file not discoverable** Fixes issue where ocr_models/paddle_ocr.py file is not discoverable on PyPI by adding
an `__init__.py` file under the folder.
* **Chipper v2 Fixes** Includes fix for a memory leak and rare last-element bbox fix. (unstructured-inference==0.7.7)
* **Fix image resizing issue** Includes fix related to resizing images in the tables pipeline. (unstructured-inference==0.7.6)

## 0.10.23

### Enhancements

* **Add functionality to limit precision when serializing to json** Precision for `points` is limited to 1 decimal point if coordinates["system"] == "PixelSpace" (otherwise 2 decimal points?). Precision for `detection_class_prob` is limited to 5 decimal points.
* **Fix csv file detection logic when mime-type is text/plain** Previously the logic to detect csv file type was considering only first row's comma count comparing with the header_row comma count and both the rows being same line the result was always true, Now the logic is changed to consider the comma's count for all the lines except first line and compare with header_row comma count.
* **Improved inference speed for Chipper V2** API requests with 'hi_res_model_name=chipper' now have ~2-3x faster responses.

### Features

### Fixes

* **Cleans up temporary files after conversion** Previously a file conversion utility was leaving temporary files behind on the filesystem without removing them when no longer needed. This fix helps prevent an accumulation of temporary files taking up excessive disk space.
* **Fixes `under_non_alpha_ratio` dividing by zero** Although this function guarded against a specific cause of division by zero, there were edge cases slipping through like strings with only whitespace. This update more generally prevents the function from performing a division by zero.
* **Fix languages default** Previously the default language was being set to English when elements didn't have text or if langdetect could not detect the language. It now defaults to None so there is not misleading information about the language detected.
* **Fixes recursion limit error that was being raised when partitioning Excel documents of a certain size** Previously we used a recursive method to find subtables within an excel sheet. However this would run afoul of Python's recursion depth limit when there was a contiguous block of more than 1000 cells within a sheet. This function has been updated to use the NetworkX library which avoids Python recursion issues.

## 0.10.22

### Enhancements

* **bump `unstructured-inference` to `0.7.3`** The updated version of `unstructured-inference` supports a new version of the Chipper model, as well as a cleaner schema for its output classes. Support is included for new inference features such as hierarchy and ordering.
* **Expose skip_infer_table_types in ingest CLI.** For each connector a new `--skip-infer-table-types` parameter was added to map to the `skip_infer_table_types` partition argument. This gives more granular control to unstructured-ingest users, allowing them to specify the file types for which we should attempt table extraction.
* **Add flag to ingest CLI to raise error if any single doc fails in pipeline** Currently if a single doc fails in the pipeline, the whole thing halts due to the error. This flag defaults to log an error but continue with the docs it can.
* **Emit hyperlink metadata for DOCX file-type.** DOCX partitioner now adds `metadata.links`, `metadata.link_texts` and `metadata.link_urls` for elements that contain a hyperlink that points to an external resource. So-called "jump" links pointing to document internal locations (such as those found in a table-of-contents "jumping" to a chapter or section) are excluded.

### Features

* **Add `elements_to_text` as a staging helper function** In order to get a single clean text output from unstructured for metric calculations, automate the process of extracting text from elements using this function.
* **Adds permissions(RBAC) data ingestion functionality for the Sharepoint connector.** Problem: Role based access control is an important component in many data storage systems. Users may need to pass permissions (RBAC) data to downstream systems when ingesting data. Feature: Added permissions data ingestion functionality to the Sharepoint connector.

### Fixes

* **Fixes PDF list parsing creating duplicate list items** Previously a bug in PDF list item parsing caused removal of other elements and duplication of the list item
* **Fixes duplicated elements** Fixes issue where elements are duplicated when embeddings are generated. This will allow users to generate embeddings for their list of Elements without duplicating/breaking the orginal content.
* **Fixes failure when flagging for embeddings through unstructured-ingest** Currently adding the embedding parameter to any connector results in a failure on the copy stage. This is resolves the issue by adding the IngestDoc to the context map in the embedding node's `run` method. This allows users to specify that connectors fetch embeddings without failure.
* **Fix ingest pipeline reformat nodes not discoverable** Fixes issue where  reformat nodes raise ModuleNotFoundError on import. This was due to the directory was missing `__init__.py` in order to make it discoverable.
* **Fix default language in ingest CLI** Previously the default was being set to english which injected potentially incorrect information to downstream language detection libraries. By setting the default to None allows those libraries to better detect what language the text is in the doc being processed.

## 0.10.21

* **Adds Scarf analytics**.

## 0.10.20

### Enhancements

* **Add document level language detection functionality.** Adds the "auto" default for the languages param to all partitioners. The primary language present in the document is detected using the `langdetect` package. Additional param `detect_language_per_element` is also added for partitioners that return multiple elements. Defaults to `False`.
* **Refactor OCR code** The OCR code for entire page is moved from unstructured-inference to unstructured. On top of continuing support for OCR language parameter, we also support two OCR processing modes, "entire_page" or "individual_blocks".
* **Align to top left when shrinking bounding boxes for `xy-cut` sorting:** Update `shrink_bbox()` to keep top left rather than center.
* **Add visualization script to annotate elements** This script is often used to analyze/visualize elements with coordinates (e.g. partition_pdf()).
* **Adds data source properties to the Jira, Github and Gitlab connectors** These properties (date_created, date_modified, version, source_url, record_locator) are written to element metadata during ingest, mapping elements to information about the document source from which they derive. This functionality enables downstream applications to reveal source document applications, e.g. a link to a GDrive doc, Salesforce record, etc.
* **Improve title detection in pptx documents** The default title textboxes on a pptx slide are now categorized as titles.
* **Improve hierarchy detection in pptx documents** List items, and other slide text are properly nested under the slide title. This will enable better chunking of pptx documents.
* **Refactor of the ingest cli workflow** The refactored approach uses a dynamically set pipeline with a snapshot along each step to save progress and accommodate continuation from a snapshot if an error occurs. This also allows the pipeline to dynamically assign any number of steps to modify the partitioned content before it gets written to a destination.
* **Applies `max_characters=<n>` argument to all element types in `add_chunking_strategy` decorator** Previously this argument was only utilized in chunking Table elements and now applies to all partitioned elements if `add_chunking_strategy` decorator is utilized, further preparing the elements for downstream processing.
* **Add common retry strategy utilities for unstructured-ingest** Dynamic retry strategy with exponential backoff added to Notion source connector.
*
### Features

* **Adds `bag_of_words` and `percent_missing_text` functions** In order to count the word frequencies in two input texts and calculate the percentage of text missing relative to the source document.
* **Adds `edit_distance` calculation metrics** In order to benchmark the cleaned, extracted text with unstructured, `edit_distance` (`Levenshtein distance`) is included.
* **Adds detection_origin field to metadata** Problem: Currently isn't an easy way to find out how an element was created. With this change that information is added. Importance: With this information the developers and users are now able to know how an element was created to make decisions on how to use it. In order tu use this feature
setting UNSTRUCTURED_INCLUDE_DEBUG_METADATA=true is needed.
* **Adds a function that calculates frequency of the element type and its depth** To capture the accuracy of element type extraction, this function counts the occurrences of each unique element type with its depth for use in element metrics.

### Fixes

* **Fix zero division error in annotation bbox size** This fixes the bug where we find annotation bboxes realted to an element that need to divide the intersection size between annotation bbox and element bbox by the size of the annotation bbox
* **Fix prevent metadata module from importing dependencies from unnecessary modules** Problem: The `metadata` module had several top level imports that were only used in and applicable to code related to specific document types, while there were many general-purpose functions. As a result, general-purpose functions couldn't be used without unnecessary dependencies being installed. Fix: moved 3rd party dependency top level imports to inside the functions in which they are used and applied a decorator to check that the dependency is installed and emit a helpful error message if not.
* **Fixes category_depth None value for Title elements** Problem: `Title` elements from `chipper` get `category_depth`= None even when `Headline` and/or `Subheadline` elements are present in the same page. Fix: all `Title` elements with `category_depth` = None should be set to have a depth of 0 instead iff there are `Headline` and/or `Subheadline` element-types present. Importance: `Title` elements should be equivalent html `H1` when nested headings are present; otherwise, `category_depth` metadata can result ambiguous within elements in a page.
* **Tweak `xy-cut` ordering output to be more column friendly** This results in the order of elements more closely reflecting natural reading order which benefits downstream applications. While element ordering from `xy-cut` is usually mostly correct when ordering multi-column documents, sometimes elements from a RHS column will appear before elements in a LHS column. Fix: add swapped `xy-cut` ordering by sorting by X coordinate first and then Y coordinate.
* **Fixes badly initialized Formula** Problem: YoloX contain new types of elements, when loading a document that contain formulas a new element of that class
should be generated, however the Formula class inherits from Element instead of Text. After this change the element is correctly created with the correct class
allowing the document to be loaded. Fix: Change parent class for Formula to Text. Importance: Crucial to be able to load documents that contain formulas.
* **Fixes pdf uri error** An error was encountered when URI type of `GoToR` which refers to pdf resources outside of its own was detected since no condition catches such case. The code is fixing the issue by initialize URI before any condition check.


## 0.10.19

### Enhancements

* **Adds XLSX document level language detection** Enhancing on top of language detection functionality in previous release, we now support language detection within `.xlsx` file type at Element level.
* **bump `unstructured-inference` to `0.6.6`** The updated version of `unstructured-inference` makes table extraction in `hi_res` mode configurable to fine tune table extraction performance; it also improves element detection by adding a deduplication post processing step in the `hi_res` partitioning of pdfs and images.
* **Detect text in HTML Heading Tags as Titles** This will increase the accuracy of hierarchies in HTML documents and provide more accurate element categorization. If text is in an HTML heading tag and is not a list item, address, or narrative text, categorize it as a title.
* **Update python-based docs** Refactor docs to use the actual unstructured code rather than using the subprocess library to run the cli command itself.
* **Adds Table support for the `add_chunking_strategy` decorator to partition functions.** In addition to combining elements under Title elements, user's can now specify the `max_characters=<n>` argument to chunk Table elements into TableChunk elements with `text` and `text_as_html` of length <n> characters. This means partitioned Table results are ready for use in downstream applications without any post processing.
* **Expose endpoint url for s3 connectors** By allowing for the endpoint url to be explicitly overwritten, this allows for any non-AWS data providers supporting the s3 protocol to be supported (i.e. minio).

### Features

* **change default `hi_res` model for pdf/image partition to `yolox`** Now partitioning pdf/image using `hi_res` strategy utilizes `yolox_quantized` model isntead of `detectron2_onnx` model. This new default model has better recall for tables and produces more detailed categories for elements.
* **XLSX can now reads subtables within one sheet** Problem: Many .xlsx files are not created to be read as one full table per sheet. There are subtables, text and header along with more informations to extract from each sheet. Feature: This `partition_xlsx` now can reads subtable(s) within one .xlsx sheet, along with extracting other title and narrative texts. Importance: This enhance the power of .xlsx reading to not only one table per sheet, allowing user to capture more data tables from the file, if exists.
* **Update Documentation on Element Types and Metadata**: We have updated the documentation according to the latest element types and metadata. It includes the common and additional metadata provided by the Partitions and Connectors.

### Fixes

* **Fixes partition_pdf is_alnum reference bug** Problem: The `partition_pdf` when attempt to get bounding box from element experienced a reference before assignment error when the first object is not text extractable.  Fix: Switched to a flag when the condition is met. Importance: Crucial to be able to partition with pdf.
* **Fix various cases of HTML text missing after partition**
  Problem: Under certain circumstances, text immediately after some HTML tags will be misssing from partition result.
  Fix: Updated code to deal with these cases.
  Importance: This will ensure the correctness when partitioning HTML and Markdown documents.
* **Fixes chunking when `detection_class_prob` appears in Element metadata** Problem: when `detection_class_prob` appears in Element metadata, Elements will only be combined by chunk_by_title if they have the same `detection_class_prob` value (which is rare). This is unlikely a case we ever need to support and most often results in no chunking. Fix: `detection_class_prob` is included in the chunking list of metadata keys excluded for similarity comparison. Importance: This change allows `chunk_by_title` to operate as intended for documents which include `detection_class_prob` metadata in their Elements.

## 0.10.18

### Enhancements

* **Better detection of natural reading order in images and PDF's** The elements returned by partition better reflect natural reading order in some cases, particularly in complicated multi-column layouts, leading to better chunking and retrieval for downstream applications. Achieved by improving the `xy-cut` sorting to preprocess bboxes, shrinking all bounding boxes by 90% along x and y axes (still centered around the same center point), which allows projection lines to be drawn where not possible before if layout bboxes overlapped.
* **Improves `partition_xml` to be faster and more memory efficient when partitioning large XML files** The new behavior is to partition iteratively to prevent loading the entire XML tree into memory at once in most use cases.
* **Adds data source properties to SharePoint, Outlook, Onedrive, Reddit, Slack, DeltaTable connectors** These properties (date_created, date_modified, version, source_url, record_locator) are written to element metadata during ingest, mapping elements to information about the document source from which they derive. This functionality enables downstream applications to reveal source document applications, e.g. a link to a GDrive doc, Salesforce record, etc.
* **Add functionality to save embedded images in PDF's separately as images** This allows users to save embedded images in PDF's separately as images, given some directory path. The saved image path is written to the metadata for the Image element. Downstream applications may benefit by providing users with image links from relevant "hits."
* **Azure Cognite Search destination connector** New Azure Cognitive Search destination connector added to ingest CLI.  Users may now use `unstructured-ingest` to write partitioned data from over 20 data sources (so far) to an Azure Cognitive Search index.
* **Improves salesforce partitioning** Partitions Salesforce data as xlm instead of text for improved detail and flexibility. Partitions htmlbody instead of textbody for Salesforce emails. Importance: Allows all Salesforce fields to be ingested and gives Salesforce emails more detailed partitioning.
* **Add document level language detection functionality.** Introduces the "auto" default for the languages param, which then detects the languages present in the document using the `langdetect` package. Adds the document languages as ISO 639-3 codes to the element metadata. Implemented only for the partition_text function to start.
* **PPTX partitioner refactored in preparation for enhancement.** Behavior should be unchanged except that shapes enclosed in a group-shape are now included, as many levels deep as required (a group-shape can itself contain a group-shape).
* **Embeddings support for the SharePoint SourceConnector via unstructured-ingest CLI** The SharePoint connector can now optionally create embeddings from the elements it pulls out during partition and upload those embeddings to Azure Cognitive Search index.
* **Improves hierarchy from docx files by leveraging natural hierarchies built into docx documents**  Hierarchy can now be detected from an indentation level for list bullets/numbers and by style name (e.g. Heading 1, List Bullet 2, List Number).
* **Chunking support for the SharePoint SourceConnector via unstructured-ingest CLI** The SharePoint connector can now optionally chunk the elements pulled out during partition via the chunking unstructured brick. This can be used as a stage before creating embeddings.

### Features

* **Adds `links` metadata in `partition_pdf` for `fast` strategy.** Problem: PDF files contain rich information and hyperlink that Unstructured did not captured earlier. Feature: `partition_pdf` now can capture embedded links within the file along with its associated text and page number. Importance: Providing depth in extracted elements give user a better understanding and richer context of documents. This also enables user to map to other elements within the document if the hyperlink is refered internally.
* **Adds the embedding module to be able to embed Elements** Problem: Many NLP applications require the ability to represent parts of documents in a semantic way. Until now, Unstructured did not have text embedding ability within the core library. Feature: This embedding module is able to track embeddings related data with a class, embed a list of elements, and return an updated list of Elements with the *embeddings* property. The module is also able to embed query strings. Importance: Ability to embed documents or parts of documents will enable users to make use of these semantic representations in different NLP applications, such as search, retrieval, and retrieval augmented generation.

### Fixes

* **Fixes a metadata source serialization bug** Problem: In unstructured elements, when loading an elements json file from the disk, the data_source attribute is assumed to be an instance of DataSourceMetadata and the code acts based on that. However the loader did not satisfy the assumption, and loaded it as a dict instead, causing an error. Fix: Added necessary code block to initialize a DataSourceMetadata object, also refactored DataSourceMetadata.from_dict() method to remove redundant code. Importance: Crucial to be able to load elements (which have data_source fields) from json files.
* **Fixes issue where unstructured-inference was not getting updated** Problem: unstructured-inference was not getting upgraded to the version to match unstructured release when doing a pip install.  Solution: using `pip install unstructured[all-docs]` it will now upgrade both unstructured and unstructured-inference. Importance: This will ensure that the inference library is always in sync with the unstructured library, otherwise users will be using outdated libraries which will likely lead to unintended behavior.
* **Fixes SharePoint connector failures if any document has an unsupported filetype** Problem: Currently the entire connector ingest run fails if a single IngestDoc has an unsupported filetype. This is because a ValueError is raised in the IngestDoc's `__post_init__`. Fix: Adds a try/catch when the IngestConnector runs get_ingest_docs such that the error is logged but all processable documents->IngestDocs are still instantiated and returned. Importance: Allows users to ingest SharePoint content even when some files with unsupported filetypes exist there.
* **Fixes Sharepoint connector server_path issue** Problem: Server path for the Sharepoint Ingest Doc was incorrectly formatted, causing issues while fetching pages from the remote source. Fix: changes formatting of remote file path before instantiating SharepointIngestDocs and appends a '/' while fetching pages from the remote source. Importance: Allows users to fetch pages from Sharepoint Sites.
* **Fixes Sphinx errors.** Fixes errors when running Sphinx `make html` and installs library to suppress warnings.
* **Fixes a metadata backwards compatibility error** Problem: When calling `partition_via_api`, the hosted api may return an element schema that's newer than the current `unstructured`. In this case, metadata fields were added which did not exist in the local `ElementMetadata` dataclass, and `__init__()` threw an error. Fix: remove nonexistent fields before instantiating in `ElementMetadata.from_json()`. Importance: Crucial to avoid breaking changes when adding fields.
* **Fixes issue with Discord connector when a channel returns `None`** Problem: Getting the `jump_url` from a nonexistent Discord `channel` fails. Fix: property `jump_url` is now retrieved within the same context as the messages from the channel. Importance: Avoids cascading issues when the connector fails to fetch information about a Discord channel.
* **Fixes occasionally SIGABTR when writing table with `deltalake` on Linux** Problem: occasionally on Linux ingest can throw a `SIGABTR` when writing `deltalake` table even though the table was written correctly. Fix: put the writing function into a `Process` to ensure its execution to the fullest extent before returning to the main process. Importance: Improves stability of connectors using `deltalake`
* **Fixes badly initialized Formula** Problem: YoloX contain new types of elements, when loading a document that contain formulas a new element of that class should be generated, however the Formula class inherits from Element instead of Text. After this change the element is correctly created with the correct class allowing the document to be loaded. Fix: Change parent class for Formula to Text. Importance: Crucial to be able to load documents that contain formulas.

## 0.10.16

### Enhancements

* **Adds data source properties to Airtable, Confluence, Discord, Elasticsearch, Google Drive, and Wikipedia connectors** These properties (date_created, date_modified, version, source_url, record_locator) are written to element metadata during ingest, mapping elements to information about the document source from which they derive. This functionality enables downstream applications to reveal source document applications, e.g. a link to a GDrive doc, Salesforce record, etc.
* **DOCX partitioner refactored in preparation for enhancement.** Behavior should be unchanged except in multi-section documents containing different headers/footers for different sections. These will now emit all distinct headers and footers encountered instead of just those for the last section.
* **Add a function to map between Tesseract and standard language codes.** This allows users to input language information to the `languages` param in any Tesseract-supported langcode or any ISO 639 standard language code.
* **Add document level language detection functionality.** Introduces the "auto" default for the languages param, which then detects the languages present in the document using the `langdetect` package. Implemented only for the partition_text function to start.

### Features

### Fixes

* ***Fixes an issue that caused a partition error for some PDF's.** Fixes GH Issue 1460 by bypassing a coordinate check if an element has invalid coordinates.

## 0.10.15


### Enhancements

* **Support for better element categories from the next-generation image-to-text model ("chipper").** Previously, not all of the classifications from Chipper were being mapped to proper `unstructured` element categories so the consumer of the library would see many `UncategorizedText` elements. This fixes the issue, improving the granularity of the element categories outputs for better downstream processing and chunking. The mapping update is:
  * "Threading": `NarrativeText`
  * "Form": `NarrativeText`
  * "Field-Name": `Title`
  * "Value": `NarrativeText`
  * "Link": `NarrativeText`
  * "Headline": `Title` (with `category_depth=1`)
  * "Subheadline": `Title` (with `category_depth=2`)
  * "Abstract": `NarrativeText`
* **Better ListItem grouping for PDF's (fast strategy).** The `partition_pdf` with `fast` strategy previously broke down some numbered list item lines as separate elements. This enhancement leverages the x,y coordinates and bbox sizes to help decide whether the following chunk of text is a continuation of the immediate previous detected ListItem element or not, and not detect it as its own non-ListItem element.
* **Fall back to text-based classification for uncategorized Layout elements for Images and PDF's**. Improves element classification by running existing text-based rules on previously `UncategorizedText` elements.
* **Adds table partitioning for Partitioning for many doc types including: .html, .epub., .md, .rst, .odt, and .msg.** At the core of this change is the .html partition functionality, which is leveraged by the other effected doc types. This impacts many scenarios where `Table` Elements are now propery extracted.
* **Create and add `add_chunking_strategy` decorator to partition functions.** Previously, users were responsible for their own chunking after partitioning elements, often required for downstream applications. Now, individual elements may be combined into right-sized chunks where min and max character size may be specified if `chunking_strategy=by_title`. Relevant elements are grouped together for better downstream results. This enables users immediately use partitioned results effectively in downstream applications (e.g. RAG architecture apps) without any additional post-processing.
* **Adds `languages` as an input parameter and marks `ocr_languages` kwarg for deprecation in pdf, image, and auto partitioning functions.** Previously, language information was only being used for Tesseract OCR for image-based documents and was in a Tesseract specific string format, but by refactoring into a list of standard language codes independent of Tesseract, the `unstructured` library will better support `languages` for other non-image pipelines and/or support for other OCR engines.
* **Removes `UNSTRUCTURED_LANGUAGE` env var usage and replaces `language` with `languages` as an input parameter to unstructured-partition-text_type functions.** The previous parameter/input setup was not user-friendly or scalable to the variety of elements being processed. By refactoring the inputted language information into a list of standard language codes, we can support future applications of the element language such as detection, metadata, and multi-language elements. Now, to skip English specific checks, set the `languages` parameter to any non-English language(s).
* **Adds `xlsx` and `xls` filetype extensions to the `skip_infer_table_types` default list in `partition`.** By adding these file types to the input parameter these files should not go through table extraction. Users can still specify if they would like to extract tables from these filetypes, but will have to set the `skip_infer_table_types` to exclude the desired filetype extension. This avoids mis-representing complex spreadsheets where there may be multiple sub-tables and other content.
* **Better debug output related to sentence counting internals**. Clarify message when sentence is not counted toward sentence count because there aren't enough words, relevant for developers focused on `unstructured`s NLP internals.
* **Faster ocr_only speed for partitioning PDF and images.** Use `unstructured_pytesseract.run_and_get_multiple_output` function to reduce the number of calls to `tesseract` by half when partitioning pdf or image with `tesseract`
* **Adds data source properties to fsspec connectors** These properties (date_created, date_modified, version, source_url, record_locator) are written to element metadata during ingest, mapping elements to information about the document source from which they derive. This functionality enables downstream applications to reveal source document applications, e.g. a link to a GDrive doc, Salesforce record, etc.
* **Add delta table destination connector** New delta table destination connector added to ingest CLI.  Users may now use `unstructured-ingest` to write partitioned data from over 20 data sources (so far) to a Delta Table.
* **Rename to Source and Destination Connectors in the Documentation.** Maintain naming consistency between Connectors codebase and documentation with the first addition to a destination connector.
* **Non-HTML text files now return unstructured-elements as opposed to HTML-elements.** Previously the text based files that went through `partition_html` would return HTML-elements but now we preserve the format from the input using `source_format` argument in the partition call.
* **Adds `PaddleOCR` as an optional alternative to `Tesseract`** for OCR in processing of PDF or Image files, it is installable via the `makefile` command `install-paddleocr`. For experimental purposes only.
* **Bump unstructured-inference** to 0.5.28. This version bump markedly improves the output of table data, rendered as `metadata.text_as_html` in an element. These changes include:
  * add env variable `ENTIRE_PAGE_OCR` to specify using paddle or tesseract on entire page OCR
  * table structure detection now pads the input image by 25 pixels in all 4 directions to improve its recall (0.5.27)
  * support paddle with both cpu and gpu and assume it is pre-installed (0.5.26)
  * fix a bug where `cells_to_html` doesn't handle cells spanning multiple rows properly (0.5.25)
  * remove `cv2` preprocessing step before OCR step in table transformer (0.5.24)

### Features

* **Adds element metadata via `category_depth` with default value None**.
  * This additional metadata is useful for vectordb/LLM, chunking strategies, and retrieval applications.
* **Adds a naive hierarchy for elements via a `parent_id` on the element's metadata**
  * Users will now have more metadata for implementing vectordb/LLM chunking strategies. For example, text elements could be queried by their preceding title element.
  * Title elements created from HTML headings will properly nest

### Fixes

* **`add_pytesseract_bboxes_to_elements` no longer returns `nan` values**. The function logic is now broken into new methods
  `_get_element_box` and `convert_multiple_coordinates_to_new_system`
* **Selecting a different model wasn't being respected when calling `partition_image`.** Problem: `partition_pdf` allows for passing a `model_name` parameter. Given the similarity between the image and PDF pipelines, the expected behavior is that `partition_image` should support the same parameter, but `partition_image` was unintentionally not passing along its `kwargs`. This was corrected by adding the kwargs to the downstream call.
* **Fixes a chunking issue via dropping the field "coordinates".** Problem: chunk_by_title function was chunking each element to its own individual chunk while it needed to group elements into a fewer number of chunks. We've discovered that this happens due to a metadata matching logic in chunk_by_title function, and discovered that elements with different metadata can't be put into the same chunk. At the same time, any element with "coordinates" essentially had different metadata than other elements, due each element locating in different places and having different coordinates. Fix: That is why we have included the key "coordinates" inside a list of excluded metadata keys, while doing this "metadata_matches" comparision. Importance: This change is crucial to be able to chunk by title for documents which include "coordinates" metadata in their elements.

## 0.10.14

### Enhancements

* Update all connectors to use new downstream architecture
  * New click type added to parse comma-delimited string inputs
  * Some CLI options renamed

### Features

### Fixes

## 0.10.13

### Enhancements

* Updated documentation: Added back support doc types for partitioning, more Python codes in the API page,  RAG definition, and use case.
* Updated Hi-Res Metadata: PDFs and Images using Hi-Res strategy now have layout model class probabilities added ot metadata.
* Updated the `_detect_filetype_from_octet_stream()` function to use libmagic to infer the content type of file when it is not a zip file.
* Tesseract minor version bump to 5.3.2

### Features

* Add Jira Connector to be able to pull issues from a Jira organization
* Add `clean_ligatures` function to expand ligatures in text


### Fixes

* `partition_html` breaks on `<br>` elements.
* Ingest error handling to properly raise errors when wrapped
* GH issue 1361: fixes a sortig error that prevented some PDF's from being parsed
* Bump unstructured-inference
  * Brings back embedded images in PDF's (0.5.23)

## 0.10.12

### Enhancements

* Removed PIL pin as issue has been resolved upstream
* Bump unstructured-inference
  * Support for yolox_quantized layout detection model (0.5.20)
* YoloX element types added


### Features

* Add Salesforce Connector to be able to pull Account, Case, Campaign, EmailMessage, Lead

### Fixes


* Bump unstructured-inference
  * Avoid divide-by-zero errors swith `safe_division` (0.5.21)

## 0.10.11

### Enhancements

* Bump unstructured-inference
  * Combine entire-page OCR output with layout-detected elements, to ensure full coverage of the page (0.5.19)

### Features

* Add in ingest cli s3 writer

### Fixes

* Fix a bug where `xy-cut` sorting attemps to sort elements without valid coordinates; now xy cut sorting only works when **all** elements have valid coordinates

## 0.10.10

### Enhancements

* Adds `text` as an input parameter to `partition_xml`.
* `partition_xml` no longer runs through `partition_text`, avoiding incorrect splitting
  on carriage returns in the XML. Since `partition_xml` no longer calls `partition_text`,
  `min_partition` and `max_partition` are no longer supported in `partition_xml`.
* Bump `unstructured-inference==0.5.18`, change non-default detectron2 classification threshold
* Upgrade base image from rockylinux 8 to rockylinux 9
* Serialize IngestDocs to JSON when passing to subprocesses

### Features

### Fixes

- Fix a bug where mismatched `elements` and `bboxes` are passed into `add_pytesseract_bbox_to_elements`

## 0.10.9

### Enhancements

* Fix `test_json` to handle only non-extra dependencies file types (plain-text)

### Features

* Adds `chunk_by_title` to break a document into sections based on the presence of `Title`
  elements.
* add new extraction function `extract_image_urls_from_html` to extract all img related URL from html text.

### Fixes

* Make cv2 dependency optional
* Edit `add_pytesseract_bbox_to_elements`'s (`ocr_only` strategy) `metadata.coordinates.points` return type to `Tuple` for consistency.
* Re-enable test-ingest-confluence-diff for ingest tests
* Fix syntax for ingest test check number of files
* Fix csv and tsv partitioners loosing the first line of the files when creating elements

## 0.10.8

### Enhancements

* Release docker image that installs Python 3.10 rather than 3.8

### Features

### Fixes

## 0.10.7

### Enhancements

### Features

### Fixes

* Remove overly aggressive ListItem chunking for images and PDF's which typically resulted in inchorent elements.

## 0.10.6

### Enhancements

* Enable `partition_email` and `partition_msg` to detect if an email is PGP encryped. If
  and email is PGP encryped, the functions will return an empy list of elements and
  emit a warning about the encrypted content.
* Add threaded Slack conversations into Slack connector output
* Add functionality to sort elements using `xy-cut` sorting approach in `partition_pdf` for `hi_res` and `fast` strategies
* Bump unstructured-inference
  * Set OMP_THREAD_LIMIT to 1 if not set for better tesseract perf (0.5.17)

### Features

* Extract coordinates from PDFs and images when using OCR only strategy and add to metadata

### Fixes

* Update `partition_html` to respect the order of `<pre>` tags.
* Fix bug in `partition_pdf_or_image` where two partitions were called if `strategy == "ocr_only"`.
* Bump unstructured-inference
  * Fix issue where temporary files were being left behind (0.5.16)
* Adds deprecation warning for the `file_filename` kwarg to `partition`, `partition_via_api`,
  and `partition_multiple_via_api`.
* Fix documentation build workflow by pinning dependencies

## 0.10.5

### Enhancements

* Create new CI Pipelines
  - Checking text, xml, email, and html doc tests against the library installed without extras
  - Checking each library extra against their respective tests
* `partition` raises an error and tells the user to install the appropriate extra if a filetype
  is detected that is missing dependencies.
* Add custom errors to ingest
* Bump `unstructured-ingest==0.5.15`
  - Handle an uncaught TesseractError (0.5.15)
  - Add TIFF test file and TIFF filetype to `test_from_image_file` in `test_layout` (0.5.14)
* Use `entire_page` ocr mode for pdfs and images
* Add notes on extra installs to docs
* Adds ability to reuse connections per process in unstructured-ingest

### Features
* Add delta table connector

### Fixes

## 0.10.4
* Pass ocr_mode in partition_pdf and set the default back to individual pages for now
* Add diagrams and descriptions for ingest design in the ingest README

### Features
* Supports multipage TIFF image partitioning

### Fixes

## 0.10.2

### Enhancements
* Bump unstructured-inference==0.5.13:
  - Fix extracted image elements being included in layout merge, addresses the issue
    where an entire-page image in a PDF was not passed to the layout model when using hi_res.

### Features

### Fixes

## 0.10.1

### Enhancements
* Bump unstructured-inference==0.5.12:
  - fix to avoid trace for certain PDF's (0.5.12)
  - better defaults for DPI for hi_res and  Chipper (0.5.11)
  - implement full-page OCR (0.5.10)

### Features

### Fixes

* Fix dead links in repository README (Quick Start > Install for local development, and Learn more > Batch Processing)
* Update document dependencies to include tesseract-lang for additional language support (required for tests to pass)

## 0.10.0

### Enhancements

* Add `include_header` kwarg to `partition_xlsx` and change default behavior to `True`
* Update the `links` and `emphasized_texts` metadata fields

### Features

### Fixes

## 0.9.3

### Enhancements

* Pinned dependency cleanup.
* Update `partition_csv` to always use `soupparser_fromstring` to parse `html text`
* Update `partition_tsv` to always use `soupparser_fromstring` to parse `html text`
* Add `metadata.section` to capture epub table of contents data
* Add `unique_element_ids` kwarg to partition functions. If `True`, will use a UUID
  for element IDs instead of a SHA-256 hash.
* Update `partition_xlsx` to always use `soupparser_fromstring` to parse `html text`
* Add functionality to switch `html` text parser based on whether the `html` text contains emoji
* Add functionality to check if a string contains any emoji characters
* Add CI tests around Notion

### Features

* Add Airtable Connector to be able to pull views/tables/bases from an Airtable organization

### Fixes

* fix pdf partition of list items being detected as titles in OCR only mode
* make notion module discoverable
* fix emails with `Content-Distribution: inline` and `Content-Distribution: attachment` with no filename
* Fix email attachment filenames which had `=` in the filename itself

## 0.9.2


### Enhancements

* Update table extraction section in API documentation to sync with change in Prod API
* Update Notion connector to extract to html
* Added UUID option for `element_id`
* Bump unstructured-inference==0.5.9:
  - better caching of models
  - another version of detectron2 available, though the default layout model is unchanged
* Added UUID option for element_id
* Added UUID option for element_id
* CI improvements to run ingest tests in parallel

### Features

* Adds Sharepoint connector.

### Fixes

* Bump unstructured-inference==0.5.9:
  - ignores Tesseract errors where no text is extracted for tiles that indeed, have no text

## 0.9.1

### Enhancements

* Adds --partition-pdf-infer-table-structure to unstructured-ingest.
* Enable `partition_html` to skip headers and footers with the `skip_headers_and_footers` flag.
* Update `partition_doc` and `partition_docx` to track emphasized texts in the output
* Adds post processing function `filter_element_types`
* Set the default strategy for partitioning images to `hi_res`
* Add page break parameter section in API documentation to sync with change in Prod API
* Update `partition_html` to track emphasized texts in the output
* Update `XMLDocument._read_xml` to create `<p>` tag element for the text enclosed in the `<pre>` tag
* Add parameter `include_tail_text` to `_construct_text` to enable (skip) tail text inclusion
* Add Notion connector

### Features

### Fixes

* Remove unused `_partition_via_api` function
* Fixed emoji bug in `partition_xlsx`.
* Pass `file_filename` metadata when partitioning file object
* Skip ingest test on missing Slack token
* Add Dropbox variables to CI environments
* Remove default encoding for ingest
* Adds new element type `EmailAddress` for recognising email address in the  text
* Simplifies `min_partition` logic; makes partitions falling below the `min_partition`
  less likely.
* Fix bug where ingest test check for number of files fails in smoke test
* Fix unstructured-ingest entrypoint failure

## 0.9.0

### Enhancements

* Dependencies are now split by document type, creating a slimmer base installation.

## 0.8.8

### Enhancements

### Features

### Fixes

* Rename "date" field to "last_modified"
* Adds Box connector

### Fixes

## 0.8.7

### Enhancements

* Put back useful function `split_by_paragraph`

### Features

### Fixes

* Fix argument order in NLTK download step

## 0.8.6

### Enhancements

### Features

### Fixes

* Remove debug print lines and non-functional code

## 0.8.5

### Enhancements

* Add parameter `skip_infer_table_types` to enable (skip) table extraction for other doc types
* Adds optional Unstructured API unit tests in CI
* Tracks last modified date for all document types.
* Add auto_paragraph_grouper to detect new-line and blank-line new paragraph for .txt files.
* refactor the ingest cli to better support expanding supported connectors

## 0.8.3

### Enhancements

### Features

### Fixes

* NLTK now only gets downloaded if necessary.
* Handling for empty tables in Word Documents and PowerPoints.

## 0.8.4

### Enhancements

* Additional tests and refactor of JSON detection.
* Update functionality to retrieve image metadata from a page for `document_to_element_list`
* Links are now tracked in `partition_html` output.
* Set the file's current position to the beginning after reading the file in `convert_to_bytes`
* Add `min_partition` kwarg to that combines elements below a specified threshold and modifies splitting of strings longer than max partition so words are not split.
* set the file's current position to the beginning after reading the file in `convert_to_bytes`
* Add slide notes to pptx
* Add `--encoding` directive to ingest
* Improve json detection by `detect_filetype`

### Features

* Adds Outlook connector
* Add support for dpi parameter in inference library
* Adds Onedrive connector.
* Add Confluence connector for ingest cli to pull the body text from all documents from all spaces in a confluence domain.

### Fixes

* Fixes issue with email partitioning where From field was being assigned the To field value.
* Use the `image_metadata` property of the `PageLayout` instance to get the page image info in the `document_to_element_list`
* Add functionality to write images to computer storage temporarily instead of keeping them in memory for `ocr_only` strategy
* Add functionality to convert a PDF in small chunks of pages at a time for `ocr_only` strategy
* Adds `.txt`, `.text`, and `.tab` to list of extensions to check if file
  has a `text/plain` MIME type.
* Enables filters to be passed to `partition_doc` so it doesn't error with LibreOffice7.
* Removed old error message that's superseded by `requires_dependencies`.
* Removes using `hi_res` as the default strategy value for `partition_via_api` and `partition_multiple_via_api`

## 0.8.1

### Enhancements

* Add support for Python 3.11

### Features

### Fixes

* Fixed `auto` strategy detected scanned document as having extractable text and using `fast` strategy, resulting in no output.
* Fix list detection in MS Word documents.
* Don't instantiate an element with a coordinate system when there isn't a way to get its location data.

## 0.8.0

### Enhancements

* Allow model used for hi res pdf partition strategy to be chosen when called.
* Updated inference package

### Features

* Add `metadata_filename` parameter across all partition functions

### Fixes

* Update to ensure `convert_to_datafame` grabs all of the metadata fields.
* Adjust encoding recognition threshold value in `detect_file_encoding`
* Fix KeyError when `isd_to_elements` doesn't find a type
* Fix `_output_filename` for local connector, allowing single files to be written correctly to the disk

* Fix for cases where an invalid encoding is extracted from an email header.

### BREAKING CHANGES

* Information about an element's location is no longer returned as top-level attributes of an element. Instead, it is returned in the `coordinates` attribute of the element's metadata.

## 0.7.12

### Enhancements

* Adds `include_metadata` kwarg to `partition_doc`, `partition_docx`, `partition_email`, `partition_epub`, `partition_json`, `partition_msg`, `partition_odt`, `partition_org`, `partition_pdf`, `partition_ppt`, `partition_pptx`, `partition_rst`, and `partition_rtf`
### Features

* Add Elasticsearch connector for ingest cli to pull specific fields from all documents in an index.
* Adds Dropbox connector

### Fixes

* Fix tests that call unstructured-api by passing through an api-key
* Fixed page breaks being given (incorrect) page numbers
* Fix skipping download on ingest when a source document exists locally

## 0.7.11

### Enhancements

* More deterministic element ordering when using `hi_res` PDF parsing strategy (from unstructured-inference bump to 0.5.4)
* Make large model available (from unstructured-inference bump to 0.5.3)
* Combine inferred elements with extracted elements (from unstructured-inference bump to 0.5.2)
* `partition_email` and `partition_msg` will now process attachments if `process_attachments=True`
  and a attachment partitioning functions is passed through with `attachment_partitioner=partition`.

### Features

### Fixes

* Fix tests that call unstructured-api by passing through an api-key
* Fixed page breaks being given (incorrect) page numbers
* Fix skipping download on ingest when a source document exists locally

## 0.7.10

### Enhancements

* Adds a `max_partition` parameter to `partition_text`, `partition_pdf`, `partition_email`,
  `partition_msg` and `partition_xml` that sets a limit for the size of an individual
  document elements. Defaults to `1500` for everything except `partition_xml`, which has
  a default value of `None`.
* DRY connector refactor

### Features

* `hi_res` model for pdfs and images is selectable via environment variable.

### Fixes

* CSV check now ignores escaped commas.
* Fix for filetype exploration util when file content does not have a comma.
* Adds negative lookahead to bullet pattern to avoid detecting plain text line
  breaks like `-------` as list items.
* Fix pre tag parsing for `partition_html`
* Fix lookup error for annotated Arabic and Hebrew encodings

## 0.7.9

### Enhancements

* Improvements to string check for leafs in `partition_xml`.
* Adds --partition-ocr-languages to unstructured-ingest.

### Features

* Adds `partition_org` for processed Org Mode documents.

### Fixes

## 0.7.8

### Enhancements

### Features

* Adds Google Cloud Service connector

### Fixes

* Updates the `parse_email` for `partition_eml` so that `unstructured-api` passes the smoke tests
* `partition_email` now works if there is no message content
* Updates the `"fast"` strategy for `partition_pdf` so that it's able to recursively
* Adds recursive functionality to all fsspec connectors
* Adds generic --recursive ingest flag

## 0.7.7

### Enhancements

* Adds functionality to replace the `MIME` encodings for `eml` files with one of the common encodings if a `unicode` error occurs
* Adds missed file-like object handling in `detect_file_encoding`
* Adds functionality to extract charset info from `eml` files

### Features

* Added coordinate system class to track coordinate types and convert to different coordinate

### Fixes

* Adds an `html_assemble_articles` kwarg to `partition_html` to enable users to capture
  control whether content outside of `<article>` tags is captured when
  `<article>` tags are present.
* Check for the `xml` attribute on `element` before looking for pagebreaks in `partition_docx`.

## 0.7.6

### Enhancements

* Convert fast startegy to ocr_only for images
* Adds support for page numbers in `.docx` and `.doc` when user or renderer
  created page breaks are present.
* Adds retry logic for the unstructured-ingest Biomed connector

### Features

* Provides users with the ability to extract additional metadata via regex.
* Updates `partition_docx` to include headers and footers in the output.
* Create `partition_tsv` and associated tests. Make additional changes to `detect_filetype`.

### Fixes

* Remove fake api key in test `partition_via_api` since we now require valid/empty api keys
* Page number defaults to `None` instead of `1` when page number is not present in the metadata.
  A page number of `None` indicates that page numbers are not being tracked for the document
  or that page numbers do not apply to the element in question..
* Fixes an issue with some pptx files. Assume pptx shapes are found in top left position of slide
  in case the shape.top and shape.left attributes are `None`.

## 0.7.5

### Enhancements

* Adds functionality to sort elements in `partition_pdf` for `fast` strategy
* Adds ingest tests with `--fast` strategy on PDF documents
* Adds --api-key to unstructured-ingest

### Features

* Adds `partition_rst` for processed ReStructured Text documents.

### Fixes

* Adds handling for emails that do not have a datetime to extract.
* Adds pdf2image package as core requirement of unstructured (with no extras)

## 0.7.4

### Enhancements

* Allows passing kwargs to request data field for `partition_via_api` and `partition_multiple_via_api`
* Enable MIME type detection if libmagic is not available
* Adds handling for empty files in `detect_filetype` and `partition`.

### Features

### Fixes

* Reslove `grpcio` import issue on `weaviate.schema.validate_schema` for python 3.9 and 3.10
* Remove building `detectron2` from source in Dockerfile

## 0.7.3

### Enhancements

* Update IngestDoc abstractions and add data source metadata in ElementMetadata

### Features

### Fixes

* Pass `strategy` parameter down from `partition` for `partition_image`
* Filetype detection if a CSV has a `text/plain` MIME type
* `convert_office_doc` no longers prints file conversion info messages to stdout.
* `partition_via_api` reflects the actual filetype for the file processed in the API.

## 0.7.2

### Enhancements

* Adds an optional encoding kwarg to `elements_to_json` and `elements_from_json`
* Bump version of base image to use new stable version of tesseract

### Features

### Fixes

* Update the `read_txt_file` utility function to keep using `spooled_to_bytes_io_if_needed` for xml
* Add functionality to the `read_txt_file` utility function to handle file-like object from URL
* Remove the unused parameter `encoding` from `partition_pdf`
* Change auto.py to have a `None` default for encoding
* Add functionality to try other common encodings for html and xml files if an error related to the encoding is raised and the user has not specified an encoding.
* Adds benchmark test with test docs in example-docs
* Re-enable test_upload_label_studio_data_with_sdk
* File detection now detects code files as plain text
* Adds `tabulate` explicitly to dependencies
* Fixes an issue in `metadata.page_number` of pptx files
* Adds showing help if no parameters passed

## 0.7.1

### Enhancements

### Features

* Add `stage_for_weaviate` to stage `unstructured` outputs for upload to Weaviate, along with
  a helper function for defining a class to use in Weaviate schemas.
* Builds from Unstructured base image, built off of Rocky Linux 8.7, this resolves almost all CVE's in the image.

### Fixes

## 0.7.0

### Enhancements

* Installing `detectron2` from source is no longer required when using the `local-inference` extra.
* Updates `.pptx` parsing to include text in tables.

### Features

### Fixes

* Fixes an issue in `_add_element_metadata` that caused all elements to have `page_number=1`
  in the element metadata.
* Adds `.log` as a file extension for TXT files.
* Adds functionality to try other common encodings for email (`.eml`) files if an error related to the encoding is raised and the user has not specified an encoding.
* Allow passed encoding to be used in the `replace_mime_encodings`
* Fixes page metadata for `partition_html` when `include_metadata=False`
* A `ValueError` now raises if `file_filename` is not specified when you use `partition_via_api`
  with a file-like object.

## 0.6.11

### Enhancements

* Supports epub tests since pandoc is updated in base image

### Features


### Fixes


## 0.6.10

### Enhancements

* XLS support from auto partition

### Features

### Fixes

## 0.6.9

### Enhancements

* fast strategy for pdf now keeps element bounding box data
* setup.py refactor

### Features

### Fixes

* Adds functionality to try other common encodings if an error related to the encoding is raised and the user has not specified an encoding.
* Adds additional MIME types for CSV

## 0.6.8

### Enhancements

### Features

* Add `partition_csv` for CSV files.

### Fixes

## 0.6.7

### Enhancements

* Deprecate `--s3-url` in favor of `--remote-url` in CLI
* Refactor out non-connector-specific config variables
* Add `file_directory` to metadata
* Add `page_name` to metadata. Currently used for the sheet name in XLSX documents.
* Added a `--partition-strategy` parameter to unstructured-ingest so that users can specify
  partition strategy in CLI. For example, `--partition-strategy fast`.
* Added metadata for filetype.
* Add Discord connector to pull messages from a list of channels
* Refactor `unstructured/file-utils/filetype.py` to better utilise hashmap to return mime type.
* Add local declaration of DOCX_MIME_TYPES and XLSX_MIME_TYPES for `test_filetype.py`.

### Features

* Add `partition_xml` for XML files.
* Add `partition_xlsx` for Microsoft Excel documents.

### Fixes

* Supports `hml` filetype for partition as a variation of html filetype.
* Makes `pytesseract` a function level import in `partition_pdf` so you can use the `"fast"`
  or `"hi_res"` strategies if `pytesseract` is not installed. Also adds the
  `required_dependencies` decorator for the `"hi_res"` and `"ocr_only"` strategies.
* Fix to ensure `filename` is tracked in metadata for `docx` tables.

## 0.6.6

### Enhancements

* Adds an `"auto"` strategy that chooses the partitioning strategy based on document
  characteristics and function kwargs. This is the new default strategy for `partition_pdf`
  and `partition_image`. Users can maintain existing behavior by explicitly setting
  `strategy="hi_res"`.
* Added an additional trace logger for NLP debugging.
* Add `get_date` method to `ElementMetadata` for converting the datestring to a `datetime` object.
* Cleanup the `filename` attribute on `ElementMetadata` to remove the full filepath.

### Features

* Added table reading as html with URL parsing to `partition_docx` in docx
* Added metadata field for text_as_html for docx files

### Fixes

* `fileutils/file_type` check json and eml decode ignore error
* `partition_email` was updated to more flexibly handle deviations from the RFC-2822 standard.
  The time in the metadata returns `None` if the time does not match RFC-2822 at all.
* Include all metadata fields when converting to dataframe or CSV

## 0.6.5

### Enhancements

* Added support for SpooledTemporaryFile file argument.

### Features

### Fixes


## 0.6.4

### Enhancements

* Added an "ocr_only" strategy for `partition_pdf`. Refactored the strategy decision
  logic into its own module.

### Features

### Fixes

## 0.6.3

### Enhancements

* Add an "ocr_only" strategy for `partition_image`.

### Features

* Added `partition_multiple_via_api` for partitioning multiple documents in a single REST
  API call.
* Added `stage_for_baseplate` function to prepare outputs for ingestion into Baseplate.
* Added `partition_odt` for processing Open Office documents.

### Fixes

* Updates the grouping logic in the `partition_pdf` fast strategy to group together text
  in the same bounding box.

## 0.6.2

### Enhancements

* Added logic to `partition_pdf` for detecting copy protected PDFs and falling back
  to the hi res strategy when necessary.


### Features

* Add `partition_via_api` for partitioning documents through the hosted API.

### Fixes

* Fix how `exceeds_cap_ratio` handles empty (returns `True` instead of `False`)
* Updates `detect_filetype` to properly detect JSONs when the MIME type is `text/plain`.

## 0.6.1

### Enhancements

* Updated the table extraction parameter name to be more descriptive

### Features

### Fixes

## 0.6.0

### Enhancements

* Adds an `ssl_verify` kwarg to `partition` and `partition_html` to enable turning off
  SSL verification for HTTP requests. SSL verification is on by default.
* Allows users to pass in ocr language to `partition_pdf` and `partition_image` through
  the `ocr_language` kwarg. `ocr_language` corresponds to the code for the language pack
  in Tesseract. You will need to install the relevant Tesseract language pack to use a
  given language.

### Features

* Table extraction is now possible for pdfs from `partition` and `partition_pdf`.
* Adds support for extracting attachments from `.msg` files

### Fixes

* Adds an `ssl_verify` kwarg to `partition` and `partition_html` to enable turning off
  SSL verification for HTTP requests. SSL verification is on by default.

## 0.5.13

### Enhancements

* Allow headers to be passed into `partition` when `url` is used.

### Features

* `bytes_string_to_string` cleaning brick for bytes string output.

### Fixes

* Fixed typo in call to `exactly_one` in `partition_json`
* unstructured-documents encode xml string if document_tree is `None` in `_read_xml`.
* Update to `_read_xml` so that Markdown files with embedded HTML process correctly.
* Fallback to "fast" strategy only emits a warning if the user specifies the "hi_res" strategy.
* unstructured-partition-text_type exceeds_cap_ratio fix returns and how capitalization ratios are calculated
* `partition_pdf` and `partition_text` group broken paragraphs to avoid fragmented `NarrativeText` elements.
* .json files resolved as "application/json" on centos7 (or other installs with older libmagic libs)

## 0.5.12

### Enhancements

* Add OS mimetypes DB to docker image, mainly for unstructured-api compat.
* Use the image registry as a cache when building Docker images.
* Adds the ability for `partition_text` to group together broken paragraphs.
* Added method to utils to allow date time format validation

### Features
* Add Slack connector to pull messages for a specific channel

* Add --partition-by-api parameter to unstructured-ingest
* Added `partition_rtf` for processing rich text files.
* `partition` now accepts a `url` kwarg in addition to `file` and `filename`.

### Fixes

* Allow encoding to be passed into `replace_mime_encodings`.
* unstructured-ingest connector-specific dependencies are imported on demand.
* unstructured-ingest --flatten-metadata supported for local connector.
* unstructured-ingest fix runtime error when using --metadata-include.

## 0.5.11

### Enhancements

### Features

### Fixes

* Guard against null style attribute in docx document elements
* Update HTML encoding to better support foreign language characters

## 0.5.10

### Enhancements

* Updated inference package
* Add sender, recipient, date, and subject to element metadata for emails

### Features

* Added `--download-only` parameter to `unstructured-ingest`

### Fixes

* FileNotFound error when filename is provided but file is not on disk

## 0.5.9

### Enhancements

### Features

### Fixes

* Convert file to str in helper `split_by_paragraph` for `partition_text`

## 0.5.8

### Enhancements

* Update `elements_to_json` to return string when filename is not specified
* `elements_from_json` may take a string instead of a filename with the `text` kwarg
* `detect_filetype` now does a final fallback to file extension.
* Empty tags are now skipped during the depth check for HTML processing.

### Features

* Add local file system to `unstructured-ingest`
* Add `--max-docs` parameter to `unstructured-ingest`
* Added `partition_msg` for processing MSFT Outlook .msg files.

### Fixes

* `convert_file_to_text` now passes through the `source_format` and `target_format` kwargs.
  Previously they were hard coded.
* Partitioning functions that accept a `text` kwarg no longer raise an error if an empty
  string is passed (and empty list of elements is returned instead).
* `partition_json` no longer fails if the input is an empty list.
* Fixed bug in `chunk_by_attention_window` that caused the last word in segments to be cut-off
  in some cases.

### BREAKING CHANGES

* `stage_for_transformers` now returns a list of elements, making it consistent with other
  staging bricks

## 0.5.7

### Enhancements

* Refactored codebase using `exactly_one`
* Adds ability to pass headers when passing a url in partition_html()
* Added optional `content_type` and `file_filename` parameters to `partition()` to bypass file detection

### Features

* Add `--flatten-metadata` parameter to `unstructured-ingest`
* Add `--fields-include` parameter to `unstructured-ingest`

### Fixes

## 0.5.6

### Enhancements

* `contains_english_word()`, used heavily in text processing, is 10x faster.

### Features

* Add `--metadata-include` and `--metadata-exclude` parameters to `unstructured-ingest`
* Add `clean_non_ascii_chars` to remove non-ascii characters from unicode string

### Fixes

* Fix problem with PDF partition (duplicated test)

## 0.5.4

### Enhancements

* Added Biomedical literature connector for ingest cli.
* Add `FsspecConnector` to easily integrate any existing `fsspec` filesystem as a connector.
* Rename `s3_connector.py` to `s3.py` for readability and consistency with the
  rest of the connectors.
* Now `S3Connector` relies on `s3fs` instead of on `boto3`, and it inherits
  from `FsspecConnector`.
* Adds an `UNSTRUCTURED_LANGUAGE_CHECKS` environment variable to control whether or not language
  specific checks like vocabulary and POS tagging are applied. Set to `"true"` for higher
  resolution partitioning and `"false"` for faster processing.
* Improves `detect_filetype` warning to include filename when provided.
* Adds a "fast" strategy for partitioning PDFs with PDFMiner. Also falls back to the "fast"
  strategy if detectron2 is not available.
* Start deprecation life cycle for `unstructured-ingest --s3-url` option, to be deprecated in
  favor of `--remote-url`.

### Features

* Add `AzureBlobStorageConnector` based on its `fsspec` implementation inheriting
from `FsspecConnector`
* Add `partition_epub` for partitioning e-books in EPUB3 format.

### Fixes

* Fixes processing for text files with `message/rfc822` MIME type.
* Open xml files in read-only mode when reading contents to construct an XMLDocument.

## 0.5.3

### Enhancements

* `auto.partition()` can now load Unstructured ISD json documents.
* Simplify partitioning functions.
* Improve logging for ingest CLI.

### Features

* Add `--wikipedia-auto-suggest` argument to the ingest CLI to disable automatic redirection
  to pages with similar names.
* Add setup script for Amazon Linux 2
* Add optional `encoding` argument to the `partition_(text/email/html)` functions.
* Added Google Drive connector for ingest cli.
* Added Gitlab connector for ingest cli.

### Fixes

## 0.5.2

### Enhancements

* Fully move from printing to logging.
* `unstructured-ingest` now uses a default `--download_dir` of `$HOME/.cache/unstructured/ingest`
rather than a "tmp-ingest-" dir in the working directory.

### Features

### Fixes

* `setup_ubuntu.sh` no longer fails in some contexts by interpreting
`DEBIAN_FRONTEND=noninteractive` as a command
* `unstructured-ingest` no longer re-downloads files when --preserve-downloads
is used without --download-dir.
* Fixed an issue that was causing text to be skipped in some HTML documents.

## 0.5.1

### Enhancements

### Features

### Fixes

* Fixes an error causing JavaScript to appear in the output of `partition_html` sometimes.
* Fix several issues with the `requires_dependencies` decorator, including the error message
  and how it was used, which had caused an error for `unstructured-ingest --github-url ...`.

## 0.5.0

### Enhancements

* Add `requires_dependencies` Python decorator to check dependencies are installed before
  instantiating a class or running a function

### Features

* Added Wikipedia connector for ingest cli.

### Fixes

* Fix `process_document` file cleaning on failure
* Fixes an error introduced in the metadata tracking commit that caused `NarrativeText`
  and `FigureCaption` elements to be represented as `Text` in HTML documents.

## 0.4.16

### Enhancements

* Fallback to using file extensions for filetype detection if `libmagic` is not present

### Features

* Added setup script for Ubuntu
* Added GitHub connector for ingest cli.
* Added `partition_md` partitioner.
* Added Reddit connector for ingest cli.

### Fixes

* Initializes connector properly in ingest.main::MainProcess
* Restricts version of unstructured-inference to avoid multithreading issue

## 0.4.15

### Enhancements

* Added `elements_to_json` and `elements_from_json` for easier serialization/deserialization
* `convert_to_dict`, `dict_to_elements` and `convert_to_csv` are now aliases for functions
  that use the ISD terminology.

### Fixes

* Update to ensure all elements are preserved during serialization/deserialization

## 0.4.14

* Automatically install `nltk` models in the `tokenize` module.

## 0.4.13

* Fixes unstructured-ingest cli.

## 0.4.12

* Adds console_entrypoint for unstructured-ingest, other structure/doc updates related to ingest.
* Add `parser` parameter to `partition_html`.

## 0.4.11

* Adds `partition_doc` for partitioning Word documents in `.doc` format. Requires `libreoffice`.
* Adds `partition_ppt` for partitioning PowerPoint documents in `.ppt` format. Requires `libreoffice`.

## 0.4.10

* Fixes `ElementMetadata` so that it's JSON serializable when the filename is a `Path` object.

## 0.4.9

* Added ingest modules and s3 connector, sample ingest script
* Default to `url=None` for `partition_pdf` and `partition_image`
* Add ability to skip English specific check by setting the `UNSTRUCTURED_LANGUAGE` env var to `""`.
* Document `Element` objects now track metadata

## 0.4.8

* Modified XML and HTML parsers not to load comments.

## 0.4.7

* Added the ability to pull an HTML document from a url in `partition_html`.
* Added the the ability to get file summary info from lists of filenames and lists
  of file contents.
* Added optional page break to `partition` for `.pptx`, `.pdf`, images, and `.html` files.
* Added `to_dict` method to document elements.
* Include more unicode quotes in `replace_unicode_quotes`.

## 0.4.6

* Loosen the default cap threshold to `0.5`.
* Add a `UNSTRUCTURED_NARRATIVE_TEXT_CAP_THRESHOLD` environment variable for controlling
  the cap ratio threshold.
* Unknown text elements are identified as `Text` for HTML and plain text documents.
* `Body Text` styles no longer default to `NarrativeText` for Word documents. The style information
  is insufficient to determine that the text is narrative.
* Upper cased text is lower cased before checking for verbs. This helps avoid some missed verbs.
* Adds an `Address` element for capturing elements that only contain an address.
* Suppress the `UserWarning` when detectron is called.
* Checks that titles and narrative test have at least one English word.
* Checks that titles and narrative text are at least 50% alpha characters.
* Restricts titles to a maximum word length. Adds a `UNSTRUCTURED_TITLE_MAX_WORD_LENGTH`
  environment variable for controlling the max number of words in a title.
* Updated `partition_pptx` to order the elements on the page

## 0.4.4

* Updated `partition_pdf` and `partition_image` to return `unstructured` `Element` objects
* Fixed the healthcheck url path when partitioning images and PDFs via API
* Adds an optional `coordinates` attribute to document objects
* Adds `FigureCaption` and `CheckBox` document elements
* Added ability to split lists detected in `LayoutElement` objects
* Adds `partition_pptx` for partitioning PowerPoint documents
* LayoutParser models now download from HugginfaceHub instead of DropBox
* Fixed file type detection for XML and HTML files on Amazone Linux

## 0.4.3

* Adds `requests` as a base dependency
* Fix in `exceeds_cap_ratio` so the function doesn't break with empty text
* Fix bug in `_parse_received_data`.
* Update `detect_filetype` to properly handle `.doc`, `.xls`, and `.ppt`.

## 0.4.2

* Added `partition_image` to process documents in an image format.
* Fixed utf-8 encoding error in `partition_email` with attachments for `text/html`

## 0.4.1

* Added support for text files in the `partition` function
* Pinned `opencv-python` for easier installation on Linux

## 0.4.0

* Added generic `partition` brick that detects the file type and routes a file to the appropriate
  partitioning brick.
* Added a file type detection module.
* Updated `partition_html` and `partition_eml` to support file-like objects in 'rb' mode.
* Cleaning brick for removing ordered bullets `clean_ordered_bullets`.
* Extract brick method for ordered bullets `extract_ordered_bullets`.
* Test for `clean_ordered_bullets`.
* Test for `extract_ordered_bullets`.
* Added `partition_docx` for pre-processing Word Documents.
* Added new REGEX patterns to extract email header information
* Added new functions to extract header information `parse_received_data` and `partition_header`
* Added new function to parse plain text files `partition_text`
* Added new cleaners functions `extract_ip_address`, `extract_ip_address_name`, `extract_mapi_id`, `extract_datetimetz`
* Add new `Image` element and function to find embedded images `find_embedded_images`
* Added `get_directory_file_info` for summarizing information about source documents

## 0.3.5

* Add support for local inference
* Add new pattern to recognize plain text dash bullets
* Add test for bullet patterns
* Fix for `partition_html` that allows for processing `div` tags that have both text and child
  elements
* Add ability to extract document metadata from `.docx`, `.xlsx`, and `.jpg` files.
* Helper functions for identifying and extracting phone numbers
* Add new function `extract_attachment_info` that extracts and decodes the attachment
of an email.
* Staging brick to convert a list of `Element`s to a `pandas` dataframe.
* Add plain text functionality to `partition_email`

## 0.3.4

* Python-3.7 compat

## 0.3.3

* Removes BasicConfig from logger configuration
* Adds the `partition_email` partitioning brick
* Adds the `replace_mime_encodings` cleaning bricks
* Small fix to HTML parsing related to processing list items with sub-tags
* Add `EmailElement` data structure to store email documents

## 0.3.2

* Added `translate_text` brick for translating text between languages
* Add an `apply` method to make it easier to apply cleaners to elements

## 0.3.1

* Added \_\_init.py\_\_ to `partition`

## 0.3.0

* Implement staging brick for Argilla. Converts lists of `Text` elements to `argilla` dataset classes.
* Removing the local PDF parsing code and any dependencies and tests.
* Reorganizes the staging bricks in the unstructured.partition module
* Allow entities to be passed into the Datasaur staging brick
* Added HTML escapes to the `replace_unicode_quotes` brick
* Fix bad responses in partition_pdf to raise ValueError
* Adds `partition_html` for partitioning HTML documents.

## 0.2.6

* Small change to how \_read is placed within the inheritance structure since it doesn't really apply to pdf
* Add partitioning brick for calling the document image analysis API

## 0.2.5

* Update python requirement to >=3.7

## 0.2.4

* Add alternative way of importing `Final` to support google colab

## 0.2.3

* Add cleaning bricks for removing prefixes and postfixes
* Add cleaning bricks for extracting text before and after a pattern

## 0.2.2

* Add staging brick for Datasaur

## 0.2.1

* Added brick to convert an ISD dictionary to a list of elements
* Update `PDFDocument` to use the `from_file` method
* Added staging brick for CSV format for ISD (Initial Structured Data) format.
* Added staging brick for separating text into attention window size chunks for `transformers`.
* Added staging brick for LabelBox.
* Added ability to upload LabelStudio predictions
* Added utility function for JSONL reading and writing
* Added staging brick for CSV format for Prodigy
* Added staging brick for Prodigy
* Added ability to upload LabelStudio annotations
* Added text_field and id_field to stage_for_label_studio signature

## 0.2.0

* Initial release of unstructured<|MERGE_RESOLUTION|>--- conflicted
+++ resolved
@@ -1,13 +1,9 @@
-<<<<<<< HEAD
 ## 0.16.0
 
 ### Enhancements
 * **Remove ingest implementation**
 
-## 0.15.14-dev13
-=======
 ## 0.15.14
->>>>>>> 6ba376ab
 
 ### Enhancements
 
