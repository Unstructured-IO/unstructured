--- conflicted
+++ resolved
@@ -1,19 +1,4 @@
-<<<<<<< HEAD
-## 0.10.20-dev4
-
-### Enhancements
-
-### Features
-
-* **Adds HuggingFaceEmbeddingEncoder** The HuggingFace Embedding Encoder uses a local embedding model as opposed to using an API. 
-
-### Fixes
-
-
-## 0.10.19-dev3
-=======
-## 0.10.19-dev8
->>>>>>> 0a5d8a5a
+## 0.10.19-dev9
 
 ### Enhancements
 
@@ -26,7 +11,7 @@
 
 ### Features 
 
-### Features
+* **Adds HuggingFaceEmbeddingEncoder** The HuggingFace Embedding Encoder uses a local embedding model as opposed to using an API.
 
 ### Fixes
 
