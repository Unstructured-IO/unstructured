<<<<<<< HEAD
## 0.15.2-dev4
=======
## 0.15.2-dev5
>>>>>>> 051be5ae

### Enhancements

### Features

* **Added per-class Object Detection metrics in the evaluation**. The metrics include average precision, precision, recall, and f1-score for each class in the dataset.

### Fixes

* **Renames Astra to Astra DB** Conforms with DataStax internal naming conventions.
* **Accommodate single-column CSV files.** Resolves a limitation of `partition_csv()` where delimiter detection would fail on a single-column CSV file (which naturally has no delimeters).
* **Accommodate `image/jpg` in PPTX as alias for `image/jpeg`.** Resolves problem partitioning PPTX files having an invalid `image/jpg` (should be `image/jpeg`) MIME-type in the `[Content_Types].xml` member of the PPTX Zip archive.
* **Fixes an issue in Object Detection metrics** The issue was in preprocessing/validating the ground truth and predicted data for object detection metrics.
* **Removes dependency on unstructured.pytesseract** Unstructured forked pytesseract while waiting for code to be upstreamed. Now that the new version has been released, this fork can be removed.

## 0.15.1

### Enhancements

* **Improve `pdfminer` embedded `image` extraction to exclude text elements and produce more accurate bounding boxes.** This results in cleaner, more precise element extraction in `pdf` partitioning.

### Features

* **Update partition_eml and partition_msg to capture cc, bcc, and message_id fields** Cc, bcc, and message_id information is captured in element metadata for both msg and email partitioning and `Recipient` elements are generated for cc and bcc when `include_headers=True` for email partitioning.
* **Mark ingest as deprecated** Begin sunset of ingest code in this repo as it's been moved to a dedicated repo.
* **Add `pdf_hi_res_max_pages` argument for partitioning, which allows rejecting PDF files that exceed this page number limit, when the `high_res` strategy is chosen.** By default, it will allow parsing PDF files with an unlimited number of pages.

### Fixes

* **Update `HuggingFaceEmbeddingEncoder` to use `HuggingFaceEmbeddings` from `langchain_huggingface` package instead of the deprecated version from `langchain-community`.** This resolves the deprecation warning and ensures compatibility with future versions of langchain.
* **Update `OpenAIEmbeddingEncoder` to use `OpenAIEmbeddings` from `langchain-openai` package instead of the deprecated version from `langchain-community`.** This resolves the deprecation warning and ensures compatibility with future versions of langchain.
* **Update import of Pinecone exception** Adds compatibility for pinecone-client>=5.0.0
* **File-type detection catches non-existent file-path.** `detect_filetype()` no longer silently falls back to detecting a file-type based on the extension when no file exists at the path provided. Instead `FileNotFoundError` is raised. This provides consistent user notification of a mis-typed path rather than an unpredictable exception from a file-type specific partitioner when the file cannot be opened.
* **EML files specified as a file-path are detected correctly.** Resolved a bug where an EML file submitted to `partition()` as a file-path was identified as TXT and partitioned using `partition_text()`. EML files specified by path are now identified and processed correctly, including processing any attachments.
* **A DOCX, PPTX, or XLSX file specified by path and ambiguously identified as MIME-type "application/octet-stream" is identified correctly.** Resolves a shortcoming where a file specified by path immediately fell back to filename-extension based identification when misidentified as "application/octet-stream", either by asserted content type or a mis-guess by libmagic. An MS Office file misidentified in this way is now correctly identified regardless of its filename and whether it is specified by path or file-like object.
* **Textual content retrieved from a URL with gzip transport compression now partitions correctly.** Resolves a bug where a textual file-type (such as Markdown) retrieved by passing a URL to `partition()` would raise when `gzip` compression was used for transport by the server.
* **A DOCX, PPTX, or XLSX content-type asserted on partition is confirmed or fixed.** Resolves a bug where calling `partition()` with a swapped MS-Office `content_type` would cause the file-type to be misidentified. A DOCX, PPTX, or XLSX MIME-type received by `partition()` is now checked for accuracy and corrected if the file is for a different MS-Office 2007+ type.
* **DOC, PPT, XLS, and MSG files are now auto-detected correctly.** Resolves a bug where DOC, PPT, and XLS files were auto-detected as MSG files under certain circumstances.

## 0.15.0

### Enhancements

* **Improve text clearing process in email partitioning.** Updated the email partitioner to remove both `=\n` and `=\r\n` characters during the clearing process. Previously, only `=\n` characters were removed.
* **Bump unstructured.paddleocr to 2.8.0.1.**
* **Refine HTML parser to accommodate block element nested in phrasing.** HTML parser no longer raises on a block element (e.g. `<p>`, `<div>`) nested inside a phrasing element (e.g. `<strong>` or `<cite>`). Instead it breaks the phrasing run (and therefore element) at the block-item start and begins a new phrasing run after the block-item. This is consistent with how the browser determines element boundaries in this situation.
* **Install rewritten HTML parser to fix 12 existing bugs and provide headroom for refinement and growth.** A rewritten HTML parser resolves a collection of outstanding bugs with HTML partitioning and provides a firm foundation for further elaborating that important partitioner.
* **CI check for dependency licenses** Adds a CI check to ensure dependencies are appropriately licensed.

### Features

* **Add support for specifying OCR language to `partition_pdf()`.** Extend language specification capability to `PaddleOCR` in addition to `TesseractOCR`. Users can now specify OCR languages for both OCR engines when using `partition_pdf()`.
* **Add AstraDB source connector** Adds support for ingesting documents from AstraDB.

### Fixes

* **Remedy error on Windows when `nltk` binaries are downloaded.** Work around a quirk in the Windows implementation of `tempfile.NamedTemporaryFile` where accessing the temporary file by name raises `PermissionError`.
* **Move Astra embedded_dimension to write config**

## 0.14.10

### Enhancements

* **Update unstructured-client dependency** Change unstructured-client dependency pin back to greater than min version and updated tests that were failing given the update.
* **`.doc` files are now supported in the `arm64` image.**. `libreoffice24` is added to the `arm64` image, meaning `.doc` files are now supported. We have follow on work planned to investigate adding `.ppt` support for `arm64` as well.
* **Add table detection metrics: recall, precision and f1.**
* **Remove unused _with_spans metrics.**

### Features

**Add Object Detection Metrics to CI** Add object detection metrics (average precision, precision, recall and f1-score) implementations.

### Fixes

* **Fix counting false negatives and false positives in table structure evaluation.**
* **Fix Slack CI test** Change channel that Slack test is pointing to because previous test bot expired
* **Remove NLTK download** Removes `nltk.download` in favor of downloading from an S3 bucket we host to mitigate CVE-2024-39705

## 0.14.9

### Enhancements

* **Added visualization and OD model result dump for PDF** In PDF `hi_res` strategy the `analysis` parameter can be used to visualize the result of the OD model and dump the result to a file. Additionally, the visualization of bounding boxes of each layout source is rendered and saved for each page.
* **`partition_docx()` distinguishes "file not found" from "not a ZIP archive" error.** `partition_docx()` now provides different error messages for "file not found" and "file is not a ZIP archive (and therefore not a DOCX file)". This aids diagnosis since these two conditions generally point in different directions as to the cause and fix.

### Features

### Fixes

* **Fix a bug where multiple `soffice` processes could be attempted** Add a wait mechanism in `convert_office_doc` so that the function first checks if another `soffice` is running already: if yes wait till the other process finishes or till the wait timeout before spawning a subprocess to run `soffice`
* **`partition()` now forwards `strategy` arg to `partition_docx()`, `partition_pptx()`, and their brokering partitioners for DOC, ODT, and PPT formats.** A `strategy` argument passed to `partition()` (or the default value "auto" assigned by `partition()`) is now forwarded to `partition_docx()`, `partition_pptx()`, and their brokering partitioners when those filetypes are detected.

## 0.14.8

### Enhancements

* **Move arm64 image to wolfi-base** The `arm64` image now runs on `wolfi-base`. The `arm64` build for `wolfi-base` does not yet include `libreoffce`, and so `arm64` does not currently support processing `.doc`, `.ppt`, or `.xls` file. If you need to process those files on `arm64`, use the legacy `rockylinux` image.

### Features

### Fixes

* **Bump unstructured-inference==0.7.36** Fix `ValueError` when converting cells to html.
* **`partition()` now forwards `strategy` arg to `partition_docx()`, `partition_ppt()`, and `partition_pptx()`.** A `strategy` argument passed to `partition()` (or the default value "auto" assigned by `partition()`) is now forwarded to `partition_docx()`, `partition_ppt()`, and `partition_pptx()` when those filetypes are detected.
* **Fix missing sensitive field markers** for embedders

## 0.14.7

### Enhancements

* **Pull from `wolfi-base` image.** The amd64 image now pulls from the `unstructured` `wolfi-base` image to avoid duplication of dependency setup steps.
* **Fix windows temp file.** Make the creation of a temp file in unstructured/partition/pdf_image/ocr.py windows compatible.

### Features

* **Expose conversion functions for tables** Adds public functions to convert tables from HTML to the Deckerd format and back

* **Adds Kafka Source and Destination** New source and destination connector added to all CLI ingest commands to support reading from and writing to Kafka streams. Also supports Confluent Kafka.

### Fixes

* **Fix an error publishing docker images.** Update user in docker-smoke-test to reflect changes made by the amd64 image pull from the "unstructured" "wolfi-base" image.
* **Fix a IndexError when partitioning a pdf with values for both `extract_image_block_types` and `starting_page_number`.

## 0.14.6

### Enhancements

* **Bump unstructured-inference==0.7.35** Fix syntax for generated HTML tables.

### Features

* **tqdm ingest support** add optional flag to ingest flow to print out progress bar of each step in the process.

### Fixes

* **Remove deprecated `overwrite_schema` kwarg from Delta Table connector.** The `overwrite_schema` kwarg is deprecated in `deltalake>=0.18.0`. `schema_mode=` should be used now instead. `schema_mode="overwrite"` is equivalent to `overwrite_schema=True` and `schema_mode="merge"` is equivalent to `overwrite_schema="False"`. `schema_mode` defaults to `None`. You can also now specify `engine`, which defaults to `"pyarrow"`. You need to specify `enginer="rust"` to use `"schema_mode"`.
* **Fix passing parameters to python-client** - Remove parsing list arguments to strings in passing arguments to python-client in Ingest workflow and `partition_via_api`
* **table metric bug fix** get_element_level_alignment()now will find all the matched indices in predicted table data instead of only returning the first match in the case of multiple matches for the same gt string.
* **fsspec connector path/permissions bug** V2 fsspec connectors were failing when defined relative filepaths had leading slash. This strips that slash to guarantee the relative path never has it.
* **Dropbox connector internal file path bugs** Dropbox source connector currently raises exceptions when indexing files due to two issues: a path formatting idiosyncrasy of the Dropbox library and a divergence in the definition of the Dropbox libraries fs.info method, expecting a 'url' parameter rather than 'path'.
* **update table metric evaluation to handle corrected HTML syntax for tables** This change is connected to the update in [unstructured-inference change](https://github.com/Unstructured-IO/unstructured-inference/pull/355) - fixes transforming HTML table to deckerd and internal cells format.

## 0.14.5

### Enhancements

* **Filtering for tar extraction** Adds tar filtering to the compression module for connectors to avoid decompression malicious content in `.tar.gz` files. This was added to the Python `tarfile` lib in Python 3.12. The change only applies when using Python 3.12 and above.
* **Use `python-oxmsg` for `partition_msg()`.** Outlook MSG emails are now partitioned using the `python-oxmsg` package which resolves some shortcomings of the prior MSG parser.

### Features

### Fixes

* **8-bit string Outlook MSG files are parsed.** `partition_msg()` is now able to parse non-unicode Outlook MSG emails.
* **Attachments to Outlook MSG files are extracted intact.** `partition_msg()` is now able to extract attachments without corruption.

## 0.14.4

### Enhancements

* **Move logger error to debug level when PDFminer fails to extract text** which includes error message for Invalid dictionary construct.
* **Add support for Pinecone serverless** Adds Pinecone serverless to the connector tests. Pinecone
    serverless will work version versions >=0.14.2, but hadn't been tested until now.

### Features

- **Allow configuration of the Google Vision API endpoint** Add an environment variable to select the Google Vision API in the US or the EU.

### Fixes

* **Address the issue of unrecognized tables in `UnstructuredTableTransformerModel`** When a table is not recognized, the `element.metadata.text_as_html` attribute is set to an empty string.
* **Remove root handlers in ingest logger**. Removes root handlers in ingest loggers to ensure secrets aren't accidentally exposed in Colab notebooks.
* **Fix V2 S3 Destination Connector authentication** Fixes bugs with S3 Destination Connector where the connection config was neither registered nor properly deserialized.
* **Clarified dependence on particular version of `python-docx`** Pinned `python-docx` version to ensure a particular method `unstructured` uses is included.
* **Ingest preserves original file extension** Ingest V2 introduced a change that dropped the original extension for upgraded connectors. This reverts that change.

## 0.14.3

### Enhancements

* **Move `category` field from Text class to Element class.**
* **`partition_docx()` now supports pluggable picture sub-partitioners.** A subpartitioner that accepts a DOCX `Paragraph` and generates elements is now supported. This allows adding a custom sub-partitioner that extracts images and applies OCR or summarization for the image.
* **Add VoyageAI embedder** Adds VoyageAI embeddings to support embedding via Voyage AI.

### Features

### Fixes

* **Fix `partition_pdf()` to keep spaces in the text**. The control character `\t` is now replaced with a space instead of being removed when merging inferred elements with embedded elements.
* **Turn off XML resolve entities** Sets `resolve_entities=False` for XML parsing with `lxml`
  to avoid text being dynamically injected into the XML document.
* **Add backward compatibility for the deprecated pdf_infer_table_structure parameter**.
* **Add the missing `form_extraction_skip_tables` argument to the `partition_pdf_or_image` call**.
  to avoid text being dynamically injected into the XML document.
* **Chromadb change from Add to Upsert using element_id to make idempotent**
* **Diable `table_as_cells` output by default** to reduce overhead in partition; now `table_as_cells` is only produced when the env `EXTACT_TABLE_AS_CELLS` is `true`
* **Reduce excessive logging** Change per page ocr info level logging into detail level trace logging
* **Replace try block in `document_to_element_list` for handling HTMLDocument** Use `getattr(element, "type", "")` to get the `type` attribute of an element when it exists. This is more explicit way to handle the special case for HTML documents and prevents other types of attribute error from being silenced by the try block

## 0.14.2

### Enhancements

* **Bump unstructured-inference==0.7.33**.

### Features

* **Add attribution to the `pinecone` connector**.

### Fixes

## 0.14.1

### Enhancements

* **Refactor code related to embedded text extraction**. The embedded text extraction code is moved from `unstructured-inference` to `unstructured`.

### Features

* **Large improvements to the ingest process:**
  * Support for multiprocessing and async, with limits for both.
  * Streamlined to process when mapping CLI invocations to the underlying code
  * More granular steps introduced to give better control over process (i.e. dedicated step to uncompress files already in the local filesystem, new optional staging step before upload)
  * Use the python client when calling the unstructured api for partitioning or chunking
  * Saving the final content is now a dedicated destination connector (local) set as the default if none are provided. Avoids adding new files locally if uploading elsewhere.
  * Leverage last modified date when deciding if new files should be downloaded and reprocessed.
  * Add attribution to the `pinecone` connector
  * **Add support for Python 3.12**. `unstructured` now works with Python 3.12!

### Fixes

## 0.14.0

### BREAKING CHANGES

* **Turn table extraction for PDFs and images off by default**. Reverting the default behavior for table extraction to "off" for PDFs and images. A number of users didn't realize we made the change and were impacted by slower processing times due to the extra model call for table extraction.

### Enhancements

* **Skip unnecessary element sorting in `partition_pdf()`**. Skip element sorting when determining whether embedded text can be extracted.
* **Faster evaluation** Support for concurrent processing of documents during evaluation
* **Add strategy parameter to `partition_docx()`.** Behavior of future enhancements may be sensitive the partitioning strategy. Add this parameter so `partition_docx()` is aware of the requested strategy.
* **Add GLOBAL_WORKING_DIR and GLOBAL_WORKING_PROCESS_DIR** configuration parameteres to control temporary storage.

### Features
* **Add form extraction basics (document elements and placeholder code in partition)**. This is to lay the ground work for the future. Form extraction models are not currently available in the library. An attempt to use this functionality will end in a `NotImplementedError`.

### Fixes

* **Add missing starting_page_num param to partition_image**
* **Make the filename and file params for partition_image and partition_pdf match the other partitioners**
* **Fix include_slide_notes and include_page_breaks params in partition_ppt**
* **Re-apply: skip accuracy calculation feature** Overwritten by mistake
* **Fix type hint for paragraph_grouper param** `paragraph_grouper` can be set to `False`, but the type hint did not not reflect this previously.
* **Remove links param from partition_pdf** `links` is extracted during partitioning and is not needed as a paramter in partition_pdf.
* **Improve CSV delimeter detection.** `partition_csv()` would raise on CSV files with very long lines.
* **Fix disk-space leak in `partition_doc()`.** Remove temporary file created but not removed when `file` argument is passed to `partition_doc()`.
* **Fix possible `SyntaxError` or `SyntaxWarning` on regex patterns.** Change regex patterns to raw strings to avoid these warnings/errors in Python 3.11+.
* **Fix disk-space leak in `partition_odt()`.** Remove temporary file created but not removed when `file` argument is passed to `partition_odt()`.
* **AstraDB: option to prevent indexing metadata**
* **Fix Missing py.typed**

## 0.13.7

### Enhancements

* **Remove `page_number` metadata fields** for HTML partition until we have a better strategy to decide page counting.
* **Extract OCRAgent.get_agent().** Generalize access to the configured OCRAgent instance beyond its use for PDFs.
* **Add calculation of table related metrics which take into account colspans and rowspans**
* **Evaluation: skip accuracy calculation** for files for which output and ground truth sizes differ greatly

### Features

* **add ability to get ratio of `cid` characters in embedded text extracted by `pdfminer`**.

### Fixes

* **`partition_docx()` handles short table rows.** The DOCX format allows a table row to start late and/or end early, meaning cells at the beginning or end of a row can be omitted. While there are legitimate uses for this capability, using it in practice is relatively rare. However, it can happen unintentionally when adjusting cell borders with the mouse. Accommodate this case and generate accurate `.text` and `.metadata.text_as_html` for these tables.
* **Remedy macOS test failure not triggered by CI.** Generalize temp-file detection beyond hard-coded Linux-specific prefix.
* **Remove unnecessary warning log for using default layout model.**
* **Add chunking to partition_tsv** Even though partition_tsv() produces a single Table element, chunking is made available because the Table element is often larger than the desired chunk size and must be divided into smaller chunks.

## 0.13.6

### Enhancements

### Features

### Fixes

- **ValueError: Invalid file (FileType.UNK) when parsing Content-Type header with charset directive** URL response Content-Type headers are now parsed according to RFC 9110.

## 0.13.5

### Enhancements

### Features

### Fixes

* **KeyError raised when updating parent_id** In the past, combining `ListItem` elements could result in reusing the same memory location which then led to unexpected side effects when updating element IDs.
* **Bump unstructured-inference==0.7.29**: table transformer predictions are now removed if confidence is below threshold

## 0.13.4

### Enhancements

* **Unique and deterministic hash IDs for elements** Element IDs produced by any partitioning
  function are now deterministic and unique at the document level by default. Before, hashes were
  based only on text; however, they now also take into account the element's sequence number on a
  page, the page's number in the document, and the document's file name.
* **Enable remote chunking via unstructured-ingest** Chunking using unstructured-ingest was
  previously limited to local chunking using the strategies `basic` and `by_title`. Remote chunking
  options via the API are now accessible.
* **Save table in cells format**. `UnstructuredTableTransformerModel` is able to return predicted table in cells format

### Features

* **Add a `PDF_ANNOTATION_THRESHOLD` environment variable to control the capture of embedded links in `partition_pdf()` for `fast` strategy**.
* **Add integration with the Google Cloud Vision API**. Adds a third OCR provider, alongside Tesseract and Paddle: the Google Cloud Vision API.

### Fixes

* **Remove ElementMetadata.section field.**. This field was unused, not populated by any partitioners.

## 0.13.3

### Enhancements

* **Remove duplicate image elements**. Remove image elements identified by PDFMiner that have similar bounding boxes and the same text.
* **Add support for `start_index` in `html` links extraction**
* **Add `strategy` arg value to `_PptxPartitionerOptions`.** This makes this paritioning option available for sub-partitioners to come that may optionally use inference or other expensive operations to improve the partitioning.
* **Support pluggable sub-partitioner for PPTX Picture shapes.** Use a distinct sub-partitioner for partitioning PPTX Picture (image) shapes and allow the default picture sub-partitioner to be replaced at run-time by one of the user's choosing.
* **Introduce `starting_page_number` parameter to partitioning functions** It applies to those partitioners which support `page_number` in element's metadata: PDF, TIFF, XLSX, DOC, DOCX, PPT, PPTX.
* **Redesign the internal mechanism of assigning element IDs** This allows for further enhancements related to element IDs such as deterministic and document-unique hashes. The way partitioning functions operate hasn't changed, which means `unique_element_ids` continues to be `False` by default, utilizing text hashes.

### Features

### Fixes

* **Add support for extracting text from tag tails in HTML**. This fix adds ability to generate separate elements using tag tails.
* **Add support for extracting text from `<b>` tags in HTML** Now `partition_html()` can extract text from `<b>` tags inside container tags (like `<div>`, `<pre>`).
* **Fix pip-compile make target** Missing base.in dependency missing from requirments make file added

## 0.13.2

### Enhancements

### Features

### Fixes

* **Brings back missing word list files** that caused `partition` failures in 0.13.1.

## 0.13.1

### Enhancements

* **Drop constraint on pydantic, supporting later versions** All dependencies has pydantic pinned at an old version. This explicit pin was removed, allowing the latest version to be pulled in when requirements are compiled.

### Features

* **Add a set of new `ElementType`s to extend future element types**

### Fixes

* **Fix `partition_html()` swallowing some paragraphs**. The `partition_html()` only considers elements with limited depth to avoid becoming the text representation of a giant div. This fix increases the limit value.
* **Fix SFTP** Adds flag options to SFTP connector on whether to use ssh keys / agent, with flag values defaulting to False. This is to prevent looking for ssh files when using username and password. Currently, username and password are required, making that always the case.

## 0.13.0

### Enhancements

* **Add `.metadata.is_continuation` to text-split chunks.** `.metadata.is_continuation=True` is added to second-and-later chunks formed by text-splitting an oversized `Table` element but not to their counterpart `Text` element splits. Add this indicator for `CompositeElement` to allow text-split continuation chunks to be identified for downstream processes that may wish to skip intentionally redundant metadata values in continuation chunks.
* **Add `compound_structure_acc` metric to table eval.** Add a new property to `unstructured.metrics.table_eval.TableEvaluation`: `composite_structure_acc`, which is computed from the element level row and column index and content accuracy scores
* **Add `.metadata.orig_elements` to chunks.** `.metadata.orig_elements: list[Element]` is added to chunks during the chunking process (when requested) to allow access to information from the elements each chunk was formed from. This is useful for example to recover metadata fields that cannot be consolidated to a single value for a chunk, like `page_number`, `coordinates`, and `image_base64`.
* **Add `--include_orig_elements` option to Ingest CLI.** By default, when chunking, the original elements used to form each chunk are added to `chunk.metadata.orig_elements` for each chunk. * The `include_orig_elements` parameter allows the user to turn off this behavior to produce a smaller payload when they don't need this metadata.
* **Add Google VertexAI embedder** Adds VertexAI embeddings to support embedding via Google Vertex AI.

### Features

* **Chunking populates `.metadata.orig_elements` for each chunk.** This behavior allows the text and metadata of the elements combined to make each chunk to be accessed. This can be important for example to recover metadata such as `.coordinates` that cannot be consolidated across elements and so is dropped from chunks. This option is controlled by the `include_orig_elements` parameter to `partition_*()` or to the chunking functions. This option defaults to `True` so original-elements are preserved by default. This behavior is not yet supported via the REST APIs or SDKs but will be in a closely subsequent PR to other `unstructured` repositories. The original elements will also not serialize or deserialize yet; this will also be added in a closely subsequent PR.
* **Add Clarifai destination connector** Adds support for writing partitioned and chunked documents into Clarifai.

### Fixes

* **Fix `clean_pdfminer_inner_elements()` to remove only pdfminer (embedded) elements merged with inferred elements**. Previously, some embedded elements were removed even if they were not merged with inferred elements. Now, only embedded elements that are already merged with inferred elements are removed.
* **Clarify IAM Role Requirement for GCS Platform Connectors**. The GCS Source Connector requires Storage Object Viewer and GCS Destination Connector requires Storage Object Creator IAM roles.
* **Change table extraction defaults** Change table extraction defaults in favor of using `skip_infer_table_types` parameter and reflect these changes in documentation.
* **Fix OneDrive dates with inconsistent formatting** Adds logic to conditionally support dates returned by office365 that may vary in date formatting or may be a datetime rather than a string. See previous fix for SharePoint
* **Adds tracking for AstraDB** Adds tracking info so AstraDB can see what source called their api.
* **Support AWS Bedrock Embeddings in ingest CLI** The configs required to instantiate the bedrock embedding class are now exposed in the api and the version of boto being used meets the minimum requirement to introduce the bedrock runtime required to hit the service.
* **Change MongoDB redacting** Original redact secrets solution is causing issues in platform. This fix uses our standard logging redact solution.

## 0.12.6

### Enhancements

* **Improve ability to capture embedded links in `partition_pdf()` for `fast` strategy** Previously, a threshold value that affects the capture of embedded links was set to a fixed value by default. This allows users to specify the threshold value for better capturing.
* **Refactor `add_chunking_strategy` decorator to dispatch by name.** Add `chunk()` function to be used by the `add_chunking_strategy` decorator to dispatch chunking call based on a chunking-strategy name (that can be dynamic at runtime). This decouples chunking dispatch from only those chunkers known at "compile" time and enables runtime registration of custom chunkers.
* **Redefine `table_level_acc` metric for table evaluation.** `table_level_acc` now is an average of individual predicted table's accuracy. A predicted table's accuracy is defined as the sequence matching ratio between itself and its corresponding ground truth table.

### Features

* **Added Unstructured Platform Documentation** The Unstructured Platform is currently in beta. The documentation provides how-to guides for setting up workflow automation, job scheduling, and configuring source and destination connectors.

### Fixes

* **Partitioning raises on file-like object with `.name` not a local file path.** When partitioning a file using the `file=` argument, and `file` is a file-like object (e.g. io.BytesIO) having a `.name` attribute, and the value of `file.name` is not a valid path to a file present on the local filesystem, `FileNotFoundError` is raised. This prevents use of the `file.name` attribute for downstream purposes to, for example, describe the source of a document retrieved from a network location via HTTP.
* **Fix SharePoint dates with inconsistent formatting** Adds logic to conditionally support dates returned by office365 that may vary in date formatting or may be a datetime rather than a string.
* **Include warnings** about the potential risk of installing a version of `pandoc` which does not support RTF files + instructions that will help resolve that issue.
* **Incorporate the `install-pandoc` Makefile recipe** into relevant stages of CI workflow, ensuring it is a version that supports RTF input files.
* **Fix Google Drive source key** Allow passing string for source connector key.
* **Fix table structure evaluations calculations** Replaced special value `-1.0` with `np.nan` and corrected rows filtering of files metrics basing on that.
* **Fix Sharepoint-with-permissions test** Ignore permissions metadata, update test.
* **Fix table structure evaluations for edge case** Fixes the issue when the prediction does not contain any table - no longer errors in such case.

## 0.12.5

### Enhancements

### Features
* Add `date_from_file_object` parameter to partition. If True and if file is provided via `file` parameter it will cause partition to infer last modified date from `file`'s content. If False, last modified metadata will be `None`.

* **Header and footer detection for fast strategy** `partition_pdf` with `fast` strategy now
  detects elements that are in the top or bottom 5 percent of the page as headers and footers.
* **Add parent_element to overlapping case output** Adds parent_element to the output for `identify_overlapping_or_nesting_case` and `catch_overlapping_and_nested_bboxes` functions.
* **Add table structure evaluation** Adds a new function to evaluate the structure of a table and return a metric that represents the quality of the table structure. This function is used to evaluate the quality of the table structure and the table contents.
* **Add AstraDB destination connector** Adds support for writing embedded documents into an AstraDB vector database.
* **Add OctoAI embedder** Adds support for embeddings via OctoAI.

### Fixes

* **Fix passing list type parameters when calling unstructured API via `partition_via_api()`** Update `partition_via_api()` to convert all list type parameters to JSON formatted strings before calling the unstructured client SDK. This will support image block extraction via `partition_via_api()`.
* **Fix `check_connection` in opensearch, databricks, postgres, azure connectors**
* **Fix don't treat plain text files with double quotes as JSON** If a file can be deserialized as JSON but it deserializes as a string, treat it as plain text even though it's valid JSON.
* **Fix `check_connection` in opensearch, databricks, postgres, azure connectors**
* **Fix cluster of bugs in `partition_xlsx()` that dropped content.** Algorithm for detecting "subtables" within a worksheet dropped table elements for certain patterns of populated cells such as when a trailing single-cell row appeared in a contiguous block of populated cells.
* **Improved documentation**. Fixed broken links and improved readability on `Key Concepts` page.
* **Rename `OpenAiEmbeddingConfig` to `OpenAIEmbeddingConfig`.**
* **Fix partition_json() doesn't chunk.** The `@add_chunking_strategy` decorator was missing from `partition_json()` such that pre-partitioned documents serialized to JSON did not chunk when a chunking-strategy was specified.


## 0.12.4

### Enhancements

* **Apply New Version of `black` formatting** The `black` library recently introduced a new major version that introduces new formatting conventions. This change brings code in the `unstructured` repo into compliance with the new conventions.
* **Move ingest imports to local scopes** Moved ingest dependencies into local scopes to be able to import ingest connector classes without the need of installing imported external dependencies. This allows lightweight use of the classes (not the instances. to use the instances as intended you'll still need the dependencies).
* **Add support for `.p7s` files** `partition_email` can now process `.p7s` files. The signature for the signed message is extracted and added to metadata.
* **Fallback to valid content types for emails** If the user selected content type does not exist on the email message, `partition_email` now falls back to anoter valid content type if it's available.

### Features

* **Add .heic file partitioning** .heic image files were previously unsupported and are now supported though partition_image()
* **Add the ability to specify an alternate OCR** implementation by implementing an `OCRAgent` interface and specify it using `OCR_AGENT` environment variable.
* **Add Vectara destination connector** Adds support for writing partitioned documents into a Vectara index.
* **Add ability to detect text in .docx inline shapes** extensions of docx partition, extracts text from inline shapes and includes them in paragraph's text

### Fixes

* **Fix `partition_pdf()` not working when using chipper model with `file`**
* **Handle common incorrect arguments for `languages` and `ocr_languages`** Users are regularly receiving errors on the API because they are defining `ocr_languages` or `languages` with additional quotationmarks, brackets, and similar mistakes. This update handles common incorrect arguments and raises an appropriate warning.
* **Default `hi_res_model_name` now relies on `unstructured-inference`** When no explicit `hi_res_model_name` is passed into `partition` or `partition_pdf_or_image` the default model is picked by `unstructured-inference`'s settings or os env variable `UNSTRUCTURED_HI_RES_MODEL_NAME`; it now returns the same model name regardless of `infer_table_structure`'s value; this function will be deprecated in the future and the default model name will simply rely on `unstructured-inference` and will not consider os env in a future release.
* **Fix remove Vectara requirements from setup.py - there are no dependencies**
* **Add missing dependency files to package manifest**. Updates the file path for the ingest
  dependencies and adds missing extra dependencies.
* **Fix remove Vectara requirements from setup.py - there are no dependencies **
* **Add title to Vectara upload - was not separated out from initial connector **
* **Fix change OpenSearch port to fix potential conflict with Elasticsearch in ingest test **


## 0.12.3

### Enhancements

* **Driver for MongoDB connector.** Adds a driver with `unstructured` version information to the
  MongoDB connector.

### Features

* **Add Databricks Volumes destination connector** Databricks Volumes connector added to ingest CLI.  Users may now use `unstructured-ingest` to write partitioned data to a Databricks Volumes storage service.

### Fixes

* **Fix support for different Chipper versions and prevent running PDFMiner with Chipper**
* **Treat YAML files as text.** Adds YAML MIME types to the file detection code and treats those
  files as text.
* **Fix FSSpec destination connectors check_connection.** FSSpec destination connectors did not use `check_connection`. There was an error when trying to `ls` destination directory - it may not exist at the moment of connector creation. Now `check_connection` calls `ls` on bucket root and this method is called on `initialize` of destination connector.
* **Fix databricks-volumes extra location.** `setup.py` is currently pointing to the wrong location for the databricks-volumes extra requirements. This results in errors when trying to build the wheel for unstructured. This change updates to point to the correct path.
* **Fix uploading None values to Chroma and Pinecone.** Removes keys with None values with Pinecone and Chroma destinations. Pins Pinecone dependency
* **Update documentation.** (i) best practice for table extration by using 'skip_infer_table_types' param, instead of 'pdf_infer_table_structure', and (ii) fixed CSS, RST issues and typo in the documentation.
* **Fix postgres storage of link_texts.** Formatting of link_texts was breaking metadata storage.

## 0.12.2

### Enhancements

### Features

### Fixes

* **Fix index error in table processing.** Bumps the `unstructured-inference` version to address and
  index error that occurs on some tables in the table transformer object.

## 0.12.1

### Enhancements

* **Allow setting image block crop padding parameter** In certain circumstances, adjusting the image block crop padding can improve image block extraction by preventing extracted image blocks from being clipped.
* **Add suport for bitmap images in `partition_image`** Adds support for `.bmp` files in
  `partition`, `partition_image`, and `detect_filetype`.
* **Keep all image elements when using "hi_res" strategy** Previously, `Image` elements with small chunks of text were ignored unless the image block extraction parameters (`extract_images_in_pdf` or `extract_image_block_types`) were specified. Now, all image elements are kept regardless of whether the image block extraction parameters are specified.
* **Add filetype detection for `.wav` files.** Add filetpye detection for `.wav` files.
* **Add "basic" chunking strategy.** Add baseline chunking strategy that includes all shared chunking behaviors without breaking chunks on section or page boundaries.
* **Add overlap option for chunking.** Add option to overlap chunks. Intra-chunk and inter-chunk overlap are requested separately. Intra-chunk overlap is applied only to the second and later chunks formed by text-splitting an oversized chunk. Inter-chunk overlap may also be specified; this applies overlap between "normal" (not-oversized) chunks.
* **Salesforce connector accepts private key path or value.** Salesforce parameter `private-key-file` has been renamed to `private-key`. Private key can be provided as path to file or file contents.
* **Update documentation**: (i) added verbiage about the free API cap limit, (ii) added deprecation warning on ``Staging`` bricks in favor of ``Destination Connectors``, (iii) added warning and code examples to use the SaaS API Endpoints using CLI-vs-SDKs, (iv) fixed example pages formatting, (v) added deprecation on ``model_name`` in favor of ``hi_res_model_name``, (vi) added ``extract_images_in_pdf`` usage in ``partition_pdf`` section, (vii) reorganize and improve the documentation introduction section, and (viii) added PDF table extraction best practices.
* **Add "basic" chunking to ingest CLI.** Add options to ingest CLI allowing access to the new "basic" chunking strategy and overlap options.
* **Make Elasticsearch Destination connector arguments optional.** Elasticsearch Destination connector write settings are made optional and will rely on default values when not specified.
* **Normalize Salesforce artifact names.** Introduced file naming pattern present in other connectors to Salesforce connector.
* **Install Kapa AI chatbot.** Added Kapa.ai website widget on the documentation.

### Features
* **MongoDB Source Connector.** New source connector added to all CLI ingest commands to support downloading/partitioning files from MongoDB.
* **Add OpenSearch source and destination connectors.** OpenSearch, a fork of Elasticsearch, is a popular storage solution for various functionality such as search, or providing intermediary caches within data pipelines. Feature: Added OpenSearch source connector to support downloading/partitioning files. Added OpenSearch destination connector to be able to ingest documents from any supported source, embed them and write the embeddings / documents into OpenSearch.

### Fixes

* **Fix GCS connector converting JSON to string with single quotes.** FSSpec serialization caused conversion of JSON token to string with single quotes. GCS requires token in form of dict so this format is now assured.
* **Pin version of unstructured-client** Set minimum version of unstructured-client to avoid raising a TypeError when passing `api_key_auth` to `UnstructuredClient`
* **Fix the serialization of the Pinecone destination connector.** Presence of the PineconeIndex object breaks serialization due to TypeError: cannot pickle '_thread.lock' object. This removes that object before serialization.
* **Fix the serialization of the Elasticsearch destination connector.** Presence of the _client object breaks serialization due to TypeError: cannot pickle '_thread.lock' object. This removes that object before serialization.
* **Fix the serialization of the Postgres destination connector.** Presence of the _client object breaks serialization due to TypeError: cannot pickle '_thread.lock' object. This removes that object before serialization.
* **Fix documentation and sample code for Chroma.** Was pointing to wrong examples..
* **Fix flatten_dict to be able to flatten tuples inside dicts** Update flatten_dict function to support flattening tuples inside dicts. This is necessary for objects like Coordinates, when the object is not written to the disk, therefore not being converted to a list before getting flattened (still being a tuple).
* **Fix the serialization of the Chroma destination connector.** Presence of the ChromaCollection object breaks serialization due to TypeError: cannot pickle 'module' object. This removes that object before serialization.
* **Fix fsspec connectors returning version as integer.** Connector data source versions should always be string values, however we were using the integer checksum value for the version for fsspec connectors. This casts that value to a string.

## 0.12.0

### Enhancements

* **Drop support for python3.8** All dependencies are now built off of the minimum version of python being `3.10`

## 0.11.9

### Enhancements

* **Rename kwargs related to extracting image blocks** Rename the kwargs related to extracting image blocks for consistency and API usage.

### Features

* **Add PostgreSQL/SQLite destination connector** PostgreSQL and SQLite connector added to ingest CLI.  Users may now use `unstructured-ingest` to write partitioned data to a PostgreSQL or SQLite database. And write embeddings to PostgreSQL pgvector database.

### Fixes

* **Handle users providing fully spelled out languages** Occasionally some users are defining the `languages` param as a fully spelled out language instead of a language code. This adds a dictionary for common languages so those small mistakes are caught and silently fixed.
* **Fix unequal row-length in HTMLTable.text_as_html.** Fixes to other aspects of partition_html() in v0.11 allowed unequal cell-counts in table rows. Make the cells in each row correspond 1:1 with cells in the original table row. This fix also removes "noise" cells resulting from HTML-formatting whitespace and eliminates the "column-shifting" of cells that previously resulted from noise-cells.
* **Fix MongoDB connector URI password redaction.** MongoDB documentation states that characters `$ : / ? # [ ] @` must be percent encoded. URIs with password containing such special character were not redacted.

## 0.11.8

### Enhancements

* **Add SaaS API User Guide.** This documentation serves as a guide for Unstructured SaaS API users to register, receive an API key and URL, and manage your account and billing information.
* **Add inter-chunk overlap capability.** Implement overlap between chunks. This applies to all chunks prior to any text-splitting of oversized chunks so is a distinct behavior; overlap at text-splits of oversized chunks is independent of inter-chunk overlap (distinct chunk boundaries) and can be requested separately. Note this capability is not yet available from the API but will shortly be made accessible using a new `overlap_all` kwarg on partition functions.

### Features

### Fixes

## 0.11.7

### Enhancements

* **Add intra-chunk overlap capability.** Implement overlap for split-chunks where text-splitting is used to divide an oversized chunk into two or more chunks that fit in the chunking window. Note this capability is not yet available from the API but will shortly be made accessible using a new `overlap` kwarg on partition functions.
* **Update encoders to leverage dataclasses** All encoders now follow a class approach which get annotated with the dataclass decorator. Similar to the connectors, it uses a nested dataclass for the configs required to configure a client as well as a field/property approach to cache the client. This makes sure any variable associated with the class exists as a dataclass field.

### Features

* **Add Qdrant destination connector.** Adds support for writing documents and embeddings into a Qdrant collection.
* **Store base64 encoded image data in metadata fields.** Rather than saving to file, stores base64 encoded data of the image bytes and the mimetype for the image in metadata fields: `image_base64` and `image_mime_type` (if that is what the user specifies by some other param like `pdf_extract_to_payload`). This would allow the API to have parity with the library.

### Fixes

* **Fix table structure metric script** Update the call to table agent to now provide OCR tokens as required
* **Fix element extraction not working when using "auto" strategy for pdf and image** If element extraction is specified, the "auto" strategy falls back to the "hi_res" strategy.
* **Fix a bug passing a custom url to `partition_via_api`** Users that self host the api were not able to pass their custom url to `partition_via_api`.

## 0.11.6

### Enhancements

* **Update the layout analysis script.** The previous script only supported annotating `final` elements. The updated script also supports annotating `inferred` and `extracted` elements.
* **AWS Marketplace API documentation**: Added the user guide, including setting up VPC and CloudFormation, to deploy Unstructured API on AWS platform.
* **Azure Marketplace API documentation**: Improved the user guide to deploy Azure Marketplace API by adding references to Azure documentation.
* **Integration documentation**: Updated URLs for the `staging_for` bricks

### Features

* **Partition emails with base64-encoded text.** Automatically handles and decodes base64 encoded text in emails with content type `text/plain` and `text/html`.
* **Add Chroma destination connector** Chroma database connector added to ingest CLI.  Users may now use `unstructured-ingest` to write partitioned/embedded data to a Chroma vector database.
* **Add Elasticsearch destination connector.** Problem: After ingesting data from a source, users might want to move their data into a destination. Elasticsearch is a popular storage solution for various functionality such as search, or providing intermediary caches within data pipelines. Feature: Added Elasticsearch destination connector to be able to ingest documents from any supported source, embed them and write the embeddings / documents into Elasticsearch.

### Fixes

* **Enable --fields argument omission for elasticsearch connector** Solves two bugs where removing the optional parameter --fields broke the connector due to an integer processing error and using an elasticsearch config for a destination connector resulted in a serialization issue when optional parameter --fields was not provided.
* **Add hi_res_model_name** Adds kwarg to relevant functions and add comments that model_name is to be deprecated.

## 0.11.5

### Enhancements

### Features

### Fixes

* **Fix `partition_pdf()` and `partition_image()` importation issue.** Reorganize `pdf.py` and `image.py` modules to be consistent with other types of document import code.

## 0.11.4

### Enhancements

* **Refactor image extraction code.** The image extraction code is moved from `unstructured-inference` to `unstructured`.
* **Refactor pdfminer code.** The pdfminer code is moved from `unstructured-inference` to `unstructured`.
* **Improve handling of auth data for fsspec connectors.** Leverage an extension of the dataclass paradigm to support a `sensitive` annotation for fields related to auth (i.e. passwords, tokens). Refactor all fsspec connectors to use explicit access configs rather than a generic dictionary.
* **Add glob support for fsspec connectors** Similar to the glob support in the ingest local source connector, similar filters are now enabled on all fsspec based source connectors to limit files being partitioned.
* Define a constant for the splitter "+" used in tesseract ocr languages.

### Features

* **Save tables in PDF's separately as images.** The "table" elements are saved as `table-<pageN>-<tableN>.jpg`. This filename is presented in the `image_path` metadata field for the Table element. The default would be to not do this.
* **Add Weaviate destination connector** Weaviate connector added to ingest CLI.  Users may now use `unstructured-ingest` to write partitioned data from over 20 data sources (so far) to a Weaviate object collection.
* **Sftp Source Connector.** New source connector added to support downloading/partitioning files from Sftp.

### Fixes

* **Fix pdf `hi_res` partitioning failure when pdfminer fails.** Implemented logic to fall back to the "inferred_layout + OCR" if pdfminer fails in the `hi_res` strategy.
* **Fix a bug where image can be scaled too large for tesseract** Adds a limit to prevent auto-scaling an image beyond the maximum size `tesseract` can handle for ocr layout detection
* **Update partition_csv to handle different delimiters** CSV files containing both non-comma delimiters and commas in the data were throwing an error in Pandas. `partition_csv` now identifies the correct delimiter before the file is processed.
* **partition returning cid code in `hi_res`** occasionally pdfminer can fail to decode the text in an pdf file and return cid code as text. Now when this happens the text from OCR is used.

## 0.11.2

### Enhancements

* **Updated Documentation**: (i) Added examples, and (ii) API Documentation, including Usage, SDKs, Azure Marketplace, and parameters and validation errors.

### Features

* * **Add Pinecone destination connector.** Problem: After ingesting data from a source, users might want to produce embeddings for their data and write these into a vector DB. Pinecone is an option among these vector databases. Feature: Added Pinecone destination connector to be able to ingest documents from any supported source, embed them and write the embeddings / documents into Pinecone.

### Fixes

* **Process chunking parameter names in ingest correctly** Solves a bug where chunking parameters weren't being processed and used by ingest cli by renaming faulty parameter names and prepends; adds relevant parameters to ingest pinecone test to verify that the parameters are functional.

## 0.11.1

### Enhancements

* **Use `pikepdf` to repair invalid PDF structure** for PDFminer when we see error `PSSyntaxError` when PDFminer opens the document and creates the PDFminer pages object or processes a single PDF page.
* **Batch Source Connector support** For instances where it is more optimal to read content from a source connector in batches, a new batch ingest doc is added which created multiple ingest docs after reading them in in batches per process.

### Features

* **Staging Brick for Coco Format** Staging brick which converts a list of Elements into Coco Format.
* **Adds HubSpot connector** Adds connector to retrieve call, communications, emails, notes, products and tickets from HubSpot

### Fixes

* **Do not extract text of `<style>` tags in HTML.** `<style>` tags containing CSS in invalid positions previously contributed to element text. Do not consider text node of a `<style>` element as textual content.
* **Fix DOCX merged table cell repeats cell text.** Only include text for a merged cell, not for each underlying cell spanned by the merge.
* **Fix tables not extracted from DOCX header/footers.** Headers and footers in DOCX documents skip tables defined in the header and commonly used for layout/alignment purposes. Extract text from tables as a string and include in the `Header` and `Footer` document elements.
* **Fix output filepath for fsspec-based source connectors.** Previously the base directory was being included in the output filepath unnecessarily.

## 0.11.0

### Enhancements

* **Add a class for the strategy constants.** Add a class `PartitionStrategy` for the strategy constants and use the constants to replace strategy strings.
* **Temporary Support for paddle language parameter.** User can specify default langage code for paddle with ENV `DEFAULT_PADDLE_LANG` before we have the language mapping for paddle.
* **Improve DOCX page-break fidelity.** Improve page-break fidelity such that a paragraph containing a page-break is split into two elements, one containing the text before the page-break and the other the text after. Emit the PageBreak element between these two and assign the correct page-number (n and n+1 respectively) to the two textual elements.

### Features

* **Add ad-hoc fields to `ElementMetadata` instance.** End-users can now add their own metadata fields simply by assigning to an element-metadata attribute-name of their choice, like `element.metadata.coefficient = 0.58`. These fields will round-trip through JSON and can be accessed with dotted notation.
* **MongoDB Destination Connector.** New destination connector added to all CLI ingest commands to support writing partitioned json output to mongodb.

### Fixes

* **Fix `TYPE_TO_TEXT_ELEMENT_MAP`.** Updated `Figure` mapping from `FigureCaption` to `Image`.
* **Handle errors when extracting PDF text** Certain pdfs throw unexpected errors when being opened by `pdfminer`, causing `partition_pdf()` to fail. We expect to be able to partition smoothly using an alternative strategy if text extraction doesn't work.  Added exception handling to handle unexpected errors when extracting pdf text and to help determine pdf strategy.
* **Fix `fast` strategy fall back to `ocr_only`** The `fast` strategy should not fall back to a more expensive strategy.
* **Remove default user ./ssh folder** The default notebook user during image build would create the known_hosts file with incorrect ownership, this is legacy and no longer needed so it was removed.
* **Include `languages` in metadata when partitioning `strategy=hi_res` or `fast`** User defined `languages` was previously used for text detection, but not included in the resulting element metadata for some strategies. `languages` will now be included in the metadata regardless of partition strategy for pdfs and images.
* **Handle a case where Paddle returns a list item in ocr_data as None** In partition, while parsing PaddleOCR data, it was assumed that PaddleOCR does not return None for any list item in ocr_data. Removed the assumption by skipping the text region whenever this happens.
* **Fix some pdfs returning `KeyError: 'N'`** Certain pdfs were throwing this error when being opened by pdfminer. Added a wrapper function for pdfminer that allows these documents to be partitioned.
* **Fix mis-splits on `Table` chunks.** Remedies repeated appearance of full `.text_as_html` on metadata of each `TableChunk` split from a `Table` element too large to fit in the chunking window.
* **Import tables_agent from inference** so that we don't have to initialize a global table agent in unstructured OCR again
* **Fix empty table is identified as bulleted-table.** A table with no text content was mistakenly identified as a bulleted-table and processed by the wrong branch of the initial HTML partitioner.
* **Fix partition_html() emits empty (no text) tables.** A table with cells nested below a `<thead>` or `<tfoot>` element was emitted as a table element having no text and unparseable HTML in `element.metadata.text_as_html`. Do not emit empty tables to the element stream.
* **Fix HTML `element.metadata.text_as_html` contains spurious <br> elements in invalid locations.** The HTML generated for the `text_as_html` metadata for HTML tables contained `<br>` elements invalid locations like between `<table>` and `<tr>`. Change the HTML generator such that these do not appear.
* **Fix HTML table cells enclosed in <thead> and <tfoot> elements are dropped.** HTML table cells nested in a `<thead>` or `<tfoot>` element were not detected and the text in those cells was omitted from the table element text and `.text_as_html`. Detect table rows regardless of the semantic tag they may be nested in.
* **Remove whitespace padding from `.text_as_html`.** `tabulate` inserts padding spaces to achieve visual alignment of columns in HTML tables it generates. Add our own HTML generator to do this simple job and omit that padding as well as newlines ("\n") used for human readability.
* **Fix local connector with absolute input path** When passed an absolute filepath for the input document path, the local connector incorrectly writes the output file to the input file directory. This fixes such that the output in this case is written to `output-dir/input-filename.json`

## 0.10.30

### Enhancements

* **Support nested DOCX tables.** In DOCX, like HTML, a table cell can itself contain a table. In this case, create nested HTML tables to reflect that structure and create a plain-text table with captures all the text in nested tables, formatting it as a reasonable facsimile of a table.
* **Add connection check to ingest connectors** Each source and destination connector now support a `check_connection()` method which makes sure a valid connection can be established with the source/destination given any authentication credentials in a lightweight request.

### Features

* **Add functionality to do a second OCR on cropped table images.** Changes to the values for scaling ENVs affect entire page OCR output(OCR regression) so we now do a second OCR for tables.
* **Adds ability to pass timeout for a request when partitioning via a `url`.** `partition` now accepts a new optional parameter `request_timeout` which if set will prevent any `requests.get` from hanging indefinitely and instead will raise a timeout error. This is useful when partitioning a url that may be slow to respond or may not respond at all.

### Fixes

* **Fix logic that determines pdf auto strategy.** Previously, `_determine_pdf_auto_strategy` returned `hi_res` strategy only if `infer_table_structure` was true. It now returns the `hi_res` strategy if either `infer_table_structure` or `extract_images_in_pdf` is true.
* **Fix invalid coordinates when parsing tesseract ocr data.** Previously, when parsing tesseract ocr data, the ocr data had invalid bboxes if zoom was set to `0`. A logical check is now added to avoid such error.
* **Fix ingest partition parameters not being passed to the api.** When using the --partition-by-api flag via unstructured-ingest, none of the partition arguments are forwarded, meaning that these options are disregarded. With this change, we now pass through all of the relevant partition arguments to the api. This allows a user to specify all of the same partition arguments they would locally and have them respected when specifying --partition-by-api.
* **Support tables in section-less DOCX.** Generalize solution for MS Chat Transcripts exported as DOCX by including tables in the partitioned output when present.
* **Support tables that contain only numbers when partitioning via `ocr_only`** Tables that contain only numbers are returned as floats in a pandas.DataFrame when the image is converted from `.image_to_data()`. An AttributeError was raised downstream when trying to `.strip()` the floats.
* **Improve DOCX page-break detection.** DOCX page breaks are reliably indicated by `w:lastRenderedPageBreak` elements present in the document XML. Page breaks are NOT reliably indicated by "hard" page-breaks inserted by the author and when present are redundant to a `w:lastRenderedPageBreak` element so cause over-counting if used. Use rendered page-breaks only.

## 0.10.29

### Enhancements

* **Adds include_header argument for partition_csv and partition_tsv** Now supports retaining header rows in CSV and TSV documents element partitioning.
* **Add retry logic for all source connectors** All http calls being made by the ingest source connectors have been isolated and wrapped by the `SourceConnectionNetworkError` custom error, which triggers the retry logic, if enabled, in the ingest pipeline.
* **Google Drive source connector supports credentials from memory** Originally, the connector expected a filepath to pull the credentials from when creating the client. This was expanded to support passing that information from memory as a dict if access to the file system might not be available.
* **Add support for generic partition configs in ingest cli** Along with the explicit partition options supported by the cli, an `additional_partition_args` arg was added to allow users to pass in any other arguments that should be added when calling partition(). This helps keep any changes to the input parameters of the partition() exposed in the CLI.
* **Map full output schema for table-based destination connectors** A full schema was introduced to map the type of all output content from the json partition output and mapped to a flattened table structure to leverage table-based destination connectors. The delta table destination connector was updated at the moment to take advantage of this.
* **Incorporate multiple embedding model options into ingest, add diff test embeddings** Problem: Ingest pipeline already supported embedding functionality, however users might want to use different types of embedding providers. Enhancement: Extend ingest pipeline so that users can specify and embed via a particular embedding provider from a range of options. Also adds a diff test to compare output from an embedding module with the expected output

### Features

* **Allow setting table crop parameter** In certain circumstances, adjusting the table crop padding may improve table.

### Fixes

* **Fixes `partition_text` to prevent empty elements** Adds a check to filter out empty bullets.
* **Handle empty string for `ocr_languages` with values for `languages`** Some API users ran into an issue with sending `languages` params because the API defaulted to also using an empty string for `ocr_languages`. This update handles situations where `languages` is defined and `ocr_languages` is an empty string.
* **Fix PDF tried to loop through None** Previously the PDF annotation extraction tried to loop through `annots` that resolved out as None. A logical check added to avoid such error.
* **Ingest session handler not being shared correctly** All ingest docs that leverage the session handler should only need to set it once per process. It was recreating it each time because the right values weren't being set nor available given how dataclasses work in python.
* **Ingest download-only fix.** Previously the download only flag was being checked after the doc factory pipeline step, which occurs before the files are actually downloaded by the source node. This check was moved after the source node to allow for the files to be downloaded first before exiting the pipeline.
* **Fix flaky chunk-metadata.** Prior implementation was sensitive to element order in the section resulting in metadata values sometimes being dropped. Also, not all metadata items can be consolidated across multiple elements (e.g. coordinates) and so are now dropped from consolidated metadata.
* **Fix tesseract error `Estimating resolution as X`** leaded by invalid language parameters input. Proceed with defalut language `eng` when `lang.py` fails to find valid language code for tesseract, so that we don't pass an empty string to tesseract CLI and raise an exception in downstream.

## 0.10.28

### Enhancements

* **Add table structure evaluation helpers** Adds functions to evaluate the similarity between predicted table structure and actual table structure.
* **Use `yolox` by default for table extraction when partitioning pdf/image** `yolox` model provides higher recall of the table regions than the quantized version and it is now the default element detection model when `infer_table_structure=True` for partitioning pdf/image files
* **Remove pdfminer elements from inside tables** Previously, when using `hi_res` some elements where extracted using pdfminer too, so we removed pdfminer from the tables pipeline to avoid duplicated elements.
* **Fsspec downstream connectors** New destination connector added to ingest CLI, users may now use `unstructured-ingest` to write to any of the following:
  * Azure
  * Box
  * Dropbox
  * Google Cloud Service

### Features

* **Update `ocr_only` strategy in `partition_pdf()`** Adds the functionality to get accurate coordinate data when partitioning PDFs and Images with the `ocr_only` strategy.

### Fixes
* **Fixed SharePoint permissions for the fetching to be opt-in** Problem: Sharepoint permissions were trying to be fetched even when no reletad cli params were provided, and this gave an error due to values for those keys not existing. Fix: Updated getting keys to be with .get() method and changed the "skip-check" to check individual cli params rather than checking the existance of a config object.

* **Fixes issue where tables from markdown documents were being treated as text** Problem: Tables from markdown documents were being treated as text, and not being extracted as tables. Solution: Enable the `tables` extension when instantiating the `python-markdown` object. Importance: This will allow users to extract structured data from tables in markdown documents.
* **Fix wrong logger for paddle info** Replace the logger from unstructured-inference with the logger from unstructured for paddle_ocr.py module.
* **Fix ingest pipeline to be able to use chunking and embedding together** Problem: When ingest pipeline was using chunking and embedding together, embedding outputs were empty and the outputs of chunking couldn't be re-read into memory and be forwarded to embeddings. Fix: Added CompositeElement type to TYPE_TO_TEXT_ELEMENT_MAP to be able to process CompositeElements with unstructured.staging.base.isd_to_elements
* **Fix unnecessary mid-text chunk-splitting.** The "pre-chunker" did not consider separator blank-line ("\n\n") length when grouping elements for a single chunk. As a result, sections were frequently over-populated producing a over-sized chunk that required mid-text splitting.
* **Fix frequent dissociation of title from chunk.** The sectioning algorithm included the title of the next section with the prior section whenever it would fit, frequently producing association of a section title with the prior section and dissociating it from its actual section. Fix this by performing combination of whole sections only.
* **Fix PDF attempt to get dict value from string.** Fixes a rare edge case that prevented some PDF's from being partitioned. The `get_uris_from_annots` function tried to access the dictionary value of a string instance variable. Assign `None` to the annotation variable if the instance type is not dictionary to avoid the erroneous attempt.

## 0.10.27

### Enhancements

* **Leverage dict to share content across ingest pipeline** To share the ingest doc content across steps in the ingest pipeline, this was updated to use a multiprocessing-safe dictionary so changes get persisted and each step has the option to modify the ingest docs in place.

### Features

### Fixes

* **Removed `ebooklib` as a dependency** `ebooklib` is licensed under AGPL3, which is incompatible with the Apache 2.0 license. Thus it is being removed.
* **Caching fixes in ingest pipeline** Previously, steps like the source node were not leveraging parameters such as `re_download` to dictate if files should be forced to redownload rather than use what might already exist locally.

## 0.10.26

### Enhancements

* **Add text CCT CI evaluation workflow** Adds cct text extraction evaluation metrics to the current ingest workflow to measure the performance of each file extracted as well as aggregated-level performance.

### Features

* **Functionality to catch and classify overlapping/nested elements** Method to identify overlapping-bboxes cases within detected elements in a document. It returns two values: a boolean defining if there are overlapping elements present, and a list reporting them with relevant metadata. The output includes information about the `overlapping_elements`, `overlapping_case`, `overlapping_percentage`, `largest_ngram_percentage`, `overlap_percentage_total`, `max_area`, `min_area`, and `total_area`.
* **Add Local connector source metadata** python's os module used to pull stats from local file when processing via the local connector and populates fields such as last modified time, created time.

### Fixes

* **Fixes elements partitioned from an image file missing certain metadata** Metadata for image files, like file type, was being handled differently from other file types. This caused a bug where other metadata, like the file name, was being missed. This change brought metadata handling for image files to be more in line with the handling for other file types so that file name and other metadata fields are being captured.
* **Adds `typing-extensions` as an explicit dependency** This package is an implicit dependency, but the module is being imported directly in `unstructured.documents.elements` so the dependency should be explicit in case changes in other dependencies lead to `typing-extensions` being dropped as a dependency.
* **Stop passing `extract_tables` to `unstructured-inference` since it is now supported in `unstructured` instead** Table extraction previously occurred in `unstructured-inference`, but that logic, except for the table model itself, is now a part of the `unstructured` library. Thus the parameter triggering table extraction is no longer passed to the `unstructured-inference` package. Also noted the table output regression for PDF files.
* **Fix a bug in Table partitioning** Previously the `skip_infer_table_types` variable used in `partition` was not being passed down to specific file partitioners. Now you can utilize the `skip_infer_table_types` list variable when calling `partition` to specify the filetypes for which you want to skip table extraction, or the `infer_table_structure` boolean variable on the file specific partitioning function.
* **Fix partition docx without sections** Some docx files, like those from teams output, do not contain sections and it would produce no results because the code assumes all components are in sections. Now if no sections is detected from a document we iterate through the paragraphs and return contents found in the paragraphs.
* **Fix out-of-order sequencing of split chunks.** Fixes behavior where "split" chunks were inserted at the beginning of the chunk sequence. This would produce a chunk sequence like [5a, 5b, 3a, 3b, 1, 2, 4] when sections 3 and 5 exceeded `max_characters`.
* **Deserialization of ingest docs fixed** When ingest docs are being deserialized as part of the ingest pipeline process (cli), there were certain fields that weren't getting persisted (metadata and date processed). The from_dict method was updated to take these into account and a unit test added to check.
* **Map source cli command configs when destination set** Due to how the source connector is dynamically called when the destination connector is set via the CLI, the configs were being set incorrectoy, causing the source connector to break. The configs were fixed and updated to take into account Fsspec-specific connectors.

## 0.10.25

### Enhancements

* **Duplicate CLI param check** Given that many of the options associated with the `Click` based cli ingest commands are added dynamically from a number of configs, a check was incorporated to make sure there were no duplicate entries to prevent new configs from overwriting already added options.
* **Ingest CLI refactor for better code reuse** Much of the ingest cli code can be templated and was a copy-paste across files, adding potential risk. Code was refactored to use a base class which had much of the shared code templated.

### Features

* **Table OCR refactor** support Table OCR with pre-computed OCR data to ensure we only do one OCR for entrie document. User can specify
ocr agent tesseract/paddle in environment variable `OCR_AGENT` for OCRing the entire document.
* **Adds accuracy function** The accuracy scoring was originally an option under `calculate_edit_distance`. For easy function call, it is now a wrapper around the original function that calls edit_distance and return as "score".
* **Adds HuggingFaceEmbeddingEncoder** The HuggingFace Embedding Encoder uses a local embedding model as opposed to using an API.
* **Add AWS bedrock embedding connector** `unstructured.embed.bedrock` now provides a connector to use AWS bedrock's `titan-embed-text` model to generate embeddings for elements. This features requires valid AWS bedrock setup and an internet connectionto run.

### Fixes

* **Import PDFResourceManager more directly** We were importing `PDFResourceManager` from `pdfminer.converter` which was causing an error for some users. We changed to import from the actual location of `PDFResourceManager`, which is `pdfminer.pdfinterp`.
* **Fix language detection of elements with empty strings** This resolves a warning message that was raised by `langdetect` if the language was attempted to be detected on an empty string. Language detection is now skipped for empty strings.
* **Fix chunks breaking on regex-metadata matches.** Fixes "over-chunking" when `regex_metadata` was used, where every element that contained a regex-match would start a new chunk.
* **Fix regex-metadata match offsets not adjusted within chunk.** Fixes incorrect regex-metadata match start/stop offset in chunks where multiple elements are combined.
* **Map source cli command configs when destination set** Due to how the source connector is dynamically called when the destination connector is set via the CLI, the configs were being set incorrectoy, causing the source connector to break. The configs were fixed and updated to take into account Fsspec-specific connectors.
* **Fix metrics folder not discoverable** Fixes issue where unstructured/metrics folder is not discoverable on PyPI by adding an `__init__.py` file under the folder.
* **Fix a bug when `parition_pdf` get `model_name=None`** In API usage the `model_name` value is `None` and the `cast` function in `partition_pdf` would return `None` and lead to attribution error. Now we use `str` function to explicit convert the content to string so it is garanteed to have `starts_with` and other string functions as attributes
* **Fix html partition fail on tables without `tbody` tag** HTML tables may sometimes just contain headers without body (`tbody` tag)

## 0.10.24

### Enhancements

* **Improve natural reading order** Some `OCR` elements with only spaces in the text have full-page width in the bounding box, which causes the `xycut` sorting to not work as expected. Now the logic to parse OCR results removes any elements with only spaces (more than one space).
* **Ingest compression utilities and fsspec connector support** Generic utility code added to handle files that get pulled from a source connector that are either tar or zip compressed and uncompress them locally. This is then processed using a local source connector. Currently this functionality has been incorporated into the fsspec connector and all those inheriting from it (currently: Azure Blob Storage, Google Cloud Storage, S3, Box, and Dropbox).
* **Ingest destination connectors support for writing raw list of elements** Along with the default write method used in the ingest pipeline to write the json content associated with the ingest docs, each destination connector can now also write a raw list of elements to the desired downstream location without having an ingest doc associated with it.

### Features

* **Adds element type percent match function** In order to evaluate the element type extracted, we add a function that calculates the matched percentage between two frequency dictionary.

### Fixes

* **Fix paddle model file not discoverable** Fixes issue where ocr_models/paddle_ocr.py file is not discoverable on PyPI by adding
an `__init__.py` file under the folder.
* **Chipper v2 Fixes** Includes fix for a memory leak and rare last-element bbox fix. (unstructured-inference==0.7.7)
* **Fix image resizing issue** Includes fix related to resizing images in the tables pipeline. (unstructured-inference==0.7.6)

## 0.10.23

### Enhancements

* **Add functionality to limit precision when serializing to json** Precision for `points` is limited to 1 decimal point if coordinates["system"] == "PixelSpace" (otherwise 2 decimal points?). Precision for `detection_class_prob` is limited to 5 decimal points.
* **Fix csv file detection logic when mime-type is text/plain** Previously the logic to detect csv file type was considering only first row's comma count comparing with the header_row comma count and both the rows being same line the result was always true, Now the logic is changed to consider the comma's count for all the lines except first line and compare with header_row comma count.
* **Improved inference speed for Chipper V2** API requests with 'hi_res_model_name=chipper' now have ~2-3x faster responses.

### Features

### Fixes

* **Cleans up temporary files after conversion** Previously a file conversion utility was leaving temporary files behind on the filesystem without removing them when no longer needed. This fix helps prevent an accumulation of temporary files taking up excessive disk space.
* **Fixes `under_non_alpha_ratio` dividing by zero** Although this function guarded against a specific cause of division by zero, there were edge cases slipping through like strings with only whitespace. This update more generally prevents the function from performing a division by zero.
* **Fix languages default** Previously the default language was being set to English when elements didn't have text or if langdetect could not detect the language. It now defaults to None so there is not misleading information about the language detected.
* **Fixes recursion limit error that was being raised when partitioning Excel documents of a certain size** Previously we used a recursive method to find subtables within an excel sheet. However this would run afoul of Python's recursion depth limit when there was a contiguous block of more than 1000 cells within a sheet. This function has been updated to use the NetworkX library which avoids Python recursion issues.

## 0.10.22

### Enhancements

* **bump `unstructured-inference` to `0.7.3`** The updated version of `unstructured-inference` supports a new version of the Chipper model, as well as a cleaner schema for its output classes. Support is included for new inference features such as hierarchy and ordering.
* **Expose skip_infer_table_types in ingest CLI.** For each connector a new `--skip-infer-table-types` parameter was added to map to the `skip_infer_table_types` partition argument. This gives more granular control to unstructured-ingest users, allowing them to specify the file types for which we should attempt table extraction.
* **Add flag to ingest CLI to raise error if any single doc fails in pipeline** Currently if a single doc fails in the pipeline, the whole thing halts due to the error. This flag defaults to log an error but continue with the docs it can.
* **Emit hyperlink metadata for DOCX file-type.** DOCX partitioner now adds `metadata.links`, `metadata.link_texts` and `metadata.link_urls` for elements that contain a hyperlink that points to an external resource. So-called "jump" links pointing to document internal locations (such as those found in a table-of-contents "jumping" to a chapter or section) are excluded.

### Features

* **Add `elements_to_text` as a staging helper function** In order to get a single clean text output from unstructured for metric calculations, automate the process of extracting text from elements using this function.
* **Adds permissions(RBAC) data ingestion functionality for the Sharepoint connector.** Problem: Role based access control is an important component in many data storage systems. Users may need to pass permissions (RBAC) data to downstream systems when ingesting data. Feature: Added permissions data ingestion functionality to the Sharepoint connector.

### Fixes

* **Fixes PDF list parsing creating duplicate list items** Previously a bug in PDF list item parsing caused removal of other elements and duplication of the list item
* **Fixes duplicated elements** Fixes issue where elements are duplicated when embeddings are generated. This will allow users to generate embeddings for their list of Elements without duplicating/breaking the orginal content.
* **Fixes failure when flagging for embeddings through unstructured-ingest** Currently adding the embedding parameter to any connector results in a failure on the copy stage. This is resolves the issue by adding the IngestDoc to the context map in the embedding node's `run` method. This allows users to specify that connectors fetch embeddings without failure.
* **Fix ingest pipeline reformat nodes not discoverable** Fixes issue where  reformat nodes raise ModuleNotFoundError on import. This was due to the directory was missing `__init__.py` in order to make it discoverable.
* **Fix default language in ingest CLI** Previously the default was being set to english which injected potentially incorrect information to downstream language detection libraries. By setting the default to None allows those libraries to better detect what language the text is in the doc being processed.

## 0.10.21

* **Adds Scarf analytics**.

## 0.10.20

### Enhancements

* **Add document level language detection functionality.** Adds the "auto" default for the languages param to all partitioners. The primary language present in the document is detected using the `langdetect` package. Additional param `detect_language_per_element` is also added for partitioners that return multiple elements. Defaults to `False`.
* **Refactor OCR code** The OCR code for entire page is moved from unstructured-inference to unstructured. On top of continuing support for OCR language parameter, we also support two OCR processing modes, "entire_page" or "individual_blocks".
* **Align to top left when shrinking bounding boxes for `xy-cut` sorting:** Update `shrink_bbox()` to keep top left rather than center.
* **Add visualization script to annotate elements** This script is often used to analyze/visualize elements with coordinates (e.g. partition_pdf()).
* **Adds data source properties to the Jira, Github and Gitlab connectors** These properties (date_created, date_modified, version, source_url, record_locator) are written to element metadata during ingest, mapping elements to information about the document source from which they derive. This functionality enables downstream applications to reveal source document applications, e.g. a link to a GDrive doc, Salesforce record, etc.
* **Improve title detection in pptx documents** The default title textboxes on a pptx slide are now categorized as titles.
* **Improve hierarchy detection in pptx documents** List items, and other slide text are properly nested under the slide title. This will enable better chunking of pptx documents.
* **Refactor of the ingest cli workflow** The refactored approach uses a dynamically set pipeline with a snapshot along each step to save progress and accommodate continuation from a snapshot if an error occurs. This also allows the pipeline to dynamically assign any number of steps to modify the partitioned content before it gets written to a destination.
* **Applies `max_characters=<n>` argument to all element types in `add_chunking_strategy` decorator** Previously this argument was only utilized in chunking Table elements and now applies to all partitioned elements if `add_chunking_strategy` decorator is utilized, further preparing the elements for downstream processing.
* **Add common retry strategy utilities for unstructured-ingest** Dynamic retry strategy with exponential backoff added to Notion source connector.
*
### Features

* **Adds `bag_of_words` and `percent_missing_text` functions** In order to count the word frequencies in two input texts and calculate the percentage of text missing relative to the source document.
* **Adds `edit_distance` calculation metrics** In order to benchmark the cleaned, extracted text with unstructured, `edit_distance` (`Levenshtein distance`) is included.
* **Adds detection_origin field to metadata** Problem: Currently isn't an easy way to find out how an element was created. With this change that information is added. Importance: With this information the developers and users are now able to know how an element was created to make decisions on how to use it. In order tu use this feature
setting UNSTRUCTURED_INCLUDE_DEBUG_METADATA=true is needed.
* **Adds a function that calculates frequency of the element type and its depth** To capture the accuracy of element type extraction, this function counts the occurrences of each unique element type with its depth for use in element metrics.

### Fixes

* **Fix zero division error in annotation bbox size** This fixes the bug where we find annotation bboxes realted to an element that need to divide the intersection size between annotation bbox and element bbox by the size of the annotation bbox
* **Fix prevent metadata module from importing dependencies from unnecessary modules** Problem: The `metadata` module had several top level imports that were only used in and applicable to code related to specific document types, while there were many general-purpose functions. As a result, general-purpose functions couldn't be used without unnecessary dependencies being installed. Fix: moved 3rd party dependency top level imports to inside the functions in which they are used and applied a decorator to check that the dependency is installed and emit a helpful error message if not.
* **Fixes category_depth None value for Title elements** Problem: `Title` elements from `chipper` get `category_depth`= None even when `Headline` and/or `Subheadline` elements are present in the same page. Fix: all `Title` elements with `category_depth` = None should be set to have a depth of 0 instead iff there are `Headline` and/or `Subheadline` element-types present. Importance: `Title` elements should be equivalent html `H1` when nested headings are present; otherwise, `category_depth` metadata can result ambiguous within elements in a page.
* **Tweak `xy-cut` ordering output to be more column friendly** This results in the order of elements more closely reflecting natural reading order which benefits downstream applications. While element ordering from `xy-cut` is usually mostly correct when ordering multi-column documents, sometimes elements from a RHS column will appear before elements in a LHS column. Fix: add swapped `xy-cut` ordering by sorting by X coordinate first and then Y coordinate.
* **Fixes badly initialized Formula** Problem: YoloX contain new types of elements, when loading a document that contain formulas a new element of that class
should be generated, however the Formula class inherits from Element instead of Text. After this change the element is correctly created with the correct class
allowing the document to be loaded. Fix: Change parent class for Formula to Text. Importance: Crucial to be able to load documents that contain formulas.
* **Fixes pdf uri error** An error was encountered when URI type of `GoToR` which refers to pdf resources outside of its own was detected since no condition catches such case. The code is fixing the issue by initialize URI before any condition check.


## 0.10.19

### Enhancements

* **Adds XLSX document level language detection** Enhancing on top of language detection functionality in previous release, we now support language detection within `.xlsx` file type at Element level.
* **bump `unstructured-inference` to `0.6.6`** The updated version of `unstructured-inference` makes table extraction in `hi_res` mode configurable to fine tune table extraction performance; it also improves element detection by adding a deduplication post processing step in the `hi_res` partitioning of pdfs and images.
* **Detect text in HTML Heading Tags as Titles** This will increase the accuracy of hierarchies in HTML documents and provide more accurate element categorization. If text is in an HTML heading tag and is not a list item, address, or narrative text, categorize it as a title.
* **Update python-based docs** Refactor docs to use the actual unstructured code rather than using the subprocess library to run the cli command itself.
* **Adds Table support for the `add_chunking_strategy` decorator to partition functions.** In addition to combining elements under Title elements, user's can now specify the `max_characters=<n>` argument to chunk Table elements into TableChunk elements with `text` and `text_as_html` of length <n> characters. This means partitioned Table results are ready for use in downstream applications without any post processing.
* **Expose endpoint url for s3 connectors** By allowing for the endpoint url to be explicitly overwritten, this allows for any non-AWS data providers supporting the s3 protocol to be supported (i.e. minio).

### Features

* **change default `hi_res` model for pdf/image partition to `yolox`** Now partitioning pdf/image using `hi_res` strategy utilizes `yolox_quantized` model isntead of `detectron2_onnx` model. This new default model has better recall for tables and produces more detailed categories for elements.
* **XLSX can now reads subtables within one sheet** Problem: Many .xlsx files are not created to be read as one full table per sheet. There are subtables, text and header along with more informations to extract from each sheet. Feature: This `partition_xlsx` now can reads subtable(s) within one .xlsx sheet, along with extracting other title and narrative texts. Importance: This enhance the power of .xlsx reading to not only one table per sheet, allowing user to capture more data tables from the file, if exists.
* **Update Documentation on Element Types and Metadata**: We have updated the documentation according to the latest element types and metadata. It includes the common and additional metadata provided by the Partitions and Connectors.

### Fixes

* **Fixes partition_pdf is_alnum reference bug** Problem: The `partition_pdf` when attempt to get bounding box from element experienced a reference before assignment error when the first object is not text extractable.  Fix: Switched to a flag when the condition is met. Importance: Crucial to be able to partition with pdf.
* **Fix various cases of HTML text missing after partition**
  Problem: Under certain circumstances, text immediately after some HTML tags will be misssing from partition result.
  Fix: Updated code to deal with these cases.
  Importance: This will ensure the correctness when partitioning HTML and Markdown documents.
* **Fixes chunking when `detection_class_prob` appears in Element metadata** Problem: when `detection_class_prob` appears in Element metadata, Elements will only be combined by chunk_by_title if they have the same `detection_class_prob` value (which is rare). This is unlikely a case we ever need to support and most often results in no chunking. Fix: `detection_class_prob` is included in the chunking list of metadata keys excluded for similarity comparison. Importance: This change allows `chunk_by_title` to operate as intended for documents which include `detection_class_prob` metadata in their Elements.

## 0.10.18

### Enhancements

* **Better detection of natural reading order in images and PDF's** The elements returned by partition better reflect natural reading order in some cases, particularly in complicated multi-column layouts, leading to better chunking and retrieval for downstream applications. Achieved by improving the `xy-cut` sorting to preprocess bboxes, shrinking all bounding boxes by 90% along x and y axes (still centered around the same center point), which allows projection lines to be drawn where not possible before if layout bboxes overlapped.
* **Improves `partition_xml` to be faster and more memory efficient when partitioning large XML files** The new behavior is to partition iteratively to prevent loading the entire XML tree into memory at once in most use cases.
* **Adds data source properties to SharePoint, Outlook, Onedrive, Reddit, Slack, DeltaTable connectors** These properties (date_created, date_modified, version, source_url, record_locator) are written to element metadata during ingest, mapping elements to information about the document source from which they derive. This functionality enables downstream applications to reveal source document applications, e.g. a link to a GDrive doc, Salesforce record, etc.
* **Add functionality to save embedded images in PDF's separately as images** This allows users to save embedded images in PDF's separately as images, given some directory path. The saved image path is written to the metadata for the Image element. Downstream applications may benefit by providing users with image links from relevant "hits."
* **Azure Cognite Search destination connector** New Azure Cognitive Search destination connector added to ingest CLI.  Users may now use `unstructured-ingest` to write partitioned data from over 20 data sources (so far) to an Azure Cognitive Search index.
* **Improves salesforce partitioning** Partitions Salesforce data as xlm instead of text for improved detail and flexibility. Partitions htmlbody instead of textbody for Salesforce emails. Importance: Allows all Salesforce fields to be ingested and gives Salesforce emails more detailed partitioning.
* **Add document level language detection functionality.** Introduces the "auto" default for the languages param, which then detects the languages present in the document using the `langdetect` package. Adds the document languages as ISO 639-3 codes to the element metadata. Implemented only for the partition_text function to start.
* **PPTX partitioner refactored in preparation for enhancement.** Behavior should be unchanged except that shapes enclosed in a group-shape are now included, as many levels deep as required (a group-shape can itself contain a group-shape).
* **Embeddings support for the SharePoint SourceConnector via unstructured-ingest CLI** The SharePoint connector can now optionally create embeddings from the elements it pulls out during partition and upload those embeddings to Azure Cognitive Search index.
* **Improves hierarchy from docx files by leveraging natural hierarchies built into docx documents**  Hierarchy can now be detected from an indentation level for list bullets/numbers and by style name (e.g. Heading 1, List Bullet 2, List Number).
* **Chunking support for the SharePoint SourceConnector via unstructured-ingest CLI** The SharePoint connector can now optionally chunk the elements pulled out during partition via the chunking unstructured brick. This can be used as a stage before creating embeddings.

### Features

* **Adds `links` metadata in `partition_pdf` for `fast` strategy.** Problem: PDF files contain rich information and hyperlink that Unstructured did not captured earlier. Feature: `partition_pdf` now can capture embedded links within the file along with its associated text and page number. Importance: Providing depth in extracted elements give user a better understanding and richer context of documents. This also enables user to map to other elements within the document if the hyperlink is refered internally.
* **Adds the embedding module to be able to embed Elements** Problem: Many NLP applications require the ability to represent parts of documents in a semantic way. Until now, Unstructured did not have text embedding ability within the core library. Feature: This embedding module is able to track embeddings related data with a class, embed a list of elements, and return an updated list of Elements with the *embeddings* property. The module is also able to embed query strings. Importance: Ability to embed documents or parts of documents will enable users to make use of these semantic representations in different NLP applications, such as search, retrieval, and retrieval augmented generation.

### Fixes

* **Fixes a metadata source serialization bug** Problem: In unstructured elements, when loading an elements json file from the disk, the data_source attribute is assumed to be an instance of DataSourceMetadata and the code acts based on that. However the loader did not satisfy the assumption, and loaded it as a dict instead, causing an error. Fix: Added necessary code block to initialize a DataSourceMetadata object, also refactored DataSourceMetadata.from_dict() method to remove redundant code. Importance: Crucial to be able to load elements (which have data_source fields) from json files.
* **Fixes issue where unstructured-inference was not getting updated** Problem: unstructured-inference was not getting upgraded to the version to match unstructured release when doing a pip install.  Solution: using `pip install unstructured[all-docs]` it will now upgrade both unstructured and unstructured-inference. Importance: This will ensure that the inference library is always in sync with the unstructured library, otherwise users will be using outdated libraries which will likely lead to unintended behavior.
* **Fixes SharePoint connector failures if any document has an unsupported filetype** Problem: Currently the entire connector ingest run fails if a single IngestDoc has an unsupported filetype. This is because a ValueError is raised in the IngestDoc's `__post_init__`. Fix: Adds a try/catch when the IngestConnector runs get_ingest_docs such that the error is logged but all processable documents->IngestDocs are still instantiated and returned. Importance: Allows users to ingest SharePoint content even when some files with unsupported filetypes exist there.
* **Fixes Sharepoint connector server_path issue** Problem: Server path for the Sharepoint Ingest Doc was incorrectly formatted, causing issues while fetching pages from the remote source. Fix: changes formatting of remote file path before instantiating SharepointIngestDocs and appends a '/' while fetching pages from the remote source. Importance: Allows users to fetch pages from Sharepoint Sites.
* **Fixes Sphinx errors.** Fixes errors when running Sphinx `make html` and installs library to suppress warnings.
* **Fixes a metadata backwards compatibility error** Problem: When calling `partition_via_api`, the hosted api may return an element schema that's newer than the current `unstructured`. In this case, metadata fields were added which did not exist in the local `ElementMetadata` dataclass, and `__init__()` threw an error. Fix: remove nonexistent fields before instantiating in `ElementMetadata.from_json()`. Importance: Crucial to avoid breaking changes when adding fields.
* **Fixes issue with Discord connector when a channel returns `None`** Problem: Getting the `jump_url` from a nonexistent Discord `channel` fails. Fix: property `jump_url` is now retrieved within the same context as the messages from the channel. Importance: Avoids cascading issues when the connector fails to fetch information about a Discord channel.
* **Fixes occasionally SIGABTR when writing table with `deltalake` on Linux** Problem: occasionally on Linux ingest can throw a `SIGABTR` when writing `deltalake` table even though the table was written correctly. Fix: put the writing function into a `Process` to ensure its execution to the fullest extent before returning to the main process. Importance: Improves stability of connectors using `deltalake`
* **Fixes badly initialized Formula** Problem: YoloX contain new types of elements, when loading a document that contain formulas a new element of that class should be generated, however the Formula class inherits from Element instead of Text. After this change the element is correctly created with the correct class allowing the document to be loaded. Fix: Change parent class for Formula to Text. Importance: Crucial to be able to load documents that contain formulas.

## 0.10.16

### Enhancements

* **Adds data source properties to Airtable, Confluence, Discord, Elasticsearch, Google Drive, and Wikipedia connectors** These properties (date_created, date_modified, version, source_url, record_locator) are written to element metadata during ingest, mapping elements to information about the document source from which they derive. This functionality enables downstream applications to reveal source document applications, e.g. a link to a GDrive doc, Salesforce record, etc.
* **DOCX partitioner refactored in preparation for enhancement.** Behavior should be unchanged except in multi-section documents containing different headers/footers for different sections. These will now emit all distinct headers and footers encountered instead of just those for the last section.
* **Add a function to map between Tesseract and standard language codes.** This allows users to input language information to the `languages` param in any Tesseract-supported langcode or any ISO 639 standard language code.
* **Add document level language detection functionality.** Introduces the "auto" default for the languages param, which then detects the languages present in the document using the `langdetect` package. Implemented only for the partition_text function to start.

### Features

### Fixes

* ***Fixes an issue that caused a partition error for some PDF's.** Fixes GH Issue 1460 by bypassing a coordinate check if an element has invalid coordinates.

## 0.10.15


### Enhancements

* **Support for better element categories from the next-generation image-to-text model ("chipper").** Previously, not all of the classifications from Chipper were being mapped to proper `unstructured` element categories so the consumer of the library would see many `UncategorizedText` elements. This fixes the issue, improving the granularity of the element categories outputs for better downstream processing and chunking. The mapping update is:
  * "Threading": `NarrativeText`
  * "Form": `NarrativeText`
  * "Field-Name": `Title`
  * "Value": `NarrativeText`
  * "Link": `NarrativeText`
  * "Headline": `Title` (with `category_depth=1`)
  * "Subheadline": `Title` (with `category_depth=2`)
  * "Abstract": `NarrativeText`
* **Better ListItem grouping for PDF's (fast strategy).** The `partition_pdf` with `fast` strategy previously broke down some numbered list item lines as separate elements. This enhancement leverages the x,y coordinates and bbox sizes to help decide whether the following chunk of text is a continuation of the immediate previous detected ListItem element or not, and not detect it as its own non-ListItem element.
* **Fall back to text-based classification for uncategorized Layout elements for Images and PDF's**. Improves element classification by running existing text-based rules on previously `UncategorizedText` elements.
* **Adds table partitioning for Partitioning for many doc types including: .html, .epub., .md, .rst, .odt, and .msg.** At the core of this change is the .html partition functionality, which is leveraged by the other effected doc types. This impacts many scenarios where `Table` Elements are now propery extracted.
* **Create and add `add_chunking_strategy` decorator to partition functions.** Previously, users were responsible for their own chunking after partitioning elements, often required for downstream applications. Now, individual elements may be combined into right-sized chunks where min and max character size may be specified if `chunking_strategy=by_title`. Relevant elements are grouped together for better downstream results. This enables users immediately use partitioned results effectively in downstream applications (e.g. RAG architecture apps) without any additional post-processing.
* **Adds `languages` as an input parameter and marks `ocr_languages` kwarg for deprecation in pdf, image, and auto partitioning functions.** Previously, language information was only being used for Tesseract OCR for image-based documents and was in a Tesseract specific string format, but by refactoring into a list of standard language codes independent of Tesseract, the `unstructured` library will better support `languages` for other non-image pipelines and/or support for other OCR engines.
* **Removes `UNSTRUCTURED_LANGUAGE` env var usage and replaces `language` with `languages` as an input parameter to unstructured-partition-text_type functions.** The previous parameter/input setup was not user-friendly or scalable to the variety of elements being processed. By refactoring the inputted language information into a list of standard language codes, we can support future applications of the element language such as detection, metadata, and multi-language elements. Now, to skip English specific checks, set the `languages` parameter to any non-English language(s).
* **Adds `xlsx` and `xls` filetype extensions to the `skip_infer_table_types` default list in `partition`.** By adding these file types to the input parameter these files should not go through table extraction. Users can still specify if they would like to extract tables from these filetypes, but will have to set the `skip_infer_table_types` to exclude the desired filetype extension. This avoids mis-representing complex spreadsheets where there may be multiple sub-tables and other content.
* **Better debug output related to sentence counting internals**. Clarify message when sentence is not counted toward sentence count because there aren't enough words, relevant for developers focused on `unstructured`s NLP internals.
* **Faster ocr_only speed for partitioning PDF and images.** Use `unstructured_pytesseract.run_and_get_multiple_output` function to reduce the number of calls to `tesseract` by half when partitioning pdf or image with `tesseract`
* **Adds data source properties to fsspec connectors** These properties (date_created, date_modified, version, source_url, record_locator) are written to element metadata during ingest, mapping elements to information about the document source from which they derive. This functionality enables downstream applications to reveal source document applications, e.g. a link to a GDrive doc, Salesforce record, etc.
* **Add delta table destination connector** New delta table destination connector added to ingest CLI.  Users may now use `unstructured-ingest` to write partitioned data from over 20 data sources (so far) to a Delta Table.
* **Rename to Source and Destination Connectors in the Documentation.** Maintain naming consistency between Connectors codebase and documentation with the first addition to a destination connector.
* **Non-HTML text files now return unstructured-elements as opposed to HTML-elements.** Previously the text based files that went through `partition_html` would return HTML-elements but now we preserve the format from the input using `source_format` argument in the partition call.
* **Adds `PaddleOCR` as an optional alternative to `Tesseract`** for OCR in processing of PDF or Image files, it is installable via the `makefile` command `install-paddleocr`. For experimental purposes only.
* **Bump unstructured-inference** to 0.5.28. This version bump markedly improves the output of table data, rendered as `metadata.text_as_html` in an element. These changes include:
  * add env variable `ENTIRE_PAGE_OCR` to specify using paddle or tesseract on entire page OCR
  * table structure detection now pads the input image by 25 pixels in all 4 directions to improve its recall (0.5.27)
  * support paddle with both cpu and gpu and assume it is pre-installed (0.5.26)
  * fix a bug where `cells_to_html` doesn't handle cells spanning multiple rows properly (0.5.25)
  * remove `cv2` preprocessing step before OCR step in table transformer (0.5.24)

### Features

* **Adds element metadata via `category_depth` with default value None**.
  * This additional metadata is useful for vectordb/LLM, chunking strategies, and retrieval applications.
* **Adds a naive hierarchy for elements via a `parent_id` on the element's metadata**
  * Users will now have more metadata for implementing vectordb/LLM chunking strategies. For example, text elements could be queried by their preceding title element.
  * Title elements created from HTML headings will properly nest

### Fixes

* **`add_pytesseract_bboxes_to_elements` no longer returns `nan` values**. The function logic is now broken into new methods
  `_get_element_box` and `convert_multiple_coordinates_to_new_system`
* **Selecting a different model wasn't being respected when calling `partition_image`.** Problem: `partition_pdf` allows for passing a `model_name` parameter. Given the similarity between the image and PDF pipelines, the expected behavior is that `partition_image` should support the same parameter, but `partition_image` was unintentionally not passing along its `kwargs`. This was corrected by adding the kwargs to the downstream call.
* **Fixes a chunking issue via dropping the field "coordinates".** Problem: chunk_by_title function was chunking each element to its own individual chunk while it needed to group elements into a fewer number of chunks. We've discovered that this happens due to a metadata matching logic in chunk_by_title function, and discovered that elements with different metadata can't be put into the same chunk. At the same time, any element with "coordinates" essentially had different metadata than other elements, due each element locating in different places and having different coordinates. Fix: That is why we have included the key "coordinates" inside a list of excluded metadata keys, while doing this "metadata_matches" comparision. Importance: This change is crucial to be able to chunk by title for documents which include "coordinates" metadata in their elements.

## 0.10.14

### Enhancements

* Update all connectors to use new downstream architecture
  * New click type added to parse comma-delimited string inputs
  * Some CLI options renamed

### Features

### Fixes

## 0.10.13

### Enhancements

* Updated documentation: Added back support doc types for partitioning, more Python codes in the API page,  RAG definition, and use case.
* Updated Hi-Res Metadata: PDFs and Images using Hi-Res strategy now have layout model class probabilities added ot metadata.
* Updated the `_detect_filetype_from_octet_stream()` function to use libmagic to infer the content type of file when it is not a zip file.
* Tesseract minor version bump to 5.3.2

### Features

* Add Jira Connector to be able to pull issues from a Jira organization
* Add `clean_ligatures` function to expand ligatures in text


### Fixes

* `partition_html` breaks on `<br>` elements.
* Ingest error handling to properly raise errors when wrapped
* GH issue 1361: fixes a sortig error that prevented some PDF's from being parsed
* Bump unstructured-inference
  * Brings back embedded images in PDF's (0.5.23)

## 0.10.12

### Enhancements

* Removed PIL pin as issue has been resolved upstream
* Bump unstructured-inference
  * Support for yolox_quantized layout detection model (0.5.20)
* YoloX element types added


### Features

* Add Salesforce Connector to be able to pull Account, Case, Campaign, EmailMessage, Lead

### Fixes


* Bump unstructured-inference
  * Avoid divide-by-zero errors swith `safe_division` (0.5.21)

## 0.10.11

### Enhancements

* Bump unstructured-inference
  * Combine entire-page OCR output with layout-detected elements, to ensure full coverage of the page (0.5.19)

### Features

* Add in ingest cli s3 writer

### Fixes

* Fix a bug where `xy-cut` sorting attemps to sort elements without valid coordinates; now xy cut sorting only works when **all** elements have valid coordinates

## 0.10.10

### Enhancements

* Adds `text` as an input parameter to `partition_xml`.
* `partition_xml` no longer runs through `partition_text`, avoiding incorrect splitting
  on carriage returns in the XML. Since `partition_xml` no longer calls `partition_text`,
  `min_partition` and `max_partition` are no longer supported in `partition_xml`.
* Bump `unstructured-inference==0.5.18`, change non-default detectron2 classification threshold
* Upgrade base image from rockylinux 8 to rockylinux 9
* Serialize IngestDocs to JSON when passing to subprocesses

### Features

### Fixes

- Fix a bug where mismatched `elements` and `bboxes` are passed into `add_pytesseract_bbox_to_elements`

## 0.10.9

### Enhancements

* Fix `test_json` to handle only non-extra dependencies file types (plain-text)

### Features

* Adds `chunk_by_title` to break a document into sections based on the presence of `Title`
  elements.
* add new extraction function `extract_image_urls_from_html` to extract all img related URL from html text.

### Fixes

* Make cv2 dependency optional
* Edit `add_pytesseract_bbox_to_elements`'s (`ocr_only` strategy) `metadata.coordinates.points` return type to `Tuple` for consistency.
* Re-enable test-ingest-confluence-diff for ingest tests
* Fix syntax for ingest test check number of files
* Fix csv and tsv partitioners loosing the first line of the files when creating elements

## 0.10.8

### Enhancements

* Release docker image that installs Python 3.10 rather than 3.8

### Features

### Fixes

## 0.10.7

### Enhancements

### Features

### Fixes

* Remove overly aggressive ListItem chunking for images and PDF's which typically resulted in inchorent elements.

## 0.10.6

### Enhancements

* Enable `partition_email` and `partition_msg` to detect if an email is PGP encryped. If
  and email is PGP encryped, the functions will return an empy list of elements and
  emit a warning about the encrypted content.
* Add threaded Slack conversations into Slack connector output
* Add functionality to sort elements using `xy-cut` sorting approach in `partition_pdf` for `hi_res` and `fast` strategies
* Bump unstructured-inference
  * Set OMP_THREAD_LIMIT to 1 if not set for better tesseract perf (0.5.17)

### Features

* Extract coordinates from PDFs and images when using OCR only strategy and add to metadata

### Fixes

* Update `partition_html` to respect the order of `<pre>` tags.
* Fix bug in `partition_pdf_or_image` where two partitions were called if `strategy == "ocr_only"`.
* Bump unstructured-inference
  * Fix issue where temporary files were being left behind (0.5.16)
* Adds deprecation warning for the `file_filename` kwarg to `partition`, `partition_via_api`,
  and `partition_multiple_via_api`.
* Fix documentation build workflow by pinning dependencies

## 0.10.5

### Enhancements

* Create new CI Pipelines
  - Checking text, xml, email, and html doc tests against the library installed without extras
  - Checking each library extra against their respective tests
* `partition` raises an error and tells the user to install the appropriate extra if a filetype
  is detected that is missing dependencies.
* Add custom errors to ingest
* Bump `unstructured-ingest==0.5.15`
  - Handle an uncaught TesseractError (0.5.15)
  - Add TIFF test file and TIFF filetype to `test_from_image_file` in `test_layout` (0.5.14)
* Use `entire_page` ocr mode for pdfs and images
* Add notes on extra installs to docs
* Adds ability to reuse connections per process in unstructured-ingest

### Features
* Add delta table connector

### Fixes

## 0.10.4
* Pass ocr_mode in partition_pdf and set the default back to individual pages for now
* Add diagrams and descriptions for ingest design in the ingest README

### Features
* Supports multipage TIFF image partitioning

### Fixes

## 0.10.2

### Enhancements
* Bump unstructured-inference==0.5.13:
  - Fix extracted image elements being included in layout merge, addresses the issue
    where an entire-page image in a PDF was not passed to the layout model when using hi_res.

### Features

### Fixes

## 0.10.1

### Enhancements
* Bump unstructured-inference==0.5.12:
  - fix to avoid trace for certain PDF's (0.5.12)
  - better defaults for DPI for hi_res and  Chipper (0.5.11)
  - implement full-page OCR (0.5.10)

### Features

### Fixes

* Fix dead links in repository README (Quick Start > Install for local development, and Learn more > Batch Processing)
* Update document dependencies to include tesseract-lang for additional language support (required for tests to pass)

## 0.10.0

### Enhancements

* Add `include_header` kwarg to `partition_xlsx` and change default behavior to `True`
* Update the `links` and `emphasized_texts` metadata fields

### Features

### Fixes

## 0.9.3

### Enhancements

* Pinned dependency cleanup.
* Update `partition_csv` to always use `soupparser_fromstring` to parse `html text`
* Update `partition_tsv` to always use `soupparser_fromstring` to parse `html text`
* Add `metadata.section` to capture epub table of contents data
* Add `unique_element_ids` kwarg to partition functions. If `True`, will use a UUID
  for element IDs instead of a SHA-256 hash.
* Update `partition_xlsx` to always use `soupparser_fromstring` to parse `html text`
* Add functionality to switch `html` text parser based on whether the `html` text contains emoji
* Add functionality to check if a string contains any emoji characters
* Add CI tests around Notion

### Features

* Add Airtable Connector to be able to pull views/tables/bases from an Airtable organization

### Fixes

* fix pdf partition of list items being detected as titles in OCR only mode
* make notion module discoverable
* fix emails with `Content-Distribution: inline` and `Content-Distribution: attachment` with no filename
* Fix email attachment filenames which had `=` in the filename itself

## 0.9.2


### Enhancements

* Update table extraction section in API documentation to sync with change in Prod API
* Update Notion connector to extract to html
* Added UUID option for `element_id`
* Bump unstructured-inference==0.5.9:
  - better caching of models
  - another version of detectron2 available, though the default layout model is unchanged
* Added UUID option for element_id
* Added UUID option for element_id
* CI improvements to run ingest tests in parallel

### Features

* Adds Sharepoint connector.

### Fixes

* Bump unstructured-inference==0.5.9:
  - ignores Tesseract errors where no text is extracted for tiles that indeed, have no text

## 0.9.1

### Enhancements

* Adds --partition-pdf-infer-table-structure to unstructured-ingest.
* Enable `partition_html` to skip headers and footers with the `skip_headers_and_footers` flag.
* Update `partition_doc` and `partition_docx` to track emphasized texts in the output
* Adds post processing function `filter_element_types`
* Set the default strategy for partitioning images to `hi_res`
* Add page break parameter section in API documentation to sync with change in Prod API
* Update `partition_html` to track emphasized texts in the output
* Update `XMLDocument._read_xml` to create `<p>` tag element for the text enclosed in the `<pre>` tag
* Add parameter `include_tail_text` to `_construct_text` to enable (skip) tail text inclusion
* Add Notion connector

### Features

### Fixes

* Remove unused `_partition_via_api` function
* Fixed emoji bug in `partition_xlsx`.
* Pass `file_filename` metadata when partitioning file object
* Skip ingest test on missing Slack token
* Add Dropbox variables to CI environments
* Remove default encoding for ingest
* Adds new element type `EmailAddress` for recognising email address in the  text
* Simplifies `min_partition` logic; makes partitions falling below the `min_partition`
  less likely.
* Fix bug where ingest test check for number of files fails in smoke test
* Fix unstructured-ingest entrypoint failure

## 0.9.0

### Enhancements

* Dependencies are now split by document type, creating a slimmer base installation.

## 0.8.8

### Enhancements

### Features

### Fixes

* Rename "date" field to "last_modified"
* Adds Box connector

### Fixes

## 0.8.7

### Enhancements

* Put back useful function `split_by_paragraph`

### Features

### Fixes

* Fix argument order in NLTK download step

## 0.8.6

### Enhancements

### Features

### Fixes

* Remove debug print lines and non-functional code

## 0.8.5

### Enhancements

* Add parameter `skip_infer_table_types` to enable (skip) table extraction for other doc types
* Adds optional Unstructured API unit tests in CI
* Tracks last modified date for all document types.
* Add auto_paragraph_grouper to detect new-line and blank-line new paragraph for .txt files.
* refactor the ingest cli to better support expanding supported connectors

## 0.8.3

### Enhancements

### Features

### Fixes

* NLTK now only gets downloaded if necessary.
* Handling for empty tables in Word Documents and PowerPoints.

## 0.8.4

### Enhancements

* Additional tests and refactor of JSON detection.
* Update functionality to retrieve image metadata from a page for `document_to_element_list`
* Links are now tracked in `partition_html` output.
* Set the file's current position to the beginning after reading the file in `convert_to_bytes`
* Add `min_partition` kwarg to that combines elements below a specified threshold and modifies splitting of strings longer than max partition so words are not split.
* set the file's current position to the beginning after reading the file in `convert_to_bytes`
* Add slide notes to pptx
* Add `--encoding` directive to ingest
* Improve json detection by `detect_filetype`

### Features

* Adds Outlook connector
* Add support for dpi parameter in inference library
* Adds Onedrive connector.
* Add Confluence connector for ingest cli to pull the body text from all documents from all spaces in a confluence domain.

### Fixes

* Fixes issue with email partitioning where From field was being assigned the To field value.
* Use the `image_metadata` property of the `PageLayout` instance to get the page image info in the `document_to_element_list`
* Add functionality to write images to computer storage temporarily instead of keeping them in memory for `ocr_only` strategy
* Add functionality to convert a PDF in small chunks of pages at a time for `ocr_only` strategy
* Adds `.txt`, `.text`, and `.tab` to list of extensions to check if file
  has a `text/plain` MIME type.
* Enables filters to be passed to `partition_doc` so it doesn't error with LibreOffice7.
* Removed old error message that's superseded by `requires_dependencies`.
* Removes using `hi_res` as the default strategy value for `partition_via_api` and `partition_multiple_via_api`

## 0.8.1

### Enhancements

* Add support for Python 3.11

### Features

### Fixes

* Fixed `auto` strategy detected scanned document as having extractable text and using `fast` strategy, resulting in no output.
* Fix list detection in MS Word documents.
* Don't instantiate an element with a coordinate system when there isn't a way to get its location data.

## 0.8.0

### Enhancements

* Allow model used for hi res pdf partition strategy to be chosen when called.
* Updated inference package

### Features

* Add `metadata_filename` parameter across all partition functions

### Fixes

* Update to ensure `convert_to_datafame` grabs all of the metadata fields.
* Adjust encoding recognition threshold value in `detect_file_encoding`
* Fix KeyError when `isd_to_elements` doesn't find a type
* Fix `_output_filename` for local connector, allowing single files to be written correctly to the disk

* Fix for cases where an invalid encoding is extracted from an email header.

### BREAKING CHANGES

* Information about an element's location is no longer returned as top-level attributes of an element. Instead, it is returned in the `coordinates` attribute of the element's metadata.

## 0.7.12

### Enhancements

* Adds `include_metadata` kwarg to `partition_doc`, `partition_docx`, `partition_email`, `partition_epub`, `partition_json`, `partition_msg`, `partition_odt`, `partition_org`, `partition_pdf`, `partition_ppt`, `partition_pptx`, `partition_rst`, and `partition_rtf`
### Features

* Add Elasticsearch connector for ingest cli to pull specific fields from all documents in an index.
* Adds Dropbox connector

### Fixes

* Fix tests that call unstructured-api by passing through an api-key
* Fixed page breaks being given (incorrect) page numbers
* Fix skipping download on ingest when a source document exists locally

## 0.7.11

### Enhancements

* More deterministic element ordering when using `hi_res` PDF parsing strategy (from unstructured-inference bump to 0.5.4)
* Make large model available (from unstructured-inference bump to 0.5.3)
* Combine inferred elements with extracted elements (from unstructured-inference bump to 0.5.2)
* `partition_email` and `partition_msg` will now process attachments if `process_attachments=True`
  and a attachment partitioning functions is passed through with `attachment_partitioner=partition`.

### Features

### Fixes

* Fix tests that call unstructured-api by passing through an api-key
* Fixed page breaks being given (incorrect) page numbers
* Fix skipping download on ingest when a source document exists locally

## 0.7.10

### Enhancements

* Adds a `max_partition` parameter to `partition_text`, `partition_pdf`, `partition_email`,
  `partition_msg` and `partition_xml` that sets a limit for the size of an individual
  document elements. Defaults to `1500` for everything except `partition_xml`, which has
  a default value of `None`.
* DRY connector refactor

### Features

* `hi_res` model for pdfs and images is selectable via environment variable.

### Fixes

* CSV check now ignores escaped commas.
* Fix for filetype exploration util when file content does not have a comma.
* Adds negative lookahead to bullet pattern to avoid detecting plain text line
  breaks like `-------` as list items.
* Fix pre tag parsing for `partition_html`
* Fix lookup error for annotated Arabic and Hebrew encodings

## 0.7.9

### Enhancements

* Improvements to string check for leafs in `partition_xml`.
* Adds --partition-ocr-languages to unstructured-ingest.

### Features

* Adds `partition_org` for processed Org Mode documents.

### Fixes

## 0.7.8

### Enhancements

### Features

* Adds Google Cloud Service connector

### Fixes

* Updates the `parse_email` for `partition_eml` so that `unstructured-api` passes the smoke tests
* `partition_email` now works if there is no message content
* Updates the `"fast"` strategy for `partition_pdf` so that it's able to recursively
* Adds recursive functionality to all fsspec connectors
* Adds generic --recursive ingest flag

## 0.7.7

### Enhancements

* Adds functionality to replace the `MIME` encodings for `eml` files with one of the common encodings if a `unicode` error occurs
* Adds missed file-like object handling in `detect_file_encoding`
* Adds functionality to extract charset info from `eml` files

### Features

* Added coordinate system class to track coordinate types and convert to different coordinate

### Fixes

* Adds an `html_assemble_articles` kwarg to `partition_html` to enable users to capture
  control whether content outside of `<article>` tags is captured when
  `<article>` tags are present.
* Check for the `xml` attribute on `element` before looking for pagebreaks in `partition_docx`.

## 0.7.6

### Enhancements

* Convert fast startegy to ocr_only for images
* Adds support for page numbers in `.docx` and `.doc` when user or renderer
  created page breaks are present.
* Adds retry logic for the unstructured-ingest Biomed connector

### Features

* Provides users with the ability to extract additional metadata via regex.
* Updates `partition_docx` to include headers and footers in the output.
* Create `partition_tsv` and associated tests. Make additional changes to `detect_filetype`.

### Fixes

* Remove fake api key in test `partition_via_api` since we now require valid/empty api keys
* Page number defaults to `None` instead of `1` when page number is not present in the metadata.
  A page number of `None` indicates that page numbers are not being tracked for the document
  or that page numbers do not apply to the element in question..
* Fixes an issue with some pptx files. Assume pptx shapes are found in top left position of slide
  in case the shape.top and shape.left attributes are `None`.

## 0.7.5

### Enhancements

* Adds functionality to sort elements in `partition_pdf` for `fast` strategy
* Adds ingest tests with `--fast` strategy on PDF documents
* Adds --api-key to unstructured-ingest

### Features

* Adds `partition_rst` for processed ReStructured Text documents.

### Fixes

* Adds handling for emails that do not have a datetime to extract.
* Adds pdf2image package as core requirement of unstructured (with no extras)

## 0.7.4

### Enhancements

* Allows passing kwargs to request data field for `partition_via_api` and `partition_multiple_via_api`
* Enable MIME type detection if libmagic is not available
* Adds handling for empty files in `detect_filetype` and `partition`.

### Features

### Fixes

* Reslove `grpcio` import issue on `weaviate.schema.validate_schema` for python 3.9 and 3.10
* Remove building `detectron2` from source in Dockerfile

## 0.7.3

### Enhancements

* Update IngestDoc abstractions and add data source metadata in ElementMetadata

### Features

### Fixes

* Pass `strategy` parameter down from `partition` for `partition_image`
* Filetype detection if a CSV has a `text/plain` MIME type
* `convert_office_doc` no longers prints file conversion info messages to stdout.
* `partition_via_api` reflects the actual filetype for the file processed in the API.

## 0.7.2

### Enhancements

* Adds an optional encoding kwarg to `elements_to_json` and `elements_from_json`
* Bump version of base image to use new stable version of tesseract

### Features

### Fixes

* Update the `read_txt_file` utility function to keep using `spooled_to_bytes_io_if_needed` for xml
* Add functionality to the `read_txt_file` utility function to handle file-like object from URL
* Remove the unused parameter `encoding` from `partition_pdf`
* Change auto.py to have a `None` default for encoding
* Add functionality to try other common encodings for html and xml files if an error related to the encoding is raised and the user has not specified an encoding.
* Adds benchmark test with test docs in example-docs
* Re-enable test_upload_label_studio_data_with_sdk
* File detection now detects code files as plain text
* Adds `tabulate` explicitly to dependencies
* Fixes an issue in `metadata.page_number` of pptx files
* Adds showing help if no parameters passed

## 0.7.1

### Enhancements

### Features

* Add `stage_for_weaviate` to stage `unstructured` outputs for upload to Weaviate, along with
  a helper function for defining a class to use in Weaviate schemas.
* Builds from Unstructured base image, built off of Rocky Linux 8.7, this resolves almost all CVE's in the image.

### Fixes

## 0.7.0

### Enhancements

* Installing `detectron2` from source is no longer required when using the `local-inference` extra.
* Updates `.pptx` parsing to include text in tables.

### Features

### Fixes

* Fixes an issue in `_add_element_metadata` that caused all elements to have `page_number=1`
  in the element metadata.
* Adds `.log` as a file extension for TXT files.
* Adds functionality to try other common encodings for email (`.eml`) files if an error related to the encoding is raised and the user has not specified an encoding.
* Allow passed encoding to be used in the `replace_mime_encodings`
* Fixes page metadata for `partition_html` when `include_metadata=False`
* A `ValueError` now raises if `file_filename` is not specified when you use `partition_via_api`
  with a file-like object.

## 0.6.11

### Enhancements

* Supports epub tests since pandoc is updated in base image

### Features


### Fixes


## 0.6.10

### Enhancements

* XLS support from auto partition

### Features

### Fixes

## 0.6.9

### Enhancements

* fast strategy for pdf now keeps element bounding box data
* setup.py refactor

### Features

### Fixes

* Adds functionality to try other common encodings if an error related to the encoding is raised and the user has not specified an encoding.
* Adds additional MIME types for CSV

## 0.6.8

### Enhancements

### Features

* Add `partition_csv` for CSV files.

### Fixes

## 0.6.7

### Enhancements

* Deprecate `--s3-url` in favor of `--remote-url` in CLI
* Refactor out non-connector-specific config variables
* Add `file_directory` to metadata
* Add `page_name` to metadata. Currently used for the sheet name in XLSX documents.
* Added a `--partition-strategy` parameter to unstructured-ingest so that users can specify
  partition strategy in CLI. For example, `--partition-strategy fast`.
* Added metadata for filetype.
* Add Discord connector to pull messages from a list of channels
* Refactor `unstructured/file-utils/filetype.py` to better utilise hashmap to return mime type.
* Add local declaration of DOCX_MIME_TYPES and XLSX_MIME_TYPES for `test_filetype.py`.

### Features

* Add `partition_xml` for XML files.
* Add `partition_xlsx` for Microsoft Excel documents.

### Fixes

* Supports `hml` filetype for partition as a variation of html filetype.
* Makes `pytesseract` a function level import in `partition_pdf` so you can use the `"fast"`
  or `"hi_res"` strategies if `pytesseract` is not installed. Also adds the
  `required_dependencies` decorator for the `"hi_res"` and `"ocr_only"` strategies.
* Fix to ensure `filename` is tracked in metadata for `docx` tables.

## 0.6.6

### Enhancements

* Adds an `"auto"` strategy that chooses the partitioning strategy based on document
  characteristics and function kwargs. This is the new default strategy for `partition_pdf`
  and `partition_image`. Users can maintain existing behavior by explicitly setting
  `strategy="hi_res"`.
* Added an additional trace logger for NLP debugging.
* Add `get_date` method to `ElementMetadata` for converting the datestring to a `datetime` object.
* Cleanup the `filename` attribute on `ElementMetadata` to remove the full filepath.

### Features

* Added table reading as html with URL parsing to `partition_docx` in docx
* Added metadata field for text_as_html for docx files

### Fixes

* `fileutils/file_type` check json and eml decode ignore error
* `partition_email` was updated to more flexibly handle deviations from the RFC-2822 standard.
  The time in the metadata returns `None` if the time does not match RFC-2822 at all.
* Include all metadata fields when converting to dataframe or CSV

## 0.6.5

### Enhancements

* Added support for SpooledTemporaryFile file argument.

### Features

### Fixes


## 0.6.4

### Enhancements

* Added an "ocr_only" strategy for `partition_pdf`. Refactored the strategy decision
  logic into its own module.

### Features

### Fixes

## 0.6.3

### Enhancements

* Add an "ocr_only" strategy for `partition_image`.

### Features

* Added `partition_multiple_via_api` for partitioning multiple documents in a single REST
  API call.
* Added `stage_for_baseplate` function to prepare outputs for ingestion into Baseplate.
* Added `partition_odt` for processing Open Office documents.

### Fixes

* Updates the grouping logic in the `partition_pdf` fast strategy to group together text
  in the same bounding box.

## 0.6.2

### Enhancements

* Added logic to `partition_pdf` for detecting copy protected PDFs and falling back
  to the hi res strategy when necessary.


### Features

* Add `partition_via_api` for partitioning documents through the hosted API.

### Fixes

* Fix how `exceeds_cap_ratio` handles empty (returns `True` instead of `False`)
* Updates `detect_filetype` to properly detect JSONs when the MIME type is `text/plain`.

## 0.6.1

### Enhancements

* Updated the table extraction parameter name to be more descriptive

### Features

### Fixes

## 0.6.0

### Enhancements

* Adds an `ssl_verify` kwarg to `partition` and `partition_html` to enable turning off
  SSL verification for HTTP requests. SSL verification is on by default.
* Allows users to pass in ocr language to `partition_pdf` and `partition_image` through
  the `ocr_language` kwarg. `ocr_language` corresponds to the code for the language pack
  in Tesseract. You will need to install the relevant Tesseract language pack to use a
  given language.

### Features

* Table extraction is now possible for pdfs from `partition` and `partition_pdf`.
* Adds support for extracting attachments from `.msg` files

### Fixes

* Adds an `ssl_verify` kwarg to `partition` and `partition_html` to enable turning off
  SSL verification for HTTP requests. SSL verification is on by default.

## 0.5.13

### Enhancements

* Allow headers to be passed into `partition` when `url` is used.

### Features

* `bytes_string_to_string` cleaning brick for bytes string output.

### Fixes

* Fixed typo in call to `exactly_one` in `partition_json`
* unstructured-documents encode xml string if document_tree is `None` in `_read_xml`.
* Update to `_read_xml` so that Markdown files with embedded HTML process correctly.
* Fallback to "fast" strategy only emits a warning if the user specifies the "hi_res" strategy.
* unstructured-partition-text_type exceeds_cap_ratio fix returns and how capitalization ratios are calculated
* `partition_pdf` and `partition_text` group broken paragraphs to avoid fragmented `NarrativeText` elements.
* .json files resolved as "application/json" on centos7 (or other installs with older libmagic libs)

## 0.5.12

### Enhancements

* Add OS mimetypes DB to docker image, mainly for unstructured-api compat.
* Use the image registry as a cache when building Docker images.
* Adds the ability for `partition_text` to group together broken paragraphs.
* Added method to utils to allow date time format validation

### Features
* Add Slack connector to pull messages for a specific channel

* Add --partition-by-api parameter to unstructured-ingest
* Added `partition_rtf` for processing rich text files.
* `partition` now accepts a `url` kwarg in addition to `file` and `filename`.

### Fixes

* Allow encoding to be passed into `replace_mime_encodings`.
* unstructured-ingest connector-specific dependencies are imported on demand.
* unstructured-ingest --flatten-metadata supported for local connector.
* unstructured-ingest fix runtime error when using --metadata-include.

## 0.5.11

### Enhancements

### Features

### Fixes

* Guard against null style attribute in docx document elements
* Update HTML encoding to better support foreign language characters

## 0.5.10

### Enhancements

* Updated inference package
* Add sender, recipient, date, and subject to element metadata for emails

### Features

* Added `--download-only` parameter to `unstructured-ingest`

### Fixes

* FileNotFound error when filename is provided but file is not on disk

## 0.5.9

### Enhancements

### Features

### Fixes

* Convert file to str in helper `split_by_paragraph` for `partition_text`

## 0.5.8

### Enhancements

* Update `elements_to_json` to return string when filename is not specified
* `elements_from_json` may take a string instead of a filename with the `text` kwarg
* `detect_filetype` now does a final fallback to file extension.
* Empty tags are now skipped during the depth check for HTML processing.

### Features

* Add local file system to `unstructured-ingest`
* Add `--max-docs` parameter to `unstructured-ingest`
* Added `partition_msg` for processing MSFT Outlook .msg files.

### Fixes

* `convert_file_to_text` now passes through the `source_format` and `target_format` kwargs.
  Previously they were hard coded.
* Partitioning functions that accept a `text` kwarg no longer raise an error if an empty
  string is passed (and empty list of elements is returned instead).
* `partition_json` no longer fails if the input is an empty list.
* Fixed bug in `chunk_by_attention_window` that caused the last word in segments to be cut-off
  in some cases.

### BREAKING CHANGES

* `stage_for_transformers` now returns a list of elements, making it consistent with other
  staging bricks

## 0.5.7

### Enhancements

* Refactored codebase using `exactly_one`
* Adds ability to pass headers when passing a url in partition_html()
* Added optional `content_type` and `file_filename` parameters to `partition()` to bypass file detection

### Features

* Add `--flatten-metadata` parameter to `unstructured-ingest`
* Add `--fields-include` parameter to `unstructured-ingest`

### Fixes

## 0.5.6

### Enhancements

* `contains_english_word()`, used heavily in text processing, is 10x faster.

### Features

* Add `--metadata-include` and `--metadata-exclude` parameters to `unstructured-ingest`
* Add `clean_non_ascii_chars` to remove non-ascii characters from unicode string

### Fixes

* Fix problem with PDF partition (duplicated test)

## 0.5.4

### Enhancements

* Added Biomedical literature connector for ingest cli.
* Add `FsspecConnector` to easily integrate any existing `fsspec` filesystem as a connector.
* Rename `s3_connector.py` to `s3.py` for readability and consistency with the
  rest of the connectors.
* Now `S3Connector` relies on `s3fs` instead of on `boto3`, and it inherits
  from `FsspecConnector`.
* Adds an `UNSTRUCTURED_LANGUAGE_CHECKS` environment variable to control whether or not language
  specific checks like vocabulary and POS tagging are applied. Set to `"true"` for higher
  resolution partitioning and `"false"` for faster processing.
* Improves `detect_filetype` warning to include filename when provided.
* Adds a "fast" strategy for partitioning PDFs with PDFMiner. Also falls back to the "fast"
  strategy if detectron2 is not available.
* Start deprecation life cycle for `unstructured-ingest --s3-url` option, to be deprecated in
  favor of `--remote-url`.

### Features

* Add `AzureBlobStorageConnector` based on its `fsspec` implementation inheriting
from `FsspecConnector`
* Add `partition_epub` for partitioning e-books in EPUB3 format.

### Fixes

* Fixes processing for text files with `message/rfc822` MIME type.
* Open xml files in read-only mode when reading contents to construct an XMLDocument.

## 0.5.3

### Enhancements

* `auto.partition()` can now load Unstructured ISD json documents.
* Simplify partitioning functions.
* Improve logging for ingest CLI.

### Features

* Add `--wikipedia-auto-suggest` argument to the ingest CLI to disable automatic redirection
  to pages with similar names.
* Add setup script for Amazon Linux 2
* Add optional `encoding` argument to the `partition_(text/email/html)` functions.
* Added Google Drive connector for ingest cli.
* Added Gitlab connector for ingest cli.

### Fixes

## 0.5.2

### Enhancements

* Fully move from printing to logging.
* `unstructured-ingest` now uses a default `--download_dir` of `$HOME/.cache/unstructured/ingest`
rather than a "tmp-ingest-" dir in the working directory.

### Features

### Fixes

* `setup_ubuntu.sh` no longer fails in some contexts by interpreting
`DEBIAN_FRONTEND=noninteractive` as a command
* `unstructured-ingest` no longer re-downloads files when --preserve-downloads
is used without --download-dir.
* Fixed an issue that was causing text to be skipped in some HTML documents.

## 0.5.1

### Enhancements

### Features

### Fixes

* Fixes an error causing JavaScript to appear in the output of `partition_html` sometimes.
* Fix several issues with the `requires_dependencies` decorator, including the error message
  and how it was used, which had caused an error for `unstructured-ingest --github-url ...`.

## 0.5.0

### Enhancements

* Add `requires_dependencies` Python decorator to check dependencies are installed before
  instantiating a class or running a function

### Features

* Added Wikipedia connector for ingest cli.

### Fixes

* Fix `process_document` file cleaning on failure
* Fixes an error introduced in the metadata tracking commit that caused `NarrativeText`
  and `FigureCaption` elements to be represented as `Text` in HTML documents.

## 0.4.16

### Enhancements

* Fallback to using file extensions for filetype detection if `libmagic` is not present

### Features

* Added setup script for Ubuntu
* Added GitHub connector for ingest cli.
* Added `partition_md` partitioner.
* Added Reddit connector for ingest cli.

### Fixes

* Initializes connector properly in ingest.main::MainProcess
* Restricts version of unstructured-inference to avoid multithreading issue

## 0.4.15

### Enhancements

* Added `elements_to_json` and `elements_from_json` for easier serialization/deserialization
* `convert_to_dict`, `dict_to_elements` and `convert_to_csv` are now aliases for functions
  that use the ISD terminology.

### Fixes

* Update to ensure all elements are preserved during serialization/deserialization

## 0.4.14

* Automatically install `nltk` models in the `tokenize` module.

## 0.4.13

* Fixes unstructured-ingest cli.

## 0.4.12

* Adds console_entrypoint for unstructured-ingest, other structure/doc updates related to ingest.
* Add `parser` parameter to `partition_html`.

## 0.4.11

* Adds `partition_doc` for partitioning Word documents in `.doc` format. Requires `libreoffice`.
* Adds `partition_ppt` for partitioning PowerPoint documents in `.ppt` format. Requires `libreoffice`.

## 0.4.10

* Fixes `ElementMetadata` so that it's JSON serializable when the filename is a `Path` object.

## 0.4.9

* Added ingest modules and s3 connector, sample ingest script
* Default to `url=None` for `partition_pdf` and `partition_image`
* Add ability to skip English specific check by setting the `UNSTRUCTURED_LANGUAGE` env var to `""`.
* Document `Element` objects now track metadata

## 0.4.8

* Modified XML and HTML parsers not to load comments.

## 0.4.7

* Added the ability to pull an HTML document from a url in `partition_html`.
* Added the the ability to get file summary info from lists of filenames and lists
  of file contents.
* Added optional page break to `partition` for `.pptx`, `.pdf`, images, and `.html` files.
* Added `to_dict` method to document elements.
* Include more unicode quotes in `replace_unicode_quotes`.

## 0.4.6

* Loosen the default cap threshold to `0.5`.
* Add a `UNSTRUCTURED_NARRATIVE_TEXT_CAP_THRESHOLD` environment variable for controlling
  the cap ratio threshold.
* Unknown text elements are identified as `Text` for HTML and plain text documents.
* `Body Text` styles no longer default to `NarrativeText` for Word documents. The style information
  is insufficient to determine that the text is narrative.
* Upper cased text is lower cased before checking for verbs. This helps avoid some missed verbs.
* Adds an `Address` element for capturing elements that only contain an address.
* Suppress the `UserWarning` when detectron is called.
* Checks that titles and narrative test have at least one English word.
* Checks that titles and narrative text are at least 50% alpha characters.
* Restricts titles to a maximum word length. Adds a `UNSTRUCTURED_TITLE_MAX_WORD_LENGTH`
  environment variable for controlling the max number of words in a title.
* Updated `partition_pptx` to order the elements on the page

## 0.4.4

* Updated `partition_pdf` and `partition_image` to return `unstructured` `Element` objects
* Fixed the healthcheck url path when partitioning images and PDFs via API
* Adds an optional `coordinates` attribute to document objects
* Adds `FigureCaption` and `CheckBox` document elements
* Added ability to split lists detected in `LayoutElement` objects
* Adds `partition_pptx` for partitioning PowerPoint documents
* LayoutParser models now download from HugginfaceHub instead of DropBox
* Fixed file type detection for XML and HTML files on Amazone Linux

## 0.4.3

* Adds `requests` as a base dependency
* Fix in `exceeds_cap_ratio` so the function doesn't break with empty text
* Fix bug in `_parse_received_data`.
* Update `detect_filetype` to properly handle `.doc`, `.xls`, and `.ppt`.

## 0.4.2

* Added `partition_image` to process documents in an image format.
* Fixed utf-8 encoding error in `partition_email` with attachments for `text/html`

## 0.4.1

* Added support for text files in the `partition` function
* Pinned `opencv-python` for easier installation on Linux

## 0.4.0

* Added generic `partition` brick that detects the file type and routes a file to the appropriate
  partitioning brick.
* Added a file type detection module.
* Updated `partition_html` and `partition_eml` to support file-like objects in 'rb' mode.
* Cleaning brick for removing ordered bullets `clean_ordered_bullets`.
* Extract brick method for ordered bullets `extract_ordered_bullets`.
* Test for `clean_ordered_bullets`.
* Test for `extract_ordered_bullets`.
* Added `partition_docx` for pre-processing Word Documents.
* Added new REGEX patterns to extract email header information
* Added new functions to extract header information `parse_received_data` and `partition_header`
* Added new function to parse plain text files `partition_text`
* Added new cleaners functions `extract_ip_address`, `extract_ip_address_name`, `extract_mapi_id`, `extract_datetimetz`
* Add new `Image` element and function to find embedded images `find_embedded_images`
* Added `get_directory_file_info` for summarizing information about source documents

## 0.3.5

* Add support for local inference
* Add new pattern to recognize plain text dash bullets
* Add test for bullet patterns
* Fix for `partition_html` that allows for processing `div` tags that have both text and child
  elements
* Add ability to extract document metadata from `.docx`, `.xlsx`, and `.jpg` files.
* Helper functions for identifying and extracting phone numbers
* Add new function `extract_attachment_info` that extracts and decodes the attachment
of an email.
* Staging brick to convert a list of `Element`s to a `pandas` dataframe.
* Add plain text functionality to `partition_email`

## 0.3.4

* Python-3.7 compat

## 0.3.3

* Removes BasicConfig from logger configuration
* Adds the `partition_email` partitioning brick
* Adds the `replace_mime_encodings` cleaning bricks
* Small fix to HTML parsing related to processing list items with sub-tags
* Add `EmailElement` data structure to store email documents

## 0.3.2

* Added `translate_text` brick for translating text between languages
* Add an `apply` method to make it easier to apply cleaners to elements

## 0.3.1

* Added \_\_init.py\_\_ to `partition`

## 0.3.0

* Implement staging brick for Argilla. Converts lists of `Text` elements to `argilla` dataset classes.
* Removing the local PDF parsing code and any dependencies and tests.
* Reorganizes the staging bricks in the unstructured.partition module
* Allow entities to be passed into the Datasaur staging brick
* Added HTML escapes to the `replace_unicode_quotes` brick
* Fix bad responses in partition_pdf to raise ValueError
* Adds `partition_html` for partitioning HTML documents.

## 0.2.6

* Small change to how \_read is placed within the inheritance structure since it doesn't really apply to pdf
* Add partitioning brick for calling the document image analysis API

## 0.2.5

* Update python requirement to >=3.7

## 0.2.4

* Add alternative way of importing `Final` to support google colab

## 0.2.3

* Add cleaning bricks for removing prefixes and postfixes
* Add cleaning bricks for extracting text before and after a pattern

## 0.2.2

* Add staging brick for Datasaur

## 0.2.1

* Added brick to convert an ISD dictionary to a list of elements
* Update `PDFDocument` to use the `from_file` method
* Added staging brick for CSV format for ISD (Initial Structured Data) format.
* Added staging brick for separating text into attention window size chunks for `transformers`.
* Added staging brick for LabelBox.
* Added ability to upload LabelStudio predictions
* Added utility function for JSONL reading and writing
* Added staging brick for CSV format for Prodigy
* Added staging brick for Prodigy
* Added ability to upload LabelStudio annotations
* Added text_field and id_field to stage_for_label_studio signature

## 0.2.0

* Initial release of unstructured<|MERGE_RESOLUTION|>--- conflicted
+++ resolved
@@ -1,8 +1,4 @@
-<<<<<<< HEAD
-## 0.15.2-dev4
-=======
-## 0.15.2-dev5
->>>>>>> 051be5ae
+## 0.15.2-dev6
 
 ### Enhancements
 
