--- conflicted
+++ resolved
@@ -1,9 +1,5 @@
-<<<<<<< HEAD
-## 0.16.16-dev0
-=======
 ## 0.16.16-dev1
 
->>>>>>> e230364a
 ### Enhancements
 
 ### Features
