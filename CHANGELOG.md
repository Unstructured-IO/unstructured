--- conflicted
+++ resolved
@@ -1,21 +1,15 @@
-<<<<<<< HEAD
-## 0.12.6-dev0
-
-### Fixes
-
+## 0.12.7-dev1
+
+### Enhancements
+
+* **Add `.metadata.is_continuation` to text-split chunks.** `.metadata.is_continuation=True` is added to second-and-later chunks formed by text-splitting an oversized `Table` element but not to their counterpart `Text` element splits. Add this indicator for `CompositeElement` to allow text-split continuation chunks to be identified for downstream processes that may wish to skip intentionally redundant metadata values in continuation chunks.
+
+### Features
+
+### Fixes
+
+* **Clarify IAM Role Requirement for GCS Platform Connectors**. The GCS Source Connector requires Storage Object Viewer and GCS Destination Connector requires Storage Object Creator IAM roles.
 * **Change table extraction defaults** Change table extraction defaults in favor of using `skip_infer_table_types` parameter and reflect these changes in documentation.
-=======
-## 0.12.7-dev1
-
-### Enhancements
-
-* **Add `.metadata.is_continuation` to text-split chunks.** `.metadata.is_continuation=True` is added to second-and-later chunks formed by text-splitting an oversized `Table` element but not to their counterpart `Text` element splits. Add this indicator for `CompositeElement` to allow text-split continuation chunks to be identified for downstream processes that may wish to skip intentionally redundant metadata values in continuation chunks.
-
-### Features
-
-### Fixes
-
-* **Clarify IAM Role Requirement for GCS Platform Connectors**. The GCS Source Connector requires Storage Object Viewer and GCS Destination Connector requires Storage Object Creator IAM roles.
 
 ## 0.12.6
 
@@ -38,7 +32,6 @@
 * **Fix table structure evaluations calculations** Replaced special value `-1.0` with `np.nan` and corrected rows filtering of files metrics basing on that.
 * **Fix Sharepoint-with-permissions test** Ignore permissions metadata, update test.
 * **Fix table structure evaluations for edge case** Fixes the issue when the prediction does not contain any table - no longer errors in such case.
->>>>>>> fe300fe5
 
 ## 0.12.5
 
