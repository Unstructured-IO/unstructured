<<<<<<< HEAD
## 0.6.12-dev1
=======
## 0.7.0
>>>>>>> d3600dd5

### Enhancements

* Installing `detectron2` from source is no longer required when using the `local-inference` extra.
* Updates `.pptx` parsing to include text in tables.

### Features

### Fixes

* Adds functionality to handle file-like object from url to the `read_txt_file` utility function
* Remove the unused parameter `encoding` from `partition_pdf`
* Change auto.py to have a `None` default for encoding
* Fixes an issue in `_add_element_metadata` that caused all elements to have `page_number=1`
  in the element metadata.
* Adds `.log` as a file extension for TXT files.
* Adds functionality to try other common encodings for email (`.eml`), html, and xml files if an error related to the encoding is raised and the user has not specified an encoding.
* Allow passed encoding to be used in the `replace_mime_encodings`
* Fixes page metadata for `partition_html` when `include_metadata=False`
* A `ValueError` now raises if `file_filename` is not specified when you use `partition_via_api`
  with a file-like object.

## 0.6.11

### Enhancements

* Supports epub tests since pandoc is updated in base image

### Features


### Fixes


## 0.6.10

### Enhancements

* XLS support from auto partiton

### Features

### Fixes

## 0.6.9

### Enhancements

* fast strategy for pdf now keeps element bounding box data
* setup.py refactor

### Features

### Fixes

* Adds functionality to try other common encodings if an error related to the encoding is raised and the user has not specified an encoding.
* Adds additional MIME types for CSV

## 0.6.8

### Enhancements

### Features

* Add `partition_csv` for CSV files.

### Fixes

## 0.6.7

### Enhancements

* Deprecate `--s3-url` in favor of `--remote-url` in CLI
* Refactor out non-connector-specific config variables
* Add `file_directory` to metadata
* Add `page_name` to metadata. Currently used for the sheet name in XLSX documents.
* Added a `--partition-strategy` parameter to unstructured-ingest so that users can specify
  partition strategy in CLI. For example, `--partition-strategy fast`.
* Added metadata for filetype.
* Add Discord connector to pull messages from a list of channels
* Refactor `unstructured/file-utils/filetype.py` to better utilise hashmap to return mime type.
* Add local declaration of DOCX_MIME_TYPES and XLSX_MIME_TYPES for `test_filetype.py`.

### Features

* Add `partition_xml` for XML files.
* Add `partition_xlsx` for Microsoft Excel documents.

### Fixes

* Supports `hml` filetype for partition as a variation of html filetype.
* Makes `pytesseract` a function level import in `partition_pdf` so you can use the `"fast"`
  or `"hi_res"` strategies if `pytesseract` is not installed. Also adds the
  `required_dependencies` decorator for the `"hi_res"` and `"ocr_only"` strategies.
* Fix to ensure `filename` is tracked in metadata for `docx` tables.

## 0.6.6

### Enhancements

* Adds an `"auto"` strategy that chooses the partitioning strategy based on document
  characteristics and function kwargs. This is the new default strategy for `partition_pdf`
  and `partition_image`. Users can maintain existing behavior by explicitly setting
  `strategy="hi_res"`.
* Added an additional trace logger for NLP debugging.
* Add `get_date` method to `ElementMetadata` for converting the datestring to a `datetime` object.
* Cleanup the `filename` attribute on `ElementMetadata` to remove the full filepath.

### Features

* Added table reading as html with URL parsing to `partition_docx` in docx
* Added metadata field for text_as_html for docx files

### Fixes

* `fileutils/file_type` check json and eml decode ignore error
* `partition_email` was updated to more flexibly handle deviations from the RFC-2822 standard.
  The time in the metadata returns `None` if the time does not match RFC-2822 at all.
* Include all metadata fields when converting to dataframe or CSV

## 0.6.5

### Enhancements

* Added support for SpooledTemporaryFile file argument.

### Features

### Fixes


## 0.6.4

### Enhancements

* Added an "ocr_only" strategy for `partition_pdf`. Refactored the strategy decision
  logic into its own module.

### Features

### Fixes

## 0.6.3

### Enhancements

* Add an "ocr_only" strategy for `partition_image`.

### Features

* Added `partition_multiple_via_api` for partitioning multiple documents in a single REST
  API call.
* Added `stage_for_baseplate` function to prepare outputs for ingestion into Baseplate.
* Added `partition_odt` for processing Open Office documents.

### Fixes

* Updates the grouping logic in the `partition_pdf` fast strategy to group together text
  in the same bounding box.

## 0.6.2

### Enhancements

* Added logic to `partition_pdf` for detecting copy protected PDFs and falling back
  to the hi res strategy when necessary.


### Features

* Add `partition_via_api` for partitioning documents through the hosted API.

### Fixes

* Fix how `exceeds_cap_ratio` handles empty (returns `True` instead of `False`)
* Updates `detect_filetype` to properly detect JSONs when the MIME type is `text/plain`.

## 0.6.1

### Enhancements

* Updated the table extraction parameter name to be more descriptive

### Features

### Fixes

## 0.6.0

### Enhancements

* Adds an `ssl_verify` kwarg to `partition` and `partition_html` to enable turning off
  SSL verification for HTTP requests. SSL verification is on by default.
* Allows users to pass in ocr language to `partition_pdf` and `partition_image` through
  the `ocr_language` kwarg. `ocr_language` corresponds to the code for the language pack
  in Tesseract. You will need to install the relevant Tesseract language pack to use a
  given language.

### Features

* Table extraction is now possible for pdfs from `partition` and `partition_pdf`.
* Adds support for extracting attachments from `.msg` files

### Fixes

* Adds an `ssl_verify` kwarg to `partition` and `partition_html` to enable turning off
  SSL verification for HTTP requests. SSL verification is on by default.

## 0.5.13

### Enhancements

* Allow headers to be passed into `partition` when `url` is used.

### Features

* `bytes_string_to_string` cleaning brick for bytes string output.

### Fixes

* Fixed typo in call to `exactly_one` in `partition_json`
* unstructured-documents encode xml string if document_tree is `None` in `_read_xml`.
* Update to `_read_xml` so that Markdown files with embedded HTML process correctly.
* Fallback to "fast" strategy only emits a warning if the user specifies the "hi_res" strategy.
* unstructured-partition-text_type exceeds_cap_ratio fix returns and how capitalization ratios are calculated
* `partition_pdf` and `partition_text` group broken paragraphs to avoid fragmented `NarrativeText` elements.
* .json files resolved as "application/json" on centos7 (or other installs with older libmagic libs)

## 0.5.12

### Enhancements

* Add OS mimetypes DB to docker image, mainly for unstructured-api compat.
* Use the image registry as a cache when building Docker images.
* Adds the ability for `partition_text` to group together broken paragraphs.
* Added method to utils to allow date time format validation

### Features
* Add Slack connector to pull messages for a specific channel

* Add --partition-by-api parameter to unstructured-ingest
* Added `partition_rtf` for processing rich text files.
* `partition` now accepts a `url` kwarg in addition to `file` and `filename`.

### Fixes

* Allow encoding to be passed into `replace_mime_encodings`.
* unstructured-ingest connector-specific dependencies are imported on demand.
* unstructured-ingest --flatten-metadata supported for local connector.
* unstructured-ingest fix runtime error when using --metadata-include.

## 0.5.11

### Enhancements

### Features

### Fixes

* Guard against null style attribute in docx document elements
* Update HTML encoding to better support foreign language characters

## 0.5.10

### Enhancements

* Updated inference package
* Add sender, recipient, date, and subject to element metadata for emails

### Features

* Added `--download-only` parameter to `unstructured-ingest`

### Fixes

* FileNotFound error when filename is provided but file is not on disk

## 0.5.9

### Enhancements

### Features

### Fixes

* Convert file to str in helper `split_by_paragraph` for `partition_text`

## 0.5.8

### Enhancements

* Update `elements_to_json` to return string when filename is not specified
* `elements_from_json` may take a string instead of a filename with the `text` kwarg
* `detect_filetype` now does a final fallback to file extension.
* Empty tags are now skipped during the depth check for HTML processing.

### Features

* Add local file system to `unstructured-ingest`
* Add `--max-docs` parameter to `unstructured-ingest`
* Added `partition_msg` for processing MSFT Outlook .msg files.

### Fixes

* `convert_file_to_text` now passes through the `source_format` and `target_format` kwargs.
  Previously they were hard coded.
* Partitioning functions that accept a `text` kwarg no longer raise an error if an empty
  string is passed (and empty list of elements is returned instead).
* `partition_json` no longer fails if the input is an empty list.
* Fixed bug in `chunk_by_attention_window` that caused the last word in segments to be cut-off
  in some cases.

### BREAKING CHANGES

* `stage_for_transformers` now returns a list of elements, making it consistent with other
  staging bricks

## 0.5.7

### Enhancements

* Refactored codebase using `exactly_one`
* Adds ability to pass headers when passing a url in partition_html()
* Added optional `content_type` and `file_filename` parameters to `partition()` to bypass file detection

### Features

* Add `--flatten-metadata` parameter to `unstructured-ingest`
* Add `--fields-include` parameter to `unstructured-ingest`

### Fixes

## 0.5.6

### Enhancements

* `contains_english_word()`, used heavily in text processing, is 10x faster.

### Features

* Add `--metadata-include` and `--metadata-exclude` parameters to `unstructured-ingest`
* Add `clean_non_ascii_chars` to remove non-ascii characters from unicode string

### Fixes

* Fix problem with PDF partition (duplicated test)

## 0.5.4

### Enhancements

* Added Biomedical literature connector for ingest cli.
* Add `FsspecConnector` to easily integrate any existing `fsspec` filesystem as a connector.
* Rename `s3_connector.py` to `s3.py` for readability and consistency with the
  rest of the connectors.
* Now `S3Connector` relies on `s3fs` instead of on `boto3`, and it inherits
  from `FsspecConnector`.
* Adds an `UNSTRUCTURED_LANGUAGE_CHECKS` environment variable to control whether or not language
  specific checks like vocabulary and POS tagging are applied. Set to `"true"` for higher
  resolution partitioning and `"false"` for faster processing.
* Improves `detect_filetype` warning to include filename when provided.
* Adds a "fast" strategy for partitioning PDFs with PDFMiner. Also falls back to the "fast"
  strategy if detectron2 is not available.
* Start deprecation life cycle for `unstructured-ingest --s3-url` option, to be deprecated in
  favor of `--remote-url`.

### Features

* Add `AzureBlobStorageConnector` based on its `fsspec` implementation inheriting
from `FsspecConnector`
* Add `partition_epub` for partitioning e-books in EPUB3 format.

### Fixes

* Fixes processing for text files with `message/rfc822` MIME type.
* Open xml files in read-only mode when reading contents to construct an XMLDocument.

## 0.5.3

### Enhancements

* `auto.partition()` can now load Unstructured ISD json documents.
* Simplify partitioning functions.
* Improve logging for ingest CLI.

### Features

* Add `--wikipedia-auto-suggest` argument to the ingest CLI to disable automatic redirection
  to pages with similar names.
* Add setup script for Amazon Linux 2
* Add optional `encoding` argument to the `partition_(text/email/html)` functions.
* Added Google Drive connector for ingest cli.
* Added Gitlab connector for ingest cli.

### Fixes

## 0.5.2

### Enhancements

* Fully move from printing to logging.
* `unstructured-ingest` now uses a default `--download_dir` of `$HOME/.cache/unstructured/ingest`
rather than a "tmp-ingest-" dir in the working directory.

### Features

### Fixes

* `setup_ubuntu.sh` no longer fails in some contexts by interpreting
`DEBIAN_FRONTEND=noninteractive` as a command
* `unstructured-ingest` no longer re-downloads files when --preserve-downloads
is used without --download-dir.
* Fixed an issue that was causing text to be skipped in some HTML documents.

## 0.5.1

### Enhancements

### Features

### Fixes

* Fixes an error causing JavaScript to appear in the output of `partition_html` sometimes.
* Fix several issues with the `requires_dependencies` decorator, including the error message
  and how it was used, which had caused an error for `unstructured-ingest --github-url ...`.

## 0.5.0

### Enhancements

* Add `requires_dependencies` Python decorator to check dependencies are installed before
  instantiating a class or running a function

### Features

* Added Wikipedia connector for ingest cli.

### Fixes

* Fix `process_document` file cleaning on failure
* Fixes an error introduced in the metadata tracking commit that caused `NarrativeText`
  and `FigureCaption` elements to be represented as `Text` in HTML documents.

## 0.4.16

### Enhancements

* Fallback to using file extensions for filetype detection if `libmagic` is not present

### Features

* Added setup script for Ubuntu
* Added GitHub connector for ingest cli.
* Added `partition_md` partitioner.
* Added Reddit connector for ingest cli.

### Fixes

* Initializes connector properly in ingest.main::MainProcess
* Restricts version of unstructured-inference to avoid multithreading issue

## 0.4.15

### Enhancements

* Added `elements_to_json` and `elements_from_json` for easier serialization/deserialization
* `convert_to_dict`, `dict_to_elements` and `convert_to_csv` are now aliases for functions
  that use the ISD terminology.

### Fixes

* Update to ensure all elements are preserved during serialization/deserialization

## 0.4.14

* Automatically install `nltk` models in the `tokenize` module.

## 0.4.13

* Fixes unstructured-ingest cli.

## 0.4.12

* Adds console_entrypoint for unstructured-ingest, other structure/doc updates related to ingest.
* Add `parser` parameter to `partition_html`.

## 0.4.11

* Adds `partition_doc` for partitioning Word documents in `.doc` format. Requires `libreoffice`.
* Adds `partition_ppt` for partitioning PowerPoint documents in `.ppt` format. Requires `libreoffice`.

## 0.4.10

* Fixes `ElementMetadata` so that it's JSON serializable when the filename is a `Path` object.

## 0.4.9

* Added ingest modules and s3 connector, sample ingest script
* Default to `url=None` for `partition_pdf` and `partition_image`
* Add ability to skip English specific check by setting the `UNSTRUCTURED_LANGUAGE` env var to `""`.
* Document `Element` objects now track metadata

## 0.4.8

* Modified XML and HTML parsers not to load comments.

## 0.4.7

* Added the ability to pull an HTML document from a url in `partition_html`.
* Added the the ability to get file summary info from lists of filenames and lists
  of file contents.
* Added optional page break to `partition` for `.pptx`, `.pdf`, images, and `.html` files.
* Added `to_dict` method to document elements.
* Include more unicode quotes in `replace_unicode_quotes`.

## 0.4.6

* Loosen the default cap threshold to `0.5`.
* Add a `UNSTRUCTURED_NARRATIVE_TEXT_CAP_THRESHOLD` environment variable for controlling
  the cap ratio threshold.
* Unknown text elements are identified as `Text` for HTML and plain text documents.
* `Body Text` styles no longer default to `NarrativeText` for Word documents. The style information
  is insufficient to determine that the text is narrative.
* Upper cased text is lower cased before checking for verbs. This helps avoid some missed verbs.
* Adds an `Address` element for capturing elements that only contain an address.
* Suppress the `UserWarning` when detectron is called.
* Checks that titles and narrative test have at least one English word.
* Checks that titles and narrative text are at least 50% alpha characters.
* Restricts titles to a maximum word length. Adds a `UNSTRUCTURED_TITLE_MAX_WORD_LENGTH`
  environment variable for controlling the max number of words in a title.
* Updated `partition_pptx` to order the elements on the page

## 0.4.4

* Updated `partition_pdf` and `partition_image` to return `unstructured` `Element` objects
* Fixed the healthcheck url path when partitioning images and PDFs via API
* Adds an optional `coordinates` attribute to document objects
* Adds `FigureCaption` and `CheckBox` document elements
* Added ability to split lists detected in `LayoutElement` objects
* Adds `partition_pptx` for partitioning PowerPoint documents
* LayoutParser models now download from HugginfaceHub instead of DropBox
* Fixed file type detection for XML and HTML files on Amazone Linux

## 0.4.3

* Adds `requests` as a base dependency
* Fix in `exceeds_cap_ratio` so the function doesn't break with empty text
* Fix bug in `_parse_received_data`.
* Update `detect_filetype` to properly handle `.doc`, `.xls`, and `.ppt`.

## 0.4.2

* Added `partition_image` to process documents in an image format.
* Fixed utf-8 encoding error in `partition_email` with attachments for `text/html`

## 0.4.1

* Added support for text files in the `partition` function
* Pinned `opencv-python` for easier installation on Linux

## 0.4.0

* Added generic `partition` brick that detects the file type and routes a file to the appropriate
  partitioning brick.
* Added a file type detection module.
* Updated `partition_html` and `partition_eml` to support file-like objects in 'rb' mode.
* Cleaning brick for removing ordered bullets `clean_ordered_bullets`.
* Extract brick method for ordered bullets `extract_ordered_bullets`.
* Test for `clean_ordered_bullets`.
* Test for `extract_ordered_bullets`.
* Added `partition_docx` for pre-processing Word Documents.
* Added new REGEX patterns to extract email header information
* Added new functions to extract header information `parse_received_data` and `partition_header`
* Added new function to parse plain text files `partition_text`
* Added new cleaners functions `extract_ip_address`, `extract_ip_address_name`, `extract_mapi_id`, `extract_datetimetz`
* Add new `Image` element and function to find embedded images `find_embedded_images`
* Added `get_directory_file_info` for summarizing information about source documents

## 0.3.5

* Add support for local inference
* Add new pattern to recognize plain text dash bullets
* Add test for bullet patterns
* Fix for `partition_html` that allows for processing `div` tags that have both text and child
  elements
* Add ability to extract document metadata from `.docx`, `.xlsx`, and `.jpg` files.
* Helper functions for identifying and extracting phone numbers
* Add new function `extract_attachment_info` that extracts and decodes the attachment
of an email.
* Staging brick to convert a list of `Element`s to a `pandas` dataframe.
* Add plain text functionality to `partition_email`

## 0.3.4

* Python-3.7 compat

## 0.3.3

* Removes BasicConfig from logger configuration
* Adds the `partition_email` partitioning brick
* Adds the `replace_mime_encodings` cleaning bricks
* Small fix to HTML parsing related to processing list items with sub-tags
* Add `EmailElement` data structure to store email documents

## 0.3.2

* Added `translate_text` brick for translating text between languages
* Add an `apply` method to make it easier to apply cleaners to elements

## 0.3.1

* Added \_\_init.py\_\_ to `partition`

## 0.3.0

* Implement staging brick for Argilla. Converts lists of `Text` elements to `argilla` dataset classes.
* Removing the local PDF parsing code and any dependencies and tests.
* Reorganizes the staging bricks in the unstructured.partition module
* Allow entities to be passed into the Datasaur staging brick
* Added HTML escapes to the `replace_unicode_quotes` brick
* Fix bad responses in partition_pdf to raise ValueError
* Adds `partition_html` for partitioning HTML documents.

## 0.2.6

* Small change to how \_read is placed within the inheritance structure since it doesn't really apply to pdf
* Add partitioning brick for calling the document image analysis API

## 0.2.5

* Update python requirement to >=3.7

## 0.2.4

* Add alternative way of importing `Final` to support google colab

## 0.2.3

* Add cleaning bricks for removing prefixes and postfixes
* Add cleaning bricks for extracting text before and after a pattern

## 0.2.2

* Add staging brick for Datasaur

## 0.2.1

* Added brick to convert an ISD dictionary to a list of elements
* Update `PDFDocument` to use the `from_file` method
* Added staging brick for CSV format for ISD (Initial Structured Data) format.
* Added staging brick for separating text into attention window size chunks for `transformers`.
* Added staging brick for LabelBox.
* Added ability to upload LabelStudio predictions
* Added utility function for JSONL reading and writing
* Added staging brick for CSV format for Prodigy
* Added staging brick for Prodigy
* Added ability to upload LabelStudio annotations
* Added text_field and id_field to stage_for_label_studio signature

## 0.2.0

* Initial release of unstructured<|MERGE_RESOLUTION|>--- conflicted
+++ resolved
@@ -1,8 +1,4 @@
-<<<<<<< HEAD
-## 0.6.12-dev1
-=======
 ## 0.7.0
->>>>>>> d3600dd5
 
 ### Enhancements
 
@@ -13,13 +9,10 @@
 
 ### Fixes
 
-* Adds functionality to handle file-like object from url to the `read_txt_file` utility function
-* Remove the unused parameter `encoding` from `partition_pdf`
-* Change auto.py to have a `None` default for encoding
 * Fixes an issue in `_add_element_metadata` that caused all elements to have `page_number=1`
   in the element metadata.
 * Adds `.log` as a file extension for TXT files.
-* Adds functionality to try other common encodings for email (`.eml`), html, and xml files if an error related to the encoding is raised and the user has not specified an encoding.
+* Adds functionality to try other common encodings for email (`.eml`) files if an error related to the encoding is raised and the user has not specified an encoding.
 * Allow passed encoding to be used in the `replace_mime_encodings`
 * Fixes page metadata for `partition_html` when `include_metadata=False`
 * A `ValueError` now raises if `file_filename` is not specified when you use `partition_via_api`
