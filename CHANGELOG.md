<<<<<<< HEAD
## 0.7.6

### Enhancements

* Convert fast startegy to ocr_only for images
=======
## 0.7.6-dev1

### Enhancements

* Adds retry logic for the unstructured-ingest Biomed connector
>>>>>>> 7fd7d7af

### Features

* Updates `partition_docx` to include headers and footers in the output.

### Fixes

## 0.7.5

### Enhancements

* Adds functionality to sort elements in `partition_pdf` for `fast` strategy
* Adds ingest tests with `--fast` strategy on PDF documents
* Adds --api-key to unstructured-ingest

### Features

* Adds `partition_rst` for processed ReStructured Text documents.

### Fixes

* Adds handling for emails that do not have a datetime to extract.
* Adds pdf2image package as core requirement of unstructured (with no extras)

## 0.7.4

### Enhancements

* Allows passing kwargs to request data field for `partition_via_api` and `partition_multiple_via_api`
* Enable MIME type detection if libmagic is not available
* Adds handling for empty files in `detect_filetype` and `partition`.

### Features

### Fixes

* Reslove `grpcio` import issue on `weaviate.schema.validate_schema` for python 3.9 and 3.10
* Remove building `detectron2` from source in Dockerfile

## 0.7.3

### Enhancements

* Update IngestDoc abstractions and add data source metadata in ElementMetadata

### Features

### Fixes

* Pass `strategy` parameter down from `partition` for `partition_image`
* Filetype detection if a CSV has a `text/plain` MIME type
* `convert_office_doc` no longers prints file conversion info messages to stdout.
* `partition_via_api` reflects the actual filetype for the file processed in the API.

## 0.7.2

### Enhancements

* Adds an optional encoding kwarg to `elements_to_json` and `elements_from_json`
* Bump version of base image to use new stable version of tesseract

### Features

### Fixes

* Update the `read_txt_file` utility function to keep using `spooled_to_bytes_io_if_needed` for xml
* Add functionality to the `read_txt_file` utility function to handle file-like object from URL
* Remove the unused parameter `encoding` from `partition_pdf`
* Change auto.py to have a `None` default for encoding
* Add functionality to try other common encodings for html and xml files if an error related to the encoding is raised and the user has not specified an encoding.
* Adds benchmark test with test docs in example-docs
* Re-enable test_upload_label_studio_data_with_sdk
* File detection now detects code files as plain text
* Adds `tabulate` explicitly to dependencies
* Fixes an issue in `metadata.page_number` of pptx files
* Adds showing help if no parameters passed

## 0.7.1

### Enhancements

### Features

* Add `stage_for_weaviate` to stage `unstructured` outputs for upload to Weaviate, along with
  a helper function for defining a class to use in Weaviate schemas.
* Builds from Unstructured base image, built off of Rocky Linux 8.7, this resolves almost all CVE's in the image.

### Fixes

## 0.7.0

### Enhancements

* Installing `detectron2` from source is no longer required when using the `local-inference` extra.
* Updates `.pptx` parsing to include text in tables.

### Features

### Fixes

* Fixes an issue in `_add_element_metadata` that caused all elements to have `page_number=1`
  in the element metadata.
* Adds `.log` as a file extension for TXT files.
* Adds functionality to try other common encodings for email (`.eml`) files if an error related to the encoding is raised and the user has not specified an encoding.
* Allow passed encoding to be used in the `replace_mime_encodings`
* Fixes page metadata for `partition_html` when `include_metadata=False`
* A `ValueError` now raises if `file_filename` is not specified when you use `partition_via_api`
  with a file-like object.

## 0.6.11

### Enhancements

* Supports epub tests since pandoc is updated in base image

### Features


### Fixes


## 0.6.10

### Enhancements

* XLS support from auto partiton

### Features

### Fixes

## 0.6.9

### Enhancements

* fast strategy for pdf now keeps element bounding box data
* setup.py refactor

### Features

### Fixes

* Adds functionality to try other common encodings if an error related to the encoding is raised and the user has not specified an encoding.
* Adds additional MIME types for CSV

## 0.6.8

### Enhancements

### Features

* Add `partition_csv` for CSV files.

### Fixes

## 0.6.7

### Enhancements

* Deprecate `--s3-url` in favor of `--remote-url` in CLI
* Refactor out non-connector-specific config variables
* Add `file_directory` to metadata
* Add `page_name` to metadata. Currently used for the sheet name in XLSX documents.
* Added a `--partition-strategy` parameter to unstructured-ingest so that users can specify
  partition strategy in CLI. For example, `--partition-strategy fast`.
* Added metadata for filetype.
* Add Discord connector to pull messages from a list of channels
* Refactor `unstructured/file-utils/filetype.py` to better utilise hashmap to return mime type.
* Add local declaration of DOCX_MIME_TYPES and XLSX_MIME_TYPES for `test_filetype.py`.

### Features

* Add `partition_xml` for XML files.
* Add `partition_xlsx` for Microsoft Excel documents.

### Fixes

* Supports `hml` filetype for partition as a variation of html filetype.
* Makes `pytesseract` a function level import in `partition_pdf` so you can use the `"fast"`
  or `"hi_res"` strategies if `pytesseract` is not installed. Also adds the
  `required_dependencies` decorator for the `"hi_res"` and `"ocr_only"` strategies.
* Fix to ensure `filename` is tracked in metadata for `docx` tables.

## 0.6.6

### Enhancements

* Adds an `"auto"` strategy that chooses the partitioning strategy based on document
  characteristics and function kwargs. This is the new default strategy for `partition_pdf`
  and `partition_image`. Users can maintain existing behavior by explicitly setting
  `strategy="hi_res"`.
* Added an additional trace logger for NLP debugging.
* Add `get_date` method to `ElementMetadata` for converting the datestring to a `datetime` object.
* Cleanup the `filename` attribute on `ElementMetadata` to remove the full filepath.

### Features

* Added table reading as html with URL parsing to `partition_docx` in docx
* Added metadata field for text_as_html for docx files

### Fixes

* `fileutils/file_type` check json and eml decode ignore error
* `partition_email` was updated to more flexibly handle deviations from the RFC-2822 standard.
  The time in the metadata returns `None` if the time does not match RFC-2822 at all.
* Include all metadata fields when converting to dataframe or CSV

## 0.6.5

### Enhancements

* Added support for SpooledTemporaryFile file argument.

### Features

### Fixes


## 0.6.4

### Enhancements

* Added an "ocr_only" strategy for `partition_pdf`. Refactored the strategy decision
  logic into its own module.

### Features

### Fixes

## 0.6.3

### Enhancements

* Add an "ocr_only" strategy for `partition_image`.

### Features

* Added `partition_multiple_via_api` for partitioning multiple documents in a single REST
  API call.
* Added `stage_for_baseplate` function to prepare outputs for ingestion into Baseplate.
* Added `partition_odt` for processing Open Office documents.

### Fixes

* Updates the grouping logic in the `partition_pdf` fast strategy to group together text
  in the same bounding box.

## 0.6.2

### Enhancements

* Added logic to `partition_pdf` for detecting copy protected PDFs and falling back
  to the hi res strategy when necessary.


### Features

* Add `partition_via_api` for partitioning documents through the hosted API.

### Fixes

* Fix how `exceeds_cap_ratio` handles empty (returns `True` instead of `False`)
* Updates `detect_filetype` to properly detect JSONs when the MIME type is `text/plain`.

## 0.6.1

### Enhancements

* Updated the table extraction parameter name to be more descriptive

### Features

### Fixes

## 0.6.0

### Enhancements

* Adds an `ssl_verify` kwarg to `partition` and `partition_html` to enable turning off
  SSL verification for HTTP requests. SSL verification is on by default.
* Allows users to pass in ocr language to `partition_pdf` and `partition_image` through
  the `ocr_language` kwarg. `ocr_language` corresponds to the code for the language pack
  in Tesseract. You will need to install the relevant Tesseract language pack to use a
  given language.

### Features

* Table extraction is now possible for pdfs from `partition` and `partition_pdf`.
* Adds support for extracting attachments from `.msg` files

### Fixes

* Adds an `ssl_verify` kwarg to `partition` and `partition_html` to enable turning off
  SSL verification for HTTP requests. SSL verification is on by default.

## 0.5.13

### Enhancements

* Allow headers to be passed into `partition` when `url` is used.

### Features

* `bytes_string_to_string` cleaning brick for bytes string output.

### Fixes

* Fixed typo in call to `exactly_one` in `partition_json`
* unstructured-documents encode xml string if document_tree is `None` in `_read_xml`.
* Update to `_read_xml` so that Markdown files with embedded HTML process correctly.
* Fallback to "fast" strategy only emits a warning if the user specifies the "hi_res" strategy.
* unstructured-partition-text_type exceeds_cap_ratio fix returns and how capitalization ratios are calculated
* `partition_pdf` and `partition_text` group broken paragraphs to avoid fragmented `NarrativeText` elements.
* .json files resolved as "application/json" on centos7 (or other installs with older libmagic libs)

## 0.5.12

### Enhancements

* Add OS mimetypes DB to docker image, mainly for unstructured-api compat.
* Use the image registry as a cache when building Docker images.
* Adds the ability for `partition_text` to group together broken paragraphs.
* Added method to utils to allow date time format validation

### Features
* Add Slack connector to pull messages for a specific channel

* Add --partition-by-api parameter to unstructured-ingest
* Added `partition_rtf` for processing rich text files.
* `partition` now accepts a `url` kwarg in addition to `file` and `filename`.

### Fixes

* Allow encoding to be passed into `replace_mime_encodings`.
* unstructured-ingest connector-specific dependencies are imported on demand.
* unstructured-ingest --flatten-metadata supported for local connector.
* unstructured-ingest fix runtime error when using --metadata-include.

## 0.5.11

### Enhancements

### Features

### Fixes

* Guard against null style attribute in docx document elements
* Update HTML encoding to better support foreign language characters

## 0.5.10

### Enhancements

* Updated inference package
* Add sender, recipient, date, and subject to element metadata for emails

### Features

* Added `--download-only` parameter to `unstructured-ingest`

### Fixes

* FileNotFound error when filename is provided but file is not on disk

## 0.5.9

### Enhancements

### Features

### Fixes

* Convert file to str in helper `split_by_paragraph` for `partition_text`

## 0.5.8

### Enhancements

* Update `elements_to_json` to return string when filename is not specified
* `elements_from_json` may take a string instead of a filename with the `text` kwarg
* `detect_filetype` now does a final fallback to file extension.
* Empty tags are now skipped during the depth check for HTML processing.

### Features

* Add local file system to `unstructured-ingest`
* Add `--max-docs` parameter to `unstructured-ingest`
* Added `partition_msg` for processing MSFT Outlook .msg files.

### Fixes

* `convert_file_to_text` now passes through the `source_format` and `target_format` kwargs.
  Previously they were hard coded.
* Partitioning functions that accept a `text` kwarg no longer raise an error if an empty
  string is passed (and empty list of elements is returned instead).
* `partition_json` no longer fails if the input is an empty list.
* Fixed bug in `chunk_by_attention_window` that caused the last word in segments to be cut-off
  in some cases.

### BREAKING CHANGES

* `stage_for_transformers` now returns a list of elements, making it consistent with other
  staging bricks

## 0.5.7

### Enhancements

* Refactored codebase using `exactly_one`
* Adds ability to pass headers when passing a url in partition_html()
* Added optional `content_type` and `file_filename` parameters to `partition()` to bypass file detection

### Features

* Add `--flatten-metadata` parameter to `unstructured-ingest`
* Add `--fields-include` parameter to `unstructured-ingest`

### Fixes

## 0.5.6

### Enhancements

* `contains_english_word()`, used heavily in text processing, is 10x faster.

### Features

* Add `--metadata-include` and `--metadata-exclude` parameters to `unstructured-ingest`
* Add `clean_non_ascii_chars` to remove non-ascii characters from unicode string

### Fixes

* Fix problem with PDF partition (duplicated test)

## 0.5.4

### Enhancements

* Added Biomedical literature connector for ingest cli.
* Add `FsspecConnector` to easily integrate any existing `fsspec` filesystem as a connector.
* Rename `s3_connector.py` to `s3.py` for readability and consistency with the
  rest of the connectors.
* Now `S3Connector` relies on `s3fs` instead of on `boto3`, and it inherits
  from `FsspecConnector`.
* Adds an `UNSTRUCTURED_LANGUAGE_CHECKS` environment variable to control whether or not language
  specific checks like vocabulary and POS tagging are applied. Set to `"true"` for higher
  resolution partitioning and `"false"` for faster processing.
* Improves `detect_filetype` warning to include filename when provided.
* Adds a "fast" strategy for partitioning PDFs with PDFMiner. Also falls back to the "fast"
  strategy if detectron2 is not available.
* Start deprecation life cycle for `unstructured-ingest --s3-url` option, to be deprecated in
  favor of `--remote-url`.

### Features

* Add `AzureBlobStorageConnector` based on its `fsspec` implementation inheriting
from `FsspecConnector`
* Add `partition_epub` for partitioning e-books in EPUB3 format.

### Fixes

* Fixes processing for text files with `message/rfc822` MIME type.
* Open xml files in read-only mode when reading contents to construct an XMLDocument.

## 0.5.3

### Enhancements

* `auto.partition()` can now load Unstructured ISD json documents.
* Simplify partitioning functions.
* Improve logging for ingest CLI.

### Features

* Add `--wikipedia-auto-suggest` argument to the ingest CLI to disable automatic redirection
  to pages with similar names.
* Add setup script for Amazon Linux 2
* Add optional `encoding` argument to the `partition_(text/email/html)` functions.
* Added Google Drive connector for ingest cli.
* Added Gitlab connector for ingest cli.

### Fixes

## 0.5.2

### Enhancements

* Fully move from printing to logging.
* `unstructured-ingest` now uses a default `--download_dir` of `$HOME/.cache/unstructured/ingest`
rather than a "tmp-ingest-" dir in the working directory.

### Features

### Fixes

* `setup_ubuntu.sh` no longer fails in some contexts by interpreting
`DEBIAN_FRONTEND=noninteractive` as a command
* `unstructured-ingest` no longer re-downloads files when --preserve-downloads
is used without --download-dir.
* Fixed an issue that was causing text to be skipped in some HTML documents.

## 0.5.1

### Enhancements

### Features

### Fixes

* Fixes an error causing JavaScript to appear in the output of `partition_html` sometimes.
* Fix several issues with the `requires_dependencies` decorator, including the error message
  and how it was used, which had caused an error for `unstructured-ingest --github-url ...`.

## 0.5.0

### Enhancements

* Add `requires_dependencies` Python decorator to check dependencies are installed before
  instantiating a class or running a function

### Features

* Added Wikipedia connector for ingest cli.

### Fixes

* Fix `process_document` file cleaning on failure
* Fixes an error introduced in the metadata tracking commit that caused `NarrativeText`
  and `FigureCaption` elements to be represented as `Text` in HTML documents.

## 0.4.16

### Enhancements

* Fallback to using file extensions for filetype detection if `libmagic` is not present

### Features

* Added setup script for Ubuntu
* Added GitHub connector for ingest cli.
* Added `partition_md` partitioner.
* Added Reddit connector for ingest cli.

### Fixes

* Initializes connector properly in ingest.main::MainProcess
* Restricts version of unstructured-inference to avoid multithreading issue

## 0.4.15

### Enhancements

* Added `elements_to_json` and `elements_from_json` for easier serialization/deserialization
* `convert_to_dict`, `dict_to_elements` and `convert_to_csv` are now aliases for functions
  that use the ISD terminology.

### Fixes

* Update to ensure all elements are preserved during serialization/deserialization

## 0.4.14

* Automatically install `nltk` models in the `tokenize` module.

## 0.4.13

* Fixes unstructured-ingest cli.

## 0.4.12

* Adds console_entrypoint for unstructured-ingest, other structure/doc updates related to ingest.
* Add `parser` parameter to `partition_html`.

## 0.4.11

* Adds `partition_doc` for partitioning Word documents in `.doc` format. Requires `libreoffice`.
* Adds `partition_ppt` for partitioning PowerPoint documents in `.ppt` format. Requires `libreoffice`.

## 0.4.10

* Fixes `ElementMetadata` so that it's JSON serializable when the filename is a `Path` object.

## 0.4.9

* Added ingest modules and s3 connector, sample ingest script
* Default to `url=None` for `partition_pdf` and `partition_image`
* Add ability to skip English specific check by setting the `UNSTRUCTURED_LANGUAGE` env var to `""`.
* Document `Element` objects now track metadata

## 0.4.8

* Modified XML and HTML parsers not to load comments.

## 0.4.7

* Added the ability to pull an HTML document from a url in `partition_html`.
* Added the the ability to get file summary info from lists of filenames and lists
  of file contents.
* Added optional page break to `partition` for `.pptx`, `.pdf`, images, and `.html` files.
* Added `to_dict` method to document elements.
* Include more unicode quotes in `replace_unicode_quotes`.

## 0.4.6

* Loosen the default cap threshold to `0.5`.
* Add a `UNSTRUCTURED_NARRATIVE_TEXT_CAP_THRESHOLD` environment variable for controlling
  the cap ratio threshold.
* Unknown text elements are identified as `Text` for HTML and plain text documents.
* `Body Text` styles no longer default to `NarrativeText` for Word documents. The style information
  is insufficient to determine that the text is narrative.
* Upper cased text is lower cased before checking for verbs. This helps avoid some missed verbs.
* Adds an `Address` element for capturing elements that only contain an address.
* Suppress the `UserWarning` when detectron is called.
* Checks that titles and narrative test have at least one English word.
* Checks that titles and narrative text are at least 50% alpha characters.
* Restricts titles to a maximum word length. Adds a `UNSTRUCTURED_TITLE_MAX_WORD_LENGTH`
  environment variable for controlling the max number of words in a title.
* Updated `partition_pptx` to order the elements on the page

## 0.4.4

* Updated `partition_pdf` and `partition_image` to return `unstructured` `Element` objects
* Fixed the healthcheck url path when partitioning images and PDFs via API
* Adds an optional `coordinates` attribute to document objects
* Adds `FigureCaption` and `CheckBox` document elements
* Added ability to split lists detected in `LayoutElement` objects
* Adds `partition_pptx` for partitioning PowerPoint documents
* LayoutParser models now download from HugginfaceHub instead of DropBox
* Fixed file type detection for XML and HTML files on Amazone Linux

## 0.4.3

* Adds `requests` as a base dependency
* Fix in `exceeds_cap_ratio` so the function doesn't break with empty text
* Fix bug in `_parse_received_data`.
* Update `detect_filetype` to properly handle `.doc`, `.xls`, and `.ppt`.

## 0.4.2

* Added `partition_image` to process documents in an image format.
* Fixed utf-8 encoding error in `partition_email` with attachments for `text/html`

## 0.4.1

* Added support for text files in the `partition` function
* Pinned `opencv-python` for easier installation on Linux

## 0.4.0

* Added generic `partition` brick that detects the file type and routes a file to the appropriate
  partitioning brick.
* Added a file type detection module.
* Updated `partition_html` and `partition_eml` to support file-like objects in 'rb' mode.
* Cleaning brick for removing ordered bullets `clean_ordered_bullets`.
* Extract brick method for ordered bullets `extract_ordered_bullets`.
* Test for `clean_ordered_bullets`.
* Test for `extract_ordered_bullets`.
* Added `partition_docx` for pre-processing Word Documents.
* Added new REGEX patterns to extract email header information
* Added new functions to extract header information `parse_received_data` and `partition_header`
* Added new function to parse plain text files `partition_text`
* Added new cleaners functions `extract_ip_address`, `extract_ip_address_name`, `extract_mapi_id`, `extract_datetimetz`
* Add new `Image` element and function to find embedded images `find_embedded_images`
* Added `get_directory_file_info` for summarizing information about source documents

## 0.3.5

* Add support for local inference
* Add new pattern to recognize plain text dash bullets
* Add test for bullet patterns
* Fix for `partition_html` that allows for processing `div` tags that have both text and child
  elements
* Add ability to extract document metadata from `.docx`, `.xlsx`, and `.jpg` files.
* Helper functions for identifying and extracting phone numbers
* Add new function `extract_attachment_info` that extracts and decodes the attachment
of an email.
* Staging brick to convert a list of `Element`s to a `pandas` dataframe.
* Add plain text functionality to `partition_email`

## 0.3.4

* Python-3.7 compat

## 0.3.3

* Removes BasicConfig from logger configuration
* Adds the `partition_email` partitioning brick
* Adds the `replace_mime_encodings` cleaning bricks
* Small fix to HTML parsing related to processing list items with sub-tags
* Add `EmailElement` data structure to store email documents

## 0.3.2

* Added `translate_text` brick for translating text between languages
* Add an `apply` method to make it easier to apply cleaners to elements

## 0.3.1

* Added \_\_init.py\_\_ to `partition`

## 0.3.0

* Implement staging brick for Argilla. Converts lists of `Text` elements to `argilla` dataset classes.
* Removing the local PDF parsing code and any dependencies and tests.
* Reorganizes the staging bricks in the unstructured.partition module
* Allow entities to be passed into the Datasaur staging brick
* Added HTML escapes to the `replace_unicode_quotes` brick
* Fix bad responses in partition_pdf to raise ValueError
* Adds `partition_html` for partitioning HTML documents.

## 0.2.6

* Small change to how \_read is placed within the inheritance structure since it doesn't really apply to pdf
* Add partitioning brick for calling the document image analysis API

## 0.2.5

* Update python requirement to >=3.7

## 0.2.4

* Add alternative way of importing `Final` to support google colab

## 0.2.3

* Add cleaning bricks for removing prefixes and postfixes
* Add cleaning bricks for extracting text before and after a pattern

## 0.2.2

* Add staging brick for Datasaur

## 0.2.1

* Added brick to convert an ISD dictionary to a list of elements
* Update `PDFDocument` to use the `from_file` method
* Added staging brick for CSV format for ISD (Initial Structured Data) format.
* Added staging brick for separating text into attention window size chunks for `transformers`.
* Added staging brick for LabelBox.
* Added ability to upload LabelStudio predictions
* Added utility function for JSONL reading and writing
* Added staging brick for CSV format for Prodigy
* Added staging brick for Prodigy
* Added ability to upload LabelStudio annotations
* Added text_field and id_field to stage_for_label_studio signature

## 0.2.0

* Initial release of unstructured<|MERGE_RESOLUTION|>--- conflicted
+++ resolved
@@ -1,16 +1,9 @@
-<<<<<<< HEAD
 ## 0.7.6
 
 ### Enhancements
 
 * Convert fast startegy to ocr_only for images
-=======
-## 0.7.6-dev1
-
-### Enhancements
-
 * Adds retry logic for the unstructured-ingest Biomed connector
->>>>>>> 7fd7d7af
 
 ### Features
 
