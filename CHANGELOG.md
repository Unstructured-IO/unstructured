--- conflicted
+++ resolved
@@ -1,17 +1,14 @@
+## 0.11.1-dev4
+
+### Enhancements
+
+### Features
+
+* **Sftp Source Connector.** New source connector added to support downloading/partitioning files from sftp.
+
+### Fixes
+
 ## 0.11.1-dev3
-<<<<<<< HEAD
-
-### Enhancements
-
-### Features
-
-* **Sftp Source Connector.** New source connector added to support downloading/partitioning files from sftp.
-
-### Fixes
-
-## 0.11.1-dev2
-=======
->>>>>>> 30cbc420
 
 ### Enhancements
 
