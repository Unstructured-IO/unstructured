--- conflicted
+++ resolved
@@ -1,22 +1,16 @@
-## 0.10.27-dev0
-
-### Enhancements
-
-<<<<<<< HEAD
+## 0.10.27-dev1
+
+### Enhancements
+
+* **Leverage dict to share content across ingest pipeline** To share the ingest doc content across steps in the ingest pipeline, this was updated to use a multiprocessing-safe dictionary so changes get persisted and each step has the option to modify the ingest docs in place.
 * **Add table structure evaluation helpers** Adds functions to evaluate the similarity between predicted table structure and actual table structure.
-=======
-* **Leverage dict to share content across ingest pipeline** To share the ingest doc content across steps in the ingest pipeline, this was updated to use a multiprocessing-safe dictionary so changes get persisted and each step has the option to modify the ingest docs in place.
->>>>>>> 135aa659
-
-### Features
-
-### Fixes
-
-<<<<<<< HEAD
-=======
+
+### Features
+
+### Fixes
+
 * **Caching fixes in ingest pipeline** Previously, steps like the source node were not leveraging parameters such as `re_download` to dictate if files should be forced to redownload rather than use what might already exist locally.
 
->>>>>>> 135aa659
 ## 0.10.26
 
 ### Enhancements
