## 0.14.5-dev0

### Enhancements

<<<<<<< HEAD
* **Filtering for tar extraction** Adds tar filtering to the compression module for connectors to avoid decompression malicious content in `.tar.gz` files. This was added to the Python `tarfile` lib in Python 3.12. The change only applies when using Python 3.12 and above.
=======
### Features

### Fixes

## 0.14.4

### Enhancements

* **Move logger error to debug level when PDFminer fails to extract text** which includes error message for Invalid dictionary construct.
>>>>>>> fdb27378
* **Add support for Pinecone serverless** Adds Pinecone serverless to the connector tests. Pinecone
    serverless will work version versions >=0.14.2, but hadn't been tested until now.

### Features

- **Allow configuration of the Google Vision API endpoint** Add an environment variable to select the Google Vision API in the US or the EU.

### Fixes

* **Address the issue of unrecognized tables in `UnstructuredTableTransformerModel`** When a table is not recognized, the `element.metadata.text_as_html` attribute is set to an empty string.
* **Remove root handlers in ingest logger**. Removes root handlers in ingest loggers to ensure secrets aren't accidentally exposed in Colab notebooks.
* **Fix V2 S3 Destination Connector authentication** Fixes bugs with S3 Destination Connector where the connection config was neither registered nor properly deserialized.
* **Clarified dependence on particular version of `python-docx`** Pinned `python-docx` version to ensure a particular method `unstructured` uses is included.
* **Ingest preserves original file extension** Ingest V2 introduced a change that dropped the original extension for upgraded connectors. This reverts that change.

## 0.14.3

### Enhancements

* **Move `category` field from Text class to Element class.**
* **`partition_docx()` now supports pluggable picture sub-partitioners.** A subpartitioner that accepts a DOCX `Paragraph` and generates elements is now supported. This allows adding a custom sub-partitioner that extracts images and applies OCR or summarization for the image.
* **Add VoyageAI embedder** Adds VoyageAI embeddings to support embedding via Voyage AI.

### Features

### Fixes

* **Fix `partition_pdf()` to keep spaces in the text**. The control character `\t` is now replaced with a space instead of being removed when merging inferred elements with embedded elements.
* **Turn off XML resolve entities** Sets `resolve_entities=False` for XML parsing with `lxml`
  to avoid text being dynamically injected into the XML document.
* **Add backward compatibility for the deprecated pdf_infer_table_structure parameter**.
* **Add the missing `form_extraction_skip_tables` argument to the `partition_pdf_or_image` call**.
  to avoid text being dynamically injected into the XML document.
* **Chromadb change from Add to Upsert using element_id to make idempotent**
* **Diable `table_as_cells` output by default** to reduce overhead in partition; now `table_as_cells` is only produced when the env `EXTACT_TABLE_AS_CELLS` is `true`
* **Reduce excessive logging** Change per page ocr info level logging into detail level trace logging
* **Replace try block in `document_to_element_list` for handling HTMLDocument** Use `getattr(element, "type", "")` to get the `type` attribute of an element when it exists. This is more explicit way to handle the special case for HTML documents and prevents other types of attribute error from being silenced by the try block

## 0.14.2

### Enhancements

* **Bump unstructured-inference==0.7.33**.

### Features

* **Add attribution to the `pinecone` connector**.

### Fixes

## 0.14.1

### Enhancements

* **Refactor code related to embedded text extraction**. The embedded text extraction code is moved from `unstructured-inference` to `unstructured`.

### Features

* **Large improvements to the ingest process:**
  * Support for multiprocessing and async, with limits for both.
  * Streamlined to process when mapping CLI invocations to the underlying code
  * More granular steps introduced to give better control over process (i.e. dedicated step to uncompress files already in the local filesystem, new optional staging step before upload)
  * Use the python client when calling the unstructured api for partitioning or chunking
  * Saving the final content is now a dedicated destination connector (local) set as the default if none are provided. Avoids adding new files locally if uploading elsewhere.
  * Leverage last modified date when deciding if new files should be downloaded and reprocessed.
  * Add attribution to the `pinecone` connector
  * **Add support for Python 3.12**. `unstructured` now works with Python 3.12!

### Fixes

## 0.14.0

### BREAKING CHANGES

* **Turn table extraction for PDFs and images off by default**. Reverting the default behavior for table extraction to "off" for PDFs and images. A number of users didn't realize we made the change and were impacted by slower processing times due to the extra model call for table extraction.

### Enhancements

* **Skip unnecessary element sorting in `partition_pdf()`**. Skip element sorting when determining whether embedded text can be extracted.
* **Faster evaluation** Support for concurrent processing of documents during evaluation
* **Add strategy parameter to `partition_docx()`.** Behavior of future enhancements may be sensitive the partitioning strategy. Add this parameter so `partition_docx()` is aware of the requested strategy.
* **Add GLOBAL_WORKING_DIR and GLOBAL_WORKING_PROCESS_DIR** configuration parameteres to control temporary storage.

### Features
* **Add form extraction basics (document elements and placeholder code in partition)**. This is to lay the ground work for the future. Form extraction models are not currently available in the library. An attempt to use this functionality will end in a `NotImplementedError`.

### Fixes

* **Add missing starting_page_num param to partition_image**
* **Make the filename and file params for partition_image and partition_pdf match the other partitioners**
* **Fix include_slide_notes and include_page_breaks params in partition_ppt**
* **Re-apply: skip accuracy calculation feature** Overwritten by mistake
* **Fix type hint for paragraph_grouper param** `paragraph_grouper` can be set to `False`, but the type hint did not not reflect this previously.
* **Remove links param from partition_pdf** `links` is extracted during partitioning and is not needed as a paramter in partition_pdf.
* **Improve CSV delimeter detection.** `partition_csv()` would raise on CSV files with very long lines.
* **Fix disk-space leak in `partition_doc()`.** Remove temporary file created but not removed when `file` argument is passed to `partition_doc()`.
* **Fix possible `SyntaxError` or `SyntaxWarning` on regex patterns.** Change regex patterns to raw strings to avoid these warnings/errors in Python 3.11+.
* **Fix disk-space leak in `partition_odt()`.** Remove temporary file created but not removed when `file` argument is passed to `partition_odt()`.
* **AstraDB: option to prevent indexing metadata**
* **Fix Missing py.typed**

## 0.13.7

### Enhancements

* **Remove `page_number` metadata fields** for HTML partition until we have a better strategy to decide page counting.
* **Extract OCRAgent.get_agent().** Generalize access to the configured OCRAgent instance beyond its use for PDFs.
* **Add calculation of table related metrics which take into account colspans and rowspans**
* **Evaluation: skip accuracy calculation** for files for which output and ground truth sizes differ greatly

### Features

* **add ability to get ratio of `cid` characters in embedded text extracted by `pdfminer`**.

### Fixes

* **`partition_docx()` handles short table rows.** The DOCX format allows a table row to start late and/or end early, meaning cells at the beginning or end of a row can be omitted. While there are legitimate uses for this capability, using it in practice is relatively rare. However, it can happen unintentionally when adjusting cell borders with the mouse. Accommodate this case and generate accurate `.text` and `.metadata.text_as_html` for these tables.
* **Remedy macOS test failure not triggered by CI.** Generalize temp-file detection beyond hard-coded Linux-specific prefix.
* **Remove unnecessary warning log for using default layout model.**
* **Add chunking to partition_tsv** Even though partition_tsv() produces a single Table element, chunking is made available because the Table element is often larger than the desired chunk size and must be divided into smaller chunks.

## 0.13.6

### Enhancements

### Features

### Fixes

- **ValueError: Invalid file (FileType.UNK) when parsing Content-Type header with charset directive** URL response Content-Type headers are now parsed according to RFC 9110.

## 0.13.5

### Enhancements

### Features

### Fixes

* **KeyError raised when updating parent_id** In the past, combining `ListItem` elements could result in reusing the same memory location which then led to unexpected side effects when updating element IDs.
* **Bump unstructured-inference==0.7.29**: table transformer predictions are now removed if confidence is below threshold

## 0.13.4

### Enhancements

* **Unique and deterministic hash IDs for elements** Element IDs produced by any partitioning
  function are now deterministic and unique at the document level by default. Before, hashes were
  based only on text; however, they now also take into account the element's sequence number on a
  page, the page's number in the document, and the document's file name.
* **Enable remote chunking via unstructured-ingest** Chunking using unstructured-ingest was
  previously limited to local chunking using the strategies `basic` and `by_title`. Remote chunking
  options via the API are now accessible.
* **Save table in cells format**. `UnstructuredTableTransformerModel` is able to return predicted table in cells format

### Features

* **Add a `PDF_ANNOTATION_THRESHOLD` environment variable to control the capture of embedded links in `partition_pdf()` for `fast` strategy**.
* **Add integration with the Google Cloud Vision API**. Adds a third OCR provider, alongside Tesseract and Paddle: the Google Cloud Vision API.

### Fixes

* **Remove ElementMetadata.section field.**. This field was unused, not populated by any partitioners.

## 0.13.3

### Enhancements

* **Remove duplicate image elements**. Remove image elements identified by PDFMiner that have similar bounding boxes and the same text.
* **Add support for `start_index` in `html` links extraction**
* **Add `strategy` arg value to `_PptxPartitionerOptions`.** This makes this paritioning option available for sub-partitioners to come that may optionally use inference or other expensive operations to improve the partitioning.
* **Support pluggable sub-partitioner for PPTX Picture shapes.** Use a distinct sub-partitioner for partitioning PPTX Picture (image) shapes and allow the default picture sub-partitioner to be replaced at run-time by one of the user's choosing.
* **Introduce `starting_page_number` parameter to partitioning functions** It applies to those partitioners which support `page_number` in element's metadata: PDF, TIFF, XLSX, DOC, DOCX, PPT, PPTX.
* **Redesign the internal mechanism of assigning element IDs** This allows for further enhancements related to element IDs such as deterministic and document-unique hashes. The way partitioning functions operate hasn't changed, which means `unique_element_ids` continues to be `False` by default, utilizing text hashes.

### Features

### Fixes

* **Add support for extracting text from tag tails in HTML**. This fix adds ability to generate separate elements using tag tails.
* **Add support for extracting text from `<b>` tags in HTML** Now `partition_html()` can extract text from `<b>` tags inside container tags (like `<div>`, `<pre>`).
* **Fix pip-compile make target** Missing base.in dependency missing from requirments make file added

## 0.13.2

### Enhancements

### Features

### Fixes

* **Brings back missing word list files** that caused `partition` failures in 0.13.1.

## 0.13.1

### Enhancements

* **Drop constraint on pydantic, supporting later versions** All dependencies has pydantic pinned at an old version. This explicit pin was removed, allowing the latest version to be pulled in when requirements are compiled.

### Features

* **Add a set of new `ElementType`s to extend future element types**

### Fixes

* **Fix `partition_html()` swallowing some paragraphs**. The `partition_html()` only considers elements with limited depth to avoid becoming the text representation of a giant div. This fix increases the limit value.
* **Fix SFTP** Adds flag options to SFTP connector on whether to use ssh keys / agent, with flag values defaulting to False. This is to prevent looking for ssh files when using username and password. Currently, username and password are required, making that always the case.

## 0.13.0

### Enhancements

* **Add `.metadata.is_continuation` to text-split chunks.** `.metadata.is_continuation=True` is added to second-and-later chunks formed by text-splitting an oversized `Table` element but not to their counterpart `Text` element splits. Add this indicator for `CompositeElement` to allow text-split continuation chunks to be identified for downstream processes that may wish to skip intentionally redundant metadata values in continuation chunks.
* **Add `compound_structure_acc` metric to table eval.** Add a new property to `unstructured.metrics.table_eval.TableEvaluation`: `composite_structure_acc`, which is computed from the element level row and column index and content accuracy scores
* **Add `.metadata.orig_elements` to chunks.** `.metadata.orig_elements: list[Element]` is added to chunks during the chunking process (when requested) to allow access to information from the elements each chunk was formed from. This is useful for example to recover metadata fields that cannot be consolidated to a single value for a chunk, like `page_number`, `coordinates`, and `image_base64`.
* **Add `--include_orig_elements` option to Ingest CLI.** By default, when chunking, the original elements used to form each chunk are added to `chunk.metadata.orig_elements` for each chunk. * The `include_orig_elements` parameter allows the user to turn off this behavior to produce a smaller payload when they don't need this metadata.
* **Add Google VertexAI embedder** Adds VertexAI embeddings to support embedding via Google Vertex AI.

### Features

* **Chunking populates `.metadata.orig_elements` for each chunk.** This behavior allows the text and metadata of the elements combined to make each chunk to be accessed. This can be important for example to recover metadata such as `.coordinates` that cannot be consolidated across elements and so is dropped from chunks. This option is controlled by the `include_orig_elements` parameter to `partition_*()` or to the chunking functions. This option defaults to `True` so original-elements are preserved by default. This behavior is not yet supported via the REST APIs or SDKs but will be in a closely subsequent PR to other `unstructured` repositories. The original elements will also not serialize or deserialize yet; this will also be added in a closely subsequent PR.
* **Add Clarifai destination connector** Adds support for writing partitioned and chunked documents into Clarifai.

### Fixes

* **Fix `clean_pdfminer_inner_elements()` to remove only pdfminer (embedded) elements merged with inferred elements**. Previously, some embedded elements were removed even if they were not merged with inferred elements. Now, only embedded elements that are already merged with inferred elements are removed.
* **Clarify IAM Role Requirement for GCS Platform Connectors**. The GCS Source Connector requires Storage Object Viewer and GCS Destination Connector requires Storage Object Creator IAM roles.
* **Change table extraction defaults** Change table extraction defaults in favor of using `skip_infer_table_types` parameter and reflect these changes in documentation.
* **Fix OneDrive dates with inconsistent formatting** Adds logic to conditionally support dates returned by office365 that may vary in date formatting or may be a datetime rather than a string. See previous fix for SharePoint
* **Adds tracking for AstraDB** Adds tracking info so AstraDB can see what source called their api.
* **Support AWS Bedrock Embeddings in ingest CLI** The configs required to instantiate the bedrock embedding class are now exposed in the api and the version of boto being used meets the minimum requirement to introduce the bedrock runtime required to hit the service.
* **Change MongoDB redacting** Original redact secrets solution is causing issues in platform. This fix uses our standard logging redact solution.

## 0.12.6

### Enhancements

* **Improve ability to capture embedded links in `partition_pdf()` for `fast` strategy** Previously, a threshold value that affects the capture of embedded links was set to a fixed value by default. This allows users to specify the threshold value for better capturing.
* **Refactor `add_chunking_strategy` decorator to dispatch by name.** Add `chunk()` function to be used by the `add_chunking_strategy` decorator to dispatch chunking call based on a chunking-strategy name (that can be dynamic at runtime). This decouples chunking dispatch from only those chunkers known at "compile" time and enables runtime registration of custom chunkers.
* **Redefine `table_level_acc` metric for table evaluation.** `table_level_acc` now is an average of individual predicted table's accuracy. A predicted table's accuracy is defined as the sequence matching ratio between itself and its corresponding ground truth table.

### Features

* **Added Unstructured Platform Documentation** The Unstructured Platform is currently in beta. The documentation provides how-to guides for setting up workflow automation, job scheduling, and configuring source and destination connectors.

### Fixes

* **Partitioning raises on file-like object with `.name` not a local file path.** When partitioning a file using the `file=` argument, and `file` is a file-like object (e.g. io.BytesIO) having a `.name` attribute, and the value of `file.name` is not a valid path to a file present on the local filesystem, `FileNotFoundError` is raised. This prevents use of the `file.name` attribute for downstream purposes to, for example, describe the source of a document retrieved from a network location via HTTP.
* **Fix SharePoint dates with inconsistent formatting** Adds logic to conditionally support dates returned by office365 that may vary in date formatting or may be a datetime rather than a string.
* **Include warnings** about the potential risk of installing a version of `pandoc` which does not support RTF files + instructions that will help resolve that issue.
* **Incorporate the `install-pandoc` Makefile recipe** into relevant stages of CI workflow, ensuring it is a version that supports RTF input files.
* **Fix Google Drive source key** Allow passing string for source connector key.
* **Fix table structure evaluations calculations** Replaced special value `-1.0` with `np.nan` and corrected rows filtering of files metrics basing on that.
* **Fix Sharepoint-with-permissions test** Ignore permissions metadata, update test.
* **Fix table structure evaluations for edge case** Fixes the issue when the prediction does not contain any table - no longer errors in such case.

## 0.12.5

### Enhancements

### Features
* Add `date_from_file_object` parameter to partition. If True and if file is provided via `file` parameter it will cause partition to infer last modified date from `file`'s content. If False, last modified metadata will be `None`.

* **Header and footer detection for fast strategy** `partition_pdf` with `fast` strategy now
  detects elements that are in the top or bottom 5 percent of the page as headers and footers.
* **Add parent_element to overlapping case output** Adds parent_element to the output for `identify_overlapping_or_nesting_case` and `catch_overlapping_and_nested_bboxes` functions.
* **Add table structure evaluation** Adds a new function to evaluate the structure of a table and return a metric that represents the quality of the table structure. This function is used to evaluate the quality of the table structure and the table contents.
* **Add AstraDB destination connector** Adds support for writing embedded documents into an AstraDB vector database.
* **Add OctoAI embedder** Adds support for embeddings via OctoAI.

### Fixes

* **Fix passing list type parameters when calling unstructured API via `partition_via_api()`** Update `partition_via_api()` to convert all list type parameters to JSON formatted strings before calling the unstructured client SDK. This will support image block extraction via `partition_via_api()`.
* **Fix `check_connection` in opensearch, databricks, postgres, azure connectors**
* **Fix don't treat plain text files with double quotes as JSON** If a file can be deserialized as JSON but it deserializes as a string, treat it as plain text even though it's valid JSON.
* **Fix `check_connection` in opensearch, databricks, postgres, azure connectors**
* **Fix cluster of bugs in `partition_xlsx()` that dropped content.** Algorithm for detecting "subtables" within a worksheet dropped table elements for certain patterns of populated cells such as when a trailing single-cell row appeared in a contiguous block of populated cells.
* **Improved documentation**. Fixed broken links and improved readability on `Key Concepts` page.
* **Rename `OpenAiEmbeddingConfig` to `OpenAIEmbeddingConfig`.**
* **Fix partition_json() doesn't chunk.** The `@add_chunking_strategy` decorator was missing from `partition_json()` such that pre-partitioned documents serialized to JSON did not chunk when a chunking-strategy was specified.


## 0.12.4

### Enhancements

* **Apply New Version of `black` formatting** The `black` library recently introduced a new major version that introduces new formatting conventions. This change brings code in the `unstructured` repo into compliance with the new conventions.
* **Move ingest imports to local scopes** Moved ingest dependencies into local scopes to be able to import ingest connector classes without the need of installing imported external dependencies. This allows lightweight use of the classes (not the instances. to use the instances as intended you'll still need the dependencies).
* **Add support for `.p7s` files** `partition_email` can now process `.p7s` files. The signature for the signed message is extracted and added to metadata.
* **Fallback to valid content types for emails** If the user selected content type does not exist on the email message, `partition_email` now falls back to anoter valid content type if it's available.

### Features

* **Add .heic file partitioning** .heic image files were previously unsupported and are now supported though partition_image()
* **Add the ability to specify an alternate OCR** implementation by implementing an `OCRAgent` interface and specify it using `OCR_AGENT` environment variable.
* **Add Vectara destination connector** Adds support for writing partitioned documents into a Vectara index.
* **Add ability to detect text in .docx inline shapes** extensions of docx partition, extracts text from inline shapes and includes them in paragraph's text

### Fixes

* **Fix `partition_pdf()` not working when using chipper model with `file`**
* **Handle common incorrect arguments for `languages` and `ocr_languages`** Users are regularly receiving errors on the API because they are defining `ocr_languages` or `languages` with additional quotationmarks, brackets, and similar mistakes. This update handles common incorrect arguments and raises an appropriate warning.
* **Default `hi_res_model_name` now relies on `unstructured-inference`** When no explicit `hi_res_model_name` is passed into `partition` or `partition_pdf_or_image` the default model is picked by `unstructured-inference`'s settings or os env variable `UNSTRUCTURED_HI_RES_MODEL_NAME`; it now returns the same model name regardless of `infer_table_structure`'s value; this function will be deprecated in the future and the default model name will simply rely on `unstructured-inference` and will not consider os env in a future release.
* **Fix remove Vectara requirements from setup.py - there are no dependencies**
* **Add missing dependency files to package manifest**. Updates the file path for the ingest
  dependencies and adds missing extra dependencies.
* **Fix remove Vectara requirements from setup.py - there are no dependencies **
* **Add title to Vectara upload - was not separated out from initial connector **
* **Fix change OpenSearch port to fix potential conflict with Elasticsearch in ingest test **


## 0.12.3

### Enhancements

* **Driver for MongoDB connector.** Adds a driver with `unstructured` version information to the
  MongoDB connector.

### Features

* **Add Databricks Volumes destination connector** Databricks Volumes connector added to ingest CLI.  Users may now use `unstructured-ingest` to write partitioned data to a Databricks Volumes storage service.

### Fixes

* **Fix support for different Chipper versions and prevent running PDFMiner with Chipper**
* **Treat YAML files as text.** Adds YAML MIME types to the file detection code and treats those
  files as text.
* **Fix FSSpec destination connectors check_connection.** FSSpec destination connectors did not use `check_connection`. There was an error when trying to `ls` destination directory - it may not exist at the moment of connector creation. Now `check_connection` calls `ls` on bucket root and this method is called on `initialize` of destination connector.
* **Fix databricks-volumes extra location.** `setup.py` is currently pointing to the wrong location for the databricks-volumes extra requirements. This results in errors when trying to build the wheel for unstructured. This change updates to point to the correct path.
* **Fix uploading None values to Chroma and Pinecone.** Removes keys with None values with Pinecone and Chroma destinations. Pins Pinecone dependency
* **Update documentation.** (i) best practice for table extration by using 'skip_infer_table_types' param, instead of 'pdf_infer_table_structure', and (ii) fixed CSS, RST issues and typo in the documentation.
* **Fix postgres storage of link_texts.** Formatting of link_texts was breaking metadata storage.

## 0.12.2

### Enhancements

### Features

### Fixes

* **Fix index error in table processing.** Bumps the `unstructured-inference` version to address and
  index error that occurs on some tables in the table transformer object.

## 0.12.1

### Enhancements

* **Allow setting image block crop padding parameter** In certain circumstances, adjusting the image block crop padding can improve image block extraction by preventing extracted image blocks from being clipped.
* **Add suport for bitmap images in `partition_image`** Adds support for `.bmp` files in
  `partition`, `partition_image`, and `detect_filetype`.
* **Keep all image elements when using "hi_res" strategy** Previously, `Image` elements with small chunks of text were ignored unless the image block extraction parameters (`extract_images_in_pdf` or `extract_image_block_types`) were specified. Now, all image elements are kept regardless of whether the image block extraction parameters are specified.
* **Add filetype detection for `.wav` files.** Add filetpye detection for `.wav` files.
* **Add "basic" chunking strategy.** Add baseline chunking strategy that includes all shared chunking behaviors without breaking chunks on section or page boundaries.
* **Add overlap option for chunking.** Add option to overlap chunks. Intra-chunk and inter-chunk overlap are requested separately. Intra-chunk overlap is applied only to the second and later chunks formed by text-splitting an oversized chunk. Inter-chunk overlap may also be specified; this applies overlap between "normal" (not-oversized) chunks.
* **Salesforce connector accepts private key path or value.** Salesforce parameter `private-key-file` has been renamed to `private-key`. Private key can be provided as path to file or file contents.
* **Update documentation**: (i) added verbiage about the free API cap limit, (ii) added deprecation warning on ``Staging`` bricks in favor of ``Destination Connectors``, (iii) added warning and code examples to use the SaaS API Endpoints using CLI-vs-SDKs, (iv) fixed example pages formatting, (v) added deprecation on ``model_name`` in favor of ``hi_res_model_name``, (vi) added ``extract_images_in_pdf`` usage in ``partition_pdf`` section, (vii) reorganize and improve the documentation introduction section, and (viii) added PDF table extraction best practices.
* **Add "basic" chunking to ingest CLI.** Add options to ingest CLI allowing access to the new "basic" chunking strategy and overlap options.
* **Make Elasticsearch Destination connector arguments optional.** Elasticsearch Destination connector write settings are made optional and will rely on default values when not specified.
* **Normalize Salesforce artifact names.** Introduced file naming pattern present in other connectors to Salesforce connector.
* **Install Kapa AI chatbot.** Added Kapa.ai website widget on the documentation.

### Features
* **MongoDB Source Connector.** New source connector added to all CLI ingest commands to support downloading/partitioning files from MongoDB.
* **Add OpenSearch source and destination connectors.** OpenSearch, a fork of Elasticsearch, is a popular storage solution for various functionality such as search, or providing intermediary caches within data pipelines. Feature: Added OpenSearch source connector to support downloading/partitioning files. Added OpenSearch destination connector to be able to ingest documents from any supported source, embed them and write the embeddings / documents into OpenSearch.

### Fixes

* **Fix GCS connector converting JSON to string with single quotes.** FSSpec serialization caused conversion of JSON token to string with single quotes. GCS requires token in form of dict so this format is now assured.
* **Pin version of unstructured-client** Set minimum version of unstructured-client to avoid raising a TypeError when passing `api_key_auth` to `UnstructuredClient`
* **Fix the serialization of the Pinecone destination connector.** Presence of the PineconeIndex object breaks serialization due to TypeError: cannot pickle '_thread.lock' object. This removes that object before serialization.
* **Fix the serialization of the Elasticsearch destination connector.** Presence of the _client object breaks serialization due to TypeError: cannot pickle '_thread.lock' object. This removes that object before serialization.
* **Fix the serialization of the Postgres destination connector.** Presence of the _client object breaks serialization due to TypeError: cannot pickle '_thread.lock' object. This removes that object before serialization.
* **Fix documentation and sample code for Chroma.** Was pointing to wrong examples..
* **Fix flatten_dict to be able to flatten tuples inside dicts** Update flatten_dict function to support flattening tuples inside dicts. This is necessary for objects like Coordinates, when the object is not written to the disk, therefore not being converted to a list before getting flattened (still being a tuple).
* **Fix the serialization of the Chroma destination connector.** Presence of the ChromaCollection object breaks serialization due to TypeError: cannot pickle 'module' object. This removes that object before serialization.
* **Fix fsspec connectors returning version as integer.** Connector data source versions should always be string values, however we were using the integer checksum value for the version for fsspec connectors. This casts that value to a string.

## 0.12.0

### Enhancements

* **Drop support for python3.8** All dependencies are now built off of the minimum version of python being `3.10`

## 0.11.9

### Enhancements

* **Rename kwargs related to extracting image blocks** Rename the kwargs related to extracting image blocks for consistency and API usage.

### Features

* **Add PostgreSQL/SQLite destination connector** PostgreSQL and SQLite connector added to ingest CLI.  Users may now use `unstructured-ingest` to write partitioned data to a PostgreSQL or SQLite database. And write embeddings to PostgreSQL pgvector database.

### Fixes

* **Handle users providing fully spelled out languages** Occasionally some users are defining the `languages` param as a fully spelled out language instead of a language code. This adds a dictionary for common languages so those small mistakes are caught and silently fixed.
* **Fix unequal row-length in HTMLTable.text_as_html.** Fixes to other aspects of partition_html() in v0.11 allowed unequal cell-counts in table rows. Make the cells in each row correspond 1:1 with cells in the original table row. This fix also removes "noise" cells resulting from HTML-formatting whitespace and eliminates the "column-shifting" of cells that previously resulted from noise-cells.
* **Fix MongoDB connector URI password redaction.** MongoDB documentation states that characters `$ : / ? # [ ] @` must be percent encoded. URIs with password containing such special character were not redacted.

## 0.11.8

### Enhancements

* **Add SaaS API User Guide.** This documentation serves as a guide for Unstructured SaaS API users to register, receive an API key and URL, and manage your account and billing information.
* **Add inter-chunk overlap capability.** Implement overlap between chunks. This applies to all chunks prior to any text-splitting of oversized chunks so is a distinct behavior; overlap at text-splits of oversized chunks is independent of inter-chunk overlap (distinct chunk boundaries) and can be requested separately. Note this capability is not yet available from the API but will shortly be made accessible using a new `overlap_all` kwarg on partition functions.

### Features

### Fixes

## 0.11.7

### Enhancements

* **Add intra-chunk overlap capability.** Implement overlap for split-chunks where text-splitting is used to divide an oversized chunk into two or more chunks that fit in the chunking window. Note this capability is not yet available from the API but will shortly be made accessible using a new `overlap` kwarg on partition functions.
* **Update encoders to leverage dataclasses** All encoders now follow a class approach which get annotated with the dataclass decorator. Similar to the connectors, it uses a nested dataclass for the configs required to configure a client as well as a field/property approach to cache the client. This makes sure any variable associated with the class exists as a dataclass field.

### Features

* **Add Qdrant destination connector.** Adds support for writing documents and embeddings into a Qdrant collection.
* **Store base64 encoded image data in metadata fields.** Rather than saving to file, stores base64 encoded data of the image bytes and the mimetype for the image in metadata fields: `image_base64` and `image_mime_type` (if that is what the user specifies by some other param like `pdf_extract_to_payload`). This would allow the API to have parity with the library.

### Fixes

* **Fix table structure metric script** Update the call to table agent to now provide OCR tokens as required
* **Fix element extraction not working when using "auto" strategy for pdf and image** If element extraction is specified, the "auto" strategy falls back to the "hi_res" strategy.
* **Fix a bug passing a custom url to `partition_via_api`** Users that self host the api were not able to pass their custom url to `partition_via_api`.

## 0.11.6

### Enhancements

* **Update the layout analysis script.** The previous script only supported annotating `final` elements. The updated script also supports annotating `inferred` and `extracted` elements.
* **AWS Marketplace API documentation**: Added the user guide, including setting up VPC and CloudFormation, to deploy Unstructured API on AWS platform.
* **Azure Marketplace API documentation**: Improved the user guide to deploy Azure Marketplace API by adding references to Azure documentation.
* **Integration documentation**: Updated URLs for the `staging_for` bricks

### Features

* **Partition emails with base64-encoded text.** Automatically handles and decodes base64 encoded text in emails with content type `text/plain` and `text/html`.
* **Add Chroma destination connector** Chroma database connector added to ingest CLI.  Users may now use `unstructured-ingest` to write partitioned/embedded data to a Chroma vector database.
* **Add Elasticsearch destination connector.** Problem: After ingesting data from a source, users might want to move their data into a destination. Elasticsearch is a popular storage solution for various functionality such as search, or providing intermediary caches within data pipelines. Feature: Added Elasticsearch destination connector to be able to ingest documents from any supported source, embed them and write the embeddings / documents into Elasticsearch.

### Fixes

* **Enable --fields argument omission for elasticsearch connector** Solves two bugs where removing the optional parameter --fields broke the connector due to an integer processing error and using an elasticsearch config for a destination connector resulted in a serialization issue when optional parameter --fields was not provided.
* **Add hi_res_model_name** Adds kwarg to relevant functions and add comments that model_name is to be deprecated.

## 0.11.5

### Enhancements

### Features

### Fixes

* **Fix `partition_pdf()` and `partition_image()` importation issue.** Reorganize `pdf.py` and `image.py` modules to be consistent with other types of document import code.

## 0.11.4

### Enhancements

* **Refactor image extraction code.** The image extraction code is moved from `unstructured-inference` to `unstructured`.
* **Refactor pdfminer code.** The pdfminer code is moved from `unstructured-inference` to `unstructured`.
* **Improve handling of auth data for fsspec connectors.** Leverage an extension of the dataclass paradigm to support a `sensitive` annotation for fields related to auth (i.e. passwords, tokens). Refactor all fsspec connectors to use explicit access configs rather than a generic dictionary.
* **Add glob support for fsspec connectors** Similar to the glob support in the ingest local source connector, similar filters are now enabled on all fsspec based source connectors to limit files being partitioned.
* Define a constant for the splitter "+" used in tesseract ocr languages.

### Features

* **Save tables in PDF's separately as images.** The "table" elements are saved as `table-<pageN>-<tableN>.jpg`. This filename is presented in the `image_path` metadata field for the Table element. The default would be to not do this.
* **Add Weaviate destination connector** Weaviate connector added to ingest CLI.  Users may now use `unstructured-ingest` to write partitioned data from over 20 data sources (so far) to a Weaviate object collection.
* **Sftp Source Connector.** New source connector added to support downloading/partitioning files from Sftp.

### Fixes

* **Fix pdf `hi_res` partitioning failure when pdfminer fails.** Implemented logic to fall back to the "inferred_layout + OCR" if pdfminer fails in the `hi_res` strategy.
* **Fix a bug where image can be scaled too large for tesseract** Adds a limit to prevent auto-scaling an image beyond the maximum size `tesseract` can handle for ocr layout detection
* **Update partition_csv to handle different delimiters** CSV files containing both non-comma delimiters and commas in the data were throwing an error in Pandas. `partition_csv` now identifies the correct delimiter before the file is processed.
* **partition returning cid code in `hi_res`** occasionally pdfminer can fail to decode the text in an pdf file and return cid code as text. Now when this happens the text from OCR is used.

## 0.11.2

### Enhancements

* **Updated Documentation**: (i) Added examples, and (ii) API Documentation, including Usage, SDKs, Azure Marketplace, and parameters and validation errors.

### Features

* * **Add Pinecone destination connector.** Problem: After ingesting data from a source, users might want to produce embeddings for their data and write these into a vector DB. Pinecone is an option among these vector databases. Feature: Added Pinecone destination connector to be able to ingest documents from any supported source, embed them and write the embeddings / documents into Pinecone.

### Fixes

* **Process chunking parameter names in ingest correctly** Solves a bug where chunking parameters weren't being processed and used by ingest cli by renaming faulty parameter names and prepends; adds relevant parameters to ingest pinecone test to verify that the parameters are functional.

## 0.11.1

### Enhancements

* **Use `pikepdf` to repair invalid PDF structure** for PDFminer when we see error `PSSyntaxError` when PDFminer opens the document and creates the PDFminer pages object or processes a single PDF page.
* **Batch Source Connector support** For instances where it is more optimal to read content from a source connector in batches, a new batch ingest doc is added which created multiple ingest docs after reading them in in batches per process.

### Features

* **Staging Brick for Coco Format** Staging brick which converts a list of Elements into Coco Format.
* **Adds HubSpot connector** Adds connector to retrieve call, communications, emails, notes, products and tickets from HubSpot

### Fixes

* **Do not extract text of `<style>` tags in HTML.** `<style>` tags containing CSS in invalid positions previously contributed to element text. Do not consider text node of a `<style>` element as textual content.
* **Fix DOCX merged table cell repeats cell text.** Only include text for a merged cell, not for each underlying cell spanned by the merge.
* **Fix tables not extracted from DOCX header/footers.** Headers and footers in DOCX documents skip tables defined in the header and commonly used for layout/alignment purposes. Extract text from tables as a string and include in the `Header` and `Footer` document elements.
* **Fix output filepath for fsspec-based source connectors.** Previously the base directory was being included in the output filepath unnecessarily.

## 0.11.0

### Enhancements

* **Add a class for the strategy constants.** Add a class `PartitionStrategy` for the strategy constants and use the constants to replace strategy strings.
* **Temporary Support for paddle language parameter.** User can specify default langage code for paddle with ENV `DEFAULT_PADDLE_LANG` before we have the language mapping for paddle.
* **Improve DOCX page-break fidelity.** Improve page-break fidelity such that a paragraph containing a page-break is split into two elements, one containing the text before the page-break and the other the text after. Emit the PageBreak element between these two and assign the correct page-number (n and n+1 respectively) to the two textual elements.

### Features

* **Add ad-hoc fields to `ElementMetadata` instance.** End-users can now add their own metadata fields simply by assigning to an element-metadata attribute-name of their choice, like `element.metadata.coefficient = 0.58`. These fields will round-trip through JSON and can be accessed with dotted notation.
* **MongoDB Destination Connector.** New destination connector added to all CLI ingest commands to support writing partitioned json output to mongodb.

### Fixes

* **Fix `TYPE_TO_TEXT_ELEMENT_MAP`.** Updated `Figure` mapping from `FigureCaption` to `Image`.
* **Handle errors when extracting PDF text** Certain pdfs throw unexpected errors when being opened by `pdfminer`, causing `partition_pdf()` to fail. We expect to be able to partition smoothly using an alternative strategy if text extraction doesn't work.  Added exception handling to handle unexpected errors when extracting pdf text and to help determine pdf strategy.
* **Fix `fast` strategy fall back to `ocr_only`** The `fast` strategy should not fall back to a more expensive strategy.
* **Remove default user ./ssh folder** The default notebook user during image build would create the known_hosts file with incorrect ownership, this is legacy and no longer needed so it was removed.
* **Include `languages` in metadata when partitioning `strategy=hi_res` or `fast`** User defined `languages` was previously used for text detection, but not included in the resulting element metadata for some strategies. `languages` will now be included in the metadata regardless of partition strategy for pdfs and images.
* **Handle a case where Paddle returns a list item in ocr_data as None** In partition, while parsing PaddleOCR data, it was assumed that PaddleOCR does not return None for any list item in ocr_data. Removed the assumption by skipping the text region whenever this happens.
* **Fix some pdfs returning `KeyError: 'N'`** Certain pdfs were throwing this error when being opened by pdfminer. Added a wrapper function for pdfminer that allows these documents to be partitioned.
* **Fix mis-splits on `Table` chunks.** Remedies repeated appearance of full `.text_as_html` on metadata of each `TableChunk` split from a `Table` element too large to fit in the chunking window.
* **Import tables_agent from inference** so that we don't have to initialize a global table agent in unstructured OCR again
* **Fix empty table is identified as bulleted-table.** A table with no text content was mistakenly identified as a bulleted-table and processed by the wrong branch of the initial HTML partitioner.
* **Fix partition_html() emits empty (no text) tables.** A table with cells nested below a `<thead>` or `<tfoot>` element was emitted as a table element having no text and unparseable HTML in `element.metadata.text_as_html`. Do not emit empty tables to the element stream.
* **Fix HTML `element.metadata.text_as_html` contains spurious <br> elements in invalid locations.** The HTML generated for the `text_as_html` metadata for HTML tables contained `<br>` elements invalid locations like between `<table>` and `<tr>`. Change the HTML generator such that these do not appear.
* **Fix HTML table cells enclosed in <thead> and <tfoot> elements are dropped.** HTML table cells nested in a `<thead>` or `<tfoot>` element were not detected and the text in those cells was omitted from the table element text and `.text_as_html`. Detect table rows regardless of the semantic tag they may be nested in.
* **Remove whitespace padding from `.text_as_html`.** `tabulate` inserts padding spaces to achieve visual alignment of columns in HTML tables it generates. Add our own HTML generator to do this simple job and omit that padding as well as newlines ("\n") used for human readability.
* **Fix local connector with absolute input path** When passed an absolute filepath for the input document path, the local connector incorrectly writes the output file to the input file directory. This fixes such that the output in this case is written to `output-dir/input-filename.json`

## 0.10.30

### Enhancements

* **Support nested DOCX tables.** In DOCX, like HTML, a table cell can itself contain a table. In this case, create nested HTML tables to reflect that structure and create a plain-text table with captures all the text in nested tables, formatting it as a reasonable facsimile of a table.
* **Add connection check to ingest connectors** Each source and destination connector now support a `check_connection()` method which makes sure a valid connection can be established with the source/destination given any authentication credentials in a lightweight request.

### Features

* **Add functionality to do a second OCR on cropped table images.** Changes to the values for scaling ENVs affect entire page OCR output(OCR regression) so we now do a second OCR for tables.
* **Adds ability to pass timeout for a request when partitioning via a `url`.** `partition` now accepts a new optional parameter `request_timeout` which if set will prevent any `requests.get` from hanging indefinitely and instead will raise a timeout error. This is useful when partitioning a url that may be slow to respond or may not respond at all.

### Fixes

* **Fix logic that determines pdf auto strategy.** Previously, `_determine_pdf_auto_strategy` returned `hi_res` strategy only if `infer_table_structure` was true. It now returns the `hi_res` strategy if either `infer_table_structure` or `extract_images_in_pdf` is true.
* **Fix invalid coordinates when parsing tesseract ocr data.** Previously, when parsing tesseract ocr data, the ocr data had invalid bboxes if zoom was set to `0`. A logical check is now added to avoid such error.
* **Fix ingest partition parameters not being passed to the api.** When using the --partition-by-api flag via unstructured-ingest, none of the partition arguments are forwarded, meaning that these options are disregarded. With this change, we now pass through all of the relevant partition arguments to the api. This allows a user to specify all of the same partition arguments they would locally and have them respected when specifying --partition-by-api.
* **Support tables in section-less DOCX.** Generalize solution for MS Chat Transcripts exported as DOCX by including tables in the partitioned output when present.
* **Support tables that contain only numbers when partitioning via `ocr_only`** Tables that contain only numbers are returned as floats in a pandas.DataFrame when the image is converted from `.image_to_data()`. An AttributeError was raised downstream when trying to `.strip()` the floats.
* **Improve DOCX page-break detection.** DOCX page breaks are reliably indicated by `w:lastRenderedPageBreak` elements present in the document XML. Page breaks are NOT reliably indicated by "hard" page-breaks inserted by the author and when present are redundant to a `w:lastRenderedPageBreak` element so cause over-counting if used. Use rendered page-breaks only.

## 0.10.29

### Enhancements

* **Adds include_header argument for partition_csv and partition_tsv** Now supports retaining header rows in CSV and TSV documents element partitioning.
* **Add retry logic for all source connectors** All http calls being made by the ingest source connectors have been isolated and wrapped by the `SourceConnectionNetworkError` custom error, which triggers the retry logic, if enabled, in the ingest pipeline.
* **Google Drive source connector supports credentials from memory** Originally, the connector expected a filepath to pull the credentials from when creating the client. This was expanded to support passing that information from memory as a dict if access to the file system might not be available.
* **Add support for generic partition configs in ingest cli** Along with the explicit partition options supported by the cli, an `additional_partition_args` arg was added to allow users to pass in any other arguments that should be added when calling partition(). This helps keep any changes to the input parameters of the partition() exposed in the CLI.
* **Map full output schema for table-based destination connectors** A full schema was introduced to map the type of all output content from the json partition output and mapped to a flattened table structure to leverage table-based destination connectors. The delta table destination connector was updated at the moment to take advantage of this.
* **Incorporate multiple embedding model options into ingest, add diff test embeddings** Problem: Ingest pipeline already supported embedding functionality, however users might want to use different types of embedding providers. Enhancement: Extend ingest pipeline so that users can specify and embed via a particular embedding provider from a range of options. Also adds a diff test to compare output from an embedding module with the expected output

### Features

* **Allow setting table crop parameter** In certain circumstances, adjusting the table crop padding may improve table.

### Fixes

* **Fixes `partition_text` to prevent empty elements** Adds a check to filter out empty bullets.
* **Handle empty string for `ocr_languages` with values for `languages`** Some API users ran into an issue with sending `languages` params because the API defaulted to also using an empty string for `ocr_languages`. This update handles situations where `languages` is defined and `ocr_languages` is an empty string.
* **Fix PDF tried to loop through None** Previously the PDF annotation extraction tried to loop through `annots` that resolved out as None. A logical check added to avoid such error.
* **Ingest session handler not being shared correctly** All ingest docs that leverage the session handler should only need to set it once per process. It was recreating it each time because the right values weren't being set nor available given how dataclasses work in python.
* **Ingest download-only fix.** Previously the download only flag was being checked after the doc factory pipeline step, which occurs before the files are actually downloaded by the source node. This check was moved after the source node to allow for the files to be downloaded first before exiting the pipeline.
* **Fix flaky chunk-metadata.** Prior implementation was sensitive to element order in the section resulting in metadata values sometimes being dropped. Also, not all metadata items can be consolidated across multiple elements (e.g. coordinates) and so are now dropped from consolidated metadata.
* **Fix tesseract error `Estimating resolution as X`** leaded by invalid language parameters input. Proceed with defalut language `eng` when `lang.py` fails to find valid language code for tesseract, so that we don't pass an empty string to tesseract CLI and raise an exception in downstream.

## 0.10.28

### Enhancements

* **Add table structure evaluation helpers** Adds functions to evaluate the similarity between predicted table structure and actual table structure.
* **Use `yolox` by default for table extraction when partitioning pdf/image** `yolox` model provides higher recall of the table regions than the quantized version and it is now the default element detection model when `infer_table_structure=True` for partitioning pdf/image files
* **Remove pdfminer elements from inside tables** Previously, when using `hi_res` some elements where extracted using pdfminer too, so we removed pdfminer from the tables pipeline to avoid duplicated elements.
* **Fsspec downstream connectors** New destination connector added to ingest CLI, users may now use `unstructured-ingest` to write to any of the following:
  * Azure
  * Box
  * Dropbox
  * Google Cloud Service

### Features

* **Update `ocr_only` strategy in `partition_pdf()`** Adds the functionality to get accurate coordinate data when partitioning PDFs and Images with the `ocr_only` strategy.

### Fixes
* **Fixed SharePoint permissions for the fetching to be opt-in** Problem: Sharepoint permissions were trying to be fetched even when no reletad cli params were provided, and this gave an error due to values for those keys not existing. Fix: Updated getting keys to be with .get() method and changed the "skip-check" to check individual cli params rather than checking the existance of a config object.

* **Fixes issue where tables from markdown documents were being treated as text** Problem: Tables from markdown documents were being treated as text, and not being extracted as tables. Solution: Enable the `tables` extension when instantiating the `python-markdown` object. Importance: This will allow users to extract structured data from tables in markdown documents.
* **Fix wrong logger for paddle info** Replace the logger from unstructured-inference with the logger from unstructured for paddle_ocr.py module.
* **Fix ingest pipeline to be able to use chunking and embedding together** Problem: When ingest pipeline was using chunking and embedding together, embedding outputs were empty and the outputs of chunking couldn't be re-read into memory and be forwarded to embeddings. Fix: Added CompositeElement type to TYPE_TO_TEXT_ELEMENT_MAP to be able to process CompositeElements with unstructured.staging.base.isd_to_elements
* **Fix unnecessary mid-text chunk-splitting.** The "pre-chunker" did not consider separator blank-line ("\n\n") length when grouping elements for a single chunk. As a result, sections were frequently over-populated producing a over-sized chunk that required mid-text splitting.
* **Fix frequent dissociation of title from chunk.** The sectioning algorithm included the title of the next section with the prior section whenever it would fit, frequently producing association of a section title with the prior section and dissociating it from its actual section. Fix this by performing combination of whole sections only.
* **Fix PDF attempt to get dict value from string.** Fixes a rare edge case that prevented some PDF's from being partitioned. The `get_uris_from_annots` function tried to access the dictionary value of a string instance variable. Assign `None` to the annotation variable if the instance type is not dictionary to avoid the erroneous attempt.

## 0.10.27

### Enhancements

* **Leverage dict to share content across ingest pipeline** To share the ingest doc content across steps in the ingest pipeline, this was updated to use a multiprocessing-safe dictionary so changes get persisted and each step has the option to modify the ingest docs in place.

### Features

### Fixes

* **Removed `ebooklib` as a dependency** `ebooklib` is licensed under AGPL3, which is incompatible with the Apache 2.0 license. Thus it is being removed.
* **Caching fixes in ingest pipeline** Previously, steps like the source node were not leveraging parameters such as `re_download` to dictate if files should be forced to redownload rather than use what might already exist locally.

## 0.10.26

### Enhancements

* **Add text CCT CI evaluation workflow** Adds cct text extraction evaluation metrics to the current ingest workflow to measure the performance of each file extracted as well as aggregated-level performance.

### Features

* **Functionality to catch and classify overlapping/nested elements** Method to identify overlapping-bboxes cases within detected elements in a document. It returns two values: a boolean defining if there are overlapping elements present, and a list reporting them with relevant metadata. The output includes information about the `overlapping_elements`, `overlapping_case`, `overlapping_percentage`, `largest_ngram_percentage`, `overlap_percentage_total`, `max_area`, `min_area`, and `total_area`.
* **Add Local connector source metadata** python's os module used to pull stats from local file when processing via the local connector and populates fields such as last modified time, created time.

### Fixes

* **Fixes elements partitioned from an image file missing certain metadata** Metadata for image files, like file type, was being handled differently from other file types. This caused a bug where other metadata, like the file name, was being missed. This change brought metadata handling for image files to be more in line with the handling for other file types so that file name and other metadata fields are being captured.
* **Adds `typing-extensions` as an explicit dependency** This package is an implicit dependency, but the module is being imported directly in `unstructured.documents.elements` so the dependency should be explicit in case changes in other dependencies lead to `typing-extensions` being dropped as a dependency.
* **Stop passing `extract_tables` to `unstructured-inference` since it is now supported in `unstructured` instead** Table extraction previously occurred in `unstructured-inference`, but that logic, except for the table model itself, is now a part of the `unstructured` library. Thus the parameter triggering table extraction is no longer passed to the `unstructured-inference` package. Also noted the table output regression for PDF files.
* **Fix a bug in Table partitioning** Previously the `skip_infer_table_types` variable used in `partition` was not being passed down to specific file partitioners. Now you can utilize the `skip_infer_table_types` list variable when calling `partition` to specify the filetypes for which you want to skip table extraction, or the `infer_table_structure` boolean variable on the file specific partitioning function.
* **Fix partition docx without sections** Some docx files, like those from teams output, do not contain sections and it would produce no results because the code assumes all components are in sections. Now if no sections is detected from a document we iterate through the paragraphs and return contents found in the paragraphs.
* **Fix out-of-order sequencing of split chunks.** Fixes behavior where "split" chunks were inserted at the beginning of the chunk sequence. This would produce a chunk sequence like [5a, 5b, 3a, 3b, 1, 2, 4] when sections 3 and 5 exceeded `max_characters`.
* **Deserialization of ingest docs fixed** When ingest docs are being deserialized as part of the ingest pipeline process (cli), there were certain fields that weren't getting persisted (metadata and date processed). The from_dict method was updated to take these into account and a unit test added to check.
* **Map source cli command configs when destination set** Due to how the source connector is dynamically called when the destination connector is set via the CLI, the configs were being set incorrectoy, causing the source connector to break. The configs were fixed and updated to take into account Fsspec-specific connectors.

## 0.10.25

### Enhancements

* **Duplicate CLI param check** Given that many of the options associated with the `Click` based cli ingest commands are added dynamically from a number of configs, a check was incorporated to make sure there were no duplicate entries to prevent new configs from overwriting already added options.
* **Ingest CLI refactor for better code reuse** Much of the ingest cli code can be templated and was a copy-paste across files, adding potential risk. Code was refactored to use a base class which had much of the shared code templated.

### Features

* **Table OCR refactor** support Table OCR with pre-computed OCR data to ensure we only do one OCR for entrie document. User can specify
ocr agent tesseract/paddle in environment variable `OCR_AGENT` for OCRing the entire document.
* **Adds accuracy function** The accuracy scoring was originally an option under `calculate_edit_distance`. For easy function call, it is now a wrapper around the original function that calls edit_distance and return as "score".
* **Adds HuggingFaceEmbeddingEncoder** The HuggingFace Embedding Encoder uses a local embedding model as opposed to using an API.
* **Add AWS bedrock embedding connector** `unstructured.embed.bedrock` now provides a connector to use AWS bedrock's `titan-embed-text` model to generate embeddings for elements. This features requires valid AWS bedrock setup and an internet connectionto run.

### Fixes

* **Import PDFResourceManager more directly** We were importing `PDFResourceManager` from `pdfminer.converter` which was causing an error for some users. We changed to import from the actual location of `PDFResourceManager`, which is `pdfminer.pdfinterp`.
* **Fix language detection of elements with empty strings** This resolves a warning message that was raised by `langdetect` if the language was attempted to be detected on an empty string. Language detection is now skipped for empty strings.
* **Fix chunks breaking on regex-metadata matches.** Fixes "over-chunking" when `regex_metadata` was used, where every element that contained a regex-match would start a new chunk.
* **Fix regex-metadata match offsets not adjusted within chunk.** Fixes incorrect regex-metadata match start/stop offset in chunks where multiple elements are combined.
* **Map source cli command configs when destination set** Due to how the source connector is dynamically called when the destination connector is set via the CLI, the configs were being set incorrectoy, causing the source connector to break. The configs were fixed and updated to take into account Fsspec-specific connectors.
* **Fix metrics folder not discoverable** Fixes issue where unstructured/metrics folder is not discoverable on PyPI by adding an `__init__.py` file under the folder.
* **Fix a bug when `parition_pdf` get `model_name=None`** In API usage the `model_name` value is `None` and the `cast` function in `partition_pdf` would return `None` and lead to attribution error. Now we use `str` function to explicit convert the content to string so it is garanteed to have `starts_with` and other string functions as attributes
* **Fix html partition fail on tables without `tbody` tag** HTML tables may sometimes just contain headers without body (`tbody` tag)

## 0.10.24

### Enhancements

* **Improve natural reading order** Some `OCR` elements with only spaces in the text have full-page width in the bounding box, which causes the `xycut` sorting to not work as expected. Now the logic to parse OCR results removes any elements with only spaces (more than one space).
* **Ingest compression utilities and fsspec connector support** Generic utility code added to handle files that get pulled from a source connector that are either tar or zip compressed and uncompress them locally. This is then processed using a local source connector. Currently this functionality has been incorporated into the fsspec connector and all those inheriting from it (currently: Azure Blob Storage, Google Cloud Storage, S3, Box, and Dropbox).
* **Ingest destination connectors support for writing raw list of elements** Along with the default write method used in the ingest pipeline to write the json content associated with the ingest docs, each destination connector can now also write a raw list of elements to the desired downstream location without having an ingest doc associated with it.

### Features

* **Adds element type percent match function** In order to evaluate the element type extracted, we add a function that calculates the matched percentage between two frequency dictionary.

### Fixes

* **Fix paddle model file not discoverable** Fixes issue where ocr_models/paddle_ocr.py file is not discoverable on PyPI by adding
an `__init__.py` file under the folder.
* **Chipper v2 Fixes** Includes fix for a memory leak and rare last-element bbox fix. (unstructured-inference==0.7.7)
* **Fix image resizing issue** Includes fix related to resizing images in the tables pipeline. (unstructured-inference==0.7.6)

## 0.10.23

### Enhancements

* **Add functionality to limit precision when serializing to json** Precision for `points` is limited to 1 decimal point if coordinates["system"] == "PixelSpace" (otherwise 2 decimal points?). Precision for `detection_class_prob` is limited to 5 decimal points.
* **Fix csv file detection logic when mime-type is text/plain** Previously the logic to detect csv file type was considering only first row's comma count comparing with the header_row comma count and both the rows being same line the result was always true, Now the logic is changed to consider the comma's count for all the lines except first line and compare with header_row comma count.
* **Improved inference speed for Chipper V2** API requests with 'hi_res_model_name=chipper' now have ~2-3x faster responses.

### Features

### Fixes

* **Cleans up temporary files after conversion** Previously a file conversion utility was leaving temporary files behind on the filesystem without removing them when no longer needed. This fix helps prevent an accumulation of temporary files taking up excessive disk space.
* **Fixes `under_non_alpha_ratio` dividing by zero** Although this function guarded against a specific cause of division by zero, there were edge cases slipping through like strings with only whitespace. This update more generally prevents the function from performing a division by zero.
* **Fix languages default** Previously the default language was being set to English when elements didn't have text or if langdetect could not detect the language. It now defaults to None so there is not misleading information about the language detected.
* **Fixes recursion limit error that was being raised when partitioning Excel documents of a certain size** Previously we used a recursive method to find subtables within an excel sheet. However this would run afoul of Python's recursion depth limit when there was a contiguous block of more than 1000 cells within a sheet. This function has been updated to use the NetworkX library which avoids Python recursion issues.

## 0.10.22

### Enhancements

* **bump `unstructured-inference` to `0.7.3`** The updated version of `unstructured-inference` supports a new version of the Chipper model, as well as a cleaner schema for its output classes. Support is included for new inference features such as hierarchy and ordering.
* **Expose skip_infer_table_types in ingest CLI.** For each connector a new `--skip-infer-table-types` parameter was added to map to the `skip_infer_table_types` partition argument. This gives more granular control to unstructured-ingest users, allowing them to specify the file types for which we should attempt table extraction.
* **Add flag to ingest CLI to raise error if any single doc fails in pipeline** Currently if a single doc fails in the pipeline, the whole thing halts due to the error. This flag defaults to log an error but continue with the docs it can.
* **Emit hyperlink metadata for DOCX file-type.** DOCX partitioner now adds `metadata.links`, `metadata.link_texts` and `metadata.link_urls` for elements that contain a hyperlink that points to an external resource. So-called "jump" links pointing to document internal locations (such as those found in a table-of-contents "jumping" to a chapter or section) are excluded.

### Features

* **Add `elements_to_text` as a staging helper function** In order to get a single clean text output from unstructured for metric calculations, automate the process of extracting text from elements using this function.
* **Adds permissions(RBAC) data ingestion functionality for the Sharepoint connector.** Problem: Role based access control is an important component in many data storage systems. Users may need to pass permissions (RBAC) data to downstream systems when ingesting data. Feature: Added permissions data ingestion functionality to the Sharepoint connector.

### Fixes

* **Fixes PDF list parsing creating duplicate list items** Previously a bug in PDF list item parsing caused removal of other elements and duplication of the list item
* **Fixes duplicated elements** Fixes issue where elements are duplicated when embeddings are generated. This will allow users to generate embeddings for their list of Elements without duplicating/breaking the orginal content.
* **Fixes failure when flagging for embeddings through unstructured-ingest** Currently adding the embedding parameter to any connector results in a failure on the copy stage. This is resolves the issue by adding the IngestDoc to the context map in the embedding node's `run` method. This allows users to specify that connectors fetch embeddings without failure.
* **Fix ingest pipeline reformat nodes not discoverable** Fixes issue where  reformat nodes raise ModuleNotFoundError on import. This was due to the directory was missing `__init__.py` in order to make it discoverable.
* **Fix default language in ingest CLI** Previously the default was being set to english which injected potentially incorrect information to downstream language detection libraries. By setting the default to None allows those libraries to better detect what language the text is in the doc being processed.

## 0.10.21

* **Adds Scarf analytics**.

## 0.10.20

### Enhancements

* **Add document level language detection functionality.** Adds the "auto" default for the languages param to all partitioners. The primary language present in the document is detected using the `langdetect` package. Additional param `detect_language_per_element` is also added for partitioners that return multiple elements. Defaults to `False`.
* **Refactor OCR code** The OCR code for entire page is moved from unstructured-inference to unstructured. On top of continuing support for OCR language parameter, we also support two OCR processing modes, "entire_page" or "individual_blocks".
* **Align to top left when shrinking bounding boxes for `xy-cut` sorting:** Update `shrink_bbox()` to keep top left rather than center.
* **Add visualization script to annotate elements** This script is often used to analyze/visualize elements with coordinates (e.g. partition_pdf()).
* **Adds data source properties to the Jira, Github and Gitlab connectors** These properties (date_created, date_modified, version, source_url, record_locator) are written to element metadata during ingest, mapping elements to information about the document source from which they derive. This functionality enables downstream applications to reveal source document applications, e.g. a link to a GDrive doc, Salesforce record, etc.
* **Improve title detection in pptx documents** The default title textboxes on a pptx slide are now categorized as titles.
* **Improve hierarchy detection in pptx documents** List items, and other slide text are properly nested under the slide title. This will enable better chunking of pptx documents.
* **Refactor of the ingest cli workflow** The refactored approach uses a dynamically set pipeline with a snapshot along each step to save progress and accommodate continuation from a snapshot if an error occurs. This also allows the pipeline to dynamically assign any number of steps to modify the partitioned content before it gets written to a destination.
* **Applies `max_characters=<n>` argument to all element types in `add_chunking_strategy` decorator** Previously this argument was only utilized in chunking Table elements and now applies to all partitioned elements if `add_chunking_strategy` decorator is utilized, further preparing the elements for downstream processing.
* **Add common retry strategy utilities for unstructured-ingest** Dynamic retry strategy with exponential backoff added to Notion source connector.
*
### Features

* **Adds `bag_of_words` and `percent_missing_text` functions** In order to count the word frequencies in two input texts and calculate the percentage of text missing relative to the source document.
* **Adds `edit_distance` calculation metrics** In order to benchmark the cleaned, extracted text with unstructured, `edit_distance` (`Levenshtein distance`) is included.
* **Adds detection_origin field to metadata** Problem: Currently isn't an easy way to find out how an element was created. With this change that information is added. Importance: With this information the developers and users are now able to know how an element was created to make decisions on how to use it. In order tu use this feature
setting UNSTRUCTURED_INCLUDE_DEBUG_METADATA=true is needed.
* **Adds a function that calculates frequency of the element type and its depth** To capture the accuracy of element type extraction, this function counts the occurrences of each unique element type with its depth for use in element metrics.

### Fixes

* **Fix zero division error in annotation bbox size** This fixes the bug where we find annotation bboxes realted to an element that need to divide the intersection size between annotation bbox and element bbox by the size of the annotation bbox
* **Fix prevent metadata module from importing dependencies from unnecessary modules** Problem: The `metadata` module had several top level imports that were only used in and applicable to code related to specific document types, while there were many general-purpose functions. As a result, general-purpose functions couldn't be used without unnecessary dependencies being installed. Fix: moved 3rd party dependency top level imports to inside the functions in which they are used and applied a decorator to check that the dependency is installed and emit a helpful error message if not.
* **Fixes category_depth None value for Title elements** Problem: `Title` elements from `chipper` get `category_depth`= None even when `Headline` and/or `Subheadline` elements are present in the same page. Fix: all `Title` elements with `category_depth` = None should be set to have a depth of 0 instead iff there are `Headline` and/or `Subheadline` element-types present. Importance: `Title` elements should be equivalent html `H1` when nested headings are present; otherwise, `category_depth` metadata can result ambiguous within elements in a page.
* **Tweak `xy-cut` ordering output to be more column friendly** This results in the order of elements more closely reflecting natural reading order which benefits downstream applications. While element ordering from `xy-cut` is usually mostly correct when ordering multi-column documents, sometimes elements from a RHS column will appear before elements in a LHS column. Fix: add swapped `xy-cut` ordering by sorting by X coordinate first and then Y coordinate.
* **Fixes badly initialized Formula** Problem: YoloX contain new types of elements, when loading a document that contain formulas a new element of that class
should be generated, however the Formula class inherits from Element instead of Text. After this change the element is correctly created with the correct class
allowing the document to be loaded. Fix: Change parent class for Formula to Text. Importance: Crucial to be able to load documents that contain formulas.
* **Fixes pdf uri error** An error was encountered when URI type of `GoToR` which refers to pdf resources outside of its own was detected since no condition catches such case. The code is fixing the issue by initialize URI before any condition check.


## 0.10.19

### Enhancements

* **Adds XLSX document level language detection** Enhancing on top of language detection functionality in previous release, we now support language detection within `.xlsx` file type at Element level.
* **bump `unstructured-inference` to `0.6.6`** The updated version of `unstructured-inference` makes table extraction in `hi_res` mode configurable to fine tune table extraction performance; it also improves element detection by adding a deduplication post processing step in the `hi_res` partitioning of pdfs and images.
* **Detect text in HTML Heading Tags as Titles** This will increase the accuracy of hierarchies in HTML documents and provide more accurate element categorization. If text is in an HTML heading tag and is not a list item, address, or narrative text, categorize it as a title.
* **Update python-based docs** Refactor docs to use the actual unstructured code rather than using the subprocess library to run the cli command itself.
* **Adds Table support for the `add_chunking_strategy` decorator to partition functions.** In addition to combining elements under Title elements, user's can now specify the `max_characters=<n>` argument to chunk Table elements into TableChunk elements with `text` and `text_as_html` of length <n> characters. This means partitioned Table results are ready for use in downstream applications without any post processing.
* **Expose endpoint url for s3 connectors** By allowing for the endpoint url to be explicitly overwritten, this allows for any non-AWS data providers supporting the s3 protocol to be supported (i.e. minio).

### Features

* **change default `hi_res` model for pdf/image partition to `yolox`** Now partitioning pdf/image using `hi_res` strategy utilizes `yolox_quantized` model isntead of `detectron2_onnx` model. This new default model has better recall for tables and produces more detailed categories for elements.
* **XLSX can now reads subtables within one sheet** Problem: Many .xlsx files are not created to be read as one full table per sheet. There are subtables, text and header along with more informations to extract from each sheet. Feature: This `partition_xlsx` now can reads subtable(s) within one .xlsx sheet, along with extracting other title and narrative texts. Importance: This enhance the power of .xlsx reading to not only one table per sheet, allowing user to capture more data tables from the file, if exists.
* **Update Documentation on Element Types and Metadata**: We have updated the documentation according to the latest element types and metadata. It includes the common and additional metadata provided by the Partitions and Connectors.

### Fixes

* **Fixes partition_pdf is_alnum reference bug** Problem: The `partition_pdf` when attempt to get bounding box from element experienced a reference before assignment error when the first object is not text extractable.  Fix: Switched to a flag when the condition is met. Importance: Crucial to be able to partition with pdf.
* **Fix various cases of HTML text missing after partition**
  Problem: Under certain circumstances, text immediately after some HTML tags will be misssing from partition result.
  Fix: Updated code to deal with these cases.
  Importance: This will ensure the correctness when partitioning HTML and Markdown documents.
* **Fixes chunking when `detection_class_prob` appears in Element metadata** Problem: when `detection_class_prob` appears in Element metadata, Elements will only be combined by chunk_by_title if they have the same `detection_class_prob` value (which is rare). This is unlikely a case we ever need to support and most often results in no chunking. Fix: `detection_class_prob` is included in the chunking list of metadata keys excluded for similarity comparison. Importance: This change allows `chunk_by_title` to operate as intended for documents which include `detection_class_prob` metadata in their Elements.

## 0.10.18

### Enhancements

* **Better detection of natural reading order in images and PDF's** The elements returned by partition better reflect natural reading order in some cases, particularly in complicated multi-column layouts, leading to better chunking and retrieval for downstream applications. Achieved by improving the `xy-cut` sorting to preprocess bboxes, shrinking all bounding boxes by 90% along x and y axes (still centered around the same center point), which allows projection lines to be drawn where not possible before if layout bboxes overlapped.
* **Improves `partition_xml` to be faster and more memory efficient when partitioning large XML files** The new behavior is to partition iteratively to prevent loading the entire XML tree into memory at once in most use cases.
* **Adds data source properties to SharePoint, Outlook, Onedrive, Reddit, Slack, DeltaTable connectors** These properties (date_created, date_modified, version, source_url, record_locator) are written to element metadata during ingest, mapping elements to information about the document source from which they derive. This functionality enables downstream applications to reveal source document applications, e.g. a link to a GDrive doc, Salesforce record, etc.
* **Add functionality to save embedded images in PDF's separately as images** This allows users to save embedded images in PDF's separately as images, given some directory path. The saved image path is written to the metadata for the Image element. Downstream applications may benefit by providing users with image links from relevant "hits."
* **Azure Cognite Search destination connector** New Azure Cognitive Search destination connector added to ingest CLI.  Users may now use `unstructured-ingest` to write partitioned data from over 20 data sources (so far) to an Azure Cognitive Search index.
* **Improves salesforce partitioning** Partitions Salesforce data as xlm instead of text for improved detail and flexibility. Partitions htmlbody instead of textbody for Salesforce emails. Importance: Allows all Salesforce fields to be ingested and gives Salesforce emails more detailed partitioning.
* **Add document level language detection functionality.** Introduces the "auto" default for the languages param, which then detects the languages present in the document using the `langdetect` package. Adds the document languages as ISO 639-3 codes to the element metadata. Implemented only for the partition_text function to start.
* **PPTX partitioner refactored in preparation for enhancement.** Behavior should be unchanged except that shapes enclosed in a group-shape are now included, as many levels deep as required (a group-shape can itself contain a group-shape).
* **Embeddings support for the SharePoint SourceConnector via unstructured-ingest CLI** The SharePoint connector can now optionally create embeddings from the elements it pulls out during partition and upload those embeddings to Azure Cognitive Search index.
* **Improves hierarchy from docx files by leveraging natural hierarchies built into docx documents**  Hierarchy can now be detected from an indentation level for list bullets/numbers and by style name (e.g. Heading 1, List Bullet 2, List Number).
* **Chunking support for the SharePoint SourceConnector via unstructured-ingest CLI** The SharePoint connector can now optionally chunk the elements pulled out during partition via the chunking unstructured brick. This can be used as a stage before creating embeddings.

### Features

* **Adds `links` metadata in `partition_pdf` for `fast` strategy.** Problem: PDF files contain rich information and hyperlink that Unstructured did not captured earlier. Feature: `partition_pdf` now can capture embedded links within the file along with its associated text and page number. Importance: Providing depth in extracted elements give user a better understanding and richer context of documents. This also enables user to map to other elements within the document if the hyperlink is refered internally.
* **Adds the embedding module to be able to embed Elements** Problem: Many NLP applications require the ability to represent parts of documents in a semantic way. Until now, Unstructured did not have text embedding ability within the core library. Feature: This embedding module is able to track embeddings related data with a class, embed a list of elements, and return an updated list of Elements with the *embeddings* property. The module is also able to embed query strings. Importance: Ability to embed documents or parts of documents will enable users to make use of these semantic representations in different NLP applications, such as search, retrieval, and retrieval augmented generation.

### Fixes

* **Fixes a metadata source serialization bug** Problem: In unstructured elements, when loading an elements json file from the disk, the data_source attribute is assumed to be an instance of DataSourceMetadata and the code acts based on that. However the loader did not satisfy the assumption, and loaded it as a dict instead, causing an error. Fix: Added necessary code block to initialize a DataSourceMetadata object, also refactored DataSourceMetadata.from_dict() method to remove redundant code. Importance: Crucial to be able to load elements (which have data_source fields) from json files.
* **Fixes issue where unstructured-inference was not getting updated** Problem: unstructured-inference was not getting upgraded to the version to match unstructured release when doing a pip install.  Solution: using `pip install unstructured[all-docs]` it will now upgrade both unstructured and unstructured-inference. Importance: This will ensure that the inference library is always in sync with the unstructured library, otherwise users will be using outdated libraries which will likely lead to unintended behavior.
* **Fixes SharePoint connector failures if any document has an unsupported filetype** Problem: Currently the entire connector ingest run fails if a single IngestDoc has an unsupported filetype. This is because a ValueError is raised in the IngestDoc's `__post_init__`. Fix: Adds a try/catch when the IngestConnector runs get_ingest_docs such that the error is logged but all processable documents->IngestDocs are still instantiated and returned. Importance: Allows users to ingest SharePoint content even when some files with unsupported filetypes exist there.
* **Fixes Sharepoint connector server_path issue** Problem: Server path for the Sharepoint Ingest Doc was incorrectly formatted, causing issues while fetching pages from the remote source. Fix: changes formatting of remote file path before instantiating SharepointIngestDocs and appends a '/' while fetching pages from the remote source. Importance: Allows users to fetch pages from Sharepoint Sites.
* **Fixes Sphinx errors.** Fixes errors when running Sphinx `make html` and installs library to suppress warnings.
* **Fixes a metadata backwards compatibility error** Problem: When calling `partition_via_api`, the hosted api may return an element schema that's newer than the current `unstructured`. In this case, metadata fields were added which did not exist in the local `ElementMetadata` dataclass, and `__init__()` threw an error. Fix: remove nonexistent fields before instantiating in `ElementMetadata.from_json()`. Importance: Crucial to avoid breaking changes when adding fields.
* **Fixes issue with Discord connector when a channel returns `None`** Problem: Getting the `jump_url` from a nonexistent Discord `channel` fails. Fix: property `jump_url` is now retrieved within the same context as the messages from the channel. Importance: Avoids cascading issues when the connector fails to fetch information about a Discord channel.
* **Fixes occasionally SIGABTR when writing table with `deltalake` on Linux** Problem: occasionally on Linux ingest can throw a `SIGABTR` when writing `deltalake` table even though the table was written correctly. Fix: put the writing function into a `Process` to ensure its execution to the fullest extent before returning to the main process. Importance: Improves stability of connectors using `deltalake`
* **Fixes badly initialized Formula** Problem: YoloX contain new types of elements, when loading a document that contain formulas a new element of that class should be generated, however the Formula class inherits from Element instead of Text. After this change the element is correctly created with the correct class allowing the document to be loaded. Fix: Change parent class for Formula to Text. Importance: Crucial to be able to load documents that contain formulas.

## 0.10.16

### Enhancements

* **Adds data source properties to Airtable, Confluence, Discord, Elasticsearch, Google Drive, and Wikipedia connectors** These properties (date_created, date_modified, version, source_url, record_locator) are written to element metadata during ingest, mapping elements to information about the document source from which they derive. This functionality enables downstream applications to reveal source document applications, e.g. a link to a GDrive doc, Salesforce record, etc.
* **DOCX partitioner refactored in preparation for enhancement.** Behavior should be unchanged except in multi-section documents containing different headers/footers for different sections. These will now emit all distinct headers and footers encountered instead of just those for the last section.
* **Add a function to map between Tesseract and standard language codes.** This allows users to input language information to the `languages` param in any Tesseract-supported langcode or any ISO 639 standard language code.
* **Add document level language detection functionality.** Introduces the "auto" default for the languages param, which then detects the languages present in the document using the `langdetect` package. Implemented only for the partition_text function to start.

### Features

### Fixes

* ***Fixes an issue that caused a partition error for some PDF's.** Fixes GH Issue 1460 by bypassing a coordinate check if an element has invalid coordinates.

## 0.10.15


### Enhancements

* **Support for better element categories from the next-generation image-to-text model ("chipper").** Previously, not all of the classifications from Chipper were being mapped to proper `unstructured` element categories so the consumer of the library would see many `UncategorizedText` elements. This fixes the issue, improving the granularity of the element categories outputs for better downstream processing and chunking. The mapping update is:
  * "Threading": `NarrativeText`
  * "Form": `NarrativeText`
  * "Field-Name": `Title`
  * "Value": `NarrativeText`
  * "Link": `NarrativeText`
  * "Headline": `Title` (with `category_depth=1`)
  * "Subheadline": `Title` (with `category_depth=2`)
  * "Abstract": `NarrativeText`
* **Better ListItem grouping for PDF's (fast strategy).** The `partition_pdf` with `fast` strategy previously broke down some numbered list item lines as separate elements. This enhancement leverages the x,y coordinates and bbox sizes to help decide whether the following chunk of text is a continuation of the immediate previous detected ListItem element or not, and not detect it as its own non-ListItem element.
* **Fall back to text-based classification for uncategorized Layout elements for Images and PDF's**. Improves element classification by running existing text-based rules on previously `UncategorizedText` elements.
* **Adds table partitioning for Partitioning for many doc types including: .html, .epub., .md, .rst, .odt, and .msg.** At the core of this change is the .html partition functionality, which is leveraged by the other effected doc types. This impacts many scenarios where `Table` Elements are now propery extracted.
* **Create and add `add_chunking_strategy` decorator to partition functions.** Previously, users were responsible for their own chunking after partitioning elements, often required for downstream applications. Now, individual elements may be combined into right-sized chunks where min and max character size may be specified if `chunking_strategy=by_title`. Relevant elements are grouped together for better downstream results. This enables users immediately use partitioned results effectively in downstream applications (e.g. RAG architecture apps) without any additional post-processing.
* **Adds `languages` as an input parameter and marks `ocr_languages` kwarg for deprecation in pdf, image, and auto partitioning functions.** Previously, language information was only being used for Tesseract OCR for image-based documents and was in a Tesseract specific string format, but by refactoring into a list of standard language codes independent of Tesseract, the `unstructured` library will better support `languages` for other non-image pipelines and/or support for other OCR engines.
* **Removes `UNSTRUCTURED_LANGUAGE` env var usage and replaces `language` with `languages` as an input parameter to unstructured-partition-text_type functions.** The previous parameter/input setup was not user-friendly or scalable to the variety of elements being processed. By refactoring the inputted language information into a list of standard language codes, we can support future applications of the element language such as detection, metadata, and multi-language elements. Now, to skip English specific checks, set the `languages` parameter to any non-English language(s).
* **Adds `xlsx` and `xls` filetype extensions to the `skip_infer_table_types` default list in `partition`.** By adding these file types to the input parameter these files should not go through table extraction. Users can still specify if they would like to extract tables from these filetypes, but will have to set the `skip_infer_table_types` to exclude the desired filetype extension. This avoids mis-representing complex spreadsheets where there may be multiple sub-tables and other content.
* **Better debug output related to sentence counting internals**. Clarify message when sentence is not counted toward sentence count because there aren't enough words, relevant for developers focused on `unstructured`s NLP internals.
* **Faster ocr_only speed for partitioning PDF and images.** Use `unstructured_pytesseract.run_and_get_multiple_output` function to reduce the number of calls to `tesseract` by half when partitioning pdf or image with `tesseract`
* **Adds data source properties to fsspec connectors** These properties (date_created, date_modified, version, source_url, record_locator) are written to element metadata during ingest, mapping elements to information about the document source from which they derive. This functionality enables downstream applications to reveal source document applications, e.g. a link to a GDrive doc, Salesforce record, etc.
* **Add delta table destination connector** New delta table destination connector added to ingest CLI.  Users may now use `unstructured-ingest` to write partitioned data from over 20 data sources (so far) to a Delta Table.
* **Rename to Source and Destination Connectors in the Documentation.** Maintain naming consistency between Connectors codebase and documentation with the first addition to a destination connector.
* **Non-HTML text files now return unstructured-elements as opposed to HTML-elements.** Previously the text based files that went through `partition_html` would return HTML-elements but now we preserve the format from the input using `source_format` argument in the partition call.
* **Adds `PaddleOCR` as an optional alternative to `Tesseract`** for OCR in processing of PDF or Image files, it is installable via the `makefile` command `install-paddleocr`. For experimental purposes only.
* **Bump unstructured-inference** to 0.5.28. This version bump markedly improves the output of table data, rendered as `metadata.text_as_html` in an element. These changes include:
  * add env variable `ENTIRE_PAGE_OCR` to specify using paddle or tesseract on entire page OCR
  * table structure detection now pads the input image by 25 pixels in all 4 directions to improve its recall (0.5.27)
  * support paddle with both cpu and gpu and assume it is pre-installed (0.5.26)
  * fix a bug where `cells_to_html` doesn't handle cells spanning multiple rows properly (0.5.25)
  * remove `cv2` preprocessing step before OCR step in table transformer (0.5.24)

### Features

* **Adds element metadata via `category_depth` with default value None**.
  * This additional metadata is useful for vectordb/LLM, chunking strategies, and retrieval applications.
* **Adds a naive hierarchy for elements via a `parent_id` on the element's metadata**
  * Users will now have more metadata for implementing vectordb/LLM chunking strategies. For example, text elements could be queried by their preceding title element.
  * Title elements created from HTML headings will properly nest

### Fixes

* **`add_pytesseract_bboxes_to_elements` no longer returns `nan` values**. The function logic is now broken into new methods
  `_get_element_box` and `convert_multiple_coordinates_to_new_system`
* **Selecting a different model wasn't being respected when calling `partition_image`.** Problem: `partition_pdf` allows for passing a `model_name` parameter. Given the similarity between the image and PDF pipelines, the expected behavior is that `partition_image` should support the same parameter, but `partition_image` was unintentionally not passing along its `kwargs`. This was corrected by adding the kwargs to the downstream call.
* **Fixes a chunking issue via dropping the field "coordinates".** Problem: chunk_by_title function was chunking each element to its own individual chunk while it needed to group elements into a fewer number of chunks. We've discovered that this happens due to a metadata matching logic in chunk_by_title function, and discovered that elements with different metadata can't be put into the same chunk. At the same time, any element with "coordinates" essentially had different metadata than other elements, due each element locating in different places and having different coordinates. Fix: That is why we have included the key "coordinates" inside a list of excluded metadata keys, while doing this "metadata_matches" comparision. Importance: This change is crucial to be able to chunk by title for documents which include "coordinates" metadata in their elements.

## 0.10.14

### Enhancements

* Update all connectors to use new downstream architecture
  * New click type added to parse comma-delimited string inputs
  * Some CLI options renamed

### Features

### Fixes

## 0.10.13

### Enhancements

* Updated documentation: Added back support doc types for partitioning, more Python codes in the API page,  RAG definition, and use case.
* Updated Hi-Res Metadata: PDFs and Images using Hi-Res strategy now have layout model class probabilities added ot metadata.
* Updated the `_detect_filetype_from_octet_stream()` function to use libmagic to infer the content type of file when it is not a zip file.
* Tesseract minor version bump to 5.3.2

### Features

* Add Jira Connector to be able to pull issues from a Jira organization
* Add `clean_ligatures` function to expand ligatures in text


### Fixes

* `partition_html` breaks on `<br>` elements.
* Ingest error handling to properly raise errors when wrapped
* GH issue 1361: fixes a sortig error that prevented some PDF's from being parsed
* Bump unstructured-inference
  * Brings back embedded images in PDF's (0.5.23)

## 0.10.12

### Enhancements

* Removed PIL pin as issue has been resolved upstream
* Bump unstructured-inference
  * Support for yolox_quantized layout detection model (0.5.20)
* YoloX element types added


### Features

* Add Salesforce Connector to be able to pull Account, Case, Campaign, EmailMessage, Lead

### Fixes


* Bump unstructured-inference
  * Avoid divide-by-zero errors swith `safe_division` (0.5.21)

## 0.10.11

### Enhancements

* Bump unstructured-inference
  * Combine entire-page OCR output with layout-detected elements, to ensure full coverage of the page (0.5.19)

### Features

* Add in ingest cli s3 writer

### Fixes

* Fix a bug where `xy-cut` sorting attemps to sort elements without valid coordinates; now xy cut sorting only works when **all** elements have valid coordinates

## 0.10.10

### Enhancements

* Adds `text` as an input parameter to `partition_xml`.
* `partition_xml` no longer runs through `partition_text`, avoiding incorrect splitting
  on carriage returns in the XML. Since `partition_xml` no longer calls `partition_text`,
  `min_partition` and `max_partition` are no longer supported in `partition_xml`.
* Bump `unstructured-inference==0.5.18`, change non-default detectron2 classification threshold
* Upgrade base image from rockylinux 8 to rockylinux 9
* Serialize IngestDocs to JSON when passing to subprocesses

### Features

### Fixes

- Fix a bug where mismatched `elements` and `bboxes` are passed into `add_pytesseract_bbox_to_elements`

## 0.10.9

### Enhancements

* Fix `test_json` to handle only non-extra dependencies file types (plain-text)

### Features

* Adds `chunk_by_title` to break a document into sections based on the presence of `Title`
  elements.
* add new extraction function `extract_image_urls_from_html` to extract all img related URL from html text.

### Fixes

* Make cv2 dependency optional
* Edit `add_pytesseract_bbox_to_elements`'s (`ocr_only` strategy) `metadata.coordinates.points` return type to `Tuple` for consistency.
* Re-enable test-ingest-confluence-diff for ingest tests
* Fix syntax for ingest test check number of files
* Fix csv and tsv partitioners loosing the first line of the files when creating elements

## 0.10.8

### Enhancements

* Release docker image that installs Python 3.10 rather than 3.8

### Features

### Fixes

## 0.10.7

### Enhancements

### Features

### Fixes

* Remove overly aggressive ListItem chunking for images and PDF's which typically resulted in inchorent elements.

## 0.10.6

### Enhancements

* Enable `partition_email` and `partition_msg` to detect if an email is PGP encryped. If
  and email is PGP encryped, the functions will return an empy list of elements and
  emit a warning about the encrypted content.
* Add threaded Slack conversations into Slack connector output
* Add functionality to sort elements using `xy-cut` sorting approach in `partition_pdf` for `hi_res` and `fast` strategies
* Bump unstructured-inference
  * Set OMP_THREAD_LIMIT to 1 if not set for better tesseract perf (0.5.17)

### Features

* Extract coordinates from PDFs and images when using OCR only strategy and add to metadata

### Fixes

* Update `partition_html` to respect the order of `<pre>` tags.
* Fix bug in `partition_pdf_or_image` where two partitions were called if `strategy == "ocr_only"`.
* Bump unstructured-inference
  * Fix issue where temporary files were being left behind (0.5.16)
* Adds deprecation warning for the `file_filename` kwarg to `partition`, `partition_via_api`,
  and `partition_multiple_via_api`.
* Fix documentation build workflow by pinning dependencies

## 0.10.5

### Enhancements

* Create new CI Pipelines
  - Checking text, xml, email, and html doc tests against the library installed without extras
  - Checking each library extra against their respective tests
* `partition` raises an error and tells the user to install the appropriate extra if a filetype
  is detected that is missing dependencies.
* Add custom errors to ingest
* Bump `unstructured-ingest==0.5.15`
  - Handle an uncaught TesseractError (0.5.15)
  - Add TIFF test file and TIFF filetype to `test_from_image_file` in `test_layout` (0.5.14)
* Use `entire_page` ocr mode for pdfs and images
* Add notes on extra installs to docs
* Adds ability to reuse connections per process in unstructured-ingest

### Features
* Add delta table connector

### Fixes

## 0.10.4
* Pass ocr_mode in partition_pdf and set the default back to individual pages for now
* Add diagrams and descriptions for ingest design in the ingest README

### Features
* Supports multipage TIFF image partitioning

### Fixes

## 0.10.2

### Enhancements
* Bump unstructured-inference==0.5.13:
  - Fix extracted image elements being included in layout merge, addresses the issue
    where an entire-page image in a PDF was not passed to the layout model when using hi_res.

### Features

### Fixes

## 0.10.1

### Enhancements
* Bump unstructured-inference==0.5.12:
  - fix to avoid trace for certain PDF's (0.5.12)
  - better defaults for DPI for hi_res and  Chipper (0.5.11)
  - implement full-page OCR (0.5.10)

### Features

### Fixes

* Fix dead links in repository README (Quick Start > Install for local development, and Learn more > Batch Processing)
* Update document dependencies to include tesseract-lang for additional language support (required for tests to pass)

## 0.10.0

### Enhancements

* Add `include_header` kwarg to `partition_xlsx` and change default behavior to `True`
* Update the `links` and `emphasized_texts` metadata fields

### Features

### Fixes

## 0.9.3

### Enhancements

* Pinned dependency cleanup.
* Update `partition_csv` to always use `soupparser_fromstring` to parse `html text`
* Update `partition_tsv` to always use `soupparser_fromstring` to parse `html text`
* Add `metadata.section` to capture epub table of contents data
* Add `unique_element_ids` kwarg to partition functions. If `True`, will use a UUID
  for element IDs instead of a SHA-256 hash.
* Update `partition_xlsx` to always use `soupparser_fromstring` to parse `html text`
* Add functionality to switch `html` text parser based on whether the `html` text contains emoji
* Add functionality to check if a string contains any emoji characters
* Add CI tests around Notion

### Features

* Add Airtable Connector to be able to pull views/tables/bases from an Airtable organization

### Fixes

* fix pdf partition of list items being detected as titles in OCR only mode
* make notion module discoverable
* fix emails with `Content-Distribution: inline` and `Content-Distribution: attachment` with no filename
* Fix email attachment filenames which had `=` in the filename itself

## 0.9.2


### Enhancements

* Update table extraction section in API documentation to sync with change in Prod API
* Update Notion connector to extract to html
* Added UUID option for `element_id`
* Bump unstructured-inference==0.5.9:
  - better caching of models
  - another version of detectron2 available, though the default layout model is unchanged
* Added UUID option for element_id
* Added UUID option for element_id
* CI improvements to run ingest tests in parallel

### Features

* Adds Sharepoint connector.

### Fixes

* Bump unstructured-inference==0.5.9:
  - ignores Tesseract errors where no text is extracted for tiles that indeed, have no text

## 0.9.1

### Enhancements

* Adds --partition-pdf-infer-table-structure to unstructured-ingest.
* Enable `partition_html` to skip headers and footers with the `skip_headers_and_footers` flag.
* Update `partition_doc` and `partition_docx` to track emphasized texts in the output
* Adds post processing function `filter_element_types`
* Set the default strategy for partitioning images to `hi_res`
* Add page break parameter section in API documentation to sync with change in Prod API
* Update `partition_html` to track emphasized texts in the output
* Update `XMLDocument._read_xml` to create `<p>` tag element for the text enclosed in the `<pre>` tag
* Add parameter `include_tail_text` to `_construct_text` to enable (skip) tail text inclusion
* Add Notion connector

### Features

### Fixes

* Remove unused `_partition_via_api` function
* Fixed emoji bug in `partition_xlsx`.
* Pass `file_filename` metadata when partitioning file object
* Skip ingest test on missing Slack token
* Add Dropbox variables to CI environments
* Remove default encoding for ingest
* Adds new element type `EmailAddress` for recognising email address in the  text
* Simplifies `min_partition` logic; makes partitions falling below the `min_partition`
  less likely.
* Fix bug where ingest test check for number of files fails in smoke test
* Fix unstructured-ingest entrypoint failure

## 0.9.0

### Enhancements

* Dependencies are now split by document type, creating a slimmer base installation.

## 0.8.8

### Enhancements

### Features

### Fixes

* Rename "date" field to "last_modified"
* Adds Box connector

### Fixes

## 0.8.7

### Enhancements

* Put back useful function `split_by_paragraph`

### Features

### Fixes

* Fix argument order in NLTK download step

## 0.8.6

### Enhancements

### Features

### Fixes

* Remove debug print lines and non-functional code

## 0.8.5

### Enhancements

* Add parameter `skip_infer_table_types` to enable (skip) table extraction for other doc types
* Adds optional Unstructured API unit tests in CI
* Tracks last modified date for all document types.
* Add auto_paragraph_grouper to detect new-line and blank-line new paragraph for .txt files.
* refactor the ingest cli to better support expanding supported connectors

## 0.8.3

### Enhancements

### Features

### Fixes

* NLTK now only gets downloaded if necessary.
* Handling for empty tables in Word Documents and PowerPoints.

## 0.8.4

### Enhancements

* Additional tests and refactor of JSON detection.
* Update functionality to retrieve image metadata from a page for `document_to_element_list`
* Links are now tracked in `partition_html` output.
* Set the file's current position to the beginning after reading the file in `convert_to_bytes`
* Add `min_partition` kwarg to that combines elements below a specified threshold and modifies splitting of strings longer than max partition so words are not split.
* set the file's current position to the beginning after reading the file in `convert_to_bytes`
* Add slide notes to pptx
* Add `--encoding` directive to ingest
* Improve json detection by `detect_filetype`

### Features

* Adds Outlook connector
* Add support for dpi parameter in inference library
* Adds Onedrive connector.
* Add Confluence connector for ingest cli to pull the body text from all documents from all spaces in a confluence domain.

### Fixes

* Fixes issue with email partitioning where From field was being assigned the To field value.
* Use the `image_metadata` property of the `PageLayout` instance to get the page image info in the `document_to_element_list`
* Add functionality to write images to computer storage temporarily instead of keeping them in memory for `ocr_only` strategy
* Add functionality to convert a PDF in small chunks of pages at a time for `ocr_only` strategy
* Adds `.txt`, `.text`, and `.tab` to list of extensions to check if file
  has a `text/plain` MIME type.
* Enables filters to be passed to `partition_doc` so it doesn't error with LibreOffice7.
* Removed old error message that's superseded by `requires_dependencies`.
* Removes using `hi_res` as the default strategy value for `partition_via_api` and `partition_multiple_via_api`

## 0.8.1

### Enhancements

* Add support for Python 3.11

### Features

### Fixes

* Fixed `auto` strategy detected scanned document as having extractable text and using `fast` strategy, resulting in no output.
* Fix list detection in MS Word documents.
* Don't instantiate an element with a coordinate system when there isn't a way to get its location data.

## 0.8.0

### Enhancements

* Allow model used for hi res pdf partition strategy to be chosen when called.
* Updated inference package

### Features

* Add `metadata_filename` parameter across all partition functions

### Fixes

* Update to ensure `convert_to_datafame` grabs all of the metadata fields.
* Adjust encoding recognition threshold value in `detect_file_encoding`
* Fix KeyError when `isd_to_elements` doesn't find a type
* Fix `_output_filename` for local connector, allowing single files to be written correctly to the disk

* Fix for cases where an invalid encoding is extracted from an email header.

### BREAKING CHANGES

* Information about an element's location is no longer returned as top-level attributes of an element. Instead, it is returned in the `coordinates` attribute of the element's metadata.

## 0.7.12

### Enhancements

* Adds `include_metadata` kwarg to `partition_doc`, `partition_docx`, `partition_email`, `partition_epub`, `partition_json`, `partition_msg`, `partition_odt`, `partition_org`, `partition_pdf`, `partition_ppt`, `partition_pptx`, `partition_rst`, and `partition_rtf`
### Features

* Add Elasticsearch connector for ingest cli to pull specific fields from all documents in an index.
* Adds Dropbox connector

### Fixes

* Fix tests that call unstructured-api by passing through an api-key
* Fixed page breaks being given (incorrect) page numbers
* Fix skipping download on ingest when a source document exists locally

## 0.7.11

### Enhancements

* More deterministic element ordering when using `hi_res` PDF parsing strategy (from unstructured-inference bump to 0.5.4)
* Make large model available (from unstructured-inference bump to 0.5.3)
* Combine inferred elements with extracted elements (from unstructured-inference bump to 0.5.2)
* `partition_email` and `partition_msg` will now process attachments if `process_attachments=True`
  and a attachment partitioning functions is passed through with `attachment_partitioner=partition`.

### Features

### Fixes

* Fix tests that call unstructured-api by passing through an api-key
* Fixed page breaks being given (incorrect) page numbers
* Fix skipping download on ingest when a source document exists locally

## 0.7.10

### Enhancements

* Adds a `max_partition` parameter to `partition_text`, `partition_pdf`, `partition_email`,
  `partition_msg` and `partition_xml` that sets a limit for the size of an individual
  document elements. Defaults to `1500` for everything except `partition_xml`, which has
  a default value of `None`.
* DRY connector refactor

### Features

* `hi_res` model for pdfs and images is selectable via environment variable.

### Fixes

* CSV check now ignores escaped commas.
* Fix for filetype exploration util when file content does not have a comma.
* Adds negative lookahead to bullet pattern to avoid detecting plain text line
  breaks like `-------` as list items.
* Fix pre tag parsing for `partition_html`
* Fix lookup error for annotated Arabic and Hebrew encodings

## 0.7.9

### Enhancements

* Improvements to string check for leafs in `partition_xml`.
* Adds --partition-ocr-languages to unstructured-ingest.

### Features

* Adds `partition_org` for processed Org Mode documents.

### Fixes

## 0.7.8

### Enhancements

### Features

* Adds Google Cloud Service connector

### Fixes

* Updates the `parse_email` for `partition_eml` so that `unstructured-api` passes the smoke tests
* `partition_email` now works if there is no message content
* Updates the `"fast"` strategy for `partition_pdf` so that it's able to recursively
* Adds recursive functionality to all fsspec connectors
* Adds generic --recursive ingest flag

## 0.7.7

### Enhancements

* Adds functionality to replace the `MIME` encodings for `eml` files with one of the common encodings if a `unicode` error occurs
* Adds missed file-like object handling in `detect_file_encoding`
* Adds functionality to extract charset info from `eml` files

### Features

* Added coordinate system class to track coordinate types and convert to different coordinate

### Fixes

* Adds an `html_assemble_articles` kwarg to `partition_html` to enable users to capture
  control whether content outside of `<article>` tags is captured when
  `<article>` tags are present.
* Check for the `xml` attribute on `element` before looking for pagebreaks in `partition_docx`.

## 0.7.6

### Enhancements

* Convert fast startegy to ocr_only for images
* Adds support for page numbers in `.docx` and `.doc` when user or renderer
  created page breaks are present.
* Adds retry logic for the unstructured-ingest Biomed connector

### Features

* Provides users with the ability to extract additional metadata via regex.
* Updates `partition_docx` to include headers and footers in the output.
* Create `partition_tsv` and associated tests. Make additional changes to `detect_filetype`.

### Fixes

* Remove fake api key in test `partition_via_api` since we now require valid/empty api keys
* Page number defaults to `None` instead of `1` when page number is not present in the metadata.
  A page number of `None` indicates that page numbers are not being tracked for the document
  or that page numbers do not apply to the element in question..
* Fixes an issue with some pptx files. Assume pptx shapes are found in top left position of slide
  in case the shape.top and shape.left attributes are `None`.

## 0.7.5

### Enhancements

* Adds functionality to sort elements in `partition_pdf` for `fast` strategy
* Adds ingest tests with `--fast` strategy on PDF documents
* Adds --api-key to unstructured-ingest

### Features

* Adds `partition_rst` for processed ReStructured Text documents.

### Fixes

* Adds handling for emails that do not have a datetime to extract.
* Adds pdf2image package as core requirement of unstructured (with no extras)

## 0.7.4

### Enhancements

* Allows passing kwargs to request data field for `partition_via_api` and `partition_multiple_via_api`
* Enable MIME type detection if libmagic is not available
* Adds handling for empty files in `detect_filetype` and `partition`.

### Features

### Fixes

* Reslove `grpcio` import issue on `weaviate.schema.validate_schema` for python 3.9 and 3.10
* Remove building `detectron2` from source in Dockerfile

## 0.7.3

### Enhancements

* Update IngestDoc abstractions and add data source metadata in ElementMetadata

### Features

### Fixes

* Pass `strategy` parameter down from `partition` for `partition_image`
* Filetype detection if a CSV has a `text/plain` MIME type
* `convert_office_doc` no longers prints file conversion info messages to stdout.
* `partition_via_api` reflects the actual filetype for the file processed in the API.

## 0.7.2

### Enhancements

* Adds an optional encoding kwarg to `elements_to_json` and `elements_from_json`
* Bump version of base image to use new stable version of tesseract

### Features

### Fixes

* Update the `read_txt_file` utility function to keep using `spooled_to_bytes_io_if_needed` for xml
* Add functionality to the `read_txt_file` utility function to handle file-like object from URL
* Remove the unused parameter `encoding` from `partition_pdf`
* Change auto.py to have a `None` default for encoding
* Add functionality to try other common encodings for html and xml files if an error related to the encoding is raised and the user has not specified an encoding.
* Adds benchmark test with test docs in example-docs
* Re-enable test_upload_label_studio_data_with_sdk
* File detection now detects code files as plain text
* Adds `tabulate` explicitly to dependencies
* Fixes an issue in `metadata.page_number` of pptx files
* Adds showing help if no parameters passed

## 0.7.1

### Enhancements

### Features

* Add `stage_for_weaviate` to stage `unstructured` outputs for upload to Weaviate, along with
  a helper function for defining a class to use in Weaviate schemas.
* Builds from Unstructured base image, built off of Rocky Linux 8.7, this resolves almost all CVE's in the image.

### Fixes

## 0.7.0

### Enhancements

* Installing `detectron2` from source is no longer required when using the `local-inference` extra.
* Updates `.pptx` parsing to include text in tables.

### Features

### Fixes

* Fixes an issue in `_add_element_metadata` that caused all elements to have `page_number=1`
  in the element metadata.
* Adds `.log` as a file extension for TXT files.
* Adds functionality to try other common encodings for email (`.eml`) files if an error related to the encoding is raised and the user has not specified an encoding.
* Allow passed encoding to be used in the `replace_mime_encodings`
* Fixes page metadata for `partition_html` when `include_metadata=False`
* A `ValueError` now raises if `file_filename` is not specified when you use `partition_via_api`
  with a file-like object.

## 0.6.11

### Enhancements

* Supports epub tests since pandoc is updated in base image

### Features


### Fixes


## 0.6.10

### Enhancements

* XLS support from auto partition

### Features

### Fixes

## 0.6.9

### Enhancements

* fast strategy for pdf now keeps element bounding box data
* setup.py refactor

### Features

### Fixes

* Adds functionality to try other common encodings if an error related to the encoding is raised and the user has not specified an encoding.
* Adds additional MIME types for CSV

## 0.6.8

### Enhancements

### Features

* Add `partition_csv` for CSV files.

### Fixes

## 0.6.7

### Enhancements

* Deprecate `--s3-url` in favor of `--remote-url` in CLI
* Refactor out non-connector-specific config variables
* Add `file_directory` to metadata
* Add `page_name` to metadata. Currently used for the sheet name in XLSX documents.
* Added a `--partition-strategy` parameter to unstructured-ingest so that users can specify
  partition strategy in CLI. For example, `--partition-strategy fast`.
* Added metadata for filetype.
* Add Discord connector to pull messages from a list of channels
* Refactor `unstructured/file-utils/filetype.py` to better utilise hashmap to return mime type.
* Add local declaration of DOCX_MIME_TYPES and XLSX_MIME_TYPES for `test_filetype.py`.

### Features

* Add `partition_xml` for XML files.
* Add `partition_xlsx` for Microsoft Excel documents.

### Fixes

* Supports `hml` filetype for partition as a variation of html filetype.
* Makes `pytesseract` a function level import in `partition_pdf` so you can use the `"fast"`
  or `"hi_res"` strategies if `pytesseract` is not installed. Also adds the
  `required_dependencies` decorator for the `"hi_res"` and `"ocr_only"` strategies.
* Fix to ensure `filename` is tracked in metadata for `docx` tables.

## 0.6.6

### Enhancements

* Adds an `"auto"` strategy that chooses the partitioning strategy based on document
  characteristics and function kwargs. This is the new default strategy for `partition_pdf`
  and `partition_image`. Users can maintain existing behavior by explicitly setting
  `strategy="hi_res"`.
* Added an additional trace logger for NLP debugging.
* Add `get_date` method to `ElementMetadata` for converting the datestring to a `datetime` object.
* Cleanup the `filename` attribute on `ElementMetadata` to remove the full filepath.

### Features

* Added table reading as html with URL parsing to `partition_docx` in docx
* Added metadata field for text_as_html for docx files

### Fixes

* `fileutils/file_type` check json and eml decode ignore error
* `partition_email` was updated to more flexibly handle deviations from the RFC-2822 standard.
  The time in the metadata returns `None` if the time does not match RFC-2822 at all.
* Include all metadata fields when converting to dataframe or CSV

## 0.6.5

### Enhancements

* Added support for SpooledTemporaryFile file argument.

### Features

### Fixes


## 0.6.4

### Enhancements

* Added an "ocr_only" strategy for `partition_pdf`. Refactored the strategy decision
  logic into its own module.

### Features

### Fixes

## 0.6.3

### Enhancements

* Add an "ocr_only" strategy for `partition_image`.

### Features

* Added `partition_multiple_via_api` for partitioning multiple documents in a single REST
  API call.
* Added `stage_for_baseplate` function to prepare outputs for ingestion into Baseplate.
* Added `partition_odt` for processing Open Office documents.

### Fixes

* Updates the grouping logic in the `partition_pdf` fast strategy to group together text
  in the same bounding box.

## 0.6.2

### Enhancements

* Added logic to `partition_pdf` for detecting copy protected PDFs and falling back
  to the hi res strategy when necessary.


### Features

* Add `partition_via_api` for partitioning documents through the hosted API.

### Fixes

* Fix how `exceeds_cap_ratio` handles empty (returns `True` instead of `False`)
* Updates `detect_filetype` to properly detect JSONs when the MIME type is `text/plain`.

## 0.6.1

### Enhancements

* Updated the table extraction parameter name to be more descriptive

### Features

### Fixes

## 0.6.0

### Enhancements

* Adds an `ssl_verify` kwarg to `partition` and `partition_html` to enable turning off
  SSL verification for HTTP requests. SSL verification is on by default.
* Allows users to pass in ocr language to `partition_pdf` and `partition_image` through
  the `ocr_language` kwarg. `ocr_language` corresponds to the code for the language pack
  in Tesseract. You will need to install the relevant Tesseract language pack to use a
  given language.

### Features

* Table extraction is now possible for pdfs from `partition` and `partition_pdf`.
* Adds support for extracting attachments from `.msg` files

### Fixes

* Adds an `ssl_verify` kwarg to `partition` and `partition_html` to enable turning off
  SSL verification for HTTP requests. SSL verification is on by default.

## 0.5.13

### Enhancements

* Allow headers to be passed into `partition` when `url` is used.

### Features

* `bytes_string_to_string` cleaning brick for bytes string output.

### Fixes

* Fixed typo in call to `exactly_one` in `partition_json`
* unstructured-documents encode xml string if document_tree is `None` in `_read_xml`.
* Update to `_read_xml` so that Markdown files with embedded HTML process correctly.
* Fallback to "fast" strategy only emits a warning if the user specifies the "hi_res" strategy.
* unstructured-partition-text_type exceeds_cap_ratio fix returns and how capitalization ratios are calculated
* `partition_pdf` and `partition_text` group broken paragraphs to avoid fragmented `NarrativeText` elements.
* .json files resolved as "application/json" on centos7 (or other installs with older libmagic libs)

## 0.5.12

### Enhancements

* Add OS mimetypes DB to docker image, mainly for unstructured-api compat.
* Use the image registry as a cache when building Docker images.
* Adds the ability for `partition_text` to group together broken paragraphs.
* Added method to utils to allow date time format validation

### Features
* Add Slack connector to pull messages for a specific channel

* Add --partition-by-api parameter to unstructured-ingest
* Added `partition_rtf` for processing rich text files.
* `partition` now accepts a `url` kwarg in addition to `file` and `filename`.

### Fixes

* Allow encoding to be passed into `replace_mime_encodings`.
* unstructured-ingest connector-specific dependencies are imported on demand.
* unstructured-ingest --flatten-metadata supported for local connector.
* unstructured-ingest fix runtime error when using --metadata-include.

## 0.5.11

### Enhancements

### Features

### Fixes

* Guard against null style attribute in docx document elements
* Update HTML encoding to better support foreign language characters

## 0.5.10

### Enhancements

* Updated inference package
* Add sender, recipient, date, and subject to element metadata for emails

### Features

* Added `--download-only` parameter to `unstructured-ingest`

### Fixes

* FileNotFound error when filename is provided but file is not on disk

## 0.5.9

### Enhancements

### Features

### Fixes

* Convert file to str in helper `split_by_paragraph` for `partition_text`

## 0.5.8

### Enhancements

* Update `elements_to_json` to return string when filename is not specified
* `elements_from_json` may take a string instead of a filename with the `text` kwarg
* `detect_filetype` now does a final fallback to file extension.
* Empty tags are now skipped during the depth check for HTML processing.

### Features

* Add local file system to `unstructured-ingest`
* Add `--max-docs` parameter to `unstructured-ingest`
* Added `partition_msg` for processing MSFT Outlook .msg files.

### Fixes

* `convert_file_to_text` now passes through the `source_format` and `target_format` kwargs.
  Previously they were hard coded.
* Partitioning functions that accept a `text` kwarg no longer raise an error if an empty
  string is passed (and empty list of elements is returned instead).
* `partition_json` no longer fails if the input is an empty list.
* Fixed bug in `chunk_by_attention_window` that caused the last word in segments to be cut-off
  in some cases.

### BREAKING CHANGES

* `stage_for_transformers` now returns a list of elements, making it consistent with other
  staging bricks

## 0.5.7

### Enhancements

* Refactored codebase using `exactly_one`
* Adds ability to pass headers when passing a url in partition_html()
* Added optional `content_type` and `file_filename` parameters to `partition()` to bypass file detection

### Features

* Add `--flatten-metadata` parameter to `unstructured-ingest`
* Add `--fields-include` parameter to `unstructured-ingest`

### Fixes

## 0.5.6

### Enhancements

* `contains_english_word()`, used heavily in text processing, is 10x faster.

### Features

* Add `--metadata-include` and `--metadata-exclude` parameters to `unstructured-ingest`
* Add `clean_non_ascii_chars` to remove non-ascii characters from unicode string

### Fixes

* Fix problem with PDF partition (duplicated test)

## 0.5.4

### Enhancements

* Added Biomedical literature connector for ingest cli.
* Add `FsspecConnector` to easily integrate any existing `fsspec` filesystem as a connector.
* Rename `s3_connector.py` to `s3.py` for readability and consistency with the
  rest of the connectors.
* Now `S3Connector` relies on `s3fs` instead of on `boto3`, and it inherits
  from `FsspecConnector`.
* Adds an `UNSTRUCTURED_LANGUAGE_CHECKS` environment variable to control whether or not language
  specific checks like vocabulary and POS tagging are applied. Set to `"true"` for higher
  resolution partitioning and `"false"` for faster processing.
* Improves `detect_filetype` warning to include filename when provided.
* Adds a "fast" strategy for partitioning PDFs with PDFMiner. Also falls back to the "fast"
  strategy if detectron2 is not available.
* Start deprecation life cycle for `unstructured-ingest --s3-url` option, to be deprecated in
  favor of `--remote-url`.

### Features

* Add `AzureBlobStorageConnector` based on its `fsspec` implementation inheriting
from `FsspecConnector`
* Add `partition_epub` for partitioning e-books in EPUB3 format.

### Fixes

* Fixes processing for text files with `message/rfc822` MIME type.
* Open xml files in read-only mode when reading contents to construct an XMLDocument.

## 0.5.3

### Enhancements

* `auto.partition()` can now load Unstructured ISD json documents.
* Simplify partitioning functions.
* Improve logging for ingest CLI.

### Features

* Add `--wikipedia-auto-suggest` argument to the ingest CLI to disable automatic redirection
  to pages with similar names.
* Add setup script for Amazon Linux 2
* Add optional `encoding` argument to the `partition_(text/email/html)` functions.
* Added Google Drive connector for ingest cli.
* Added Gitlab connector for ingest cli.

### Fixes

## 0.5.2

### Enhancements

* Fully move from printing to logging.
* `unstructured-ingest` now uses a default `--download_dir` of `$HOME/.cache/unstructured/ingest`
rather than a "tmp-ingest-" dir in the working directory.

### Features

### Fixes

* `setup_ubuntu.sh` no longer fails in some contexts by interpreting
`DEBIAN_FRONTEND=noninteractive` as a command
* `unstructured-ingest` no longer re-downloads files when --preserve-downloads
is used without --download-dir.
* Fixed an issue that was causing text to be skipped in some HTML documents.

## 0.5.1

### Enhancements

### Features

### Fixes

* Fixes an error causing JavaScript to appear in the output of `partition_html` sometimes.
* Fix several issues with the `requires_dependencies` decorator, including the error message
  and how it was used, which had caused an error for `unstructured-ingest --github-url ...`.

## 0.5.0

### Enhancements

* Add `requires_dependencies` Python decorator to check dependencies are installed before
  instantiating a class or running a function

### Features

* Added Wikipedia connector for ingest cli.

### Fixes

* Fix `process_document` file cleaning on failure
* Fixes an error introduced in the metadata tracking commit that caused `NarrativeText`
  and `FigureCaption` elements to be represented as `Text` in HTML documents.

## 0.4.16

### Enhancements

* Fallback to using file extensions for filetype detection if `libmagic` is not present

### Features

* Added setup script for Ubuntu
* Added GitHub connector for ingest cli.
* Added `partition_md` partitioner.
* Added Reddit connector for ingest cli.

### Fixes

* Initializes connector properly in ingest.main::MainProcess
* Restricts version of unstructured-inference to avoid multithreading issue

## 0.4.15

### Enhancements

* Added `elements_to_json` and `elements_from_json` for easier serialization/deserialization
* `convert_to_dict`, `dict_to_elements` and `convert_to_csv` are now aliases for functions
  that use the ISD terminology.

### Fixes

* Update to ensure all elements are preserved during serialization/deserialization

## 0.4.14

* Automatically install `nltk` models in the `tokenize` module.

## 0.4.13

* Fixes unstructured-ingest cli.

## 0.4.12

* Adds console_entrypoint for unstructured-ingest, other structure/doc updates related to ingest.
* Add `parser` parameter to `partition_html`.

## 0.4.11

* Adds `partition_doc` for partitioning Word documents in `.doc` format. Requires `libreoffice`.
* Adds `partition_ppt` for partitioning PowerPoint documents in `.ppt` format. Requires `libreoffice`.

## 0.4.10

* Fixes `ElementMetadata` so that it's JSON serializable when the filename is a `Path` object.

## 0.4.9

* Added ingest modules and s3 connector, sample ingest script
* Default to `url=None` for `partition_pdf` and `partition_image`
* Add ability to skip English specific check by setting the `UNSTRUCTURED_LANGUAGE` env var to `""`.
* Document `Element` objects now track metadata

## 0.4.8

* Modified XML and HTML parsers not to load comments.

## 0.4.7

* Added the ability to pull an HTML document from a url in `partition_html`.
* Added the the ability to get file summary info from lists of filenames and lists
  of file contents.
* Added optional page break to `partition` for `.pptx`, `.pdf`, images, and `.html` files.
* Added `to_dict` method to document elements.
* Include more unicode quotes in `replace_unicode_quotes`.

## 0.4.6

* Loosen the default cap threshold to `0.5`.
* Add a `UNSTRUCTURED_NARRATIVE_TEXT_CAP_THRESHOLD` environment variable for controlling
  the cap ratio threshold.
* Unknown text elements are identified as `Text` for HTML and plain text documents.
* `Body Text` styles no longer default to `NarrativeText` for Word documents. The style information
  is insufficient to determine that the text is narrative.
* Upper cased text is lower cased before checking for verbs. This helps avoid some missed verbs.
* Adds an `Address` element for capturing elements that only contain an address.
* Suppress the `UserWarning` when detectron is called.
* Checks that titles and narrative test have at least one English word.
* Checks that titles and narrative text are at least 50% alpha characters.
* Restricts titles to a maximum word length. Adds a `UNSTRUCTURED_TITLE_MAX_WORD_LENGTH`
  environment variable for controlling the max number of words in a title.
* Updated `partition_pptx` to order the elements on the page

## 0.4.4

* Updated `partition_pdf` and `partition_image` to return `unstructured` `Element` objects
* Fixed the healthcheck url path when partitioning images and PDFs via API
* Adds an optional `coordinates` attribute to document objects
* Adds `FigureCaption` and `CheckBox` document elements
* Added ability to split lists detected in `LayoutElement` objects
* Adds `partition_pptx` for partitioning PowerPoint documents
* LayoutParser models now download from HugginfaceHub instead of DropBox
* Fixed file type detection for XML and HTML files on Amazone Linux

## 0.4.3

* Adds `requests` as a base dependency
* Fix in `exceeds_cap_ratio` so the function doesn't break with empty text
* Fix bug in `_parse_received_data`.
* Update `detect_filetype` to properly handle `.doc`, `.xls`, and `.ppt`.

## 0.4.2

* Added `partition_image` to process documents in an image format.
* Fixed utf-8 encoding error in `partition_email` with attachments for `text/html`

## 0.4.1

* Added support for text files in the `partition` function
* Pinned `opencv-python` for easier installation on Linux

## 0.4.0

* Added generic `partition` brick that detects the file type and routes a file to the appropriate
  partitioning brick.
* Added a file type detection module.
* Updated `partition_html` and `partition_eml` to support file-like objects in 'rb' mode.
* Cleaning brick for removing ordered bullets `clean_ordered_bullets`.
* Extract brick method for ordered bullets `extract_ordered_bullets`.
* Test for `clean_ordered_bullets`.
* Test for `extract_ordered_bullets`.
* Added `partition_docx` for pre-processing Word Documents.
* Added new REGEX patterns to extract email header information
* Added new functions to extract header information `parse_received_data` and `partition_header`
* Added new function to parse plain text files `partition_text`
* Added new cleaners functions `extract_ip_address`, `extract_ip_address_name`, `extract_mapi_id`, `extract_datetimetz`
* Add new `Image` element and function to find embedded images `find_embedded_images`
* Added `get_directory_file_info` for summarizing information about source documents

## 0.3.5

* Add support for local inference
* Add new pattern to recognize plain text dash bullets
* Add test for bullet patterns
* Fix for `partition_html` that allows for processing `div` tags that have both text and child
  elements
* Add ability to extract document metadata from `.docx`, `.xlsx`, and `.jpg` files.
* Helper functions for identifying and extracting phone numbers
* Add new function `extract_attachment_info` that extracts and decodes the attachment
of an email.
* Staging brick to convert a list of `Element`s to a `pandas` dataframe.
* Add plain text functionality to `partition_email`

## 0.3.4

* Python-3.7 compat

## 0.3.3

* Removes BasicConfig from logger configuration
* Adds the `partition_email` partitioning brick
* Adds the `replace_mime_encodings` cleaning bricks
* Small fix to HTML parsing related to processing list items with sub-tags
* Add `EmailElement` data structure to store email documents

## 0.3.2

* Added `translate_text` brick for translating text between languages
* Add an `apply` method to make it easier to apply cleaners to elements

## 0.3.1

* Added \_\_init.py\_\_ to `partition`

## 0.3.0

* Implement staging brick for Argilla. Converts lists of `Text` elements to `argilla` dataset classes.
* Removing the local PDF parsing code and any dependencies and tests.
* Reorganizes the staging bricks in the unstructured.partition module
* Allow entities to be passed into the Datasaur staging brick
* Added HTML escapes to the `replace_unicode_quotes` brick
* Fix bad responses in partition_pdf to raise ValueError
* Adds `partition_html` for partitioning HTML documents.

## 0.2.6

* Small change to how \_read is placed within the inheritance structure since it doesn't really apply to pdf
* Add partitioning brick for calling the document image analysis API

## 0.2.5

* Update python requirement to >=3.7

## 0.2.4

* Add alternative way of importing `Final` to support google colab

## 0.2.3

* Add cleaning bricks for removing prefixes and postfixes
* Add cleaning bricks for extracting text before and after a pattern

## 0.2.2

* Add staging brick for Datasaur

## 0.2.1

* Added brick to convert an ISD dictionary to a list of elements
* Update `PDFDocument` to use the `from_file` method
* Added staging brick for CSV format for ISD (Initial Structured Data) format.
* Added staging brick for separating text into attention window size chunks for `transformers`.
* Added staging brick for LabelBox.
* Added ability to upload LabelStudio predictions
* Added utility function for JSONL reading and writing
* Added staging brick for CSV format for Prodigy
* Added staging brick for Prodigy
* Added ability to upload LabelStudio annotations
* Added text_field and id_field to stage_for_label_studio signature

## 0.2.0

* Initial release of unstructured<|MERGE_RESOLUTION|>--- conflicted
+++ resolved
@@ -2,9 +2,8 @@
 
 ### Enhancements
 
-<<<<<<< HEAD
 * **Filtering for tar extraction** Adds tar filtering to the compression module for connectors to avoid decompression malicious content in `.tar.gz` files. This was added to the Python `tarfile` lib in Python 3.12. The change only applies when using Python 3.12 and above.
-=======
+
 ### Features
 
 ### Fixes
@@ -14,7 +13,6 @@
 ### Enhancements
 
 * **Move logger error to debug level when PDFminer fails to extract text** which includes error message for Invalid dictionary construct.
->>>>>>> fdb27378
 * **Add support for Pinecone serverless** Adds Pinecone serverless to the connector tests. Pinecone
     serverless will work version versions >=0.14.2, but hadn't been tested until now.
 
