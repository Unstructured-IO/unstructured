## 0.3.5-dev6
<<<<<<< HEAD

* Add new cleaning brick for ordered bullets.
* Add new extract method for ordered bullets.
* Add test for cleaning ordered bullets.
* Add test for extracting ordered bullets.

## 0.3.5-dev5
=======
>>>>>>> 17045aed

* Add new pattern to recognize plain text dash bullets
* Add test for bullet patterns
* Fix for `partition_html` that allows for processing `div` tags that have both text and child
  elements
* Add ability to extract document metadata from `.docx`, `.xlsx`, and `.jpg` files.
* Helper functions for identifying and extracting phone numbers
* Add new function `extract_attachment_info` that extracts and decode the attachment
of an email.
* Staging brick to convert a list of `Element`s to a `pandas` dataframe.

## 0.3.4

* Python-3.7 compat

## 0.3.3

* Removes BasicConfig from logger configuration
* Adds the `partition_email` partitioning brick
* Adds the `replace_mime_encodings` cleaning bricks
* Small fix to HTML parsing related to processing list items with sub-tags
* Add `EmailElement` data structure to store email documents

## 0.3.2

* Added `translate_text` brick for translating text between languages
* Add an `apply` method to make it easier to apply cleaners to elements

## 0.3.1

* Added \_\_init.py\_\_ to `partition`

## 0.3.0

* Implement staging brick for Argilla. Converts lists of `Text` elements to `argilla` dataset classes.
* Removing the local PDF parsing code and any dependencies and tests.
* Reorganizes the staging bricks in the unstructured.partition module
* Allow entities to be passed into the Datasaur staging brick
* Added HTML escapes to the `replace_unicode_quotes` brick
* Fix bad responses in partition_pdf to raise ValueError
* Adds `partition_html` for partitioning HTML documents.

## 0.2.6

* Small change to how \_read is placed within the inheritance structure since it doesn't really apply to pdf
* Add partitioning brick for calling the document image analysis API

## 0.2.5

* Update python requirement to >=3.7

## 0.2.4

* Add alternative way of importing `Final` to support google colab

## 0.2.3

* Add cleaning bricks for removing prefixes and postfixes
* Add cleaning bricks for extracting text before and after a pattern

## 0.2.2

* Add staging brick for Datasaur

## 0.2.1

* Added brick to convert an ISD dictionary to a list of elements
* Update `PDFDocument` to use the `from_file` method
* Added staging brick for CSV format for ISD (Initial Structured Data) format.
* Added staging brick for separating text into attention window size chunks for `transformers`.
* Added staging brick for LabelBox.
* Added ability to upload LabelStudio predictions
* Added utility function for JSONL reading and writing
* Added staging brick for CSV format for Prodigy
* Added staging brick for Prodigy
* Added ability to upload LabelStudio annotations
* Added text_field and id_field to stage_for_label_studio signature

## 0.2.0

* Initial release of unstructured<|MERGE_RESOLUTION|>--- conflicted
+++ resolved
@@ -1,5 +1,4 @@
 ## 0.3.5-dev6
-<<<<<<< HEAD
 
 * Add new cleaning brick for ordered bullets.
 * Add new extract method for ordered bullets.
@@ -7,8 +6,6 @@
 * Add test for extracting ordered bullets.
 
 ## 0.3.5-dev5
-=======
->>>>>>> 17045aed
 
 * Add new pattern to recognize plain text dash bullets
 * Add test for bullet patterns
