<<<<<<< HEAD
## 0.10.27-dev1
=======
## 0.10.28-dev0

### Enhancements

### Features

### Fixes

* **Fix unnecessary mid-text chunk-splitting.** The "pre-chunker" did not consider separator blank-line ("\n\n") length when grouping elements for a single chunk. As a result, sections were frequently over-populated producing a over-sized chunk that required mid-text splitting.

## 0.10.27
>>>>>>> f273a7cb

### Enhancements

* **Leverage dict to share content across ingest pipeline** To share the ingest doc content across steps in the ingest pipeline, this was updated to use a multiprocessing-safe dictionary so changes get persisted and each step has the option to modify the ingest docs in place.

### Features

* **Adds HubSpot connector** Adds connector to retrieve call, communications, emails, notes, products and tickets from HubSpot

### Fixes

* **Removed `ebooklib` as a dependency** `ebooklib` is licensed under AGPL3, which is incompatible with the Apache 2.0 license. Thus it is being removed.
* **Caching fixes in ingest pipeline** Previously, steps like the source node were not leveraging parameters such as `re_download` to dictate if files should be forced to redownload rather than use what might already exist locally.

## 0.10.26

### Enhancements

* **Add CI evaluation workflow** Adds evaluation metrics to the current ingest workflow to measure the performance of each file extracted as well as aggregated-level performance.

### Features

* **Functionality to catch and classify overlapping/nested elements** Method to identify overlapping-bboxes cases within detected elements in a document. It returns two values: a boolean defining if there are overlapping elements present, and a list reporting them with relevant metadata. The output includes information about the `overlapping_elements`, `overlapping_case`, `overlapping_percentage`, `largest_ngram_percentage`, `overlap_percentage_total`, `max_area`, `min_area`, and `total_area`. 
* **Add Local connector source metadata** python's os module used to pull stats from local file when processing via the local connector and populates fields such as last modified time, created time.
* **Add Local connector source metadata.** python's os module used to pull stats from local file when processing via the local connector and populates fields such as last modified time, created time.

### Fixes

* **Fixes elements partitioned from an image file missing certain metadata** Metadata for image files, like file type, was being handled differently from other file types. This caused a bug where other metadata, like the file name, was being missed. This change brought metadata handling for image files to be more in line with the handling for other file types so that file name and other metadata fields are being captured.
* **Adds `typing-extensions` as an explicit dependency** This package is an implicit dependency, but the module is being imported directly in `unstructured.documents.elements` so the dependency should be explicit in case changes in other dependencies lead to `typing-extensions` being dropped as a dependency.
* **Stop passing `extract_tables` to `unstructured-inference` since it is now supported in `unstructured` instead** Table extraction previously occurred in `unstructured-inference`, but that logic, except for the table model itself, is now a part of the `unstructured` library. Thus the parameter triggering table extraction is no longer passed to the `unstructured-inference` package. Also noted the table output regression for PDF files.
* **Fix a bug in Table partitioning** Previously the `skip_infer_table_types` variable used in `partition` was not being passed down to specific file partitioners. Now you can utilize the `skip_infer_table_types` list variable when calling `partition` to specify the filetypes for which you want to skip table extraction, or the `infer_table_structure` boolean variable on the file specific partitioning function.
* **Fix partition docx without sections** Some docx files, like those from teams output, do not contain sections and it would produce no results because the code assumes all components are in sections. Now if no sections is detected from a document we iterate through the paragraphs and return contents found in the paragraphs.

## 0.10.25

### Enhancements

* **Duplicate CLI param check** Given that many of the options associated with the `Click` based cli ingest commands are added dynamically from a number of configs, a check was incorporated to make sure there were no duplicate entries to prevent new configs from overwriting already added options.
* **Ingest CLI refactor for better code reuse** Much of the ingest cli code can be templated and was a copy-paste across files, adding potential risk. Code was refactored to use a base class which had much of the shared code templated.

### Features

* **Table OCR refactor** support Table OCR with pre-computed OCR data to ensure we only do one OCR for entrie document. User can specify
ocr agent tesseract/paddle in environment variable `OCR_AGENT` for OCRing the entire document.
* **Adds accuracy function** The accuracy scoring was originally an option under `calculate_edit_distance`. For easy function call, it is now a wrapper around the original function that calls edit_distance and return as "score".
* **Adds HuggingFaceEmbeddingEncoder** The HuggingFace Embedding Encoder uses a local embedding model as opposed to using an API.
* **Add AWS bedrock embedding connector** `unstructured.embed.bedrock` now provides a connector to use AWS bedrock's `titan-embed-text` model to generate embeddings for elements. This features requires valid AWS bedrock setup and an internet connectionto run.

### Fixes

* **Import PDFResourceManager more directly** We were importing `PDFResourceManager` from `pdfminer.converter` which was causing an error for some users. We changed to import from the actual location of `PDFResourceManager`, which is `pdfminer.pdfinterp`.
* **Fix language detection of elements with empty strings** This resolves a warning message that was raised by `langdetect` if the language was attempted to be detected on an empty string. Language detection is now skipped for empty strings.
* **Fix chunks breaking on regex-metadata matches.** Fixes "over-chunking" when `regex_metadata` was used, where every element that contained a regex-match would start a new chunk.
* **Fix regex-metadata match offsets not adjusted within chunk.** Fixes incorrect regex-metadata match start/stop offset in chunks where multiple elements are combined.
* **Map source cli command configs when destination set** Due to how the source connector is dynamically called when the destination connector is set via the CLI, the configs were being set incorrectoy, causing the source connector to break. The configs were fixed and updated to take into account Fsspec-specific connectors.
* **Fix metrics folder not discoverable** Fixes issue where unstructured/metrics folder is not discoverable on PyPI by adding an `__init__.py` file under the folder.
* **Fix a bug when `parition_pdf` get `model_name=None`** In API usage the `model_name` value is `None` and the `cast` function in `partition_pdf` would return `None` and lead to attribution error. Now we use `str` function to explicit convert the content to string so it is garanteed to have `starts_with` and other string functions as attributes
* **Fix html partition fail on tables without `tbody` tag** HTML tables may sometimes just contain headers without body (`tbody` tag)
* **Fix out-of-order sequencing of split chunks.** Fixes behavior where "split" chunks were inserted at the beginning of the chunk sequence. This would produce a chunk sequence like [5a, 5b, 3a, 3b, 1, 2, 4] when sections 3 and 5 exceeded `max_characters`.
* **Deserialization of ingest docs fixed** When ingest docs are being deserialized as part of the ingest pipeline process (cli), there were certain fields that weren't getting persisted (metadata and date processed). The from_dict method was updated to take these into account and a unit test added to check.
* **Map source cli command configs when destination set** Due to how the source connector is dynamically called when the destination connector is set via the CLI, the configs were being set incorrectoy, causing the source connector to break. The configs were fixed and updated to take into account Fsspec-specific connectors.
* **Deserialization of ingest docs fixed** When ingest docs are being deserialized as part of the ingest pipeline process (cli), there were certain fields that weren't getting persisted (metadata and date processed). The from_dict method was updated to take these into account and a unit test added to check.

## 0.10.24

### Enhancements

* **Improve natural reading order** Some `OCR` elements with only spaces in the text have full-page width in the bounding box, which causes the `xycut` sorting to not work as expected. Now the logic to parse OCR results removes any elements with only spaces (more than one space).
* **Ingest compression utilities and fsspec connector support** Generic utility code added to handle files that get pulled from a source connector that are either tar or zip compressed and uncompress them locally. This is then processed using a local source connector. Currently this functionality has been incorporated into the fsspec connector and all those inheriting from it (currently: Azure Blob Storage, Google Cloud Storage, S3, Box, and Dropbox).
* **Ingest destination connectors support for writing raw list of elements** Along with the default write method used in the ingest pipeline to write the json content associated with the ingest docs, each destination connector can now also write a raw list of elements to the desired downstream location without having an ingest doc associated with it.

### Features

* **Adds element type percent match function** In order to evaluate the element type extracted, we add a function that calculates the matched percentage between two frequency dictionary.s

### Fixes

* **Fix paddle model file not discoverable** Fixes issue where ocr_models/paddle_ocr.py file is not discoverable on PyPI by adding
an `__init__.py` file under the folder.
* **Chipper v2 Fixes** Includes fix for a memory leak and rare last-element bbox fix. (unstructured-inference==0.7.7)
* **Fix image resizing issue** Includes fix related to resizing images in the tables pipeline. (unstructured-inference==0.7.6)

## 0.10.23

### Enhancements

* **Add functionality to limit precision when serializing to json** Precision for `points` is limited to 1 decimal point if coordinates["system"] == "PixelSpace" (otherwise 2 decimal points?). Precision for `detection_class_prob` is limited to 5 decimal points.
* **Fix csv file detection logic when mime-type is text/plain** Previously the logic to detect csv file type was considering only first row's comma count comparing with the header_row comma count and both the rows being same line the result was always true, Now the logic is changed to consider the comma's count for all the lines except first line and compare with header_row comma count.
* **Improved inference speed for Chipper V2** API requests with 'hi_res_model_name=chipper' now have ~2-3x faster responses.

### Features

### Fixes

* **Cleans up temporary files after conversion** Previously a file conversion utility was leaving temporary files behind on the filesystem without removing them when no longer needed. This fix helps prevent an accumulation of temporary files taking up excessive disk space.
* **Fixes `under_non_alpha_ratio` dividing by zero** Although this function guarded against a specific cause of division by zero, there were edge cases slipping through like strings with only whitespace. This update more generally prevents the function from performing a division by zero.
* **Fix languages default** Previously the default language was being set to English when elements didn't have text or if langdetect could not detect the language. It now defaults to None so there is not misleading information about the language detected.
* **Fixes recursion limit error that was being raised when partitioning Excel documents of a certain size** Previously we used a recursive method to find subtables within an excel sheet. However this would run afoul of Python's recursion depth limit when there was a contiguous block of more than 1000 cells within a sheet. This function has been updated to use the NetworkX library which avoids Python recursion issues.

## 0.10.22

### Enhancements

* **bump `unstructured-inference` to `0.7.3`** The updated version of `unstructured-inference` supports a new version of the Chipper model, as well as a cleaner schema for its output classes. Support is included for new inference features such as hierarchy and ordering.
* **Expose skip_infer_table_types in ingest CLI.** For each connector a new `--skip-infer-table-types` parameter was added to map to the `skip_infer_table_types` partition argument. This gives more granular control to unstructured-ingest users, allowing them to specify the file types for which we should attempt table extraction.
* **Add flag to ingest CLI to raise error if any single doc fails in pipeline** Currently if a single doc fails in the pipeline, the whole thing halts due to the error. This flag defaults to log an error but continue with the docs it can.
* **Emit hyperlink metadata for DOCX file-type.** DOCX partitioner now adds `metadata.links`, `metadata.link_texts` and `metadata.link_urls` for elements that contain a hyperlink that points to an external resource. So-called "jump" links pointing to document internal locations (such as those found in a table-of-contents "jumping" to a chapter or section) are excluded.

### Features

* **Add `elements_to_text` as a staging helper function** In order to get a single clean text output from unstructured for metric calculations, automate the process of extracting text from elements using this function.
* **Adds permissions(RBAC) data ingestion functionality for the Sharepoint connector.** Problem: Role based access control is an important component in many data storage systems. Users may need to pass permissions (RBAC) data to downstream systems when ingesting data. Feature: Added permissions data ingestion functionality to the Sharepoint connector.

### Fixes

* **Fixes PDF list parsing creating duplicate list items** Previously a bug in PDF list item parsing caused removal of other elements and duplication of the list item
* **Fixes duplicated elements** Fixes issue where elements are duplicated when embeddings are generated. This will allow users to generate embeddings for their list of Elements without duplicating/breaking the orginal content.
* **Fixes failure when flagging for embeddings through unstructured-ingest** Currently adding the embedding parameter to any connector results in a failure on the copy stage. This is resolves the issue by adding the IngestDoc to the context map in the embedding node's `run` method. This allows users to specify that connectors fetch embeddings without failure.
* **Fix ingest pipeline reformat nodes not discoverable** Fixes issue where  reformat nodes raise ModuleNotFoundError on import. This was due to the directory was missing `__init__.py` in order to make it discoverable.
* **Fix default language in ingest CLI** Previously the default was being set to english which injected potentially incorrect information to downstream language detection libraries. By setting the default to None allows those libraries to better detect what language the text is in the doc being processed.

## 0.10.21

* **Adds Scarf analytics**.

## 0.10.20

### Enhancements

* **Add document level language detection functionality.** Adds the "auto" default for the languages param to all partitioners. The primary language present in the document is detected using the `langdetect` package. Additional param `detect_language_per_element` is also added for partitioners that return multiple elements. Defaults to `False`.
* **Refactor OCR code** The OCR code for entire page is moved from unstructured-inference to unstructured. On top of continuing support for OCR language parameter, we also support two OCR processing modes, "entire_page" or "individual_blocks".
* **Align to top left when shrinking bounding boxes for `xy-cut` sorting:** Update `shrink_bbox()` to keep top left rather than center.
* **Add visualization script to annotate elements** This script is often used to analyze/visualize elements with coordinates (e.g. partition_pdf()).
* **Adds data source properties to the Jira, Github and Gitlab connectors** These properties (date_created, date_modified, version, source_url, record_locator) are written to element metadata during ingest, mapping elements to information about the document source from which they derive. This functionality enables downstream applications to reveal source document applications, e.g. a link to a GDrive doc, Salesforce record, etc.
* **Improve title detection in pptx documents** The default title textboxes on a pptx slide are now categorized as titles.
* **Improve hierarchy detection in pptx documents** List items, and other slide text are properly nested under the slide title. This will enable better chunking of pptx documents.
* **Refactor of the ingest cli workflow** The refactored approach uses a dynamically set pipeline with a snapshot along each step to save progress and accommodate continuation from a snapshot if an error occurs. This also allows the pipeline to dynamically assign any number of steps to modify the partitioned content before it gets written to a destination.
* **Applies `max_characters=<n>` argument to all element types in `add_chunking_strategy` decorator** Previously this argument was only utilized in chunking Table elements and now applies to all partitioned elements if `add_chunking_strategy` decorator is utilized, further preparing the elements for downstream processing.
* **Add common retry strategy utilities for unstructured-ingest** Dynamic retry strategy with exponential backoff added to Notion source connector.
*
### Features

* **Adds `bag_of_words` and `percent_missing_text` functions** In order to count the word frequencies in two input texts and calculate the percentage of text missing relative to the source document.
* **Adds `edit_distance` calculation metrics** In order to benchmark the cleaned, extracted text with unstructured, `edit_distance` (`Levenshtein distance`) is included.
* **Adds detection_origin field to metadata** Problem: Currently isn't an easy way to find out how an element was created. With this change that information is added. Importance: With this information the developers and users are now able to know how an element was created to make decisions on how to use it. In order tu use this feature
setting UNSTRUCTURED_INCLUDE_DEBUG_METADATA=true is needed.
* **Adds a function that calculates frequency of the element type and its depth** To capture the accuracy of element type extraction, this function counts the occurrences of each unique element type with its depth for use in element metrics.

### Fixes

* **Fix zero division error in annotation bbox size** This fixes the bug where we find annotation bboxes realted to an element that need to divide the intersection size between annotation bbox and element bbox by the size of the annotation bbox
* **Fix prevent metadata module from importing dependencies from unnecessary modules** Problem: The `metadata` module had several top level imports that were only used in and applicable to code related to specific document types, while there were many general-purpose functions. As a result, general-purpose functions couldn't be used without unnecessary dependencies being installed. Fix: moved 3rd party dependency top level imports to inside the functions in which they are used and applied a decorator to check that the dependency is installed and emit a helpful error message if not.
* **Fixes category_depth None value for Title elements** Problem: `Title` elements from `chipper` get `category_depth`= None even when `Headline` and/or `Subheadline` elements are present in the same page. Fix: all `Title` elements with `category_depth` = None should be set to have a depth of 0 instead iff there are `Headline` and/or `Subheadline` element-types present. Importance: `Title` elements should be equivalent html `H1` when nested headings are present; otherwise, `category_depth` metadata can result ambiguous within elements in a page.
* **Tweak `xy-cut` ordering output to be more column friendly** This results in the order of elements more closely reflecting natural reading order which benefits downstream applications. While element ordering from `xy-cut` is usually mostly correct when ordering multi-column documents, sometimes elements from a RHS column will appear before elements in a LHS column. Fix: add swapped `xy-cut` ordering by sorting by X coordinate first and then Y coordinate.
* **Fixes badly initialized Formula** Problem: YoloX contain new types of elements, when loading a document that contain formulas a new element of that class
should be generated, however the Formula class inherits from Element instead of Text. After this change the element is correctly created with the correct class
allowing the document to be loaded. Fix: Change parent class for Formula to Text. Importance: Crucial to be able to load documents that contain formulas.
* **Fixes pdf uri error** An error was encountered when URI type of `GoToR` which refers to pdf resources outside of its own was detected since no condition catches such case. The code is fixing the issue by initialize URI before any condition check.


## 0.10.19

### Enhancements

* **Adds XLSX document level language detection** Enhancing on top of language detection functionality in previous release, we now support language detection within `.xlsx` file type at Element level.
* **bump `unstructured-inference` to `0.6.6`** The updated version of `unstructured-inference` makes table extraction in `hi_res` mode configurable to fine tune table extraction performance; it also improves element detection by adding a deduplication post processing step in the `hi_res` partitioning of pdfs and images.
* **Detect text in HTML Heading Tags as Titles** This will increase the accuracy of hierarchies in HTML documents and provide more accurate element categorization. If text is in an HTML heading tag and is not a list item, address, or narrative text, categorize it as a title.
* **Update python-based docs** Refactor docs to use the actual unstructured code rather than using the subprocess library to run the cli command itself.
* **Adds Table support for the `add_chunking_strategy` decorator to partition functions.** In addition to combining elements under Title elements, user's can now specify the `max_characters=<n>` argument to chunk Table elements into TableChunk elements with `text` and `text_as_html` of length <n> characters. This means partitioned Table results are ready for use in downstream applications without any post processing.
* **Expose endpoint url for s3 connectors** By allowing for the endpoint url to be explicitly overwritten, this allows for any non-AWS data providers supporting the s3 protocol to be supported (i.e. minio).

### Features

* **change default `hi_res` model for pdf/image partition to `yolox`** Now partitioning pdf/image using `hi_res` strategy utilizes `yolox_quantized` model isntead of `detectron2_onnx` model. This new default model has better recall for tables and produces more detailed categories for elements.
* **XLSX can now reads subtables within one sheet** Problem: Many .xlsx files are not created to be read as one full table per sheet. There are subtables, text and header along with more informations to extract from each sheet. Feature: This `partition_xlsx` now can reads subtable(s) within one .xlsx sheet, along with extracting other title and narrative texts. Importance: This enhance the power of .xlsx reading to not only one table per sheet, allowing user to capture more data tables from the file, if exists.
* **Update Documentation on Element Types and Metadata**: We have updated the documentation according to the latest element types and metadata. It includes the common and additional metadata provided by the Partitions and Connectors.

### Fixes

* **Fixes partition_pdf is_alnum reference bug** Problem: The `partition_pdf` when attempt to get bounding box from element experienced a reference before assignment error when the first object is not text extractable.  Fix: Switched to a flag when the condition is met. Importance: Crucial to be able to partition with pdf.
* **Fix various cases of HTML text missing after partition**
  Problem: Under certain circumstances, text immediately after some HTML tags will be misssing from partition result.
  Fix: Updated code to deal with these cases.
  Importance: This will ensure the correctness when partitioning HTML and Markdown documents.
* **Fixes chunking when `detection_class_prob` appears in Element metadata** Problem: when `detection_class_prob` appears in Element metadata, Elements will only be combined by chunk_by_title if they have the same `detection_class_prob` value (which is rare). This is unlikely a case we ever need to support and most often results in no chunking. Fix: `detection_class_prob` is included in the chunking list of metadata keys excluded for similarity comparison. Importance: This change allows `chunk_by_title` to operate as intended for documents which include `detection_class_prob` metadata in their Elements.

## 0.10.18

### Enhancements

* **Better detection of natural reading order in images and PDF's** The elements returned by partition better reflect natural reading order in some cases, particularly in complicated multi-column layouts, leading to better chunking and retrieval for downstream applications. Achieved by improving the `xy-cut` sorting to preprocess bboxes, shrinking all bounding boxes by 90% along x and y axes (still centered around the same center point), which allows projection lines to be drawn where not possible before if layout bboxes overlapped.
* **Improves `partition_xml` to be faster and more memory efficient when partitioning large XML files** The new behavior is to partition iteratively to prevent loading the entire XML tree into memory at once in most use cases.
* **Adds data source properties to SharePoint, Outlook, Onedrive, Reddit, Slack, DeltaTable connectors** These properties (date_created, date_modified, version, source_url, record_locator) are written to element metadata during ingest, mapping elements to information about the document source from which they derive. This functionality enables downstream applications to reveal source document applications, e.g. a link to a GDrive doc, Salesforce record, etc.
* **Add functionality to save embedded images in PDF's separately as images** This allows users to save embedded images in PDF's separately as images, given some directory path. The saved image path is written to the metadata for the Image element. Downstream applications may benefit by providing users with image links from relevant "hits."
* **Azure Cognite Search destination connector** New Azure Cognitive Search destination connector added to ingest CLI.  Users may now use `unstructured-ingest` to write partitioned data from over 20 data sources (so far) to an Azure Cognitive Search index.
* **Improves salesforce partitioning** Partitions Salesforce data as xlm instead of text for improved detail and flexibility. Partitions htmlbody instead of textbody for Salesforce emails. Importance: Allows all Salesforce fields to be ingested and gives Salesforce emails more detailed partitioning.
* **Add document level language detection functionality.** Introduces the "auto" default for the languages param, which then detects the languages present in the document using the `langdetect` package. Adds the document languages as ISO 639-3 codes to the element metadata. Implemented only for the partition_text function to start.
* **PPTX partitioner refactored in preparation for enhancement.** Behavior should be unchanged except that shapes enclosed in a group-shape are now included, as many levels deep as required (a group-shape can itself contain a group-shape).
* **Embeddings support for the SharePoint SourceConnector via unstructured-ingest CLI** The SharePoint connector can now optionally create embeddings from the elements it pulls out during partition and upload those embeddings to Azure Cognitive Search index.
* **Improves hierarchy from docx files by leveraging natural hierarchies built into docx documents**  Hierarchy can now be detected from an indentation level for list bullets/numbers and by style name (e.g. Heading 1, List Bullet 2, List Number).
* **Chunking support for the SharePoint SourceConnector via unstructured-ingest CLI** The SharePoint connector can now optionally chunk the elements pulled out during partition via the chunking unstructured brick. This can be used as a stage before creating embeddings.

### Features

* **Adds `links` metadata in `partition_pdf` for `fast` strategy.** Problem: PDF files contain rich information and hyperlink that Unstructured did not captured earlier. Feature: `partition_pdf` now can capture embedded links within the file along with its associated text and page number. Importance: Providing depth in extracted elements give user a better understanding and richer context of documents. This also enables user to map to other elements within the document if the hyperlink is refered internally.
* **Adds the embedding module to be able to embed Elements** Problem: Many NLP applications require the ability to represent parts of documents in a semantic way. Until now, Unstructured did not have text embedding ability within the core library. Feature: This embedding module is able to track embeddings related data with a class, embed a list of elements, and return an updated list of Elements with the *embeddings* property. The module is also able to embed query strings. Importance: Ability to embed documents or parts of documents will enable users to make use of these semantic representations in different NLP applications, such as search, retrieval, and retrieval augmented generation.

### Fixes

* **Fixes a metadata source serialization bug** Problem: In unstructured elements, when loading an elements json file from the disk, the data_source attribute is assumed to be an instance of DataSourceMetadata and the code acts based on that. However the loader did not satisfy the assumption, and loaded it as a dict instead, causing an error. Fix: Added necessary code block to initialize a DataSourceMetadata object, also refactored DataSourceMetadata.from_dict() method to remove redundant code. Importance: Crucial to be able to load elements (which have data_source fields) from json files.
* **Fixes issue where unstructured-inference was not getting updated** Problem: unstructured-inference was not getting upgraded to the version to match unstructured release when doing a pip install.  Solution: using `pip install unstructured[all-docs]` it will now upgrade both unstructured and unstructured-inference. Importance: This will ensure that the inference library is always in sync with the unstructured library, otherwise users will be using outdated libraries which will likely lead to unintended behavior.
* **Fixes SharePoint connector failures if any document has an unsupported filetype** Problem: Currently the entire connector ingest run fails if a single IngestDoc has an unsupported filetype. This is because a ValueError is raised in the IngestDoc's `__post_init__`. Fix: Adds a try/catch when the IngestConnector runs get_ingest_docs such that the error is logged but all processable documents->IngestDocs are still instantiated and returned. Importance: Allows users to ingest SharePoint content even when some files with unsupported filetypes exist there.
* **Fixes Sharepoint connector server_path issue** Problem: Server path for the Sharepoint Ingest Doc was incorrectly formatted, causing issues while fetching pages from the remote source. Fix: changes formatting of remote file path before instantiating SharepointIngestDocs and appends a '/' while fetching pages from the remote source. Importance: Allows users to fetch pages from Sharepoint Sites.
* **Fixes Sphinx errors.** Fixes errors when running Sphinx `make html` and installs library to suppress warnings.
* **Fixes a metadata backwards compatibility error** Problem: When calling `partition_via_api`, the hosted api may return an element schema that's newer than the current `unstructured`. In this case, metadata fields were added which did not exist in the local `ElementMetadata` dataclass, and `__init__()` threw an error. Fix: remove nonexistent fields before instantiating in `ElementMetadata.from_json()`. Importance: Crucial to avoid breaking changes when adding fields.
* **Fixes issue with Discord connector when a channel returns `None`** Problem: Getting the `jump_url` from a nonexistent Discord `channel` fails. Fix: property `jump_url` is now retrieved within the same context as the messages from the channel. Importance: Avoids cascading issues when the connector fails to fetch information about a Discord channel.
* **Fixes occasionally SIGABTR when writing table with `deltalake` on Linux** Problem: occasionally on Linux ingest can throw a `SIGABTR` when writing `deltalake` table even though the table was written correctly. Fix: put the writing function into a `Process` to ensure its execution to the fullest extent before returning to the main process. Importance: Improves stability of connectors using `deltalake`


* **Fix badly initialized Formula** Problem: YoloX contain new types of elements, when loading a document that contain formulas a new element of that class
should be generated, however the Formula class inherits from Element instead of Text. After this change the element is correctly created with the correct class
allowing the document to be loaded. Fix: Change parent class for Formula to Text. Importance: Crucial to be able to load documents that contain formulas.

## 0.10.16

### Enhancements

* **Adds data source properties to Airtable, Confluence, Discord, Elasticsearch, Google Drive, and Wikipedia connectors** These properties (date_created, date_modified, version, source_url, record_locator) are written to element metadata during ingest, mapping elements to information about the document source from which they derive. This functionality enables downstream applications to reveal source document applications, e.g. a link to a GDrive doc, Salesforce record, etc.
* **DOCX partitioner refactored in preparation for enhancement.** Behavior should be unchanged except in multi-section documents containing different headers/footers for different sections. These will now emit all distinct headers and footers encountered instead of just those for the last section.
* **Add a function to map between Tesseract and standard language codes.** This allows users to input language information to the `languages` param in any Tesseract-supported langcode or any ISO 639 standard language code.
* **Add document level language detection functionality.** Introduces the "auto" default for the languages param, which then detects the languages present in the document using the `langdetect` package. Implemented only for the partition_text function to start.

### Features

### Fixes

* ***Fixes an issue that caused a partition error for some PDF's.** Fixes GH Issue 1460 by bypassing a coordinate check if an element has invalid coordinates.

## 0.10.15


### Enhancements

* **Support for better element categories from the next-generation image-to-text model ("chipper").** Previously, not all of the classifications from Chipper were being mapped to proper `unstructured` element categories so the consumer of the library would see many `UncategorizedText` elements. This fixes the issue, improving the granularity of the element categories outputs for better downstream processing and chunking. The mapping update is:
  * "Threading": `NarrativeText`
  * "Form": `NarrativeText`
  * "Field-Name": `Title`
  * "Value": `NarrativeText`
  * "Link": `NarrativeText`
  * "Headline": `Title` (with `category_depth=1`)
  * "Subheadline": `Title` (with `category_depth=2`)
  * "Abstract": `NarrativeText`
* **Better ListItem grouping for PDF's (fast strategy).** The `partition_pdf` with `fast` strategy previously broke down some numbered list item lines as separate elements. This enhancement leverages the x,y coordinates and bbox sizes to help decide whether the following chunk of text is a continuation of the immediate previous detected ListItem element or not, and not detect it as its own non-ListItem element.
* **Fall back to text-based classification for uncategorized Layout elements for Images and PDF's**. Improves element classification by running existing text-based rules on previously `UncategorizedText` elements.
* **Adds table partitioning for Partitioning for many doc types including: .html, .epub., .md, .rst, .odt, and .msg.** At the core of this change is the .html partition functionality, which is leveraged by the other effected doc types. This impacts many scenarios where `Table` Elements are now propery extracted.
* **Create and add `add_chunking_strategy` decorator to partition functions.** Previously, users were responsible for their own chunking after partitioning elements, often required for downstream applications. Now, individual elements may be combined into right-sized chunks where min and max character size may be specified if `chunking_strategy=by_title`. Relevant elements are grouped together for better downstream results. This enables users immediately use partitioned results effectively in downstream applications (e.g. RAG architecture apps) without any additional post-processing.
* **Adds `languages` as an input parameter and marks `ocr_languages` kwarg for deprecation in pdf, image, and auto partitioning functions.** Previously, language information was only being used for Tesseract OCR for image-based documents and was in a Tesseract specific string format, but by refactoring into a list of standard language codes independent of Tesseract, the `unstructured` library will better support `languages` for other non-image pipelines and/or support for other OCR engines.
* **Removes `UNSTRUCTURED_LANGUAGE` env var usage and replaces `language` with `languages` as an input parameter to unstructured-partition-text_type functions.** The previous parameter/input setup was not user-friendly or scalable to the variety of elements being processed. By refactoring the inputted language information into a list of standard language codes, we can support future applications of the element language such as detection, metadata, and multi-language elements. Now, to skip English specific checks, set the `languages` parameter to any non-English language(s).
* **Adds `xlsx` and `xls` filetype extensions to the `skip_infer_table_types` default list in `partition`.** By adding these file types to the input parameter these files should not go through table extraction. Users can still specify if they would like to extract tables from these filetypes, but will have to set the `skip_infer_table_types` to exclude the desired filetype extension. This avoids mis-representing complex spreadsheets where there may be multiple sub-tables and other content.
* **Better debug output related to sentence counting internals**. Clarify message when sentence is not counted toward sentence count because there aren't enough words, relevant for developers focused on `unstructured`s NLP internals.
* **Faster ocr_only speed for partitioning PDF and images.** Use `unstructured_pytesseract.run_and_get_multiple_output` function to reduce the number of calls to `tesseract` by half when partitioning pdf or image with `tesseract`
* **Adds data source properties to fsspec connectors** These properties (date_created, date_modified, version, source_url, record_locator) are written to element metadata during ingest, mapping elements to information about the document source from which they derive. This functionality enables downstream applications to reveal source document applications, e.g. a link to a GDrive doc, Salesforce record, etc.
* **Add delta table destination connector** New delta table destination connector added to ingest CLI.  Users may now use `unstructured-ingest` to write partitioned data from over 20 data sources (so far) to a Delta Table.
* **Rename to Source and Destination Connectors in the Documentation.** Maintain naming consistency between Connectors codebase and documentation with the first addition to a destination connector.
* **Non-HTML text files now return unstructured-elements as opposed to HTML-elements.** Previously the text based files that went through `partition_html` would return HTML-elements but now we preserve the format from the input using `source_format` argument in the partition call.
* **Adds `PaddleOCR` as an optional alternative to `Tesseract`** for OCR in processing of PDF or Image files, it is installable via the `makefile` command `install-paddleocr`. For experimental purposes only.
* **Bump unstructured-inference** to 0.5.28. This version bump markedly improves the output of table data, rendered as `metadata.text_as_html` in an element. These changes include:
  * add env variable `ENTIRE_PAGE_OCR` to specify using paddle or tesseract on entire page OCR
  * table structure detection now pads the input image by 25 pixels in all 4 directions to improve its recall (0.5.27)
  * support paddle with both cpu and gpu and assume it is pre-installed (0.5.26)
  * fix a bug where `cells_to_html` doesn't handle cells spanning multiple rows properly (0.5.25)
  * remove `cv2` preprocessing step before OCR step in table transformer (0.5.24)

### Features

* **Adds element metadata via `category_depth` with default value None**.
  * This additional metadata is useful for vectordb/LLM, chunking strategies, and retrieval applications.
* **Adds a naive hierarchy for elements via a `parent_id` on the element's metadata**
  * Users will now have more metadata for implementing vectordb/LLM chunking strategies. For example, text elements could be queried by their preceding title element.
  * Title elements created from HTML headings will properly nest

### Fixes

* **`add_pytesseract_bboxes_to_elements` no longer returns `nan` values**. The function logic is now broken into new methods
  `_get_element_box` and `convert_multiple_coordinates_to_new_system`
* **Selecting a different model wasn't being respected when calling `partition_image`.** Problem: `partition_pdf` allows for passing a `model_name` parameter. Given the similarity between the image and PDF pipelines, the expected behavior is that `partition_image` should support the same parameter, but `partition_image` was unintentionally not passing along its `kwargs`. This was corrected by adding the kwargs to the downstream call.
* **Fixes a chunking issue via dropping the field "coordinates".** Problem: chunk_by_title function was chunking each element to its own individual chunk while it needed to group elements into a fewer number of chunks. We've discovered that this happens due to a metadata matching logic in chunk_by_title function, and discovered that elements with different metadata can't be put into the same chunk. At the same time, any element with "coordinates" essentially had different metadata than other elements, due each element locating in different places and having different coordinates. Fix: That is why we have included the key "coordinates" inside a list of excluded metadata keys, while doing this "metadata_matches" comparision. Importance: This change is crucial to be able to chunk by title for documents which include "coordinates" metadata in their elements.

## 0.10.14

### Enhancements

* Update all connectors to use new downstream architecture
  * New click type added to parse comma-delimited string inputs
  * Some CLI options renamed

### Features

### Fixes

## 0.10.13

### Enhancements

* Updated documentation: Added back support doc types for partitioning, more Python codes in the API page,  RAG definition, and use case.
* Updated Hi-Res Metadata: PDFs and Images using Hi-Res strategy now have layout model class probabilities added ot metadata.
* Updated the `_detect_filetype_from_octet_stream()` function to use libmagic to infer the content type of file when it is not a zip file.
* Tesseract minor version bump to 5.3.2

### Features

* Add Jira Connector to be able to pull issues from a Jira organization
* Add `clean_ligatures` function to expand ligatures in text


### Fixes

* `partition_html` breaks on `<br>` elements.
* Ingest error handling to properly raise errors when wrapped
* GH issue 1361: fixes a sortig error that prevented some PDF's from being parsed
* Bump unstructured-inference
  * Brings back embedded images in PDF's (0.5.23)

## 0.10.12

### Enhancements

* Removed PIL pin as issue has been resolved upstream
* Bump unstructured-inference
  * Support for yolox_quantized layout detection model (0.5.20)
* YoloX element types added


### Features

* Add Salesforce Connector to be able to pull Account, Case, Campaign, EmailMessage, Lead

### Fixes


* Bump unstructured-inference
  * Avoid divide-by-zero errors swith `safe_division` (0.5.21)

## 0.10.11

### Enhancements

* Bump unstructured-inference
  * Combine entire-page OCR output with layout-detected elements, to ensure full coverage of the page (0.5.19)

### Features

* Add in ingest cli s3 writer

### Fixes

* Fix a bug where `xy-cut` sorting attemps to sort elements without valid coordinates; now xy cut sorting only works when **all** elements have valid coordinates

## 0.10.10

### Enhancements

* Adds `text` as an input parameter to `partition_xml`.
* `partition_xml` no longer runs through `partition_text`, avoiding incorrect splitting
  on carriage returns in the XML. Since `partition_xml` no longer calls `partition_text`,
  `min_partition` and `max_partition` are no longer supported in `partition_xml`.
* Bump `unstructured-inference==0.5.18`, change non-default detectron2 classification threshold
* Upgrade base image from rockylinux 8 to rockylinux 9
* Serialize IngestDocs to JSON when passing to subprocesses

### Features

### Fixes

- Fix a bug where mismatched `elements` and `bboxes` are passed into `add_pytesseract_bbox_to_elements`

## 0.10.9

### Enhancements

* Fix `test_json` to handle only non-extra dependencies file types (plain-text)

### Features

* Adds `chunk_by_title` to break a document into sections based on the presence of `Title`
  elements.
* add new extraction function `extract_image_urls_from_html` to extract all img related URL from html text.

### Fixes

* Make cv2 dependency optional
* Edit `add_pytesseract_bbox_to_elements`'s (`ocr_only` strategy) `metadata.coordinates.points` return type to `Tuple` for consistency.
* Re-enable test-ingest-confluence-diff for ingest tests
* Fix syntax for ingest test check number of files
* Fix csv and tsv partitioners loosing the first line of the files when creating elements

## 0.10.8

### Enhancements

* Release docker image that installs Python 3.10 rather than 3.8

### Features

### Fixes

## 0.10.7

### Enhancements

### Features

### Fixes

* Remove overly aggressive ListItem chunking for images and PDF's which typically resulted in inchorent elements.

## 0.10.6

### Enhancements

* Enable `partition_email` and `partition_msg` to detect if an email is PGP encryped. If
  and email is PGP encryped, the functions will return an empy list of elements and
  emit a warning about the encrypted content.
* Add threaded Slack conversations into Slack connector output
* Add functionality to sort elements using `xy-cut` sorting approach in `partition_pdf` for `hi_res` and `fast` strategies
* Bump unstructured-inference
  * Set OMP_THREAD_LIMIT to 1 if not set for better tesseract perf (0.5.17)

### Features

* Extract coordinates from PDFs and images when using OCR only strategy and add to metadata

### Fixes

* Update `partition_html` to respect the order of `<pre>` tags.
* Fix bug in `partition_pdf_or_image` where two partitions were called if `strategy == "ocr_only"`.
* Bump unstructured-inference
  * Fix issue where temporary files were being left behind (0.5.16)
* Adds deprecation warning for the `file_filename` kwarg to `partition`, `partition_via_api`,
  and `partition_multiple_via_api`.
* Fix documentation build workflow by pinning dependencies

## 0.10.5

### Enhancements

* Create new CI Pipelines
  - Checking text, xml, email, and html doc tests against the library installed without extras
  - Checking each library extra against their respective tests
* `partition` raises an error and tells the user to install the appropriate extra if a filetype
  is detected that is missing dependencies.
* Add custom errors to ingest
* Bump `unstructured-ingest==0.5.15`
  - Handle an uncaught TesseractError (0.5.15)
  - Add TIFF test file and TIFF filetype to `test_from_image_file` in `test_layout` (0.5.14)
* Use `entire_page` ocr mode for pdfs and images
* Add notes on extra installs to docs
* Adds ability to reuse connections per process in unstructured-ingest

### Features
* Add delta table connector

### Fixes

## 0.10.4
* Pass ocr_mode in partition_pdf and set the default back to individual pages for now
* Add diagrams and descriptions for ingest design in the ingest README

### Features
* Supports multipage TIFF image partitioning

### Fixes

## 0.10.2

### Enhancements
* Bump unstructured-inference==0.5.13:
  - Fix extracted image elements being included in layout merge, addresses the issue
    where an entire-page image in a PDF was not passed to the layout model when using hi_res.

### Features

### Fixes

## 0.10.1

### Enhancements
* Bump unstructured-inference==0.5.12:
  - fix to avoid trace for certain PDF's (0.5.12)
  - better defaults for DPI for hi_res and  Chipper (0.5.11)
  - implement full-page OCR (0.5.10)

### Features

### Fixes

* Fix dead links in repository README (Quick Start > Install for local development, and Learn more > Batch Processing)
* Update document dependencies to include tesseract-lang for additional language support (required for tests to pass)

## 0.10.0

### Enhancements

* Add `include_header` kwarg to `partition_xlsx` and change default behavior to `True`
* Update the `links` and `emphasized_texts` metadata fields

### Features

### Fixes

## 0.9.3

### Enhancements

* Pinned dependency cleanup.
* Update `partition_csv` to always use `soupparser_fromstring` to parse `html text`
* Update `partition_tsv` to always use `soupparser_fromstring` to parse `html text`
* Add `metadata.section` to capture epub table of contents data
* Add `unique_element_ids` kwarg to partition functions. If `True`, will use a UUID
  for element IDs instead of a SHA-256 hash.
* Update `partition_xlsx` to always use `soupparser_fromstring` to parse `html text`
* Add functionality to switch `html` text parser based on whether the `html` text contains emoji
* Add functionality to check if a string contains any emoji characters
* Add CI tests around Notion

### Features

* Add Airtable Connector to be able to pull views/tables/bases from an Airtable organization

### Fixes

* fix pdf partition of list items being detected as titles in OCR only mode
* make notion module discoverable
* fix emails with `Content-Distribution: inline` and `Content-Distribution: attachment` with no filename
* Fix email attachment filenames which had `=` in the filename itself

## 0.9.2


### Enhancements

* Update table extraction section in API documentation to sync with change in Prod API
* Update Notion connector to extract to html
* Added UUID option for `element_id`
* Bump unstructured-inference==0.5.9:
  - better caching of models
  - another version of detectron2 available, though the default layout model is unchanged
* Added UUID option for element_id
* Added UUID option for element_id
* CI improvements to run ingest tests in parallel

### Features

* Adds Sharepoint connector.

### Fixes

* Bump unstructured-inference==0.5.9:
  - ignores Tesseract errors where no text is extracted for tiles that indeed, have no text

## 0.9.1

### Enhancements

* Adds --partition-pdf-infer-table-structure to unstructured-ingest.
* Enable `partition_html` to skip headers and footers with the `skip_headers_and_footers` flag.
* Update `partition_doc` and `partition_docx` to track emphasized texts in the output
* Adds post processing function `filter_element_types`
* Set the default strategy for partitioning images to `hi_res`
* Add page break parameter section in API documentation to sync with change in Prod API
* Update `partition_html` to track emphasized texts in the output
* Update `XMLDocument._read_xml` to create `<p>` tag element for the text enclosed in the `<pre>` tag
* Add parameter `include_tail_text` to `_construct_text` to enable (skip) tail text inclusion
* Add Notion connector

### Features

### Fixes

* Remove unused `_partition_via_api` function
* Fixed emoji bug in `partition_xlsx`.
* Pass `file_filename` metadata when partitioning file object
* Skip ingest test on missing Slack token
* Add Dropbox variables to CI environments
* Remove default encoding for ingest
* Adds new element type `EmailAddress` for recognising email address in the  text
* Simplifies `min_partition` logic; makes partitions falling below the `min_partition`
  less likely.
* Fix bug where ingest test check for number of files fails in smoke test
* Fix unstructured-ingest entrypoint failure

## 0.9.0

### Enhancements

* Dependencies are now split by document type, creating a slimmer base installation.

## 0.8.8

### Enhancements

### Features

### Fixes

* Rename "date" field to "last_modified"
* Adds Box connector

### Fixes

## 0.8.7

### Enhancements

* Put back useful function `split_by_paragraph`

### Features

### Fixes

* Fix argument order in NLTK download step

## 0.8.6

### Enhancements

### Features

### Fixes

* Remove debug print lines and non-functional code

## 0.8.5

### Enhancements

* Add parameter `skip_infer_table_types` to enable (skip) table extraction for other doc types
* Adds optional Unstructured API unit tests in CI
* Tracks last modified date for all document types.
* Add auto_paragraph_grouper to detect new-line and blank-line new paragraph for .txt files.
* refactor the ingest cli to better support expanding supported connectors

## 0.8.3

### Enhancements

### Features

### Fixes

* NLTK now only gets downloaded if necessary.
* Handling for empty tables in Word Documents and PowerPoints.

## 0.8.4

### Enhancements

* Additional tests and refactor of JSON detection.
* Update functionality to retrieve image metadata from a page for `document_to_element_list`
* Links are now tracked in `partition_html` output.
* Set the file's current position to the beginning after reading the file in `convert_to_bytes`
* Add `min_partition` kwarg to that combines elements below a specified threshold and modifies splitting of strings longer than max partition so words are not split.
* set the file's current position to the beginning after reading the file in `convert_to_bytes`
* Add slide notes to pptx
* Add `--encoding` directive to ingest
* Improve json detection by `detect_filetype`

### Features

* Adds Outlook connector
* Add support for dpi parameter in inference library
* Adds Onedrive connector.
* Add Confluence connector for ingest cli to pull the body text from all documents from all spaces in a confluence domain.

### Fixes

* Fixes issue with email partitioning where From field was being assigned the To field value.
* Use the `image_metadata` property of the `PageLayout` instance to get the page image info in the `document_to_element_list`
* Add functionality to write images to computer storage temporarily instead of keeping them in memory for `ocr_only` strategy
* Add functionality to convert a PDF in small chunks of pages at a time for `ocr_only` strategy
* Adds `.txt`, `.text`, and `.tab` to list of extensions to check if file
  has a `text/plain` MIME type.
* Enables filters to be passed to `partition_doc` so it doesn't error with LibreOffice7.
* Removed old error message that's superseded by `requires_dependencies`.
* Removes using `hi_res` as the default strategy value for `partition_via_api` and `partition_multiple_via_api`

## 0.8.1

### Enhancements

* Add support for Python 3.11

### Features

### Fixes

* Fixed `auto` strategy detected scanned document as having extractable text and using `fast` strategy, resulting in no output.
* Fix list detection in MS Word documents.
* Don't instantiate an element with a coordinate system when there isn't a way to get its location data.

## 0.8.0

### Enhancements

* Allow model used for hi res pdf partition strategy to be chosen when called.
* Updated inference package

### Features

* Add `metadata_filename` parameter across all partition functions

### Fixes

* Update to ensure `convert_to_datafame` grabs all of the metadata fields.
* Adjust encoding recognition threshold value in `detect_file_encoding`
* Fix KeyError when `isd_to_elements` doesn't find a type
* Fix `_output_filename` for local connector, allowing single files to be written correctly to the disk

* Fix for cases where an invalid encoding is extracted from an email header.

### BREAKING CHANGES

* Information about an element's location is no longer returned as top-level attributes of an element. Instead, it is returned in the `coordinates` attribute of the element's metadata.

## 0.7.12

### Enhancements

* Adds `include_metadata` kwarg to `partition_doc`, `partition_docx`, `partition_email`, `partition_epub`, `partition_json`, `partition_msg`, `partition_odt`, `partition_org`, `partition_pdf`, `partition_ppt`, `partition_pptx`, `partition_rst`, and `partition_rtf`
### Features

* Add Elasticsearch connector for ingest cli to pull specific fields from all documents in an index.
* Adds Dropbox connector

### Fixes

* Fix tests that call unstructured-api by passing through an api-key
* Fixed page breaks being given (incorrect) page numbers
* Fix skipping download on ingest when a source document exists locally

## 0.7.11

### Enhancements

* More deterministic element ordering when using `hi_res` PDF parsing strategy (from unstructured-inference bump to 0.5.4)
* Make large model available (from unstructured-inference bump to 0.5.3)
* Combine inferred elements with extracted elements (from unstructured-inference bump to 0.5.2)
* `partition_email` and `partition_msg` will now process attachments if `process_attachments=True`
  and a attachment partitioning functions is passed through with `attachment_partitioner=partition`.

### Features

### Fixes

* Fix tests that call unstructured-api by passing through an api-key
* Fixed page breaks being given (incorrect) page numbers
* Fix skipping download on ingest when a source document exists locally

## 0.7.10

### Enhancements

* Adds a `max_partition` parameter to `partition_text`, `partition_pdf`, `partition_email`,
  `partition_msg` and `partition_xml` that sets a limit for the size of an individual
  document elements. Defaults to `1500` for everything except `partition_xml`, which has
  a default value of `None`.
* DRY connector refactor

### Features

* `hi_res` model for pdfs and images is selectable via environment variable.

### Fixes

* CSV check now ignores escaped commas.
* Fix for filetype exploration util when file content does not have a comma.
* Adds negative lookahead to bullet pattern to avoid detecting plain text line
  breaks like `-------` as list items.
* Fix pre tag parsing for `partition_html`
* Fix lookup error for annotated Arabic and Hebrew encodings

## 0.7.9

### Enhancements

* Improvements to string check for leafs in `partition_xml`.
* Adds --partition-ocr-languages to unstructured-ingest.

### Features

* Adds `partition_org` for processed Org Mode documents.

### Fixes

## 0.7.8

### Enhancements

### Features

* Adds Google Cloud Service connector

### Fixes

* Updates the `parse_email` for `partition_eml` so that `unstructured-api` passes the smoke tests
* `partition_email` now works if there is no message content
* Updates the `"fast"` strategy for `partition_pdf` so that it's able to recursively
* Adds recursive functionality to all fsspec connectors
* Adds generic --recursive ingest flag

## 0.7.7

### Enhancements

* Adds functionality to replace the `MIME` encodings for `eml` files with one of the common encodings if a `unicode` error occurs
* Adds missed file-like object handling in `detect_file_encoding`
* Adds functionality to extract charset info from `eml` files

### Features

* Added coordinate system class to track coordinate types and convert to different coordinate

### Fixes

* Adds an `html_assemble_articles` kwarg to `partition_html` to enable users to capture
  control whether content outside of `<article>` tags is captured when
  `<article>` tags are present.
* Check for the `xml` attribute on `element` before looking for pagebreaks in `partition_docx`.

## 0.7.6

### Enhancements

* Convert fast startegy to ocr_only for images
* Adds support for page numbers in `.docx` and `.doc` when user or renderer
  created page breaks are present.
* Adds retry logic for the unstructured-ingest Biomed connector

### Features

* Provides users with the ability to extract additional metadata via regex.
* Updates `partition_docx` to include headers and footers in the output.
* Create `partition_tsv` and associated tests. Make additional changes to `detect_filetype`.

### Fixes

* Remove fake api key in test `partition_via_api` since we now require valid/empty api keys
* Page number defaults to `None` instead of `1` when page number is not present in the metadata.
  A page number of `None` indicates that page numbers are not being tracked for the document
  or that page numbers do not apply to the element in question..
* Fixes an issue with some pptx files. Assume pptx shapes are found in top left position of slide
  in case the shape.top and shape.left attributes are `None`.

## 0.7.5

### Enhancements

* Adds functionality to sort elements in `partition_pdf` for `fast` strategy
* Adds ingest tests with `--fast` strategy on PDF documents
* Adds --api-key to unstructured-ingest

### Features

* Adds `partition_rst` for processed ReStructured Text documents.

### Fixes

* Adds handling for emails that do not have a datetime to extract.
* Adds pdf2image package as core requirement of unstructured (with no extras)

## 0.7.4

### Enhancements

* Allows passing kwargs to request data field for `partition_via_api` and `partition_multiple_via_api`
* Enable MIME type detection if libmagic is not available
* Adds handling for empty files in `detect_filetype` and `partition`.

### Features

### Fixes

* Reslove `grpcio` import issue on `weaviate.schema.validate_schema` for python 3.9 and 3.10
* Remove building `detectron2` from source in Dockerfile

## 0.7.3

### Enhancements

* Update IngestDoc abstractions and add data source metadata in ElementMetadata

### Features

### Fixes

* Pass `strategy` parameter down from `partition` for `partition_image`
* Filetype detection if a CSV has a `text/plain` MIME type
* `convert_office_doc` no longers prints file conversion info messages to stdout.
* `partition_via_api` reflects the actual filetype for the file processed in the API.

## 0.7.2

### Enhancements

* Adds an optional encoding kwarg to `elements_to_json` and `elements_from_json`
* Bump version of base image to use new stable version of tesseract

### Features

### Fixes

* Update the `read_txt_file` utility function to keep using `spooled_to_bytes_io_if_needed` for xml
* Add functionality to the `read_txt_file` utility function to handle file-like object from URL
* Remove the unused parameter `encoding` from `partition_pdf`
* Change auto.py to have a `None` default for encoding
* Add functionality to try other common encodings for html and xml files if an error related to the encoding is raised and the user has not specified an encoding.
* Adds benchmark test with test docs in example-docs
* Re-enable test_upload_label_studio_data_with_sdk
* File detection now detects code files as plain text
* Adds `tabulate` explicitly to dependencies
* Fixes an issue in `metadata.page_number` of pptx files
* Adds showing help if no parameters passed

## 0.7.1

### Enhancements

### Features

* Add `stage_for_weaviate` to stage `unstructured` outputs for upload to Weaviate, along with
  a helper function for defining a class to use in Weaviate schemas.
* Builds from Unstructured base image, built off of Rocky Linux 8.7, this resolves almost all CVE's in the image.

### Fixes

## 0.7.0

### Enhancements

* Installing `detectron2` from source is no longer required when using the `local-inference` extra.
* Updates `.pptx` parsing to include text in tables.

### Features

### Fixes

* Fixes an issue in `_add_element_metadata` that caused all elements to have `page_number=1`
  in the element metadata.
* Adds `.log` as a file extension for TXT files.
* Adds functionality to try other common encodings for email (`.eml`) files if an error related to the encoding is raised and the user has not specified an encoding.
* Allow passed encoding to be used in the `replace_mime_encodings`
* Fixes page metadata for `partition_html` when `include_metadata=False`
* A `ValueError` now raises if `file_filename` is not specified when you use `partition_via_api`
  with a file-like object.

## 0.6.11

### Enhancements

* Supports epub tests since pandoc is updated in base image

### Features


### Fixes


## 0.6.10

### Enhancements

* XLS support from auto partition

### Features

### Fixes

## 0.6.9

### Enhancements

* fast strategy for pdf now keeps element bounding box data
* setup.py refactor

### Features

### Fixes

* Adds functionality to try other common encodings if an error related to the encoding is raised and the user has not specified an encoding.
* Adds additional MIME types for CSV

## 0.6.8

### Enhancements

### Features

* Add `partition_csv` for CSV files.

### Fixes

## 0.6.7

### Enhancements

* Deprecate `--s3-url` in favor of `--remote-url` in CLI
* Refactor out non-connector-specific config variables
* Add `file_directory` to metadata
* Add `page_name` to metadata. Currently used for the sheet name in XLSX documents.
* Added a `--partition-strategy` parameter to unstructured-ingest so that users can specify
  partition strategy in CLI. For example, `--partition-strategy fast`.
* Added metadata for filetype.
* Add Discord connector to pull messages from a list of channels
* Refactor `unstructured/file-utils/filetype.py` to better utilise hashmap to return mime type.
* Add local declaration of DOCX_MIME_TYPES and XLSX_MIME_TYPES for `test_filetype.py`.

### Features

* Add `partition_xml` for XML files.
* Add `partition_xlsx` for Microsoft Excel documents.

### Fixes

* Supports `hml` filetype for partition as a variation of html filetype.
* Makes `pytesseract` a function level import in `partition_pdf` so you can use the `"fast"`
  or `"hi_res"` strategies if `pytesseract` is not installed. Also adds the
  `required_dependencies` decorator for the `"hi_res"` and `"ocr_only"` strategies.
* Fix to ensure `filename` is tracked in metadata for `docx` tables.

## 0.6.6

### Enhancements

* Adds an `"auto"` strategy that chooses the partitioning strategy based on document
  characteristics and function kwargs. This is the new default strategy for `partition_pdf`
  and `partition_image`. Users can maintain existing behavior by explicitly setting
  `strategy="hi_res"`.
* Added an additional trace logger for NLP debugging.
* Add `get_date` method to `ElementMetadata` for converting the datestring to a `datetime` object.
* Cleanup the `filename` attribute on `ElementMetadata` to remove the full filepath.

### Features

* Added table reading as html with URL parsing to `partition_docx` in docx
* Added metadata field for text_as_html for docx files

### Fixes

* `fileutils/file_type` check json and eml decode ignore error
* `partition_email` was updated to more flexibly handle deviations from the RFC-2822 standard.
  The time in the metadata returns `None` if the time does not match RFC-2822 at all.
* Include all metadata fields when converting to dataframe or CSV

## 0.6.5

### Enhancements

* Added support for SpooledTemporaryFile file argument.

### Features

### Fixes


## 0.6.4

### Enhancements

* Added an "ocr_only" strategy for `partition_pdf`. Refactored the strategy decision
  logic into its own module.

### Features

### Fixes

## 0.6.3

### Enhancements

* Add an "ocr_only" strategy for `partition_image`.

### Features

* Added `partition_multiple_via_api` for partitioning multiple documents in a single REST
  API call.
* Added `stage_for_baseplate` function to prepare outputs for ingestion into Baseplate.
* Added `partition_odt` for processing Open Office documents.

### Fixes

* Updates the grouping logic in the `partition_pdf` fast strategy to group together text
  in the same bounding box.

## 0.6.2

### Enhancements

* Added logic to `partition_pdf` for detecting copy protected PDFs and falling back
  to the hi res strategy when necessary.


### Features

* Add `partition_via_api` for partitioning documents through the hosted API.

### Fixes

* Fix how `exceeds_cap_ratio` handles empty (returns `True` instead of `False`)
* Updates `detect_filetype` to properly detect JSONs when the MIME type is `text/plain`.

## 0.6.1

### Enhancements

* Updated the table extraction parameter name to be more descriptive

### Features

### Fixes

## 0.6.0

### Enhancements

* Adds an `ssl_verify` kwarg to `partition` and `partition_html` to enable turning off
  SSL verification for HTTP requests. SSL verification is on by default.
* Allows users to pass in ocr language to `partition_pdf` and `partition_image` through
  the `ocr_language` kwarg. `ocr_language` corresponds to the code for the language pack
  in Tesseract. You will need to install the relevant Tesseract language pack to use a
  given language.

### Features

* Table extraction is now possible for pdfs from `partition` and `partition_pdf`.
* Adds support for extracting attachments from `.msg` files

### Fixes

* Adds an `ssl_verify` kwarg to `partition` and `partition_html` to enable turning off
  SSL verification for HTTP requests. SSL verification is on by default.

## 0.5.13

### Enhancements

* Allow headers to be passed into `partition` when `url` is used.

### Features

* `bytes_string_to_string` cleaning brick for bytes string output.

### Fixes

* Fixed typo in call to `exactly_one` in `partition_json`
* unstructured-documents encode xml string if document_tree is `None` in `_read_xml`.
* Update to `_read_xml` so that Markdown files with embedded HTML process correctly.
* Fallback to "fast" strategy only emits a warning if the user specifies the "hi_res" strategy.
* unstructured-partition-text_type exceeds_cap_ratio fix returns and how capitalization ratios are calculated
* `partition_pdf` and `partition_text` group broken paragraphs to avoid fragmented `NarrativeText` elements.
* .json files resolved as "application/json" on centos7 (or other installs with older libmagic libs)

## 0.5.12

### Enhancements

* Add OS mimetypes DB to docker image, mainly for unstructured-api compat.
* Use the image registry as a cache when building Docker images.
* Adds the ability for `partition_text` to group together broken paragraphs.
* Added method to utils to allow date time format validation

### Features
* Add Slack connector to pull messages for a specific channel

* Add --partition-by-api parameter to unstructured-ingest
* Added `partition_rtf` for processing rich text files.
* `partition` now accepts a `url` kwarg in addition to `file` and `filename`.

### Fixes

* Allow encoding to be passed into `replace_mime_encodings`.
* unstructured-ingest connector-specific dependencies are imported on demand.
* unstructured-ingest --flatten-metadata supported for local connector.
* unstructured-ingest fix runtime error when using --metadata-include.

## 0.5.11

### Enhancements

### Features

### Fixes

* Guard against null style attribute in docx document elements
* Update HTML encoding to better support foreign language characters

## 0.5.10

### Enhancements

* Updated inference package
* Add sender, recipient, date, and subject to element metadata for emails

### Features

* Added `--download-only` parameter to `unstructured-ingest`

### Fixes

* FileNotFound error when filename is provided but file is not on disk

## 0.5.9

### Enhancements

### Features

### Fixes

* Convert file to str in helper `split_by_paragraph` for `partition_text`

## 0.5.8

### Enhancements

* Update `elements_to_json` to return string when filename is not specified
* `elements_from_json` may take a string instead of a filename with the `text` kwarg
* `detect_filetype` now does a final fallback to file extension.
* Empty tags are now skipped during the depth check for HTML processing.

### Features

* Add local file system to `unstructured-ingest`
* Add `--max-docs` parameter to `unstructured-ingest`
* Added `partition_msg` for processing MSFT Outlook .msg files.

### Fixes

* `convert_file_to_text` now passes through the `source_format` and `target_format` kwargs.
  Previously they were hard coded.
* Partitioning functions that accept a `text` kwarg no longer raise an error if an empty
  string is passed (and empty list of elements is returned instead).
* `partition_json` no longer fails if the input is an empty list.
* Fixed bug in `chunk_by_attention_window` that caused the last word in segments to be cut-off
  in some cases.

### BREAKING CHANGES

* `stage_for_transformers` now returns a list of elements, making it consistent with other
  staging bricks

## 0.5.7

### Enhancements

* Refactored codebase using `exactly_one`
* Adds ability to pass headers when passing a url in partition_html()
* Added optional `content_type` and `file_filename` parameters to `partition()` to bypass file detection

### Features

* Add `--flatten-metadata` parameter to `unstructured-ingest`
* Add `--fields-include` parameter to `unstructured-ingest`

### Fixes

## 0.5.6

### Enhancements

* `contains_english_word()`, used heavily in text processing, is 10x faster.

### Features

* Add `--metadata-include` and `--metadata-exclude` parameters to `unstructured-ingest`
* Add `clean_non_ascii_chars` to remove non-ascii characters from unicode string

### Fixes

* Fix problem with PDF partition (duplicated test)

## 0.5.4

### Enhancements

* Added Biomedical literature connector for ingest cli.
* Add `FsspecConnector` to easily integrate any existing `fsspec` filesystem as a connector.
* Rename `s3_connector.py` to `s3.py` for readability and consistency with the
  rest of the connectors.
* Now `S3Connector` relies on `s3fs` instead of on `boto3`, and it inherits
  from `FsspecConnector`.
* Adds an `UNSTRUCTURED_LANGUAGE_CHECKS` environment variable to control whether or not language
  specific checks like vocabulary and POS tagging are applied. Set to `"true"` for higher
  resolution partitioning and `"false"` for faster processing.
* Improves `detect_filetype` warning to include filename when provided.
* Adds a "fast" strategy for partitioning PDFs with PDFMiner. Also falls back to the "fast"
  strategy if detectron2 is not available.
* Start deprecation life cycle for `unstructured-ingest --s3-url` option, to be deprecated in
  favor of `--remote-url`.

### Features

* Add `AzureBlobStorageConnector` based on its `fsspec` implementation inheriting
from `FsspecConnector`
* Add `partition_epub` for partitioning e-books in EPUB3 format.

### Fixes

* Fixes processing for text files with `message/rfc822` MIME type.
* Open xml files in read-only mode when reading contents to construct an XMLDocument.

## 0.5.3

### Enhancements

* `auto.partition()` can now load Unstructured ISD json documents.
* Simplify partitioning functions.
* Improve logging for ingest CLI.

### Features

* Add `--wikipedia-auto-suggest` argument to the ingest CLI to disable automatic redirection
  to pages with similar names.
* Add setup script for Amazon Linux 2
* Add optional `encoding` argument to the `partition_(text/email/html)` functions.
* Added Google Drive connector for ingest cli.
* Added Gitlab connector for ingest cli.

### Fixes

## 0.5.2

### Enhancements

* Fully move from printing to logging.
* `unstructured-ingest` now uses a default `--download_dir` of `$HOME/.cache/unstructured/ingest`
rather than a "tmp-ingest-" dir in the working directory.

### Features

### Fixes

* `setup_ubuntu.sh` no longer fails in some contexts by interpreting
`DEBIAN_FRONTEND=noninteractive` as a command
* `unstructured-ingest` no longer re-downloads files when --preserve-downloads
is used without --download-dir.
* Fixed an issue that was causing text to be skipped in some HTML documents.

## 0.5.1

### Enhancements

### Features

### Fixes

* Fixes an error causing JavaScript to appear in the output of `partition_html` sometimes.
* Fix several issues with the `requires_dependencies` decorator, including the error message
  and how it was used, which had caused an error for `unstructured-ingest --github-url ...`.

## 0.5.0

### Enhancements

* Add `requires_dependencies` Python decorator to check dependencies are installed before
  instantiating a class or running a function

### Features

* Added Wikipedia connector for ingest cli.

### Fixes

* Fix `process_document` file cleaning on failure
* Fixes an error introduced in the metadata tracking commit that caused `NarrativeText`
  and `FigureCaption` elements to be represented as `Text` in HTML documents.

## 0.4.16

### Enhancements

* Fallback to using file extensions for filetype detection if `libmagic` is not present

### Features

* Added setup script for Ubuntu
* Added GitHub connector for ingest cli.
* Added `partition_md` partitioner.
* Added Reddit connector for ingest cli.

### Fixes

* Initializes connector properly in ingest.main::MainProcess
* Restricts version of unstructured-inference to avoid multithreading issue

## 0.4.15

### Enhancements

* Added `elements_to_json` and `elements_from_json` for easier serialization/deserialization
* `convert_to_dict`, `dict_to_elements` and `convert_to_csv` are now aliases for functions
  that use the ISD terminology.

### Fixes

* Update to ensure all elements are preserved during serialization/deserialization

## 0.4.14

* Automatically install `nltk` models in the `tokenize` module.

## 0.4.13

* Fixes unstructured-ingest cli.

## 0.4.12

* Adds console_entrypoint for unstructured-ingest, other structure/doc updates related to ingest.
* Add `parser` parameter to `partition_html`.

## 0.4.11

* Adds `partition_doc` for partitioning Word documents in `.doc` format. Requires `libreoffice`.
* Adds `partition_ppt` for partitioning PowerPoint documents in `.ppt` format. Requires `libreoffice`.

## 0.4.10

* Fixes `ElementMetadata` so that it's JSON serializable when the filename is a `Path` object.

## 0.4.9

* Added ingest modules and s3 connector, sample ingest script
* Default to `url=None` for `partition_pdf` and `partition_image`
* Add ability to skip English specific check by setting the `UNSTRUCTURED_LANGUAGE` env var to `""`.
* Document `Element` objects now track metadata

## 0.4.8

* Modified XML and HTML parsers not to load comments.

## 0.4.7

* Added the ability to pull an HTML document from a url in `partition_html`.
* Added the the ability to get file summary info from lists of filenames and lists
  of file contents.
* Added optional page break to `partition` for `.pptx`, `.pdf`, images, and `.html` files.
* Added `to_dict` method to document elements.
* Include more unicode quotes in `replace_unicode_quotes`.

## 0.4.6

* Loosen the default cap threshold to `0.5`.
* Add a `UNSTRUCTURED_NARRATIVE_TEXT_CAP_THRESHOLD` environment variable for controlling
  the cap ratio threshold.
* Unknown text elements are identified as `Text` for HTML and plain text documents.
* `Body Text` styles no longer default to `NarrativeText` for Word documents. The style information
  is insufficient to determine that the text is narrative.
* Upper cased text is lower cased before checking for verbs. This helps avoid some missed verbs.
* Adds an `Address` element for capturing elements that only contain an address.
* Suppress the `UserWarning` when detectron is called.
* Checks that titles and narrative test have at least one English word.
* Checks that titles and narrative text are at least 50% alpha characters.
* Restricts titles to a maximum word length. Adds a `UNSTRUCTURED_TITLE_MAX_WORD_LENGTH`
  environment variable for controlling the max number of words in a title.
* Updated `partition_pptx` to order the elements on the page

## 0.4.4

* Updated `partition_pdf` and `partition_image` to return `unstructured` `Element` objects
* Fixed the healthcheck url path when partitioning images and PDFs via API
* Adds an optional `coordinates` attribute to document objects
* Adds `FigureCaption` and `CheckBox` document elements
* Added ability to split lists detected in `LayoutElement` objects
* Adds `partition_pptx` for partitioning PowerPoint documents
* LayoutParser models now download from HugginfaceHub instead of DropBox
* Fixed file type detection for XML and HTML files on Amazone Linux

## 0.4.3

* Adds `requests` as a base dependency
* Fix in `exceeds_cap_ratio` so the function doesn't break with empty text
* Fix bug in `_parse_received_data`.
* Update `detect_filetype` to properly handle `.doc`, `.xls`, and `.ppt`.

## 0.4.2

* Added `partition_image` to process documents in an image format.
* Fixed utf-8 encoding error in `partition_email` with attachments for `text/html`

## 0.4.1

* Added support for text files in the `partition` function
* Pinned `opencv-python` for easier installation on Linux

## 0.4.0

* Added generic `partition` brick that detects the file type and routes a file to the appropriate
  partitioning brick.
* Added a file type detection module.
* Updated `partition_html` and `partition_eml` to support file-like objects in 'rb' mode.
* Cleaning brick for removing ordered bullets `clean_ordered_bullets`.
* Extract brick method for ordered bullets `extract_ordered_bullets`.
* Test for `clean_ordered_bullets`.
* Test for `extract_ordered_bullets`.
* Added `partition_docx` for pre-processing Word Documents.
* Added new REGEX patterns to extract email header information
* Added new functions to extract header information `parse_received_data` and `partition_header`
* Added new function to parse plain text files `partition_text`
* Added new cleaners functions `extract_ip_address`, `extract_ip_address_name`, `extract_mapi_id`, `extract_datetimetz`
* Add new `Image` element and function to find embedded images `find_embedded_images`
* Added `get_directory_file_info` for summarizing information about source documents

## 0.3.5

* Add support for local inference
* Add new pattern to recognize plain text dash bullets
* Add test for bullet patterns
* Fix for `partition_html` that allows for processing `div` tags that have both text and child
  elements
* Add ability to extract document metadata from `.docx`, `.xlsx`, and `.jpg` files.
* Helper functions for identifying and extracting phone numbers
* Add new function `extract_attachment_info` that extracts and decodes the attachment
of an email.
* Staging brick to convert a list of `Element`s to a `pandas` dataframe.
* Add plain text functionality to `partition_email`

## 0.3.4

* Python-3.7 compat

## 0.3.3

* Removes BasicConfig from logger configuration
* Adds the `partition_email` partitioning brick
* Adds the `replace_mime_encodings` cleaning bricks
* Small fix to HTML parsing related to processing list items with sub-tags
* Add `EmailElement` data structure to store email documents

## 0.3.2

* Added `translate_text` brick for translating text between languages
* Add an `apply` method to make it easier to apply cleaners to elements

## 0.3.1

* Added \_\_init.py\_\_ to `partition`

## 0.3.0

* Implement staging brick for Argilla. Converts lists of `Text` elements to `argilla` dataset classes.
* Removing the local PDF parsing code and any dependencies and tests.
* Reorganizes the staging bricks in the unstructured.partition module
* Allow entities to be passed into the Datasaur staging brick
* Added HTML escapes to the `replace_unicode_quotes` brick
* Fix bad responses in partition_pdf to raise ValueError
* Adds `partition_html` for partitioning HTML documents.

## 0.2.6

* Small change to how \_read is placed within the inheritance structure since it doesn't really apply to pdf
* Add partitioning brick for calling the document image analysis API

## 0.2.5

* Update python requirement to >=3.7

## 0.2.4

* Add alternative way of importing `Final` to support google colab

## 0.2.3

* Add cleaning bricks for removing prefixes and postfixes
* Add cleaning bricks for extracting text before and after a pattern

## 0.2.2

* Add staging brick for Datasaur

## 0.2.1

* Added brick to convert an ISD dictionary to a list of elements
* Update `PDFDocument` to use the `from_file` method
* Added staging brick for CSV format for ISD (Initial Structured Data) format.
* Added staging brick for separating text into attention window size chunks for `transformers`.
* Added staging brick for LabelBox.
* Added ability to upload LabelStudio predictions
* Added utility function for JSONL reading and writing
* Added staging brick for CSV format for Prodigy
* Added staging brick for Prodigy
* Added ability to upload LabelStudio annotations
* Added text_field and id_field to stage_for_label_studio signature

## 0.2.0

* Initial release of unstructured<|MERGE_RESOLUTION|>--- conflicted
+++ resolved
@@ -1,26 +1,22 @@
-<<<<<<< HEAD
-## 0.10.27-dev1
-=======
-## 0.10.28-dev0
-
-### Enhancements
-
-### Features
+## 0.10.28-dev1
+
+### Enhancements
+
+### Features
+
+* **Adds HubSpot connector** Adds connector to retrieve call, communications, emails, notes, products and tickets from HubSpot
 
 ### Fixes
 
 * **Fix unnecessary mid-text chunk-splitting.** The "pre-chunker" did not consider separator blank-line ("\n\n") length when grouping elements for a single chunk. As a result, sections were frequently over-populated producing a over-sized chunk that required mid-text splitting.
 
 ## 0.10.27
->>>>>>> f273a7cb
 
 ### Enhancements
 
 * **Leverage dict to share content across ingest pipeline** To share the ingest doc content across steps in the ingest pipeline, this was updated to use a multiprocessing-safe dictionary so changes get persisted and each step has the option to modify the ingest docs in place.
 
 ### Features
-
-* **Adds HubSpot connector** Adds connector to retrieve call, communications, emails, notes, products and tickets from HubSpot
 
 ### Fixes
 
