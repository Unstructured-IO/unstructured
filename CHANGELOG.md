## 0.10.28-dev5

### Enhancements

* **Add element type CI evaluation workflow** Adds element type frequency evaluation metrics to the current ingest workflow to measure the performance of each file extracted as well as aggregated-level performance.
* **Add table structure evaluation helpers** Adds functions to evaluate the similarity between predicted table structure and actual table structure.
* **Use `yolox` by default for table extraction when partitioning pdf/image** `yolox` model provides higher recall of the table regions than the quantized version and it is now the default element detection model when `infer_table_structure=True` for partitioning pdf/image files
* **Remove pdfminer elements from inside tables** Previously, when using `hi_res` some elements where extracted using pdfminer too, so we removed pdfminer from the tables pipeline to avoid duplicated elements.

### Features

### Fixes

<<<<<<< HEAD
* **Fixes `partition_text` to prevent empty elements** Adds a check to filter out empty bullets.
=======
* **Fixes issue where tables from markdown documents were being treated as text** Problem: Tables from markdown documents were being treated as text, and not being extracted as tables. Solution: Enable the `tables` extension when instantiating the `python-markdown` object. Importance: This will allow users to extract structured data from tables in markdown documents.
>>>>>>> 645a0fb7
* **Fix wrong logger for paddle info** Replace the logger from unstructured-inference with the logger from unstructured for paddle_ocr.py module.
* **Fix ingest pipeline to be able to use chunking and embedding together** Problem: When ingest pipeline was using chunking and embedding together, embedding outputs were empty and the outputs of chunking couldn't be re-read into memory and be forwarded to embeddings. Fix: Added CompositeElement type to TYPE_TO_TEXT_ELEMENT_MAP to be able to process CompositeElements with unstructured.staging.base.isd_to_elements
* **Fix unnecessary mid-text chunk-splitting.** The "pre-chunker" did not consider separator blank-line ("\n\n") length when grouping elements for a single chunk. As a result, sections were frequently over-populated producing a over-sized chunk that required mid-text splitting.
* **Fix frequent dissociation of title from chunk.** The sectioning algorithm included the title of the next section with the prior section whenever it would fit, frequently producing association of a section title with the prior section and dissociating it from its actual section. Fix this by performing combination of whole sections only.

## 0.10.27

### Enhancements

* **Leverage dict to share content across ingest pipeline** To share the ingest doc content across steps in the ingest pipeline, this was updated to use a multiprocessing-safe dictionary so changes get persisted and each step has the option to modify the ingest docs in place.

### Features

### Fixes

* **Removed `ebooklib` as a dependency** `ebooklib` is licensed under AGPL3, which is incompatible with the Apache 2.0 license. Thus it is being removed.
* **Caching fixes in ingest pipeline** Previously, steps like the source node were not leveraging parameters such as `re_download` to dictate if files should be forced to redownload rather than use what might already exist locally.

## 0.10.26

### Enhancements

* **Add CI evaluation workflow** Adds evaluation metrics to the current ingest workflow to measure the performance of each file extracted as well as aggregated-level performance.

### Features

* **Functionality to catch and classify overlapping/nested elements** Method to identify overlapping-bboxes cases within detected elements in a document. It returns two values: a boolean defining if there are overlapping elements present, and a list reporting them with relevant metadata. The output includes information about the `overlapping_elements`, `overlapping_case`, `overlapping_percentage`, `largest_ngram_percentage`, `overlap_percentage_total`, `max_area`, `min_area`, and `total_area`.
* **Add Local connector source metadata** python's os module used to pull stats from local file when processing via the local connector and populates fields such as last modified time, created time.

### Fixes

* **Fixes elements partitioned from an image file missing certain metadata** Metadata for image files, like file type, was being handled differently from other file types. This caused a bug where other metadata, like the file name, was being missed. This change brought metadata handling for image files to be more in line with the handling for other file types so that file name and other metadata fields are being captured.
* **Adds `typing-extensions` as an explicit dependency** This package is an implicit dependency, but the module is being imported directly in `unstructured.documents.elements` so the dependency should be explicit in case changes in other dependencies lead to `typing-extensions` being dropped as a dependency.
* **Stop passing `extract_tables` to `unstructured-inference` since it is now supported in `unstructured` instead** Table extraction previously occurred in `unstructured-inference`, but that logic, except for the table model itself, is now a part of the `unstructured` library. Thus the parameter triggering table extraction is no longer passed to the `unstructured-inference` package. Also noted the table output regression for PDF files.
* **Fix a bug in Table partitioning** Previously the `skip_infer_table_types` variable used in `partition` was not being passed down to specific file partitioners. Now you can utilize the `skip_infer_table_types` list variable when calling `partition` to specify the filetypes for which you want to skip table extraction, or the `infer_table_structure` boolean variable on the file specific partitioning function.
* **Fix partition docx without sections** Some docx files, like those from teams output, do not contain sections and it would produce no results because the code assumes all components are in sections. Now if no sections is detected from a document we iterate through the paragraphs and return contents found in the paragraphs.
* **Fix out-of-order sequencing of split chunks.** Fixes behavior where "split" chunks were inserted at the beginning of the chunk sequence. This would produce a chunk sequence like [5a, 5b, 3a, 3b, 1, 2, 4] when sections 3 and 5 exceeded `max_characters`.
* **Deserialization of ingest docs fixed** When ingest docs are being deserialized as part of the ingest pipeline process (cli), there were certain fields that weren't getting persisted (metadata and date processed). The from_dict method was updated to take these into account and a unit test added to check.
* **Map source cli command configs when destination set** Due to how the source connector is dynamically called when the destination connector is set via the CLI, the configs were being set incorrectoy, causing the source connector to break. The configs were fixed and updated to take into account Fsspec-specific connectors.

## 0.10.25

### Enhancements

* **Duplicate CLI param check** Given that many of the options associated with the `Click` based cli ingest commands are added dynamically from a number of configs, a check was incorporated to make sure there were no duplicate entries to prevent new configs from overwriting already added options.
* **Ingest CLI refactor for better code reuse** Much of the ingest cli code can be templated and was a copy-paste across files, adding potential risk. Code was refactored to use a base class which had much of the shared code templated.

### Features

* **Table OCR refactor** support Table OCR with pre-computed OCR data to ensure we only do one OCR for entrie document. User can specify
ocr agent tesseract/paddle in environment variable `OCR_AGENT` for OCRing the entire document.
* **Adds accuracy function** The accuracy scoring was originally an option under `calculate_edit_distance`. For easy function call, it is now a wrapper around the original function that calls edit_distance and return as "score".
* **Adds HuggingFaceEmbeddingEncoder** The HuggingFace Embedding Encoder uses a local embedding model as opposed to using an API.
* **Add AWS bedrock embedding connector** `unstructured.embed.bedrock` now provides a connector to use AWS bedrock's `titan-embed-text` model to generate embeddings for elements. This features requires valid AWS bedrock setup and an internet connectionto run.

### Fixes

* **Import PDFResourceManager more directly** We were importing `PDFResourceManager` from `pdfminer.converter` which was causing an error for some users. We changed to import from the actual location of `PDFResourceManager`, which is `pdfminer.pdfinterp`.
* **Fix language detection of elements with empty strings** This resolves a warning message that was raised by `langdetect` if the language was attempted to be detected on an empty string. Language detection is now skipped for empty strings.
* **Fix chunks breaking on regex-metadata matches.** Fixes "over-chunking" when `regex_metadata` was used, where every element that contained a regex-match would start a new chunk.
* **Fix regex-metadata match offsets not adjusted within chunk.** Fixes incorrect regex-metadata match start/stop offset in chunks where multiple elements are combined.
* **Map source cli command configs when destination set** Due to how the source connector is dynamically called when the destination connector is set via the CLI, the configs were being set incorrectoy, causing the source connector to break. The configs were fixed and updated to take into account Fsspec-specific connectors.
* **Fix metrics folder not discoverable** Fixes issue where unstructured/metrics folder is not discoverable on PyPI by adding an `__init__.py` file under the folder.
* **Fix a bug when `parition_pdf` get `model_name=None`** In API usage the `model_name` value is `None` and the `cast` function in `partition_pdf` would return `None` and lead to attribution error. Now we use `str` function to explicit convert the content to string so it is garanteed to have `starts_with` and other string functions as attributes
* **Fix html partition fail on tables without `tbody` tag** HTML tables may sometimes just contain headers without body (`tbody` tag)

## 0.10.24

### Enhancements

* **Improve natural reading order** Some `OCR` elements with only spaces in the text have full-page width in the bounding box, which causes the `xycut` sorting to not work as expected. Now the logic to parse OCR results removes any elements with only spaces (more than one space).
* **Ingest compression utilities and fsspec connector support** Generic utility code added to handle files that get pulled from a source connector that are either tar or zip compressed and uncompress them locally. This is then processed using a local source connector. Currently this functionality has been incorporated into the fsspec connector and all those inheriting from it (currently: Azure Blob Storage, Google Cloud Storage, S3, Box, and Dropbox).
* **Ingest destination connectors support for writing raw list of elements** Along with the default write method used in the ingest pipeline to write the json content associated with the ingest docs, each destination connector can now also write a raw list of elements to the desired downstream location without having an ingest doc associated with it.

### Features

* **Adds element type percent match function** In order to evaluate the element type extracted, we add a function that calculates the matched percentage between two frequency dictionary.

### Fixes

* **Fix paddle model file not discoverable** Fixes issue where ocr_models/paddle_ocr.py file is not discoverable on PyPI by adding
an `__init__.py` file under the folder.
* **Chipper v2 Fixes** Includes fix for a memory leak and rare last-element bbox fix. (unstructured-inference==0.7.7)
* **Fix image resizing issue** Includes fix related to resizing images in the tables pipeline. (unstructured-inference==0.7.6)

## 0.10.23

### Enhancements

* **Add functionality to limit precision when serializing to json** Precision for `points` is limited to 1 decimal point if coordinates["system"] == "PixelSpace" (otherwise 2 decimal points?). Precision for `detection_class_prob` is limited to 5 decimal points.
* **Fix csv file detection logic when mime-type is text/plain** Previously the logic to detect csv file type was considering only first row's comma count comparing with the header_row comma count and both the rows being same line the result was always true, Now the logic is changed to consider the comma's count for all the lines except first line and compare with header_row comma count.
* **Improved inference speed for Chipper V2** API requests with 'hi_res_model_name=chipper' now have ~2-3x faster responses.

### Features

### Fixes

* **Cleans up temporary files after conversion** Previously a file conversion utility was leaving temporary files behind on the filesystem without removing them when no longer needed. This fix helps prevent an accumulation of temporary files taking up excessive disk space.
* **Fixes `under_non_alpha_ratio` dividing by zero** Although this function guarded against a specific cause of division by zero, there were edge cases slipping through like strings with only whitespace. This update more generally prevents the function from performing a division by zero.
* **Fix languages default** Previously the default language was being set to English when elements didn't have text or if langdetect could not detect the language. It now defaults to None so there is not misleading information about the language detected.
* **Fixes recursion limit error that was being raised when partitioning Excel documents of a certain size** Previously we used a recursive method to find subtables within an excel sheet. However this would run afoul of Python's recursion depth limit when there was a contiguous block of more than 1000 cells within a sheet. This function has been updated to use the NetworkX library which avoids Python recursion issues.

## 0.10.22

### Enhancements

* **bump `unstructured-inference` to `0.7.3`** The updated version of `unstructured-inference` supports a new version of the Chipper model, as well as a cleaner schema for its output classes. Support is included for new inference features such as hierarchy and ordering.
* **Expose skip_infer_table_types in ingest CLI.** For each connector a new `--skip-infer-table-types` parameter was added to map to the `skip_infer_table_types` partition argument. This gives more granular control to unstructured-ingest users, allowing them to specify the file types for which we should attempt table extraction.
* **Add flag to ingest CLI to raise error if any single doc fails in pipeline** Currently if a single doc fails in the pipeline, the whole thing halts due to the error. This flag defaults to log an error but continue with the docs it can.
* **Emit hyperlink metadata for DOCX file-type.** DOCX partitioner now adds `metadata.links`, `metadata.link_texts` and `metadata.link_urls` for elements that contain a hyperlink that points to an external resource. So-called "jump" links pointing to document internal locations (such as those found in a table-of-contents "jumping" to a chapter or section) are excluded.

### Features

* **Add `elements_to_text` as a staging helper function** In order to get a single clean text output from unstructured for metric calculations, automate the process of extracting text from elements using this function.
* **Adds permissions(RBAC) data ingestion functionality for the Sharepoint connector.** Problem: Role based access control is an important component in many data storage systems. Users may need to pass permissions (RBAC) data to downstream systems when ingesting data. Feature: Added permissions data ingestion functionality to the Sharepoint connector.

### Fixes

* **Fixes PDF list parsing creating duplicate list items** Previously a bug in PDF list item parsing caused removal of other elements and duplication of the list item
* **Fixes duplicated elements** Fixes issue where elements are duplicated when embeddings are generated. This will allow users to generate embeddings for their list of Elements without duplicating/breaking the orginal content.
* **Fixes failure when flagging for embeddings through unstructured-ingest** Currently adding the embedding parameter to any connector results in a failure on the copy stage. This is resolves the issue by adding the IngestDoc to the context map in the embedding node's `run` method. This allows users to specify that connectors fetch embeddings without failure.
* **Fix ingest pipeline reformat nodes not discoverable** Fixes issue where  reformat nodes raise ModuleNotFoundError on import. This was due to the directory was missing `__init__.py` in order to make it discoverable.
* **Fix default language in ingest CLI** Previously the default was being set to english which injected potentially incorrect information to downstream language detection libraries. By setting the default to None allows those libraries to better detect what language the text is in the doc being processed.

## 0.10.21

* **Adds Scarf analytics**.

## 0.10.20

### Enhancements

* **Add document level language detection functionality.** Adds the "auto" default for the languages param to all partitioners. The primary language present in the document is detected using the `langdetect` package. Additional param `detect_language_per_element` is also added for partitioners that return multiple elements. Defaults to `False`.
* **Refactor OCR code** The OCR code for entire page is moved from unstructured-inference to unstructured. On top of continuing support for OCR language parameter, we also support two OCR processing modes, "entire_page" or "individual_blocks".
* **Align to top left when shrinking bounding boxes for `xy-cut` sorting:** Update `shrink_bbox()` to keep top left rather than center.
* **Add visualization script to annotate elements** This script is often used to analyze/visualize elements with coordinates (e.g. partition_pdf()).
* **Adds data source properties to the Jira, Github and Gitlab connectors** These properties (date_created, date_modified, version, source_url, record_locator) are written to element metadata during ingest, mapping elements to information about the document source from which they derive. This functionality enables downstream applications to reveal source document applications, e.g. a link to a GDrive doc, Salesforce record, etc.
* **Improve title detection in pptx documents** The default title textboxes on a pptx slide are now categorized as titles.
* **Improve hierarchy detection in pptx documents** List items, and other slide text are properly nested under the slide title. This will enable better chunking of pptx documents.
* **Refactor of the ingest cli workflow** The refactored approach uses a dynamically set pipeline with a snapshot along each step to save progress and accommodate continuation from a snapshot if an error occurs. This also allows the pipeline to dynamically assign any number of steps to modify the partitioned content before it gets written to a destination.
* **Applies `max_characters=<n>` argument to all element types in `add_chunking_strategy` decorator** Previously this argument was only utilized in chunking Table elements and now applies to all partitioned elements if `add_chunking_strategy` decorator is utilized, further preparing the elements for downstream processing.
* **Add common retry strategy utilities for unstructured-ingest** Dynamic retry strategy with exponential backoff added to Notion source connector.
*
### Features

* **Adds `bag_of_words` and `percent_missing_text` functions** In order to count the word frequencies in two input texts and calculate the percentage of text missing relative to the source document.
* **Adds `edit_distance` calculation metrics** In order to benchmark the cleaned, extracted text with unstructured, `edit_distance` (`Levenshtein distance`) is included.
* **Adds detection_origin field to metadata** Problem: Currently isn't an easy way to find out how an element was created. With this change that information is added. Importance: With this information the developers and users are now able to know how an element was created to make decisions on how to use it. In order tu use this feature
setting UNSTRUCTURED_INCLUDE_DEBUG_METADATA=true is needed.
* **Adds a function that calculates frequency of the element type and its depth** To capture the accuracy of element type extraction, this function counts the occurrences of each unique element type with its depth for use in element metrics.

### Fixes

* **Fix zero division error in annotation bbox size** This fixes the bug where we find annotation bboxes realted to an element that need to divide the intersection size between annotation bbox and element bbox by the size of the annotation bbox
* **Fix prevent metadata module from importing dependencies from unnecessary modules** Problem: The `metadata` module had several top level imports that were only used in and applicable to code related to specific document types, while there were many general-purpose functions. As a result, general-purpose functions couldn't be used without unnecessary dependencies being installed. Fix: moved 3rd party dependency top level imports to inside the functions in which they are used and applied a decorator to check that the dependency is installed and emit a helpful error message if not.
* **Fixes category_depth None value for Title elements** Problem: `Title` elements from `chipper` get `category_depth`= None even when `Headline` and/or `Subheadline` elements are present in the same page. Fix: all `Title` elements with `category_depth` = None should be set to have a depth of 0 instead iff there are `Headline` and/or `Subheadline` element-types present. Importance: `Title` elements should be equivalent html `H1` when nested headings are present; otherwise, `category_depth` metadata can result ambiguous within elements in a page.
* **Tweak `xy-cut` ordering output to be more column friendly** This results in the order of elements more closely reflecting natural reading order which benefits downstream applications. While element ordering from `xy-cut` is usually mostly correct when ordering multi-column documents, sometimes elements from a RHS column will appear before elements in a LHS column. Fix: add swapped `xy-cut` ordering by sorting by X coordinate first and then Y coordinate.
* **Fixes badly initialized Formula** Problem: YoloX contain new types of elements, when loading a document that contain formulas a new element of that class
should be generated, however the Formula class inherits from Element instead of Text. After this change the element is correctly created with the correct class
allowing the document to be loaded. Fix: Change parent class for Formula to Text. Importance: Crucial to be able to load documents that contain formulas.
* **Fixes pdf uri error** An error was encountered when URI type of `GoToR` which refers to pdf resources outside of its own was detected since no condition catches such case. The code is fixing the issue by initialize URI before any condition check.


## 0.10.19

### Enhancements

* **Adds XLSX document level language detection** Enhancing on top of language detection functionality in previous release, we now support language detection within `.xlsx` file type at Element level.
* **bump `unstructured-inference` to `0.6.6`** The updated version of `unstructured-inference` makes table extraction in `hi_res` mode configurable to fine tune table extraction performance; it also improves element detection by adding a deduplication post processing step in the `hi_res` partitioning of pdfs and images.
* **Detect text in HTML Heading Tags as Titles** This will increase the accuracy of hierarchies in HTML documents and provide more accurate element categorization. If text is in an HTML heading tag and is not a list item, address, or narrative text, categorize it as a title.
* **Update python-based docs** Refactor docs to use the actual unstructured code rather than using the subprocess library to run the cli command itself.
* **Adds Table support for the `add_chunking_strategy` decorator to partition functions.** In addition to combining elements under Title elements, user's can now specify the `max_characters=<n>` argument to chunk Table elements into TableChunk elements with `text` and `text_as_html` of length <n> characters. This means partitioned Table results are ready for use in downstream applications without any post processing.
* **Expose endpoint url for s3 connectors** By allowing for the endpoint url to be explicitly overwritten, this allows for any non-AWS data providers supporting the s3 protocol to be supported (i.e. minio).

### Features

* **change default `hi_res` model for pdf/image partition to `yolox`** Now partitioning pdf/image using `hi_res` strategy utilizes `yolox_quantized` model isntead of `detectron2_onnx` model. This new default model has better recall for tables and produces more detailed categories for elements.
* **XLSX can now reads subtables within one sheet** Problem: Many .xlsx files are not created to be read as one full table per sheet. There are subtables, text and header along with more informations to extract from each sheet. Feature: This `partition_xlsx` now can reads subtable(s) within one .xlsx sheet, along with extracting other title and narrative texts. Importance: This enhance the power of .xlsx reading to not only one table per sheet, allowing user to capture more data tables from the file, if exists.
* **Update Documentation on Element Types and Metadata**: We have updated the documentation according to the latest element types and metadata. It includes the common and additional metadata provided by the Partitions and Connectors.

### Fixes

* **Fixes partition_pdf is_alnum reference bug** Problem: The `partition_pdf` when attempt to get bounding box from element experienced a reference before assignment error when the first object is not text extractable.  Fix: Switched to a flag when the condition is met. Importance: Crucial to be able to partition with pdf.
* **Fix various cases of HTML text missing after partition**
  Problem: Under certain circumstances, text immediately after some HTML tags will be misssing from partition result.
  Fix: Updated code to deal with these cases.
  Importance: This will ensure the correctness when partitioning HTML and Markdown documents.
* **Fixes chunking when `detection_class_prob` appears in Element metadata** Problem: when `detection_class_prob` appears in Element metadata, Elements will only be combined by chunk_by_title if they have the same `detection_class_prob` value (which is rare). This is unlikely a case we ever need to support and most often results in no chunking. Fix: `detection_class_prob` is included in the chunking list of metadata keys excluded for similarity comparison. Importance: This change allows `chunk_by_title` to operate as intended for documents which include `detection_class_prob` metadata in their Elements.

## 0.10.18

### Enhancements

* **Better detection of natural reading order in images and PDF's** The elements returned by partition better reflect natural reading order in some cases, particularly in complicated multi-column layouts, leading to better chunking and retrieval for downstream applications. Achieved by improving the `xy-cut` sorting to preprocess bboxes, shrinking all bounding boxes by 90% along x and y axes (still centered around the same center point), which allows projection lines to be drawn where not possible before if layout bboxes overlapped.
* **Improves `partition_xml` to be faster and more memory efficient when partitioning large XML files** The new behavior is to partition iteratively to prevent loading the entire XML tree into memory at once in most use cases.
* **Adds data source properties to SharePoint, Outlook, Onedrive, Reddit, Slack, DeltaTable connectors** These properties (date_created, date_modified, version, source_url, record_locator) are written to element metadata during ingest, mapping elements to information about the document source from which they derive. This functionality enables downstream applications to reveal source document applications, e.g. a link to a GDrive doc, Salesforce record, etc.
* **Add functionality to save embedded images in PDF's separately as images** This allows users to save embedded images in PDF's separately as images, given some directory path. The saved image path is written to the metadata for the Image element. Downstream applications may benefit by providing users with image links from relevant "hits."
* **Azure Cognite Search destination connector** New Azure Cognitive Search destination connector added to ingest CLI.  Users may now use `unstructured-ingest` to write partitioned data from over 20 data sources (so far) to an Azure Cognitive Search index.
* **Improves salesforce partitioning** Partitions Salesforce data as xlm instead of text for improved detail and flexibility. Partitions htmlbody instead of textbody for Salesforce emails. Importance: Allows all Salesforce fields to be ingested and gives Salesforce emails more detailed partitioning.
* **Add document level language detection functionality.** Introduces the "auto" default for the languages param, which then detects the languages present in the document using the `langdetect` package. Adds the document languages as ISO 639-3 codes to the element metadata. Implemented only for the partition_text function to start.
* **PPTX partitioner refactored in preparation for enhancement.** Behavior should be unchanged except that shapes enclosed in a group-shape are now included, as many levels deep as required (a group-shape can itself contain a group-shape).
* **Embeddings support for the SharePoint SourceConnector via unstructured-ingest CLI** The SharePoint connector can now optionally create embeddings from the elements it pulls out during partition and upload those embeddings to Azure Cognitive Search index.
* **Improves hierarchy from docx files by leveraging natural hierarchies built into docx documents**  Hierarchy can now be detected from an indentation level for list bullets/numbers and by style name (e.g. Heading 1, List Bullet 2, List Number).
* **Chunking support for the SharePoint SourceConnector via unstructured-ingest CLI** The SharePoint connector can now optionally chunk the elements pulled out during partition via the chunking unstructured brick. This can be used as a stage before creating embeddings.

### Features

* **Adds `links` metadata in `partition_pdf` for `fast` strategy.** Problem: PDF files contain rich information and hyperlink that Unstructured did not captured earlier. Feature: `partition_pdf` now can capture embedded links within the file along with its associated text and page number. Importance: Providing depth in extracted elements give user a better understanding and richer context of documents. This also enables user to map to other elements within the document if the hyperlink is refered internally.
* **Adds the embedding module to be able to embed Elements** Problem: Many NLP applications require the ability to represent parts of documents in a semantic way. Until now, Unstructured did not have text embedding ability within the core library. Feature: This embedding module is able to track embeddings related data with a class, embed a list of elements, and return an updated list of Elements with the *embeddings* property. The module is also able to embed query strings. Importance: Ability to embed documents or parts of documents will enable users to make use of these semantic representations in different NLP applications, such as search, retrieval, and retrieval augmented generation.

### Fixes

* **Fixes a metadata source serialization bug** Problem: In unstructured elements, when loading an elements json file from the disk, the data_source attribute is assumed to be an instance of DataSourceMetadata and the code acts based on that. However the loader did not satisfy the assumption, and loaded it as a dict instead, causing an error. Fix: Added necessary code block to initialize a DataSourceMetadata object, also refactored DataSourceMetadata.from_dict() method to remove redundant code. Importance: Crucial to be able to load elements (which have data_source fields) from json files.
* **Fixes issue where unstructured-inference was not getting updated** Problem: unstructured-inference was not getting upgraded to the version to match unstructured release when doing a pip install.  Solution: using `pip install unstructured[all-docs]` it will now upgrade both unstructured and unstructured-inference. Importance: This will ensure that the inference library is always in sync with the unstructured library, otherwise users will be using outdated libraries which will likely lead to unintended behavior.
* **Fixes SharePoint connector failures if any document has an unsupported filetype** Problem: Currently the entire connector ingest run fails if a single IngestDoc has an unsupported filetype. This is because a ValueError is raised in the IngestDoc's `__post_init__`. Fix: Adds a try/catch when the IngestConnector runs get_ingest_docs such that the error is logged but all processable documents->IngestDocs are still instantiated and returned. Importance: Allows users to ingest SharePoint content even when some files with unsupported filetypes exist there.
* **Fixes Sharepoint connector server_path issue** Problem: Server path for the Sharepoint Ingest Doc was incorrectly formatted, causing issues while fetching pages from the remote source. Fix: changes formatting of remote file path before instantiating SharepointIngestDocs and appends a '/' while fetching pages from the remote source. Importance: Allows users to fetch pages from Sharepoint Sites.
* **Fixes Sphinx errors.** Fixes errors when running Sphinx `make html` and installs library to suppress warnings.
* **Fixes a metadata backwards compatibility error** Problem: When calling `partition_via_api`, the hosted api may return an element schema that's newer than the current `unstructured`. In this case, metadata fields were added which did not exist in the local `ElementMetadata` dataclass, and `__init__()` threw an error. Fix: remove nonexistent fields before instantiating in `ElementMetadata.from_json()`. Importance: Crucial to avoid breaking changes when adding fields.
* **Fixes issue with Discord connector when a channel returns `None`** Problem: Getting the `jump_url` from a nonexistent Discord `channel` fails. Fix: property `jump_url` is now retrieved within the same context as the messages from the channel. Importance: Avoids cascading issues when the connector fails to fetch information about a Discord channel.
* **Fixes occasionally SIGABTR when writing table with `deltalake` on Linux** Problem: occasionally on Linux ingest can throw a `SIGABTR` when writing `deltalake` table even though the table was written correctly. Fix: put the writing function into a `Process` to ensure its execution to the fullest extent before returning to the main process. Importance: Improves stability of connectors using `deltalake`


* **Fix badly initialized Formula** Problem: YoloX contain new types of elements, when loading a document that contain formulas a new element of that class
should be generated, however the Formula class inherits from Element instead of Text. After this change the element is correctly created with the correct class
allowing the document to be loaded. Fix: Change parent class for Formula to Text. Importance: Crucial to be able to load documents that contain formulas.

## 0.10.16

### Enhancements

* **Adds data source properties to Airtable, Confluence, Discord, Elasticsearch, Google Drive, and Wikipedia connectors** These properties (date_created, date_modified, version, source_url, record_locator) are written to element metadata during ingest, mapping elements to information about the document source from which they derive. This functionality enables downstream applications to reveal source document applications, e.g. a link to a GDrive doc, Salesforce record, etc.
* **DOCX partitioner refactored in preparation for enhancement.** Behavior should be unchanged except in multi-section documents containing different headers/footers for different sections. These will now emit all distinct headers and footers encountered instead of just those for the last section.
* **Add a function to map between Tesseract and standard language codes.** This allows users to input language information to the `languages` param in any Tesseract-supported langcode or any ISO 639 standard language code.
* **Add document level language detection functionality.** Introduces the "auto" default for the languages param, which then detects the languages present in the document using the `langdetect` package. Implemented only for the partition_text function to start.

### Features

### Fixes

* ***Fixes an issue that caused a partition error for some PDF's.** Fixes GH Issue 1460 by bypassing a coordinate check if an element has invalid coordinates.

## 0.10.15


### Enhancements

* **Support for better element categories from the next-generation image-to-text model ("chipper").** Previously, not all of the classifications from Chipper were being mapped to proper `unstructured` element categories so the consumer of the library would see many `UncategorizedText` elements. This fixes the issue, improving the granularity of the element categories outputs for better downstream processing and chunking. The mapping update is:
  * "Threading": `NarrativeText`
  * "Form": `NarrativeText`
  * "Field-Name": `Title`
  * "Value": `NarrativeText`
  * "Link": `NarrativeText`
  * "Headline": `Title` (with `category_depth=1`)
  * "Subheadline": `Title` (with `category_depth=2`)
  * "Abstract": `NarrativeText`
* **Better ListItem grouping for PDF's (fast strategy).** The `partition_pdf` with `fast` strategy previously broke down some numbered list item lines as separate elements. This enhancement leverages the x,y coordinates and bbox sizes to help decide whether the following chunk of text is a continuation of the immediate previous detected ListItem element or not, and not detect it as its own non-ListItem element.
* **Fall back to text-based classification for uncategorized Layout elements for Images and PDF's**. Improves element classification by running existing text-based rules on previously `UncategorizedText` elements.
* **Adds table partitioning for Partitioning for many doc types including: .html, .epub., .md, .rst, .odt, and .msg.** At the core of this change is the .html partition functionality, which is leveraged by the other effected doc types. This impacts many scenarios where `Table` Elements are now propery extracted.
* **Create and add `add_chunking_strategy` decorator to partition functions.** Previously, users were responsible for their own chunking after partitioning elements, often required for downstream applications. Now, individual elements may be combined into right-sized chunks where min and max character size may be specified if `chunking_strategy=by_title`. Relevant elements are grouped together for better downstream results. This enables users immediately use partitioned results effectively in downstream applications (e.g. RAG architecture apps) without any additional post-processing.
* **Adds `languages` as an input parameter and marks `ocr_languages` kwarg for deprecation in pdf, image, and auto partitioning functions.** Previously, language information was only being used for Tesseract OCR for image-based documents and was in a Tesseract specific string format, but by refactoring into a list of standard language codes independent of Tesseract, the `unstructured` library will better support `languages` for other non-image pipelines and/or support for other OCR engines.
* **Removes `UNSTRUCTURED_LANGUAGE` env var usage and replaces `language` with `languages` as an input parameter to unstructured-partition-text_type functions.** The previous parameter/input setup was not user-friendly or scalable to the variety of elements being processed. By refactoring the inputted language information into a list of standard language codes, we can support future applications of the element language such as detection, metadata, and multi-language elements. Now, to skip English specific checks, set the `languages` parameter to any non-English language(s).
* **Adds `xlsx` and `xls` filetype extensions to the `skip_infer_table_types` default list in `partition`.** By adding these file types to the input parameter these files should not go through table extraction. Users can still specify if they would like to extract tables from these filetypes, but will have to set the `skip_infer_table_types` to exclude the desired filetype extension. This avoids mis-representing complex spreadsheets where there may be multiple sub-tables and other content.
* **Better debug output related to sentence counting internals**. Clarify message when sentence is not counted toward sentence count because there aren't enough words, relevant for developers focused on `unstructured`s NLP internals.
* **Faster ocr_only speed for partitioning PDF and images.** Use `unstructured_pytesseract.run_and_get_multiple_output` function to reduce the number of calls to `tesseract` by half when partitioning pdf or image with `tesseract`
* **Adds data source properties to fsspec connectors** These properties (date_created, date_modified, version, source_url, record_locator) are written to element metadata during ingest, mapping elements to information about the document source from which they derive. This functionality enables downstream applications to reveal source document applications, e.g. a link to a GDrive doc, Salesforce record, etc.
* **Add delta table destination connector** New delta table destination connector added to ingest CLI.  Users may now use `unstructured-ingest` to write partitioned data from over 20 data sources (so far) to a Delta Table.
* **Rename to Source and Destination Connectors in the Documentation.** Maintain naming consistency between Connectors codebase and documentation with the first addition to a destination connector.
* **Non-HTML text files now return unstructured-elements as opposed to HTML-elements.** Previously the text based files that went through `partition_html` would return HTML-elements but now we preserve the format from the input using `source_format` argument in the partition call.
* **Adds `PaddleOCR` as an optional alternative to `Tesseract`** for OCR in processing of PDF or Image files, it is installable via the `makefile` command `install-paddleocr`. For experimental purposes only.
* **Bump unstructured-inference** to 0.5.28. This version bump markedly improves the output of table data, rendered as `metadata.text_as_html` in an element. These changes include:
  * add env variable `ENTIRE_PAGE_OCR` to specify using paddle or tesseract on entire page OCR
  * table structure detection now pads the input image by 25 pixels in all 4 directions to improve its recall (0.5.27)
  * support paddle with both cpu and gpu and assume it is pre-installed (0.5.26)
  * fix a bug where `cells_to_html` doesn't handle cells spanning multiple rows properly (0.5.25)
  * remove `cv2` preprocessing step before OCR step in table transformer (0.5.24)

### Features

* **Adds element metadata via `category_depth` with default value None**.
  * This additional metadata is useful for vectordb/LLM, chunking strategies, and retrieval applications.
* **Adds a naive hierarchy for elements via a `parent_id` on the element's metadata**
  * Users will now have more metadata for implementing vectordb/LLM chunking strategies. For example, text elements could be queried by their preceding title element.
  * Title elements created from HTML headings will properly nest

### Fixes

* **`add_pytesseract_bboxes_to_elements` no longer returns `nan` values**. The function logic is now broken into new methods
  `_get_element_box` and `convert_multiple_coordinates_to_new_system`
* **Selecting a different model wasn't being respected when calling `partition_image`.** Problem: `partition_pdf` allows for passing a `model_name` parameter. Given the similarity between the image and PDF pipelines, the expected behavior is that `partition_image` should support the same parameter, but `partition_image` was unintentionally not passing along its `kwargs`. This was corrected by adding the kwargs to the downstream call.
* **Fixes a chunking issue via dropping the field "coordinates".** Problem: chunk_by_title function was chunking each element to its own individual chunk while it needed to group elements into a fewer number of chunks. We've discovered that this happens due to a metadata matching logic in chunk_by_title function, and discovered that elements with different metadata can't be put into the same chunk. At the same time, any element with "coordinates" essentially had different metadata than other elements, due each element locating in different places and having different coordinates. Fix: That is why we have included the key "coordinates" inside a list of excluded metadata keys, while doing this "metadata_matches" comparision. Importance: This change is crucial to be able to chunk by title for documents which include "coordinates" metadata in their elements.

## 0.10.14

### Enhancements

* Update all connectors to use new downstream architecture
  * New click type added to parse comma-delimited string inputs
  * Some CLI options renamed

### Features

### Fixes

## 0.10.13

### Enhancements

* Updated documentation: Added back support doc types for partitioning, more Python codes in the API page,  RAG definition, and use case.
* Updated Hi-Res Metadata: PDFs and Images using Hi-Res strategy now have layout model class probabilities added ot metadata.
* Updated the `_detect_filetype_from_octet_stream()` function to use libmagic to infer the content type of file when it is not a zip file.
* Tesseract minor version bump to 5.3.2

### Features

* Add Jira Connector to be able to pull issues from a Jira organization
* Add `clean_ligatures` function to expand ligatures in text


### Fixes

* `partition_html` breaks on `<br>` elements.
* Ingest error handling to properly raise errors when wrapped
* GH issue 1361: fixes a sortig error that prevented some PDF's from being parsed
* Bump unstructured-inference
  * Brings back embedded images in PDF's (0.5.23)

## 0.10.12

### Enhancements

* Removed PIL pin as issue has been resolved upstream
* Bump unstructured-inference
  * Support for yolox_quantized layout detection model (0.5.20)
* YoloX element types added


### Features

* Add Salesforce Connector to be able to pull Account, Case, Campaign, EmailMessage, Lead

### Fixes


* Bump unstructured-inference
  * Avoid divide-by-zero errors swith `safe_division` (0.5.21)

## 0.10.11

### Enhancements

* Bump unstructured-inference
  * Combine entire-page OCR output with layout-detected elements, to ensure full coverage of the page (0.5.19)

### Features

* Add in ingest cli s3 writer

### Fixes

* Fix a bug where `xy-cut` sorting attemps to sort elements without valid coordinates; now xy cut sorting only works when **all** elements have valid coordinates

## 0.10.10

### Enhancements

* Adds `text` as an input parameter to `partition_xml`.
* `partition_xml` no longer runs through `partition_text`, avoiding incorrect splitting
  on carriage returns in the XML. Since `partition_xml` no longer calls `partition_text`,
  `min_partition` and `max_partition` are no longer supported in `partition_xml`.
* Bump `unstructured-inference==0.5.18`, change non-default detectron2 classification threshold
* Upgrade base image from rockylinux 8 to rockylinux 9
* Serialize IngestDocs to JSON when passing to subprocesses

### Features

### Fixes

- Fix a bug where mismatched `elements` and `bboxes` are passed into `add_pytesseract_bbox_to_elements`

## 0.10.9

### Enhancements

* Fix `test_json` to handle only non-extra dependencies file types (plain-text)

### Features

* Adds `chunk_by_title` to break a document into sections based on the presence of `Title`
  elements.
* add new extraction function `extract_image_urls_from_html` to extract all img related URL from html text.

### Fixes

* Make cv2 dependency optional
* Edit `add_pytesseract_bbox_to_elements`'s (`ocr_only` strategy) `metadata.coordinates.points` return type to `Tuple` for consistency.
* Re-enable test-ingest-confluence-diff for ingest tests
* Fix syntax for ingest test check number of files
* Fix csv and tsv partitioners loosing the first line of the files when creating elements

## 0.10.8

### Enhancements

* Release docker image that installs Python 3.10 rather than 3.8

### Features

### Fixes

## 0.10.7

### Enhancements

### Features

### Fixes

* Remove overly aggressive ListItem chunking for images and PDF's which typically resulted in inchorent elements.

## 0.10.6

### Enhancements

* Enable `partition_email` and `partition_msg` to detect if an email is PGP encryped. If
  and email is PGP encryped, the functions will return an empy list of elements and
  emit a warning about the encrypted content.
* Add threaded Slack conversations into Slack connector output
* Add functionality to sort elements using `xy-cut` sorting approach in `partition_pdf` for `hi_res` and `fast` strategies
* Bump unstructured-inference
  * Set OMP_THREAD_LIMIT to 1 if not set for better tesseract perf (0.5.17)

### Features

* Extract coordinates from PDFs and images when using OCR only strategy and add to metadata

### Fixes

* Update `partition_html` to respect the order of `<pre>` tags.
* Fix bug in `partition_pdf_or_image` where two partitions were called if `strategy == "ocr_only"`.
* Bump unstructured-inference
  * Fix issue where temporary files were being left behind (0.5.16)
* Adds deprecation warning for the `file_filename` kwarg to `partition`, `partition_via_api`,
  and `partition_multiple_via_api`.
* Fix documentation build workflow by pinning dependencies

## 0.10.5

### Enhancements

* Create new CI Pipelines
  - Checking text, xml, email, and html doc tests against the library installed without extras
  - Checking each library extra against their respective tests
* `partition` raises an error and tells the user to install the appropriate extra if a filetype
  is detected that is missing dependencies.
* Add custom errors to ingest
* Bump `unstructured-ingest==0.5.15`
  - Handle an uncaught TesseractError (0.5.15)
  - Add TIFF test file and TIFF filetype to `test_from_image_file` in `test_layout` (0.5.14)
* Use `entire_page` ocr mode for pdfs and images
* Add notes on extra installs to docs
* Adds ability to reuse connections per process in unstructured-ingest

### Features
* Add delta table connector

### Fixes

## 0.10.4
* Pass ocr_mode in partition_pdf and set the default back to individual pages for now
* Add diagrams and descriptions for ingest design in the ingest README

### Features
* Supports multipage TIFF image partitioning

### Fixes

## 0.10.2

### Enhancements
* Bump unstructured-inference==0.5.13:
  - Fix extracted image elements being included in layout merge, addresses the issue
    where an entire-page image in a PDF was not passed to the layout model when using hi_res.

### Features

### Fixes

## 0.10.1

### Enhancements
* Bump unstructured-inference==0.5.12:
  - fix to avoid trace for certain PDF's (0.5.12)
  - better defaults for DPI for hi_res and  Chipper (0.5.11)
  - implement full-page OCR (0.5.10)

### Features

### Fixes

* Fix dead links in repository README (Quick Start > Install for local development, and Learn more > Batch Processing)
* Update document dependencies to include tesseract-lang for additional language support (required for tests to pass)

## 0.10.0

### Enhancements

* Add `include_header` kwarg to `partition_xlsx` and change default behavior to `True`
* Update the `links` and `emphasized_texts` metadata fields

### Features

### Fixes

## 0.9.3

### Enhancements

* Pinned dependency cleanup.
* Update `partition_csv` to always use `soupparser_fromstring` to parse `html text`
* Update `partition_tsv` to always use `soupparser_fromstring` to parse `html text`
* Add `metadata.section` to capture epub table of contents data
* Add `unique_element_ids` kwarg to partition functions. If `True`, will use a UUID
  for element IDs instead of a SHA-256 hash.
* Update `partition_xlsx` to always use `soupparser_fromstring` to parse `html text`
* Add functionality to switch `html` text parser based on whether the `html` text contains emoji
* Add functionality to check if a string contains any emoji characters
* Add CI tests around Notion

### Features

* Add Airtable Connector to be able to pull views/tables/bases from an Airtable organization

### Fixes

* fix pdf partition of list items being detected as titles in OCR only mode
* make notion module discoverable
* fix emails with `Content-Distribution: inline` and `Content-Distribution: attachment` with no filename
* Fix email attachment filenames which had `=` in the filename itself

## 0.9.2


### Enhancements

* Update table extraction section in API documentation to sync with change in Prod API
* Update Notion connector to extract to html
* Added UUID option for `element_id`
* Bump unstructured-inference==0.5.9:
  - better caching of models
  - another version of detectron2 available, though the default layout model is unchanged
* Added UUID option for element_id
* Added UUID option for element_id
* CI improvements to run ingest tests in parallel

### Features

* Adds Sharepoint connector.

### Fixes

* Bump unstructured-inference==0.5.9:
  - ignores Tesseract errors where no text is extracted for tiles that indeed, have no text

## 0.9.1

### Enhancements

* Adds --partition-pdf-infer-table-structure to unstructured-ingest.
* Enable `partition_html` to skip headers and footers with the `skip_headers_and_footers` flag.
* Update `partition_doc` and `partition_docx` to track emphasized texts in the output
* Adds post processing function `filter_element_types`
* Set the default strategy for partitioning images to `hi_res`
* Add page break parameter section in API documentation to sync with change in Prod API
* Update `partition_html` to track emphasized texts in the output
* Update `XMLDocument._read_xml` to create `<p>` tag element for the text enclosed in the `<pre>` tag
* Add parameter `include_tail_text` to `_construct_text` to enable (skip) tail text inclusion
* Add Notion connector

### Features

### Fixes

* Remove unused `_partition_via_api` function
* Fixed emoji bug in `partition_xlsx`.
* Pass `file_filename` metadata when partitioning file object
* Skip ingest test on missing Slack token
* Add Dropbox variables to CI environments
* Remove default encoding for ingest
* Adds new element type `EmailAddress` for recognising email address in the  text
* Simplifies `min_partition` logic; makes partitions falling below the `min_partition`
  less likely.
* Fix bug where ingest test check for number of files fails in smoke test
* Fix unstructured-ingest entrypoint failure

## 0.9.0

### Enhancements

* Dependencies are now split by document type, creating a slimmer base installation.

## 0.8.8

### Enhancements

### Features

### Fixes

* Rename "date" field to "last_modified"
* Adds Box connector

### Fixes

## 0.8.7

### Enhancements

* Put back useful function `split_by_paragraph`

### Features

### Fixes

* Fix argument order in NLTK download step

## 0.8.6

### Enhancements

### Features

### Fixes

* Remove debug print lines and non-functional code

## 0.8.5

### Enhancements

* Add parameter `skip_infer_table_types` to enable (skip) table extraction for other doc types
* Adds optional Unstructured API unit tests in CI
* Tracks last modified date for all document types.
* Add auto_paragraph_grouper to detect new-line and blank-line new paragraph for .txt files.
* refactor the ingest cli to better support expanding supported connectors

## 0.8.3

### Enhancements

### Features

### Fixes

* NLTK now only gets downloaded if necessary.
* Handling for empty tables in Word Documents and PowerPoints.

## 0.8.4

### Enhancements

* Additional tests and refactor of JSON detection.
* Update functionality to retrieve image metadata from a page for `document_to_element_list`
* Links are now tracked in `partition_html` output.
* Set the file's current position to the beginning after reading the file in `convert_to_bytes`
* Add `min_partition` kwarg to that combines elements below a specified threshold and modifies splitting of strings longer than max partition so words are not split.
* set the file's current position to the beginning after reading the file in `convert_to_bytes`
* Add slide notes to pptx
* Add `--encoding` directive to ingest
* Improve json detection by `detect_filetype`

### Features

* Adds Outlook connector
* Add support for dpi parameter in inference library
* Adds Onedrive connector.
* Add Confluence connector for ingest cli to pull the body text from all documents from all spaces in a confluence domain.

### Fixes

* Fixes issue with email partitioning where From field was being assigned the To field value.
* Use the `image_metadata` property of the `PageLayout` instance to get the page image info in the `document_to_element_list`
* Add functionality to write images to computer storage temporarily instead of keeping them in memory for `ocr_only` strategy
* Add functionality to convert a PDF in small chunks of pages at a time for `ocr_only` strategy
* Adds `.txt`, `.text`, and `.tab` to list of extensions to check if file
  has a `text/plain` MIME type.
* Enables filters to be passed to `partition_doc` so it doesn't error with LibreOffice7.
* Removed old error message that's superseded by `requires_dependencies`.
* Removes using `hi_res` as the default strategy value for `partition_via_api` and `partition_multiple_via_api`

## 0.8.1

### Enhancements

* Add support for Python 3.11

### Features

### Fixes

* Fixed `auto` strategy detected scanned document as having extractable text and using `fast` strategy, resulting in no output.
* Fix list detection in MS Word documents.
* Don't instantiate an element with a coordinate system when there isn't a way to get its location data.

## 0.8.0

### Enhancements

* Allow model used for hi res pdf partition strategy to be chosen when called.
* Updated inference package

### Features

* Add `metadata_filename` parameter across all partition functions

### Fixes

* Update to ensure `convert_to_datafame` grabs all of the metadata fields.
* Adjust encoding recognition threshold value in `detect_file_encoding`
* Fix KeyError when `isd_to_elements` doesn't find a type
* Fix `_output_filename` for local connector, allowing single files to be written correctly to the disk

* Fix for cases where an invalid encoding is extracted from an email header.

### BREAKING CHANGES

* Information about an element's location is no longer returned as top-level attributes of an element. Instead, it is returned in the `coordinates` attribute of the element's metadata.

## 0.7.12

### Enhancements

* Adds `include_metadata` kwarg to `partition_doc`, `partition_docx`, `partition_email`, `partition_epub`, `partition_json`, `partition_msg`, `partition_odt`, `partition_org`, `partition_pdf`, `partition_ppt`, `partition_pptx`, `partition_rst`, and `partition_rtf`
### Features

* Add Elasticsearch connector for ingest cli to pull specific fields from all documents in an index.
* Adds Dropbox connector

### Fixes

* Fix tests that call unstructured-api by passing through an api-key
* Fixed page breaks being given (incorrect) page numbers
* Fix skipping download on ingest when a source document exists locally

## 0.7.11

### Enhancements

* More deterministic element ordering when using `hi_res` PDF parsing strategy (from unstructured-inference bump to 0.5.4)
* Make large model available (from unstructured-inference bump to 0.5.3)
* Combine inferred elements with extracted elements (from unstructured-inference bump to 0.5.2)
* `partition_email` and `partition_msg` will now process attachments if `process_attachments=True`
  and a attachment partitioning functions is passed through with `attachment_partitioner=partition`.

### Features

### Fixes

* Fix tests that call unstructured-api by passing through an api-key
* Fixed page breaks being given (incorrect) page numbers
* Fix skipping download on ingest when a source document exists locally

## 0.7.10

### Enhancements

* Adds a `max_partition` parameter to `partition_text`, `partition_pdf`, `partition_email`,
  `partition_msg` and `partition_xml` that sets a limit for the size of an individual
  document elements. Defaults to `1500` for everything except `partition_xml`, which has
  a default value of `None`.
* DRY connector refactor

### Features

* `hi_res` model for pdfs and images is selectable via environment variable.

### Fixes

* CSV check now ignores escaped commas.
* Fix for filetype exploration util when file content does not have a comma.
* Adds negative lookahead to bullet pattern to avoid detecting plain text line
  breaks like `-------` as list items.
* Fix pre tag parsing for `partition_html`
* Fix lookup error for annotated Arabic and Hebrew encodings

## 0.7.9

### Enhancements

* Improvements to string check for leafs in `partition_xml`.
* Adds --partition-ocr-languages to unstructured-ingest.

### Features

* Adds `partition_org` for processed Org Mode documents.

### Fixes

## 0.7.8

### Enhancements

### Features

* Adds Google Cloud Service connector

### Fixes

* Updates the `parse_email` for `partition_eml` so that `unstructured-api` passes the smoke tests
* `partition_email` now works if there is no message content
* Updates the `"fast"` strategy for `partition_pdf` so that it's able to recursively
* Adds recursive functionality to all fsspec connectors
* Adds generic --recursive ingest flag

## 0.7.7

### Enhancements

* Adds functionality to replace the `MIME` encodings for `eml` files with one of the common encodings if a `unicode` error occurs
* Adds missed file-like object handling in `detect_file_encoding`
* Adds functionality to extract charset info from `eml` files

### Features

* Added coordinate system class to track coordinate types and convert to different coordinate

### Fixes

* Adds an `html_assemble_articles` kwarg to `partition_html` to enable users to capture
  control whether content outside of `<article>` tags is captured when
  `<article>` tags are present.
* Check for the `xml` attribute on `element` before looking for pagebreaks in `partition_docx`.

## 0.7.6

### Enhancements

* Convert fast startegy to ocr_only for images
* Adds support for page numbers in `.docx` and `.doc` when user or renderer
  created page breaks are present.
* Adds retry logic for the unstructured-ingest Biomed connector

### Features

* Provides users with the ability to extract additional metadata via regex.
* Updates `partition_docx` to include headers and footers in the output.
* Create `partition_tsv` and associated tests. Make additional changes to `detect_filetype`.

### Fixes

* Remove fake api key in test `partition_via_api` since we now require valid/empty api keys
* Page number defaults to `None` instead of `1` when page number is not present in the metadata.
  A page number of `None` indicates that page numbers are not being tracked for the document
  or that page numbers do not apply to the element in question..
* Fixes an issue with some pptx files. Assume pptx shapes are found in top left position of slide
  in case the shape.top and shape.left attributes are `None`.

## 0.7.5

### Enhancements

* Adds functionality to sort elements in `partition_pdf` for `fast` strategy
* Adds ingest tests with `--fast` strategy on PDF documents
* Adds --api-key to unstructured-ingest

### Features

* Adds `partition_rst` for processed ReStructured Text documents.

### Fixes

* Adds handling for emails that do not have a datetime to extract.
* Adds pdf2image package as core requirement of unstructured (with no extras)

## 0.7.4

### Enhancements

* Allows passing kwargs to request data field for `partition_via_api` and `partition_multiple_via_api`
* Enable MIME type detection if libmagic is not available
* Adds handling for empty files in `detect_filetype` and `partition`.

### Features

### Fixes

* Reslove `grpcio` import issue on `weaviate.schema.validate_schema` for python 3.9 and 3.10
* Remove building `detectron2` from source in Dockerfile

## 0.7.3

### Enhancements

* Update IngestDoc abstractions and add data source metadata in ElementMetadata

### Features

### Fixes

* Pass `strategy` parameter down from `partition` for `partition_image`
* Filetype detection if a CSV has a `text/plain` MIME type
* `convert_office_doc` no longers prints file conversion info messages to stdout.
* `partition_via_api` reflects the actual filetype for the file processed in the API.

## 0.7.2

### Enhancements

* Adds an optional encoding kwarg to `elements_to_json` and `elements_from_json`
* Bump version of base image to use new stable version of tesseract

### Features

### Fixes

* Update the `read_txt_file` utility function to keep using `spooled_to_bytes_io_if_needed` for xml
* Add functionality to the `read_txt_file` utility function to handle file-like object from URL
* Remove the unused parameter `encoding` from `partition_pdf`
* Change auto.py to have a `None` default for encoding
* Add functionality to try other common encodings for html and xml files if an error related to the encoding is raised and the user has not specified an encoding.
* Adds benchmark test with test docs in example-docs
* Re-enable test_upload_label_studio_data_with_sdk
* File detection now detects code files as plain text
* Adds `tabulate` explicitly to dependencies
* Fixes an issue in `metadata.page_number` of pptx files
* Adds showing help if no parameters passed

## 0.7.1

### Enhancements

### Features

* Add `stage_for_weaviate` to stage `unstructured` outputs for upload to Weaviate, along with
  a helper function for defining a class to use in Weaviate schemas.
* Builds from Unstructured base image, built off of Rocky Linux 8.7, this resolves almost all CVE's in the image.

### Fixes

## 0.7.0

### Enhancements

* Installing `detectron2` from source is no longer required when using the `local-inference` extra.
* Updates `.pptx` parsing to include text in tables.

### Features

### Fixes

* Fixes an issue in `_add_element_metadata` that caused all elements to have `page_number=1`
  in the element metadata.
* Adds `.log` as a file extension for TXT files.
* Adds functionality to try other common encodings for email (`.eml`) files if an error related to the encoding is raised and the user has not specified an encoding.
* Allow passed encoding to be used in the `replace_mime_encodings`
* Fixes page metadata for `partition_html` when `include_metadata=False`
* A `ValueError` now raises if `file_filename` is not specified when you use `partition_via_api`
  with a file-like object.

## 0.6.11

### Enhancements

* Supports epub tests since pandoc is updated in base image

### Features


### Fixes


## 0.6.10

### Enhancements

* XLS support from auto partition

### Features

### Fixes

## 0.6.9

### Enhancements

* fast strategy for pdf now keeps element bounding box data
* setup.py refactor

### Features

### Fixes

* Adds functionality to try other common encodings if an error related to the encoding is raised and the user has not specified an encoding.
* Adds additional MIME types for CSV

## 0.6.8

### Enhancements

### Features

* Add `partition_csv` for CSV files.

### Fixes

## 0.6.7

### Enhancements

* Deprecate `--s3-url` in favor of `--remote-url` in CLI
* Refactor out non-connector-specific config variables
* Add `file_directory` to metadata
* Add `page_name` to metadata. Currently used for the sheet name in XLSX documents.
* Added a `--partition-strategy` parameter to unstructured-ingest so that users can specify
  partition strategy in CLI. For example, `--partition-strategy fast`.
* Added metadata for filetype.
* Add Discord connector to pull messages from a list of channels
* Refactor `unstructured/file-utils/filetype.py` to better utilise hashmap to return mime type.
* Add local declaration of DOCX_MIME_TYPES and XLSX_MIME_TYPES for `test_filetype.py`.

### Features

* Add `partition_xml` for XML files.
* Add `partition_xlsx` for Microsoft Excel documents.

### Fixes

* Supports `hml` filetype for partition as a variation of html filetype.
* Makes `pytesseract` a function level import in `partition_pdf` so you can use the `"fast"`
  or `"hi_res"` strategies if `pytesseract` is not installed. Also adds the
  `required_dependencies` decorator for the `"hi_res"` and `"ocr_only"` strategies.
* Fix to ensure `filename` is tracked in metadata for `docx` tables.

## 0.6.6

### Enhancements

* Adds an `"auto"` strategy that chooses the partitioning strategy based on document
  characteristics and function kwargs. This is the new default strategy for `partition_pdf`
  and `partition_image`. Users can maintain existing behavior by explicitly setting
  `strategy="hi_res"`.
* Added an additional trace logger for NLP debugging.
* Add `get_date` method to `ElementMetadata` for converting the datestring to a `datetime` object.
* Cleanup the `filename` attribute on `ElementMetadata` to remove the full filepath.

### Features

* Added table reading as html with URL parsing to `partition_docx` in docx
* Added metadata field for text_as_html for docx files

### Fixes

* `fileutils/file_type` check json and eml decode ignore error
* `partition_email` was updated to more flexibly handle deviations from the RFC-2822 standard.
  The time in the metadata returns `None` if the time does not match RFC-2822 at all.
* Include all metadata fields when converting to dataframe or CSV

## 0.6.5

### Enhancements

* Added support for SpooledTemporaryFile file argument.

### Features

### Fixes


## 0.6.4

### Enhancements

* Added an "ocr_only" strategy for `partition_pdf`. Refactored the strategy decision
  logic into its own module.

### Features

### Fixes

## 0.6.3

### Enhancements

* Add an "ocr_only" strategy for `partition_image`.

### Features

* Added `partition_multiple_via_api` for partitioning multiple documents in a single REST
  API call.
* Added `stage_for_baseplate` function to prepare outputs for ingestion into Baseplate.
* Added `partition_odt` for processing Open Office documents.

### Fixes

* Updates the grouping logic in the `partition_pdf` fast strategy to group together text
  in the same bounding box.

## 0.6.2

### Enhancements

* Added logic to `partition_pdf` for detecting copy protected PDFs and falling back
  to the hi res strategy when necessary.


### Features

* Add `partition_via_api` for partitioning documents through the hosted API.

### Fixes

* Fix how `exceeds_cap_ratio` handles empty (returns `True` instead of `False`)
* Updates `detect_filetype` to properly detect JSONs when the MIME type is `text/plain`.

## 0.6.1

### Enhancements

* Updated the table extraction parameter name to be more descriptive

### Features

### Fixes

## 0.6.0

### Enhancements

* Adds an `ssl_verify` kwarg to `partition` and `partition_html` to enable turning off
  SSL verification for HTTP requests. SSL verification is on by default.
* Allows users to pass in ocr language to `partition_pdf` and `partition_image` through
  the `ocr_language` kwarg. `ocr_language` corresponds to the code for the language pack
  in Tesseract. You will need to install the relevant Tesseract language pack to use a
  given language.

### Features

* Table extraction is now possible for pdfs from `partition` and `partition_pdf`.
* Adds support for extracting attachments from `.msg` files

### Fixes

* Adds an `ssl_verify` kwarg to `partition` and `partition_html` to enable turning off
  SSL verification for HTTP requests. SSL verification is on by default.

## 0.5.13

### Enhancements

* Allow headers to be passed into `partition` when `url` is used.

### Features

* `bytes_string_to_string` cleaning brick for bytes string output.

### Fixes

* Fixed typo in call to `exactly_one` in `partition_json`
* unstructured-documents encode xml string if document_tree is `None` in `_read_xml`.
* Update to `_read_xml` so that Markdown files with embedded HTML process correctly.
* Fallback to "fast" strategy only emits a warning if the user specifies the "hi_res" strategy.
* unstructured-partition-text_type exceeds_cap_ratio fix returns and how capitalization ratios are calculated
* `partition_pdf` and `partition_text` group broken paragraphs to avoid fragmented `NarrativeText` elements.
* .json files resolved as "application/json" on centos7 (or other installs with older libmagic libs)

## 0.5.12

### Enhancements

* Add OS mimetypes DB to docker image, mainly for unstructured-api compat.
* Use the image registry as a cache when building Docker images.
* Adds the ability for `partition_text` to group together broken paragraphs.
* Added method to utils to allow date time format validation

### Features
* Add Slack connector to pull messages for a specific channel

* Add --partition-by-api parameter to unstructured-ingest
* Added `partition_rtf` for processing rich text files.
* `partition` now accepts a `url` kwarg in addition to `file` and `filename`.

### Fixes

* Allow encoding to be passed into `replace_mime_encodings`.
* unstructured-ingest connector-specific dependencies are imported on demand.
* unstructured-ingest --flatten-metadata supported for local connector.
* unstructured-ingest fix runtime error when using --metadata-include.

## 0.5.11

### Enhancements

### Features

### Fixes

* Guard against null style attribute in docx document elements
* Update HTML encoding to better support foreign language characters

## 0.5.10

### Enhancements

* Updated inference package
* Add sender, recipient, date, and subject to element metadata for emails

### Features

* Added `--download-only` parameter to `unstructured-ingest`

### Fixes

* FileNotFound error when filename is provided but file is not on disk

## 0.5.9

### Enhancements

### Features

### Fixes

* Convert file to str in helper `split_by_paragraph` for `partition_text`

## 0.5.8

### Enhancements

* Update `elements_to_json` to return string when filename is not specified
* `elements_from_json` may take a string instead of a filename with the `text` kwarg
* `detect_filetype` now does a final fallback to file extension.
* Empty tags are now skipped during the depth check for HTML processing.

### Features

* Add local file system to `unstructured-ingest`
* Add `--max-docs` parameter to `unstructured-ingest`
* Added `partition_msg` for processing MSFT Outlook .msg files.

### Fixes

* `convert_file_to_text` now passes through the `source_format` and `target_format` kwargs.
  Previously they were hard coded.
* Partitioning functions that accept a `text` kwarg no longer raise an error if an empty
  string is passed (and empty list of elements is returned instead).
* `partition_json` no longer fails if the input is an empty list.
* Fixed bug in `chunk_by_attention_window` that caused the last word in segments to be cut-off
  in some cases.

### BREAKING CHANGES

* `stage_for_transformers` now returns a list of elements, making it consistent with other
  staging bricks

## 0.5.7

### Enhancements

* Refactored codebase using `exactly_one`
* Adds ability to pass headers when passing a url in partition_html()
* Added optional `content_type` and `file_filename` parameters to `partition()` to bypass file detection

### Features

* Add `--flatten-metadata` parameter to `unstructured-ingest`
* Add `--fields-include` parameter to `unstructured-ingest`

### Fixes

## 0.5.6

### Enhancements

* `contains_english_word()`, used heavily in text processing, is 10x faster.

### Features

* Add `--metadata-include` and `--metadata-exclude` parameters to `unstructured-ingest`
* Add `clean_non_ascii_chars` to remove non-ascii characters from unicode string

### Fixes

* Fix problem with PDF partition (duplicated test)

## 0.5.4

### Enhancements

* Added Biomedical literature connector for ingest cli.
* Add `FsspecConnector` to easily integrate any existing `fsspec` filesystem as a connector.
* Rename `s3_connector.py` to `s3.py` for readability and consistency with the
  rest of the connectors.
* Now `S3Connector` relies on `s3fs` instead of on `boto3`, and it inherits
  from `FsspecConnector`.
* Adds an `UNSTRUCTURED_LANGUAGE_CHECKS` environment variable to control whether or not language
  specific checks like vocabulary and POS tagging are applied. Set to `"true"` for higher
  resolution partitioning and `"false"` for faster processing.
* Improves `detect_filetype` warning to include filename when provided.
* Adds a "fast" strategy for partitioning PDFs with PDFMiner. Also falls back to the "fast"
  strategy if detectron2 is not available.
* Start deprecation life cycle for `unstructured-ingest --s3-url` option, to be deprecated in
  favor of `--remote-url`.

### Features

* Add `AzureBlobStorageConnector` based on its `fsspec` implementation inheriting
from `FsspecConnector`
* Add `partition_epub` for partitioning e-books in EPUB3 format.

### Fixes

* Fixes processing for text files with `message/rfc822` MIME type.
* Open xml files in read-only mode when reading contents to construct an XMLDocument.

## 0.5.3

### Enhancements

* `auto.partition()` can now load Unstructured ISD json documents.
* Simplify partitioning functions.
* Improve logging for ingest CLI.

### Features

* Add `--wikipedia-auto-suggest` argument to the ingest CLI to disable automatic redirection
  to pages with similar names.
* Add setup script for Amazon Linux 2
* Add optional `encoding` argument to the `partition_(text/email/html)` functions.
* Added Google Drive connector for ingest cli.
* Added Gitlab connector for ingest cli.

### Fixes

## 0.5.2

### Enhancements

* Fully move from printing to logging.
* `unstructured-ingest` now uses a default `--download_dir` of `$HOME/.cache/unstructured/ingest`
rather than a "tmp-ingest-" dir in the working directory.

### Features

### Fixes

* `setup_ubuntu.sh` no longer fails in some contexts by interpreting
`DEBIAN_FRONTEND=noninteractive` as a command
* `unstructured-ingest` no longer re-downloads files when --preserve-downloads
is used without --download-dir.
* Fixed an issue that was causing text to be skipped in some HTML documents.

## 0.5.1

### Enhancements

### Features

### Fixes

* Fixes an error causing JavaScript to appear in the output of `partition_html` sometimes.
* Fix several issues with the `requires_dependencies` decorator, including the error message
  and how it was used, which had caused an error for `unstructured-ingest --github-url ...`.

## 0.5.0

### Enhancements

* Add `requires_dependencies` Python decorator to check dependencies are installed before
  instantiating a class or running a function

### Features

* Added Wikipedia connector for ingest cli.

### Fixes

* Fix `process_document` file cleaning on failure
* Fixes an error introduced in the metadata tracking commit that caused `NarrativeText`
  and `FigureCaption` elements to be represented as `Text` in HTML documents.

## 0.4.16

### Enhancements

* Fallback to using file extensions for filetype detection if `libmagic` is not present

### Features

* Added setup script for Ubuntu
* Added GitHub connector for ingest cli.
* Added `partition_md` partitioner.
* Added Reddit connector for ingest cli.

### Fixes

* Initializes connector properly in ingest.main::MainProcess
* Restricts version of unstructured-inference to avoid multithreading issue

## 0.4.15

### Enhancements

* Added `elements_to_json` and `elements_from_json` for easier serialization/deserialization
* `convert_to_dict`, `dict_to_elements` and `convert_to_csv` are now aliases for functions
  that use the ISD terminology.

### Fixes

* Update to ensure all elements are preserved during serialization/deserialization

## 0.4.14

* Automatically install `nltk` models in the `tokenize` module.

## 0.4.13

* Fixes unstructured-ingest cli.

## 0.4.12

* Adds console_entrypoint for unstructured-ingest, other structure/doc updates related to ingest.
* Add `parser` parameter to `partition_html`.

## 0.4.11

* Adds `partition_doc` for partitioning Word documents in `.doc` format. Requires `libreoffice`.
* Adds `partition_ppt` for partitioning PowerPoint documents in `.ppt` format. Requires `libreoffice`.

## 0.4.10

* Fixes `ElementMetadata` so that it's JSON serializable when the filename is a `Path` object.

## 0.4.9

* Added ingest modules and s3 connector, sample ingest script
* Default to `url=None` for `partition_pdf` and `partition_image`
* Add ability to skip English specific check by setting the `UNSTRUCTURED_LANGUAGE` env var to `""`.
* Document `Element` objects now track metadata

## 0.4.8

* Modified XML and HTML parsers not to load comments.

## 0.4.7

* Added the ability to pull an HTML document from a url in `partition_html`.
* Added the the ability to get file summary info from lists of filenames and lists
  of file contents.
* Added optional page break to `partition` for `.pptx`, `.pdf`, images, and `.html` files.
* Added `to_dict` method to document elements.
* Include more unicode quotes in `replace_unicode_quotes`.

## 0.4.6

* Loosen the default cap threshold to `0.5`.
* Add a `UNSTRUCTURED_NARRATIVE_TEXT_CAP_THRESHOLD` environment variable for controlling
  the cap ratio threshold.
* Unknown text elements are identified as `Text` for HTML and plain text documents.
* `Body Text` styles no longer default to `NarrativeText` for Word documents. The style information
  is insufficient to determine that the text is narrative.
* Upper cased text is lower cased before checking for verbs. This helps avoid some missed verbs.
* Adds an `Address` element for capturing elements that only contain an address.
* Suppress the `UserWarning` when detectron is called.
* Checks that titles and narrative test have at least one English word.
* Checks that titles and narrative text are at least 50% alpha characters.
* Restricts titles to a maximum word length. Adds a `UNSTRUCTURED_TITLE_MAX_WORD_LENGTH`
  environment variable for controlling the max number of words in a title.
* Updated `partition_pptx` to order the elements on the page

## 0.4.4

* Updated `partition_pdf` and `partition_image` to return `unstructured` `Element` objects
* Fixed the healthcheck url path when partitioning images and PDFs via API
* Adds an optional `coordinates` attribute to document objects
* Adds `FigureCaption` and `CheckBox` document elements
* Added ability to split lists detected in `LayoutElement` objects
* Adds `partition_pptx` for partitioning PowerPoint documents
* LayoutParser models now download from HugginfaceHub instead of DropBox
* Fixed file type detection for XML and HTML files on Amazone Linux

## 0.4.3

* Adds `requests` as a base dependency
* Fix in `exceeds_cap_ratio` so the function doesn't break with empty text
* Fix bug in `_parse_received_data`.
* Update `detect_filetype` to properly handle `.doc`, `.xls`, and `.ppt`.

## 0.4.2

* Added `partition_image` to process documents in an image format.
* Fixed utf-8 encoding error in `partition_email` with attachments for `text/html`

## 0.4.1

* Added support for text files in the `partition` function
* Pinned `opencv-python` for easier installation on Linux

## 0.4.0

* Added generic `partition` brick that detects the file type and routes a file to the appropriate
  partitioning brick.
* Added a file type detection module.
* Updated `partition_html` and `partition_eml` to support file-like objects in 'rb' mode.
* Cleaning brick for removing ordered bullets `clean_ordered_bullets`.
* Extract brick method for ordered bullets `extract_ordered_bullets`.
* Test for `clean_ordered_bullets`.
* Test for `extract_ordered_bullets`.
* Added `partition_docx` for pre-processing Word Documents.
* Added new REGEX patterns to extract email header information
* Added new functions to extract header information `parse_received_data` and `partition_header`
* Added new function to parse plain text files `partition_text`
* Added new cleaners functions `extract_ip_address`, `extract_ip_address_name`, `extract_mapi_id`, `extract_datetimetz`
* Add new `Image` element and function to find embedded images `find_embedded_images`
* Added `get_directory_file_info` for summarizing information about source documents

## 0.3.5

* Add support for local inference
* Add new pattern to recognize plain text dash bullets
* Add test for bullet patterns
* Fix for `partition_html` that allows for processing `div` tags that have both text and child
  elements
* Add ability to extract document metadata from `.docx`, `.xlsx`, and `.jpg` files.
* Helper functions for identifying and extracting phone numbers
* Add new function `extract_attachment_info` that extracts and decodes the attachment
of an email.
* Staging brick to convert a list of `Element`s to a `pandas` dataframe.
* Add plain text functionality to `partition_email`

## 0.3.4

* Python-3.7 compat

## 0.3.3

* Removes BasicConfig from logger configuration
* Adds the `partition_email` partitioning brick
* Adds the `replace_mime_encodings` cleaning bricks
* Small fix to HTML parsing related to processing list items with sub-tags
* Add `EmailElement` data structure to store email documents

## 0.3.2

* Added `translate_text` brick for translating text between languages
* Add an `apply` method to make it easier to apply cleaners to elements

## 0.3.1

* Added \_\_init.py\_\_ to `partition`

## 0.3.0

* Implement staging brick for Argilla. Converts lists of `Text` elements to `argilla` dataset classes.
* Removing the local PDF parsing code and any dependencies and tests.
* Reorganizes the staging bricks in the unstructured.partition module
* Allow entities to be passed into the Datasaur staging brick
* Added HTML escapes to the `replace_unicode_quotes` brick
* Fix bad responses in partition_pdf to raise ValueError
* Adds `partition_html` for partitioning HTML documents.

## 0.2.6

* Small change to how \_read is placed within the inheritance structure since it doesn't really apply to pdf
* Add partitioning brick for calling the document image analysis API

## 0.2.5

* Update python requirement to >=3.7

## 0.2.4

* Add alternative way of importing `Final` to support google colab

## 0.2.3

* Add cleaning bricks for removing prefixes and postfixes
* Add cleaning bricks for extracting text before and after a pattern

## 0.2.2

* Add staging brick for Datasaur

## 0.2.1

* Added brick to convert an ISD dictionary to a list of elements
* Update `PDFDocument` to use the `from_file` method
* Added staging brick for CSV format for ISD (Initial Structured Data) format.
* Added staging brick for separating text into attention window size chunks for `transformers`.
* Added staging brick for LabelBox.
* Added ability to upload LabelStudio predictions
* Added utility function for JSONL reading and writing
* Added staging brick for CSV format for Prodigy
* Added staging brick for Prodigy
* Added ability to upload LabelStudio annotations
* Added text_field and id_field to stage_for_label_studio signature

## 0.2.0

* Initial release of unstructured<|MERGE_RESOLUTION|>--- conflicted
+++ resolved
@@ -1,4 +1,4 @@
-## 0.10.28-dev5
+## 0.10.28-dev6
 
 ### Enhancements
 
@@ -11,11 +11,8 @@
 
 ### Fixes
 
-<<<<<<< HEAD
 * **Fixes `partition_text` to prevent empty elements** Adds a check to filter out empty bullets.
-=======
 * **Fixes issue where tables from markdown documents were being treated as text** Problem: Tables from markdown documents were being treated as text, and not being extracted as tables. Solution: Enable the `tables` extension when instantiating the `python-markdown` object. Importance: This will allow users to extract structured data from tables in markdown documents.
->>>>>>> 645a0fb7
 * **Fix wrong logger for paddle info** Replace the logger from unstructured-inference with the logger from unstructured for paddle_ocr.py module.
 * **Fix ingest pipeline to be able to use chunking and embedding together** Problem: When ingest pipeline was using chunking and embedding together, embedding outputs were empty and the outputs of chunking couldn't be re-read into memory and be forwarded to embeddings. Fix: Added CompositeElement type to TYPE_TO_TEXT_ELEMENT_MAP to be able to process CompositeElements with unstructured.staging.base.isd_to_elements
 * **Fix unnecessary mid-text chunk-splitting.** The "pre-chunker" did not consider separator blank-line ("\n\n") length when grouping elements for a single chunk. As a result, sections were frequently over-populated producing a over-sized chunk that required mid-text splitting.
