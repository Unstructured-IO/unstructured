<<<<<<< HEAD
## 0.18.7-dev0
=======
## 0.18.8
>>>>>>> f66562b1

### Enhancements

### Features
<<<<<<< HEAD
- **Convert elements to markdown for output** Added function to convert elements to markdown format for easy viewing.

### Fixes
=======

### Fixes
- **Properly handle password protected xlsx** - detect password protection on XLSX files and raise appropriate
>>>>>>> f66562b1

## 0.18.7

### Enhancements

### Features
- **Add language detection for PDFs** Add document and element level language detection to PDFs.

### Fixes

## 0.18.6

### Enhancements

### Features

### Fixes
- **Improved epub partition errors** EPUB partition will now produce new type of error on unprocessable files.
- **Fix type for serialized TableChunks** Use `TableChunk` for the string value of the field `type` when serializing elements of type `TableChunk`, rather than using the value `Table`.

## 0.18.5

### Enhancements

- **Bump dependencies and remove lingering Python 3.9 artifacts** Cleaned up some references to 3.9 that were left When we dropped Python 3.9 support.
- **`text_as_html` for Table element now keeps `img` tag's `class` attribute** Previously in partition HTML any tag inside a table is stripped of its `class` attribute. Now this attribute is preserved for `img` tag in the table element's `metadata.text_as_html`.

### Features

### Fixes
- **Improve markdown code block handling** Code blocks in markdown were previously being processed as embedded code instead of plain text.

## 0.18.4

### Enhancements

### Features

### Fixes
- **Increase CSV field limit** Addresses failures in partition for csv files with large fields

## 0.18.3

### Enhancements

### Features

### Fixes
- **Upgrade Pillow to 11.3.0** Addresses a high priority CVE

## 0.18.2

### Enhancements

### Features

### Fixes
- **Fixes empty HTML content** Previously, when the HTML content was empty, the partitioner would raise a TypeError: Invalid input object: NoneType. Now it will return an empty list of elements.
- **Failproof docx malformed or merged tables** This fix prevents docx file with complex or vertical merges or malformed tables from failing at `tc_at_grid_offset` and raised `ValueError: no tc element at grid_offset=X`.
- **partition_md can read special characters on non- utf-8 files** `partition_md` reads the file as utf-8 previously. Now it uses `read_txt_file` that reads file with detected encoding.
- xml code not getting escaped in a code block in a markdown file when in partition
- **Fixes parsing HTML header and footer** Previously header and footer texts are partitioned as `UncategorizedText` or as the nested structure like `Title`. Now they are properly partitioned as `Header` and `Footer` element types.

## 0.18.1

### Enhancements

### Features
- **Add DocumentData element type** This is helpful in scenarios where there is large data that does not make sense to represent across each element in the document.

### Fixes
- The `encoding` property of the `_CsvPartitioningContext` is now properly used.

## 0.18.0

### Enhancements

### Features
- Upgraded Python version to 3.12

### Fixes
- Fix type error when `result_file_type` is expected to be a `FileType` but is `None`
- Fix chunking for elements with None text that has AttributeError 'NoneType' object has no attribute 'strip'.
- Invalid elements IDs are not visible in VLM output. Parent-child hierarchy is now retrieved based on unstructured element ID, instead of id injected into HTML code of element.
- Fix bs4 deprecation warnings by updating `findAll()` with `find_all()`.

## 0.17.10
- Drop Python 3.9 support as it reaches EOL in October 2025
- Update pip-compile script to use Python 3.10 and newer
- Update all packages using pip-compile

## 0.17.9
- Patch various CVEs

## 0.17.8

### Enhancements
- **Bump `unstructured-inference` to `1.0.5`** It includes critical fix to ensure inference model initialization is thread safe

### Features

### Fixes

## 0.17.7

### Enhancements
- **Updated Docker file with ENV HF_HUB_OFFLINE=1 to prevent the contianer from trying to access the internet

### Features

### Fixes
- **Fix image extraction for PNG files.** When `extract_image_block_to_payload` is True, and the image is a PNG, we get a Pillow error. We need to remove the PNG transparency layer before saving the image.
- **Fix logger deprecation warning**: Replaced usage of `logger.warn` with `logger.warning` to comply with the Python logging standards.
- **Throw validation error when json is passed with invalid unstructured json

## 0.17.6

### Enhancements

### Features

### Fixes
- The sort_page_element() use the element id to sort the elements.
Two executions of the same code, on the same file, produce different results. The order of the elements is random.
This makes it impossible to write stable unit tests, for example, or to obtain reproducible results.
- **Do not use NLP to determine element types for extracted elements with hi_res.** This avoids extraneous Title elements in hi_res outputs. This only applies to *extracted* elements, meaning text objects that are found outside of Object Detection objects which get mapped to *inferred* elements. (*extracted* and *inferred* elements get merged together to form the list of `Element`s returned by `pdf_partition()`)
- Resolve open CVEs
- Properly handle the case when an element's `text` attribute is None


## 0.17.5

### Enhancements
- **Remove test and dev dependencies from docker image.** This reduces the docker image size slightly and reduces potential security vulnerabilities.

### Features

### Fixes
- **Removed out of date ubuntu Dockerfile.** The Dockerfile was out of date and non-functional.
- **Fix for 'PSSyntaxError' import error: "cannot import name 'PSSyntaxError' from 'pdfminer.pdfparser'"** PSSyntaxError needed to be imported from its source 'pdfminer.psexceptions'.

## 0.17.4

### Enhancements

### Features

### Fixes
- **Deprecate `stage_for_label_studio` and drop `label_studio_sdk` dependency.** This resolves a CVE due to the dependency on `label_studio_sdk`.

## 0.17.3

### Enhancements

### Features

### Fixes
- Resolve open CVEs

## 0.17.3-dev0

### Enhancements

### Features

### Fixes
- **Fixes wrong detection of office files** certain office files wrongly identified as .ZIP when office(.docx,.xlsx and .pptx) files containing files other than word/document.xml, xl/workbook.xml and ppt/presentation.xml respectively will now be identified correctly by looking for word/document\*.xml, xl/workbook\*.xml and ppt/presentation\*.xml

## 0.17.2

* Fix Image in a <div> tag is "UncategorizedText" with no .text

## 0.17.1

### Enhancements

- **Add image_url of images in html partitioner** `<img>` tags with non-data content include a new image_url metadata field with the content of the src attribute.

- **Use `lxml` instead of `bs4` to parse hOCR data.** `lxml` is much faster than `bs4` given the hOCR data format is regular (garanteed because it is programatically generated)

- **bump `numpy` to `>2`**. And upgrade `paddlepaddle`, `unstructured-paddleocr`, `onnx` so they are compatible with `numpy>2`.

### Features

### Fixes

## 0.17.0

### Enhancements

- **Add support for images in html partitioner** `<img>` tags will now be parsed as `Image` elements. When `extract_image_block_types` includes `Image` and `extract_image_block_to_payload`=True then the `image_base64` will be included for images that specify the base64 data (rather than url) as the source.

- **Use kwargs instead of env to specify `ocr_agent` and `table_ocr_agent`** for `hi_res` strategy.

- **stop using `PageLayout.elements` to save memory and cpu cost**. Now only use `PageLayout.elements_array` throughout the partition, except when `analysis=True` where the drawing logic still uses `elements`.

### Features

### Fixes

## 0.16.25

### Enhancements

### Features

### Fixes

- **Fixes filetype detection for jsons passed as byte streams** - Now it prioritizes magic mimetype prediction over file extension when detecting filetypes


## 0.16.24

### Enhancements

- **Support dynamic partitioner file type registration**. Use `create_file_type` to create new file type that can be handled
  in unstructured and `register_partitioner` to enable registering your own partitioner for any file type.

- **`extract_image_block_types` now also works for CamelCase elemenet type names**. Previously `NarrativeText` and similar CamelCase element types can't be extracted using the mentioned parameter in `partition`. Now figures for those elements can be extracted like `Image` and `Table` elements

- **use block matrix to reduce peak memory usage for pdf/image partition**.

### Features

- **Add JSON elements to HTML converter** - Converts JSON elements file into an HTML file.

### Fixes


## 0.16.23

### Enhancements

### Features

### Fixes

- **Fixes detect_filetype when SpooledTemporaryFile is passed**. Previously some random name would get assigned to the file and the function raised error.

## 0.16.22

### Enhancements

### Features

### Fixes

- **Fix open CVES in and bump dependencies**

## 0.16.21

### Enhancements
- **Use password** to load PDF with all modes

- **use vectorized logic to merge inferred and extracted layouts**. Using the new `LayoutElements` data structure and numpy library to refactor the layout merging logic to improve compute performance as well as making logic more clear

- **Add PDF Miner configuration** Now PDF Miner can be configured via `pdfminer_line_overlap`, `pdfminer_word_margin`, `pdfminer_line_margin` and `pdfminer_char_margin` parameters added to partition method.

### Features

### Fixes

- **Fix file type detection for NDJSON files** NDJSON files were being detected as JSON due to having the same mime-type.
- Base-image was updated to resolved CVEs, running pipline to manually build

## 0.16.20

### Enhancements

### Features

### Fixes
- **Fix a security issue where rst and org files could read files in the local filesystem**. Certain filetypes could 'include' or 'import' local files into their content, allowing partitioning of arbitrary files from the local filesystem. Partitioning of these files is now sandboxed.

## 0.16.19

### Enhancements

### Features

### Fixes
- **Fix a bug where table extraction is skipped when it shouldn't**. Pages with just one table as its content or starts with a table misses table extraction. The routing logic is now fixed.
- **Correct deprecated `ruff` invocation in `make tidy`**.  This will future-proof it or avoid surprises if someone happens to upgrade Ruff.
- **Remove upper bound constraint on python version** in setup.py. Python3.13 is not yet officially supported, but allow users to try.
- **Fixes removing HTML elements from the inside of table cells** in html partition v=2.0. The HTML partitioner now correctly preserves HTML elements from the inside of table cells.

## 0.16.17

### Enhancements
- **Refactoring the VoyageAI integration** to use voyageai package directly, allowing extra features.

### Features

### Fixes
- **Fix a bug where `build_layout_elements_from_cor_regions` incorrectly joins texts in wrong order**.

## 0.16.16

### Enhancements

### Features
- **Vectorize layout (inferred, extracted, and OCR) data structure** Using `np.ndarray` to store a group of layout elements or text regions instead of using a list of objects. This improves the memory efficiency and compute speed around layout merging and deduplication.

### Fixes
- **Add auto-download for NLTK for Python Enviroment** When user import tokenize, It will  automatic download nltk data from `tokenize.py` file. Added `AUTO_DOWNLOAD_NLTK` flag in `tokenize.py` to download `NLTK_DATA`.
- **Correctly patch pdfminer to avoid PDF repair**. The patch applied to pdfminer's parser caused it to occasionally split tokens in content streams, throwing `PDFSyntaxError`.  Repairing these PDFs sometimes failed (since they were not actually invalid) resulting in unnecessary OCR fallback.
- **Drop usage of ndjson dependency**

## 0.16.15
### Enhancements

### Features

### Fixes
- **Update `unstructured-inference`** to 0.8.6 in requirements which removed `layoutparser` dependency libs
- **Update `pdfminer-six` to 20240706**

## 0.16.14

### Enhancements

### Features

### Fixes
- **Fix an issue with multiple values for `infer_table_structure`** when paritioning email with image attachements the kwarg calls into `partition` to partition the image already contains `infer_table_structure`. Now `partition` function checks if the `kwarg` has `infer_table_structure` already

## 0.16.13

### Enhancements
- **Add character-level filtering for tesseract output**. It is controllable via `TESSERACT_CHARACTER_CONFIDENCE_THRESHOLD` environment variable.

### Features

### Fixes

- **Fix NLTK Download** to use nltk assets in docker image
- removed the ability to automatically download nltk package if missing

## 0.16.12

### Enhancements

- **Prepare auto-partitioning for pluggable partitioners**. Move toward a uniform partitioner call signature so a custom or override partitioner can be registered without code changes.
- **Add NDJSON file type support.**

### Features

### Fixes

- **Base image has been updated.**
- **Upgrade ruff to latest.** Previously the ruff version was pinned to <0.5. Remove that pin and fix the handful of lint items that resulted.
- **CSV with asserted XLS content-type is correctly identified as CSV.** Resolves a bug where a CSV file with an asserted content-type of `application/vnd.ms-excel` was incorrectly identified as an XLS file.
- **Improve element-type mapping for Chinese text.** Fixes bug where Chinese text would produce large numbers of false-positive `Title` elements.
- **Improve element-type mapping for HTML.** Fixes bug where certain non-title elements were classified as `Title`.

## 0.16.11

### Enhancements

- **Enhance quote standardization tests** with additional Unicode scenarios
- **Relax table segregation rule in chunking.** Previously a `Table` element was always segregated into its own pre-chunk such that the `Table` appeared alone in a chunk or was split into multiple `TableChunk` elements, but never combined with `Text`-subtype elements. Allow table elements to be combined with other elements in the same chunk when space allows.
- **Compute chunk length based solely on `element.text`.** Previously `.metadata.text_as_html` was also considered and since it is always longer that the text (due to HTML tag overhead) it was the effective length criterion. Remove text-as-html from the length calculation such that text-length is the sole criterion for sizing a chunk.

### Features

### Fixes

- Fix ipv4 regex to correctly include up to three digit octets.

## 0.16.10

### Enhancements

### Features

### Fixes

- **Fix original file doctype detection** from cct converted file paths for metrics calculation.

## 0.16.9

### Enhancements

### Features

### Fixes

- **Fix NLTK Download** to not download from unstructured S3 Bucket

## 0.16.8

### Enhancements
- **Metrics: Weighted table average is optional**

### Features

### Fixes

## 0.16.7

### Enhancements
- **Add image_alt_mode to partition_html** Adds an `image_alt_mode` parameter to `partition_html()` to control how alt text is extracted from images in HTML documents for `html_parser_version=v2` . The parameter can be set to `to_text` to extract alt text as text from `<img>` html tags

### Features

### Fixes


## 0.16.6

### Enhancements
- **Every `<table>` tag is considered to be ontology.Table** Added special handling for tables in HTML partitioning (`html_parser_version=v2`. This change is made to improve the accuracy of table extraction from HTML documents.
- **Every HTML has default ontology class assigned** When parsing HTML with `html_parser_version=v2` to ontology each defined HTML in the Ontology has assigned default ontology class. This way it is possible to assign ontology class instead of UncategorizedText when the HTML tag is predicted correctly without class assigned class
- **Use (number of actual table) weighted average for table metrics** In evaluating table metrics the mean aggregation now uses the actual number of tables in a document to weight the metric scores

### Features

### Fixes
- **ElementMetadata consolidation** Now `text_as_html` metadata is combined across all elements in CompositeElement when chunking HTML output

## 0.16.5

### Enhancements

### Features

### Fixes
- **Fixes parsing HTML v2 parser** Now max recursion limit is set and value is correctly extracted from ontology element


## 0.16.4

### Enhancements

* **`value` attribute in `<input/>` element is parsed to `OntologyElement.text` in ontology**
* **`id` and `class` attributes removed from Table subtags in HTML partitioning**
* **cleaned `to_html` and newly introduced `to_text` in `OntologyElement`**
* **Elements created from V2 HTML are less granular** Added merging of adjacent text elements and inline html tags in the HTML partitioner to reduce the number of elements created from V2 HTML.

### Features

* **Add support for link extraction in pdf hi_res strategy.** The `partition_pdf()` function now supports link extraction when using the `hi_res` strategy, allowing users to extract hyperlinks from PDF documents more effectively.

### Fixes


## 0.16.3

### Enhancements

### Features

### Fixes

* **V2 elements without first parent ID can be parsed**
* **Fix missing elements when layout element parsed in V2 ontology**
* updated **unstructured-inference** to be **0.8.1** in requirements/extra-pdf-image.in


## 0.16.2

### Enhancements

### Features

* **Whitespace-invariant CCT distance metric.** CCT Levenshtein distance for strings is by default computed with standardized whitespaces.

### Fixes

* **Fixed retry config settings for partition_via_api function** If the SDK's default retry config is not set the retry config getter function does not fail anymore.

## 0.16.1

### Enhancements

* **Bump `unstructured-inference` to 0.7.39** and upgrade other dependencies
* **Round coordinates** Round coordinates when computing bounding box overlaps in `pdfminer_processing.py` to nearest machine precision. This can help reduce underterministic behavior from machine precision that affects which bounding boxes to combine.
* **Request retry parameters in `partition_via_api` function.** Expose retry-mechanism related parameters in the `partition_via_api` function to allow users to configure the retry behavior of the API requests.

### Features

* **Parsing HTML to Unstructured Elements and back**

### Fixes

* **Remove unsupported chipper model**
* **Rewrite of `partition.email` module and tests.** Use modern Python stdlib `email` module interface to parse email messages and attachments. This change shortens and simplifies the code, and makes it more robust and maintainable. Several historical problems were remedied in the process.
* **Minify text_as_html from DOCX.** Previously `.metadata.text_as_html` for DOCX tables was "bloated" with whitespace and noise elements introduced by `tabulate` that produced over-chunking and lower "semantic density" of elements. Reduce HTML to minimum character count while preserving all text.
* **Fall back to filename extension-based file-type detection for unidentified OLE files.** Resolves a problem where a DOC file that could not be detected as such by `filetype` was incorrectly identified as a MSG file.
* **Minify text_as_html from XLSX.** Previously `.metadata.text_as_html` for DOCX tables was "bloated" with whitespace and noise elements introduced by `pandas` that produced over-chunking and lower "semantic density" of elements. Reduce HTML to minimum character count while preserving all text.
* **Minify text_as_html from CSV.** Previously `.metadata.text_as_html` for CSV tables was "bloated" with whitespace and noise elements introduced by `pandas` that produced over-chunking and lower "semantic density" of elements. Reduce HTML to minimum character count while preserving all text.
* **Minify text_as_html from PPTX.** Previously `.metadata.text_as_html` for PPTX tables was "bloated" with whitespace and noise elements introduced by `tabulate` that produced over-chunking and lower "semantic density" of elements. Reduce HTML to minimum character count while preserving all text and structure.

## 0.16.0

### Enhancements

* **Remove ingest implementation.** The deprecated ingest functionality has been removed, as it is now maintained in the separate [unstructured-ingest](https://github.com/Unstructured-IO/unstructured-ingest) repository.
  * Replace extras in `requirements/ingest` directory with a new `ingest.txt` extra for installing the `unstructured-ingest` library.
  * Remove the `unstructured.ingest` submodule.
  * Delete all shell scripts previously used for destination ingest tests.

### Features

### Fixes

* **Add language parameter to `OCRAgentGoogleVision`.**  Introduces an optional language parameter in the `OCRAgentGoogleVision` constructor to serve as a language hint for `document_text_detection`. This ensures compatibility with the OCRAgent's `get_instance` method and resolves errors when parsing PDFs with Google Cloud Vision as the OCR agent.

## 0.15.14

### Enhancements

### Features

* **Add (but do not install) a new post-partitioning decorator to handle metadata added for all file-types, like `.filename`, `.filetype` and `.languages`.** This will be installed in a closely following PR to replace the four currently being used for this purpose.

### Fixes

* **Update Python SDK usage in `partition_via_api`.** Make a minor syntax change to ensure forward compatibility with the upcoming 0.26.0 Python SDK.
* **Remove "unused" `date_from_file_object` parameter.** As part of simplifying partitioning parameter set, remove `date_from_file_object` parameter. A file object does not have a last-modified date attribute so can never give a useful value. When a file-object is used as the document source (such as in Unstructured API) the last-modified date must come from the `metadata_last_modified` argument.
* **Fix occasional `KeyError` when mapping parent ids to hash ids.** Occasionally the input elements into `assign_and_map_hash_ids` can contain duplicated element instances, which lead to error when mapping parent id.
* **Allow empty text files.** Fixes an issue where text files with only white space would fail to be partitioned.
* **Remove double-decoration for CSV, DOC, ODT partitioners.** Refactor these partitioners to use the new `@apply_metadata()` decorator and only decorate the principal partitioner (CSV and DOCX in this case); remove decoration from delegating partitioners.
* **Remove double-decoration for PPTX, TSV, XLSX, and XML partitioners.** Refactor these partitioners to use the new `@apply_metadata()` decorator and only decorate the principal partitioner; remove decoration from delegating partitioners.
* **Remove double-decoration for HTML, EPUB, MD, ORG, RST, and RTF partitioners.** Refactor these partitioners to use the new `@apply_metadata()` decorator and only decorate the principal partitioner (HTML in this case); remove decoration from delegating partitioners.
* **Remove obsolete min_partition/max_partition args from TXT and EML.** The legacy `min_partition` and `max_partition` parameters were an initial rough implementation of chunking but now interfere with chunking and are unused. Remove those parameters from `partition_text()` and `partition_email()`.
* **Remove double-decoration on EML and MSG.** Refactor these partitioners to rely on the new `@apply_metadata()` decorator operating on partitioners they delegate to (TXT, HTML, and all others for attachments) and remove direct decoration from EML and MSG.
* **Remove double-decoration for PPT.** Remove decorators from the delegating PPT partitioner.
* **Quick-fix CI error in auto test-filetype.** Better fix to follow shortly.

## 0.15.13

### BREAKING CHANGES

* **Remove dead experimental code.** Unused code in `file_utils.experimental` and `file_utils.metadata` was removed. These functions were never published in the documentation, but if a client dug these out and used them this removal could break client code.

### Enhancements

* **Improve `pdfminer` image cleanup process**. Optimized the removal of duplicated pdfminer images by performing the cleanup before merging elements, rather than after. This improvement reduces execution time and enhances overall processing speed of PDF documents.

### Features

### Fixes

* **Fixes high memory overhead for intersection area computation** Using `numpy.float32` for coordinates and remove intermediate variables to reduce memory usage when computing intersection areas
* **Fixes the `arm64` image build** `arm64` builds are now fixed and will be available against starting with the `0.15.13` release.

## 0.15.12

### Enhancements

* **Improve `pdfminer` element processing** Implemented splitting of `pdfminer` elements (groups of text chunks) into smaller bounding boxes (text lines). This prevents loss of information from the object detection model and facilitates more effective removal of duplicated `pdfminer` text.

### Features

### Fixes

* **Fixed table accuracy metric** Table accuracy was incorrectly using column content difference in calculating row accuracy.

## 0.15.11

### Enhancements

* **Add deprecation warning to embed code**
* **Remove ingest console script**

## 0.15.10

### Enhancements

* **Enhance `pdfminer` element cleanup** Expand removal of `pdfminer` elements to include those inside all `non-pdfminer` elements, not just `tables`.
* **Modified analysis drawing tools to dump to files and draw from dumps** If the parameter `analysis` of the `partition_pdf` function is set to `True`, the layout for Object Detection, Pdfminer Extraction, OCR and final layouts will be dumped as json files. The drawers now accept dict (dump) objects instead of internal classes instances.
* **Vectorize pdfminer elements deduplication computation**. Use `numpy` operations to compute IOU and sub-region membership instead of using simply loop. This improves the speed of deduplicating elements for pages with a lot of elements.

### Features

### Fixes

## 0.15.9

### Enhancements

### Features

* **Add support for encoding parameter in partition_csv**

### Fixes

* **Check storage contents for OLE file type detection** Updates `detect_filetype` to check the content of OLE files to more reliable differentiate DOC, PPT, XLS, and MSG files. As part of this, the `"msg"` extra was removed because the `python-oxmsg` package is now a base dependency.
* **Fix disk space leaks and Windows errors when accessing file.name on a NamedTemporaryFile** Uses of `NamedTemporaryFile(..., delete=False)` and/or uses of `file.name` of NamedTemporaryFiles have been replaced with TemporaryFileDirectory to avoid a known issue: https://docs.python.org/3/library/tempfile.html#tempfile.NamedTemporaryFile

## 0.15.8

### Enhancements

* **Bump unstructured.paddleocr to 2.8.1.0.**

### Features

* **Add MixedbreadAI embedder** Adds MixedbreadAI embeddings to support embedding via Mixedbread AI.

### Fixes

* **Replace `pillow-heif` with `pi-heif`**. Replaces `pillow-heif` with `pi-heif` due to more permissive licensing on the wheel for `pi-heif`.
* **Minify text_as_html from DOCX.** Previously `.metadata.text_as_html` for DOCX tables was "bloated" with whitespace and noise elements introduced by `tabulate` that produced over-chunking and lower "semantic density" of elements. Reduce HTML to minimum character count without preserving all text.
* **Fall back to filename extension-based file-type detection for unidentified OLE files.** Resolves a problem where a DOC file that could not be detected as such by `filetype` was incorrectly identified as a MSG file.

## 0.15.7

### Enhancements

### Features

### Fixes

* **Fix NLTK data download path to prevent nested directories**. Resolved an issue where a nested "nltk_data" directory was created within the parent "nltk_data" directory when it already existed. This fix prevents errors in checking for existing downloads and loading models from NLTK data.

## 0.15.6

### Enhancements

### Features

### Fixes

* **Bump to NLTK 3.9.x** Bumps to the latest `nltk` version to resolve CVE.
* **Update CI for `ingest-test-fixture-update-pr` to resolve NLTK model download errors.**
* **Synchronized text and html on `TableChunk` splits.** When a `Table` element is divided during chunking to fit the chunking window, `TableChunk.text` corresponds exactly with the table text in `TableChunk.metadata.text_as_html`, `.text_as_html` is always parseable HTML, and the table is split on even row boundaries whenever possible.

## 0.15.5

### Enhancements

### Features

### Fixes

* **Revert to using `unstructured.pytesseract` fork**. Due to the unavailability of some recent release versions of `pytesseract` on PyPI, the project now uses the `unstructured.pytesseract` fork to ensure stability and continued support.
* **Bump `libreoffice` verson in image.** Bumps the `libreoffice` version to `25.2.5.2` to address CVEs.
* **Downgrade NLTK dependency version for compatibility**. Due to the unavailability of `nltk==3.8.2` on PyPI, the NLTK dependency has been downgraded to `<3.8.2`. This change ensures continued functionality and compatibility.

## 0.15.4

### Enhancements

### Features

### Fixes

* **Resolve an installation error with `pytesseract>=0.3.12` that occurred during `pip install unstructured[pdf]==0.15.3`.**

## 0.15.3

### Enhancements

### Features

### Fixes

* **Remove the custom index URL from `extra-paddleocr.in` to resolve the error in the `setup.py` configuration.**

## 0.15.2

### Enhancements

* **Improve directory handling when extracting image blocks**. The `figures` directory is no longer created when the `extract_image_block_to_payload` parameter is set to `True`.

### Features

* **Added per-class Object Detection metrics in the evaluation**. The metrics include average precision, precision, recall, and f1-score for each class in the dataset.

### Fixes

* **Updates NLTK data file for compatibility with `nltk>=3.8.2`**. The NLTK data file now container `punkt_tab`, making it possible to upgrade to `nltk>=3.8.2`. The `nltk==3.8.2` patches CVE-2024-39705.
* **Renames Astra to Astra DB** Conforms with DataStax internal naming conventions.
* **Accommodate single-column CSV files.** Resolves a limitation of `partition_csv()` where delimiter detection would fail on a single-column CSV file (which naturally has no delimeters).
* **Accommodate `image/jpg` in PPTX as alias for `image/jpeg`.** Resolves problem partitioning PPTX files having an invalid `image/jpg` (should be `image/jpeg`) MIME-type in the `[Content_Types].xml` member of the PPTX Zip archive.
* **Fixes an issue in Object Detection metrics** The issue was in preprocessing/validating the ground truth and predicted data for object detection metrics.
* **Removes dependency on unstructured.pytesseract** Unstructured forked pytesseract while waiting for code to be upstreamed. Now that the new version has been released, this fork can be removed.

## 0.15.1

### Enhancements

* **Improve `pdfminer` embedded `image` extraction to exclude text elements and produce more accurate bounding boxes.** This results in cleaner, more precise element extraction in `pdf` partitioning.

### Features

* **Update partition_eml and partition_msg to capture cc, bcc, and message_id fields** Cc, bcc, and message_id information is captured in element metadata for both msg and email partitioning and `Recipient` elements are generated for cc and bcc when `include_headers=True` for email partitioning.
* **Mark ingest as deprecated** Begin sunset of ingest code in this repo as it's been moved to a dedicated repo.
* **Add `pdf_hi_res_max_pages` argument for partitioning, which allows rejecting PDF files that exceed this page number limit, when the `high_res` strategy is chosen.** By default, it will allow parsing PDF files with an unlimited number of pages.

### Fixes

* **Update `HuggingFaceEmbeddingEncoder` to use `HuggingFaceEmbeddings` from `langchain_huggingface` package instead of the deprecated version from `langchain-community`.** This resolves the deprecation warning and ensures compatibility with future versions of langchain.
* **Update `OpenAIEmbeddingEncoder` to use `OpenAIEmbeddings` from `langchain-openai` package instead of the deprecated version from `langchain-community`.** This resolves the deprecation warning and ensures compatibility with future versions of langchain.
* **Update import of Pinecone exception** Adds compatibility for pinecone-client>=5.0.0
* **File-type detection catches non-existent file-path.** `detect_filetype()` no longer silently falls back to detecting a file-type based on the extension when no file exists at the path provided. Instead `FileNotFoundError` is raised. This provides consistent user notification of a mis-typed path rather than an unpredictable exception from a file-type specific partitioner when the file cannot be opened.
* **EML files specified as a file-path are detected correctly.** Resolved a bug where an EML file submitted to `partition()` as a file-path was identified as TXT and partitioned using `partition_text()`. EML files specified by path are now identified and processed correctly, including processing any attachments.
* **A DOCX, PPTX, or XLSX file specified by path and ambiguously identified as MIME-type "application/octet-stream" is identified correctly.** Resolves a shortcoming where a file specified by path immediately fell back to filename-extension based identification when misidentified as "application/octet-stream", either by asserted content type or a mis-guess by libmagic. An MS Office file misidentified in this way is now correctly identified regardless of its filename and whether it is specified by path or file-like object.
* **Textual content retrieved from a URL with gzip transport compression now partitions correctly.** Resolves a bug where a textual file-type (such as Markdown) retrieved by passing a URL to `partition()` would raise when `gzip` compression was used for transport by the server.
* **A DOCX, PPTX, or XLSX content-type asserted on partition is confirmed or fixed.** Resolves a bug where calling `partition()` with a swapped MS-Office `content_type` would cause the file-type to be misidentified. A DOCX, PPTX, or XLSX MIME-type received by `partition()` is now checked for accuracy and corrected if the file is for a different MS-Office 2007+ type.
* **DOC, PPT, XLS, and MSG files are now auto-detected correctly.** Resolves a bug where DOC, PPT, and XLS files were auto-detected as MSG files under certain circumstances.

## 0.15.0

### Enhancements

* **Improve text clearing process in email partitioning.** Updated the email partitioner to remove both `=\n` and `=\r\n` characters during the clearing process. Previously, only `=\n` characters were removed.
* **Bump unstructured.paddleocr to 2.8.0.1.**
* **Refine HTML parser to accommodate block element nested in phrasing.** HTML parser no longer raises on a block element (e.g. `<p>`, `<div>`) nested inside a phrasing element (e.g. `<strong>` or `<cite>`). Instead it breaks the phrasing run (and therefore element) at the block-item start and begins a new phrasing run after the block-item. This is consistent with how the browser determines element boundaries in this situation.
* **Install rewritten HTML parser to fix 12 existing bugs and provide headroom for refinement and growth.** A rewritten HTML parser resolves a collection of outstanding bugs with HTML partitioning and provides a firm foundation for further elaborating that important partitioner.
* **CI check for dependency licenses** Adds a CI check to ensure dependencies are appropriately licensed.

### Features

* **Add support for specifying OCR language to `partition_pdf()`.** Extend language specification capability to `PaddleOCR` in addition to `TesseractOCR`. Users can now specify OCR languages for both OCR engines when using `partition_pdf()`.
* **Add AstraDB source connector** Adds support for ingesting documents from AstraDB.

### Fixes

* **Remedy error on Windows when `nltk` binaries are downloaded.** Work around a quirk in the Windows implementation of `tempfile.NamedTemporaryFile` where accessing the temporary file by name raises `PermissionError`.
* **Move Astra embedded_dimension to write config**

## 0.14.10

### Enhancements

* **Update unstructured-client dependency** Change unstructured-client dependency pin back to greater than min version and updated tests that were failing given the update.
* **`.doc` files are now supported in the `arm64` image.**. `libreoffice24` is added to the `arm64` image, meaning `.doc` files are now supported. We have follow on work planned to investigate adding `.ppt` support for `arm64` as well.
* **Add table detection metrics: recall, precision and f1.**
* **Remove unused _with_spans metrics.**

### Features

**Add Object Detection Metrics to CI** Add object detection metrics (average precision, precision, recall and f1-score) implementations.

### Fixes

* **Fix counting false negatives and false positives in table structure evaluation.**
* **Fix Slack CI test** Change channel that Slack test is pointing to because previous test bot expired
* **Remove NLTK download** Removes `nltk.download` in favor of downloading from an S3 bucket we host to mitigate CVE-2024-39705

## 0.14.9

### Enhancements

* **Added visualization and OD model result dump for PDF** In PDF `hi_res` strategy the `analysis` parameter can be used to visualize the result of the OD model and dump the result to a file. Additionally, the visualization of bounding boxes of each layout source is rendered and saved for each page.
* **`partition_docx()` distinguishes "file not found" from "not a ZIP archive" error.** `partition_docx()` now provides different error messages for "file not found" and "file is not a ZIP archive (and therefore not a DOCX file)". This aids diagnosis since these two conditions generally point in different directions as to the cause and fix.

### Features

### Fixes

* **Fix a bug where multiple `soffice` processes could be attempted** Add a wait mechanism in `convert_office_doc` so that the function first checks if another `soffice` is running already: if yes wait till the other process finishes or till the wait timeout before spawning a subprocess to run `soffice`
* **`partition()` now forwards `strategy` arg to `partition_docx()`, `partition_pptx()`, and their brokering partitioners for DOC, ODT, and PPT formats.** A `strategy` argument passed to `partition()` (or the default value "auto" assigned by `partition()`) is now forwarded to `partition_docx()`, `partition_pptx()`, and their brokering partitioners when those filetypes are detected.

## 0.14.8

### Enhancements

* **Move arm64 image to wolfi-base** The `arm64` image now runs on `wolfi-base`. The `arm64` build for `wolfi-base` does not yet include `libreoffce`, and so `arm64` does not currently support processing `.doc`, `.ppt`, or `.xls` file. If you need to process those files on `arm64`, use the legacy `rockylinux` image.

### Features

### Fixes

* **Bump unstructured-inference==0.7.36** Fix `ValueError` when converting cells to html.
* **`partition()` now forwards `strategy` arg to `partition_docx()`, `partition_ppt()`, and `partition_pptx()`.** A `strategy` argument passed to `partition()` (or the default value "auto" assigned by `partition()`) is now forwarded to `partition_docx()`, `partition_ppt()`, and `partition_pptx()` when those filetypes are detected.
* **Fix missing sensitive field markers** for embedders

## 0.14.7

### Enhancements

* **Pull from `wolfi-base` image.** The amd64 image now pulls from the `unstructured` `wolfi-base` image to avoid duplication of dependency setup steps.
* **Fix windows temp file.** Make the creation of a temp file in unstructured/partition/pdf_image/ocr.py windows compatible.

### Features

* **Expose conversion functions for tables** Adds public functions to convert tables from HTML to the Deckerd format and back
* **Adds Kafka Source and Destination** New source and destination connector added to all CLI ingest commands to support reading from and writing to Kafka streams. Also supports Confluent Kafka.

### Fixes

* **Fix an error publishing docker images.** Update user in docker-smoke-test to reflect changes made by the amd64 image pull from the "unstructured" "wolfi-base" image.
* **Fix a IndexError when partitioning a pdf with values for both `extract_image_block_types` and `starting_page_number`.

## 0.14.6

### Enhancements

* **Bump unstructured-inference==0.7.35** Fix syntax for generated HTML tables.

### Features

* **tqdm ingest support** add optional flag to ingest flow to print out progress bar of each step in the process.

### Fixes

* **Remove deprecated `overwrite_schema` kwarg from Delta Table connector.** The `overwrite_schema` kwarg is deprecated in `deltalake>=0.18.0`. `schema_mode=` should be used now instead. `schema_mode="overwrite"` is equivalent to `overwrite_schema=True` and `schema_mode="merge"` is equivalent to `overwrite_schema="False"`. `schema_mode` defaults to `None`. You can also now specify `engine`, which defaults to `"pyarrow"`. You need to specify `enginer="rust"` to use `"schema_mode"`.
* **Fix passing parameters to python-client** - Remove parsing list arguments to strings in passing arguments to python-client in Ingest workflow and `partition_via_api`
* **table metric bug fix** get_element_level_alignment()now will find all the matched indices in predicted table data instead of only returning the first match in the case of multiple matches for the same gt string.
* **fsspec connector path/permissions bug** V2 fsspec connectors were failing when defined relative filepaths had leading slash. This strips that slash to guarantee the relative path never has it.
* **Dropbox connector internal file path bugs** Dropbox source connector currently raises exceptions when indexing files due to two issues: a path formatting idiosyncrasy of the Dropbox library and a divergence in the definition of the Dropbox libraries fs.info method, expecting a 'url' parameter rather than 'path'.
* **update table metric evaluation to handle corrected HTML syntax for tables** This change is connected to the update in [unstructured-inference change](https://github.com/Unstructured-IO/unstructured-inference/pull/355) - fixes transforming HTML table to deckerd and internal cells format.

## 0.14.5

### Enhancements

* **Filtering for tar extraction** Adds tar filtering to the compression module for connectors to avoid decompression malicious content in `.tar.gz` files. This was added to the Python `tarfile` lib in Python 3.12. The change only applies when using Python 3.12 and above.
* **Use `python-oxmsg` for `partition_msg()`.** Outlook MSG emails are now partitioned using the `python-oxmsg` package which resolves some shortcomings of the prior MSG parser.

### Features

### Fixes

* **8-bit string Outlook MSG files are parsed.** `partition_msg()` is now able to parse non-unicode Outlook MSG emails.
* **Attachments to Outlook MSG files are extracted intact.** `partition_msg()` is now able to extract attachments without corruption.

## 0.14.4

### Enhancements

* **Move logger error to debug level when PDFminer fails to extract text** which includes error message for Invalid dictionary construct.
* **Add support for Pinecone serverless** Adds Pinecone serverless to the connector tests. Pinecone
  serverless will work version versions >=0.14.2, but hadn't been tested until now.

### Features

- **Allow configuration of the Google Vision API endpoint** Add an environment variable to select the Google Vision API in the US or the EU.

### Fixes

* **Address the issue of unrecognized tables in `UnstructuredTableTransformerModel`** When a table is not recognized, the `element.metadata.text_as_html` attribute is set to an empty string.
* **Remove root handlers in ingest logger**. Removes root handlers in ingest loggers to ensure secrets aren't accidentally exposed in Colab notebooks.
* **Fix V2 S3 Destination Connector authentication** Fixes bugs with S3 Destination Connector where the connection config was neither registered nor properly deserialized.
* **Clarified dependence on particular version of `python-docx`** Pinned `python-docx` version to ensure a particular method `unstructured` uses is included.
* **Ingest preserves original file extension** Ingest V2 introduced a change that dropped the original extension for upgraded connectors. This reverts that change.

## 0.14.3

### Enhancements

* **Move `category` field from Text class to Element class.**
* **`partition_docx()` now supports pluggable picture sub-partitioners.** A subpartitioner that accepts a DOCX `Paragraph` and generates elements is now supported. This allows adding a custom sub-partitioner that extracts images and applies OCR or summarization for the image.
* **Add VoyageAI embedder** Adds VoyageAI embeddings to support embedding via Voyage AI.

### Features

### Fixes

* **Fix `partition_pdf()` to keep spaces in the text**. The control character `\t` is now replaced with a space instead of being removed when merging inferred elements with embedded elements.
* **Turn off XML resolve entities** Sets `resolve_entities=False` for XML parsing with `lxml`
  to avoid text being dynamically injected into the XML document.
* **Add backward compatibility for the deprecated pdf_infer_table_structure parameter**.
* **Add the missing `form_extraction_skip_tables` argument to the `partition_pdf_or_image` call**.
  to avoid text being dynamically injected into the XML document.
* **Chromadb change from Add to Upsert using element_id to make idempotent**
* **Diable `table_as_cells` output by default** to reduce overhead in partition; now `table_as_cells` is only produced when the env `EXTACT_TABLE_AS_CELLS` is `true`
* **Reduce excessive logging** Change per page ocr info level logging into detail level trace logging
* **Replace try block in `document_to_element_list` for handling HTMLDocument** Use `getattr(element, "type", "")` to get the `type` attribute of an element when it exists. This is more explicit way to handle the special case for HTML documents and prevents other types of attribute error from being silenced by the try block

## 0.14.2

### Enhancements

* **Bump unstructured-inference==0.7.33**.

### Features

* **Add attribution to the `pinecone` connector**.

### Fixes

## 0.14.1

### Enhancements

* **Refactor code related to embedded text extraction**. The embedded text extraction code is moved from `unstructured-inference` to `unstructured`.

### Features

* **Large improvements to the ingest process:**
  * Support for multiprocessing and async, with limits for both.
  * Streamlined to process when mapping CLI invocations to the underlying code
  * More granular steps introduced to give better control over process (i.e. dedicated step to uncompress files already in the local filesystem, new optional staging step before upload)
  * Use the python client when calling the unstructured api for partitioning or chunking
  * Saving the final content is now a dedicated destination connector (local) set as the default if none are provided. Avoids adding new files locally if uploading elsewhere.
  * Leverage last modified date when deciding if new files should be downloaded and reprocessed.
  * Add attribution to the `pinecone` connector
  * **Add support for Python 3.12**. `unstructured` now works with Python 3.12!

### Fixes

## 0.14.0

### BREAKING CHANGES

* **Turn table extraction for PDFs and images off by default**. Reverting the default behavior for table extraction to "off" for PDFs and images. A number of users didn't realize we made the change and were impacted by slower processing times due to the extra model call for table extraction.

### Enhancements

* **Skip unnecessary element sorting in `partition_pdf()`**. Skip element sorting when determining whether embedded text can be extracted.
* **Faster evaluation** Support for concurrent processing of documents during evaluation
* **Add strategy parameter to `partition_docx()`.** Behavior of future enhancements may be sensitive the partitioning strategy. Add this parameter so `partition_docx()` is aware of the requested strategy.
* **Add GLOBAL_WORKING_DIR and GLOBAL_WORKING_PROCESS_DIR** configuration parameteres to control temporary storage.

### Features

* **Add form extraction basics (document elements and placeholder code in partition)**. This is to lay the ground work for the future. Form extraction models are not currently available in the library. An attempt to use this functionality will end in a `NotImplementedError`.

### Fixes

* **Add missing starting_page_num param to partition_image**
* **Make the filename and file params for partition_image and partition_pdf match the other partitioners**
* **Fix include_slide_notes and include_page_breaks params in partition_ppt**
* **Re-apply: skip accuracy calculation feature** Overwritten by mistake
* **Fix type hint for paragraph_grouper param** `paragraph_grouper` can be set to `False`, but the type hint did not not reflect this previously.
* **Remove links param from partition_pdf** `links` is extracted during partitioning and is not needed as a paramter in partition_pdf.
* **Improve CSV delimeter detection.** `partition_csv()` would raise on CSV files with very long lines.
* **Fix disk-space leak in `partition_doc()`.** Remove temporary file created but not removed when `file` argument is passed to `partition_doc()`.
* **Fix possible `SyntaxError` or `SyntaxWarning` on regex patterns.** Change regex patterns to raw strings to avoid these warnings/errors in Python 3.11+.
* **Fix disk-space leak in `partition_odt()`.** Remove temporary file created but not removed when `file` argument is passed to `partition_odt()`.
* **AstraDB: option to prevent indexing metadata**
* **Fix Missing py.typed**

## 0.13.7

### Enhancements

* **Remove `page_number` metadata fields** for HTML partition until we have a better strategy to decide page counting.
* **Extract OCRAgent.get_agent().** Generalize access to the configured OCRAgent instance beyond its use for PDFs.
* **Add calculation of table related metrics which take into account colspans and rowspans**
* **Evaluation: skip accuracy calculation** for files for which output and ground truth sizes differ greatly

### Features

* **add ability to get ratio of `cid` characters in embedded text extracted by `pdfminer`**.

### Fixes

* **`partition_docx()` handles short table rows.** The DOCX format allows a table row to start late and/or end early, meaning cells at the beginning or end of a row can be omitted. While there are legitimate uses for this capability, using it in practice is relatively rare. However, it can happen unintentionally when adjusting cell borders with the mouse. Accommodate this case and generate accurate `.text` and `.metadata.text_as_html` for these tables.
* **Remedy macOS test failure not triggered by CI.** Generalize temp-file detection beyond hard-coded Linux-specific prefix.
* **Remove unnecessary warning log for using default layout model.**
* **Add chunking to partition_tsv** Even though partition_tsv() produces a single Table element, chunking is made available because the Table element is often larger than the desired chunk size and must be divided into smaller chunks.

## 0.13.6

### Enhancements

### Features

### Fixes

- **ValueError: Invalid file (FileType.UNK) when parsing Content-Type header with charset directive** URL response Content-Type headers are now parsed according to RFC 9110.

## 0.13.5

### Enhancements

### Features

### Fixes

* **KeyError raised when updating parent_id** In the past, combining `ListItem` elements could result in reusing the same memory location which then led to unexpected side effects when updating element IDs.
* **Bump unstructured-inference==0.7.29**: table transformer predictions are now removed if confidence is below threshold

## 0.13.4

### Enhancements

* **Unique and deterministic hash IDs for elements** Element IDs produced by any partitioning
  function are now deterministic and unique at the document level by default. Before, hashes were
  based only on text; however, they now also take into account the element's sequence number on a
  page, the page's number in the document, and the document's file name.
* **Enable remote chunking via unstructured-ingest** Chunking using unstructured-ingest was
  previously limited to local chunking using the strategies `basic` and `by_title`. Remote chunking
  options via the API are now accessible.
* **Save table in cells format**. `UnstructuredTableTransformerModel` is able to return predicted table in cells format

### Features

* **Add a `PDF_ANNOTATION_THRESHOLD` environment variable to control the capture of embedded links in `partition_pdf()` for `fast` strategy**.
* **Add integration with the Google Cloud Vision API**. Adds a third OCR provider, alongside Tesseract and Paddle: the Google Cloud Vision API.

### Fixes

* **Remove ElementMetadata.section field.**. This field was unused, not populated by any partitioners.

## 0.13.3

### Enhancements

* **Remove duplicate image elements**. Remove image elements identified by PDFMiner that have similar bounding boxes and the same text.
* **Add support for `start_index` in `html` links extraction**
* **Add `strategy` arg value to `_PptxPartitionerOptions`.** This makes this paritioning option available for sub-partitioners to come that may optionally use inference or other expensive operations to improve the partitioning.
* **Support pluggable sub-partitioner for PPTX Picture shapes.** Use a distinct sub-partitioner for partitioning PPTX Picture (image) shapes and allow the default picture sub-partitioner to be replaced at run-time by one of the user's choosing.
* **Introduce `starting_page_number` parameter to partitioning functions** It applies to those partitioners which support `page_number` in element's metadata: PDF, TIFF, XLSX, DOC, DOCX, PPT, PPTX.
* **Redesign the internal mechanism of assigning element IDs** This allows for further enhancements related to element IDs such as deterministic and document-unique hashes. The way partitioning functions operate hasn't changed, which means `unique_element_ids` continues to be `False` by default, utilizing text hashes.

### Features

### Fixes

* **Add support for extracting text from tag tails in HTML**. This fix adds ability to generate separate elements using tag tails.
* **Add support for extracting text from `<b>` tags in HTML** Now `partition_html()` can extract text from `<b>` tags inside container tags (like `<div>`, `<pre>`).
* **Fix pip-compile make target** Missing base.in dependency missing from requirments make file added

## 0.13.2

### Enhancements

### Features

### Fixes

* **Brings back missing word list files** that caused `partition` failures in 0.13.1.

## 0.13.1

### Enhancements

* **Drop constraint on pydantic, supporting later versions** All dependencies has pydantic pinned at an old version. This explicit pin was removed, allowing the latest version to be pulled in when requirements are compiled.

### Features

* **Add a set of new `ElementType`s to extend future element types**

### Fixes

* **Fix `partition_html()` swallowing some paragraphs**. The `partition_html()` only considers elements with limited depth to avoid becoming the text representation of a giant div. This fix increases the limit value.
* **Fix SFTP** Adds flag options to SFTP connector on whether to use ssh keys / agent, with flag values defaulting to False. This is to prevent looking for ssh files when using username and password. Currently, username and password are required, making that always the case.

## 0.13.0

### Enhancements

* **Add `.metadata.is_continuation` to text-split chunks.** `.metadata.is_continuation=True` is added to second-and-later chunks formed by text-splitting an oversized `Table` element but not to their counterpart `Text` element splits. Add this indicator for `CompositeElement` to allow text-split continuation chunks to be identified for downstream processes that may wish to skip intentionally redundant metadata values in continuation chunks.
* **Add `compound_structure_acc` metric to table eval.** Add a new property to `unstructured.metrics.table_eval.TableEvaluation`: `composite_structure_acc`, which is computed from the element level row and column index and content accuracy scores
* **Add `.metadata.orig_elements` to chunks.** `.metadata.orig_elements: list[Element]` is added to chunks during the chunking process (when requested) to allow access to information from the elements each chunk was formed from. This is useful for example to recover metadata fields that cannot be consolidated to a single value for a chunk, like `page_number`, `coordinates`, and `image_base64`.
* **Add `--include_orig_elements` option to Ingest CLI.** By default, when chunking, the original elements used to form each chunk are added to `chunk.metadata.orig_elements` for each chunk. * The `include_orig_elements` parameter allows the user to turn off this behavior to produce a smaller payload when they don't need this metadata.
* **Add Google VertexAI embedder** Adds VertexAI embeddings to support embedding via Google Vertex AI.

### Features

* **Chunking populates `.metadata.orig_elements` for each chunk.** This behavior allows the text and metadata of the elements combined to make each chunk to be accessed. This can be important for example to recover metadata such as `.coordinates` that cannot be consolidated across elements and so is dropped from chunks. This option is controlled by the `include_orig_elements` parameter to `partition_*()` or to the chunking functions. This option defaults to `True` so original-elements are preserved by default. This behavior is not yet supported via the REST APIs or SDKs but will be in a closely subsequent PR to other `unstructured` repositories. The original elements will also not serialize or deserialize yet; this will also be added in a closely subsequent PR.
* **Add Clarifai destination connector** Adds support for writing partitioned and chunked documents into Clarifai.

### Fixes

* **Fix `clean_pdfminer_inner_elements()` to remove only pdfminer (embedded) elements merged with inferred elements**. Previously, some embedded elements were removed even if they were not merged with inferred elements. Now, only embedded elements that are already merged with inferred elements are removed.
* **Clarify IAM Role Requirement for GCS Platform Connectors**. The GCS Source Connector requires Storage Object Viewer and GCS Destination Connector requires Storage Object Creator IAM roles.
* **Change table extraction defaults** Change table extraction defaults in favor of using `skip_infer_table_types` parameter and reflect these changes in documentation.
* **Fix OneDrive dates with inconsistent formatting** Adds logic to conditionally support dates returned by office365 that may vary in date formatting or may be a datetime rather than a string. See previous fix for SharePoint
* **Adds tracking for AstraDB** Adds tracking info so AstraDB can see what source called their api.
* **Support AWS Bedrock Embeddings in ingest CLI** The configs required to instantiate the bedrock embedding class are now exposed in the api and the version of boto being used meets the minimum requirement to introduce the bedrock runtime required to hit the service.
* **Change MongoDB redacting** Original redact secrets solution is causing issues in platform. This fix uses our standard logging redact solution.

## 0.12.6

### Enhancements

* **Improve ability to capture embedded links in `partition_pdf()` for `fast` strategy** Previously, a threshold value that affects the capture of embedded links was set to a fixed value by default. This allows users to specify the threshold value for better capturing.
* **Refactor `add_chunking_strategy` decorator to dispatch by name.** Add `chunk()` function to be used by the `add_chunking_strategy` decorator to dispatch chunking call based on a chunking-strategy name (that can be dynamic at runtime). This decouples chunking dispatch from only those chunkers known at "compile" time and enables runtime registration of custom chunkers.
* **Redefine `table_level_acc` metric for table evaluation.** `table_level_acc` now is an average of individual predicted table's accuracy. A predicted table's accuracy is defined as the sequence matching ratio between itself and its corresponding ground truth table.

### Features

* **Added Unstructured Platform Documentation** The Unstructured Platform is currently in beta. The documentation provides how-to guides for setting up workflow automation, job scheduling, and configuring source and destination connectors.

### Fixes

* **Partitioning raises on file-like object with `.name` not a local file path.** When partitioning a file using the `file=` argument, and `file` is a file-like object (e.g. io.BytesIO) having a `.name` attribute, and the value of `file.name` is not a valid path to a file present on the local filesystem, `FileNotFoundError` is raised. This prevents use of the `file.name` attribute for downstream purposes to, for example, describe the source of a document retrieved from a network location via HTTP.
* **Fix SharePoint dates with inconsistent formatting** Adds logic to conditionally support dates returned by office365 that may vary in date formatting or may be a datetime rather than a string.
* **Include warnings** about the potential risk of installing a version of `pandoc` which does not support RTF files + instructions that will help resolve that issue.
* **Incorporate the `install-pandoc` Makefile recipe** into relevant stages of CI workflow, ensuring it is a version that supports RTF input files.
* **Fix Google Drive source key** Allow passing string for source connector key.
* **Fix table structure evaluations calculations** Replaced special value `-1.0` with `np.nan` and corrected rows filtering of files metrics basing on that.
* **Fix Sharepoint-with-permissions test** Ignore permissions metadata, update test.
* **Fix table structure evaluations for edge case** Fixes the issue when the prediction does not contain any table - no longer errors in such case.

## 0.12.5

### Enhancements

### Features

* Add `date_from_file_object` parameter to partition. If True and if file is provided via `file` parameter it will cause partition to infer last modified date from `file`'s content. If False, last modified metadata will be `None`.
* **Header and footer detection for fast strategy** `partition_pdf` with `fast` strategy now
  detects elements that are in the top or bottom 5 percent of the page as headers and footers.
* **Add parent_element to overlapping case output** Adds parent_element to the output for `identify_overlapping_or_nesting_case` and `catch_overlapping_and_nested_bboxes` functions.
* **Add table structure evaluation** Adds a new function to evaluate the structure of a table and return a metric that represents the quality of the table structure. This function is used to evaluate the quality of the table structure and the table contents.
* **Add AstraDB destination connector** Adds support for writing embedded documents into an AstraDB vector database.
* **Add OctoAI embedder** Adds support for embeddings via OctoAI.

### Fixes

* **Fix passing list type parameters when calling unstructured API via `partition_via_api()`** Update `partition_via_api()` to convert all list type parameters to JSON formatted strings before calling the unstructured client SDK. This will support image block extraction via `partition_via_api()`.
* **Fix `check_connection` in opensearch, databricks, postgres, azure connectors**
* **Fix don't treat plain text files with double quotes as JSON** If a file can be deserialized as JSON but it deserializes as a string, treat it as plain text even though it's valid JSON.
* **Fix `check_connection` in opensearch, databricks, postgres, azure connectors**
* **Fix cluster of bugs in `partition_xlsx()` that dropped content.** Algorithm for detecting "subtables" within a worksheet dropped table elements for certain patterns of populated cells such as when a trailing single-cell row appeared in a contiguous block of populated cells.
* **Improved documentation**. Fixed broken links and improved readability on `Key Concepts` page.
* **Rename `OpenAiEmbeddingConfig` to `OpenAIEmbeddingConfig`.**
* **Fix partition_json() doesn't chunk.** The `@add_chunking_strategy` decorator was missing from `partition_json()` such that pre-partitioned documents serialized to JSON did not chunk when a chunking-strategy was specified.

## 0.12.4

### Enhancements

* **Apply New Version of `black` formatting** The `black` library recently introduced a new major version that introduces new formatting conventions. This change brings code in the `unstructured` repo into compliance with the new conventions.
* **Move ingest imports to local scopes** Moved ingest dependencies into local scopes to be able to import ingest connector classes without the need of installing imported external dependencies. This allows lightweight use of the classes (not the instances. to use the instances as intended you'll still need the dependencies).
* **Add support for `.p7s` files** `partition_email` can now process `.p7s` files. The signature for the signed message is extracted and added to metadata.
* **Fallback to valid content types for emails** If the user selected content type does not exist on the email message, `partition_email` now falls back to anoter valid content type if it's available.

### Features

* **Add .heic file partitioning** .heic image files were previously unsupported and are now supported though partition_image()
* **Add the ability to specify an alternate OCR** implementation by implementing an `OCRAgent` interface and specify it using `OCR_AGENT` environment variable.
* **Add Vectara destination connector** Adds support for writing partitioned documents into a Vectara index.
* **Add ability to detect text in .docx inline shapes** extensions of docx partition, extracts text from inline shapes and includes them in paragraph's text

### Fixes

* **Fix `partition_pdf()` not working when using chipper model with `file`**
* **Handle common incorrect arguments for `languages` and `ocr_languages`** Users are regularly receiving errors on the API because they are defining `ocr_languages` or `languages` with additional quotationmarks, brackets, and similar mistakes. This update handles common incorrect arguments and raises an appropriate warning.
* **Default `hi_res_model_name` now relies on `unstructured-inference`** When no explicit `hi_res_model_name` is passed into `partition` or `partition_pdf_or_image` the default model is picked by `unstructured-inference`'s settings or os env variable `UNSTRUCTURED_HI_RES_MODEL_NAME`; it now returns the same model name regardless of `infer_table_structure`'s value; this function will be deprecated in the future and the default model name will simply rely on `unstructured-inference` and will not consider os env in a future release.
* **Fix remove Vectara requirements from setup.py - there are no dependencies**
* **Add missing dependency files to package manifest**. Updates the file path for the ingest
  dependencies and adds missing extra dependencies.
* **Fix remove Vectara requirements from setup.py - there are no dependencies **
* **Add title to Vectara upload - was not separated out from initial connector **
* **Fix change OpenSearch port to fix potential conflict with Elasticsearch in ingest test **

## 0.12.3

### Enhancements

* **Driver for MongoDB connector.** Adds a driver with `unstructured` version information to the
  MongoDB connector.

### Features

* **Add Databricks Volumes destination connector** Databricks Volumes connector added to ingest CLI.  Users may now use `unstructured-ingest` to write partitioned data to a Databricks Volumes storage service.

### Fixes

* **Fix support for different Chipper versions and prevent running PDFMiner with Chipper**
* **Treat YAML files as text.** Adds YAML MIME types to the file detection code and treats those
  files as text.
* **Fix FSSpec destination connectors check_connection.** FSSpec destination connectors did not use `check_connection`. There was an error when trying to `ls` destination directory - it may not exist at the moment of connector creation. Now `check_connection` calls `ls` on bucket root and this method is called on `initialize` of destination connector.
* **Fix databricks-volumes extra location.** `setup.py` is currently pointing to the wrong location for the databricks-volumes extra requirements. This results in errors when trying to build the wheel for unstructured. This change updates to point to the correct path.
* **Fix uploading None values to Chroma and Pinecone.** Removes keys with None values with Pinecone and Chroma destinations. Pins Pinecone dependency
* **Update documentation.** (i) best practice for table extration by using 'skip_infer_table_types' param, instead of 'pdf_infer_table_structure', and (ii) fixed CSS, RST issues and typo in the documentation.
* **Fix postgres storage of link_texts.** Formatting of link_texts was breaking metadata storage.

## 0.12.2

### Enhancements

### Features

### Fixes

* **Fix index error in table processing.** Bumps the `unstructured-inference` version to address and
  index error that occurs on some tables in the table transformer object.

## 0.12.1

### Enhancements

* **Allow setting image block crop padding parameter** In certain circumstances, adjusting the image block crop padding can improve image block extraction by preventing extracted image blocks from being clipped.
* **Add suport for bitmap images in `partition_image`** Adds support for `.bmp` files in
  `partition`, `partition_image`, and `detect_filetype`.
* **Keep all image elements when using "hi_res" strategy** Previously, `Image` elements with small chunks of text were ignored unless the image block extraction parameters (`extract_images_in_pdf` or `extract_image_block_types`) were specified. Now, all image elements are kept regardless of whether the image block extraction parameters are specified.
* **Add filetype detection for `.wav` files.** Add filetpye detection for `.wav` files.
* **Add "basic" chunking strategy.** Add baseline chunking strategy that includes all shared chunking behaviors without breaking chunks on section or page boundaries.
* **Add overlap option for chunking.** Add option to overlap chunks. Intra-chunk and inter-chunk overlap are requested separately. Intra-chunk overlap is applied only to the second and later chunks formed by text-splitting an oversized chunk. Inter-chunk overlap may also be specified; this applies overlap between "normal" (not-oversized) chunks.
* **Salesforce connector accepts private key path or value.** Salesforce parameter `private-key-file` has been renamed to `private-key`. Private key can be provided as path to file or file contents.
* **Update documentation**: (i) added verbiage about the free API cap limit, (ii) added deprecation warning on ``Staging`` bricks in favor of ``Destination Connectors``, (iii) added warning and code examples to use the SaaS API Endpoints using CLI-vs-SDKs, (iv) fixed example pages formatting, (v) added deprecation on ``model_name`` in favor of ``hi_res_model_name``, (vi) added ``extract_images_in_pdf`` usage in ``partition_pdf`` section, (vii) reorganize and improve the documentation introduction section, and (viii) added PDF table extraction best practices.
* **Add "basic" chunking to ingest CLI.** Add options to ingest CLI allowing access to the new "basic" chunking strategy and overlap options.
* **Make Elasticsearch Destination connector arguments optional.** Elasticsearch Destination connector write settings are made optional and will rely on default values when not specified.
* **Normalize Salesforce artifact names.** Introduced file naming pattern present in other connectors to Salesforce connector.
* **Install Kapa AI chatbot.** Added Kapa.ai website widget on the documentation.

### Features

* **MongoDB Source Connector.** New source connector added to all CLI ingest commands to support downloading/partitioning files from MongoDB.
* **Add OpenSearch source and destination connectors.** OpenSearch, a fork of Elasticsearch, is a popular storage solution for various functionality such as search, or providing intermediary caches within data pipelines. Feature: Added OpenSearch source connector to support downloading/partitioning files. Added OpenSearch destination connector to be able to ingest documents from any supported source, embed them and write the embeddings / documents into OpenSearch.

### Fixes

* **Fix GCS connector converting JSON to string with single quotes.** FSSpec serialization caused conversion of JSON token to string with single quotes. GCS requires token in form of dict so this format is now assured.
* **Pin version of unstructured-client** Set minimum version of unstructured-client to avoid raising a TypeError when passing `api_key_auth` to `UnstructuredClient`
* **Fix the serialization of the Pinecone destination connector.** Presence of the PineconeIndex object breaks serialization due to TypeError: cannot pickle '_thread.lock' object. This removes that object before serialization.
* **Fix the serialization of the Elasticsearch destination connector.** Presence of the _client object breaks serialization due to TypeError: cannot pickle '_thread.lock' object. This removes that object before serialization.
* **Fix the serialization of the Postgres destination connector.** Presence of the _client object breaks serialization due to TypeError: cannot pickle '_thread.lock' object. This removes that object before serialization.
* **Fix documentation and sample code for Chroma.** Was pointing to wrong examples..
* **Fix flatten_dict to be able to flatten tuples inside dicts** Update flatten_dict function to support flattening tuples inside dicts. This is necessary for objects like Coordinates, when the object is not written to the disk, therefore not being converted to a list before getting flattened (still being a tuple).
* **Fix the serialization of the Chroma destination connector.** Presence of the ChromaCollection object breaks serialization due to TypeError: cannot pickle 'module' object. This removes that object before serialization.
* **Fix fsspec connectors returning version as integer.** Connector data source versions should always be string values, however we were using the integer checksum value for the version for fsspec connectors. This casts that value to a string.

## 0.12.0

### Enhancements

* **Drop support for python3.8** All dependencies are now built off of the minimum version of python being `3.10`

## 0.11.9

### Enhancements

* **Rename kwargs related to extracting image blocks** Rename the kwargs related to extracting image blocks for consistency and API usage.

### Features

* **Add PostgreSQL/SQLite destination connector** PostgreSQL and SQLite connector added to ingest CLI.  Users may now use `unstructured-ingest` to write partitioned data to a PostgreSQL or SQLite database. And write embeddings to PostgreSQL pgvector database.

### Fixes

* **Handle users providing fully spelled out languages** Occasionally some users are defining the `languages` param as a fully spelled out language instead of a language code. This adds a dictionary for common languages so those small mistakes are caught and silently fixed.
* **Fix unequal row-length in HTMLTable.text_as_html.** Fixes to other aspects of partition_html() in v0.11 allowed unequal cell-counts in table rows. Make the cells in each row correspond 1:1 with cells in the original table row. This fix also removes "noise" cells resulting from HTML-formatting whitespace and eliminates the "column-shifting" of cells that previously resulted from noise-cells.
* **Fix MongoDB connector URI password redaction.** MongoDB documentation states that characters `$ : / ? # [ ] @` must be percent encoded. URIs with password containing such special character were not redacted.

## 0.11.8

### Enhancements

* **Add SaaS API User Guide.** This documentation serves as a guide for Unstructured SaaS API users to register, receive an API key and URL, and manage your account and billing information.
* **Add inter-chunk overlap capability.** Implement overlap between chunks. This applies to all chunks prior to any text-splitting of oversized chunks so is a distinct behavior; overlap at text-splits of oversized chunks is independent of inter-chunk overlap (distinct chunk boundaries) and can be requested separately. Note this capability is not yet available from the API but will shortly be made accessible using a new `overlap_all` kwarg on partition functions.

### Features

### Fixes

## 0.11.7

### Enhancements

* **Add intra-chunk overlap capability.** Implement overlap for split-chunks where text-splitting is used to divide an oversized chunk into two or more chunks that fit in the chunking window. Note this capability is not yet available from the API but will shortly be made accessible using a new `overlap` kwarg on partition functions.
* **Update encoders to leverage dataclasses** All encoders now follow a class approach which get annotated with the dataclass decorator. Similar to the connectors, it uses a nested dataclass for the configs required to configure a client as well as a field/property approach to cache the client. This makes sure any variable associated with the class exists as a dataclass field.

### Features

* **Add Qdrant destination connector.** Adds support for writing documents and embeddings into a Qdrant collection.
* **Store base64 encoded image data in metadata fields.** Rather than saving to file, stores base64 encoded data of the image bytes and the mimetype for the image in metadata fields: `image_base64` and `image_mime_type` (if that is what the user specifies by some other param like `pdf_extract_to_payload`). This would allow the API to have parity with the library.

### Fixes

* **Fix table structure metric script** Update the call to table agent to now provide OCR tokens as required
* **Fix element extraction not working when using "auto" strategy for pdf and image** If element extraction is specified, the "auto" strategy falls back to the "hi_res" strategy.
* **Fix a bug passing a custom url to `partition_via_api`** Users that self host the api were not able to pass their custom url to `partition_via_api`.

## 0.11.6

### Enhancements

* **Update the layout analysis script.** The previous script only supported annotating `final` elements. The updated script also supports annotating `inferred` and `extracted` elements.
* **AWS Marketplace API documentation**: Added the user guide, including setting up VPC and CloudFormation, to deploy Unstructured API on AWS platform.
* **Azure Marketplace API documentation**: Improved the user guide to deploy Azure Marketplace API by adding references to Azure documentation.
* **Integration documentation**: Updated URLs for the `staging_for` bricks

### Features

* **Partition emails with base64-encoded text.** Automatically handles and decodes base64 encoded text in emails with content type `text/plain` and `text/html`.
* **Add Chroma destination connector** Chroma database connector added to ingest CLI.  Users may now use `unstructured-ingest` to write partitioned/embedded data to a Chroma vector database.
* **Add Elasticsearch destination connector.** Problem: After ingesting data from a source, users might want to move their data into a destination. Elasticsearch is a popular storage solution for various functionality such as search, or providing intermediary caches within data pipelines. Feature: Added Elasticsearch destination connector to be able to ingest documents from any supported source, embed them and write the embeddings / documents into Elasticsearch.

### Fixes

* **Enable --fields argument omission for elasticsearch connector** Solves two bugs where removing the optional parameter --fields broke the connector due to an integer processing error and using an elasticsearch config for a destination connector resulted in a serialization issue when optional parameter --fields was not provided.
* **Add hi_res_model_name** Adds kwarg to relevant functions and add comments that model_name is to be deprecated.

## 0.11.5

### Enhancements

### Features

### Fixes

* **Fix `partition_pdf()` and `partition_image()` importation issue.** Reorganize `pdf.py` and `image.py` modules to be consistent with other types of document import code.

## 0.11.4

### Enhancements

* **Refactor image extraction code.** The image extraction code is moved from `unstructured-inference` to `unstructured`.
* **Refactor pdfminer code.** The pdfminer code is moved from `unstructured-inference` to `unstructured`.
* **Improve handling of auth data for fsspec connectors.** Leverage an extension of the dataclass paradigm to support a `sensitive` annotation for fields related to auth (i.e. passwords, tokens). Refactor all fsspec connectors to use explicit access configs rather than a generic dictionary.
* **Add glob support for fsspec connectors** Similar to the glob support in the ingest local source connector, similar filters are now enabled on all fsspec based source connectors to limit files being partitioned.
* Define a constant for the splitter "+" used in tesseract ocr languages.

### Features

* **Save tables in PDF's separately as images.** The "table" elements are saved as `table-<pageN>-<tableN>.jpg`. This filename is presented in the `image_path` metadata field for the Table element. The default would be to not do this.
* **Add Weaviate destination connector** Weaviate connector added to ingest CLI.  Users may now use `unstructured-ingest` to write partitioned data from over 20 data sources (so far) to a Weaviate object collection.
* **Sftp Source Connector.** New source connector added to support downloading/partitioning files from Sftp.

### Fixes

* **Fix pdf `hi_res` partitioning failure when pdfminer fails.** Implemented logic to fall back to the "inferred_layout + OCR" if pdfminer fails in the `hi_res` strategy.
* **Fix a bug where image can be scaled too large for tesseract** Adds a limit to prevent auto-scaling an image beyond the maximum size `tesseract` can handle for ocr layout detection
* **Update partition_csv to handle different delimiters** CSV files containing both non-comma delimiters and commas in the data were throwing an error in Pandas. `partition_csv` now identifies the correct delimiter before the file is processed.
* **partition returning cid code in `hi_res`** occasionally pdfminer can fail to decode the text in an pdf file and return cid code as text. Now when this happens the text from OCR is used.

## 0.11.2

### Enhancements

* **Updated Documentation**: (i) Added examples, and (ii) API Documentation, including Usage, SDKs, Azure Marketplace, and parameters and validation errors.

### Features

* * **Add Pinecone destination connector.** Problem: After ingesting data from a source, users might want to produce embeddings for their data and write these into a vector DB. Pinecone is an option among these vector databases. Feature: Added Pinecone destination connector to be able to ingest documents from any supported source, embed them and write the embeddings / documents into Pinecone.

### Fixes

* **Process chunking parameter names in ingest correctly** Solves a bug where chunking parameters weren't being processed and used by ingest cli by renaming faulty parameter names and prepends; adds relevant parameters to ingest pinecone test to verify that the parameters are functional.

## 0.11.1

### Enhancements

* **Use `pikepdf` to repair invalid PDF structure** for PDFminer when we see error `PSSyntaxError` when PDFminer opens the document and creates the PDFminer pages object or processes a single PDF page.
* **Batch Source Connector support** For instances where it is more optimal to read content from a source connector in batches, a new batch ingest doc is added which created multiple ingest docs after reading them in in batches per process.

### Features

* **Staging Brick for Coco Format** Staging brick which converts a list of Elements into Coco Format.
* **Adds HubSpot connector** Adds connector to retrieve call, communications, emails, notes, products and tickets from HubSpot

### Fixes

* **Do not extract text of `<style>` tags in HTML.** `<style>` tags containing CSS in invalid positions previously contributed to element text. Do not consider text node of a `<style>` element as textual content.
* **Fix DOCX merged table cell repeats cell text.** Only include text for a merged cell, not for each underlying cell spanned by the merge.
* **Fix tables not extracted from DOCX header/footers.** Headers and footers in DOCX documents skip tables defined in the header and commonly used for layout/alignment purposes. Extract text from tables as a string and include in the `Header` and `Footer` document elements.
* **Fix output filepath for fsspec-based source connectors.** Previously the base directory was being included in the output filepath unnecessarily.

## 0.11.0

### Enhancements

* **Add a class for the strategy constants.** Add a class `PartitionStrategy` for the strategy constants and use the constants to replace strategy strings.
* **Temporary Support for paddle language parameter.** User can specify default langage code for paddle with ENV `DEFAULT_PADDLE_LANG` before we have the language mapping for paddle.
* **Improve DOCX page-break fidelity.** Improve page-break fidelity such that a paragraph containing a page-break is split into two elements, one containing the text before the page-break and the other the text after. Emit the PageBreak element between these two and assign the correct page-number (n and n+1 respectively) to the two textual elements.

### Features

* **Add ad-hoc fields to `ElementMetadata` instance.** End-users can now add their own metadata fields simply by assigning to an element-metadata attribute-name of their choice, like `element.metadata.coefficient = 0.58`. These fields will round-trip through JSON and can be accessed with dotted notation.
* **MongoDB Destination Connector.** New destination connector added to all CLI ingest commands to support writing partitioned json output to mongodb.

### Fixes

* **Fix `TYPE_TO_TEXT_ELEMENT_MAP`.** Updated `Figure` mapping from `FigureCaption` to `Image`.
* **Handle errors when extracting PDF text** Certain pdfs throw unexpected errors when being opened by `pdfminer`, causing `partition_pdf()` to fail. We expect to be able to partition smoothly using an alternative strategy if text extraction doesn't work.  Added exception handling to handle unexpected errors when extracting pdf text and to help determine pdf strategy.
* **Fix `fast` strategy fall back to `ocr_only`** The `fast` strategy should not fall back to a more expensive strategy.
* **Remove default user ./ssh folder** The default notebook user during image build would create the known_hosts file with incorrect ownership, this is legacy and no longer needed so it was removed.
* **Include `languages` in metadata when partitioning `strategy=hi_res` or `fast`** User defined `languages` was previously used for text detection, but not included in the resulting element metadata for some strategies. `languages` will now be included in the metadata regardless of partition strategy for pdfs and images.
* **Handle a case where Paddle returns a list item in ocr_data as None** In partition, while parsing PaddleOCR data, it was assumed that PaddleOCR does not return None for any list item in ocr_data. Removed the assumption by skipping the text region whenever this happens.
* **Fix some pdfs returning `KeyError: 'N'`** Certain pdfs were throwing this error when being opened by pdfminer. Added a wrapper function for pdfminer that allows these documents to be partitioned.
* **Fix mis-splits on `Table` chunks.** Remedies repeated appearance of full `.text_as_html` on metadata of each `TableChunk` split from a `Table` element too large to fit in the chunking window.
* **Import tables_agent from inference** so that we don't have to initialize a global table agent in unstructured OCR again
* **Fix empty table is identified as bulleted-table.** A table with no text content was mistakenly identified as a bulleted-table and processed by the wrong branch of the initial HTML partitioner.
* **Fix partition_html() emits empty (no text) tables.** A table with cells nested below a `<thead>` or `<tfoot>` element was emitted as a table element having no text and unparseable HTML in `element.metadata.text_as_html`. Do not emit empty tables to the element stream.
* **Fix HTML `element.metadata.text_as_html` contains spurious `<br>` elements in invalid locations.** The HTML generated for the `text_as_html` metadata for HTML tables contained `<br>` elements invalid locations like between `<table>` and `<tr>`. Change the HTML generator such that these do not appear.
* **Fix HTML table cells enclosed in `<thead>` and `<tfoot>` elements are dropped.** HTML table cells nested in a `<thead>` or `<tfoot>` element were not detected and the text in those cells was omitted from the table element text and `.text_as_html`. Detect table rows regardless of the semantic tag they may be nested in.
* **Remove whitespace padding from `.text_as_html`.** `tabulate` inserts padding spaces to achieve visual alignment of columns in HTML tables it generates. Add our own HTML generator to do this simple job and omit that padding as well as newlines ("\n") used for human readability.
* **Fix local connector with absolute input path** When passed an absolute filepath for the input document path, the local connector incorrectly writes the output file to the input file directory. This fixes such that the output in this case is written to `output-dir/input-filename.json`

## 0.10.30

### Enhancements

* **Support nested DOCX tables.** In DOCX, like HTML, a table cell can itself contain a table. In this case, create nested HTML tables to reflect that structure and create a plain-text table with captures all the text in nested tables, formatting it as a reasonable facsimile of a table.
* **Add connection check to ingest connectors** Each source and destination connector now support a `check_connection()` method which makes sure a valid connection can be established with the source/destination given any authentication credentials in a lightweight request.

### Features

* **Add functionality to do a second OCR on cropped table images.** Changes to the values for scaling ENVs affect entire page OCR output(OCR regression) so we now do a second OCR for tables.
* **Adds ability to pass timeout for a request when partitioning via a `url`.** `partition` now accepts a new optional parameter `request_timeout` which if set will prevent any `requests.get` from hanging indefinitely and instead will raise a timeout error. This is useful when partitioning a url that may be slow to respond or may not respond at all.

### Fixes

* **Fix logic that determines pdf auto strategy.** Previously, `_determine_pdf_auto_strategy` returned `hi_res` strategy only if `infer_table_structure` was true. It now returns the `hi_res` strategy if either `infer_table_structure` or `extract_images_in_pdf` is true.
* **Fix invalid coordinates when parsing tesseract ocr data.** Previously, when parsing tesseract ocr data, the ocr data had invalid bboxes if zoom was set to `0`. A logical check is now added to avoid such error.
* **Fix ingest partition parameters not being passed to the api.** When using the --partition-by-api flag via unstructured-ingest, none of the partition arguments are forwarded, meaning that these options are disregarded. With this change, we now pass through all of the relevant partition arguments to the api. This allows a user to specify all of the same partition arguments they would locally and have them respected when specifying --partition-by-api.
* **Support tables in section-less DOCX.** Generalize solution for MS Chat Transcripts exported as DOCX by including tables in the partitioned output when present.
* **Support tables that contain only numbers when partitioning via `ocr_only`** Tables that contain only numbers are returned as floats in a pandas.DataFrame when the image is converted from `.image_to_data()`. An AttributeError was raised downstream when trying to `.strip()` the floats.
* **Improve DOCX page-break detection.** DOCX page breaks are reliably indicated by `w:lastRenderedPageBreak` elements present in the document XML. Page breaks are NOT reliably indicated by "hard" page-breaks inserted by the author and when present are redundant to a `w:lastRenderedPageBreak` element so cause over-counting if used. Use rendered page-breaks only.

## 0.10.29

### Enhancements

* **Adds include_header argument for partition_csv and partition_tsv** Now supports retaining header rows in CSV and TSV documents element partitioning.
* **Add retry logic for all source connectors** All http calls being made by the ingest source connectors have been isolated and wrapped by the `SourceConnectionNetworkError` custom error, which triggers the retry logic, if enabled, in the ingest pipeline.
* **Google Drive source connector supports credentials from memory** Originally, the connector expected a filepath to pull the credentials from when creating the client. This was expanded to support passing that information from memory as a dict if access to the file system might not be available.
* **Add support for generic partition configs in ingest cli** Along with the explicit partition options supported by the cli, an `additional_partition_args` arg was added to allow users to pass in any other arguments that should be added when calling partition(). This helps keep any changes to the input parameters of the partition() exposed in the CLI.
* **Map full output schema for table-based destination connectors** A full schema was introduced to map the type of all output content from the json partition output and mapped to a flattened table structure to leverage table-based destination connectors. The delta table destination connector was updated at the moment to take advantage of this.
* **Incorporate multiple embedding model options into ingest, add diff test embeddings** Problem: Ingest pipeline already supported embedding functionality, however users might want to use different types of embedding providers. Enhancement: Extend ingest pipeline so that users can specify and embed via a particular embedding provider from a range of options. Also adds a diff test to compare output from an embedding module with the expected output

### Features

* **Allow setting table crop parameter** In certain circumstances, adjusting the table crop padding may improve table.

### Fixes

* **Fixes `partition_text` to prevent empty elements** Adds a check to filter out empty bullets.
* **Handle empty string for `ocr_languages` with values for `languages`** Some API users ran into an issue with sending `languages` params because the API defaulted to also using an empty string for `ocr_languages`. This update handles situations where `languages` is defined and `ocr_languages` is an empty string.
* **Fix PDF tried to loop through None** Previously the PDF annotation extraction tried to loop through `annots` that resolved out as None. A logical check added to avoid such error.
* **Ingest session handler not being shared correctly** All ingest docs that leverage the session handler should only need to set it once per process. It was recreating it each time because the right values weren't being set nor available given how dataclasses work in python.
* **Ingest download-only fix.** Previously the download only flag was being checked after the doc factory pipeline step, which occurs before the files are actually downloaded by the source node. This check was moved after the source node to allow for the files to be downloaded first before exiting the pipeline.
* **Fix flaky chunk-metadata.** Prior implementation was sensitive to element order in the section resulting in metadata values sometimes being dropped. Also, not all metadata items can be consolidated across multiple elements (e.g. coordinates) and so are now dropped from consolidated metadata.
* **Fix tesseract error `Estimating resolution as X`** leaded by invalid language parameters input. Proceed with defalut language `eng` when `lang.py` fails to find valid language code for tesseract, so that we don't pass an empty string to tesseract CLI and raise an exception in downstream.

## 0.10.28

### Enhancements

* **Add table structure evaluation helpers** Adds functions to evaluate the similarity between predicted table structure and actual table structure.
* **Use `yolox` by default for table extraction when partitioning pdf/image** `yolox` model provides higher recall of the table regions than the quantized version and it is now the default element detection model when `infer_table_structure=True` for partitioning pdf/image files
* **Remove pdfminer elements from inside tables** Previously, when using `hi_res` some elements where extracted using pdfminer too, so we removed pdfminer from the tables pipeline to avoid duplicated elements.
* **Fsspec downstream connectors** New destination connector added to ingest CLI, users may now use `unstructured-ingest` to write to any of the following:
  * Azure
  * Box
  * Dropbox
  * Google Cloud Service

### Features

* **Update `ocr_only` strategy in `partition_pdf()`** Adds the functionality to get accurate coordinate data when partitioning PDFs and Images with the `ocr_only` strategy.

### Fixes

* **Fixed SharePoint permissions for the fetching to be opt-in** Problem: Sharepoint permissions were trying to be fetched even when no reletad cli params were provided, and this gave an error due to values for those keys not existing. Fix: Updated getting keys to be with .get() method and changed the "skip-check" to check individual cli params rather than checking the existance of a config object.
* **Fixes issue where tables from markdown documents were being treated as text** Problem: Tables from markdown documents were being treated as text, and not being extracted as tables. Solution: Enable the `tables` extension when instantiating the `python-markdown` object. Importance: This will allow users to extract structured data from tables in markdown documents.
* **Fix wrong logger for paddle info** Replace the logger from unstructured-inference with the logger from unstructured for paddle_ocr.py module.
* **Fix ingest pipeline to be able to use chunking and embedding together** Problem: When ingest pipeline was using chunking and embedding together, embedding outputs were empty and the outputs of chunking couldn't be re-read into memory and be forwarded to embeddings. Fix: Added CompositeElement type to TYPE_TO_TEXT_ELEMENT_MAP to be able to process CompositeElements with unstructured.staging.base.isd_to_elements
* **Fix unnecessary mid-text chunk-splitting.** The "pre-chunker" did not consider separator blank-line ("\n\n") length when grouping elements for a single chunk. As a result, sections were frequently over-populated producing a over-sized chunk that required mid-text splitting.
* **Fix frequent dissociation of title from chunk.** The sectioning algorithm included the title of the next section with the prior section whenever it would fit, frequently producing association of a section title with the prior section and dissociating it from its actual section. Fix this by performing combination of whole sections only.
* **Fix PDF attempt to get dict value from string.** Fixes a rare edge case that prevented some PDF's from being partitioned. The `get_uris_from_annots` function tried to access the dictionary value of a string instance variable. Assign `None` to the annotation variable if the instance type is not dictionary to avoid the erroneous attempt.

## 0.10.27

### Enhancements

* **Leverage dict to share content across ingest pipeline** To share the ingest doc content across steps in the ingest pipeline, this was updated to use a multiprocessing-safe dictionary so changes get persisted and each step has the option to modify the ingest docs in place.

### Features

### Fixes

* **Removed `ebooklib` as a dependency** `ebooklib` is licensed under AGPL3, which is incompatible with the Apache 2.0 license. Thus it is being removed.
* **Caching fixes in ingest pipeline** Previously, steps like the source node were not leveraging parameters such as `re_download` to dictate if files should be forced to redownload rather than use what might already exist locally.

## 0.10.26

### Enhancements

* **Add text CCT CI evaluation workflow** Adds cct text extraction evaluation metrics to the current ingest workflow to measure the performance of each file extracted as well as aggregated-level performance.

### Features

* **Functionality to catch and classify overlapping/nested elements** Method to identify overlapping-bboxes cases within detected elements in a document. It returns two values: a boolean defining if there are overlapping elements present, and a list reporting them with relevant metadata. The output includes information about the `overlapping_elements`, `overlapping_case`, `overlapping_percentage`, `largest_ngram_percentage`, `overlap_percentage_total`, `max_area`, `min_area`, and `total_area`.
* **Add Local connector source metadata** python's os module used to pull stats from local file when processing via the local connector and populates fields such as last modified time, created time.

### Fixes

* **Fixes elements partitioned from an image file missing certain metadata** Metadata for image files, like file type, was being handled differently from other file types. This caused a bug where other metadata, like the file name, was being missed. This change brought metadata handling for image files to be more in line with the handling for other file types so that file name and other metadata fields are being captured.
* **Adds `typing-extensions` as an explicit dependency** This package is an implicit dependency, but the module is being imported directly in `unstructured.documents.elements` so the dependency should be explicit in case changes in other dependencies lead to `typing-extensions` being dropped as a dependency.
* **Stop passing `extract_tables` to `unstructured-inference` since it is now supported in `unstructured` instead** Table extraction previously occurred in `unstructured-inference`, but that logic, except for the table model itself, is now a part of the `unstructured` library. Thus the parameter triggering table extraction is no longer passed to the `unstructured-inference` package. Also noted the table output regression for PDF files.
* **Fix a bug in Table partitioning** Previously the `skip_infer_table_types` variable used in `partition` was not being passed down to specific file partitioners. Now you can utilize the `skip_infer_table_types` list variable when calling `partition` to specify the filetypes for which you want to skip table extraction, or the `infer_table_structure` boolean variable on the file specific partitioning function.
* **Fix partition docx without sections** Some docx files, like those from teams output, do not contain sections and it would produce no results because the code assumes all components are in sections. Now if no sections is detected from a document we iterate through the paragraphs and return contents found in the paragraphs.
* **Fix out-of-order sequencing of split chunks.** Fixes behavior where "split" chunks were inserted at the beginning of the chunk sequence. This would produce a chunk sequence like [5a, 5b, 3a, 3b, 1, 2, 4] when sections 3 and 5 exceeded `max_characters`.
* **Deserialization of ingest docs fixed** When ingest docs are being deserialized as part of the ingest pipeline process (cli), there were certain fields that weren't getting persisted (metadata and date processed). The from_dict method was updated to take these into account and a unit test added to check.
* **Map source cli command configs when destination set** Due to how the source connector is dynamically called when the destination connector is set via the CLI, the configs were being set incorrectoy, causing the source connector to break. The configs were fixed and updated to take into account Fsspec-specific connectors.

## 0.10.25

### Enhancements

* **Duplicate CLI param check** Given that many of the options associated with the `Click` based cli ingest commands are added dynamically from a number of configs, a check was incorporated to make sure there were no duplicate entries to prevent new configs from overwriting already added options.
* **Ingest CLI refactor for better code reuse** Much of the ingest cli code can be templated and was a copy-paste across files, adding potential risk. Code was refactored to use a base class which had much of the shared code templated.

### Features

* **Table OCR refactor** support Table OCR with pre-computed OCR data to ensure we only do one OCR for entrie document. User can specify
  ocr agent tesseract/paddle in environment variable `OCR_AGENT` for OCRing the entire document.
* **Adds accuracy function** The accuracy scoring was originally an option under `calculate_edit_distance`. For easy function call, it is now a wrapper around the original function that calls edit_distance and return as "score".
* **Adds HuggingFaceEmbeddingEncoder** The HuggingFace Embedding Encoder uses a local embedding model as opposed to using an API.
* **Add AWS bedrock embedding connector** `unstructured.embed.bedrock` now provides a connector to use AWS bedrock's `titan-embed-text` model to generate embeddings for elements. This features requires valid AWS bedrock setup and an internet connectionto run.

### Fixes

* **Import PDFResourceManager more directly** We were importing `PDFResourceManager` from `pdfminer.converter` which was causing an error for some users. We changed to import from the actual location of `PDFResourceManager`, which is `pdfminer.pdfinterp`.
* **Fix language detection of elements with empty strings** This resolves a warning message that was raised by `langdetect` if the language was attempted to be detected on an empty string. Language detection is now skipped for empty strings.
* **Fix chunks breaking on regex-metadata matches.** Fixes "over-chunking" when `regex_metadata` was used, where every element that contained a regex-match would start a new chunk.
* **Fix regex-metadata match offsets not adjusted within chunk.** Fixes incorrect regex-metadata match start/stop offset in chunks where multiple elements are combined.
* **Map source cli command configs when destination set** Due to how the source connector is dynamically called when the destination connector is set via the CLI, the configs were being set incorrectoy, causing the source connector to break. The configs were fixed and updated to take into account Fsspec-specific connectors.
* **Fix metrics folder not discoverable** Fixes issue where unstructured/metrics folder is not discoverable on PyPI by adding an `__init__.py` file under the folder.
* **Fix a bug when `parition_pdf` get `model_name=None`** In API usage the `model_name` value is `None` and the `cast` function in `partition_pdf` would return `None` and lead to attribution error. Now we use `str` function to explicit convert the content to string so it is garanteed to have `starts_with` and other string functions as attributes
* **Fix html partition fail on tables without `tbody` tag** HTML tables may sometimes just contain headers without body (`tbody` tag)

## 0.10.24

### Enhancements

* **Improve natural reading order** Some `OCR` elements with only spaces in the text have full-page width in the bounding box, which causes the `xycut` sorting to not work as expected. Now the logic to parse OCR results removes any elements with only spaces (more than one space).
* **Ingest compression utilities and fsspec connector support** Generic utility code added to handle files that get pulled from a source connector that are either tar or zip compressed and uncompress them locally. This is then processed using a local source connector. Currently this functionality has been incorporated into the fsspec connector and all those inheriting from it (currently: Azure Blob Storage, Google Cloud Storage, S3, Box, and Dropbox).
* **Ingest destination connectors support for writing raw list of elements** Along with the default write method used in the ingest pipeline to write the json content associated with the ingest docs, each destination connector can now also write a raw list of elements to the desired downstream location without having an ingest doc associated with it.

### Features

* **Adds element type percent match function** In order to evaluate the element type extracted, we add a function that calculates the matched percentage between two frequency dictionary.

### Fixes

* **Fix paddle model file not discoverable** Fixes issue where ocr_models/paddle_ocr.py file is not discoverable on PyPI by adding
  an `__init__.py` file under the folder.
* **Chipper v2 Fixes** Includes fix for a memory leak and rare last-element bbox fix. (unstructured-inference==0.7.7)
* **Fix image resizing issue** Includes fix related to resizing images in the tables pipeline. (unstructured-inference==0.7.6)

## 0.10.23

### Enhancements

* **Add functionality to limit precision when serializing to json** Precision for `points` is limited to 1 decimal point if coordinates["system"] == "PixelSpace" (otherwise 2 decimal points?). Precision for `detection_class_prob` is limited to 5 decimal points.
* **Fix csv file detection logic when mime-type is text/plain** Previously the logic to detect csv file type was considering only first row's comma count comparing with the header_row comma count and both the rows being same line the result was always true, Now the logic is changed to consider the comma's count for all the lines except first line and compare with header_row comma count.
* **Improved inference speed for Chipper V2** API requests with 'hi_res_model_name=chipper' now have ~2-3x faster responses.

### Features

### Fixes

* **Cleans up temporary files after conversion** Previously a file conversion utility was leaving temporary files behind on the filesystem without removing them when no longer needed. This fix helps prevent an accumulation of temporary files taking up excessive disk space.
* **Fixes `under_non_alpha_ratio` dividing by zero** Although this function guarded against a specific cause of division by zero, there were edge cases slipping through like strings with only whitespace. This update more generally prevents the function from performing a division by zero.
* **Fix languages default** Previously the default language was being set to English when elements didn't have text or if langdetect could not detect the language. It now defaults to None so there is not misleading information about the language detected.
* **Fixes recursion limit error that was being raised when partitioning Excel documents of a certain size** Previously we used a recursive method to find subtables within an excel sheet. However this would run afoul of Python's recursion depth limit when there was a contiguous block of more than 1000 cells within a sheet. This function has been updated to use the NetworkX library which avoids Python recursion issues.

## 0.10.22

### Enhancements

* **bump `unstructured-inference` to `0.7.3`** The updated version of `unstructured-inference` supports a new version of the Chipper model, as well as a cleaner schema for its output classes. Support is included for new inference features such as hierarchy and ordering.
* **Expose skip_infer_table_types in ingest CLI.** For each connector a new `--skip-infer-table-types` parameter was added to map to the `skip_infer_table_types` partition argument. This gives more granular control to unstructured-ingest users, allowing them to specify the file types for which we should attempt table extraction.
* **Add flag to ingest CLI to raise error if any single doc fails in pipeline** Currently if a single doc fails in the pipeline, the whole thing halts due to the error. This flag defaults to log an error but continue with the docs it can.
* **Emit hyperlink metadata for DOCX file-type.** DOCX partitioner now adds `metadata.links`, `metadata.link_texts` and `metadata.link_urls` for elements that contain a hyperlink that points to an external resource. So-called "jump" links pointing to document internal locations (such as those found in a table-of-contents "jumping" to a chapter or section) are excluded.

### Features

* **Add `elements_to_text` as a staging helper function** In order to get a single clean text output from unstructured for metric calculations, automate the process of extracting text from elements using this function.
* **Adds permissions(RBAC) data ingestion functionality for the Sharepoint connector.** Problem: Role based access control is an important component in many data storage systems. Users may need to pass permissions (RBAC) data to downstream systems when ingesting data. Feature: Added permissions data ingestion functionality to the Sharepoint connector.

### Fixes

* **Fixes PDF list parsing creating duplicate list items** Previously a bug in PDF list item parsing caused removal of other elements and duplication of the list item
* **Fixes duplicated elements** Fixes issue where elements are duplicated when embeddings are generated. This will allow users to generate embeddings for their list of Elements without duplicating/breaking the orginal content.
* **Fixes failure when flagging for embeddings through unstructured-ingest** Currently adding the embedding parameter to any connector results in a failure on the copy stage. This is resolves the issue by adding the IngestDoc to the context map in the embedding node's `run` method. This allows users to specify that connectors fetch embeddings without failure.
* **Fix ingest pipeline reformat nodes not discoverable** Fixes issue where  reformat nodes raise ModuleNotFoundError on import. This was due to the directory was missing `__init__.py` in order to make it discoverable.
* **Fix default language in ingest CLI** Previously the default was being set to english which injected potentially incorrect information to downstream language detection libraries. By setting the default to None allows those libraries to better detect what language the text is in the doc being processed.

## 0.10.21

* **Adds Scarf analytics**.

## 0.10.20

### Enhancements

* **Add document level language detection functionality.** Adds the "auto" default for the languages param to all partitioners. The primary language present in the document is detected using the `langdetect` package. Additional param `detect_language_per_element` is also added for partitioners that return multiple elements. Defaults to `False`.
* **Refactor OCR code** The OCR code for entire page is moved from unstructured-inference to unstructured. On top of continuing support for OCR language parameter, we also support two OCR processing modes, "entire_page" or "individual_blocks".
* **Align to top left when shrinking bounding boxes for `xy-cut` sorting:** Update `shrink_bbox()` to keep top left rather than center.
* **Add visualization script to annotate elements** This script is often used to analyze/visualize elements with coordinates (e.g. partition_pdf()).
* **Adds data source properties to the Jira, Github and Gitlab connectors** These properties (date_created, date_modified, version, source_url, record_locator) are written to element metadata during ingest, mapping elements to information about the document source from which they derive. This functionality enables downstream applications to reveal source document applications, e.g. a link to a GDrive doc, Salesforce record, etc.
* **Improve title detection in pptx documents** The default title textboxes on a pptx slide are now categorized as titles.
* **Improve hierarchy detection in pptx documents** List items, and other slide text are properly nested under the slide title. This will enable better chunking of pptx documents.
* **Refactor of the ingest cli workflow** The refactored approach uses a dynamically set pipeline with a snapshot along each step to save progress and accommodate continuation from a snapshot if an error occurs. This also allows the pipeline to dynamically assign any number of steps to modify the partitioned content before it gets written to a destination.
* **Applies `max_characters=<n>` argument to all element types in `add_chunking_strategy` decorator** Previously this argument was only utilized in chunking Table elements and now applies to all partitioned elements if `add_chunking_strategy` decorator is utilized, further preparing the elements for downstream processing.
* **Add common retry strategy utilities for unstructured-ingest** Dynamic retry strategy with exponential backoff added to Notion source connector.
*

### Features

* **Adds `bag_of_words` and `percent_missing_text` functions** In order to count the word frequencies in two input texts and calculate the percentage of text missing relative to the source document.
* **Adds `edit_distance` calculation metrics** In order to benchmark the cleaned, extracted text with unstructured, `edit_distance` (`Levenshtein distance`) is included.
* **Adds detection_origin field to metadata** Problem: Currently isn't an easy way to find out how an element was created. With this change that information is added. Importance: With this information the developers and users are now able to know how an element was created to make decisions on how to use it. In order tu use this feature
  setting UNSTRUCTURED_INCLUDE_DEBUG_METADATA=true is needed.
* **Adds a function that calculates frequency of the element type and its depth** To capture the accuracy of element type extraction, this function counts the occurrences of each unique element type with its depth for use in element metrics.

### Fixes

* **Fix zero division error in annotation bbox size** This fixes the bug where we find annotation bboxes realted to an element that need to divide the intersection size between annotation bbox and element bbox by the size of the annotation bbox
* **Fix prevent metadata module from importing dependencies from unnecessary modules** Problem: The `metadata` module had several top level imports that were only used in and applicable to code related to specific document types, while there were many general-purpose functions. As a result, general-purpose functions couldn't be used without unnecessary dependencies being installed. Fix: moved 3rd party dependency top level imports to inside the functions in which they are used and applied a decorator to check that the dependency is installed and emit a helpful error message if not.
* **Fixes category_depth None value for Title elements** Problem: `Title` elements from `chipper` get `category_depth`= None even when `Headline` and/or `Subheadline` elements are present in the same page. Fix: all `Title` elements with `category_depth` = None should be set to have a depth of 0 instead iff there are `Headline` and/or `Subheadline` element-types present. Importance: `Title` elements should be equivalent html `H1` when nested headings are present; otherwise, `category_depth` metadata can result ambiguous within elements in a page.
* **Tweak `xy-cut` ordering output to be more column friendly** This results in the order of elements more closely reflecting natural reading order which benefits downstream applications. While element ordering from `xy-cut` is usually mostly correct when ordering multi-column documents, sometimes elements from a RHS column will appear before elements in a LHS column. Fix: add swapped `xy-cut` ordering by sorting by X coordinate first and then Y coordinate.
* **Fixes badly initialized Formula** Problem: YoloX contain new types of elements, when loading a document that contain formulas a new element of that class
  should be generated, however the Formula class inherits from Element instead of Text. After this change the element is correctly created with the correct class
  allowing the document to be loaded. Fix: Change parent class for Formula to Text. Importance: Crucial to be able to load documents that contain formulas.
* **Fixes pdf uri error** An error was encountered when URI type of `GoToR` which refers to pdf resources outside of its own was detected since no condition catches such case. The code is fixing the issue by initialize URI before any condition check.

## 0.10.19

### Enhancements

* **Adds XLSX document level language detection** Enhancing on top of language detection functionality in previous release, we now support language detection within `.xlsx` file type at Element level.
* **bump `unstructured-inference` to `0.6.6`** The updated version of `unstructured-inference` makes table extraction in `hi_res` mode configurable to fine tune table extraction performance; it also improves element detection by adding a deduplication post processing step in the `hi_res` partitioning of pdfs and images.
* **Detect text in HTML Heading Tags as Titles** This will increase the accuracy of hierarchies in HTML documents and provide more accurate element categorization. If text is in an HTML heading tag and is not a list item, address, or narrative text, categorize it as a title.
* **Update python-based docs** Refactor docs to use the actual unstructured code rather than using the subprocess library to run the cli command itself.
* **Adds Table support for the `add_chunking_strategy` decorator to partition functions.** In addition to combining elements under Title elements, user's can now specify the `max_characters=<n>` argument to chunk Table elements into TableChunk elements with `text` and `text_as_html` of length `<n>` characters. This means partitioned Table results are ready for use in downstream applications without any post processing.
* **Expose endpoint url for s3 connectors** By allowing for the endpoint url to be explicitly overwritten, this allows for any non-AWS data providers supporting the s3 protocol to be supported (i.e. minio).

### Features

* **change default `hi_res` model for pdf/image partition to `yolox`** Now partitioning pdf/image using `hi_res` strategy utilizes `yolox_quantized` model isntead of `detectron2_onnx` model. This new default model has better recall for tables and produces more detailed categories for elements.
* **XLSX can now reads subtables within one sheet** Problem: Many .xlsx files are not created to be read as one full table per sheet. There are subtables, text and header along with more informations to extract from each sheet. Feature: This `partition_xlsx` now can reads subtable(s) within one .xlsx sheet, along with extracting other title and narrative texts. Importance: This enhance the power of .xlsx reading to not only one table per sheet, allowing user to capture more data tables from the file, if exists.
* **Update Documentation on Element Types and Metadata**: We have updated the documentation according to the latest element types and metadata. It includes the common and additional metadata provided by the Partitions and Connectors.

### Fixes

* **Fixes partition_pdf is_alnum reference bug** Problem: The `partition_pdf` when attempt to get bounding box from element experienced a reference before assignment error when the first object is not text extractable.  Fix: Switched to a flag when the condition is met. Importance: Crucial to be able to partition with pdf.
* **Fix various cases of HTML text missing after partition**
  Problem: Under certain circumstances, text immediately after some HTML tags will be misssing from partition result.
  Fix: Updated code to deal with these cases.
  Importance: This will ensure the correctness when partitioning HTML and Markdown documents.
* **Fixes chunking when `detection_class_prob` appears in Element metadata** Problem: when `detection_class_prob` appears in Element metadata, Elements will only be combined by chunk_by_title if they have the same `detection_class_prob` value (which is rare). This is unlikely a case we ever need to support and most often results in no chunking. Fix: `detection_class_prob` is included in the chunking list of metadata keys excluded for similarity comparison. Importance: This change allows `chunk_by_title` to operate as intended for documents which include `detection_class_prob` metadata in their Elements.

## 0.10.18

### Enhancements

* **Better detection of natural reading order in images and PDF's** The elements returned by partition better reflect natural reading order in some cases, particularly in complicated multi-column layouts, leading to better chunking and retrieval for downstream applications. Achieved by improving the `xy-cut` sorting to preprocess bboxes, shrinking all bounding boxes by 90% along x and y axes (still centered around the same center point), which allows projection lines to be drawn where not possible before if layout bboxes overlapped.
* **Improves `partition_xml` to be faster and more memory efficient when partitioning large XML files** The new behavior is to partition iteratively to prevent loading the entire XML tree into memory at once in most use cases.
* **Adds data source properties to SharePoint, Outlook, Onedrive, Reddit, Slack, DeltaTable connectors** These properties (date_created, date_modified, version, source_url, record_locator) are written to element metadata during ingest, mapping elements to information about the document source from which they derive. This functionality enables downstream applications to reveal source document applications, e.g. a link to a GDrive doc, Salesforce record, etc.
* **Add functionality to save embedded images in PDF's separately as images** This allows users to save embedded images in PDF's separately as images, given some directory path. The saved image path is written to the metadata for the Image element. Downstream applications may benefit by providing users with image links from relevant "hits."
* **Azure Cognite Search destination connector** New Azure Cognitive Search destination connector added to ingest CLI.  Users may now use `unstructured-ingest` to write partitioned data from over 20 data sources (so far) to an Azure Cognitive Search index.
* **Improves salesforce partitioning** Partitions Salesforce data as xlm instead of text for improved detail and flexibility. Partitions htmlbody instead of textbody for Salesforce emails. Importance: Allows all Salesforce fields to be ingested and gives Salesforce emails more detailed partitioning.
* **Add document level language detection functionality.** Introduces the "auto" default for the languages param, which then detects the languages present in the document using the `langdetect` package. Adds the document languages as ISO 639-3 codes to the element metadata. Implemented only for the partition_text function to start.
* **PPTX partitioner refactored in preparation for enhancement.** Behavior should be unchanged except that shapes enclosed in a group-shape are now included, as many levels deep as required (a group-shape can itself contain a group-shape).
* **Embeddings support for the SharePoint SourceConnector via unstructured-ingest CLI** The SharePoint connector can now optionally create embeddings from the elements it pulls out during partition and upload those embeddings to Azure Cognitive Search index.
* **Improves hierarchy from docx files by leveraging natural hierarchies built into docx documents**  Hierarchy can now be detected from an indentation level for list bullets/numbers and by style name (e.g. Heading 1, List Bullet 2, List Number).
* **Chunking support for the SharePoint SourceConnector via unstructured-ingest CLI** The SharePoint connector can now optionally chunk the elements pulled out during partition via the chunking unstructured brick. This can be used as a stage before creating embeddings.

### Features

* **Adds `links` metadata in `partition_pdf` for `fast` strategy.** Problem: PDF files contain rich information and hyperlink that Unstructured did not captured earlier. Feature: `partition_pdf` now can capture embedded links within the file along with its associated text and page number. Importance: Providing depth in extracted elements give user a better understanding and richer context of documents. This also enables user to map to other elements within the document if the hyperlink is refered internally.
* **Adds the embedding module to be able to embed Elements** Problem: Many NLP applications require the ability to represent parts of documents in a semantic way. Until now, Unstructured did not have text embedding ability within the core library. Feature: This embedding module is able to track embeddings related data with a class, embed a list of elements, and return an updated list of Elements with the *embeddings* property. The module is also able to embed query strings. Importance: Ability to embed documents or parts of documents will enable users to make use of these semantic representations in different NLP applications, such as search, retrieval, and retrieval augmented generation.

### Fixes

* **Fixes a metadata source serialization bug** Problem: In unstructured elements, when loading an elements json file from the disk, the data_source attribute is assumed to be an instance of DataSourceMetadata and the code acts based on that. However the loader did not satisfy the assumption, and loaded it as a dict instead, causing an error. Fix: Added necessary code block to initialize a DataSourceMetadata object, also refactored DataSourceMetadata.from_dict() method to remove redundant code. Importance: Crucial to be able to load elements (which have data_source fields) from json files.
* **Fixes issue where unstructured-inference was not getting updated** Problem: unstructured-inference was not getting upgraded to the version to match unstructured release when doing a pip install.  Solution: using `pip install unstructured[all-docs]` it will now upgrade both unstructured and unstructured-inference. Importance: This will ensure that the inference library is always in sync with the unstructured library, otherwise users will be using outdated libraries which will likely lead to unintended behavior.
* **Fixes SharePoint connector failures if any document has an unsupported filetype** Problem: Currently the entire connector ingest run fails if a single IngestDoc has an unsupported filetype. This is because a ValueError is raised in the IngestDoc's `__post_init__`. Fix: Adds a try/catch when the IngestConnector runs get_ingest_docs such that the error is logged but all processable documents->IngestDocs are still instantiated and returned. Importance: Allows users to ingest SharePoint content even when some files with unsupported filetypes exist there.
* **Fixes Sharepoint connector server_path issue** Problem: Server path for the Sharepoint Ingest Doc was incorrectly formatted, causing issues while fetching pages from the remote source. Fix: changes formatting of remote file path before instantiating SharepointIngestDocs and appends a '/' while fetching pages from the remote source. Importance: Allows users to fetch pages from Sharepoint Sites.
* **Fixes Sphinx errors.** Fixes errors when running Sphinx `make html` and installs library to suppress warnings.
* **Fixes a metadata backwards compatibility error** Problem: When calling `partition_via_api`, the hosted api may return an element schema that's newer than the current `unstructured`. In this case, metadata fields were added which did not exist in the local `ElementMetadata` dataclass, and `__init__()` threw an error. Fix: remove nonexistent fields before instantiating in `ElementMetadata.from_json()`. Importance: Crucial to avoid breaking changes when adding fields.
* **Fixes issue with Discord connector when a channel returns `None`** Problem: Getting the `jump_url` from a nonexistent Discord `channel` fails. Fix: property `jump_url` is now retrieved within the same context as the messages from the channel. Importance: Avoids cascading issues when the connector fails to fetch information about a Discord channel.
* **Fixes occasionally SIGABTR when writing table with `deltalake` on Linux** Problem: occasionally on Linux ingest can throw a `SIGABTR` when writing `deltalake` table even though the table was written correctly. Fix: put the writing function into a `Process` to ensure its execution to the fullest extent before returning to the main process. Importance: Improves stability of connectors using `deltalake`
* **Fixes badly initialized Formula** Problem: YoloX contain new types of elements, when loading a document that contain formulas a new element of that class should be generated, however the Formula class inherits from Element instead of Text. After this change the element is correctly created with the correct class allowing the document to be loaded. Fix: Change parent class for Formula to Text. Importance: Crucial to be able to load documents that contain formulas.

## 0.10.16

### Enhancements

* **Adds data source properties to Airtable, Confluence, Discord, Elasticsearch, Google Drive, and Wikipedia connectors** These properties (date_created, date_modified, version, source_url, record_locator) are written to element metadata during ingest, mapping elements to information about the document source from which they derive. This functionality enables downstream applications to reveal source document applications, e.g. a link to a GDrive doc, Salesforce record, etc.
* **DOCX partitioner refactored in preparation for enhancement.** Behavior should be unchanged except in multi-section documents containing different headers/footers for different sections. These will now emit all distinct headers and footers encountered instead of just those for the last section.
* **Add a function to map between Tesseract and standard language codes.** This allows users to input language information to the `languages` param in any Tesseract-supported langcode or any ISO 639 standard language code.
* **Add document level language detection functionality.** Introduces the "auto" default for the languages param, which then detects the languages present in the document using the `langdetect` package. Implemented only for the partition_text function to start.

### Features

### Fixes

* ***Fixes an issue that caused a partition error for some PDF's.** Fixes GH Issue 1460 by bypassing a coordinate check if an element has invalid coordinates.

## 0.10.15

### Enhancements

* **Support for better element categories from the next-generation image-to-text model ("chipper").** Previously, not all of the classifications from Chipper were being mapped to proper `unstructured` element categories so the consumer of the library would see many `UncategorizedText` elements. This fixes the issue, improving the granularity of the element categories outputs for better downstream processing and chunking. The mapping update is:
  * "Threading": `NarrativeText`
  * "Form": `NarrativeText`
  * "Field-Name": `Title`
  * "Value": `NarrativeText`
  * "Link": `NarrativeText`
  * "Headline": `Title` (with `category_depth=1`)
  * "Subheadline": `Title` (with `category_depth=2`)
  * "Abstract": `NarrativeText`
* **Better ListItem grouping for PDF's (fast strategy).** The `partition_pdf` with `fast` strategy previously broke down some numbered list item lines as separate elements. This enhancement leverages the x,y coordinates and bbox sizes to help decide whether the following chunk of text is a continuation of the immediate previous detected ListItem element or not, and not detect it as its own non-ListItem element.
* **Fall back to text-based classification for uncategorized Layout elements for Images and PDF's**. Improves element classification by running existing text-based rules on previously `UncategorizedText` elements.
* **Adds table partitioning for Partitioning for many doc types including: .html, .epub., .md, .rst, .odt, and .msg.** At the core of this change is the .html partition functionality, which is leveraged by the other effected doc types. This impacts many scenarios where `Table` Elements are now propery extracted.
* **Create and add `add_chunking_strategy` decorator to partition functions.** Previously, users were responsible for their own chunking after partitioning elements, often required for downstream applications. Now, individual elements may be combined into right-sized chunks where min and max character size may be specified if `chunking_strategy=by_title`. Relevant elements are grouped together for better downstream results. This enables users immediately use partitioned results effectively in downstream applications (e.g. RAG architecture apps) without any additional post-processing.
* **Adds `languages` as an input parameter and marks `ocr_languages` kwarg for deprecation in pdf, image, and auto partitioning functions.** Previously, language information was only being used for Tesseract OCR for image-based documents and was in a Tesseract specific string format, but by refactoring into a list of standard language codes independent of Tesseract, the `unstructured` library will better support `languages` for other non-image pipelines and/or support for other OCR engines.
* **Removes `UNSTRUCTURED_LANGUAGE` env var usage and replaces `language` with `languages` as an input parameter to unstructured-partition-text_type functions.** The previous parameter/input setup was not user-friendly or scalable to the variety of elements being processed. By refactoring the inputted language information into a list of standard language codes, we can support future applications of the element language such as detection, metadata, and multi-language elements. Now, to skip English specific checks, set the `languages` parameter to any non-English language(s).
* **Adds `xlsx` and `xls` filetype extensions to the `skip_infer_table_types` default list in `partition`.** By adding these file types to the input parameter these files should not go through table extraction. Users can still specify if they would like to extract tables from these filetypes, but will have to set the `skip_infer_table_types` to exclude the desired filetype extension. This avoids mis-representing complex spreadsheets where there may be multiple sub-tables and other content.
* **Better debug output related to sentence counting internals**. Clarify message when sentence is not counted toward sentence count because there aren't enough words, relevant for developers focused on `unstructured`s NLP internals.
* **Faster ocr_only speed for partitioning PDF and images.** Use `unstructured_pytesseract.run_and_get_multiple_output` function to reduce the number of calls to `tesseract` by half when partitioning pdf or image with `tesseract`
* **Adds data source properties to fsspec connectors** These properties (date_created, date_modified, version, source_url, record_locator) are written to element metadata during ingest, mapping elements to information about the document source from which they derive. This functionality enables downstream applications to reveal source document applications, e.g. a link to a GDrive doc, Salesforce record, etc.
* **Add delta table destination connector** New delta table destination connector added to ingest CLI.  Users may now use `unstructured-ingest` to write partitioned data from over 20 data sources (so far) to a Delta Table.
* **Rename to Source and Destination Connectors in the Documentation.** Maintain naming consistency between Connectors codebase and documentation with the first addition to a destination connector.
* **Non-HTML text files now return unstructured-elements as opposed to HTML-elements.** Previously the text based files that went through `partition_html` would return HTML-elements but now we preserve the format from the input using `source_format` argument in the partition call.
* **Adds `PaddleOCR` as an optional alternative to `Tesseract`** for OCR in processing of PDF or Image files, it is installable via the `makefile` command `install-paddleocr`. For experimental purposes only.
* **Bump unstructured-inference** to 0.5.28. This version bump markedly improves the output of table data, rendered as `metadata.text_as_html` in an element. These changes include:
  * add env variable `ENTIRE_PAGE_OCR` to specify using paddle or tesseract on entire page OCR
  * table structure detection now pads the input image by 25 pixels in all 4 directions to improve its recall (0.5.27)
  * support paddle with both cpu and gpu and assume it is pre-installed (0.5.26)
  * fix a bug where `cells_to_html` doesn't handle cells spanning multiple rows properly (0.5.25)
  * remove `cv2` preprocessing step before OCR step in table transformer (0.5.24)

### Features

* **Adds element metadata via `category_depth` with default value None**.
  * This additional metadata is useful for vectordb/LLM, chunking strategies, and retrieval applications.
* **Adds a naive hierarchy for elements via a `parent_id` on the element's metadata**
  * Users will now have more metadata for implementing vectordb/LLM chunking strategies. For example, text elements could be queried by their preceding title element.
  * Title elements created from HTML headings will properly nest

### Fixes

* **`add_pytesseract_bboxes_to_elements` no longer returns `nan` values**. The function logic is now broken into new methods
  `_get_element_box` and `convert_multiple_coordinates_to_new_system`
* **Selecting a different model wasn't being respected when calling `partition_image`.** Problem: `partition_pdf` allows for passing a `model_name` parameter. Given the similarity between the image and PDF pipelines, the expected behavior is that `partition_image` should support the same parameter, but `partition_image` was unintentionally not passing along its `kwargs`. This was corrected by adding the kwargs to the downstream call.
* **Fixes a chunking issue via dropping the field "coordinates".** Problem: chunk_by_title function was chunking each element to its own individual chunk while it needed to group elements into a fewer number of chunks. We've discovered that this happens due to a metadata matching logic in chunk_by_title function, and discovered that elements with different metadata can't be put into the same chunk. At the same time, any element with "coordinates" essentially had different metadata than other elements, due each element locating in different places and having different coordinates. Fix: That is why we have included the key "coordinates" inside a list of excluded metadata keys, while doing this "metadata_matches" comparision. Importance: This change is crucial to be able to chunk by title for documents which include "coordinates" metadata in their elements.

## 0.10.14

### Enhancements

* Update all connectors to use new downstream architecture
  * New click type added to parse comma-delimited string inputs
  * Some CLI options renamed

### Features

### Fixes

## 0.10.13

### Enhancements

* Updated documentation: Added back support doc types for partitioning, more Python codes in the API page,  RAG definition, and use case.
* Updated Hi-Res Metadata: PDFs and Images using Hi-Res strategy now have layout model class probabilities added ot metadata.
* Updated the `_detect_filetype_from_octet_stream()` function to use libmagic to infer the content type of file when it is not a zip file.
* Tesseract minor version bump to 5.3.2

### Features

* Add Jira Connector to be able to pull issues from a Jira organization
* Add `clean_ligatures` function to expand ligatures in text

### Fixes

* `partition_html` breaks on `<br>` elements.
* Ingest error handling to properly raise errors when wrapped
* GH issue 1361: fixes a sortig error that prevented some PDF's from being parsed
* Bump unstructured-inference
  * Brings back embedded images in PDF's (0.5.23)

## 0.10.12

### Enhancements

* Removed PIL pin as issue has been resolved upstream
* Bump unstructured-inference
  * Support for yolox_quantized layout detection model (0.5.20)
* YoloX element types added

### Features

* Add Salesforce Connector to be able to pull Account, Case, Campaign, EmailMessage, Lead

### Fixes

* Bump unstructured-inference
  * Avoid divide-by-zero errors swith `safe_division` (0.5.21)

## 0.10.11

### Enhancements

* Bump unstructured-inference
  * Combine entire-page OCR output with layout-detected elements, to ensure full coverage of the page (0.5.19)

### Features

* Add in ingest cli s3 writer

### Fixes

* Fix a bug where `xy-cut` sorting attemps to sort elements without valid coordinates; now xy cut sorting only works when **all** elements have valid coordinates

## 0.10.10

### Enhancements

* Adds `text` as an input parameter to `partition_xml`.
* `partition_xml` no longer runs through `partition_text`, avoiding incorrect splitting
  on carriage returns in the XML. Since `partition_xml` no longer calls `partition_text`,
  `min_partition` and `max_partition` are no longer supported in `partition_xml`.
* Bump `unstructured-inference==0.5.18`, change non-default detectron2 classification threshold
* Upgrade base image from rockylinux 8 to rockylinux 9
* Serialize IngestDocs to JSON when passing to subprocesses

### Features

### Fixes

- Fix a bug where mismatched `elements` and `bboxes` are passed into `add_pytesseract_bbox_to_elements`

## 0.10.9

### Enhancements

* Fix `test_json` to handle only non-extra dependencies file types (plain-text)

### Features

* Adds `chunk_by_title` to break a document into sections based on the presence of `Title`
  elements.
* add new extraction function `extract_image_urls_from_html` to extract all img related URL from html text.

### Fixes

* Make cv2 dependency optional
* Edit `add_pytesseract_bbox_to_elements`'s (`ocr_only` strategy) `metadata.coordinates.points` return type to `Tuple` for consistency.
* Re-enable test-ingest-confluence-diff for ingest tests
* Fix syntax for ingest test check number of files
* Fix csv and tsv partitioners loosing the first line of the files when creating elements

## 0.10.8

### Enhancements

* Release docker image that installs Python 3.10 rather than 3.8

### Features

### Fixes

## 0.10.7

### Enhancements

### Features

### Fixes

* Remove overly aggressive ListItem chunking for images and PDF's which typically resulted in inchorent elements.

## 0.10.6

### Enhancements

* Enable `partition_email` and `partition_msg` to detect if an email is PGP encryped. If
  and email is PGP encryped, the functions will return an empy list of elements and
  emit a warning about the encrypted content.
* Add threaded Slack conversations into Slack connector output
* Add functionality to sort elements using `xy-cut` sorting approach in `partition_pdf` for `hi_res` and `fast` strategies
* Bump unstructured-inference
  * Set OMP_THREAD_LIMIT to 1 if not set for better tesseract perf (0.5.17)

### Features

* Extract coordinates from PDFs and images when using OCR only strategy and add to metadata

### Fixes

* Update `partition_html` to respect the order of `<pre>` tags.
* Fix bug in `partition_pdf_or_image` where two partitions were called if `strategy == "ocr_only"`.
* Bump unstructured-inference
  * Fix issue where temporary files were being left behind (0.5.16)
* Adds deprecation warning for the `file_filename` kwarg to `partition`, `partition_via_api`,
  and `partition_multiple_via_api`.
* Fix documentation build workflow by pinning dependencies

## 0.10.5

### Enhancements

* Create new CI Pipelines
  - Checking text, xml, email, and html doc tests against the library installed without extras
  - Checking each library extra against their respective tests
* `partition` raises an error and tells the user to install the appropriate extra if a filetype
  is detected that is missing dependencies.
* Add custom errors to ingest
* Bump `unstructured-ingest==0.5.15`
  - Handle an uncaught TesseractError (0.5.15)
  - Add TIFF test file and TIFF filetype to `test_from_image_file` in `test_layout` (0.5.14)
* Use `entire_page` ocr mode for pdfs and images
* Add notes on extra installs to docs
* Adds ability to reuse connections per process in unstructured-ingest

### Features

* Add delta table connector

### Fixes

## 0.10.4

* Pass ocr_mode in partition_pdf and set the default back to individual pages for now
* Add diagrams and descriptions for ingest design in the ingest README

### Features

* Supports multipage TIFF image partitioning

### Fixes

## 0.10.2

### Enhancements

* Bump unstructured-inference==0.5.13:
  - Fix extracted image elements being included in layout merge, addresses the issue
    where an entire-page image in a PDF was not passed to the layout model when using hi_res.

### Features

### Fixes

## 0.10.1

### Enhancements

* Bump unstructured-inference==0.5.12:
  - fix to avoid trace for certain PDF's (0.5.12)
  - better defaults for DPI for hi_res and  Chipper (0.5.11)
  - implement full-page OCR (0.5.10)

### Features

### Fixes

* Fix dead links in repository README (Quick Start > Install for local development, and Learn more > Batch Processing)
* Update document dependencies to include tesseract-lang for additional language support (required for tests to pass)

## 0.10.0

### Enhancements

* Add `include_header` kwarg to `partition_xlsx` and change default behavior to `True`
* Update the `links` and `emphasized_texts` metadata fields

### Features

### Fixes

## 0.9.3

### Enhancements

* Pinned dependency cleanup.
* Update `partition_csv` to always use `soupparser_fromstring` to parse `html text`
* Update `partition_tsv` to always use `soupparser_fromstring` to parse `html text`
* Add `metadata.section` to capture epub table of contents data
* Add `unique_element_ids` kwarg to partition functions. If `True`, will use a UUID
  for element IDs instead of a SHA-256 hash.
* Update `partition_xlsx` to always use `soupparser_fromstring` to parse `html text`
* Add functionality to switch `html` text parser based on whether the `html` text contains emoji
* Add functionality to check if a string contains any emoji characters
* Add CI tests around Notion

### Features

* Add Airtable Connector to be able to pull views/tables/bases from an Airtable organization

### Fixes

* fix pdf partition of list items being detected as titles in OCR only mode
* make notion module discoverable
* fix emails with `Content-Distribution: inline` and `Content-Distribution: attachment` with no filename
* Fix email attachment filenames which had `=` in the filename itself

## 0.9.2

### Enhancements

* Update table extraction section in API documentation to sync with change in Prod API
* Update Notion connector to extract to html
* Added UUID option for `element_id`
* Bump unstructured-inference==0.5.9:
  - better caching of models
  - another version of detectron2 available, though the default layout model is unchanged
* Added UUID option for element_id
* Added UUID option for element_id
* CI improvements to run ingest tests in parallel

### Features

* Adds Sharepoint connector.

### Fixes

* Bump unstructured-inference==0.5.9:
  - ignores Tesseract errors where no text is extracted for tiles that indeed, have no text

## 0.9.1

### Enhancements

* Adds --partition-pdf-infer-table-structure to unstructured-ingest.
* Enable `partition_html` to skip headers and footers with the `skip_headers_and_footers` flag.
* Update `partition_doc` and `partition_docx` to track emphasized texts in the output
* Adds post processing function `filter_element_types`
* Set the default strategy for partitioning images to `hi_res`
* Add page break parameter section in API documentation to sync with change in Prod API
* Update `partition_html` to track emphasized texts in the output
* Update `XMLDocument._read_xml` to create `<p>` tag element for the text enclosed in the `<pre>` tag
* Add parameter `include_tail_text` to `_construct_text` to enable (skip) tail text inclusion
* Add Notion connector

### Features

### Fixes

* Remove unused `_partition_via_api` function
* Fixed emoji bug in `partition_xlsx`.
* Pass `file_filename` metadata when partitioning file object
* Skip ingest test on missing Slack token
* Add Dropbox variables to CI environments
* Remove default encoding for ingest
* Adds new element type `EmailAddress` for recognising email address in the  text
* Simplifies `min_partition` logic; makes partitions falling below the `min_partition`
  less likely.
* Fix bug where ingest test check for number of files fails in smoke test
* Fix unstructured-ingest entrypoint failure

## 0.9.0

### Enhancements

* Dependencies are now split by document type, creating a slimmer base installation.

## 0.8.8

### Enhancements

### Features

### Fixes

* Rename "date" field to "last_modified"
* Adds Box connector

### Fixes

## 0.8.7

### Enhancements

* Put back useful function `split_by_paragraph`

### Features

### Fixes

* Fix argument order in NLTK download step

## 0.8.6

### Enhancements

### Features

### Fixes

* Remove debug print lines and non-functional code

## 0.8.5

### Enhancements

* Add parameter `skip_infer_table_types` to enable (skip) table extraction for other doc types
* Adds optional Unstructured API unit tests in CI
* Tracks last modified date for all document types.
* Add auto_paragraph_grouper to detect new-line and blank-line new paragraph for .txt files.
* refactor the ingest cli to better support expanding supported connectors

## 0.8.3

### Enhancements

### Features

### Fixes

* NLTK now only gets downloaded if necessary.
* Handling for empty tables in Word Documents and PowerPoints.

## 0.8.4

### Enhancements

* Additional tests and refactor of JSON detection.
* Update functionality to retrieve image metadata from a page for `document_to_element_list`
* Links are now tracked in `partition_html` output.
* Set the file's current position to the beginning after reading the file in `convert_to_bytes`
* Add `min_partition` kwarg to that combines elements below a specified threshold and modifies splitting of strings longer than max partition so words are not split.
* set the file's current position to the beginning after reading the file in `convert_to_bytes`
* Add slide notes to pptx
* Add `--encoding` directive to ingest
* Improve json detection by `detect_filetype`

### Features

* Adds Outlook connector
* Add support for dpi parameter in inference library
* Adds Onedrive connector.
* Add Confluence connector for ingest cli to pull the body text from all documents from all spaces in a confluence domain.

### Fixes

* Fixes issue with email partitioning where From field was being assigned the To field value.
* Use the `image_metadata` property of the `PageLayout` instance to get the page image info in the `document_to_element_list`
* Add functionality to write images to computer storage temporarily instead of keeping them in memory for `ocr_only` strategy
* Add functionality to convert a PDF in small chunks of pages at a time for `ocr_only` strategy
* Adds `.txt`, `.text`, and `.tab` to list of extensions to check if file
  has a `text/plain` MIME type.
* Enables filters to be passed to `partition_doc` so it doesn't error with LibreOffice7.
* Removed old error message that's superseded by `requires_dependencies`.
* Removes using `hi_res` as the default strategy value for `partition_via_api` and `partition_multiple_via_api`

## 0.8.1

### Enhancements

* Add support for Python 3.11

### Features

### Fixes

* Fixed `auto` strategy detected scanned document as having extractable text and using `fast` strategy, resulting in no output.
* Fix list detection in MS Word documents.
* Don't instantiate an element with a coordinate system when there isn't a way to get its location data.

## 0.8.0

### Enhancements

* Allow model used for hi res pdf partition strategy to be chosen when called.
* Updated inference package

### Features

* Add `metadata_filename` parameter across all partition functions

### Fixes

* Update to ensure `convert_to_datafame` grabs all of the metadata fields.
* Adjust encoding recognition threshold value in `detect_file_encoding`
* Fix KeyError when `isd_to_elements` doesn't find a type
* Fix `_output_filename` for local connector, allowing single files to be written correctly to the disk
* Fix for cases where an invalid encoding is extracted from an email header.

### BREAKING CHANGES

* Information about an element's location is no longer returned as top-level attributes of an element. Instead, it is returned in the `coordinates` attribute of the element's metadata.

## 0.7.12

### Enhancements

* Adds `include_metadata` kwarg to `partition_doc`, `partition_docx`, `partition_email`, `partition_epub`, `partition_json`, `partition_msg`, `partition_odt`, `partition_org`, `partition_pdf`, `partition_ppt`, `partition_pptx`, `partition_rst`, and `partition_rtf`

### Features

* Add Elasticsearch connector for ingest cli to pull specific fields from all documents in an index.
* Adds Dropbox connector

### Fixes

* Fix tests that call unstructured-api by passing through an api-key
* Fixed page breaks being given (incorrect) page numbers
* Fix skipping download on ingest when a source document exists locally

## 0.7.11

### Enhancements

* More deterministic element ordering when using `hi_res` PDF parsing strategy (from unstructured-inference bump to 0.5.4)
* Make large model available (from unstructured-inference bump to 0.5.3)
* Combine inferred elements with extracted elements (from unstructured-inference bump to 0.5.2)
* `partition_email` and `partition_msg` will now process attachments if `process_attachments=True`
  and a attachment partitioning functions is passed through with `attachment_partitioner=partition`.

### Features

### Fixes

* Fix tests that call unstructured-api by passing through an api-key
* Fixed page breaks being given (incorrect) page numbers
* Fix skipping download on ingest when a source document exists locally

## 0.7.10

### Enhancements

* Adds a `max_partition` parameter to `partition_text`, `partition_pdf`, `partition_email`,
  `partition_msg` and `partition_xml` that sets a limit for the size of an individual
  document elements. Defaults to `1500` for everything except `partition_xml`, which has
  a default value of `None`.
* DRY connector refactor

### Features

* `hi_res` model for pdfs and images is selectable via environment variable.

### Fixes

* CSV check now ignores escaped commas.
* Fix for filetype exploration util when file content does not have a comma.
* Adds negative lookahead to bullet pattern to avoid detecting plain text line
  breaks like `-------` as list items.
* Fix pre tag parsing for `partition_html`
* Fix lookup error for annotated Arabic and Hebrew encodings

## 0.7.9

### Enhancements

* Improvements to string check for leafs in `partition_xml`.
* Adds --partition-ocr-languages to unstructured-ingest.

### Features

* Adds `partition_org` for processed Org Mode documents.

### Fixes

## 0.7.8

### Enhancements

### Features

* Adds Google Cloud Service connector

### Fixes

* Updates the `parse_email` for `partition_eml` so that `unstructured-api` passes the smoke tests
* `partition_email` now works if there is no message content
* Updates the `"fast"` strategy for `partition_pdf` so that it's able to recursively
* Adds recursive functionality to all fsspec connectors
* Adds generic --recursive ingest flag

## 0.7.7

### Enhancements

* Adds functionality to replace the `MIME` encodings for `eml` files with one of the common encodings if a `unicode` error occurs
* Adds missed file-like object handling in `detect_file_encoding`
* Adds functionality to extract charset info from `eml` files

### Features

* Added coordinate system class to track coordinate types and convert to different coordinate

### Fixes

* Adds an `html_assemble_articles` kwarg to `partition_html` to enable users to capture
  control whether content outside of `<article>` tags is captured when
  `<article>` tags are present.
* Check for the `xml` attribute on `element` before looking for pagebreaks in `partition_docx`.

## 0.7.6

### Enhancements

* Convert fast startegy to ocr_only for images
* Adds support for page numbers in `.docx` and `.doc` when user or renderer
  created page breaks are present.
* Adds retry logic for the unstructured-ingest Biomed connector

### Features

* Provides users with the ability to extract additional metadata via regex.
* Updates `partition_docx` to include headers and footers in the output.
* Create `partition_tsv` and associated tests. Make additional changes to `detect_filetype`.

### Fixes

* Remove fake api key in test `partition_via_api` since we now require valid/empty api keys
* Page number defaults to `None` instead of `1` when page number is not present in the metadata.
  A page number of `None` indicates that page numbers are not being tracked for the document
  or that page numbers do not apply to the element in question..
* Fixes an issue with some pptx files. Assume pptx shapes are found in top left position of slide
  in case the shape.top and shape.left attributes are `None`.

## 0.7.5

### Enhancements

* Adds functionality to sort elements in `partition_pdf` for `fast` strategy
* Adds ingest tests with `--fast` strategy on PDF documents
* Adds --api-key to unstructured-ingest

### Features

* Adds `partition_rst` for processed ReStructured Text documents.

### Fixes

* Adds handling for emails that do not have a datetime to extract.
* Adds pdf2image package as core requirement of unstructured (with no extras)

## 0.7.4

### Enhancements

* Allows passing kwargs to request data field for `partition_via_api` and `partition_multiple_via_api`
* Enable MIME type detection if libmagic is not available
* Adds handling for empty files in `detect_filetype` and `partition`.

### Features

### Fixes

* Reslove `grpcio` import issue on `weaviate.schema.validate_schema` for python 3.9 and 3.10
* Remove building `detectron2` from source in Dockerfile

## 0.7.3

### Enhancements

* Update IngestDoc abstractions and add data source metadata in ElementMetadata

### Features

### Fixes

* Pass `strategy` parameter down from `partition` for `partition_image`
* Filetype detection if a CSV has a `text/plain` MIME type
* `convert_office_doc` no longers prints file conversion info messages to stdout.
* `partition_via_api` reflects the actual filetype for the file processed in the API.

## 0.7.2

### Enhancements

* Adds an optional encoding kwarg to `elements_to_json` and `elements_from_json`
* Bump version of base image to use new stable version of tesseract

### Features

### Fixes

* Update the `read_txt_file` utility function to keep using `spooled_to_bytes_io_if_needed` for xml
* Add functionality to the `read_txt_file` utility function to handle file-like object from URL
* Remove the unused parameter `encoding` from `partition_pdf`
* Change auto.py to have a `None` default for encoding
* Add functionality to try other common encodings for html and xml files if an error related to the encoding is raised and the user has not specified an encoding.
* Adds benchmark test with test docs in example-docs
* Re-enable test_upload_label_studio_data_with_sdk
* File detection now detects code files as plain text
* Adds `tabulate` explicitly to dependencies
* Fixes an issue in `metadata.page_number` of pptx files
* Adds showing help if no parameters passed

## 0.7.1

### Enhancements

### Features

* Add `stage_for_weaviate` to stage `unstructured` outputs for upload to Weaviate, along with
  a helper function for defining a class to use in Weaviate schemas.
* Builds from Unstructured base image, built off of Rocky Linux 8.7, this resolves almost all CVE's in the image.

### Fixes

## 0.7.0

### Enhancements

* Installing `detectron2` from source is no longer required when using the `local-inference` extra.
* Updates `.pptx` parsing to include text in tables.

### Features

### Fixes

* Fixes an issue in `_add_element_metadata` that caused all elements to have `page_number=1`
  in the element metadata.
* Adds `.log` as a file extension for TXT files.
* Adds functionality to try other common encodings for email (`.eml`) files if an error related to the encoding is raised and the user has not specified an encoding.
* Allow passed encoding to be used in the `replace_mime_encodings`
* Fixes page metadata for `partition_html` when `include_metadata=False`
* A `ValueError` now raises if `file_filename` is not specified when you use `partition_via_api`
  with a file-like object.

## 0.6.11

### Enhancements

* Supports epub tests since pandoc is updated in base image

### Features

### Fixes

## 0.6.10

### Enhancements

* XLS support from auto partition

### Features

### Fixes

## 0.6.9

### Enhancements

* fast strategy for pdf now keeps element bounding box data
* setup.py refactor

### Features

### Fixes

* Adds functionality to try other common encodings if an error related to the encoding is raised and the user has not specified an encoding.
* Adds additional MIME types for CSV

## 0.6.8

### Enhancements

### Features

* Add `partition_csv` for CSV files.

### Fixes

## 0.6.7

### Enhancements

* Deprecate `--s3-url` in favor of `--remote-url` in CLI
* Refactor out non-connector-specific config variables
* Add `file_directory` to metadata
* Add `page_name` to metadata. Currently used for the sheet name in XLSX documents.
* Added a `--partition-strategy` parameter to unstructured-ingest so that users can specify
  partition strategy in CLI. For example, `--partition-strategy fast`.
* Added metadata for filetype.
* Add Discord connector to pull messages from a list of channels
* Refactor `unstructured/file-utils/filetype.py` to better utilise hashmap to return mime type.
* Add local declaration of DOCX_MIME_TYPES and XLSX_MIME_TYPES for `test_filetype.py`.

### Features

* Add `partition_xml` for XML files.
* Add `partition_xlsx` for Microsoft Excel documents.

### Fixes

* Supports `hml` filetype for partition as a variation of html filetype.
* Makes `pytesseract` a function level import in `partition_pdf` so you can use the `"fast"`
  or `"hi_res"` strategies if `pytesseract` is not installed. Also adds the
  `required_dependencies` decorator for the `"hi_res"` and `"ocr_only"` strategies.
* Fix to ensure `filename` is tracked in metadata for `docx` tables.

## 0.6.6

### Enhancements

* Adds an `"auto"` strategy that chooses the partitioning strategy based on document
  characteristics and function kwargs. This is the new default strategy for `partition_pdf`
  and `partition_image`. Users can maintain existing behavior by explicitly setting
  `strategy="hi_res"`.
* Added an additional trace logger for NLP debugging.
* Add `get_date` method to `ElementMetadata` for converting the datestring to a `datetime` object.
* Cleanup the `filename` attribute on `ElementMetadata` to remove the full filepath.

### Features

* Added table reading as html with URL parsing to `partition_docx` in docx
* Added metadata field for text_as_html for docx files

### Fixes

* `fileutils/file_type` check json and eml decode ignore error
* `partition_email` was updated to more flexibly handle deviations from the RFC-2822 standard.
  The time in the metadata returns `None` if the time does not match RFC-2822 at all.
* Include all metadata fields when converting to dataframe or CSV

## 0.6.5

### Enhancements

* Added support for SpooledTemporaryFile file argument.

### Features

### Fixes

## 0.6.4

### Enhancements

* Added an "ocr_only" strategy for `partition_pdf`. Refactored the strategy decision
  logic into its own module.

### Features

### Fixes

## 0.6.3

### Enhancements

* Add an "ocr_only" strategy for `partition_image`.

### Features

* Added `partition_multiple_via_api` for partitioning multiple documents in a single REST
  API call.
* Added `stage_for_baseplate` function to prepare outputs for ingestion into Baseplate.
* Added `partition_odt` for processing Open Office documents.

### Fixes

* Updates the grouping logic in the `partition_pdf` fast strategy to group together text
  in the same bounding box.

## 0.6.2

### Enhancements

* Added logic to `partition_pdf` for detecting copy protected PDFs and falling back
  to the hi res strategy when necessary.

### Features

* Add `partition_via_api` for partitioning documents through the hosted API.

### Fixes

* Fix how `exceeds_cap_ratio` handles empty (returns `True` instead of `False`)
* Updates `detect_filetype` to properly detect JSONs when the MIME type is `text/plain`.

## 0.6.1

### Enhancements

* Updated the table extraction parameter name to be more descriptive

### Features

### Fixes

## 0.6.0

### Enhancements

* Adds an `ssl_verify` kwarg to `partition` and `partition_html` to enable turning off
  SSL verification for HTTP requests. SSL verification is on by default.
* Allows users to pass in ocr language to `partition_pdf` and `partition_image` through
  the `ocr_language` kwarg. `ocr_language` corresponds to the code for the language pack
  in Tesseract. You will need to install the relevant Tesseract language pack to use a
  given language.

### Features

* Table extraction is now possible for pdfs from `partition` and `partition_pdf`.
* Adds support for extracting attachments from `.msg` files

### Fixes

* Adds an `ssl_verify` kwarg to `partition` and `partition_html` to enable turning off
  SSL verification for HTTP requests. SSL verification is on by default.

## 0.5.13

### Enhancements

* Allow headers to be passed into `partition` when `url` is used.

### Features

* `bytes_string_to_string` cleaning brick for bytes string output.

### Fixes

* Fixed typo in call to `exactly_one` in `partition_json`
* unstructured-documents encode xml string if document_tree is `None` in `_read_xml`.
* Update to `_read_xml` so that Markdown files with embedded HTML process correctly.
* Fallback to "fast" strategy only emits a warning if the user specifies the "hi_res" strategy.
* unstructured-partition-text_type exceeds_cap_ratio fix returns and how capitalization ratios are calculated
* `partition_pdf` and `partition_text` group broken paragraphs to avoid fragmented `NarrativeText` elements.
* .json files resolved as "application/json" on centos7 (or other installs with older libmagic libs)

## 0.5.12

### Enhancements

* Add OS mimetypes DB to docker image, mainly for unstructured-api compat.
* Use the image registry as a cache when building Docker images.
* Adds the ability for `partition_text` to group together broken paragraphs.
* Added method to utils to allow date time format validation

### Features

* Add Slack connector to pull messages for a specific channel
* Add --partition-by-api parameter to unstructured-ingest
* Added `partition_rtf` for processing rich text files.
* `partition` now accepts a `url` kwarg in addition to `file` and `filename`.

### Fixes

* Allow encoding to be passed into `replace_mime_encodings`.
* unstructured-ingest connector-specific dependencies are imported on demand.
* unstructured-ingest --flatten-metadata supported for local connector.
* unstructured-ingest fix runtime error when using --metadata-include.

## 0.5.11

### Enhancements

### Features

### Fixes

* Guard against null style attribute in docx document elements
* Update HTML encoding to better support foreign language characters

## 0.5.10

### Enhancements

* Updated inference package
* Add sender, recipient, date, and subject to element metadata for emails

### Features

* Added `--download-only` parameter to `unstructured-ingest`

### Fixes

* FileNotFound error when filename is provided but file is not on disk

## 0.5.9

### Enhancements

### Features

### Fixes

* Convert file to str in helper `split_by_paragraph` for `partition_text`

## 0.5.8

### Enhancements

* Update `elements_to_json` to return string when filename is not specified
* `elements_from_json` may take a string instead of a filename with the `text` kwarg
* `detect_filetype` now does a final fallback to file extension.
* Empty tags are now skipped during the depth check for HTML processing.

### Features

* Add local file system to `unstructured-ingest`
* Add `--max-docs` parameter to `unstructured-ingest`
* Added `partition_msg` for processing MSFT Outlook .msg files.

### Fixes

* `convert_file_to_text` now passes through the `source_format` and `target_format` kwargs.
  Previously they were hard coded.
* Partitioning functions that accept a `text` kwarg no longer raise an error if an empty
  string is passed (and empty list of elements is returned instead).
* `partition_json` no longer fails if the input is an empty list.
* Fixed bug in `chunk_by_attention_window` that caused the last word in segments to be cut-off
  in some cases.

### BREAKING CHANGES

* `stage_for_transformers` now returns a list of elements, making it consistent with other
  staging bricks

## 0.5.7

### Enhancements

* Refactored codebase using `exactly_one`
* Adds ability to pass headers when passing a url in partition_html()
* Added optional `content_type` and `file_filename` parameters to `partition()` to bypass file detection

### Features

* Add `--flatten-metadata` parameter to `unstructured-ingest`
* Add `--fields-include` parameter to `unstructured-ingest`

### Fixes

## 0.5.6

### Enhancements

* `contains_english_word()`, used heavily in text processing, is 10x faster.

### Features

* Add `--metadata-include` and `--metadata-exclude` parameters to `unstructured-ingest`
* Add `clean_non_ascii_chars` to remove non-ascii characters from unicode string

### Fixes

* Fix problem with PDF partition (duplicated test)

## 0.5.4

### Enhancements

* Added Biomedical literature connector for ingest cli.
* Add `FsspecConnector` to easily integrate any existing `fsspec` filesystem as a connector.
* Rename `s3_connector.py` to `s3.py` for readability and consistency with the
  rest of the connectors.
* Now `S3Connector` relies on `s3fs` instead of on `boto3`, and it inherits
  from `FsspecConnector`.
* Adds an `UNSTRUCTURED_LANGUAGE_CHECKS` environment variable to control whether or not language
  specific checks like vocabulary and POS tagging are applied. Set to `"true"` for higher
  resolution partitioning and `"false"` for faster processing.
* Improves `detect_filetype` warning to include filename when provided.
* Adds a "fast" strategy for partitioning PDFs with PDFMiner. Also falls back to the "fast"
  strategy if detectron2 is not available.
* Start deprecation life cycle for `unstructured-ingest --s3-url` option, to be deprecated in
  favor of `--remote-url`.

### Features

* Add `AzureBlobStorageConnector` based on its `fsspec` implementation inheriting
  from `FsspecConnector`
* Add `partition_epub` for partitioning e-books in EPUB3 format.

### Fixes

* Fixes processing for text files with `message/rfc822` MIME type.
* Open xml files in read-only mode when reading contents to construct an XMLDocument.

## 0.5.3

### Enhancements

* `auto.partition()` can now load Unstructured ISD json documents.
* Simplify partitioning functions.
* Improve logging for ingest CLI.

### Features

* Add `--wikipedia-auto-suggest` argument to the ingest CLI to disable automatic redirection
  to pages with similar names.
* Add setup script for Amazon Linux 2
* Add optional `encoding` argument to the `partition_(text/email/html)` functions.
* Added Google Drive connector for ingest cli.
* Added Gitlab connector for ingest cli.

### Fixes

## 0.5.2

### Enhancements

* Fully move from printing to logging.
* `unstructured-ingest` now uses a default `--download_dir` of `$HOME/.cache/unstructured/ingest`
  rather than a "tmp-ingest-" dir in the working directory.

### Features

### Fixes

* `setup_ubuntu.sh` no longer fails in some contexts by interpreting
  `DEBIAN_FRONTEND=noninteractive` as a command
* `unstructured-ingest` no longer re-downloads files when --preserve-downloads
  is used without --download-dir.
* Fixed an issue that was causing text to be skipped in some HTML documents.

## 0.5.1

### Enhancements

### Features

### Fixes

* Fixes an error causing JavaScript to appear in the output of `partition_html` sometimes.
* Fix several issues with the `requires_dependencies` decorator, including the error message
  and how it was used, which had caused an error for `unstructured-ingest --github-url ...`.

## 0.5.0

### Enhancements

* Add `requires_dependencies` Python decorator to check dependencies are installed before
  instantiating a class or running a function

### Features

* Added Wikipedia connector for ingest cli.

### Fixes

* Fix `process_document` file cleaning on failure
* Fixes an error introduced in the metadata tracking commit that caused `NarrativeText`
  and `FigureCaption` elements to be represented as `Text` in HTML documents.

## 0.4.16

### Enhancements

* Fallback to using file extensions for filetype detection if `libmagic` is not present

### Features

* Added setup script for Ubuntu
* Added GitHub connector for ingest cli.
* Added `partition_md` partitioner.
* Added Reddit connector for ingest cli.

### Fixes

* Initializes connector properly in ingest.main::MainProcess
* Restricts version of unstructured-inference to avoid multithreading issue

## 0.4.15

### Enhancements

* Added `elements_to_json` and `elements_from_json` for easier serialization/deserialization
* `convert_to_dict`, `dict_to_elements` and `convert_to_csv` are now aliases for functions
  that use the ISD terminology.

### Fixes

* Update to ensure all elements are preserved during serialization/deserialization

## 0.4.14

* Automatically install `nltk` models in the `tokenize` module.

## 0.4.13

* Fixes unstructured-ingest cli.

## 0.4.12

* Adds console_entrypoint for unstructured-ingest, other structure/doc updates related to ingest.
* Add `parser` parameter to `partition_html`.

## 0.4.11

* Adds `partition_doc` for partitioning Word documents in `.doc` format. Requires `libreoffice`.
* Adds `partition_ppt` for partitioning PowerPoint documents in `.ppt` format. Requires `libreoffice`.

## 0.4.10

* Fixes `ElementMetadata` so that it's JSON serializable when the filename is a `Path` object.

## 0.4.9

* Added ingest modules and s3 connector, sample ingest script
* Default to `url=None` for `partition_pdf` and `partition_image`
* Add ability to skip English specific check by setting the `UNSTRUCTURED_LANGUAGE` env var to `""`.
* Document `Element` objects now track metadata

## 0.4.8

* Modified XML and HTML parsers not to load comments.

## 0.4.7

* Added the ability to pull an HTML document from a url in `partition_html`.
* Added the the ability to get file summary info from lists of filenames and lists
  of file contents.
* Added optional page break to `partition` for `.pptx`, `.pdf`, images, and `.html` files.
* Added `to_dict` method to document elements.
* Include more unicode quotes in `replace_unicode_quotes`.

## 0.4.6

* Loosen the default cap threshold to `0.5`.
* Add a `UNSTRUCTURED_NARRATIVE_TEXT_CAP_THRESHOLD` environment variable for controlling
  the cap ratio threshold.
* Unknown text elements are identified as `Text` for HTML and plain text documents.
* `Body Text` styles no longer default to `NarrativeText` for Word documents. The style information
  is insufficient to determine that the text is narrative.
* Upper cased text is lower cased before checking for verbs. This helps avoid some missed verbs.
* Adds an `Address` element for capturing elements that only contain an address.
* Suppress the `UserWarning` when detectron is called.
* Checks that titles and narrative test have at least one English word.
* Checks that titles and narrative text are at least 50% alpha characters.
* Restricts titles to a maximum word length. Adds a `UNSTRUCTURED_TITLE_MAX_WORD_LENGTH`
  environment variable for controlling the max number of words in a title.
* Updated `partition_pptx` to order the elements on the page

## 0.4.4

* Updated `partition_pdf` and `partition_image` to return `unstructured` `Element` objects
* Fixed the healthcheck url path when partitioning images and PDFs via API
* Adds an optional `coordinates` attribute to document objects
* Adds `FigureCaption` and `CheckBox` document elements
* Added ability to split lists detected in `LayoutElement` objects
* Adds `partition_pptx` for partitioning PowerPoint documents
* LayoutParser models now download from HugginfaceHub instead of DropBox
* Fixed file type detection for XML and HTML files on Amazone Linux

## 0.4.3

* Adds `requests` as a base dependency
* Fix in `exceeds_cap_ratio` so the function doesn't break with empty text
* Fix bug in `_parse_received_data`.
* Update `detect_filetype` to properly handle `.doc`, `.xls`, and `.ppt`.

## 0.4.2

* Added `partition_image` to process documents in an image format.
* Fixed utf-8 encoding error in `partition_email` with attachments for `text/html`

## 0.4.1

* Added support for text files in the `partition` function
* Pinned `opencv-python` for easier installation on Linux

## 0.4.0

* Added generic `partition` brick that detects the file type and routes a file to the appropriate
  partitioning brick.
* Added a file type detection module.
* Updated `partition_html` and `partition_eml` to support file-like objects in 'rb' mode.
* Cleaning brick for removing ordered bullets `clean_ordered_bullets`.
* Extract brick method for ordered bullets `extract_ordered_bullets`.
* Test for `clean_ordered_bullets`.
* Test for `extract_ordered_bullets`.
* Added `partition_docx` for pre-processing Word Documents.
* Added new REGEX patterns to extract email header information
* Added new functions to extract header information `parse_received_data` and `partition_header`
* Added new function to parse plain text files `partition_text`
* Added new cleaners functions `extract_ip_address`, `extract_ip_address_name`, `extract_mapi_id`, `extract_datetimetz`
* Add new `Image` element and function to find embedded images `find_embedded_images`
* Added `get_directory_file_info` for summarizing information about source documents

## 0.3.5

* Add support for local inference
* Add new pattern to recognize plain text dash bullets
* Add test for bullet patterns
* Fix for `partition_html` that allows for processing `div` tags that have both text and child
  elements
* Add ability to extract document metadata from `.docx`, `.xlsx`, and `.jpg` files.
* Helper functions for identifying and extracting phone numbers
* Add new function `extract_attachment_info` that extracts and decodes the attachment
  of an email.
* Staging brick to convert a list of `Element`s to a `pandas` dataframe.
* Add plain text functionality to `partition_email`

## 0.3.4

* Python-3.7 compat

## 0.3.3

* Removes BasicConfig from logger configuration
* Adds the `partition_email` partitioning brick
* Adds the `replace_mime_encodings` cleaning bricks
* Small fix to HTML parsing related to processing list items with sub-tags
* Add `EmailElement` data structure to store email documents

## 0.3.2

* Added `translate_text` brick for translating text between languages
* Add an `apply` method to make it easier to apply cleaners to elements

## 0.3.1

* Added \_\_init.py\_\_ to `partition`

## 0.3.0

* Implement staging brick for Argilla. Converts lists of `Text` elements to `argilla` dataset classes.
* Removing the local PDF parsing code and any dependencies and tests.
* Reorganizes the staging bricks in the unstructured.partition module
* Allow entities to be passed into the Datasaur staging brick
* Added HTML escapes to the `replace_unicode_quotes` brick
* Fix bad responses in partition_pdf to raise ValueError
* Adds `partition_html` for partitioning HTML documents.

## 0.2.6

* Small change to how \_read is placed within the inheritance structure since it doesn't really apply to pdf
* Add partitioning brick for calling the document image analysis API

## 0.2.5

* Update python requirement to >=3.7

## 0.2.4

* Add alternative way of importing `Final` to support google colab

## 0.2.3

* Add cleaning bricks for removing prefixes and postfixes
* Add cleaning bricks for extracting text before and after a pattern

## 0.2.2

* Add staging brick for Datasaur

## 0.2.1

* Added brick to convert an ISD dictionary to a list of elements
* Update `PDFDocument` to use the `from_file` method
* Added staging brick for CSV format for ISD (Initial Structured Data) format.
* Added staging brick for separating text into attention window size chunks for `transformers`.
* Added staging brick for LabelBox.
* Added ability to upload LabelStudio predictions
* Added utility function for JSONL reading and writing
* Added staging brick for CSV format for Prodigy
* Added staging brick for Prodigy
* Added ability to upload LabelStudio annotations
* Added text_field and id_field to stage_for_label_studio signature

## 0.2.0

* Initial release of unstructured<|MERGE_RESOLUTION|>--- conflicted
+++ resolved
@@ -1,21 +1,20 @@
-<<<<<<< HEAD
-## 0.18.7-dev0
-=======
+## 0.18.9-dev0
+
+### Enhancements
+
+### Features
+- **Convert elements to markdown for output** Added function to convert elements to markdown format for easy viewing.
+
+### Fixes
+
 ## 0.18.8
->>>>>>> f66562b1
-
-### Enhancements
-
-### Features
-<<<<<<< HEAD
-- **Convert elements to markdown for output** Added function to convert elements to markdown format for easy viewing.
-
-### Fixes
-=======
+
+### Enhancements
+
+### Features
 
 ### Fixes
 - **Properly handle password protected xlsx** - detect password protection on XLSX files and raise appropriate
->>>>>>> f66562b1
 
 ## 0.18.7
 
