## 0.12.6-dev3

### Enhancements

* **Refactor `add_chunking_strategy` decorator to dispatch by name.** Add `chunk()` function to be used by the `add_chunking_strategy` decorator to dispatch chunking call based on a chunking-strategy name (that can be dynamic at runtime). This decouples chunking dispatch from only those chunkers known at "compile" time and enables runtime registration of custom chunkers.

### Features

### Fixes

* **Fix SharePoint dates with inconsistent formatting** Adds logic to conditionally support dates returned by office365 that may vary in date formatting or may be a datetime rather than a string.
* **Include warnings** about the potential risk of installing a version of `pandoc` which does not support RTF files + instructions that will help resolve that issue.
* **Incorporate the `install-pandoc` Makefile recipe** into relevant stages of CI workflow, ensuring it is a version that supports RTF input files.
* **Fix Google Drive source key** Allow passing string for source connector key.
<<<<<<< HEAD
* **Fix Sharepoint-with-permissions test** Ignore permissions metadata, update test.
=======
* **Fix table structure evaluations calculations** Replaced special value `-1.0` with `np.nan` and corrected rows filtering of files metrics basing on that.
>>>>>>> dc376053

## 0.12.5

### Enhancements

### Features

* **Header and footer detection for fast strategy** `partition_pdf` with `fast` strategy now
  detects elements that are in the top or bottom 5 percent of the page as headers and footers.
* **Add parent_element to overlapping case output** Adds parent_element to the output for `identify_overlapping_or_nesting_case` and `catch_overlapping_and_nested_bboxes` functions.
* **Add table structure evaluation** Adds a new function to evaluate the structure of a table and return a metric that represents the quality of the table structure. This function is used to evaluate the quality of the table structure and the table contents.
* **Add AstraDB destination connector** Adds support for writing embedded documents into an AstraDB vector database.
* **Add OctoAI embedder** Adds support for embeddings via OctoAI.

### Fixes

* **Fix passing list type parameters when calling unstructured API via `partition_via_api()`** Update `partition_via_api()` to convert all list type parameters to JSON formatted strings before calling the unstructured client SDK. This will support image block extraction via `partition_via_api()`.
* **Fix `check_connection` in opensearch, databricks, postgres, azure connectors**
* **Fix don't treat plain text files with double quotes as JSON** If a file can be deserialized as JSON but it deserializes as a string, treat it as plain text even though it's valid JSON.
* **Fix `check_connection` in opensearch, databricks, postgres, azure connectors**
* **Fix cluster of bugs in `partition_xlsx()` that dropped content.** Algorithm for detecting "subtables" within a worksheet dropped table elements for certain patterns of populated cells such as when a trailing single-cell row appeared in a contiguous block of populated cells.
* **Improved documentation**. Fixed broken links and improved readability on `Key Concepts` page.
* **Rename `OpenAiEmbeddingConfig` to `OpenAIEmbeddingConfig`.**
* **Fix partition_json() doesn't chunk.** The `@add_chunking_strategy` decorator was missing from `partition_json()` such that pre-partitioned documents serialized to JSON did not chunk when a chunking-strategy was specified.

## 0.12.4

### Enhancements

* **Apply New Version of `black` formatting** The `black` library recently introduced a new major version that introduces new formatting conventions. This change brings code in the `unstructured` repo into compliance with the new conventions.
* **Move ingest imports to local scopes** Moved ingest dependencies into local scopes to be able to import ingest connector classes without the need of installing imported external dependencies. This allows lightweight use of the classes (not the instances. to use the instances as intended you'll still need the dependencies).
* **Add support for `.p7s` files** `partition_email` can now process `.p7s` files. The signature for the signed message is extracted and added to metadata.
* **Fallback to valid content types for emails** If the user selected content type does not exist on the email message, `partition_email` now falls back to anoter valid content type if it's available.

### Features

* **Add .heic file partitioning** .heic image files were previously unsupported and are now supported though partition_image()
* **Add the ability to specify an alternate OCR** implementation by implementing an `OCRAgent` interface and specify it using `OCR_AGENT` environment variable.
* **Add Vectara destination connector** Adds support for writing partitioned documents into a Vectara index.
* **Add ability to detect text in .docx inline shapes** extensions of docx partition, extracts text from inline shapes and includes them in paragraph's text

### Fixes

* **Fix `partition_pdf()` not working when using chipper model with `file`**
* **Handle common incorrect arguments for `languages` and `ocr_languages`** Users are regularly receiving errors on the API because they are defining `ocr_languages` or `languages` with additional quotationmarks, brackets, and similar mistakes. This update handles common incorrect arguments and raises an appropriate warning.
* **Default `hi_res_model_name` now relies on `unstructured-inference`** When no explicit `hi_res_model_name` is passed into `partition` or `partition_pdf_or_image` the default model is picked by `unstructured-inference`'s settings or os env variable `UNSTRUCTURED_HI_RES_MODEL_NAME`; it now returns the same model name regardless of `infer_table_structure`'s value; this function will be deprecated in the future and the default model name will simply rely on `unstructured-inference` and will not consider os env in a future release.
* **Fix remove Vectara requirements from setup.py - there are no dependencies**
* **Add missing dependency files to package manifest**. Updates the file path for the ingest
  dependencies and adds missing extra dependencies.
* **Fix remove Vectara requirements from setup.py - there are no dependencies **
* **Add title to Vectara upload - was not separated out from initial connector **
* **Fix change OpenSearch port to fix potential conflict with Elasticsearch in ingest test **


## 0.12.3

### Enhancements

* **Driver for MongoDB connector.** Adds a driver with `unstructured` version information to the
  MongoDB connector.

### Features

* **Add Databricks Volumes destination connector** Databricks Volumes connector added to ingest CLI.  Users may now use `unstructured-ingest` to write partitioned data to a Databricks Volumes storage service.

### Fixes

* **Fix support for different Chipper versions and prevent running PDFMiner with Chipper**
* **Treat YAML files as text.** Adds YAML MIME types to the file detection code and treats those
  files as text.
* **Fix FSSpec destination connectors check_connection.** FSSpec destination connectors did not use `check_connection`. There was an error when trying to `ls` destination directory - it may not exist at the moment of connector creation. Now `check_connection` calls `ls` on bucket root and this method is called on `initialize` of destination connector.
* **Fix databricks-volumes extra location.** `setup.py` is currently pointing to the wrong location for the databricks-volumes extra requirements. This results in errors when trying to build the wheel for unstructured. This change updates to point to the correct path.
* **Fix uploading None values to Chroma and Pinecone.** Removes keys with None values with Pinecone and Chroma destinations. Pins Pinecone dependency
* **Update documentation.** (i) best practice for table extration by using 'skip_infer_table_types' param, instead of 'pdf_infer_table_structure', and (ii) fixed CSS, RST issues and typo in the documentation.
* **Fix postgres storage of link_texts.** Formatting of link_texts was breaking metadata storage.

## 0.12.2

### Enhancements

### Features

### Fixes

* **Fix index error in table processing.** Bumps the `unstructured-inference` version to address and
  index error that occurs on some tables in the table transformer object.

## 0.12.1

### Enhancements

* **Allow setting image block crop padding parameter** In certain circumstances, adjusting the image block crop padding can improve image block extraction by preventing extracted image blocks from being clipped.
* **Add suport for bitmap images in `partition_image`** Adds support for `.bmp` files in
  `partition`, `partition_image`, and `detect_filetype`.
* **Keep all image elements when using "hi_res" strategy** Previously, `Image` elements with small chunks of text were ignored unless the image block extraction parameters (`extract_images_in_pdf` or `extract_image_block_types`) were specified. Now, all image elements are kept regardless of whether the image block extraction parameters are specified.
* **Add filetype detection for `.wav` files.** Add filetpye detection for `.wav` files.
* **Add "basic" chunking strategy.** Add baseline chunking strategy that includes all shared chunking behaviors without breaking chunks on section or page boundaries.
* **Add overlap option for chunking.** Add option to overlap chunks. Intra-chunk and inter-chunk overlap are requested separately. Intra-chunk overlap is applied only to the second and later chunks formed by text-splitting an oversized chunk. Inter-chunk overlap may also be specified; this applies overlap between "normal" (not-oversized) chunks.
* **Salesforce connector accepts private key path or value.** Salesforce parameter `private-key-file` has been renamed to `private-key`. Private key can be provided as path to file or file contents.
* **Update documentation**: (i) added verbiage about the free API cap limit, (ii) added deprecation warning on ``Staging`` bricks in favor of ``Destination Connectors``, (iii) added warning and code examples to use the SaaS API Endpoints using CLI-vs-SDKs, (iv) fixed example pages formatting, (v) added deprecation on ``model_name`` in favor of ``hi_res_model_name``, (vi) added ``extract_images_in_pdf`` usage in ``partition_pdf`` section, (vii) reorganize and improve the documentation introduction section, and (viii) added PDF table extraction best practices.
* **Add "basic" chunking to ingest CLI.** Add options to ingest CLI allowing access to the new "basic" chunking strategy and overlap options.
* **Make Elasticsearch Destination connector arguments optional.** Elasticsearch Destination connector write settings are made optional and will rely on default values when not specified.
* **Normalize Salesforce artifact names.** Introduced file naming pattern present in other connectors to Salesforce connector.
* **Install Kapa AI chatbot.** Added Kapa.ai website widget on the documentation.

### Features
* **MongoDB Source Connector.** New source connector added to all CLI ingest commands to support downloading/partitioning files from MongoDB.
* **Add OpenSearch source and destination connectors.** OpenSearch, a fork of Elasticsearch, is a popular storage solution for various functionality such as search, or providing intermediary caches within data pipelines. Feature: Added OpenSearch source connector to support downloading/partitioning files. Added OpenSearch destination connector to be able to ingest documents from any supported source, embed them and write the embeddings / documents into OpenSearch.

### Fixes

* **Fix GCS connector converting JSON to string with single quotes.** FSSpec serialization caused conversion of JSON token to string with single quotes. GCS requires token in form of dict so this format is now assured.
* **Pin version of unstructured-client** Set minimum version of unstructured-client to avoid raising a TypeError when passing `api_key_auth` to `UnstructuredClient`
* **Fix the serialization of the Pinecone destination connector.** Presence of the PineconeIndex object breaks serialization due to TypeError: cannot pickle '_thread.lock' object. This removes that object before serialization.
* **Fix the serialization of the Elasticsearch destination connector.** Presence of the _client object breaks serialization due to TypeError: cannot pickle '_thread.lock' object. This removes that object before serialization.
* **Fix the serialization of the Postgres destination connector.** Presence of the _client object breaks serialization due to TypeError: cannot pickle '_thread.lock' object. This removes that object before serialization.
* **Fix documentation and sample code for Chroma.** Was pointing to wrong examples..
* **Fix flatten_dict to be able to flatten tuples inside dicts** Update flatten_dict function to support flattening tuples inside dicts. This is necessary for objects like Coordinates, when the object is not written to the disk, therefore not being converted to a list before getting flattened (still being a tuple).
* **Fix the serialization of the Chroma destination connector.** Presence of the ChromaCollection object breaks serialization due to TypeError: cannot pickle 'module' object. This removes that object before serialization.
* **Fix fsspec connectors returning version as integer.** Connector data source versions should always be string values, however we were using the integer checksum value for the version for fsspec connectors. This casts that value to a string.

## 0.12.0

### Enhancements

* **Drop support for python3.8** All dependencies are now built off of the minimum version of python being `3.10`

## 0.11.9

### Enhancements

* **Rename kwargs related to extracting image blocks** Rename the kwargs related to extracting image blocks for consistency and API usage.

### Features

* **Add PostgreSQL/SQLite destination connector** PostgreSQL and SQLite connector added to ingest CLI.  Users may now use `unstructured-ingest` to write partitioned data to a PostgreSQL or SQLite database. And write embeddings to PostgreSQL pgvector database.

### Fixes

* **Handle users providing fully spelled out languages** Occasionally some users are defining the `languages` param as a fully spelled out language instead of a language code. This adds a dictionary for common languages so those small mistakes are caught and silently fixed.
* **Fix unequal row-length in HTMLTable.text_as_html.** Fixes to other aspects of partition_html() in v0.11 allowed unequal cell-counts in table rows. Make the cells in each row correspond 1:1 with cells in the original table row. This fix also removes "noise" cells resulting from HTML-formatting whitespace and eliminates the "column-shifting" of cells that previously resulted from noise-cells.
* **Fix MongoDB connector URI password redaction.** MongoDB documentation states that characters `$ : / ? # [ ] @` must be percent encoded. URIs with password containing such special character were not redacted.

## 0.11.8

### Enhancements

* **Add SaaS API User Guide.** This documentation serves as a guide for Unstructured SaaS API users to register, receive an API key and URL, and manage your account and billing information.
* **Add inter-chunk overlap capability.** Implement overlap between chunks. This applies to all chunks prior to any text-splitting of oversized chunks so is a distinct behavior; overlap at text-splits of oversized chunks is independent of inter-chunk overlap (distinct chunk boundaries) and can be requested separately. Note this capability is not yet available from the API but will shortly be made accessible using a new `overlap_all` kwarg on partition functions.

### Features

### Fixes

## 0.11.7

### Enhancements

* **Add intra-chunk overlap capability.** Implement overlap for split-chunks where text-splitting is used to divide an oversized chunk into two or more chunks that fit in the chunking window. Note this capability is not yet available from the API but will shortly be made accessible using a new `overlap` kwarg on partition functions.
* **Update encoders to leverage dataclasses** All encoders now follow a class approach which get annotated with the dataclass decorator. Similar to the connectors, it uses a nested dataclass for the configs required to configure a client as well as a field/property approach to cache the client. This makes sure any variable associated with the class exists as a dataclass field.

### Features

* **Add Qdrant destination connector.** Adds support for writing documents and embeddings into a Qdrant collection.
* **Store base64 encoded image data in metadata fields.** Rather than saving to file, stores base64 encoded data of the image bytes and the mimetype for the image in metadata fields: `image_base64` and `image_mime_type` (if that is what the user specifies by some other param like `pdf_extract_to_payload`). This would allow the API to have parity with the library.

### Fixes

* **Fix table structure metric script** Update the call to table agent to now provide OCR tokens as required
* **Fix element extraction not working when using "auto" strategy for pdf and image** If element extraction is specified, the "auto" strategy falls back to the "hi_res" strategy.
* **Fix a bug passing a custom url to `partition_via_api`** Users that self host the api were not able to pass their custom url to `partition_via_api`.

## 0.11.6

### Enhancements

* **Update the layout analysis script.** The previous script only supported annotating `final` elements. The updated script also supports annotating `inferred` and `extracted` elements.
* **AWS Marketplace API documentation**: Added the user guide, including setting up VPC and CloudFormation, to deploy Unstructured API on AWS platform.
* **Azure Marketplace API documentation**: Improved the user guide to deploy Azure Marketplace API by adding references to Azure documentation.
* **Integration documentation**: Updated URLs for the `staging_for` bricks

### Features

* **Partition emails with base64-encoded text.** Automatically handles and decodes base64 encoded text in emails with content type `text/plain` and `text/html`.
* **Add Chroma destination connector** Chroma database connector added to ingest CLI.  Users may now use `unstructured-ingest` to write partitioned/embedded data to a Chroma vector database.
* **Add Elasticsearch destination connector.** Problem: After ingesting data from a source, users might want to move their data into a destination. Elasticsearch is a popular storage solution for various functionality such as search, or providing intermediary caches within data pipelines. Feature: Added Elasticsearch destination connector to be able to ingest documents from any supported source, embed them and write the embeddings / documents into Elasticsearch.

### Fixes

* **Enable --fields argument omission for elasticsearch connector** Solves two bugs where removing the optional parameter --fields broke the connector due to an integer processing error and using an elasticsearch config for a destination connector resulted in a serialization issue when optional parameter --fields was not provided.
* **Add hi_res_model_name** Adds kwarg to relevant functions and add comments that model_name is to be deprecated.

## 0.11.5

### Enhancements

### Features

### Fixes

* **Fix `partition_pdf()` and `partition_image()` importation issue.** Reorganize `pdf.py` and `image.py` modules to be consistent with other types of document import code.

## 0.11.4

### Enhancements

* **Refactor image extraction code.** The image extraction code is moved from `unstructured-inference` to `unstructured`.
* **Refactor pdfminer code.** The pdfminer code is moved from `unstructured-inference` to `unstructured`.
* **Improve handling of auth data for fsspec connectors.** Leverage an extension of the dataclass paradigm to support a `sensitive` annotation for fields related to auth (i.e. passwords, tokens). Refactor all fsspec connectors to use explicit access configs rather than a generic dictionary.
* **Add glob support for fsspec connectors** Similar to the glob support in the ingest local source connector, similar filters are now enabled on all fsspec based source connectors to limit files being partitioned.
* Define a constant for the splitter "+" used in tesseract ocr languages.

### Features

* **Save tables in PDF's separately as images.** The "table" elements are saved as `table-<pageN>-<tableN>.jpg`. This filename is presented in the `image_path` metadata field for the Table element. The default would be to not do this.
* **Add Weaviate destination connector** Weaviate connector added to ingest CLI.  Users may now use `unstructured-ingest` to write partitioned data from over 20 data sources (so far) to a Weaviate object collection.
* **Sftp Source Connector.** New source connector added to support downloading/partitioning files from Sftp.

### Fixes

* **Fix pdf `hi_res` partitioning failure when pdfminer fails.** Implemented logic to fall back to the "inferred_layout + OCR" if pdfminer fails in the `hi_res` strategy.
* **Fix a bug where image can be scaled too large for tesseract** Adds a limit to prevent auto-scaling an image beyond the maximum size `tesseract` can handle for ocr layout detection
* **Update partition_csv to handle different delimiters** CSV files containing both non-comma delimiters and commas in the data were throwing an error in Pandas. `partition_csv` now identifies the correct delimiter before the file is processed.
* **partition returning cid code in `hi_res`** occasionally pdfminer can fail to decode the text in an pdf file and return cid code as text. Now when this happens the text from OCR is used.

## 0.11.2

### Enhancements

* **Updated Documentation**: (i) Added examples, and (ii) API Documentation, including Usage, SDKs, Azure Marketplace, and parameters and validation errors.

### Features

* * **Add Pinecone destination connector.** Problem: After ingesting data from a source, users might want to produce embeddings for their data and write these into a vector DB. Pinecone is an option among these vector databases. Feature: Added Pinecone destination connector to be able to ingest documents from any supported source, embed them and write the embeddings / documents into Pinecone.

### Fixes

* **Process chunking parameter names in ingest correctly** Solves a bug where chunking parameters weren't being processed and used by ingest cli by renaming faulty parameter names and prepends; adds relevant parameters to ingest pinecone test to verify that the parameters are functional.

## 0.11.1

### Enhancements

* **Use `pikepdf` to repair invalid PDF structure** for PDFminer when we see error `PSSyntaxError` when PDFminer opens the document and creates the PDFminer pages object or processes a single PDF page.
* **Batch Source Connector support** For instances where it is more optimal to read content from a source connector in batches, a new batch ingest doc is added which created multiple ingest docs after reading them in in batches per process.

### Features

* **Staging Brick for Coco Format** Staging brick which converts a list of Elements into Coco Format.
* **Adds HubSpot connector** Adds connector to retrieve call, communications, emails, notes, products and tickets from HubSpot

### Fixes

* **Do not extract text of `<style>` tags in HTML.** `<style>` tags containing CSS in invalid positions previously contributed to element text. Do not consider text node of a `<style>` element as textual content.
* **Fix DOCX merged table cell repeats cell text.** Only include text for a merged cell, not for each underlying cell spanned by the merge.
* **Fix tables not extracted from DOCX header/footers.** Headers and footers in DOCX documents skip tables defined in the header and commonly used for layout/alignment purposes. Extract text from tables as a string and include in the `Header` and `Footer` document elements.
* **Fix output filepath for fsspec-based source connectors.** Previously the base directory was being included in the output filepath unnecessarily.

## 0.11.0

### Enhancements

* **Add a class for the strategy constants.** Add a class `PartitionStrategy` for the strategy constants and use the constants to replace strategy strings.
* **Temporary Support for paddle language parameter.** User can specify default langage code for paddle with ENV `DEFAULT_PADDLE_LANG` before we have the language mapping for paddle.
* **Improve DOCX page-break fidelity.** Improve page-break fidelity such that a paragraph containing a page-break is split into two elements, one containing the text before the page-break and the other the text after. Emit the PageBreak element between these two and assign the correct page-number (n and n+1 respectively) to the two textual elements.

### Features

* **Add ad-hoc fields to `ElementMetadata` instance.** End-users can now add their own metadata fields simply by assigning to an element-metadata attribute-name of their choice, like `element.metadata.coefficient = 0.58`. These fields will round-trip through JSON and can be accessed with dotted notation.
* **MongoDB Destination Connector.** New destination connector added to all CLI ingest commands to support writing partitioned json output to mongodb.

### Fixes

* **Fix `TYPE_TO_TEXT_ELEMENT_MAP`.** Updated `Figure` mapping from `FigureCaption` to `Image`.
* **Handle errors when extracting PDF text** Certain pdfs throw unexpected errors when being opened by `pdfminer`, causing `partition_pdf()` to fail. We expect to be able to partition smoothly using an alternative strategy if text extraction doesn't work.  Added exception handling to handle unexpected errors when extracting pdf text and to help determine pdf strategy.
* **Fix `fast` strategy fall back to `ocr_only`** The `fast` strategy should not fall back to a more expensive strategy.
* **Remove default user ./ssh folder** The default notebook user during image build would create the known_hosts file with incorrect ownership, this is legacy and no longer needed so it was removed.
* **Include `languages` in metadata when partitioning `strategy=hi_res` or `fast`** User defined `languages` was previously used for text detection, but not included in the resulting element metadata for some strategies. `languages` will now be included in the metadata regardless of partition strategy for pdfs and images.
* **Handle a case where Paddle returns a list item in ocr_data as None** In partition, while parsing PaddleOCR data, it was assumed that PaddleOCR does not return None for any list item in ocr_data. Removed the assumption by skipping the text region whenever this happens.
* **Fix some pdfs returning `KeyError: 'N'`** Certain pdfs were throwing this error when being opened by pdfminer. Added a wrapper function for pdfminer that allows these documents to be partitioned.
* **Fix mis-splits on `Table` chunks.** Remedies repeated appearance of full `.text_as_html` on metadata of each `TableChunk` split from a `Table` element too large to fit in the chunking window.
* **Import tables_agent from inference** so that we don't have to initialize a global table agent in unstructured OCR again
* **Fix empty table is identified as bulleted-table.** A table with no text content was mistakenly identified as a bulleted-table and processed by the wrong branch of the initial HTML partitioner.
* **Fix partition_html() emits empty (no text) tables.** A table with cells nested below a `<thead>` or `<tfoot>` element was emitted as a table element having no text and unparseable HTML in `element.metadata.text_as_html`. Do not emit empty tables to the element stream.
* **Fix HTML `element.metadata.text_as_html` contains spurious <br> elements in invalid locations.** The HTML generated for the `text_as_html` metadata for HTML tables contained `<br>` elements invalid locations like between `<table>` and `<tr>`. Change the HTML generator such that these do not appear.
* **Fix HTML table cells enclosed in <thead> and <tfoot> elements are dropped.** HTML table cells nested in a `<thead>` or `<tfoot>` element were not detected and the text in those cells was omitted from the table element text and `.text_as_html`. Detect table rows regardless of the semantic tag they may be nested in.
* **Remove whitespace padding from `.text_as_html`.** `tabulate` inserts padding spaces to achieve visual alignment of columns in HTML tables it generates. Add our own HTML generator to do this simple job and omit that padding as well as newlines ("\n") used for human readability.
* **Fix local connector with absolute input path** When passed an absolute filepath for the input document path, the local connector incorrectly writes the output file to the input file directory. This fixes such that the output in this case is written to `output-dir/input-filename.json`

## 0.10.30

### Enhancements

* **Support nested DOCX tables.** In DOCX, like HTML, a table cell can itself contain a table. In this case, create nested HTML tables to reflect that structure and create a plain-text table with captures all the text in nested tables, formatting it as a reasonable facsimile of a table.
* **Add connection check to ingest connectors** Each source and destination connector now support a `check_connection()` method which makes sure a valid connection can be established with the source/destination given any authentication credentials in a lightweight request.

### Features

* **Add functionality to do a second OCR on cropped table images.** Changes to the values for scaling ENVs affect entire page OCR output(OCR regression) so we now do a second OCR for tables.
* **Adds ability to pass timeout for a request when partitioning via a `url`.** `partition` now accepts a new optional parameter `request_timeout` which if set will prevent any `requests.get` from hanging indefinitely and instead will raise a timeout error. This is useful when partitioning a url that may be slow to respond or may not respond at all.

### Fixes

* **Fix logic that determines pdf auto strategy.** Previously, `_determine_pdf_auto_strategy` returned `hi_res` strategy only if `infer_table_structure` was true. It now returns the `hi_res` strategy if either `infer_table_structure` or `extract_images_in_pdf` is true.
* **Fix invalid coordinates when parsing tesseract ocr data.** Previously, when parsing tesseract ocr data, the ocr data had invalid bboxes if zoom was set to `0`. A logical check is now added to avoid such error.
* **Fix ingest partition parameters not being passed to the api.** When using the --partition-by-api flag via unstructured-ingest, none of the partition arguments are forwarded, meaning that these options are disregarded. With this change, we now pass through all of the relevant partition arguments to the api. This allows a user to specify all of the same partition arguments they would locally and have them respected when specifying --partition-by-api.
* **Support tables in section-less DOCX.** Generalize solution for MS Chat Transcripts exported as DOCX by including tables in the partitioned output when present.
* **Support tables that contain only numbers when partitioning via `ocr_only`** Tables that contain only numbers are returned as floats in a pandas.DataFrame when the image is converted from `.image_to_data()`. An AttributeError was raised downstream when trying to `.strip()` the floats.
* **Improve DOCX page-break detection.** DOCX page breaks are reliably indicated by `w:lastRenderedPageBreak` elements present in the document XML. Page breaks are NOT reliably indicated by "hard" page-breaks inserted by the author and when present are redundant to a `w:lastRenderedPageBreak` element so cause over-counting if used. Use rendered page-breaks only.

## 0.10.29

### Enhancements

* **Adds include_header argument for partition_csv and partition_tsv** Now supports retaining header rows in CSV and TSV documents element partitioning.
* **Add retry logic for all source connectors** All http calls being made by the ingest source connectors have been isolated and wrapped by the `SourceConnectionNetworkError` custom error, which triggers the retry logic, if enabled, in the ingest pipeline.
* **Google Drive source connector supports credentials from memory** Originally, the connector expected a filepath to pull the credentials from when creating the client. This was expanded to support passing that information from memory as a dict if access to the file system might not be available.
* **Add support for generic partition configs in ingest cli** Along with the explicit partition options supported by the cli, an `additional_partition_args` arg was added to allow users to pass in any other arguments that should be added when calling partition(). This helps keep any changes to the input parameters of the partition() exposed in the CLI.
* **Map full output schema for table-based destination connectors** A full schema was introduced to map the type of all output content from the json partition output and mapped to a flattened table structure to leverage table-based destination connectors. The delta table destination connector was updated at the moment to take advantage of this.
* **Incorporate multiple embedding model options into ingest, add diff test embeddings** Problem: Ingest pipeline already supported embedding functionality, however users might want to use different types of embedding providers. Enhancement: Extend ingest pipeline so that users can specify and embed via a particular embedding provider from a range of options. Also adds a diff test to compare output from an embedding module with the expected output

### Features

* **Allow setting table crop parameter** In certain circumstances, adjusting the table crop padding may improve table.

### Fixes

* **Fixes `partition_text` to prevent empty elements** Adds a check to filter out empty bullets.
* **Handle empty string for `ocr_languages` with values for `languages`** Some API users ran into an issue with sending `languages` params because the API defaulted to also using an empty string for `ocr_languages`. This update handles situations where `languages` is defined and `ocr_languages` is an empty string.
* **Fix PDF tried to loop through None** Previously the PDF annotation extraction tried to loop through `annots` that resolved out as None. A logical check added to avoid such error.
* **Ingest session handler not being shared correctly** All ingest docs that leverage the session handler should only need to set it once per process. It was recreating it each time because the right values weren't being set nor available given how dataclasses work in python.
* **Ingest download-only fix.** Previously the download only flag was being checked after the doc factory pipeline step, which occurs before the files are actually downloaded by the source node. This check was moved after the source node to allow for the files to be downloaded first before exiting the pipeline.
* **Fix flaky chunk-metadata.** Prior implementation was sensitive to element order in the section resulting in metadata values sometimes being dropped. Also, not all metadata items can be consolidated across multiple elements (e.g. coordinates) and so are now dropped from consolidated metadata.
* **Fix tesseract error `Estimating resolution as X`** leaded by invalid language parameters input. Proceed with defalut language `eng` when `lang.py` fails to find valid language code for tesseract, so that we don't pass an empty string to tesseract CLI and raise an exception in downstream.

## 0.10.28

### Enhancements

* **Add table structure evaluation helpers** Adds functions to evaluate the similarity between predicted table structure and actual table structure.
* **Use `yolox` by default for table extraction when partitioning pdf/image** `yolox` model provides higher recall of the table regions than the quantized version and it is now the default element detection model when `infer_table_structure=True` for partitioning pdf/image files
* **Remove pdfminer elements from inside tables** Previously, when using `hi_res` some elements where extracted using pdfminer too, so we removed pdfminer from the tables pipeline to avoid duplicated elements.
* **Fsspec downstream connectors** New destination connector added to ingest CLI, users may now use `unstructured-ingest` to write to any of the following:
  * Azure
  * Box
  * Dropbox
  * Google Cloud Service

### Features

* **Update `ocr_only` strategy in `partition_pdf()`** Adds the functionality to get accurate coordinate data when partitioning PDFs and Images with the `ocr_only` strategy.

### Fixes
* **Fixed SharePoint permissions for the fetching to be opt-in** Problem: Sharepoint permissions were trying to be fetched even when no reletad cli params were provided, and this gave an error due to values for those keys not existing. Fix: Updated getting keys to be with .get() method and changed the "skip-check" to check individual cli params rather than checking the existance of a config object.

* **Fixes issue where tables from markdown documents were being treated as text** Problem: Tables from markdown documents were being treated as text, and not being extracted as tables. Solution: Enable the `tables` extension when instantiating the `python-markdown` object. Importance: This will allow users to extract structured data from tables in markdown documents.
* **Fix wrong logger for paddle info** Replace the logger from unstructured-inference with the logger from unstructured for paddle_ocr.py module.
* **Fix ingest pipeline to be able to use chunking and embedding together** Problem: When ingest pipeline was using chunking and embedding together, embedding outputs were empty and the outputs of chunking couldn't be re-read into memory and be forwarded to embeddings. Fix: Added CompositeElement type to TYPE_TO_TEXT_ELEMENT_MAP to be able to process CompositeElements with unstructured.staging.base.isd_to_elements
* **Fix unnecessary mid-text chunk-splitting.** The "pre-chunker" did not consider separator blank-line ("\n\n") length when grouping elements for a single chunk. As a result, sections were frequently over-populated producing a over-sized chunk that required mid-text splitting.
* **Fix frequent dissociation of title from chunk.** The sectioning algorithm included the title of the next section with the prior section whenever it would fit, frequently producing association of a section title with the prior section and dissociating it from its actual section. Fix this by performing combination of whole sections only.
* **Fix PDF attempt to get dict value from string.** Fixes a rare edge case that prevented some PDF's from being partitioned. The `get_uris_from_annots` function tried to access the dictionary value of a string instance variable. Assign `None` to the annotation variable if the instance type is not dictionary to avoid the erroneous attempt.

## 0.10.27

### Enhancements

* **Leverage dict to share content across ingest pipeline** To share the ingest doc content across steps in the ingest pipeline, this was updated to use a multiprocessing-safe dictionary so changes get persisted and each step has the option to modify the ingest docs in place.

### Features

### Fixes

* **Removed `ebooklib` as a dependency** `ebooklib` is licensed under AGPL3, which is incompatible with the Apache 2.0 license. Thus it is being removed.
* **Caching fixes in ingest pipeline** Previously, steps like the source node were not leveraging parameters such as `re_download` to dictate if files should be forced to redownload rather than use what might already exist locally.

## 0.10.26

### Enhancements

* **Add text CCT CI evaluation workflow** Adds cct text extraction evaluation metrics to the current ingest workflow to measure the performance of each file extracted as well as aggregated-level performance.

### Features

* **Functionality to catch and classify overlapping/nested elements** Method to identify overlapping-bboxes cases within detected elements in a document. It returns two values: a boolean defining if there are overlapping elements present, and a list reporting them with relevant metadata. The output includes information about the `overlapping_elements`, `overlapping_case`, `overlapping_percentage`, `largest_ngram_percentage`, `overlap_percentage_total`, `max_area`, `min_area`, and `total_area`.
* **Add Local connector source metadata** python's os module used to pull stats from local file when processing via the local connector and populates fields such as last modified time, created time.

### Fixes

* **Fixes elements partitioned from an image file missing certain metadata** Metadata for image files, like file type, was being handled differently from other file types. This caused a bug where other metadata, like the file name, was being missed. This change brought metadata handling for image files to be more in line with the handling for other file types so that file name and other metadata fields are being captured.
* **Adds `typing-extensions` as an explicit dependency** This package is an implicit dependency, but the module is being imported directly in `unstructured.documents.elements` so the dependency should be explicit in case changes in other dependencies lead to `typing-extensions` being dropped as a dependency.
* **Stop passing `extract_tables` to `unstructured-inference` since it is now supported in `unstructured` instead** Table extraction previously occurred in `unstructured-inference`, but that logic, except for the table model itself, is now a part of the `unstructured` library. Thus the parameter triggering table extraction is no longer passed to the `unstructured-inference` package. Also noted the table output regression for PDF files.
* **Fix a bug in Table partitioning** Previously the `skip_infer_table_types` variable used in `partition` was not being passed down to specific file partitioners. Now you can utilize the `skip_infer_table_types` list variable when calling `partition` to specify the filetypes for which you want to skip table extraction, or the `infer_table_structure` boolean variable on the file specific partitioning function.
* **Fix partition docx without sections** Some docx files, like those from teams output, do not contain sections and it would produce no results because the code assumes all components are in sections. Now if no sections is detected from a document we iterate through the paragraphs and return contents found in the paragraphs.
* **Fix out-of-order sequencing of split chunks.** Fixes behavior where "split" chunks were inserted at the beginning of the chunk sequence. This would produce a chunk sequence like [5a, 5b, 3a, 3b, 1, 2, 4] when sections 3 and 5 exceeded `max_characters`.
* **Deserialization of ingest docs fixed** When ingest docs are being deserialized as part of the ingest pipeline process (cli), there were certain fields that weren't getting persisted (metadata and date processed). The from_dict method was updated to take these into account and a unit test added to check.
* **Map source cli command configs when destination set** Due to how the source connector is dynamically called when the destination connector is set via the CLI, the configs were being set incorrectoy, causing the source connector to break. The configs were fixed and updated to take into account Fsspec-specific connectors.

## 0.10.25

### Enhancements

* **Duplicate CLI param check** Given that many of the options associated with the `Click` based cli ingest commands are added dynamically from a number of configs, a check was incorporated to make sure there were no duplicate entries to prevent new configs from overwriting already added options.
* **Ingest CLI refactor for better code reuse** Much of the ingest cli code can be templated and was a copy-paste across files, adding potential risk. Code was refactored to use a base class which had much of the shared code templated.

### Features

* **Table OCR refactor** support Table OCR with pre-computed OCR data to ensure we only do one OCR for entrie document. User can specify
ocr agent tesseract/paddle in environment variable `OCR_AGENT` for OCRing the entire document.
* **Adds accuracy function** The accuracy scoring was originally an option under `calculate_edit_distance`. For easy function call, it is now a wrapper around the original function that calls edit_distance and return as "score".
* **Adds HuggingFaceEmbeddingEncoder** The HuggingFace Embedding Encoder uses a local embedding model as opposed to using an API.
* **Add AWS bedrock embedding connector** `unstructured.embed.bedrock` now provides a connector to use AWS bedrock's `titan-embed-text` model to generate embeddings for elements. This features requires valid AWS bedrock setup and an internet connectionto run.

### Fixes

* **Import PDFResourceManager more directly** We were importing `PDFResourceManager` from `pdfminer.converter` which was causing an error for some users. We changed to import from the actual location of `PDFResourceManager`, which is `pdfminer.pdfinterp`.
* **Fix language detection of elements with empty strings** This resolves a warning message that was raised by `langdetect` if the language was attempted to be detected on an empty string. Language detection is now skipped for empty strings.
* **Fix chunks breaking on regex-metadata matches.** Fixes "over-chunking" when `regex_metadata` was used, where every element that contained a regex-match would start a new chunk.
* **Fix regex-metadata match offsets not adjusted within chunk.** Fixes incorrect regex-metadata match start/stop offset in chunks where multiple elements are combined.
* **Map source cli command configs when destination set** Due to how the source connector is dynamically called when the destination connector is set via the CLI, the configs were being set incorrectoy, causing the source connector to break. The configs were fixed and updated to take into account Fsspec-specific connectors.
* **Fix metrics folder not discoverable** Fixes issue where unstructured/metrics folder is not discoverable on PyPI by adding an `__init__.py` file under the folder.
* **Fix a bug when `parition_pdf` get `model_name=None`** In API usage the `model_name` value is `None` and the `cast` function in `partition_pdf` would return `None` and lead to attribution error. Now we use `str` function to explicit convert the content to string so it is garanteed to have `starts_with` and other string functions as attributes
* **Fix html partition fail on tables without `tbody` tag** HTML tables may sometimes just contain headers without body (`tbody` tag)

## 0.10.24

### Enhancements

* **Improve natural reading order** Some `OCR` elements with only spaces in the text have full-page width in the bounding box, which causes the `xycut` sorting to not work as expected. Now the logic to parse OCR results removes any elements with only spaces (more than one space).
* **Ingest compression utilities and fsspec connector support** Generic utility code added to handle files that get pulled from a source connector that are either tar or zip compressed and uncompress them locally. This is then processed using a local source connector. Currently this functionality has been incorporated into the fsspec connector and all those inheriting from it (currently: Azure Blob Storage, Google Cloud Storage, S3, Box, and Dropbox).
* **Ingest destination connectors support for writing raw list of elements** Along with the default write method used in the ingest pipeline to write the json content associated with the ingest docs, each destination connector can now also write a raw list of elements to the desired downstream location without having an ingest doc associated with it.

### Features

* **Adds element type percent match function** In order to evaluate the element type extracted, we add a function that calculates the matched percentage between two frequency dictionary.

### Fixes

* **Fix paddle model file not discoverable** Fixes issue where ocr_models/paddle_ocr.py file is not discoverable on PyPI by adding
an `__init__.py` file under the folder.
* **Chipper v2 Fixes** Includes fix for a memory leak and rare last-element bbox fix. (unstructured-inference==0.7.7)
* **Fix image resizing issue** Includes fix related to resizing images in the tables pipeline. (unstructured-inference==0.7.6)

## 0.10.23

### Enhancements

* **Add functionality to limit precision when serializing to json** Precision for `points` is limited to 1 decimal point if coordinates["system"] == "PixelSpace" (otherwise 2 decimal points?). Precision for `detection_class_prob` is limited to 5 decimal points.
* **Fix csv file detection logic when mime-type is text/plain** Previously the logic to detect csv file type was considering only first row's comma count comparing with the header_row comma count and both the rows being same line the result was always true, Now the logic is changed to consider the comma's count for all the lines except first line and compare with header_row comma count.
* **Improved inference speed for Chipper V2** API requests with 'hi_res_model_name=chipper' now have ~2-3x faster responses.

### Features

### Fixes

* **Cleans up temporary files after conversion** Previously a file conversion utility was leaving temporary files behind on the filesystem without removing them when no longer needed. This fix helps prevent an accumulation of temporary files taking up excessive disk space.
* **Fixes `under_non_alpha_ratio` dividing by zero** Although this function guarded against a specific cause of division by zero, there were edge cases slipping through like strings with only whitespace. This update more generally prevents the function from performing a division by zero.
* **Fix languages default** Previously the default language was being set to English when elements didn't have text or if langdetect could not detect the language. It now defaults to None so there is not misleading information about the language detected.
* **Fixes recursion limit error that was being raised when partitioning Excel documents of a certain size** Previously we used a recursive method to find subtables within an excel sheet. However this would run afoul of Python's recursion depth limit when there was a contiguous block of more than 1000 cells within a sheet. This function has been updated to use the NetworkX library which avoids Python recursion issues.

## 0.10.22

### Enhancements

* **bump `unstructured-inference` to `0.7.3`** The updated version of `unstructured-inference` supports a new version of the Chipper model, as well as a cleaner schema for its output classes. Support is included for new inference features such as hierarchy and ordering.
* **Expose skip_infer_table_types in ingest CLI.** For each connector a new `--skip-infer-table-types` parameter was added to map to the `skip_infer_table_types` partition argument. This gives more granular control to unstructured-ingest users, allowing them to specify the file types for which we should attempt table extraction.
* **Add flag to ingest CLI to raise error if any single doc fails in pipeline** Currently if a single doc fails in the pipeline, the whole thing halts due to the error. This flag defaults to log an error but continue with the docs it can.
* **Emit hyperlink metadata for DOCX file-type.** DOCX partitioner now adds `metadata.links`, `metadata.link_texts` and `metadata.link_urls` for elements that contain a hyperlink that points to an external resource. So-called "jump" links pointing to document internal locations (such as those found in a table-of-contents "jumping" to a chapter or section) are excluded.

### Features

* **Add `elements_to_text` as a staging helper function** In order to get a single clean text output from unstructured for metric calculations, automate the process of extracting text from elements using this function.
* **Adds permissions(RBAC) data ingestion functionality for the Sharepoint connector.** Problem: Role based access control is an important component in many data storage systems. Users may need to pass permissions (RBAC) data to downstream systems when ingesting data. Feature: Added permissions data ingestion functionality to the Sharepoint connector.

### Fixes

* **Fixes PDF list parsing creating duplicate list items** Previously a bug in PDF list item parsing caused removal of other elements and duplication of the list item
* **Fixes duplicated elements** Fixes issue where elements are duplicated when embeddings are generated. This will allow users to generate embeddings for their list of Elements without duplicating/breaking the orginal content.
* **Fixes failure when flagging for embeddings through unstructured-ingest** Currently adding the embedding parameter to any connector results in a failure on the copy stage. This is resolves the issue by adding the IngestDoc to the context map in the embedding node's `run` method. This allows users to specify that connectors fetch embeddings without failure.
* **Fix ingest pipeline reformat nodes not discoverable** Fixes issue where  reformat nodes raise ModuleNotFoundError on import. This was due to the directory was missing `__init__.py` in order to make it discoverable.
* **Fix default language in ingest CLI** Previously the default was being set to english which injected potentially incorrect information to downstream language detection libraries. By setting the default to None allows those libraries to better detect what language the text is in the doc being processed.

## 0.10.21

* **Adds Scarf analytics**.

## 0.10.20

### Enhancements

* **Add document level language detection functionality.** Adds the "auto" default for the languages param to all partitioners. The primary language present in the document is detected using the `langdetect` package. Additional param `detect_language_per_element` is also added for partitioners that return multiple elements. Defaults to `False`.
* **Refactor OCR code** The OCR code for entire page is moved from unstructured-inference to unstructured. On top of continuing support for OCR language parameter, we also support two OCR processing modes, "entire_page" or "individual_blocks".
* **Align to top left when shrinking bounding boxes for `xy-cut` sorting:** Update `shrink_bbox()` to keep top left rather than center.
* **Add visualization script to annotate elements** This script is often used to analyze/visualize elements with coordinates (e.g. partition_pdf()).
* **Adds data source properties to the Jira, Github and Gitlab connectors** These properties (date_created, date_modified, version, source_url, record_locator) are written to element metadata during ingest, mapping elements to information about the document source from which they derive. This functionality enables downstream applications to reveal source document applications, e.g. a link to a GDrive doc, Salesforce record, etc.
* **Improve title detection in pptx documents** The default title textboxes on a pptx slide are now categorized as titles.
* **Improve hierarchy detection in pptx documents** List items, and other slide text are properly nested under the slide title. This will enable better chunking of pptx documents.
* **Refactor of the ingest cli workflow** The refactored approach uses a dynamically set pipeline with a snapshot along each step to save progress and accommodate continuation from a snapshot if an error occurs. This also allows the pipeline to dynamically assign any number of steps to modify the partitioned content before it gets written to a destination.
* **Applies `max_characters=<n>` argument to all element types in `add_chunking_strategy` decorator** Previously this argument was only utilized in chunking Table elements and now applies to all partitioned elements if `add_chunking_strategy` decorator is utilized, further preparing the elements for downstream processing.
* **Add common retry strategy utilities for unstructured-ingest** Dynamic retry strategy with exponential backoff added to Notion source connector.
*
### Features

* **Adds `bag_of_words` and `percent_missing_text` functions** In order to count the word frequencies in two input texts and calculate the percentage of text missing relative to the source document.
* **Adds `edit_distance` calculation metrics** In order to benchmark the cleaned, extracted text with unstructured, `edit_distance` (`Levenshtein distance`) is included.
* **Adds detection_origin field to metadata** Problem: Currently isn't an easy way to find out how an element was created. With this change that information is added. Importance: With this information the developers and users are now able to know how an element was created to make decisions on how to use it. In order tu use this feature
setting UNSTRUCTURED_INCLUDE_DEBUG_METADATA=true is needed.
* **Adds a function that calculates frequency of the element type and its depth** To capture the accuracy of element type extraction, this function counts the occurrences of each unique element type with its depth for use in element metrics.

### Fixes

* **Fix zero division error in annotation bbox size** This fixes the bug where we find annotation bboxes realted to an element that need to divide the intersection size between annotation bbox and element bbox by the size of the annotation bbox
* **Fix prevent metadata module from importing dependencies from unnecessary modules** Problem: The `metadata` module had several top level imports that were only used in and applicable to code related to specific document types, while there were many general-purpose functions. As a result, general-purpose functions couldn't be used without unnecessary dependencies being installed. Fix: moved 3rd party dependency top level imports to inside the functions in which they are used and applied a decorator to check that the dependency is installed and emit a helpful error message if not.
* **Fixes category_depth None value for Title elements** Problem: `Title` elements from `chipper` get `category_depth`= None even when `Headline` and/or `Subheadline` elements are present in the same page. Fix: all `Title` elements with `category_depth` = None should be set to have a depth of 0 instead iff there are `Headline` and/or `Subheadline` element-types present. Importance: `Title` elements should be equivalent html `H1` when nested headings are present; otherwise, `category_depth` metadata can result ambiguous within elements in a page.
* **Tweak `xy-cut` ordering output to be more column friendly** This results in the order of elements more closely reflecting natural reading order which benefits downstream applications. While element ordering from `xy-cut` is usually mostly correct when ordering multi-column documents, sometimes elements from a RHS column will appear before elements in a LHS column. Fix: add swapped `xy-cut` ordering by sorting by X coordinate first and then Y coordinate.
* **Fixes badly initialized Formula** Problem: YoloX contain new types of elements, when loading a document that contain formulas a new element of that class
should be generated, however the Formula class inherits from Element instead of Text. After this change the element is correctly created with the correct class
allowing the document to be loaded. Fix: Change parent class for Formula to Text. Importance: Crucial to be able to load documents that contain formulas.
* **Fixes pdf uri error** An error was encountered when URI type of `GoToR` which refers to pdf resources outside of its own was detected since no condition catches such case. The code is fixing the issue by initialize URI before any condition check.


## 0.10.19

### Enhancements

* **Adds XLSX document level language detection** Enhancing on top of language detection functionality in previous release, we now support language detection within `.xlsx` file type at Element level.
* **bump `unstructured-inference` to `0.6.6`** The updated version of `unstructured-inference` makes table extraction in `hi_res` mode configurable to fine tune table extraction performance; it also improves element detection by adding a deduplication post processing step in the `hi_res` partitioning of pdfs and images.
* **Detect text in HTML Heading Tags as Titles** This will increase the accuracy of hierarchies in HTML documents and provide more accurate element categorization. If text is in an HTML heading tag and is not a list item, address, or narrative text, categorize it as a title.
* **Update python-based docs** Refactor docs to use the actual unstructured code rather than using the subprocess library to run the cli command itself.
* **Adds Table support for the `add_chunking_strategy` decorator to partition functions.** In addition to combining elements under Title elements, user's can now specify the `max_characters=<n>` argument to chunk Table elements into TableChunk elements with `text` and `text_as_html` of length <n> characters. This means partitioned Table results are ready for use in downstream applications without any post processing.
* **Expose endpoint url for s3 connectors** By allowing for the endpoint url to be explicitly overwritten, this allows for any non-AWS data providers supporting the s3 protocol to be supported (i.e. minio).

### Features

* **change default `hi_res` model for pdf/image partition to `yolox`** Now partitioning pdf/image using `hi_res` strategy utilizes `yolox_quantized` model isntead of `detectron2_onnx` model. This new default model has better recall for tables and produces more detailed categories for elements.
* **XLSX can now reads subtables within one sheet** Problem: Many .xlsx files are not created to be read as one full table per sheet. There are subtables, text and header along with more informations to extract from each sheet. Feature: This `partition_xlsx` now can reads subtable(s) within one .xlsx sheet, along with extracting other title and narrative texts. Importance: This enhance the power of .xlsx reading to not only one table per sheet, allowing user to capture more data tables from the file, if exists.
* **Update Documentation on Element Types and Metadata**: We have updated the documentation according to the latest element types and metadata. It includes the common and additional metadata provided by the Partitions and Connectors.

### Fixes

* **Fixes partition_pdf is_alnum reference bug** Problem: The `partition_pdf` when attempt to get bounding box from element experienced a reference before assignment error when the first object is not text extractable.  Fix: Switched to a flag when the condition is met. Importance: Crucial to be able to partition with pdf.
* **Fix various cases of HTML text missing after partition**
  Problem: Under certain circumstances, text immediately after some HTML tags will be misssing from partition result.
  Fix: Updated code to deal with these cases.
  Importance: This will ensure the correctness when partitioning HTML and Markdown documents.
* **Fixes chunking when `detection_class_prob` appears in Element metadata** Problem: when `detection_class_prob` appears in Element metadata, Elements will only be combined by chunk_by_title if they have the same `detection_class_prob` value (which is rare). This is unlikely a case we ever need to support and most often results in no chunking. Fix: `detection_class_prob` is included in the chunking list of metadata keys excluded for similarity comparison. Importance: This change allows `chunk_by_title` to operate as intended for documents which include `detection_class_prob` metadata in their Elements.

## 0.10.18

### Enhancements

* **Better detection of natural reading order in images and PDF's** The elements returned by partition better reflect natural reading order in some cases, particularly in complicated multi-column layouts, leading to better chunking and retrieval for downstream applications. Achieved by improving the `xy-cut` sorting to preprocess bboxes, shrinking all bounding boxes by 90% along x and y axes (still centered around the same center point), which allows projection lines to be drawn where not possible before if layout bboxes overlapped.
* **Improves `partition_xml` to be faster and more memory efficient when partitioning large XML files** The new behavior is to partition iteratively to prevent loading the entire XML tree into memory at once in most use cases.
* **Adds data source properties to SharePoint, Outlook, Onedrive, Reddit, Slack, DeltaTable connectors** These properties (date_created, date_modified, version, source_url, record_locator) are written to element metadata during ingest, mapping elements to information about the document source from which they derive. This functionality enables downstream applications to reveal source document applications, e.g. a link to a GDrive doc, Salesforce record, etc.
* **Add functionality to save embedded images in PDF's separately as images** This allows users to save embedded images in PDF's separately as images, given some directory path. The saved image path is written to the metadata for the Image element. Downstream applications may benefit by providing users with image links from relevant "hits."
* **Azure Cognite Search destination connector** New Azure Cognitive Search destination connector added to ingest CLI.  Users may now use `unstructured-ingest` to write partitioned data from over 20 data sources (so far) to an Azure Cognitive Search index.
* **Improves salesforce partitioning** Partitions Salesforce data as xlm instead of text for improved detail and flexibility. Partitions htmlbody instead of textbody for Salesforce emails. Importance: Allows all Salesforce fields to be ingested and gives Salesforce emails more detailed partitioning.
* **Add document level language detection functionality.** Introduces the "auto" default for the languages param, which then detects the languages present in the document using the `langdetect` package. Adds the document languages as ISO 639-3 codes to the element metadata. Implemented only for the partition_text function to start.
* **PPTX partitioner refactored in preparation for enhancement.** Behavior should be unchanged except that shapes enclosed in a group-shape are now included, as many levels deep as required (a group-shape can itself contain a group-shape).
* **Embeddings support for the SharePoint SourceConnector via unstructured-ingest CLI** The SharePoint connector can now optionally create embeddings from the elements it pulls out during partition and upload those embeddings to Azure Cognitive Search index.
* **Improves hierarchy from docx files by leveraging natural hierarchies built into docx documents**  Hierarchy can now be detected from an indentation level for list bullets/numbers and by style name (e.g. Heading 1, List Bullet 2, List Number).
* **Chunking support for the SharePoint SourceConnector via unstructured-ingest CLI** The SharePoint connector can now optionally chunk the elements pulled out during partition via the chunking unstructured brick. This can be used as a stage before creating embeddings.

### Features

* **Adds `links` metadata in `partition_pdf` for `fast` strategy.** Problem: PDF files contain rich information and hyperlink that Unstructured did not captured earlier. Feature: `partition_pdf` now can capture embedded links within the file along with its associated text and page number. Importance: Providing depth in extracted elements give user a better understanding and richer context of documents. This also enables user to map to other elements within the document if the hyperlink is refered internally.
* **Adds the embedding module to be able to embed Elements** Problem: Many NLP applications require the ability to represent parts of documents in a semantic way. Until now, Unstructured did not have text embedding ability within the core library. Feature: This embedding module is able to track embeddings related data with a class, embed a list of elements, and return an updated list of Elements with the *embeddings* property. The module is also able to embed query strings. Importance: Ability to embed documents or parts of documents will enable users to make use of these semantic representations in different NLP applications, such as search, retrieval, and retrieval augmented generation.

### Fixes

* **Fixes a metadata source serialization bug** Problem: In unstructured elements, when loading an elements json file from the disk, the data_source attribute is assumed to be an instance of DataSourceMetadata and the code acts based on that. However the loader did not satisfy the assumption, and loaded it as a dict instead, causing an error. Fix: Added necessary code block to initialize a DataSourceMetadata object, also refactored DataSourceMetadata.from_dict() method to remove redundant code. Importance: Crucial to be able to load elements (which have data_source fields) from json files.
* **Fixes issue where unstructured-inference was not getting updated** Problem: unstructured-inference was not getting upgraded to the version to match unstructured release when doing a pip install.  Solution: using `pip install unstructured[all-docs]` it will now upgrade both unstructured and unstructured-inference. Importance: This will ensure that the inference library is always in sync with the unstructured library, otherwise users will be using outdated libraries which will likely lead to unintended behavior.
* **Fixes SharePoint connector failures if any document has an unsupported filetype** Problem: Currently the entire connector ingest run fails if a single IngestDoc has an unsupported filetype. This is because a ValueError is raised in the IngestDoc's `__post_init__`. Fix: Adds a try/catch when the IngestConnector runs get_ingest_docs such that the error is logged but all processable documents->IngestDocs are still instantiated and returned. Importance: Allows users to ingest SharePoint content even when some files with unsupported filetypes exist there.
* **Fixes Sharepoint connector server_path issue** Problem: Server path for the Sharepoint Ingest Doc was incorrectly formatted, causing issues while fetching pages from the remote source. Fix: changes formatting of remote file path before instantiating SharepointIngestDocs and appends a '/' while fetching pages from the remote source. Importance: Allows users to fetch pages from Sharepoint Sites.
* **Fixes Sphinx errors.** Fixes errors when running Sphinx `make html` and installs library to suppress warnings.
* **Fixes a metadata backwards compatibility error** Problem: When calling `partition_via_api`, the hosted api may return an element schema that's newer than the current `unstructured`. In this case, metadata fields were added which did not exist in the local `ElementMetadata` dataclass, and `__init__()` threw an error. Fix: remove nonexistent fields before instantiating in `ElementMetadata.from_json()`. Importance: Crucial to avoid breaking changes when adding fields.
* **Fixes issue with Discord connector when a channel returns `None`** Problem: Getting the `jump_url` from a nonexistent Discord `channel` fails. Fix: property `jump_url` is now retrieved within the same context as the messages from the channel. Importance: Avoids cascading issues when the connector fails to fetch information about a Discord channel.
* **Fixes occasionally SIGABTR when writing table with `deltalake` on Linux** Problem: occasionally on Linux ingest can throw a `SIGABTR` when writing `deltalake` table even though the table was written correctly. Fix: put the writing function into a `Process` to ensure its execution to the fullest extent before returning to the main process. Importance: Improves stability of connectors using `deltalake`
* **Fixes badly initialized Formula** Problem: YoloX contain new types of elements, when loading a document that contain formulas a new element of that class should be generated, however the Formula class inherits from Element instead of Text. After this change the element is correctly created with the correct class allowing the document to be loaded. Fix: Change parent class for Formula to Text. Importance: Crucial to be able to load documents that contain formulas.

## 0.10.16

### Enhancements

* **Adds data source properties to Airtable, Confluence, Discord, Elasticsearch, Google Drive, and Wikipedia connectors** These properties (date_created, date_modified, version, source_url, record_locator) are written to element metadata during ingest, mapping elements to information about the document source from which they derive. This functionality enables downstream applications to reveal source document applications, e.g. a link to a GDrive doc, Salesforce record, etc.
* **DOCX partitioner refactored in preparation for enhancement.** Behavior should be unchanged except in multi-section documents containing different headers/footers for different sections. These will now emit all distinct headers and footers encountered instead of just those for the last section.
* **Add a function to map between Tesseract and standard language codes.** This allows users to input language information to the `languages` param in any Tesseract-supported langcode or any ISO 639 standard language code.
* **Add document level language detection functionality.** Introduces the "auto" default for the languages param, which then detects the languages present in the document using the `langdetect` package. Implemented only for the partition_text function to start.

### Features

### Fixes

* ***Fixes an issue that caused a partition error for some PDF's.** Fixes GH Issue 1460 by bypassing a coordinate check if an element has invalid coordinates.

## 0.10.15


### Enhancements

* **Support for better element categories from the next-generation image-to-text model ("chipper").** Previously, not all of the classifications from Chipper were being mapped to proper `unstructured` element categories so the consumer of the library would see many `UncategorizedText` elements. This fixes the issue, improving the granularity of the element categories outputs for better downstream processing and chunking. The mapping update is:
  * "Threading": `NarrativeText`
  * "Form": `NarrativeText`
  * "Field-Name": `Title`
  * "Value": `NarrativeText`
  * "Link": `NarrativeText`
  * "Headline": `Title` (with `category_depth=1`)
  * "Subheadline": `Title` (with `category_depth=2`)
  * "Abstract": `NarrativeText`
* **Better ListItem grouping for PDF's (fast strategy).** The `partition_pdf` with `fast` strategy previously broke down some numbered list item lines as separate elements. This enhancement leverages the x,y coordinates and bbox sizes to help decide whether the following chunk of text is a continuation of the immediate previous detected ListItem element or not, and not detect it as its own non-ListItem element.
* **Fall back to text-based classification for uncategorized Layout elements for Images and PDF's**. Improves element classification by running existing text-based rules on previously `UncategorizedText` elements.
* **Adds table partitioning for Partitioning for many doc types including: .html, .epub., .md, .rst, .odt, and .msg.** At the core of this change is the .html partition functionality, which is leveraged by the other effected doc types. This impacts many scenarios where `Table` Elements are now propery extracted.
* **Create and add `add_chunking_strategy` decorator to partition functions.** Previously, users were responsible for their own chunking after partitioning elements, often required for downstream applications. Now, individual elements may be combined into right-sized chunks where min and max character size may be specified if `chunking_strategy=by_title`. Relevant elements are grouped together for better downstream results. This enables users immediately use partitioned results effectively in downstream applications (e.g. RAG architecture apps) without any additional post-processing.
* **Adds `languages` as an input parameter and marks `ocr_languages` kwarg for deprecation in pdf, image, and auto partitioning functions.** Previously, language information was only being used for Tesseract OCR for image-based documents and was in a Tesseract specific string format, but by refactoring into a list of standard language codes independent of Tesseract, the `unstructured` library will better support `languages` for other non-image pipelines and/or support for other OCR engines.
* **Removes `UNSTRUCTURED_LANGUAGE` env var usage and replaces `language` with `languages` as an input parameter to unstructured-partition-text_type functions.** The previous parameter/input setup was not user-friendly or scalable to the variety of elements being processed. By refactoring the inputted language information into a list of standard language codes, we can support future applications of the element language such as detection, metadata, and multi-language elements. Now, to skip English specific checks, set the `languages` parameter to any non-English language(s).
* **Adds `xlsx` and `xls` filetype extensions to the `skip_infer_table_types` default list in `partition`.** By adding these file types to the input parameter these files should not go through table extraction. Users can still specify if they would like to extract tables from these filetypes, but will have to set the `skip_infer_table_types` to exclude the desired filetype extension. This avoids mis-representing complex spreadsheets where there may be multiple sub-tables and other content.
* **Better debug output related to sentence counting internals**. Clarify message when sentence is not counted toward sentence count because there aren't enough words, relevant for developers focused on `unstructured`s NLP internals.
* **Faster ocr_only speed for partitioning PDF and images.** Use `unstructured_pytesseract.run_and_get_multiple_output` function to reduce the number of calls to `tesseract` by half when partitioning pdf or image with `tesseract`
* **Adds data source properties to fsspec connectors** These properties (date_created, date_modified, version, source_url, record_locator) are written to element metadata during ingest, mapping elements to information about the document source from which they derive. This functionality enables downstream applications to reveal source document applications, e.g. a link to a GDrive doc, Salesforce record, etc.
* **Add delta table destination connector** New delta table destination connector added to ingest CLI.  Users may now use `unstructured-ingest` to write partitioned data from over 20 data sources (so far) to a Delta Table.
* **Rename to Source and Destination Connectors in the Documentation.** Maintain naming consistency between Connectors codebase and documentation with the first addition to a destination connector.
* **Non-HTML text files now return unstructured-elements as opposed to HTML-elements.** Previously the text based files that went through `partition_html` would return HTML-elements but now we preserve the format from the input using `source_format` argument in the partition call.
* **Adds `PaddleOCR` as an optional alternative to `Tesseract`** for OCR in processing of PDF or Image files, it is installable via the `makefile` command `install-paddleocr`. For experimental purposes only.
* **Bump unstructured-inference** to 0.5.28. This version bump markedly improves the output of table data, rendered as `metadata.text_as_html` in an element. These changes include:
  * add env variable `ENTIRE_PAGE_OCR` to specify using paddle or tesseract on entire page OCR
  * table structure detection now pads the input image by 25 pixels in all 4 directions to improve its recall (0.5.27)
  * support paddle with both cpu and gpu and assume it is pre-installed (0.5.26)
  * fix a bug where `cells_to_html` doesn't handle cells spanning multiple rows properly (0.5.25)
  * remove `cv2` preprocessing step before OCR step in table transformer (0.5.24)

### Features

* **Adds element metadata via `category_depth` with default value None**.
  * This additional metadata is useful for vectordb/LLM, chunking strategies, and retrieval applications.
* **Adds a naive hierarchy for elements via a `parent_id` on the element's metadata**
  * Users will now have more metadata for implementing vectordb/LLM chunking strategies. For example, text elements could be queried by their preceding title element.
  * Title elements created from HTML headings will properly nest

### Fixes

* **`add_pytesseract_bboxes_to_elements` no longer returns `nan` values**. The function logic is now broken into new methods
  `_get_element_box` and `convert_multiple_coordinates_to_new_system`
* **Selecting a different model wasn't being respected when calling `partition_image`.** Problem: `partition_pdf` allows for passing a `model_name` parameter. Given the similarity between the image and PDF pipelines, the expected behavior is that `partition_image` should support the same parameter, but `partition_image` was unintentionally not passing along its `kwargs`. This was corrected by adding the kwargs to the downstream call.
* **Fixes a chunking issue via dropping the field "coordinates".** Problem: chunk_by_title function was chunking each element to its own individual chunk while it needed to group elements into a fewer number of chunks. We've discovered that this happens due to a metadata matching logic in chunk_by_title function, and discovered that elements with different metadata can't be put into the same chunk. At the same time, any element with "coordinates" essentially had different metadata than other elements, due each element locating in different places and having different coordinates. Fix: That is why we have included the key "coordinates" inside a list of excluded metadata keys, while doing this "metadata_matches" comparision. Importance: This change is crucial to be able to chunk by title for documents which include "coordinates" metadata in their elements.

## 0.10.14

### Enhancements

* Update all connectors to use new downstream architecture
  * New click type added to parse comma-delimited string inputs
  * Some CLI options renamed

### Features

### Fixes

## 0.10.13

### Enhancements

* Updated documentation: Added back support doc types for partitioning, more Python codes in the API page,  RAG definition, and use case.
* Updated Hi-Res Metadata: PDFs and Images using Hi-Res strategy now have layout model class probabilities added ot metadata.
* Updated the `_detect_filetype_from_octet_stream()` function to use libmagic to infer the content type of file when it is not a zip file.
* Tesseract minor version bump to 5.3.2

### Features

* Add Jira Connector to be able to pull issues from a Jira organization
* Add `clean_ligatures` function to expand ligatures in text


### Fixes

* `partition_html` breaks on `<br>` elements.
* Ingest error handling to properly raise errors when wrapped
* GH issue 1361: fixes a sortig error that prevented some PDF's from being parsed
* Bump unstructured-inference
  * Brings back embedded images in PDF's (0.5.23)

## 0.10.12

### Enhancements

* Removed PIL pin as issue has been resolved upstream
* Bump unstructured-inference
  * Support for yolox_quantized layout detection model (0.5.20)
* YoloX element types added


### Features

* Add Salesforce Connector to be able to pull Account, Case, Campaign, EmailMessage, Lead

### Fixes


* Bump unstructured-inference
  * Avoid divide-by-zero errors swith `safe_division` (0.5.21)

## 0.10.11

### Enhancements

* Bump unstructured-inference
  * Combine entire-page OCR output with layout-detected elements, to ensure full coverage of the page (0.5.19)

### Features

* Add in ingest cli s3 writer

### Fixes

* Fix a bug where `xy-cut` sorting attemps to sort elements without valid coordinates; now xy cut sorting only works when **all** elements have valid coordinates

## 0.10.10

### Enhancements

* Adds `text` as an input parameter to `partition_xml`.
* `partition_xml` no longer runs through `partition_text`, avoiding incorrect splitting
  on carriage returns in the XML. Since `partition_xml` no longer calls `partition_text`,
  `min_partition` and `max_partition` are no longer supported in `partition_xml`.
* Bump `unstructured-inference==0.5.18`, change non-default detectron2 classification threshold
* Upgrade base image from rockylinux 8 to rockylinux 9
* Serialize IngestDocs to JSON when passing to subprocesses

### Features

### Fixes

- Fix a bug where mismatched `elements` and `bboxes` are passed into `add_pytesseract_bbox_to_elements`

## 0.10.9

### Enhancements

* Fix `test_json` to handle only non-extra dependencies file types (plain-text)

### Features

* Adds `chunk_by_title` to break a document into sections based on the presence of `Title`
  elements.
* add new extraction function `extract_image_urls_from_html` to extract all img related URL from html text.

### Fixes

* Make cv2 dependency optional
* Edit `add_pytesseract_bbox_to_elements`'s (`ocr_only` strategy) `metadata.coordinates.points` return type to `Tuple` for consistency.
* Re-enable test-ingest-confluence-diff for ingest tests
* Fix syntax for ingest test check number of files
* Fix csv and tsv partitioners loosing the first line of the files when creating elements

## 0.10.8

### Enhancements

* Release docker image that installs Python 3.10 rather than 3.8

### Features

### Fixes

## 0.10.7

### Enhancements

### Features

### Fixes

* Remove overly aggressive ListItem chunking for images and PDF's which typically resulted in inchorent elements.

## 0.10.6

### Enhancements

* Enable `partition_email` and `partition_msg` to detect if an email is PGP encryped. If
  and email is PGP encryped, the functions will return an empy list of elements and
  emit a warning about the encrypted content.
* Add threaded Slack conversations into Slack connector output
* Add functionality to sort elements using `xy-cut` sorting approach in `partition_pdf` for `hi_res` and `fast` strategies
* Bump unstructured-inference
  * Set OMP_THREAD_LIMIT to 1 if not set for better tesseract perf (0.5.17)

### Features

* Extract coordinates from PDFs and images when using OCR only strategy and add to metadata

### Fixes

* Update `partition_html` to respect the order of `<pre>` tags.
* Fix bug in `partition_pdf_or_image` where two partitions were called if `strategy == "ocr_only"`.
* Bump unstructured-inference
  * Fix issue where temporary files were being left behind (0.5.16)
* Adds deprecation warning for the `file_filename` kwarg to `partition`, `partition_via_api`,
  and `partition_multiple_via_api`.
* Fix documentation build workflow by pinning dependencies

## 0.10.5

### Enhancements

* Create new CI Pipelines
  - Checking text, xml, email, and html doc tests against the library installed without extras
  - Checking each library extra against their respective tests
* `partition` raises an error and tells the user to install the appropriate extra if a filetype
  is detected that is missing dependencies.
* Add custom errors to ingest
* Bump `unstructured-ingest==0.5.15`
  - Handle an uncaught TesseractError (0.5.15)
  - Add TIFF test file and TIFF filetype to `test_from_image_file` in `test_layout` (0.5.14)
* Use `entire_page` ocr mode for pdfs and images
* Add notes on extra installs to docs
* Adds ability to reuse connections per process in unstructured-ingest

### Features
* Add delta table connector

### Fixes

## 0.10.4
* Pass ocr_mode in partition_pdf and set the default back to individual pages for now
* Add diagrams and descriptions for ingest design in the ingest README

### Features
* Supports multipage TIFF image partitioning

### Fixes

## 0.10.2

### Enhancements
* Bump unstructured-inference==0.5.13:
  - Fix extracted image elements being included in layout merge, addresses the issue
    where an entire-page image in a PDF was not passed to the layout model when using hi_res.

### Features

### Fixes

## 0.10.1

### Enhancements
* Bump unstructured-inference==0.5.12:
  - fix to avoid trace for certain PDF's (0.5.12)
  - better defaults for DPI for hi_res and  Chipper (0.5.11)
  - implement full-page OCR (0.5.10)

### Features

### Fixes

* Fix dead links in repository README (Quick Start > Install for local development, and Learn more > Batch Processing)
* Update document dependencies to include tesseract-lang for additional language support (required for tests to pass)

## 0.10.0

### Enhancements

* Add `include_header` kwarg to `partition_xlsx` and change default behavior to `True`
* Update the `links` and `emphasized_texts` metadata fields

### Features

### Fixes

## 0.9.3

### Enhancements

* Pinned dependency cleanup.
* Update `partition_csv` to always use `soupparser_fromstring` to parse `html text`
* Update `partition_tsv` to always use `soupparser_fromstring` to parse `html text`
* Add `metadata.section` to capture epub table of contents data
* Add `unique_element_ids` kwarg to partition functions. If `True`, will use a UUID
  for element IDs instead of a SHA-256 hash.
* Update `partition_xlsx` to always use `soupparser_fromstring` to parse `html text`
* Add functionality to switch `html` text parser based on whether the `html` text contains emoji
* Add functionality to check if a string contains any emoji characters
* Add CI tests around Notion

### Features

* Add Airtable Connector to be able to pull views/tables/bases from an Airtable organization

### Fixes

* fix pdf partition of list items being detected as titles in OCR only mode
* make notion module discoverable
* fix emails with `Content-Distribution: inline` and `Content-Distribution: attachment` with no filename
* Fix email attachment filenames which had `=` in the filename itself

## 0.9.2


### Enhancements

* Update table extraction section in API documentation to sync with change in Prod API
* Update Notion connector to extract to html
* Added UUID option for `element_id`
* Bump unstructured-inference==0.5.9:
  - better caching of models
  - another version of detectron2 available, though the default layout model is unchanged
* Added UUID option for element_id
* Added UUID option for element_id
* CI improvements to run ingest tests in parallel

### Features

* Adds Sharepoint connector.

### Fixes

* Bump unstructured-inference==0.5.9:
  - ignores Tesseract errors where no text is extracted for tiles that indeed, have no text

## 0.9.1

### Enhancements

* Adds --partition-pdf-infer-table-structure to unstructured-ingest.
* Enable `partition_html` to skip headers and footers with the `skip_headers_and_footers` flag.
* Update `partition_doc` and `partition_docx` to track emphasized texts in the output
* Adds post processing function `filter_element_types`
* Set the default strategy for partitioning images to `hi_res`
* Add page break parameter section in API documentation to sync with change in Prod API
* Update `partition_html` to track emphasized texts in the output
* Update `XMLDocument._read_xml` to create `<p>` tag element for the text enclosed in the `<pre>` tag
* Add parameter `include_tail_text` to `_construct_text` to enable (skip) tail text inclusion
* Add Notion connector

### Features

### Fixes

* Remove unused `_partition_via_api` function
* Fixed emoji bug in `partition_xlsx`.
* Pass `file_filename` metadata when partitioning file object
* Skip ingest test on missing Slack token
* Add Dropbox variables to CI environments
* Remove default encoding for ingest
* Adds new element type `EmailAddress` for recognising email address in the  text
* Simplifies `min_partition` logic; makes partitions falling below the `min_partition`
  less likely.
* Fix bug where ingest test check for number of files fails in smoke test
* Fix unstructured-ingest entrypoint failure

## 0.9.0

### Enhancements

* Dependencies are now split by document type, creating a slimmer base installation.

## 0.8.8

### Enhancements

### Features

### Fixes

* Rename "date" field to "last_modified"
* Adds Box connector

### Fixes

## 0.8.7

### Enhancements

* Put back useful function `split_by_paragraph`

### Features

### Fixes

* Fix argument order in NLTK download step

## 0.8.6

### Enhancements

### Features

### Fixes

* Remove debug print lines and non-functional code

## 0.8.5

### Enhancements

* Add parameter `skip_infer_table_types` to enable (skip) table extraction for other doc types
* Adds optional Unstructured API unit tests in CI
* Tracks last modified date for all document types.
* Add auto_paragraph_grouper to detect new-line and blank-line new paragraph for .txt files.
* refactor the ingest cli to better support expanding supported connectors

## 0.8.3

### Enhancements

### Features

### Fixes

* NLTK now only gets downloaded if necessary.
* Handling for empty tables in Word Documents and PowerPoints.

## 0.8.4

### Enhancements

* Additional tests and refactor of JSON detection.
* Update functionality to retrieve image metadata from a page for `document_to_element_list`
* Links are now tracked in `partition_html` output.
* Set the file's current position to the beginning after reading the file in `convert_to_bytes`
* Add `min_partition` kwarg to that combines elements below a specified threshold and modifies splitting of strings longer than max partition so words are not split.
* set the file's current position to the beginning after reading the file in `convert_to_bytes`
* Add slide notes to pptx
* Add `--encoding` directive to ingest
* Improve json detection by `detect_filetype`

### Features

* Adds Outlook connector
* Add support for dpi parameter in inference library
* Adds Onedrive connector.
* Add Confluence connector for ingest cli to pull the body text from all documents from all spaces in a confluence domain.

### Fixes

* Fixes issue with email partitioning where From field was being assigned the To field value.
* Use the `image_metadata` property of the `PageLayout` instance to get the page image info in the `document_to_element_list`
* Add functionality to write images to computer storage temporarily instead of keeping them in memory for `ocr_only` strategy
* Add functionality to convert a PDF in small chunks of pages at a time for `ocr_only` strategy
* Adds `.txt`, `.text`, and `.tab` to list of extensions to check if file
  has a `text/plain` MIME type.
* Enables filters to be passed to `partition_doc` so it doesn't error with LibreOffice7.
* Removed old error message that's superseded by `requires_dependencies`.
* Removes using `hi_res` as the default strategy value for `partition_via_api` and `partition_multiple_via_api`

## 0.8.1

### Enhancements

* Add support for Python 3.11

### Features

### Fixes

* Fixed `auto` strategy detected scanned document as having extractable text and using `fast` strategy, resulting in no output.
* Fix list detection in MS Word documents.
* Don't instantiate an element with a coordinate system when there isn't a way to get its location data.

## 0.8.0

### Enhancements

* Allow model used for hi res pdf partition strategy to be chosen when called.
* Updated inference package

### Features

* Add `metadata_filename` parameter across all partition functions

### Fixes

* Update to ensure `convert_to_datafame` grabs all of the metadata fields.
* Adjust encoding recognition threshold value in `detect_file_encoding`
* Fix KeyError when `isd_to_elements` doesn't find a type
* Fix `_output_filename` for local connector, allowing single files to be written correctly to the disk

* Fix for cases where an invalid encoding is extracted from an email header.

### BREAKING CHANGES

* Information about an element's location is no longer returned as top-level attributes of an element. Instead, it is returned in the `coordinates` attribute of the element's metadata.

## 0.7.12

### Enhancements

* Adds `include_metadata` kwarg to `partition_doc`, `partition_docx`, `partition_email`, `partition_epub`, `partition_json`, `partition_msg`, `partition_odt`, `partition_org`, `partition_pdf`, `partition_ppt`, `partition_pptx`, `partition_rst`, and `partition_rtf`
### Features

* Add Elasticsearch connector for ingest cli to pull specific fields from all documents in an index.
* Adds Dropbox connector

### Fixes

* Fix tests that call unstructured-api by passing through an api-key
* Fixed page breaks being given (incorrect) page numbers
* Fix skipping download on ingest when a source document exists locally

## 0.7.11

### Enhancements

* More deterministic element ordering when using `hi_res` PDF parsing strategy (from unstructured-inference bump to 0.5.4)
* Make large model available (from unstructured-inference bump to 0.5.3)
* Combine inferred elements with extracted elements (from unstructured-inference bump to 0.5.2)
* `partition_email` and `partition_msg` will now process attachments if `process_attachments=True`
  and a attachment partitioning functions is passed through with `attachment_partitioner=partition`.

### Features

### Fixes

* Fix tests that call unstructured-api by passing through an api-key
* Fixed page breaks being given (incorrect) page numbers
* Fix skipping download on ingest when a source document exists locally

## 0.7.10

### Enhancements

* Adds a `max_partition` parameter to `partition_text`, `partition_pdf`, `partition_email`,
  `partition_msg` and `partition_xml` that sets a limit for the size of an individual
  document elements. Defaults to `1500` for everything except `partition_xml`, which has
  a default value of `None`.
* DRY connector refactor

### Features

* `hi_res` model for pdfs and images is selectable via environment variable.

### Fixes

* CSV check now ignores escaped commas.
* Fix for filetype exploration util when file content does not have a comma.
* Adds negative lookahead to bullet pattern to avoid detecting plain text line
  breaks like `-------` as list items.
* Fix pre tag parsing for `partition_html`
* Fix lookup error for annotated Arabic and Hebrew encodings

## 0.7.9

### Enhancements

* Improvements to string check for leafs in `partition_xml`.
* Adds --partition-ocr-languages to unstructured-ingest.

### Features

* Adds `partition_org` for processed Org Mode documents.

### Fixes

## 0.7.8

### Enhancements

### Features

* Adds Google Cloud Service connector

### Fixes

* Updates the `parse_email` for `partition_eml` so that `unstructured-api` passes the smoke tests
* `partition_email` now works if there is no message content
* Updates the `"fast"` strategy for `partition_pdf` so that it's able to recursively
* Adds recursive functionality to all fsspec connectors
* Adds generic --recursive ingest flag

## 0.7.7

### Enhancements

* Adds functionality to replace the `MIME` encodings for `eml` files with one of the common encodings if a `unicode` error occurs
* Adds missed file-like object handling in `detect_file_encoding`
* Adds functionality to extract charset info from `eml` files

### Features

* Added coordinate system class to track coordinate types and convert to different coordinate

### Fixes

* Adds an `html_assemble_articles` kwarg to `partition_html` to enable users to capture
  control whether content outside of `<article>` tags is captured when
  `<article>` tags are present.
* Check for the `xml` attribute on `element` before looking for pagebreaks in `partition_docx`.

## 0.7.6

### Enhancements

* Convert fast startegy to ocr_only for images
* Adds support for page numbers in `.docx` and `.doc` when user or renderer
  created page breaks are present.
* Adds retry logic for the unstructured-ingest Biomed connector

### Features

* Provides users with the ability to extract additional metadata via regex.
* Updates `partition_docx` to include headers and footers in the output.
* Create `partition_tsv` and associated tests. Make additional changes to `detect_filetype`.

### Fixes

* Remove fake api key in test `partition_via_api` since we now require valid/empty api keys
* Page number defaults to `None` instead of `1` when page number is not present in the metadata.
  A page number of `None` indicates that page numbers are not being tracked for the document
  or that page numbers do not apply to the element in question..
* Fixes an issue with some pptx files. Assume pptx shapes are found in top left position of slide
  in case the shape.top and shape.left attributes are `None`.

## 0.7.5

### Enhancements

* Adds functionality to sort elements in `partition_pdf` for `fast` strategy
* Adds ingest tests with `--fast` strategy on PDF documents
* Adds --api-key to unstructured-ingest

### Features

* Adds `partition_rst` for processed ReStructured Text documents.

### Fixes

* Adds handling for emails that do not have a datetime to extract.
* Adds pdf2image package as core requirement of unstructured (with no extras)

## 0.7.4

### Enhancements

* Allows passing kwargs to request data field for `partition_via_api` and `partition_multiple_via_api`
* Enable MIME type detection if libmagic is not available
* Adds handling for empty files in `detect_filetype` and `partition`.

### Features

### Fixes

* Reslove `grpcio` import issue on `weaviate.schema.validate_schema` for python 3.9 and 3.10
* Remove building `detectron2` from source in Dockerfile

## 0.7.3

### Enhancements

* Update IngestDoc abstractions and add data source metadata in ElementMetadata

### Features

### Fixes

* Pass `strategy` parameter down from `partition` for `partition_image`
* Filetype detection if a CSV has a `text/plain` MIME type
* `convert_office_doc` no longers prints file conversion info messages to stdout.
* `partition_via_api` reflects the actual filetype for the file processed in the API.

## 0.7.2

### Enhancements

* Adds an optional encoding kwarg to `elements_to_json` and `elements_from_json`
* Bump version of base image to use new stable version of tesseract

### Features

### Fixes

* Update the `read_txt_file` utility function to keep using `spooled_to_bytes_io_if_needed` for xml
* Add functionality to the `read_txt_file` utility function to handle file-like object from URL
* Remove the unused parameter `encoding` from `partition_pdf`
* Change auto.py to have a `None` default for encoding
* Add functionality to try other common encodings for html and xml files if an error related to the encoding is raised and the user has not specified an encoding.
* Adds benchmark test with test docs in example-docs
* Re-enable test_upload_label_studio_data_with_sdk
* File detection now detects code files as plain text
* Adds `tabulate` explicitly to dependencies
* Fixes an issue in `metadata.page_number` of pptx files
* Adds showing help if no parameters passed

## 0.7.1

### Enhancements

### Features

* Add `stage_for_weaviate` to stage `unstructured` outputs for upload to Weaviate, along with
  a helper function for defining a class to use in Weaviate schemas.
* Builds from Unstructured base image, built off of Rocky Linux 8.7, this resolves almost all CVE's in the image.

### Fixes

## 0.7.0

### Enhancements

* Installing `detectron2` from source is no longer required when using the `local-inference` extra.
* Updates `.pptx` parsing to include text in tables.

### Features

### Fixes

* Fixes an issue in `_add_element_metadata` that caused all elements to have `page_number=1`
  in the element metadata.
* Adds `.log` as a file extension for TXT files.
* Adds functionality to try other common encodings for email (`.eml`) files if an error related to the encoding is raised and the user has not specified an encoding.
* Allow passed encoding to be used in the `replace_mime_encodings`
* Fixes page metadata for `partition_html` when `include_metadata=False`
* A `ValueError` now raises if `file_filename` is not specified when you use `partition_via_api`
  with a file-like object.

## 0.6.11

### Enhancements

* Supports epub tests since pandoc is updated in base image

### Features


### Fixes


## 0.6.10

### Enhancements

* XLS support from auto partition

### Features

### Fixes

## 0.6.9

### Enhancements

* fast strategy for pdf now keeps element bounding box data
* setup.py refactor

### Features

### Fixes

* Adds functionality to try other common encodings if an error related to the encoding is raised and the user has not specified an encoding.
* Adds additional MIME types for CSV

## 0.6.8

### Enhancements

### Features

* Add `partition_csv` for CSV files.

### Fixes

## 0.6.7

### Enhancements

* Deprecate `--s3-url` in favor of `--remote-url` in CLI
* Refactor out non-connector-specific config variables
* Add `file_directory` to metadata
* Add `page_name` to metadata. Currently used for the sheet name in XLSX documents.
* Added a `--partition-strategy` parameter to unstructured-ingest so that users can specify
  partition strategy in CLI. For example, `--partition-strategy fast`.
* Added metadata for filetype.
* Add Discord connector to pull messages from a list of channels
* Refactor `unstructured/file-utils/filetype.py` to better utilise hashmap to return mime type.
* Add local declaration of DOCX_MIME_TYPES and XLSX_MIME_TYPES for `test_filetype.py`.

### Features

* Add `partition_xml` for XML files.
* Add `partition_xlsx` for Microsoft Excel documents.

### Fixes

* Supports `hml` filetype for partition as a variation of html filetype.
* Makes `pytesseract` a function level import in `partition_pdf` so you can use the `"fast"`
  or `"hi_res"` strategies if `pytesseract` is not installed. Also adds the
  `required_dependencies` decorator for the `"hi_res"` and `"ocr_only"` strategies.
* Fix to ensure `filename` is tracked in metadata for `docx` tables.

## 0.6.6

### Enhancements

* Adds an `"auto"` strategy that chooses the partitioning strategy based on document
  characteristics and function kwargs. This is the new default strategy for `partition_pdf`
  and `partition_image`. Users can maintain existing behavior by explicitly setting
  `strategy="hi_res"`.
* Added an additional trace logger for NLP debugging.
* Add `get_date` method to `ElementMetadata` for converting the datestring to a `datetime` object.
* Cleanup the `filename` attribute on `ElementMetadata` to remove the full filepath.

### Features

* Added table reading as html with URL parsing to `partition_docx` in docx
* Added metadata field for text_as_html for docx files

### Fixes

* `fileutils/file_type` check json and eml decode ignore error
* `partition_email` was updated to more flexibly handle deviations from the RFC-2822 standard.
  The time in the metadata returns `None` if the time does not match RFC-2822 at all.
* Include all metadata fields when converting to dataframe or CSV

## 0.6.5

### Enhancements

* Added support for SpooledTemporaryFile file argument.

### Features

### Fixes


## 0.6.4

### Enhancements

* Added an "ocr_only" strategy for `partition_pdf`. Refactored the strategy decision
  logic into its own module.

### Features

### Fixes

## 0.6.3

### Enhancements

* Add an "ocr_only" strategy for `partition_image`.

### Features

* Added `partition_multiple_via_api` for partitioning multiple documents in a single REST
  API call.
* Added `stage_for_baseplate` function to prepare outputs for ingestion into Baseplate.
* Added `partition_odt` for processing Open Office documents.

### Fixes

* Updates the grouping logic in the `partition_pdf` fast strategy to group together text
  in the same bounding box.

## 0.6.2

### Enhancements

* Added logic to `partition_pdf` for detecting copy protected PDFs and falling back
  to the hi res strategy when necessary.


### Features

* Add `partition_via_api` for partitioning documents through the hosted API.

### Fixes

* Fix how `exceeds_cap_ratio` handles empty (returns `True` instead of `False`)
* Updates `detect_filetype` to properly detect JSONs when the MIME type is `text/plain`.

## 0.6.1

### Enhancements

* Updated the table extraction parameter name to be more descriptive

### Features

### Fixes

## 0.6.0

### Enhancements

* Adds an `ssl_verify` kwarg to `partition` and `partition_html` to enable turning off
  SSL verification for HTTP requests. SSL verification is on by default.
* Allows users to pass in ocr language to `partition_pdf` and `partition_image` through
  the `ocr_language` kwarg. `ocr_language` corresponds to the code for the language pack
  in Tesseract. You will need to install the relevant Tesseract language pack to use a
  given language.

### Features

* Table extraction is now possible for pdfs from `partition` and `partition_pdf`.
* Adds support for extracting attachments from `.msg` files

### Fixes

* Adds an `ssl_verify` kwarg to `partition` and `partition_html` to enable turning off
  SSL verification for HTTP requests. SSL verification is on by default.

## 0.5.13

### Enhancements

* Allow headers to be passed into `partition` when `url` is used.

### Features

* `bytes_string_to_string` cleaning brick for bytes string output.

### Fixes

* Fixed typo in call to `exactly_one` in `partition_json`
* unstructured-documents encode xml string if document_tree is `None` in `_read_xml`.
* Update to `_read_xml` so that Markdown files with embedded HTML process correctly.
* Fallback to "fast" strategy only emits a warning if the user specifies the "hi_res" strategy.
* unstructured-partition-text_type exceeds_cap_ratio fix returns and how capitalization ratios are calculated
* `partition_pdf` and `partition_text` group broken paragraphs to avoid fragmented `NarrativeText` elements.
* .json files resolved as "application/json" on centos7 (or other installs with older libmagic libs)

## 0.5.12

### Enhancements

* Add OS mimetypes DB to docker image, mainly for unstructured-api compat.
* Use the image registry as a cache when building Docker images.
* Adds the ability for `partition_text` to group together broken paragraphs.
* Added method to utils to allow date time format validation

### Features
* Add Slack connector to pull messages for a specific channel

* Add --partition-by-api parameter to unstructured-ingest
* Added `partition_rtf` for processing rich text files.
* `partition` now accepts a `url` kwarg in addition to `file` and `filename`.

### Fixes

* Allow encoding to be passed into `replace_mime_encodings`.
* unstructured-ingest connector-specific dependencies are imported on demand.
* unstructured-ingest --flatten-metadata supported for local connector.
* unstructured-ingest fix runtime error when using --metadata-include.

## 0.5.11

### Enhancements

### Features

### Fixes

* Guard against null style attribute in docx document elements
* Update HTML encoding to better support foreign language characters

## 0.5.10

### Enhancements

* Updated inference package
* Add sender, recipient, date, and subject to element metadata for emails

### Features

* Added `--download-only` parameter to `unstructured-ingest`

### Fixes

* FileNotFound error when filename is provided but file is not on disk

## 0.5.9

### Enhancements

### Features

### Fixes

* Convert file to str in helper `split_by_paragraph` for `partition_text`

## 0.5.8

### Enhancements

* Update `elements_to_json` to return string when filename is not specified
* `elements_from_json` may take a string instead of a filename with the `text` kwarg
* `detect_filetype` now does a final fallback to file extension.
* Empty tags are now skipped during the depth check for HTML processing.

### Features

* Add local file system to `unstructured-ingest`
* Add `--max-docs` parameter to `unstructured-ingest`
* Added `partition_msg` for processing MSFT Outlook .msg files.

### Fixes

* `convert_file_to_text` now passes through the `source_format` and `target_format` kwargs.
  Previously they were hard coded.
* Partitioning functions that accept a `text` kwarg no longer raise an error if an empty
  string is passed (and empty list of elements is returned instead).
* `partition_json` no longer fails if the input is an empty list.
* Fixed bug in `chunk_by_attention_window` that caused the last word in segments to be cut-off
  in some cases.

### BREAKING CHANGES

* `stage_for_transformers` now returns a list of elements, making it consistent with other
  staging bricks

## 0.5.7

### Enhancements

* Refactored codebase using `exactly_one`
* Adds ability to pass headers when passing a url in partition_html()
* Added optional `content_type` and `file_filename` parameters to `partition()` to bypass file detection

### Features

* Add `--flatten-metadata` parameter to `unstructured-ingest`
* Add `--fields-include` parameter to `unstructured-ingest`

### Fixes

## 0.5.6

### Enhancements

* `contains_english_word()`, used heavily in text processing, is 10x faster.

### Features

* Add `--metadata-include` and `--metadata-exclude` parameters to `unstructured-ingest`
* Add `clean_non_ascii_chars` to remove non-ascii characters from unicode string

### Fixes

* Fix problem with PDF partition (duplicated test)

## 0.5.4

### Enhancements

* Added Biomedical literature connector for ingest cli.
* Add `FsspecConnector` to easily integrate any existing `fsspec` filesystem as a connector.
* Rename `s3_connector.py` to `s3.py` for readability and consistency with the
  rest of the connectors.
* Now `S3Connector` relies on `s3fs` instead of on `boto3`, and it inherits
  from `FsspecConnector`.
* Adds an `UNSTRUCTURED_LANGUAGE_CHECKS` environment variable to control whether or not language
  specific checks like vocabulary and POS tagging are applied. Set to `"true"` for higher
  resolution partitioning and `"false"` for faster processing.
* Improves `detect_filetype` warning to include filename when provided.
* Adds a "fast" strategy for partitioning PDFs with PDFMiner. Also falls back to the "fast"
  strategy if detectron2 is not available.
* Start deprecation life cycle for `unstructured-ingest --s3-url` option, to be deprecated in
  favor of `--remote-url`.

### Features

* Add `AzureBlobStorageConnector` based on its `fsspec` implementation inheriting
from `FsspecConnector`
* Add `partition_epub` for partitioning e-books in EPUB3 format.

### Fixes

* Fixes processing for text files with `message/rfc822` MIME type.
* Open xml files in read-only mode when reading contents to construct an XMLDocument.

## 0.5.3

### Enhancements

* `auto.partition()` can now load Unstructured ISD json documents.
* Simplify partitioning functions.
* Improve logging for ingest CLI.

### Features

* Add `--wikipedia-auto-suggest` argument to the ingest CLI to disable automatic redirection
  to pages with similar names.
* Add setup script for Amazon Linux 2
* Add optional `encoding` argument to the `partition_(text/email/html)` functions.
* Added Google Drive connector for ingest cli.
* Added Gitlab connector for ingest cli.

### Fixes

## 0.5.2

### Enhancements

* Fully move from printing to logging.
* `unstructured-ingest` now uses a default `--download_dir` of `$HOME/.cache/unstructured/ingest`
rather than a "tmp-ingest-" dir in the working directory.

### Features

### Fixes

* `setup_ubuntu.sh` no longer fails in some contexts by interpreting
`DEBIAN_FRONTEND=noninteractive` as a command
* `unstructured-ingest` no longer re-downloads files when --preserve-downloads
is used without --download-dir.
* Fixed an issue that was causing text to be skipped in some HTML documents.

## 0.5.1

### Enhancements

### Features

### Fixes

* Fixes an error causing JavaScript to appear in the output of `partition_html` sometimes.
* Fix several issues with the `requires_dependencies` decorator, including the error message
  and how it was used, which had caused an error for `unstructured-ingest --github-url ...`.

## 0.5.0

### Enhancements

* Add `requires_dependencies` Python decorator to check dependencies are installed before
  instantiating a class or running a function

### Features

* Added Wikipedia connector for ingest cli.

### Fixes

* Fix `process_document` file cleaning on failure
* Fixes an error introduced in the metadata tracking commit that caused `NarrativeText`
  and `FigureCaption` elements to be represented as `Text` in HTML documents.

## 0.4.16

### Enhancements

* Fallback to using file extensions for filetype detection if `libmagic` is not present

### Features

* Added setup script for Ubuntu
* Added GitHub connector for ingest cli.
* Added `partition_md` partitioner.
* Added Reddit connector for ingest cli.

### Fixes

* Initializes connector properly in ingest.main::MainProcess
* Restricts version of unstructured-inference to avoid multithreading issue

## 0.4.15

### Enhancements

* Added `elements_to_json` and `elements_from_json` for easier serialization/deserialization
* `convert_to_dict`, `dict_to_elements` and `convert_to_csv` are now aliases for functions
  that use the ISD terminology.

### Fixes

* Update to ensure all elements are preserved during serialization/deserialization

## 0.4.14

* Automatically install `nltk` models in the `tokenize` module.

## 0.4.13

* Fixes unstructured-ingest cli.

## 0.4.12

* Adds console_entrypoint for unstructured-ingest, other structure/doc updates related to ingest.
* Add `parser` parameter to `partition_html`.

## 0.4.11

* Adds `partition_doc` for partitioning Word documents in `.doc` format. Requires `libreoffice`.
* Adds `partition_ppt` for partitioning PowerPoint documents in `.ppt` format. Requires `libreoffice`.

## 0.4.10

* Fixes `ElementMetadata` so that it's JSON serializable when the filename is a `Path` object.

## 0.4.9

* Added ingest modules and s3 connector, sample ingest script
* Default to `url=None` for `partition_pdf` and `partition_image`
* Add ability to skip English specific check by setting the `UNSTRUCTURED_LANGUAGE` env var to `""`.
* Document `Element` objects now track metadata

## 0.4.8

* Modified XML and HTML parsers not to load comments.

## 0.4.7

* Added the ability to pull an HTML document from a url in `partition_html`.
* Added the the ability to get file summary info from lists of filenames and lists
  of file contents.
* Added optional page break to `partition` for `.pptx`, `.pdf`, images, and `.html` files.
* Added `to_dict` method to document elements.
* Include more unicode quotes in `replace_unicode_quotes`.

## 0.4.6

* Loosen the default cap threshold to `0.5`.
* Add a `UNSTRUCTURED_NARRATIVE_TEXT_CAP_THRESHOLD` environment variable for controlling
  the cap ratio threshold.
* Unknown text elements are identified as `Text` for HTML and plain text documents.
* `Body Text` styles no longer default to `NarrativeText` for Word documents. The style information
  is insufficient to determine that the text is narrative.
* Upper cased text is lower cased before checking for verbs. This helps avoid some missed verbs.
* Adds an `Address` element for capturing elements that only contain an address.
* Suppress the `UserWarning` when detectron is called.
* Checks that titles and narrative test have at least one English word.
* Checks that titles and narrative text are at least 50% alpha characters.
* Restricts titles to a maximum word length. Adds a `UNSTRUCTURED_TITLE_MAX_WORD_LENGTH`
  environment variable for controlling the max number of words in a title.
* Updated `partition_pptx` to order the elements on the page

## 0.4.4

* Updated `partition_pdf` and `partition_image` to return `unstructured` `Element` objects
* Fixed the healthcheck url path when partitioning images and PDFs via API
* Adds an optional `coordinates` attribute to document objects
* Adds `FigureCaption` and `CheckBox` document elements
* Added ability to split lists detected in `LayoutElement` objects
* Adds `partition_pptx` for partitioning PowerPoint documents
* LayoutParser models now download from HugginfaceHub instead of DropBox
* Fixed file type detection for XML and HTML files on Amazone Linux

## 0.4.3

* Adds `requests` as a base dependency
* Fix in `exceeds_cap_ratio` so the function doesn't break with empty text
* Fix bug in `_parse_received_data`.
* Update `detect_filetype` to properly handle `.doc`, `.xls`, and `.ppt`.

## 0.4.2

* Added `partition_image` to process documents in an image format.
* Fixed utf-8 encoding error in `partition_email` with attachments for `text/html`

## 0.4.1

* Added support for text files in the `partition` function
* Pinned `opencv-python` for easier installation on Linux

## 0.4.0

* Added generic `partition` brick that detects the file type and routes a file to the appropriate
  partitioning brick.
* Added a file type detection module.
* Updated `partition_html` and `partition_eml` to support file-like objects in 'rb' mode.
* Cleaning brick for removing ordered bullets `clean_ordered_bullets`.
* Extract brick method for ordered bullets `extract_ordered_bullets`.
* Test for `clean_ordered_bullets`.
* Test for `extract_ordered_bullets`.
* Added `partition_docx` for pre-processing Word Documents.
* Added new REGEX patterns to extract email header information
* Added new functions to extract header information `parse_received_data` and `partition_header`
* Added new function to parse plain text files `partition_text`
* Added new cleaners functions `extract_ip_address`, `extract_ip_address_name`, `extract_mapi_id`, `extract_datetimetz`
* Add new `Image` element and function to find embedded images `find_embedded_images`
* Added `get_directory_file_info` for summarizing information about source documents

## 0.3.5

* Add support for local inference
* Add new pattern to recognize plain text dash bullets
* Add test for bullet patterns
* Fix for `partition_html` that allows for processing `div` tags that have both text and child
  elements
* Add ability to extract document metadata from `.docx`, `.xlsx`, and `.jpg` files.
* Helper functions for identifying and extracting phone numbers
* Add new function `extract_attachment_info` that extracts and decodes the attachment
of an email.
* Staging brick to convert a list of `Element`s to a `pandas` dataframe.
* Add plain text functionality to `partition_email`

## 0.3.4

* Python-3.7 compat

## 0.3.3

* Removes BasicConfig from logger configuration
* Adds the `partition_email` partitioning brick
* Adds the `replace_mime_encodings` cleaning bricks
* Small fix to HTML parsing related to processing list items with sub-tags
* Add `EmailElement` data structure to store email documents

## 0.3.2

* Added `translate_text` brick for translating text between languages
* Add an `apply` method to make it easier to apply cleaners to elements

## 0.3.1

* Added \_\_init.py\_\_ to `partition`

## 0.3.0

* Implement staging brick for Argilla. Converts lists of `Text` elements to `argilla` dataset classes.
* Removing the local PDF parsing code and any dependencies and tests.
* Reorganizes the staging bricks in the unstructured.partition module
* Allow entities to be passed into the Datasaur staging brick
* Added HTML escapes to the `replace_unicode_quotes` brick
* Fix bad responses in partition_pdf to raise ValueError
* Adds `partition_html` for partitioning HTML documents.

## 0.2.6

* Small change to how \_read is placed within the inheritance structure since it doesn't really apply to pdf
* Add partitioning brick for calling the document image analysis API

## 0.2.5

* Update python requirement to >=3.7

## 0.2.4

* Add alternative way of importing `Final` to support google colab

## 0.2.3

* Add cleaning bricks for removing prefixes and postfixes
* Add cleaning bricks for extracting text before and after a pattern

## 0.2.2

* Add staging brick for Datasaur

## 0.2.1

* Added brick to convert an ISD dictionary to a list of elements
* Update `PDFDocument` to use the `from_file` method
* Added staging brick for CSV format for ISD (Initial Structured Data) format.
* Added staging brick for separating text into attention window size chunks for `transformers`.
* Added staging brick for LabelBox.
* Added ability to upload LabelStudio predictions
* Added utility function for JSONL reading and writing
* Added staging brick for CSV format for Prodigy
* Added staging brick for Prodigy
* Added ability to upload LabelStudio annotations
* Added text_field and id_field to stage_for_label_studio signature

## 0.2.0

* Initial release of unstructured<|MERGE_RESOLUTION|>--- conflicted
+++ resolved
@@ -12,11 +12,8 @@
 * **Include warnings** about the potential risk of installing a version of `pandoc` which does not support RTF files + instructions that will help resolve that issue.
 * **Incorporate the `install-pandoc` Makefile recipe** into relevant stages of CI workflow, ensuring it is a version that supports RTF input files.
 * **Fix Google Drive source key** Allow passing string for source connector key.
-<<<<<<< HEAD
+* **Fix table structure evaluations calculations** Replaced special value `-1.0` with `np.nan` and corrected rows filtering of files metrics basing on that.
 * **Fix Sharepoint-with-permissions test** Ignore permissions metadata, update test.
-=======
-* **Fix table structure evaluations calculations** Replaced special value `-1.0` with `np.nan` and corrected rows filtering of files metrics basing on that.
->>>>>>> dc376053
 
 ## 0.12.5
 
