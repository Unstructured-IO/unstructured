## 0.10.19-dev10

### Enhancements

* **bump `unstructured-inference` to `0.6.6`** The updated version of `unstructured-inference` makes table extraction in `hi_res` mode configurable to fine tune table extraction performance; it also improves element detection by adding a deduplication post processing step in the `hi_res` partitioning of pdfs and images.
<<<<<<< HEAD
* **Improve title detection in pptx documents** The default title textboxes on a pptx slide are now categorized as titles.
* **Improve hierarchy detection in pptx documents** List items, and other slide text are properly nested under the slide title. This will enable better chunking of pptx documents.
=======
* **Detect text in HTML Heading Tags as Titles** This will increase the accuracy of hierarchies in HTML documents and provide more accurate element categorization. If text is in an HTML heading tag and is not a list item, address, or narrative text, categorize it as a title.
* **Update python-based docs** Refactor docs to use the actual unstructured code rather than using the subprocess library to run the cli command itself.
* **Adds data source properties to SharePoint, Outlook, Onedrive, Reddit, and Slack connectors** These properties (date_created, date_modified, version, source_url, record_locator) are written to element metadata during ingest, mapping elements to information about the document source from which they derive. This functionality enables downstream applications to reveal source document applications, e.g. a link to a GDrive doc, Salesforce record, etc.
* **Adds Table support for the `add_chunking_strategy` decorator to partition functions.** In addition to combining elements under Title elements, user's can now specify the `max_characters=<n>` argument to chunk Table elements into TableChunk elements with `text` and `text_as_html` of length <n> characters. This means partitioned Table results are ready for use in downstream applications without any post processing.
* **Expose endpoint url for s3 connectors** By allowing for the endpoint url to be explicitly overwritten, this allows for any non-AWS data providers supporting the s3 protocol to be supported (i.e. minio).
* **change default `hi_res` model for pdf/image partition to `yolox`** Now partitioning pdf/image using `hi_res` strategy utilizes `yolox_quantized` model isntead of `detectron2_onnx` model. This new default model has better recall for tables and produces more detailed categories for elements.
>>>>>>> 19d8bff2

### Features

### Fixes

* **Fixes partition_pdf is_alnum reference bug** Problem: The `partition_pdf` when attempt to get bounding box from element experienced a reference before assignment error when the first object is not text extractable.  Fix: Switched to a flag when the condition is met. Importance: Crucial to be able to partition with pdf.
* **Fix various cases of HTML text missing after partition**
  Problem: Under certain circumstances, text immediately after some HTML tags will be misssing from partition result.
  Fix: Updated code to deal with these cases.
  Importance: This will ensure the correctness when partitioning HTML and Markdown documents.

## 0.10.18

### Enhancements

* **Better detection of natural reading order in images and PDF's** The elements returned by partition better reflect natural reading order in some cases, particularly in complicated multi-column layouts, leading to better chunking and retrieval for downstream applications. Achieved by improving the `xy-cut` sorting to preprocess bboxes, shrinking all bounding boxes by 90% along x and y axes (still centered around the same center point), which allows projection lines to be drawn where not possible before if layout bboxes overlapped.
* **Improves `partition_xml` to be faster and more memory efficient when partitioning large XML files** The new behavior is to partition iteratively to prevent loading the entire XML tree into memory at once in most use cases.
* **Adds data source properties to SharePoint, Outlook, Onedrive, Reddit, Slack, and DeltaTable connectors** These properties (date_created, date_modified, version, source_url, record_locator) are written to element metadata during ingest, mapping elements to information about the document source from which they derive. This functionality enables downstream applications to reveal source document applications, e.g. a link to a GDrive doc, Salesforce record, etc.
* **Add functionality to save embedded images in PDF's separately as images** This allows users to save embedded images in PDF's separately as images, given some directory path. The saved image path is written to the metadata for the Image element. Downstream applications may benefit by providing users with image links from relevant "hits."
* **Azure Cognite Search destination connector** New Azure Cognitive Search destination connector added to ingest CLI.  Users may now use `unstructured-ingest` to write partitioned data from over 20 data sources (so far) to an Azure Cognitive Search index.
* **Improves salesforce partitioning** Partitions Salesforce data as xlm instead of text for improved detail and flexibility. Partitions htmlbody instead of textbody for Salesforce emails. Importance: Allows all Salesforce fields to be ingested and gives Salesforce emails more detailed partitioning.
* **Add document level language detection functionality.** Introduces the "auto" default for the languages param, which then detects the languages present in the document using the `langdetect` package. Adds the document languages as ISO 639-3 codes to the element metadata. Implemented only for the partition_text function to start.
* **PPTX partitioner refactored in preparation for enhancement.** Behavior should be unchanged except that shapes enclosed in a group-shape are now included, as many levels deep as required (a group-shape can itself contain a group-shape).
* **Embeddings support for the SharePoint SourceConnector via unstructured-ingest CLI** The SharePoint connector can now optionally create embeddings from the elements it pulls out during partition and upload those embeddings to Azure Cognitive Search index.
* **Improves hierarchy from docx files by leveraging natural hierarchies built into docx documents**  Hierarchy can now be detected from an indentation level for list bullets/numbers and by style name (e.g. Heading 1, List Bullet 2, List Number).
* **Chunking support for the SharePoint SourceConnector via unstructured-ingest CLI** The SharePoint connector can now optionally chunk the elements pulled out during partition via the chunking unstructured brick. This can be used as a stage before creating embeddings.

### Features

* **Adds `links` metadata in `partition_pdf` for `fast` strategy.** Problem: PDF files contain rich information and hyperlink that Unstructured did not captured earlier. Feature: `partition_pdf` now can capture embedded links within the file along with its associated text and page number. Importance: Providing depth in extracted elements give user a better understanding and richer context of documents. This also enables user to map to other elements within the document if the hyperlink is refered internally.
* **Adds the embedding module to be able to embed Elements** Problem: Many NLP applications require the ability to represent parts of documents in a semantic way. Until now, Unstructured did not have text embedding ability within the core library. Feature: This embedding module is able to track embeddings related data with a class, embed a list of elements, and return an updated list of Elements with the *embeddings* property. The module is also able to embed query strings. Importance: Ability to embed documents or parts of documents will enable users to make use of these semantic representations in different NLP applications, such as search, retrieval, and retrieval augmented generation.

### Fixes

* **Fixes a metadata source serialization bug** Problem: In unstructured elements, when loading an elements json file from the disk, the data_source attribute is assumed to be an instance of DataSourceMetadata and the code acts based on that. However the loader did not satisfy the assumption, and loaded it as a dict instead, causing an error. Fix: Added necessary code block to initialize a DataSourceMetadata object, also refactored DataSourceMetadata.from_dict() method to remove redundant code. Importance: Crucial to be able to load elements (which have data_source fields) from json files.
* **Fixes issue where unstructured-inference was not getting updated** Problem: unstructured-inference was not getting upgraded to the version to match unstructured release when doing a pip install.  Solution: using `pip install unstructured[all-docs]` it will now upgrade both unstructured and unstructured-inference. Importance: This will ensure that the inference library is always in sync with the unstructured library, otherwise users will be using outdated libraries which will likely lead to unintended behavior.
* **Fixes SharePoint connector failures if any document has an unsupported filetype** Problem: Currently the entire connector ingest run fails if a single IngestDoc has an unsupported filetype. This is because a ValueError is raised in the IngestDoc's `__post_init__`. Fix: Adds a try/catch when the IngestConnector runs get_ingest_docs such that the error is logged but all processable documents->IngestDocs are still instantiated and returned. Importance: Allows users to ingest SharePoint content even when some files with unsupported filetypes exist there.
* **Fixes Sharepoint connector server_path issue** Problem: Server path for the Sharepoint Ingest Doc was incorrectly formatted, causing issues while fetching pages from the remote source. Fix: changes formatting of remote file path before instantiating SharepointIngestDocs and appends a '/' while fetching pages from the remote source. Importance: Allows users to fetch pages from Sharepoint Sites.
* **Fixes badly initialized Formula** Problem: YoloX contain new types of elements, when loading a document that contain formulas a new element of that class
should be generated, however the Formula class inherits from Element instead of Text. After this change the element is correctly created with the correct class
allowing the document to be loaded. Fix: Change parent class for Formula to Text. Importance: Crucial to be able to load documents that contain formulas.
* **Fixes Sphinx errors.** Fixes errors when running Sphinx `make html` and installs library to suppress warnings.
* **Fixes a metadata backwards compatibility error** Problem: When calling `partition_via_api`, the hosted api may return an element schema that's newer than the current `unstructured`. In this case, metadata fields were added which did not exist in the local `ElementMetadata` dataclass, and `__init__()` threw an error. Fix: remove nonexistent fields before instantiating in `ElementMetadata.from_json()`. Importance: Crucial to avoid breaking changes when adding fields.
* **Fixes issue with Discord connector when a channel returns `None`** Problem: Getting the `jump_url` from a nonexistent Discord `channel` fails. Fix: property `jump_url` is now retrieved within the same context as the messages from the channel. Importance: Avoids cascading issues when the connector fails to fetch information about a Discord channel.
* **Fixes occasionally SIGABTR when writing table with `deltalake` on Linux** Problem: occasionally on Linux ingest can throw a `SIGABTR` when writing `deltalake` table even though the table was written correctly. Fix: put the writing function into a `Process` to ensure its execution to the fullest extent before returning to the main process. Importance: Improves stability of connectors using `deltalake`


## 0.10.16

### Enhancements

* **Adds data source properties to Airtable, Confluence, Discord, Elasticsearch, Google Drive, and Wikipedia connectors** These properties (date_created, date_modified, version, source_url, record_locator) are written to element metadata during ingest, mapping elements to information about the document source from which they derive. This functionality enables downstream applications to reveal source document applications, e.g. a link to a GDrive doc, Salesforce record, etc.
* **DOCX partitioner refactored in preparation for enhancement.** Behavior should be unchanged except in multi-section documents containing different headers/footers for different sections. These will now emit all distinct headers and footers encountered instead of just those for the last section.
* **Add a function to map between Tesseract and standard language codes.** This allows users to input language information to the `languages` param in any Tesseract-supported langcode or any ISO 639 standard language code.
* **Add document level language detection functionality.** Introduces the "auto" default for the languages param, which then detects the languages present in the document using the `langdetect` package. Implemented only for the partition_text function to start.

### Features

### Fixes

* ***Fixes an issue that caused a partition error for some PDF's.** Fixes GH Issue 1460 by bypassing a coordinate check if an element has invalid coordinates.

## 0.10.15


### Enhancements

* **Support for better element categories from the next-generation image-to-text model ("chipper").** Previously, not all of the classifications from Chipper were being mapped to proper `unstructured` element categories so the consumer of the library would see many `UncategorizedText` elements. This fixes the issue, improving the granularity of the element categories outputs for better downstream processing and chunking. The mapping update is:
  * "Threading": `NarrativeText`
  * "Form": `NarrativeText`
  * "Field-Name": `Title`
  * "Value": `NarrativeText`
  * "Link": `NarrativeText`
  * "Headline": `Title` (with `category_depth=1`)
  * "Subheadline": `Title` (with `category_depth=2`)
  * "Abstract": `NarrativeText`
* **Better ListItem grouping for PDF's (fast strategy).** The `partition_pdf` with `fast` strategy previously broke down some numbered list item lines as separate elements. This enhancement leverages the x,y coordinates and bbox sizes to help decide whether the following chunk of text is a continuation of the immediate previous detected ListItem element or not, and not detect it as its own non-ListItem element.
* **Fall back to text-based classification for uncategorized Layout elements for Images and PDF's**. Improves element classification by running existing text-based rules on previously `UncategorizedText` elements.
* **Adds table partitioning for Partitioning for many doc types including: .html, .epub., .md, .rst, .odt, and .msg.** At the core of this change is the .html partition functionality, which is leveraged by the other effected doc types. This impacts many scenarios where `Table` Elements are now propery extracted.
* **Create and add `add_chunking_strategy` decorator to partition functions.** Previously, users were responsible for their own chunking after partitioning elements, often required for downstream applications. Now, individual elements may be combined into right-sized chunks where min and max character size may be specified if `chunking_strategy=by_title`. Relevant elements are grouped together for better downstream results. This enables users immediately use partitioned results effectively in downstream applications (e.g. RAG architecture apps) without any additional post-processing.
* **Adds `languages` as an input parameter and marks `ocr_languages` kwarg for deprecation in pdf, image, and auto partitioning functions.** Previously, language information was only being used for Tesseract OCR for image-based documents and was in a Tesseract specific string format, but by refactoring into a list of standard language codes independent of Tesseract, the `unstructured` library will better support `languages` for other non-image pipelines and/or support for other OCR engines.
* **Removes `UNSTRUCTURED_LANGUAGE` env var usage and replaces `language` with `languages` as an input parameter to unstructured-partition-text_type functions.** The previous parameter/input setup was not user-friendly or scalable to the variety of elements being processed. By refactoring the inputted language information into a list of standard language codes, we can support future applications of the element language such as detection, metadata, and multi-language elements. Now, to skip English specific checks, set the `languages` parameter to any non-English language(s).
* **Adds `xlsx` and `xls` filetype extensions to the `skip_infer_table_types` default list in `partition`.** By adding these file types to the input parameter these files should not go through table extraction. Users can still specify if they would like to extract tables from these filetypes, but will have to set the `skip_infer_table_types` to exclude the desired filetype extension. This avoids mis-representing complex spreadsheets where there may be multiple sub-tables and other content.
* **Better debug output related to sentence counting internals**. Clarify message when sentence is not counted toward sentence count because there aren't enough words, relevant for developers focused on `unstructured`s NLP internals.
* **Faster ocr_only speed for partitioning PDF and images.** Use `unstructured_pytesseract.run_and_get_multiple_output` function to reduce the number of calls to `tesseract` by half when partitioning pdf or image with `tesseract`
* **Adds data source properties to fsspec connectors** These properties (date_created, date_modified, version, source_url, record_locator) are written to element metadata during ingest, mapping elements to information about the document source from which they derive. This functionality enables downstream applications to reveal source document applications, e.g. a link to a GDrive doc, Salesforce record, etc.
* **Add delta table destination connector** New delta table destination connector added to ingest CLI.  Users may now use `unstructured-ingest` to write partitioned data from over 20 data sources (so far) to a Delta Table.
* **Rename to Source and Destination Connectors in the Documentation.** Maintain naming consistency between Connectors codebase and documentation with the first addition to a destination connector.
* **Non-HTML text files now return unstructured-elements as opposed to HTML-elements.** Previously the text based files that went through `partition_html` would return HTML-elements but now we preserve the format from the input using `source_format` argument in the partition call.
* **Adds `PaddleOCR` as an optional alternative to `Tesseract`** for OCR in processing of PDF or Image files, it is installable via the `makefile` command `install-paddleocr`. For experimental purposes only.
* **Bump unstructured-inference** to 0.5.28. This version bump markedly improves the output of table data, rendered as `metadata.text_as_html` in an element. These changes include:
  * add env variable `ENTIRE_PAGE_OCR` to specify using paddle or tesseract on entire page OCR
  * table structure detection now pads the input image by 25 pixels in all 4 directions to improve its recall (0.5.27)
  * support paddle with both cpu and gpu and assume it is pre-installed (0.5.26)
  * fix a bug where `cells_to_html` doesn't handle cells spanning multiple rows properly (0.5.25)
  * remove `cv2` preprocessing step before OCR step in table transformer (0.5.24)

### Features

* **Adds element metadata via `category_depth` with default value None**.
  * This additional metadata is useful for vectordb/LLM, chunking strategies, and retrieval applications.
* **Adds a naive hierarchy for elements via a `parent_id` on the element's metadata**
  * Users will now have more metadata for implementing vectordb/LLM chunking strategies. For example, text elements could be queried by their preceding title element.
  * Title elements created from HTML headings will properly nest

### Fixes

* **`add_pytesseract_bboxes_to_elements` no longer returns `nan` values**. The function logic is now broken into new methods
  `_get_element_box` and `convert_multiple_coordinates_to_new_system`
* **Selecting a different model wasn't being respected when calling `partition_image`.** Problem: `partition_pdf` allows for passing a `model_name` parameter. Given the similarity between the image and PDF pipelines, the expected behavior is that `partition_image` should support the same parameter, but `partition_image` was unintentionally not passing along its `kwargs`. This was corrected by adding the kwargs to the downstream call.
* **Fixes a chunking issue via dropping the field "coordinates".** Problem: chunk_by_title function was chunking each element to its own individual chunk while it needed to group elements into a fewer number of chunks. We've discovered that this happens due to a metadata matching logic in chunk_by_title function, and discovered that elements with different metadata can't be put into the same chunk. At the same time, any element with "coordinates" essentially had different metadata than other elements, due each element locating in different places and having different coordinates. Fix: That is why we have included the key "coordinates" inside a list of excluded metadata keys, while doing this "metadata_matches" comparision. Importance: This change is crucial to be able to chunk by title for documents which include "coordinates" metadata in their elements.

## 0.10.14

### Enhancements

* Update all connectors to use new downstream architecture
  * New click type added to parse comma-delimited string inputs
  * Some CLI options renamed

### Features

### Fixes

## 0.10.13

### Enhancements

* Updated documentation: Added back support doc types for partitioning, more Python codes in the API page,  RAG definition, and use case.
* Updated Hi-Res Metadata: PDFs and Images using Hi-Res strategy now have layout model class probabilities added ot metadata.
* Updated the `_detect_filetype_from_octet_stream()` function to use libmagic to infer the content type of file when it is not a zip file.
* Tesseract minor version bump to 5.3.2

### Features

* Add Jira Connector to be able to pull issues from a Jira organization
* Add `clean_ligatures` function to expand ligatures in text


### Fixes

* `partition_html` breaks on `<br>` elements.
* Ingest error handling to properly raise errors when wrapped
* GH issue 1361: fixes a sortig error that prevented some PDF's from being parsed
* Bump unstructured-inference
  * Brings back embedded images in PDF's (0.5.23)

## 0.10.12

### Enhancements

* Removed PIL pin as issue has been resolved upstream
* Bump unstructured-inference
  * Support for yolox_quantized layout detection model (0.5.20)
* YoloX element types added


### Features

* Add Salesforce Connector to be able to pull Account, Case, Campaign, EmailMessage, Lead

### Fixes


* Bump unstructured-inference
  * Avoid divide-by-zero errors swith `safe_division` (0.5.21)

## 0.10.11

### Enhancements

* Bump unstructured-inference
  * Combine entire-page OCR output with layout-detected elements, to ensure full coverage of the page (0.5.19)

### Features

* Add in ingest cli s3 writer

### Fixes

* Fix a bug where `xy-cut` sorting attemps to sort elements without valid coordinates; now xy cut sorting only works when **all** elements have valid coordinates

## 0.10.10

### Enhancements

* Adds `text` as an input parameter to `partition_xml`.
* `partition_xml` no longer runs through `partition_text`, avoiding incorrect splitting
  on carriage returns in the XML. Since `partition_xml` no longer calls `partition_text`,
  `min_partition` and `max_partition` are no longer supported in `partition_xml`.
* Bump `unstructured-inference==0.5.18`, change non-default detectron2 classification threshold
* Upgrade base image from rockylinux 8 to rockylinux 9
* Serialize IngestDocs to JSON when passing to subprocesses

### Features

### Fixes

- Fix a bug where mismatched `elements` and `bboxes` are passed into `add_pytesseract_bbox_to_elements`

## 0.10.9

### Enhancements

* Fix `test_json` to handle only non-extra dependencies file types (plain-text)

### Features

* Adds `chunk_by_title` to break a document into sections based on the presence of `Title`
  elements.
* add new extraction function `extract_image_urls_from_html` to extract all img related URL from html text.

### Fixes

* Make cv2 dependency optional
* Edit `add_pytesseract_bbox_to_elements`'s (`ocr_only` strategy) `metadata.coordinates.points` return type to `Tuple` for consistency.
* Re-enable test-ingest-confluence-diff for ingest tests
* Fix syntax for ingest test check number of files

## 0.10.8

### Enhancements

* Release docker image that installs Python 3.10 rather than 3.8

### Features

### Fixes

## 0.10.7

### Enhancements

### Features

### Fixes

* Remove overly aggressive ListItem chunking for images and PDF's which typically resulted in inchorent elements.

## 0.10.6

### Enhancements

* Enable `partition_email` and `partition_msg` to detect if an email is PGP encryped. If
  and email is PGP encryped, the functions will return an empy list of elements and
  emit a warning about the encrypted content.
* Add threaded Slack conversations into Slack connector output
* Add functionality to sort elements using `xy-cut` sorting approach in `partition_pdf` for `hi_res` and `fast` strategies
* Bump unstructured-inference
  * Set OMP_THREAD_LIMIT to 1 if not set for better tesseract perf (0.5.17)

### Features

* Extract coordinates from PDFs and images when using OCR only strategy and add to metadata

### Fixes

* Update `partition_html` to respect the order of `<pre>` tags.
* Fix bug in `partition_pdf_or_image` where two partitions were called if `strategy == "ocr_only"`.
* Bump unstructured-inference
  * Fix issue where temporary files were being left behind (0.5.16)
* Adds deprecation warning for the `file_filename` kwarg to `partition`, `partition_via_api`,
  and `partition_multiple_via_api`.
* Fix documentation build workflow by pinning dependencies

## 0.10.5

### Enhancements

* Create new CI Pipelines
  - Checking text, xml, email, and html doc tests against the library installed without extras
  - Checking each library extra against their respective tests
* `partition` raises an error and tells the user to install the appropriate extra if a filetype
  is detected that is missing dependencies.
* Add custom errors to ingest
* Bump `unstructured-ingest==0.5.15`
  - Handle an uncaught TesseractError (0.5.15)
  - Add TIFF test file and TIFF filetype to `test_from_image_file` in `test_layout` (0.5.14)
* Use `entire_page` ocr mode for pdfs and images
* Add notes on extra installs to docs
* Adds ability to reuse connections per process in unstructured-ingest

### Features
* Add delta table connector

### Fixes

## 0.10.4
* Pass ocr_mode in partition_pdf and set the default back to individual pages for now
* Add diagrams and descriptions for ingest design in the ingest README

### Features
* Supports multipage TIFF image partitioning

### Fixes

## 0.10.2

### Enhancements
* Bump unstructured-inference==0.5.13:
  - Fix extracted image elements being included in layout merge, addresses the issue
    where an entire-page image in a PDF was not passed to the layout model when using hi_res.

### Features

### Fixes

## 0.10.1

### Enhancements
* Bump unstructured-inference==0.5.12:
  - fix to avoid trace for certain PDF's (0.5.12)
  - better defaults for DPI for hi_res and  Chipper (0.5.11)
  - implement full-page OCR (0.5.10)

### Features

### Fixes

* Fix dead links in repository README (Quick Start > Install for local development, and Learn more > Batch Processing)
* Update document dependencies to include tesseract-lang for additional language support (required for tests to pass)

## 0.10.0

### Enhancements

* Add `include_header` kwarg to `partition_xlsx` and change default behavior to `True`
* Update the `links` and `emphasized_texts` metadata fields

### Features

### Fixes

## 0.9.3

### Enhancements

* Pinned dependency cleanup.
* Update `partition_csv` to always use `soupparser_fromstring` to parse `html text`
* Update `partition_tsv` to always use `soupparser_fromstring` to parse `html text`
* Add `metadata.section` to capture epub table of contents data
* Add `unique_element_ids` kwarg to partition functions. If `True`, will use a UUID
  for element IDs instead of a SHA-256 hash.
* Update `partition_xlsx` to always use `soupparser_fromstring` to parse `html text`
* Add functionality to switch `html` text parser based on whether the `html` text contains emoji
* Add functionality to check if a string contains any emoji characters
* Add CI tests around Notion

### Features

* Add Airtable Connector to be able to pull views/tables/bases from an Airtable organization

### Fixes

* fix pdf partition of list items being detected as titles in OCR only mode
* make notion module discoverable
* fix emails with `Content-Distribution: inline` and `Content-Distribution: attachment` with no filename
* Fix email attachment filenames which had `=` in the filename itself

## 0.9.2


### Enhancements

* Update table extraction section in API documentation to sync with change in Prod API
* Update Notion connector to extract to html
* Added UUID option for `element_id`
* Bump unstructured-inference==0.5.9:
  - better caching of models
  - another version of detectron2 available, though the default layout model is unchanged
* Added UUID option for element_id
* Added UUID option for element_id
* CI improvements to run ingest tests in parallel

### Features

* Adds Sharepoint connector.

### Fixes

* Bump unstructured-inference==0.5.9:
  - ignores Tesseract errors where no text is extracted for tiles that indeed, have no text

## 0.9.1

### Enhancements

* Adds --partition-pdf-infer-table-structure to unstructured-ingest.
* Enable `partition_html` to skip headers and footers with the `skip_headers_and_footers` flag.
* Update `partition_doc` and `partition_docx` to track emphasized texts in the output
* Adds post processing function `filter_element_types`
* Set the default strategy for partitioning images to `hi_res`
* Add page break parameter section in API documentation to sync with change in Prod API
* Update `partition_html` to track emphasized texts in the output
* Update `XMLDocument._read_xml` to create `<p>` tag element for the text enclosed in the `<pre>` tag
* Add parameter `include_tail_text` to `_construct_text` to enable (skip) tail text inclusion
* Add Notion connector

### Features

### Fixes

* Remove unused `_partition_via_api` function
* Fixed emoji bug in `partition_xlsx`.
* Pass `file_filename` metadata when partitioning file object
* Skip ingest test on missing Slack token
* Add Dropbox variables to CI environments
* Remove default encoding for ingest
* Adds new element type `EmailAddress` for recognising email address in the  text
* Simplifies `min_partition` logic; makes partitions falling below the `min_partition`
  less likely.
* Fix bug where ingest test check for number of files fails in smoke test
* Fix unstructured-ingest entrypoint failure

## 0.9.0

### Enhancements

* Dependencies are now split by document type, creating a slimmer base installation.

## 0.8.8

### Enhancements

### Features

### Fixes

* Rename "date" field to "last_modified"
* Adds Box connector

### Fixes

## 0.8.7

### Enhancements

* Put back useful function `split_by_paragraph`

### Features

### Fixes

* Fix argument order in NLTK download step

## 0.8.6

### Enhancements

### Features

### Fixes

* Remove debug print lines and non-functional code

## 0.8.5

### Enhancements

* Add parameter `skip_infer_table_types` to enable (skip) table extraction for other doc types
* Adds optional Unstructured API unit tests in CI
* Tracks last modified date for all document types.
* Add auto_paragraph_grouper to detect new-line and blank-line new paragraph for .txt files.
* refactor the ingest cli to better support expanding supported connectors

## 0.8.3

### Enhancements

### Features

### Fixes

* NLTK now only gets downloaded if necessary.
* Handling for empty tables in Word Documents and PowerPoints.

## 0.8.4

### Enhancements

* Additional tests and refactor of JSON detection.
* Update functionality to retrieve image metadata from a page for `document_to_element_list`
* Links are now tracked in `partition_html` output.
* Set the file's current position to the beginning after reading the file in `convert_to_bytes`
* Add `min_partition` kwarg to that combines elements below a specified threshold and modifies splitting of strings longer than max partition so words are not split.
* set the file's current position to the beginning after reading the file in `convert_to_bytes`
* Add slide notes to pptx
* Add `--encoding` directive to ingest
* Improve json detection by `detect_filetype`

### Features

* Adds Outlook connector
* Add support for dpi parameter in inference library
* Adds Onedrive connector.
* Add Confluence connector for ingest cli to pull the body text from all documents from all spaces in a confluence domain.

### Fixes

* Fixes issue with email partitioning where From field was being assigned the To field value.
* Use the `image_metadata` property of the `PageLayout` instance to get the page image info in the `document_to_element_list`
* Add functionality to write images to computer storage temporarily instead of keeping them in memory for `ocr_only` strategy
* Add functionality to convert a PDF in small chunks of pages at a time for `ocr_only` strategy
* Adds `.txt`, `.text`, and `.tab` to list of extensions to check if file
  has a `text/plain` MIME type.
* Enables filters to be passed to `partition_doc` so it doesn't error with LibreOffice7.
* Removed old error message that's superseded by `requires_dependencies`.
* Removes using `hi_res` as the default strategy value for `partition_via_api` and `partition_multiple_via_api`

## 0.8.1

### Enhancements

* Add support for Python 3.11

### Features

### Fixes

* Fixed `auto` strategy detected scanned document as having extractable text and using `fast` strategy, resulting in no output.
* Fix list detection in MS Word documents.
* Don't instantiate an element with a coordinate system when there isn't a way to get its location data.

## 0.8.0

### Enhancements

* Allow model used for hi res pdf partition strategy to be chosen when called.
* Updated inference package

### Features

* Add `metadata_filename` parameter across all partition functions

### Fixes

* Update to ensure `convert_to_datafame` grabs all of the metadata fields.
* Adjust encoding recognition threshold value in `detect_file_encoding`
* Fix KeyError when `isd_to_elements` doesn't find a type
* Fix `_output_filename` for local connector, allowing single files to be written correctly to the disk

* Fix for cases where an invalid encoding is extracted from an email header.

### BREAKING CHANGES

* Information about an element's location is no longer returned as top-level attributes of an element. Instead, it is returned in the `coordinates` attribute of the element's metadata.

## 0.7.12

### Enhancements

* Adds `include_metadata` kwarg to `partition_doc`, `partition_docx`, `partition_email`, `partition_epub`, `partition_json`, `partition_msg`, `partition_odt`, `partition_org`, `partition_pdf`, `partition_ppt`, `partition_pptx`, `partition_rst`, and `partition_rtf`
### Features

* Add Elasticsearch connector for ingest cli to pull specific fields from all documents in an index.
* Adds Dropbox connector

### Fixes

* Fix tests that call unstructured-api by passing through an api-key
* Fixed page breaks being given (incorrect) page numbers
* Fix skipping download on ingest when a source document exists locally

## 0.7.11

### Enhancements

* More deterministic element ordering when using `hi_res` PDF parsing strategy (from unstructured-inference bump to 0.5.4)
* Make large model available (from unstructured-inference bump to 0.5.3)
* Combine inferred elements with extracted elements (from unstructured-inference bump to 0.5.2)
* `partition_email` and `partition_msg` will now process attachments if `process_attachments=True`
  and a attachment partitioning functions is passed through with `attachment_partitioner=partition`.

### Features

### Fixes

* Fix tests that call unstructured-api by passing through an api-key
* Fixed page breaks being given (incorrect) page numbers
* Fix skipping download on ingest when a source document exists locally

## 0.7.10

### Enhancements

* Adds a `max_partition` parameter to `partition_text`, `partition_pdf`, `partition_email`,
  `partition_msg` and `partition_xml` that sets a limit for the size of an individual
  document elements. Defaults to `1500` for everything except `partition_xml`, which has
  a default value of `None`.
* DRY connector refactor

### Features

* `hi_res` model for pdfs and images is selectable via environment variable.

### Fixes

* CSV check now ignores escaped commas.
* Fix for filetype exploration util when file content does not have a comma.
* Adds negative lookahead to bullet pattern to avoid detecting plain text line
  breaks like `-------` as list items.
* Fix pre tag parsing for `partition_html`
* Fix lookup error for annotated Arabic and Hebrew encodings

## 0.7.9

### Enhancements

* Improvements to string check for leafs in `partition_xml`.
* Adds --partition-ocr-languages to unstructured-ingest.

### Features

* Adds `partition_org` for processed Org Mode documents.

### Fixes

## 0.7.8

### Enhancements

### Features

* Adds Google Cloud Service connector

### Fixes

* Updates the `parse_email` for `partition_eml` so that `unstructured-api` passes the smoke tests
* `partition_email` now works if there is no message content
* Updates the `"fast"` strategy for `partition_pdf` so that it's able to recursively
* Adds recursive functionality to all fsspec connectors
* Adds generic --recursive ingest flag

## 0.7.7

### Enhancements

* Adds functionality to replace the `MIME` encodings for `eml` files with one of the common encodings if a `unicode` error occurs
* Adds missed file-like object handling in `detect_file_encoding`
* Adds functionality to extract charset info from `eml` files

### Features

* Added coordinate system class to track coordinate types and convert to different coordinate

### Fixes

* Adds an `html_assemble_articles` kwarg to `partition_html` to enable users to capture
  control whether content outside of `<article>` tags is captured when
  `<article>` tags are present.
* Check for the `xml` attribute on `element` before looking for pagebreaks in `partition_docx`.

## 0.7.6

### Enhancements

* Convert fast startegy to ocr_only for images
* Adds support for page numbers in `.docx` and `.doc` when user or renderer
  created page breaks are present.
* Adds retry logic for the unstructured-ingest Biomed connector

### Features

* Provides users with the ability to extract additional metadata via regex.
* Updates `partition_docx` to include headers and footers in the output.
* Create `partition_tsv` and associated tests. Make additional changes to `detect_filetype`.

### Fixes

* Remove fake api key in test `partition_via_api` since we now require valid/empty api keys
* Page number defaults to `None` instead of `1` when page number is not present in the metadata.
  A page number of `None` indicates that page numbers are not being tracked for the document
  or that page numbers do not apply to the element in question..
* Fixes an issue with some pptx files. Assume pptx shapes are found in top left position of slide
  in case the shape.top and shape.left attributes are `None`.

## 0.7.5

### Enhancements

* Adds functionality to sort elements in `partition_pdf` for `fast` strategy
* Adds ingest tests with `--fast` strategy on PDF documents
* Adds --api-key to unstructured-ingest

### Features

* Adds `partition_rst` for processed ReStructured Text documents.

### Fixes

* Adds handling for emails that do not have a datetime to extract.
* Adds pdf2image package as core requirement of unstructured (with no extras)

## 0.7.4

### Enhancements

* Allows passing kwargs to request data field for `partition_via_api` and `partition_multiple_via_api`
* Enable MIME type detection if libmagic is not available
* Adds handling for empty files in `detect_filetype` and `partition`.

### Features

### Fixes

* Reslove `grpcio` import issue on `weaviate.schema.validate_schema` for python 3.9 and 3.10
* Remove building `detectron2` from source in Dockerfile

## 0.7.3

### Enhancements

* Update IngestDoc abstractions and add data source metadata in ElementMetadata

### Features

### Fixes

* Pass `strategy` parameter down from `partition` for `partition_image`
* Filetype detection if a CSV has a `text/plain` MIME type
* `convert_office_doc` no longers prints file conversion info messages to stdout.
* `partition_via_api` reflects the actual filetype for the file processed in the API.

## 0.7.2

### Enhancements

* Adds an optional encoding kwarg to `elements_to_json` and `elements_from_json`
* Bump version of base image to use new stable version of tesseract

### Features

### Fixes

* Update the `read_txt_file` utility function to keep using `spooled_to_bytes_io_if_needed` for xml
* Add functionality to the `read_txt_file` utility function to handle file-like object from URL
* Remove the unused parameter `encoding` from `partition_pdf`
* Change auto.py to have a `None` default for encoding
* Add functionality to try other common encodings for html and xml files if an error related to the encoding is raised and the user has not specified an encoding.
* Adds benchmark test with test docs in example-docs
* Re-enable test_upload_label_studio_data_with_sdk
* File detection now detects code files as plain text
* Adds `tabulate` explicitly to dependencies
* Fixes an issue in `metadata.page_number` of pptx files
* Adds showing help if no parameters passed

## 0.7.1

### Enhancements

### Features

* Add `stage_for_weaviate` to stage `unstructured` outputs for upload to Weaviate, along with
  a helper function for defining a class to use in Weaviate schemas.
* Builds from Unstructured base image, built off of Rocky Linux 8.7, this resolves almost all CVE's in the image.

### Fixes

## 0.7.0

### Enhancements

* Installing `detectron2` from source is no longer required when using the `local-inference` extra.
* Updates `.pptx` parsing to include text in tables.

### Features

### Fixes

* Fixes an issue in `_add_element_metadata` that caused all elements to have `page_number=1`
  in the element metadata.
* Adds `.log` as a file extension for TXT files.
* Adds functionality to try other common encodings for email (`.eml`) files if an error related to the encoding is raised and the user has not specified an encoding.
* Allow passed encoding to be used in the `replace_mime_encodings`
* Fixes page metadata for `partition_html` when `include_metadata=False`
* A `ValueError` now raises if `file_filename` is not specified when you use `partition_via_api`
  with a file-like object.

## 0.6.11

### Enhancements

* Supports epub tests since pandoc is updated in base image

### Features


### Fixes


## 0.6.10

### Enhancements

* XLS support from auto partition

### Features

### Fixes

## 0.6.9

### Enhancements

* fast strategy for pdf now keeps element bounding box data
* setup.py refactor

### Features

### Fixes

* Adds functionality to try other common encodings if an error related to the encoding is raised and the user has not specified an encoding.
* Adds additional MIME types for CSV

## 0.6.8

### Enhancements

### Features

* Add `partition_csv` for CSV files.

### Fixes

## 0.6.7

### Enhancements

* Deprecate `--s3-url` in favor of `--remote-url` in CLI
* Refactor out non-connector-specific config variables
* Add `file_directory` to metadata
* Add `page_name` to metadata. Currently used for the sheet name in XLSX documents.
* Added a `--partition-strategy` parameter to unstructured-ingest so that users can specify
  partition strategy in CLI. For example, `--partition-strategy fast`.
* Added metadata for filetype.
* Add Discord connector to pull messages from a list of channels
* Refactor `unstructured/file-utils/filetype.py` to better utilise hashmap to return mime type.
* Add local declaration of DOCX_MIME_TYPES and XLSX_MIME_TYPES for `test_filetype.py`.

### Features

* Add `partition_xml` for XML files.
* Add `partition_xlsx` for Microsoft Excel documents.

### Fixes

* Supports `hml` filetype for partition as a variation of html filetype.
* Makes `pytesseract` a function level import in `partition_pdf` so you can use the `"fast"`
  or `"hi_res"` strategies if `pytesseract` is not installed. Also adds the
  `required_dependencies` decorator for the `"hi_res"` and `"ocr_only"` strategies.
* Fix to ensure `filename` is tracked in metadata for `docx` tables.

## 0.6.6

### Enhancements

* Adds an `"auto"` strategy that chooses the partitioning strategy based on document
  characteristics and function kwargs. This is the new default strategy for `partition_pdf`
  and `partition_image`. Users can maintain existing behavior by explicitly setting
  `strategy="hi_res"`.
* Added an additional trace logger for NLP debugging.
* Add `get_date` method to `ElementMetadata` for converting the datestring to a `datetime` object.
* Cleanup the `filename` attribute on `ElementMetadata` to remove the full filepath.

### Features

* Added table reading as html with URL parsing to `partition_docx` in docx
* Added metadata field for text_as_html for docx files

### Fixes

* `fileutils/file_type` check json and eml decode ignore error
* `partition_email` was updated to more flexibly handle deviations from the RFC-2822 standard.
  The time in the metadata returns `None` if the time does not match RFC-2822 at all.
* Include all metadata fields when converting to dataframe or CSV

## 0.6.5

### Enhancements

* Added support for SpooledTemporaryFile file argument.

### Features

### Fixes


## 0.6.4

### Enhancements

* Added an "ocr_only" strategy for `partition_pdf`. Refactored the strategy decision
  logic into its own module.

### Features

### Fixes

## 0.6.3

### Enhancements

* Add an "ocr_only" strategy for `partition_image`.

### Features

* Added `partition_multiple_via_api` for partitioning multiple documents in a single REST
  API call.
* Added `stage_for_baseplate` function to prepare outputs for ingestion into Baseplate.
* Added `partition_odt` for processing Open Office documents.

### Fixes

* Updates the grouping logic in the `partition_pdf` fast strategy to group together text
  in the same bounding box.

## 0.6.2

### Enhancements

* Added logic to `partition_pdf` for detecting copy protected PDFs and falling back
  to the hi res strategy when necessary.


### Features

* Add `partition_via_api` for partitioning documents through the hosted API.

### Fixes

* Fix how `exceeds_cap_ratio` handles empty (returns `True` instead of `False`)
* Updates `detect_filetype` to properly detect JSONs when the MIME type is `text/plain`.

## 0.6.1

### Enhancements

* Updated the table extraction parameter name to be more descriptive

### Features

### Fixes

## 0.6.0

### Enhancements

* Adds an `ssl_verify` kwarg to `partition` and `partition_html` to enable turning off
  SSL verification for HTTP requests. SSL verification is on by default.
* Allows users to pass in ocr language to `partition_pdf` and `partition_image` through
  the `ocr_language` kwarg. `ocr_language` corresponds to the code for the language pack
  in Tesseract. You will need to install the relevant Tesseract language pack to use a
  given language.

### Features

* Table extraction is now possible for pdfs from `partition` and `partition_pdf`.
* Adds support for extracting attachments from `.msg` files

### Fixes

* Adds an `ssl_verify` kwarg to `partition` and `partition_html` to enable turning off
  SSL verification for HTTP requests. SSL verification is on by default.

## 0.5.13

### Enhancements

* Allow headers to be passed into `partition` when `url` is used.

### Features

* `bytes_string_to_string` cleaning brick for bytes string output.

### Fixes

* Fixed typo in call to `exactly_one` in `partition_json`
* unstructured-documents encode xml string if document_tree is `None` in `_read_xml`.
* Update to `_read_xml` so that Markdown files with embedded HTML process correctly.
* Fallback to "fast" strategy only emits a warning if the user specifies the "hi_res" strategy.
* unstructured-partition-text_type exceeds_cap_ratio fix returns and how capitalization ratios are calculated
* `partition_pdf` and `partition_text` group broken paragraphs to avoid fragmented `NarrativeText` elements.
* .json files resolved as "application/json" on centos7 (or other installs with older libmagic libs)

## 0.5.12

### Enhancements

* Add OS mimetypes DB to docker image, mainly for unstructured-api compat.
* Use the image registry as a cache when building Docker images.
* Adds the ability for `partition_text` to group together broken paragraphs.
* Added method to utils to allow date time format validation

### Features
* Add Slack connector to pull messages for a specific channel

* Add --partition-by-api parameter to unstructured-ingest
* Added `partition_rtf` for processing rich text files.
* `partition` now accepts a `url` kwarg in addition to `file` and `filename`.

### Fixes

* Allow encoding to be passed into `replace_mime_encodings`.
* unstructured-ingest connector-specific dependencies are imported on demand.
* unstructured-ingest --flatten-metadata supported for local connector.
* unstructured-ingest fix runtime error when using --metadata-include.

## 0.5.11

### Enhancements

### Features

### Fixes

* Guard against null style attribute in docx document elements
* Update HTML encoding to better support foreign language characters

## 0.5.10

### Enhancements

* Updated inference package
* Add sender, recipient, date, and subject to element metadata for emails

### Features

* Added `--download-only` parameter to `unstructured-ingest`

### Fixes

* FileNotFound error when filename is provided but file is not on disk

## 0.5.9

### Enhancements

### Features

### Fixes

* Convert file to str in helper `split_by_paragraph` for `partition_text`

## 0.5.8

### Enhancements

* Update `elements_to_json` to return string when filename is not specified
* `elements_from_json` may take a string instead of a filename with the `text` kwarg
* `detect_filetype` now does a final fallback to file extension.
* Empty tags are now skipped during the depth check for HTML processing.

### Features

* Add local file system to `unstructured-ingest`
* Add `--max-docs` parameter to `unstructured-ingest`
* Added `partition_msg` for processing MSFT Outlook .msg files.

### Fixes

* `convert_file_to_text` now passes through the `source_format` and `target_format` kwargs.
  Previously they were hard coded.
* Partitioning functions that accept a `text` kwarg no longer raise an error if an empty
  string is passed (and empty list of elements is returned instead).
* `partition_json` no longer fails if the input is an empty list.
* Fixed bug in `chunk_by_attention_window` that caused the last word in segments to be cut-off
  in some cases.

### BREAKING CHANGES

* `stage_for_transformers` now returns a list of elements, making it consistent with other
  staging bricks

## 0.5.7

### Enhancements

* Refactored codebase using `exactly_one`
* Adds ability to pass headers when passing a url in partition_html()
* Added optional `content_type` and `file_filename` parameters to `partition()` to bypass file detection

### Features

* Add `--flatten-metadata` parameter to `unstructured-ingest`
* Add `--fields-include` parameter to `unstructured-ingest`

### Fixes

## 0.5.6

### Enhancements

* `contains_english_word()`, used heavily in text processing, is 10x faster.

### Features

* Add `--metadata-include` and `--metadata-exclude` parameters to `unstructured-ingest`
* Add `clean_non_ascii_chars` to remove non-ascii characters from unicode string

### Fixes

* Fix problem with PDF partition (duplicated test)

## 0.5.4

### Enhancements

* Added Biomedical literature connector for ingest cli.
* Add `FsspecConnector` to easily integrate any existing `fsspec` filesystem as a connector.
* Rename `s3_connector.py` to `s3.py` for readability and consistency with the
  rest of the connectors.
* Now `S3Connector` relies on `s3fs` instead of on `boto3`, and it inherits
  from `FsspecConnector`.
* Adds an `UNSTRUCTURED_LANGUAGE_CHECKS` environment variable to control whether or not language
  specific checks like vocabulary and POS tagging are applied. Set to `"true"` for higher
  resolution partitioning and `"false"` for faster processing.
* Improves `detect_filetype` warning to include filename when provided.
* Adds a "fast" strategy for partitioning PDFs with PDFMiner. Also falls back to the "fast"
  strategy if detectron2 is not available.
* Start deprecation life cycle for `unstructured-ingest --s3-url` option, to be deprecated in
  favor of `--remote-url`.

### Features

* Add `AzureBlobStorageConnector` based on its `fsspec` implementation inheriting
from `FsspecConnector`
* Add `partition_epub` for partitioning e-books in EPUB3 format.

### Fixes

* Fixes processing for text files with `message/rfc822` MIME type.
* Open xml files in read-only mode when reading contents to construct an XMLDocument.

## 0.5.3

### Enhancements

* `auto.partition()` can now load Unstructured ISD json documents.
* Simplify partitioning functions.
* Improve logging for ingest CLI.

### Features

* Add `--wikipedia-auto-suggest` argument to the ingest CLI to disable automatic redirection
  to pages with similar names.
* Add setup script for Amazon Linux 2
* Add optional `encoding` argument to the `partition_(text/email/html)` functions.
* Added Google Drive connector for ingest cli.
* Added Gitlab connector for ingest cli.

### Fixes

## 0.5.2

### Enhancements

* Fully move from printing to logging.
* `unstructured-ingest` now uses a default `--download_dir` of `$HOME/.cache/unstructured/ingest`
rather than a "tmp-ingest-" dir in the working directory.

### Features

### Fixes

* `setup_ubuntu.sh` no longer fails in some contexts by interpreting
`DEBIAN_FRONTEND=noninteractive` as a command
* `unstructured-ingest` no longer re-downloads files when --preserve-downloads
is used without --download-dir.
* Fixed an issue that was causing text to be skipped in some HTML documents.

## 0.5.1

### Enhancements

### Features

### Fixes

* Fixes an error causing JavaScript to appear in the output of `partition_html` sometimes.
* Fix several issues with the `requires_dependencies` decorator, including the error message
  and how it was used, which had caused an error for `unstructured-ingest --github-url ...`.

## 0.5.0

### Enhancements

* Add `requires_dependencies` Python decorator to check dependencies are installed before
  instantiating a class or running a function

### Features

* Added Wikipedia connector for ingest cli.

### Fixes

* Fix `process_document` file cleaning on failure
* Fixes an error introduced in the metadata tracking commit that caused `NarrativeText`
  and `FigureCaption` elements to be represented as `Text` in HTML documents.

## 0.4.16

### Enhancements

* Fallback to using file extensions for filetype detection if `libmagic` is not present

### Features

* Added setup script for Ubuntu
* Added GitHub connector for ingest cli.
* Added `partition_md` partitioner.
* Added Reddit connector for ingest cli.

### Fixes

* Initializes connector properly in ingest.main::MainProcess
* Restricts version of unstructured-inference to avoid multithreading issue

## 0.4.15

### Enhancements

* Added `elements_to_json` and `elements_from_json` for easier serialization/deserialization
* `convert_to_dict`, `dict_to_elements` and `convert_to_csv` are now aliases for functions
  that use the ISD terminology.

### Fixes

* Update to ensure all elements are preserved during serialization/deserialization

## 0.4.14

* Automatically install `nltk` models in the `tokenize` module.

## 0.4.13

* Fixes unstructured-ingest cli.

## 0.4.12

* Adds console_entrypoint for unstructured-ingest, other structure/doc updates related to ingest.
* Add `parser` parameter to `partition_html`.

## 0.4.11

* Adds `partition_doc` for partitioning Word documents in `.doc` format. Requires `libreoffice`.
* Adds `partition_ppt` for partitioning PowerPoint documents in `.ppt` format. Requires `libreoffice`.

## 0.4.10

* Fixes `ElementMetadata` so that it's JSON serializable when the filename is a `Path` object.

## 0.4.9

* Added ingest modules and s3 connector, sample ingest script
* Default to `url=None` for `partition_pdf` and `partition_image`
* Add ability to skip English specific check by setting the `UNSTRUCTURED_LANGUAGE` env var to `""`.
* Document `Element` objects now track metadata

## 0.4.8

* Modified XML and HTML parsers not to load comments.

## 0.4.7

* Added the ability to pull an HTML document from a url in `partition_html`.
* Added the the ability to get file summary info from lists of filenames and lists
  of file contents.
* Added optional page break to `partition` for `.pptx`, `.pdf`, images, and `.html` files.
* Added `to_dict` method to document elements.
* Include more unicode quotes in `replace_unicode_quotes`.

## 0.4.6

* Loosen the default cap threshold to `0.5`.
* Add a `UNSTRUCTURED_NARRATIVE_TEXT_CAP_THRESHOLD` environment variable for controlling
  the cap ratio threshold.
* Unknown text elements are identified as `Text` for HTML and plain text documents.
* `Body Text` styles no longer default to `NarrativeText` for Word documents. The style information
  is insufficient to determine that the text is narrative.
* Upper cased text is lower cased before checking for verbs. This helps avoid some missed verbs.
* Adds an `Address` element for capturing elements that only contain an address.
* Suppress the `UserWarning` when detectron is called.
* Checks that titles and narrative test have at least one English word.
* Checks that titles and narrative text are at least 50% alpha characters.
* Restricts titles to a maximum word length. Adds a `UNSTRUCTURED_TITLE_MAX_WORD_LENGTH`
  environment variable for controlling the max number of words in a title.
* Updated `partition_pptx` to order the elements on the page

## 0.4.4

* Updated `partition_pdf` and `partition_image` to return `unstructured` `Element` objects
* Fixed the healthcheck url path when partitioning images and PDFs via API
* Adds an optional `coordinates` attribute to document objects
* Adds `FigureCaption` and `CheckBox` document elements
* Added ability to split lists detected in `LayoutElement` objects
* Adds `partition_pptx` for partitioning PowerPoint documents
* LayoutParser models now download from HugginfaceHub instead of DropBox
* Fixed file type detection for XML and HTML files on Amazone Linux

## 0.4.3

* Adds `requests` as a base dependency
* Fix in `exceeds_cap_ratio` so the function doesn't break with empty text
* Fix bug in `_parse_received_data`.
* Update `detect_filetype` to properly handle `.doc`, `.xls`, and `.ppt`.

## 0.4.2

* Added `partition_image` to process documents in an image format.
* Fixed utf-8 encoding error in `partition_email` with attachments for `text/html`

## 0.4.1

* Added support for text files in the `partition` function
* Pinned `opencv-python` for easier installation on Linux

## 0.4.0

* Added generic `partition` brick that detects the file type and routes a file to the appropriate
  partitioning brick.
* Added a file type detection module.
* Updated `partition_html` and `partition_eml` to support file-like objects in 'rb' mode.
* Cleaning brick for removing ordered bullets `clean_ordered_bullets`.
* Extract brick method for ordered bullets `extract_ordered_bullets`.
* Test for `clean_ordered_bullets`.
* Test for `extract_ordered_bullets`.
* Added `partition_docx` for pre-processing Word Documents.
* Added new REGEX patterns to extract email header information
* Added new functions to extract header information `parse_received_data` and `partition_header`
* Added new function to parse plain text files `partition_text`
* Added new cleaners functions `extract_ip_address`, `extract_ip_address_name`, `extract_mapi_id`, `extract_datetimetz`
* Add new `Image` element and function to find embedded images `find_embedded_images`
* Added `get_directory_file_info` for summarizing information about source documents

## 0.3.5

* Add support for local inference
* Add new pattern to recognize plain text dash bullets
* Add test for bullet patterns
* Fix for `partition_html` that allows for processing `div` tags that have both text and child
  elements
* Add ability to extract document metadata from `.docx`, `.xlsx`, and `.jpg` files.
* Helper functions for identifying and extracting phone numbers
* Add new function `extract_attachment_info` that extracts and decodes the attachment
of an email.
* Staging brick to convert a list of `Element`s to a `pandas` dataframe.
* Add plain text functionality to `partition_email`

## 0.3.4

* Python-3.7 compat

## 0.3.3

* Removes BasicConfig from logger configuration
* Adds the `partition_email` partitioning brick
* Adds the `replace_mime_encodings` cleaning bricks
* Small fix to HTML parsing related to processing list items with sub-tags
* Add `EmailElement` data structure to store email documents

## 0.3.2

* Added `translate_text` brick for translating text between languages
* Add an `apply` method to make it easier to apply cleaners to elements

## 0.3.1

* Added \_\_init.py\_\_ to `partition`

## 0.3.0

* Implement staging brick for Argilla. Converts lists of `Text` elements to `argilla` dataset classes.
* Removing the local PDF parsing code and any dependencies and tests.
* Reorganizes the staging bricks in the unstructured.partition module
* Allow entities to be passed into the Datasaur staging brick
* Added HTML escapes to the `replace_unicode_quotes` brick
* Fix bad responses in partition_pdf to raise ValueError
* Adds `partition_html` for partitioning HTML documents.

## 0.2.6

* Small change to how \_read is placed within the inheritance structure since it doesn't really apply to pdf
* Add partitioning brick for calling the document image analysis API

## 0.2.5

* Update python requirement to >=3.7

## 0.2.4

* Add alternative way of importing `Final` to support google colab

## 0.2.3

* Add cleaning bricks for removing prefixes and postfixes
* Add cleaning bricks for extracting text before and after a pattern

## 0.2.2

* Add staging brick for Datasaur

## 0.2.1

* Added brick to convert an ISD dictionary to a list of elements
* Update `PDFDocument` to use the `from_file` method
* Added staging brick for CSV format for ISD (Initial Structured Data) format.
* Added staging brick for separating text into attention window size chunks for `transformers`.
* Added staging brick for LabelBox.
* Added ability to upload LabelStudio predictions
* Added utility function for JSONL reading and writing
* Added staging brick for CSV format for Prodigy
* Added staging brick for Prodigy
* Added ability to upload LabelStudio annotations
* Added text_field and id_field to stage_for_label_studio signature

## 0.2.0

* Initial release of unstructured<|MERGE_RESOLUTION|>--- conflicted
+++ resolved
@@ -1,19 +1,16 @@
-## 0.10.19-dev10
+## 0.10.19-dev11
 
 ### Enhancements
 
 * **bump `unstructured-inference` to `0.6.6`** The updated version of `unstructured-inference` makes table extraction in `hi_res` mode configurable to fine tune table extraction performance; it also improves element detection by adding a deduplication post processing step in the `hi_res` partitioning of pdfs and images.
-<<<<<<< HEAD
-* **Improve title detection in pptx documents** The default title textboxes on a pptx slide are now categorized as titles.
-* **Improve hierarchy detection in pptx documents** List items, and other slide text are properly nested under the slide title. This will enable better chunking of pptx documents.
-=======
 * **Detect text in HTML Heading Tags as Titles** This will increase the accuracy of hierarchies in HTML documents and provide more accurate element categorization. If text is in an HTML heading tag and is not a list item, address, or narrative text, categorize it as a title.
 * **Update python-based docs** Refactor docs to use the actual unstructured code rather than using the subprocess library to run the cli command itself.
 * **Adds data source properties to SharePoint, Outlook, Onedrive, Reddit, and Slack connectors** These properties (date_created, date_modified, version, source_url, record_locator) are written to element metadata during ingest, mapping elements to information about the document source from which they derive. This functionality enables downstream applications to reveal source document applications, e.g. a link to a GDrive doc, Salesforce record, etc.
 * **Adds Table support for the `add_chunking_strategy` decorator to partition functions.** In addition to combining elements under Title elements, user's can now specify the `max_characters=<n>` argument to chunk Table elements into TableChunk elements with `text` and `text_as_html` of length <n> characters. This means partitioned Table results are ready for use in downstream applications without any post processing.
 * **Expose endpoint url for s3 connectors** By allowing for the endpoint url to be explicitly overwritten, this allows for any non-AWS data providers supporting the s3 protocol to be supported (i.e. minio).
 * **change default `hi_res` model for pdf/image partition to `yolox`** Now partitioning pdf/image using `hi_res` strategy utilizes `yolox_quantized` model isntead of `detectron2_onnx` model. This new default model has better recall for tables and produces more detailed categories for elements.
->>>>>>> 19d8bff2
+* **Improve title detection in pptx documents** The default title textboxes on a pptx slide are now categorized as titles.
+* **Improve hierarchy detection in pptx documents** List items, and other slide text are properly nested under the slide title. This will enable better chunking of pptx documents.
 
 ### Features
 
