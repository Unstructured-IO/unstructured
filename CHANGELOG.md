<<<<<<< HEAD
## 0.16.20-dev1
=======
## 0.16.21-dev1

### Enhancements

### Features

### Fixes

## 0.16.20
>>>>>>> 7ff0ff89

### Enhancements
- **Use password** to load PDF with all modes

### Features

### Fixes
- **Fix a security issue where rst and org files could read files in the local filesystem**. Certain filetypes could 'include' or 'import' local files into their content, allowing partitioning of arbitrary files from the local filesystem. Partitioning of these files is now sandboxed.

## 0.16.19

### Enhancements

### Features

### Fixes
- **Fix a bug where table extraction is skipped when it shouldn't**. Pages with just one table as its content or starts with a table misses table extraction. The routing logic is now fixed.
- **Correct deprecated `ruff` invocation in `make tidy`**.  This will future-proof it or avoid surprises if someone happens to upgrade Ruff.
- **Remove upper bound constraint on python version** in setup.py. Python3.13 is not yet officially supported, but allow users to try.
- **Fixes removing HTML elements from the inside of table cells** in html partition v=2.0. The HTML partitioner now correctly preserves HTML elements from the inside of table cells.

## 0.16.17

### Enhancements
- **Refactoring the VoyageAI integration** to use voyageai package directly, allowing extra features.

### Features

### Fixes
- **Fix a bug where `build_layout_elements_from_cor_regions` incorrectly joins texts in wrong order**.

## 0.16.16

### Enhancements

### Features
- **Vectorize layout (inferred, extracted, and OCR) data structure** Using `np.ndarray` to store a group of layout elements or text regions instead of using a list of objects. This improves the memory efficiency and compute speed around layout merging and deduplication.

### Fixes
- **Add auto-download for NLTK for Python Enviroment** When user import tokenize, It will  automatic download nltk data from `tokenize.py` file. Added `AUTO_DOWNLOAD_NLTK` flag in `tokenize.py` to download `NLTK_DATA`.
- **Correctly patch pdfminer to avoid PDF repair**. The patch applied to pdfminer's parser caused it to occasionally split tokens in content streams, throwing `PDFSyntaxError`.  Repairing these PDFs sometimes failed (since they were not actually invalid) resulting in unnecessary OCR fallback.
- **Drop usage of ndjson dependency**

## 0.16.15
### Enhancements

### Features

### Fixes
- **Update `unstructured-inference`** to 0.8.6 in requirements which removed `layoutparser` dependency libs
- **Update `pdfminer-six` to 20240706**

## 0.16.14

### Enhancements

### Features

### Fixes
- **Fix an issue with multiple values for `infer_table_structure`** when paritioning email with image attachements the kwarg calls into `partition` to partition the image already contains `infer_table_structure`. Now `partition` function checks if the `kwarg` has `infer_table_structure` already

## 0.16.13

### Enhancements
- **Add character-level filtering for tesseract output**. It is controllable via `TESSERACT_CHARACTER_CONFIDENCE_THRESHOLD` environment variable.

### Features

### Fixes

- **Fix NLTK Download** to use nltk assets in docker image
- removed the ability to automatically download nltk package if missing

## 0.16.12

### Enhancements

- **Prepare auto-partitioning for pluggable partitioners**. Move toward a uniform partitioner call signature so a custom or override partitioner can be registered without code changes.
- **Add NDJSON file type support.**

### Features

### Fixes

- **Base image has been updated.**
- **Upgrade ruff to latest.** Previously the ruff version was pinned to <0.5. Remove that pin and fix the handful of lint items that resulted.
- **CSV with asserted XLS content-type is correctly identified as CSV.** Resolves a bug where a CSV file with an asserted content-type of `application/vnd.ms-excel` was incorrectly identified as an XLS file.
- **Improve element-type mapping for Chinese text.** Fixes bug where Chinese text would produce large numbers of false-positive `Title` elements.
- **Improve element-type mapping for HTML.** Fixes bug where certain non-title elements were classified as `Title`.

## 0.16.11

### Enhancements

- **Enhance quote standardization tests** with additional Unicode scenarios
- **Relax table segregation rule in chunking.** Previously a `Table` element was always segregated into its own pre-chunk such that the `Table` appeared alone in a chunk or was split into multiple `TableChunk` elements, but never combined with `Text`-subtype elements. Allow table elements to be combined with other elements in the same chunk when space allows.
- **Compute chunk length based solely on `element.text`.** Previously `.metadata.text_as_html` was also considered and since it is always longer that the text (due to HTML tag overhead) it was the effective length criterion. Remove text-as-html from the length calculation such that text-length is the sole criterion for sizing a chunk.

### Features

### Fixes

- Fix ipv4 regex to correctly include up to three digit octets.

## 0.16.10

### Enhancements

### Features

### Fixes

- **Fix original file doctype detection** from cct converted file paths for metrics calculation.

## 0.16.9

### Enhancements

### Features

### Fixes

- **Fix NLTK Download** to not download from unstructured S3 Bucket

## 0.16.8

### Enhancements
- **Metrics: Weighted table average is optional**

### Features

### Fixes

## 0.16.7

### Enhancements
- **Add image_alt_mode to partition_html** Adds an `image_alt_mode` parameter to `partition_html()` to control how alt text is extracted from images in HTML documents for `html_parser_version=v2` . The parameter can be set to `to_text` to extract alt text as text from `<img>` html tags

### Features

### Fixes


## 0.16.6

### Enhancements
- **Every `<table>` tag is considered to be ontology.Table** Added special handling for tables in HTML partitioning (`html_parser_version=v2`. This change is made to improve the accuracy of table extraction from HTML documents.
- **Every HTML has default ontology class assigned** When parsing HTML with `html_parser_version=v2` to ontology each defined HTML in the Ontology has assigned default ontology class. This way it is possible to assign ontology class instead of UncategorizedText when the HTML tag is predicted correctly without class assigned class
- **Use (number of actual table) weighted average for table metrics** In evaluating table metrics the mean aggregation now uses the actual number of tables in a document to weight the metric scores

### Features

### Fixes
- **ElementMetadata consolidation** Now `text_as_html` metadata is combined across all elements in CompositeElement when chunking HTML output

## 0.16.5

### Enhancements

### Features

### Fixes
- **Fixes parsing HTML v2 parser** Now max recursion limit is set and value is correctly extracted from ontology element


## 0.16.4

### Enhancements

* **`value` attribute in `<input/>` element is parsed to `OntologyElement.text` in ontology**
* **`id` and `class` attributes removed from Table subtags in HTML partitioning**
* **cleaned `to_html` and newly introduced `to_text` in `OntologyElement`**
* **Elements created from V2 HTML are less granular** Added merging of adjacent text elements and inline html tags in the HTML partitioner to reduce the number of elements created from V2 HTML.

### Features

* **Add support for link extraction in pdf hi_res strategy.** The `partition_pdf()` function now supports link extraction when using the `hi_res` strategy, allowing users to extract hyperlinks from PDF documents more effectively.

### Fixes


## 0.16.3

### Enhancements

### Features

### Fixes

* **V2 elements without first parent ID can be parsed**
* **Fix missing elements when layout element parsed in V2 ontology**
* updated **unstructured-inference** to be **0.8.1** in requirements/extra-pdf-image.in


## 0.16.2

### Enhancements

### Features

* **Whitespace-invariant CCT distance metric.** CCT Levenshtein distance for strings is by default computed with standardized whitespaces.

### Fixes

* **Fixed retry config settings for partition_via_api function** If the SDK's default retry config is not set the retry config getter function does not fail anymore.

## 0.16.1

### Enhancements

* **Bump `unstructured-inference` to 0.7.39** and upgrade other dependencies
* **Round coordinates** Round coordinates when computing bounding box overlaps in `pdfminer_processing.py` to nearest machine precision. This can help reduce underterministic behavior from machine precision that affects which bounding boxes to combine.
* **Request retry parameters in `partition_via_api` function.** Expose retry-mechanism related parameters in the `partition_via_api` function to allow users to configure the retry behavior of the API requests.

### Features

* **Parsing HTML to Unstructured Elements and back**

### Fixes

* **Remove unsupported chipper model**
* **Rewrite of `partition.email` module and tests.** Use modern Python stdlib `email` module interface to parse email messages and attachments. This change shortens and simplifies the code, and makes it more robust and maintainable. Several historical problems were remedied in the process.
* **Minify text_as_html from DOCX.** Previously `.metadata.text_as_html` for DOCX tables was "bloated" with whitespace and noise elements introduced by `tabulate` that produced over-chunking and lower "semantic density" of elements. Reduce HTML to minimum character count while preserving all text.
* **Fall back to filename extension-based file-type detection for unidentified OLE files.** Resolves a problem where a DOC file that could not be detected as such by `filetype` was incorrectly identified as a MSG file.
* **Minify text_as_html from XLSX.** Previously `.metadata.text_as_html` for DOCX tables was "bloated" with whitespace and noise elements introduced by `pandas` that produced over-chunking and lower "semantic density" of elements. Reduce HTML to minimum character count while preserving all text.
* **Minify text_as_html from CSV.** Previously `.metadata.text_as_html` for CSV tables was "bloated" with whitespace and noise elements introduced by `pandas` that produced over-chunking and lower "semantic density" of elements. Reduce HTML to minimum character count while preserving all text.
* **Minify text_as_html from PPTX.** Previously `.metadata.text_as_html` for PPTX tables was "bloated" with whitespace and noise elements introduced by `tabulate` that produced over-chunking and lower "semantic density" of elements. Reduce HTML to minimum character count while preserving all text and structure.

## 0.16.0

### Enhancements

* **Remove ingest implementation.** The deprecated ingest functionality has been removed, as it is now maintained in the separate [unstructured-ingest](https://github.com/Unstructured-IO/unstructured-ingest) repository.
  * Replace extras in `requirements/ingest` directory with a new `ingest.txt` extra for installing the `unstructured-ingest` library.
  * Remove the `unstructured.ingest` submodule.
  * Delete all shell scripts previously used for destination ingest tests.

### Features

### Fixes

* **Add language parameter to `OCRAgentGoogleVision`.**  Introduces an optional language parameter in the `OCRAgentGoogleVision` constructor to serve as a language hint for `document_text_detection`. This ensures compatibility with the OCRAgent's `get_instance` method and resolves errors when parsing PDFs with Google Cloud Vision as the OCR agent.

## 0.15.14

### Enhancements

### Features

* **Add (but do not install) a new post-partitioning decorator to handle metadata added for all file-types, like `.filename`, `.filetype` and `.languages`.** This will be installed in a closely following PR to replace the four currently being used for this purpose.

### Fixes

* **Update Python SDK usage in `partition_via_api`.** Make a minor syntax change to ensure forward compatibility with the upcoming 0.26.0 Python SDK.
* **Remove "unused" `date_from_file_object` parameter.** As part of simplifying partitioning parameter set, remove `date_from_file_object` parameter. A file object does not have a last-modified date attribute so can never give a useful value. When a file-object is used as the document source (such as in Unstructured API) the last-modified date must come from the `metadata_last_modified` argument.
* **Fix occasional `KeyError` when mapping parent ids to hash ids.** Occasionally the input elements into `assign_and_map_hash_ids` can contain duplicated element instances, which lead to error when mapping parent id.
* **Allow empty text files.** Fixes an issue where text files with only white space would fail to be partitioned.
* **Remove double-decoration for CSV, DOC, ODT partitioners.** Refactor these partitioners to use the new `@apply_metadata()` decorator and only decorate the principal partitioner (CSV and DOCX in this case); remove decoration from delegating partitioners.
* **Remove double-decoration for PPTX, TSV, XLSX, and XML partitioners.** Refactor these partitioners to use the new `@apply_metadata()` decorator and only decorate the principal partitioner; remove decoration from delegating partitioners.
* **Remove double-decoration for HTML, EPUB, MD, ORG, RST, and RTF partitioners.** Refactor these partitioners to use the new `@apply_metadata()` decorator and only decorate the principal partitioner (HTML in this case); remove decoration from delegating partitioners.
* **Remove obsolete min_partition/max_partition args from TXT and EML.** The legacy `min_partition` and `max_partition` parameters were an initial rough implementation of chunking but now interfere with chunking and are unused. Remove those parameters from `partition_text()` and `partition_email()`.
* **Remove double-decoration on EML and MSG.** Refactor these partitioners to rely on the new `@apply_metadata()` decorator operating on partitioners they delegate to (TXT, HTML, and all others for attachments) and remove direct decoration from EML and MSG.
* **Remove double-decoration for PPT.** Remove decorators from the delegating PPT partitioner.
* **Quick-fix CI error in auto test-filetype.** Better fix to follow shortly.

## 0.15.13

### BREAKING CHANGES

* **Remove dead experimental code.** Unused code in `file_utils.experimental` and `file_utils.metadata` was removed. These functions were never published in the documentation, but if a client dug these out and used them this removal could break client code.

### Enhancements

* **Improve `pdfminer` image cleanup process**. Optimized the removal of duplicated pdfminer images by performing the cleanup before merging elements, rather than after. This improvement reduces execution time and enhances overall processing speed of PDF documents.

### Features

### Fixes

* **Fixes high memory overhead for intersection area computation** Using `numpy.float32` for coordinates and remove intermediate variables to reduce memory usage when computing intersection areas
* **Fixes the `arm64` image build** `arm64` builds are now fixed and will be available against starting with the `0.15.13` release.

## 0.15.12

### Enhancements

* **Improve `pdfminer` element processing** Implemented splitting of `pdfminer` elements (groups of text chunks) into smaller bounding boxes (text lines). This prevents loss of information from the object detection model and facilitates more effective removal of duplicated `pdfminer` text.

### Features

### Fixes

* **Fixed table accuracy metric** Table accuracy was incorrectly using column content difference in calculating row accuracy.

## 0.15.11

### Enhancements

* **Add deprecation warning to embed code**
* **Remove ingest console script**

## 0.15.10

### Enhancements

* **Enhance `pdfminer` element cleanup** Expand removal of `pdfminer` elements to include those inside all `non-pdfminer` elements, not just `tables`.
* **Modified analysis drawing tools to dump to files and draw from dumps** If the parameter `analysis` of the `partition_pdf` function is set to `True`, the layout for Object Detection, Pdfminer Extraction, OCR and final layouts will be dumped as json files. The drawers now accept dict (dump) objects instead of internal classes instances.
* **Vectorize pdfminer elements deduplication computation**. Use `numpy` operations to compute IOU and sub-region membership instead of using simply loop. This improves the speed of deduplicating elements for pages with a lot of elements.

### Features

### Fixes

## 0.15.9

### Enhancements

### Features

* **Add support for encoding parameter in partition_csv**

### Fixes

* **Check storage contents for OLE file type detection** Updates `detect_filetype` to check the content of OLE files to more reliable differentiate DOC, PPT, XLS, and MSG files. As part of this, the `"msg"` extra was removed because the `python-oxmsg` package is now a base dependency.
* **Fix disk space leaks and Windows errors when accessing file.name on a NamedTemporaryFile** Uses of `NamedTemporaryFile(..., delete=False)` and/or uses of `file.name` of NamedTemporaryFiles have been replaced with TemporaryFileDirectory to avoid a known issue: https://docs.python.org/3/library/tempfile.html#tempfile.NamedTemporaryFile

## 0.15.8

### Enhancements

* **Bump unstructured.paddleocr to 2.8.1.0.**

### Features

* **Add MixedbreadAI embedder** Adds MixedbreadAI embeddings to support embedding via Mixedbread AI.

### Fixes

* **Replace `pillow-heif` with `pi-heif`**. Replaces `pillow-heif` with `pi-heif` due to more permissive licensing on the wheel for `pi-heif`.
* **Minify text_as_html from DOCX.** Previously `.metadata.text_as_html` for DOCX tables was "bloated" with whitespace and noise elements introduced by `tabulate` that produced over-chunking and lower "semantic density" of elements. Reduce HTML to minimum character count without preserving all text.
* **Fall back to filename extension-based file-type detection for unidentified OLE files.** Resolves a problem where a DOC file that could not be detected as such by `filetype` was incorrectly identified as a MSG file.

## 0.15.7

### Enhancements

### Features

### Fixes

* **Fix NLTK data download path to prevent nested directories**. Resolved an issue where a nested "nltk_data" directory was created within the parent "nltk_data" directory when it already existed. This fix prevents errors in checking for existing downloads and loading models from NLTK data.

## 0.15.6

### Enhancements

### Features

### Fixes

* **Bump to NLTK 3.9.x** Bumps to the latest `nltk` version to resolve CVE.
* **Update CI for `ingest-test-fixture-update-pr` to resolve NLTK model download errors.**
* **Synchronized text and html on `TableChunk` splits.** When a `Table` element is divided during chunking to fit the chunking window, `TableChunk.text` corresponds exactly with the table text in `TableChunk.metadata.text_as_html`, `.text_as_html` is always parseable HTML, and the table is split on even row boundaries whenever possible.

## 0.15.5

### Enhancements

### Features

### Fixes

* **Revert to using `unstructured.pytesseract` fork**. Due to the unavailability of some recent release versions of `pytesseract` on PyPI, the project now uses the `unstructured.pytesseract` fork to ensure stability and continued support.
* **Bump `libreoffice` verson in image.** Bumps the `libreoffice` version to `25.2.5.2` to address CVEs.
* **Downgrade NLTK dependency version for compatibility**. Due to the unavailability of `nltk==3.8.2` on PyPI, the NLTK dependency has been downgraded to `<3.8.2`. This change ensures continued functionality and compatibility.

## 0.15.4

### Enhancements

### Features

### Fixes

* **Resolve an installation error with `pytesseract>=0.3.12` that occurred during `pip install unstructured[pdf]==0.15.3`.**

## 0.15.3

### Enhancements

### Features

### Fixes

* **Remove the custom index URL from `extra-paddleocr.in` to resolve the error in the `setup.py` configuration.**

## 0.15.2

### Enhancements

* **Improve directory handling when extracting image blocks**. The `figures` directory is no longer created when the `extract_image_block_to_payload` parameter is set to `True`.

### Features

* **Added per-class Object Detection metrics in the evaluation**. The metrics include average precision, precision, recall, and f1-score for each class in the dataset.

### Fixes

* **Updates NLTK data file for compatibility with `nltk>=3.8.2`**. The NLTK data file now container `punkt_tab`, making it possible to upgrade to `nltk>=3.8.2`. The `nltk==3.8.2` patches CVE-2024-39705.
* **Renames Astra to Astra DB** Conforms with DataStax internal naming conventions.
* **Accommodate single-column CSV files.** Resolves a limitation of `partition_csv()` where delimiter detection would fail on a single-column CSV file (which naturally has no delimeters).
* **Accommodate `image/jpg` in PPTX as alias for `image/jpeg`.** Resolves problem partitioning PPTX files having an invalid `image/jpg` (should be `image/jpeg`) MIME-type in the `[Content_Types].xml` member of the PPTX Zip archive.
* **Fixes an issue in Object Detection metrics** The issue was in preprocessing/validating the ground truth and predicted data for object detection metrics.
* **Removes dependency on unstructured.pytesseract** Unstructured forked pytesseract while waiting for code to be upstreamed. Now that the new version has been released, this fork can be removed.

## 0.15.1

### Enhancements

* **Improve `pdfminer` embedded `image` extraction to exclude text elements and produce more accurate bounding boxes.** This results in cleaner, more precise element extraction in `pdf` partitioning.

### Features

* **Update partition_eml and partition_msg to capture cc, bcc, and message_id fields** Cc, bcc, and message_id information is captured in element metadata for both msg and email partitioning and `Recipient` elements are generated for cc and bcc when `include_headers=True` for email partitioning.
* **Mark ingest as deprecated** Begin sunset of ingest code in this repo as it's been moved to a dedicated repo.
* **Add `pdf_hi_res_max_pages` argument for partitioning, which allows rejecting PDF files that exceed this page number limit, when the `high_res` strategy is chosen.** By default, it will allow parsing PDF files with an unlimited number of pages.

### Fixes

* **Update `HuggingFaceEmbeddingEncoder` to use `HuggingFaceEmbeddings` from `langchain_huggingface` package instead of the deprecated version from `langchain-community`.** This resolves the deprecation warning and ensures compatibility with future versions of langchain.
* **Update `OpenAIEmbeddingEncoder` to use `OpenAIEmbeddings` from `langchain-openai` package instead of the deprecated version from `langchain-community`.** This resolves the deprecation warning and ensures compatibility with future versions of langchain.
* **Update import of Pinecone exception** Adds compatibility for pinecone-client>=5.0.0
* **File-type detection catches non-existent file-path.** `detect_filetype()` no longer silently falls back to detecting a file-type based on the extension when no file exists at the path provided. Instead `FileNotFoundError` is raised. This provides consistent user notification of a mis-typed path rather than an unpredictable exception from a file-type specific partitioner when the file cannot be opened.
* **EML files specified as a file-path are detected correctly.** Resolved a bug where an EML file submitted to `partition()` as a file-path was identified as TXT and partitioned using `partition_text()`. EML files specified by path are now identified and processed correctly, including processing any attachments.
* **A DOCX, PPTX, or XLSX file specified by path and ambiguously identified as MIME-type "application/octet-stream" is identified correctly.** Resolves a shortcoming where a file specified by path immediately fell back to filename-extension based identification when misidentified as "application/octet-stream", either by asserted content type or a mis-guess by libmagic. An MS Office file misidentified in this way is now correctly identified regardless of its filename and whether it is specified by path or file-like object.
* **Textual content retrieved from a URL with gzip transport compression now partitions correctly.** Resolves a bug where a textual file-type (such as Markdown) retrieved by passing a URL to `partition()` would raise when `gzip` compression was used for transport by the server.
* **A DOCX, PPTX, or XLSX content-type asserted on partition is confirmed or fixed.** Resolves a bug where calling `partition()` with a swapped MS-Office `content_type` would cause the file-type to be misidentified. A DOCX, PPTX, or XLSX MIME-type received by `partition()` is now checked for accuracy and corrected if the file is for a different MS-Office 2007+ type.
* **DOC, PPT, XLS, and MSG files are now auto-detected correctly.** Resolves a bug where DOC, PPT, and XLS files were auto-detected as MSG files under certain circumstances.

## 0.15.0

### Enhancements

* **Improve text clearing process in email partitioning.** Updated the email partitioner to remove both `=\n` and `=\r\n` characters during the clearing process. Previously, only `=\n` characters were removed.
* **Bump unstructured.paddleocr to 2.8.0.1.**
* **Refine HTML parser to accommodate block element nested in phrasing.** HTML parser no longer raises on a block element (e.g. `<p>`, `<div>`) nested inside a phrasing element (e.g. `<strong>` or `<cite>`). Instead it breaks the phrasing run (and therefore element) at the block-item start and begins a new phrasing run after the block-item. This is consistent with how the browser determines element boundaries in this situation.
* **Install rewritten HTML parser to fix 12 existing bugs and provide headroom for refinement and growth.** A rewritten HTML parser resolves a collection of outstanding bugs with HTML partitioning and provides a firm foundation for further elaborating that important partitioner.
* **CI check for dependency licenses** Adds a CI check to ensure dependencies are appropriately licensed.

### Features

* **Add support for specifying OCR language to `partition_pdf()`.** Extend language specification capability to `PaddleOCR` in addition to `TesseractOCR`. Users can now specify OCR languages for both OCR engines when using `partition_pdf()`.
* **Add AstraDB source connector** Adds support for ingesting documents from AstraDB.

### Fixes

* **Remedy error on Windows when `nltk` binaries are downloaded.** Work around a quirk in the Windows implementation of `tempfile.NamedTemporaryFile` where accessing the temporary file by name raises `PermissionError`.
* **Move Astra embedded_dimension to write config**

## 0.14.10

### Enhancements

* **Update unstructured-client dependency** Change unstructured-client dependency pin back to greater than min version and updated tests that were failing given the update.
* **`.doc` files are now supported in the `arm64` image.**. `libreoffice24` is added to the `arm64` image, meaning `.doc` files are now supported. We have follow on work planned to investigate adding `.ppt` support for `arm64` as well.
* **Add table detection metrics: recall, precision and f1.**
* **Remove unused _with_spans metrics.**

### Features

**Add Object Detection Metrics to CI** Add object detection metrics (average precision, precision, recall and f1-score) implementations.

### Fixes

* **Fix counting false negatives and false positives in table structure evaluation.**
* **Fix Slack CI test** Change channel that Slack test is pointing to because previous test bot expired
* **Remove NLTK download** Removes `nltk.download` in favor of downloading from an S3 bucket we host to mitigate CVE-2024-39705

## 0.14.9

### Enhancements

* **Added visualization and OD model result dump for PDF** In PDF `hi_res` strategy the `analysis` parameter can be used to visualize the result of the OD model and dump the result to a file. Additionally, the visualization of bounding boxes of each layout source is rendered and saved for each page.
* **`partition_docx()` distinguishes "file not found" from "not a ZIP archive" error.** `partition_docx()` now provides different error messages for "file not found" and "file is not a ZIP archive (and therefore not a DOCX file)". This aids diagnosis since these two conditions generally point in different directions as to the cause and fix.

### Features

### Fixes

* **Fix a bug where multiple `soffice` processes could be attempted** Add a wait mechanism in `convert_office_doc` so that the function first checks if another `soffice` is running already: if yes wait till the other process finishes or till the wait timeout before spawning a subprocess to run `soffice`
* **`partition()` now forwards `strategy` arg to `partition_docx()`, `partition_pptx()`, and their brokering partitioners for DOC, ODT, and PPT formats.** A `strategy` argument passed to `partition()` (or the default value "auto" assigned by `partition()`) is now forwarded to `partition_docx()`, `partition_pptx()`, and their brokering partitioners when those filetypes are detected.

## 0.14.8

### Enhancements

* **Move arm64 image to wolfi-base** The `arm64` image now runs on `wolfi-base`. The `arm64` build for `wolfi-base` does not yet include `libreoffce`, and so `arm64` does not currently support processing `.doc`, `.ppt`, or `.xls` file. If you need to process those files on `arm64`, use the legacy `rockylinux` image.

### Features

### Fixes

* **Bump unstructured-inference==0.7.36** Fix `ValueError` when converting cells to html.
* **`partition()` now forwards `strategy` arg to `partition_docx()`, `partition_ppt()`, and `partition_pptx()`.** A `strategy` argument passed to `partition()` (or the default value "auto" assigned by `partition()`) is now forwarded to `partition_docx()`, `partition_ppt()`, and `partition_pptx()` when those filetypes are detected.
* **Fix missing sensitive field markers** for embedders

## 0.14.7

### Enhancements

* **Pull from `wolfi-base` image.** The amd64 image now pulls from the `unstructured` `wolfi-base` image to avoid duplication of dependency setup steps.
* **Fix windows temp file.** Make the creation of a temp file in unstructured/partition/pdf_image/ocr.py windows compatible.

### Features

* **Expose conversion functions for tables** Adds public functions to convert tables from HTML to the Deckerd format and back

* **Adds Kafka Source and Destination** New source and destination connector added to all CLI ingest commands to support reading from and writing to Kafka streams. Also supports Confluent Kafka.

### Fixes

* **Fix an error publishing docker images.** Update user in docker-smoke-test to reflect changes made by the amd64 image pull from the "unstructured" "wolfi-base" image.
* **Fix a IndexError when partitioning a pdf with values for both `extract_image_block_types` and `starting_page_number`.

## 0.14.6

### Enhancements

* **Bump unstructured-inference==0.7.35** Fix syntax for generated HTML tables.

### Features

* **tqdm ingest support** add optional flag to ingest flow to print out progress bar of each step in the process.

### Fixes

* **Remove deprecated `overwrite_schema` kwarg from Delta Table connector.** The `overwrite_schema` kwarg is deprecated in `deltalake>=0.18.0`. `schema_mode=` should be used now instead. `schema_mode="overwrite"` is equivalent to `overwrite_schema=True` and `schema_mode="merge"` is equivalent to `overwrite_schema="False"`. `schema_mode` defaults to `None`. You can also now specify `engine`, which defaults to `"pyarrow"`. You need to specify `enginer="rust"` to use `"schema_mode"`.
* **Fix passing parameters to python-client** - Remove parsing list arguments to strings in passing arguments to python-client in Ingest workflow and `partition_via_api`
* **table metric bug fix** get_element_level_alignment()now will find all the matched indices in predicted table data instead of only returning the first match in the case of multiple matches for the same gt string.
* **fsspec connector path/permissions bug** V2 fsspec connectors were failing when defined relative filepaths had leading slash. This strips that slash to guarantee the relative path never has it.
* **Dropbox connector internal file path bugs** Dropbox source connector currently raises exceptions when indexing files due to two issues: a path formatting idiosyncrasy of the Dropbox library and a divergence in the definition of the Dropbox libraries fs.info method, expecting a 'url' parameter rather than 'path'.
* **update table metric evaluation to handle corrected HTML syntax for tables** This change is connected to the update in [unstructured-inference change](https://github.com/Unstructured-IO/unstructured-inference/pull/355) - fixes transforming HTML table to deckerd and internal cells format.

## 0.14.5

### Enhancements

* **Filtering for tar extraction** Adds tar filtering to the compression module for connectors to avoid decompression malicious content in `.tar.gz` files. This was added to the Python `tarfile` lib in Python 3.12. The change only applies when using Python 3.12 and above.
* **Use `python-oxmsg` for `partition_msg()`.** Outlook MSG emails are now partitioned using the `python-oxmsg` package which resolves some shortcomings of the prior MSG parser.

### Features

### Fixes

* **8-bit string Outlook MSG files are parsed.** `partition_msg()` is now able to parse non-unicode Outlook MSG emails.
* **Attachments to Outlook MSG files are extracted intact.** `partition_msg()` is now able to extract attachments without corruption.

## 0.14.4

### Enhancements

* **Move logger error to debug level when PDFminer fails to extract text** which includes error message for Invalid dictionary construct.
* **Add support for Pinecone serverless** Adds Pinecone serverless to the connector tests. Pinecone
    serverless will work version versions >=0.14.2, but hadn't been tested until now.

### Features

- **Allow configuration of the Google Vision API endpoint** Add an environment variable to select the Google Vision API in the US or the EU.

### Fixes

* **Address the issue of unrecognized tables in `UnstructuredTableTransformerModel`** When a table is not recognized, the `element.metadata.text_as_html` attribute is set to an empty string.
* **Remove root handlers in ingest logger**. Removes root handlers in ingest loggers to ensure secrets aren't accidentally exposed in Colab notebooks.
* **Fix V2 S3 Destination Connector authentication** Fixes bugs with S3 Destination Connector where the connection config was neither registered nor properly deserialized.
* **Clarified dependence on particular version of `python-docx`** Pinned `python-docx` version to ensure a particular method `unstructured` uses is included.
* **Ingest preserves original file extension** Ingest V2 introduced a change that dropped the original extension for upgraded connectors. This reverts that change.

## 0.14.3

### Enhancements

* **Move `category` field from Text class to Element class.**
* **`partition_docx()` now supports pluggable picture sub-partitioners.** A subpartitioner that accepts a DOCX `Paragraph` and generates elements is now supported. This allows adding a custom sub-partitioner that extracts images and applies OCR or summarization for the image.
* **Add VoyageAI embedder** Adds VoyageAI embeddings to support embedding via Voyage AI.

### Features

### Fixes

* **Fix `partition_pdf()` to keep spaces in the text**. The control character `\t` is now replaced with a space instead of being removed when merging inferred elements with embedded elements.
* **Turn off XML resolve entities** Sets `resolve_entities=False` for XML parsing with `lxml`
  to avoid text being dynamically injected into the XML document.
* **Add backward compatibility for the deprecated pdf_infer_table_structure parameter**.
* **Add the missing `form_extraction_skip_tables` argument to the `partition_pdf_or_image` call**.
  to avoid text being dynamically injected into the XML document.
* **Chromadb change from Add to Upsert using element_id to make idempotent**
* **Diable `table_as_cells` output by default** to reduce overhead in partition; now `table_as_cells` is only produced when the env `EXTACT_TABLE_AS_CELLS` is `true`
* **Reduce excessive logging** Change per page ocr info level logging into detail level trace logging
* **Replace try block in `document_to_element_list` for handling HTMLDocument** Use `getattr(element, "type", "")` to get the `type` attribute of an element when it exists. This is more explicit way to handle the special case for HTML documents and prevents other types of attribute error from being silenced by the try block

## 0.14.2

### Enhancements

* **Bump unstructured-inference==0.7.33**.

### Features

* **Add attribution to the `pinecone` connector**.

### Fixes

## 0.14.1

### Enhancements

* **Refactor code related to embedded text extraction**. The embedded text extraction code is moved from `unstructured-inference` to `unstructured`.

### Features

* **Large improvements to the ingest process:**
  * Support for multiprocessing and async, with limits for both.
  * Streamlined to process when mapping CLI invocations to the underlying code
  * More granular steps introduced to give better control over process (i.e. dedicated step to uncompress files already in the local filesystem, new optional staging step before upload)
  * Use the python client when calling the unstructured api for partitioning or chunking
  * Saving the final content is now a dedicated destination connector (local) set as the default if none are provided. Avoids adding new files locally if uploading elsewhere.
  * Leverage last modified date when deciding if new files should be downloaded and reprocessed.
  * Add attribution to the `pinecone` connector
  * **Add support for Python 3.12**. `unstructured` now works with Python 3.12!

### Fixes

## 0.14.0

### BREAKING CHANGES

* **Turn table extraction for PDFs and images off by default**. Reverting the default behavior for table extraction to "off" for PDFs and images. A number of users didn't realize we made the change and were impacted by slower processing times due to the extra model call for table extraction.

### Enhancements

* **Skip unnecessary element sorting in `partition_pdf()`**. Skip element sorting when determining whether embedded text can be extracted.
* **Faster evaluation** Support for concurrent processing of documents during evaluation
* **Add strategy parameter to `partition_docx()`.** Behavior of future enhancements may be sensitive the partitioning strategy. Add this parameter so `partition_docx()` is aware of the requested strategy.
* **Add GLOBAL_WORKING_DIR and GLOBAL_WORKING_PROCESS_DIR** configuration parameteres to control temporary storage.

### Features
* **Add form extraction basics (document elements and placeholder code in partition)**. This is to lay the ground work for the future. Form extraction models are not currently available in the library. An attempt to use this functionality will end in a `NotImplementedError`.

### Fixes

* **Add missing starting_page_num param to partition_image**
* **Make the filename and file params for partition_image and partition_pdf match the other partitioners**
* **Fix include_slide_notes and include_page_breaks params in partition_ppt**
* **Re-apply: skip accuracy calculation feature** Overwritten by mistake
* **Fix type hint for paragraph_grouper param** `paragraph_grouper` can be set to `False`, but the type hint did not not reflect this previously.
* **Remove links param from partition_pdf** `links` is extracted during partitioning and is not needed as a paramter in partition_pdf.
* **Improve CSV delimeter detection.** `partition_csv()` would raise on CSV files with very long lines.
* **Fix disk-space leak in `partition_doc()`.** Remove temporary file created but not removed when `file` argument is passed to `partition_doc()`.
* **Fix possible `SyntaxError` or `SyntaxWarning` on regex patterns.** Change regex patterns to raw strings to avoid these warnings/errors in Python 3.11+.
* **Fix disk-space leak in `partition_odt()`.** Remove temporary file created but not removed when `file` argument is passed to `partition_odt()`.
* **AstraDB: option to prevent indexing metadata**
* **Fix Missing py.typed**

## 0.13.7

### Enhancements

* **Remove `page_number` metadata fields** for HTML partition until we have a better strategy to decide page counting.
* **Extract OCRAgent.get_agent().** Generalize access to the configured OCRAgent instance beyond its use for PDFs.
* **Add calculation of table related metrics which take into account colspans and rowspans**
* **Evaluation: skip accuracy calculation** for files for which output and ground truth sizes differ greatly

### Features

* **add ability to get ratio of `cid` characters in embedded text extracted by `pdfminer`**.

### Fixes

* **`partition_docx()` handles short table rows.** The DOCX format allows a table row to start late and/or end early, meaning cells at the beginning or end of a row can be omitted. While there are legitimate uses for this capability, using it in practice is relatively rare. However, it can happen unintentionally when adjusting cell borders with the mouse. Accommodate this case and generate accurate `.text` and `.metadata.text_as_html` for these tables.
* **Remedy macOS test failure not triggered by CI.** Generalize temp-file detection beyond hard-coded Linux-specific prefix.
* **Remove unnecessary warning log for using default layout model.**
* **Add chunking to partition_tsv** Even though partition_tsv() produces a single Table element, chunking is made available because the Table element is often larger than the desired chunk size and must be divided into smaller chunks.

## 0.13.6

### Enhancements

### Features

### Fixes

- **ValueError: Invalid file (FileType.UNK) when parsing Content-Type header with charset directive** URL response Content-Type headers are now parsed according to RFC 9110.

## 0.13.5

### Enhancements

### Features

### Fixes

* **KeyError raised when updating parent_id** In the past, combining `ListItem` elements could result in reusing the same memory location which then led to unexpected side effects when updating element IDs.
* **Bump unstructured-inference==0.7.29**: table transformer predictions are now removed if confidence is below threshold

## 0.13.4

### Enhancements

* **Unique and deterministic hash IDs for elements** Element IDs produced by any partitioning
  function are now deterministic and unique at the document level by default. Before, hashes were
  based only on text; however, they now also take into account the element's sequence number on a
  page, the page's number in the document, and the document's file name.
* **Enable remote chunking via unstructured-ingest** Chunking using unstructured-ingest was
  previously limited to local chunking using the strategies `basic` and `by_title`. Remote chunking
  options via the API are now accessible.
* **Save table in cells format**. `UnstructuredTableTransformerModel` is able to return predicted table in cells format

### Features

* **Add a `PDF_ANNOTATION_THRESHOLD` environment variable to control the capture of embedded links in `partition_pdf()` for `fast` strategy**.
* **Add integration with the Google Cloud Vision API**. Adds a third OCR provider, alongside Tesseract and Paddle: the Google Cloud Vision API.

### Fixes

* **Remove ElementMetadata.section field.**. This field was unused, not populated by any partitioners.

## 0.13.3

### Enhancements

* **Remove duplicate image elements**. Remove image elements identified by PDFMiner that have similar bounding boxes and the same text.
* **Add support for `start_index` in `html` links extraction**
* **Add `strategy` arg value to `_PptxPartitionerOptions`.** This makes this paritioning option available for sub-partitioners to come that may optionally use inference or other expensive operations to improve the partitioning.
* **Support pluggable sub-partitioner for PPTX Picture shapes.** Use a distinct sub-partitioner for partitioning PPTX Picture (image) shapes and allow the default picture sub-partitioner to be replaced at run-time by one of the user's choosing.
* **Introduce `starting_page_number` parameter to partitioning functions** It applies to those partitioners which support `page_number` in element's metadata: PDF, TIFF, XLSX, DOC, DOCX, PPT, PPTX.
* **Redesign the internal mechanism of assigning element IDs** This allows for further enhancements related to element IDs such as deterministic and document-unique hashes. The way partitioning functions operate hasn't changed, which means `unique_element_ids` continues to be `False` by default, utilizing text hashes.

### Features

### Fixes

* **Add support for extracting text from tag tails in HTML**. This fix adds ability to generate separate elements using tag tails.
* **Add support for extracting text from `<b>` tags in HTML** Now `partition_html()` can extract text from `<b>` tags inside container tags (like `<div>`, `<pre>`).
* **Fix pip-compile make target** Missing base.in dependency missing from requirments make file added

## 0.13.2

### Enhancements

### Features

### Fixes

* **Brings back missing word list files** that caused `partition` failures in 0.13.1.

## 0.13.1

### Enhancements

* **Drop constraint on pydantic, supporting later versions** All dependencies has pydantic pinned at an old version. This explicit pin was removed, allowing the latest version to be pulled in when requirements are compiled.

### Features

* **Add a set of new `ElementType`s to extend future element types**

### Fixes

* **Fix `partition_html()` swallowing some paragraphs**. The `partition_html()` only considers elements with limited depth to avoid becoming the text representation of a giant div. This fix increases the limit value.
* **Fix SFTP** Adds flag options to SFTP connector on whether to use ssh keys / agent, with flag values defaulting to False. This is to prevent looking for ssh files when using username and password. Currently, username and password are required, making that always the case.

## 0.13.0

### Enhancements

* **Add `.metadata.is_continuation` to text-split chunks.** `.metadata.is_continuation=True` is added to second-and-later chunks formed by text-splitting an oversized `Table` element but not to their counterpart `Text` element splits. Add this indicator for `CompositeElement` to allow text-split continuation chunks to be identified for downstream processes that may wish to skip intentionally redundant metadata values in continuation chunks.
* **Add `compound_structure_acc` metric to table eval.** Add a new property to `unstructured.metrics.table_eval.TableEvaluation`: `composite_structure_acc`, which is computed from the element level row and column index and content accuracy scores
* **Add `.metadata.orig_elements` to chunks.** `.metadata.orig_elements: list[Element]` is added to chunks during the chunking process (when requested) to allow access to information from the elements each chunk was formed from. This is useful for example to recover metadata fields that cannot be consolidated to a single value for a chunk, like `page_number`, `coordinates`, and `image_base64`.
* **Add `--include_orig_elements` option to Ingest CLI.** By default, when chunking, the original elements used to form each chunk are added to `chunk.metadata.orig_elements` for each chunk. * The `include_orig_elements` parameter allows the user to turn off this behavior to produce a smaller payload when they don't need this metadata.
* **Add Google VertexAI embedder** Adds VertexAI embeddings to support embedding via Google Vertex AI.

### Features

* **Chunking populates `.metadata.orig_elements` for each chunk.** This behavior allows the text and metadata of the elements combined to make each chunk to be accessed. This can be important for example to recover metadata such as `.coordinates` that cannot be consolidated across elements and so is dropped from chunks. This option is controlled by the `include_orig_elements` parameter to `partition_*()` or to the chunking functions. This option defaults to `True` so original-elements are preserved by default. This behavior is not yet supported via the REST APIs or SDKs but will be in a closely subsequent PR to other `unstructured` repositories. The original elements will also not serialize or deserialize yet; this will also be added in a closely subsequent PR.
* **Add Clarifai destination connector** Adds support for writing partitioned and chunked documents into Clarifai.

### Fixes

* **Fix `clean_pdfminer_inner_elements()` to remove only pdfminer (embedded) elements merged with inferred elements**. Previously, some embedded elements were removed even if they were not merged with inferred elements. Now, only embedded elements that are already merged with inferred elements are removed.
* **Clarify IAM Role Requirement for GCS Platform Connectors**. The GCS Source Connector requires Storage Object Viewer and GCS Destination Connector requires Storage Object Creator IAM roles.
* **Change table extraction defaults** Change table extraction defaults in favor of using `skip_infer_table_types` parameter and reflect these changes in documentation.
* **Fix OneDrive dates with inconsistent formatting** Adds logic to conditionally support dates returned by office365 that may vary in date formatting or may be a datetime rather than a string. See previous fix for SharePoint
* **Adds tracking for AstraDB** Adds tracking info so AstraDB can see what source called their api.
* **Support AWS Bedrock Embeddings in ingest CLI** The configs required to instantiate the bedrock embedding class are now exposed in the api and the version of boto being used meets the minimum requirement to introduce the bedrock runtime required to hit the service.
* **Change MongoDB redacting** Original redact secrets solution is causing issues in platform. This fix uses our standard logging redact solution.

## 0.12.6

### Enhancements

* **Improve ability to capture embedded links in `partition_pdf()` for `fast` strategy** Previously, a threshold value that affects the capture of embedded links was set to a fixed value by default. This allows users to specify the threshold value for better capturing.
* **Refactor `add_chunking_strategy` decorator to dispatch by name.** Add `chunk()` function to be used by the `add_chunking_strategy` decorator to dispatch chunking call based on a chunking-strategy name (that can be dynamic at runtime). This decouples chunking dispatch from only those chunkers known at "compile" time and enables runtime registration of custom chunkers.
* **Redefine `table_level_acc` metric for table evaluation.** `table_level_acc` now is an average of individual predicted table's accuracy. A predicted table's accuracy is defined as the sequence matching ratio between itself and its corresponding ground truth table.

### Features

* **Added Unstructured Platform Documentation** The Unstructured Platform is currently in beta. The documentation provides how-to guides for setting up workflow automation, job scheduling, and configuring source and destination connectors.

### Fixes

* **Partitioning raises on file-like object with `.name` not a local file path.** When partitioning a file using the `file=` argument, and `file` is a file-like object (e.g. io.BytesIO) having a `.name` attribute, and the value of `file.name` is not a valid path to a file present on the local filesystem, `FileNotFoundError` is raised. This prevents use of the `file.name` attribute for downstream purposes to, for example, describe the source of a document retrieved from a network location via HTTP.
* **Fix SharePoint dates with inconsistent formatting** Adds logic to conditionally support dates returned by office365 that may vary in date formatting or may be a datetime rather than a string.
* **Include warnings** about the potential risk of installing a version of `pandoc` which does not support RTF files + instructions that will help resolve that issue.
* **Incorporate the `install-pandoc` Makefile recipe** into relevant stages of CI workflow, ensuring it is a version that supports RTF input files.
* **Fix Google Drive source key** Allow passing string for source connector key.
* **Fix table structure evaluations calculations** Replaced special value `-1.0` with `np.nan` and corrected rows filtering of files metrics basing on that.
* **Fix Sharepoint-with-permissions test** Ignore permissions metadata, update test.
* **Fix table structure evaluations for edge case** Fixes the issue when the prediction does not contain any table - no longer errors in such case.

## 0.12.5

### Enhancements

### Features
* Add `date_from_file_object` parameter to partition. If True and if file is provided via `file` parameter it will cause partition to infer last modified date from `file`'s content. If False, last modified metadata will be `None`.

* **Header and footer detection for fast strategy** `partition_pdf` with `fast` strategy now
  detects elements that are in the top or bottom 5 percent of the page as headers and footers.
* **Add parent_element to overlapping case output** Adds parent_element to the output for `identify_overlapping_or_nesting_case` and `catch_overlapping_and_nested_bboxes` functions.
* **Add table structure evaluation** Adds a new function to evaluate the structure of a table and return a metric that represents the quality of the table structure. This function is used to evaluate the quality of the table structure and the table contents.
* **Add AstraDB destination connector** Adds support for writing embedded documents into an AstraDB vector database.
* **Add OctoAI embedder** Adds support for embeddings via OctoAI.

### Fixes

* **Fix passing list type parameters when calling unstructured API via `partition_via_api()`** Update `partition_via_api()` to convert all list type parameters to JSON formatted strings before calling the unstructured client SDK. This will support image block extraction via `partition_via_api()`.
* **Fix `check_connection` in opensearch, databricks, postgres, azure connectors**
* **Fix don't treat plain text files with double quotes as JSON** If a file can be deserialized as JSON but it deserializes as a string, treat it as plain text even though it's valid JSON.
* **Fix `check_connection` in opensearch, databricks, postgres, azure connectors**
* **Fix cluster of bugs in `partition_xlsx()` that dropped content.** Algorithm for detecting "subtables" within a worksheet dropped table elements for certain patterns of populated cells such as when a trailing single-cell row appeared in a contiguous block of populated cells.
* **Improved documentation**. Fixed broken links and improved readability on `Key Concepts` page.
* **Rename `OpenAiEmbeddingConfig` to `OpenAIEmbeddingConfig`.**
* **Fix partition_json() doesn't chunk.** The `@add_chunking_strategy` decorator was missing from `partition_json()` such that pre-partitioned documents serialized to JSON did not chunk when a chunking-strategy was specified.


## 0.12.4

### Enhancements

* **Apply New Version of `black` formatting** The `black` library recently introduced a new major version that introduces new formatting conventions. This change brings code in the `unstructured` repo into compliance with the new conventions.
* **Move ingest imports to local scopes** Moved ingest dependencies into local scopes to be able to import ingest connector classes without the need of installing imported external dependencies. This allows lightweight use of the classes (not the instances. to use the instances as intended you'll still need the dependencies).
* **Add support for `.p7s` files** `partition_email` can now process `.p7s` files. The signature for the signed message is extracted and added to metadata.
* **Fallback to valid content types for emails** If the user selected content type does not exist on the email message, `partition_email` now falls back to anoter valid content type if it's available.

### Features

* **Add .heic file partitioning** .heic image files were previously unsupported and are now supported though partition_image()
* **Add the ability to specify an alternate OCR** implementation by implementing an `OCRAgent` interface and specify it using `OCR_AGENT` environment variable.
* **Add Vectara destination connector** Adds support for writing partitioned documents into a Vectara index.
* **Add ability to detect text in .docx inline shapes** extensions of docx partition, extracts text from inline shapes and includes them in paragraph's text

### Fixes

* **Fix `partition_pdf()` not working when using chipper model with `file`**
* **Handle common incorrect arguments for `languages` and `ocr_languages`** Users are regularly receiving errors on the API because they are defining `ocr_languages` or `languages` with additional quotationmarks, brackets, and similar mistakes. This update handles common incorrect arguments and raises an appropriate warning.
* **Default `hi_res_model_name` now relies on `unstructured-inference`** When no explicit `hi_res_model_name` is passed into `partition` or `partition_pdf_or_image` the default model is picked by `unstructured-inference`'s settings or os env variable `UNSTRUCTURED_HI_RES_MODEL_NAME`; it now returns the same model name regardless of `infer_table_structure`'s value; this function will be deprecated in the future and the default model name will simply rely on `unstructured-inference` and will not consider os env in a future release.
* **Fix remove Vectara requirements from setup.py - there are no dependencies**
* **Add missing dependency files to package manifest**. Updates the file path for the ingest
  dependencies and adds missing extra dependencies.
* **Fix remove Vectara requirements from setup.py - there are no dependencies **
* **Add title to Vectara upload - was not separated out from initial connector **
* **Fix change OpenSearch port to fix potential conflict with Elasticsearch in ingest test **


## 0.12.3

### Enhancements

* **Driver for MongoDB connector.** Adds a driver with `unstructured` version information to the
  MongoDB connector.

### Features

* **Add Databricks Volumes destination connector** Databricks Volumes connector added to ingest CLI.  Users may now use `unstructured-ingest` to write partitioned data to a Databricks Volumes storage service.

### Fixes

* **Fix support for different Chipper versions and prevent running PDFMiner with Chipper**
* **Treat YAML files as text.** Adds YAML MIME types to the file detection code and treats those
  files as text.
* **Fix FSSpec destination connectors check_connection.** FSSpec destination connectors did not use `check_connection`. There was an error when trying to `ls` destination directory - it may not exist at the moment of connector creation. Now `check_connection` calls `ls` on bucket root and this method is called on `initialize` of destination connector.
* **Fix databricks-volumes extra location.** `setup.py` is currently pointing to the wrong location for the databricks-volumes extra requirements. This results in errors when trying to build the wheel for unstructured. This change updates to point to the correct path.
* **Fix uploading None values to Chroma and Pinecone.** Removes keys with None values with Pinecone and Chroma destinations. Pins Pinecone dependency
* **Update documentation.** (i) best practice for table extration by using 'skip_infer_table_types' param, instead of 'pdf_infer_table_structure', and (ii) fixed CSS, RST issues and typo in the documentation.
* **Fix postgres storage of link_texts.** Formatting of link_texts was breaking metadata storage.

## 0.12.2

### Enhancements

### Features

### Fixes

* **Fix index error in table processing.** Bumps the `unstructured-inference` version to address and
  index error that occurs on some tables in the table transformer object.

## 0.12.1

### Enhancements

* **Allow setting image block crop padding parameter** In certain circumstances, adjusting the image block crop padding can improve image block extraction by preventing extracted image blocks from being clipped.
* **Add suport for bitmap images in `partition_image`** Adds support for `.bmp` files in
  `partition`, `partition_image`, and `detect_filetype`.
* **Keep all image elements when using "hi_res" strategy** Previously, `Image` elements with small chunks of text were ignored unless the image block extraction parameters (`extract_images_in_pdf` or `extract_image_block_types`) were specified. Now, all image elements are kept regardless of whether the image block extraction parameters are specified.
* **Add filetype detection for `.wav` files.** Add filetpye detection for `.wav` files.
* **Add "basic" chunking strategy.** Add baseline chunking strategy that includes all shared chunking behaviors without breaking chunks on section or page boundaries.
* **Add overlap option for chunking.** Add option to overlap chunks. Intra-chunk and inter-chunk overlap are requested separately. Intra-chunk overlap is applied only to the second and later chunks formed by text-splitting an oversized chunk. Inter-chunk overlap may also be specified; this applies overlap between "normal" (not-oversized) chunks.
* **Salesforce connector accepts private key path or value.** Salesforce parameter `private-key-file` has been renamed to `private-key`. Private key can be provided as path to file or file contents.
* **Update documentation**: (i) added verbiage about the free API cap limit, (ii) added deprecation warning on ``Staging`` bricks in favor of ``Destination Connectors``, (iii) added warning and code examples to use the SaaS API Endpoints using CLI-vs-SDKs, (iv) fixed example pages formatting, (v) added deprecation on ``model_name`` in favor of ``hi_res_model_name``, (vi) added ``extract_images_in_pdf`` usage in ``partition_pdf`` section, (vii) reorganize and improve the documentation introduction section, and (viii) added PDF table extraction best practices.
* **Add "basic" chunking to ingest CLI.** Add options to ingest CLI allowing access to the new "basic" chunking strategy and overlap options.
* **Make Elasticsearch Destination connector arguments optional.** Elasticsearch Destination connector write settings are made optional and will rely on default values when not specified.
* **Normalize Salesforce artifact names.** Introduced file naming pattern present in other connectors to Salesforce connector.
* **Install Kapa AI chatbot.** Added Kapa.ai website widget on the documentation.

### Features
* **MongoDB Source Connector.** New source connector added to all CLI ingest commands to support downloading/partitioning files from MongoDB.
* **Add OpenSearch source and destination connectors.** OpenSearch, a fork of Elasticsearch, is a popular storage solution for various functionality such as search, or providing intermediary caches within data pipelines. Feature: Added OpenSearch source connector to support downloading/partitioning files. Added OpenSearch destination connector to be able to ingest documents from any supported source, embed them and write the embeddings / documents into OpenSearch.

### Fixes

* **Fix GCS connector converting JSON to string with single quotes.** FSSpec serialization caused conversion of JSON token to string with single quotes. GCS requires token in form of dict so this format is now assured.
* **Pin version of unstructured-client** Set minimum version of unstructured-client to avoid raising a TypeError when passing `api_key_auth` to `UnstructuredClient`
* **Fix the serialization of the Pinecone destination connector.** Presence of the PineconeIndex object breaks serialization due to TypeError: cannot pickle '_thread.lock' object. This removes that object before serialization.
* **Fix the serialization of the Elasticsearch destination connector.** Presence of the _client object breaks serialization due to TypeError: cannot pickle '_thread.lock' object. This removes that object before serialization.
* **Fix the serialization of the Postgres destination connector.** Presence of the _client object breaks serialization due to TypeError: cannot pickle '_thread.lock' object. This removes that object before serialization.
* **Fix documentation and sample code for Chroma.** Was pointing to wrong examples..
* **Fix flatten_dict to be able to flatten tuples inside dicts** Update flatten_dict function to support flattening tuples inside dicts. This is necessary for objects like Coordinates, when the object is not written to the disk, therefore not being converted to a list before getting flattened (still being a tuple).
* **Fix the serialization of the Chroma destination connector.** Presence of the ChromaCollection object breaks serialization due to TypeError: cannot pickle 'module' object. This removes that object before serialization.
* **Fix fsspec connectors returning version as integer.** Connector data source versions should always be string values, however we were using the integer checksum value for the version for fsspec connectors. This casts that value to a string.

## 0.12.0

### Enhancements

* **Drop support for python3.8** All dependencies are now built off of the minimum version of python being `3.10`

## 0.11.9

### Enhancements

* **Rename kwargs related to extracting image blocks** Rename the kwargs related to extracting image blocks for consistency and API usage.

### Features

* **Add PostgreSQL/SQLite destination connector** PostgreSQL and SQLite connector added to ingest CLI.  Users may now use `unstructured-ingest` to write partitioned data to a PostgreSQL or SQLite database. And write embeddings to PostgreSQL pgvector database.

### Fixes

* **Handle users providing fully spelled out languages** Occasionally some users are defining the `languages` param as a fully spelled out language instead of a language code. This adds a dictionary for common languages so those small mistakes are caught and silently fixed.
* **Fix unequal row-length in HTMLTable.text_as_html.** Fixes to other aspects of partition_html() in v0.11 allowed unequal cell-counts in table rows. Make the cells in each row correspond 1:1 with cells in the original table row. This fix also removes "noise" cells resulting from HTML-formatting whitespace and eliminates the "column-shifting" of cells that previously resulted from noise-cells.
* **Fix MongoDB connector URI password redaction.** MongoDB documentation states that characters `$ : / ? # [ ] @` must be percent encoded. URIs with password containing such special character were not redacted.

## 0.11.8

### Enhancements

* **Add SaaS API User Guide.** This documentation serves as a guide for Unstructured SaaS API users to register, receive an API key and URL, and manage your account and billing information.
* **Add inter-chunk overlap capability.** Implement overlap between chunks. This applies to all chunks prior to any text-splitting of oversized chunks so is a distinct behavior; overlap at text-splits of oversized chunks is independent of inter-chunk overlap (distinct chunk boundaries) and can be requested separately. Note this capability is not yet available from the API but will shortly be made accessible using a new `overlap_all` kwarg on partition functions.

### Features

### Fixes

## 0.11.7

### Enhancements

* **Add intra-chunk overlap capability.** Implement overlap for split-chunks where text-splitting is used to divide an oversized chunk into two or more chunks that fit in the chunking window. Note this capability is not yet available from the API but will shortly be made accessible using a new `overlap` kwarg on partition functions.
* **Update encoders to leverage dataclasses** All encoders now follow a class approach which get annotated with the dataclass decorator. Similar to the connectors, it uses a nested dataclass for the configs required to configure a client as well as a field/property approach to cache the client. This makes sure any variable associated with the class exists as a dataclass field.

### Features

* **Add Qdrant destination connector.** Adds support for writing documents and embeddings into a Qdrant collection.
* **Store base64 encoded image data in metadata fields.** Rather than saving to file, stores base64 encoded data of the image bytes and the mimetype for the image in metadata fields: `image_base64` and `image_mime_type` (if that is what the user specifies by some other param like `pdf_extract_to_payload`). This would allow the API to have parity with the library.

### Fixes

* **Fix table structure metric script** Update the call to table agent to now provide OCR tokens as required
* **Fix element extraction not working when using "auto" strategy for pdf and image** If element extraction is specified, the "auto" strategy falls back to the "hi_res" strategy.
* **Fix a bug passing a custom url to `partition_via_api`** Users that self host the api were not able to pass their custom url to `partition_via_api`.

## 0.11.6

### Enhancements

* **Update the layout analysis script.** The previous script only supported annotating `final` elements. The updated script also supports annotating `inferred` and `extracted` elements.
* **AWS Marketplace API documentation**: Added the user guide, including setting up VPC and CloudFormation, to deploy Unstructured API on AWS platform.
* **Azure Marketplace API documentation**: Improved the user guide to deploy Azure Marketplace API by adding references to Azure documentation.
* **Integration documentation**: Updated URLs for the `staging_for` bricks

### Features

* **Partition emails with base64-encoded text.** Automatically handles and decodes base64 encoded text in emails with content type `text/plain` and `text/html`.
* **Add Chroma destination connector** Chroma database connector added to ingest CLI.  Users may now use `unstructured-ingest` to write partitioned/embedded data to a Chroma vector database.
* **Add Elasticsearch destination connector.** Problem: After ingesting data from a source, users might want to move their data into a destination. Elasticsearch is a popular storage solution for various functionality such as search, or providing intermediary caches within data pipelines. Feature: Added Elasticsearch destination connector to be able to ingest documents from any supported source, embed them and write the embeddings / documents into Elasticsearch.

### Fixes

* **Enable --fields argument omission for elasticsearch connector** Solves two bugs where removing the optional parameter --fields broke the connector due to an integer processing error and using an elasticsearch config for a destination connector resulted in a serialization issue when optional parameter --fields was not provided.
* **Add hi_res_model_name** Adds kwarg to relevant functions and add comments that model_name is to be deprecated.

## 0.11.5

### Enhancements

### Features

### Fixes

* **Fix `partition_pdf()` and `partition_image()` importation issue.** Reorganize `pdf.py` and `image.py` modules to be consistent with other types of document import code.

## 0.11.4

### Enhancements

* **Refactor image extraction code.** The image extraction code is moved from `unstructured-inference` to `unstructured`.
* **Refactor pdfminer code.** The pdfminer code is moved from `unstructured-inference` to `unstructured`.
* **Improve handling of auth data for fsspec connectors.** Leverage an extension of the dataclass paradigm to support a `sensitive` annotation for fields related to auth (i.e. passwords, tokens). Refactor all fsspec connectors to use explicit access configs rather than a generic dictionary.
* **Add glob support for fsspec connectors** Similar to the glob support in the ingest local source connector, similar filters are now enabled on all fsspec based source connectors to limit files being partitioned.
* Define a constant for the splitter "+" used in tesseract ocr languages.

### Features

* **Save tables in PDF's separately as images.** The "table" elements are saved as `table-<pageN>-<tableN>.jpg`. This filename is presented in the `image_path` metadata field for the Table element. The default would be to not do this.
* **Add Weaviate destination connector** Weaviate connector added to ingest CLI.  Users may now use `unstructured-ingest` to write partitioned data from over 20 data sources (so far) to a Weaviate object collection.
* **Sftp Source Connector.** New source connector added to support downloading/partitioning files from Sftp.

### Fixes

* **Fix pdf `hi_res` partitioning failure when pdfminer fails.** Implemented logic to fall back to the "inferred_layout + OCR" if pdfminer fails in the `hi_res` strategy.
* **Fix a bug where image can be scaled too large for tesseract** Adds a limit to prevent auto-scaling an image beyond the maximum size `tesseract` can handle for ocr layout detection
* **Update partition_csv to handle different delimiters** CSV files containing both non-comma delimiters and commas in the data were throwing an error in Pandas. `partition_csv` now identifies the correct delimiter before the file is processed.
* **partition returning cid code in `hi_res`** occasionally pdfminer can fail to decode the text in an pdf file and return cid code as text. Now when this happens the text from OCR is used.

## 0.11.2

### Enhancements

* **Updated Documentation**: (i) Added examples, and (ii) API Documentation, including Usage, SDKs, Azure Marketplace, and parameters and validation errors.

### Features

* * **Add Pinecone destination connector.** Problem: After ingesting data from a source, users might want to produce embeddings for their data and write these into a vector DB. Pinecone is an option among these vector databases. Feature: Added Pinecone destination connector to be able to ingest documents from any supported source, embed them and write the embeddings / documents into Pinecone.

### Fixes

* **Process chunking parameter names in ingest correctly** Solves a bug where chunking parameters weren't being processed and used by ingest cli by renaming faulty parameter names and prepends; adds relevant parameters to ingest pinecone test to verify that the parameters are functional.

## 0.11.1

### Enhancements

* **Use `pikepdf` to repair invalid PDF structure** for PDFminer when we see error `PSSyntaxError` when PDFminer opens the document and creates the PDFminer pages object or processes a single PDF page.
* **Batch Source Connector support** For instances where it is more optimal to read content from a source connector in batches, a new batch ingest doc is added which created multiple ingest docs after reading them in in batches per process.

### Features

* **Staging Brick for Coco Format** Staging brick which converts a list of Elements into Coco Format.
* **Adds HubSpot connector** Adds connector to retrieve call, communications, emails, notes, products and tickets from HubSpot

### Fixes

* **Do not extract text of `<style>` tags in HTML.** `<style>` tags containing CSS in invalid positions previously contributed to element text. Do not consider text node of a `<style>` element as textual content.
* **Fix DOCX merged table cell repeats cell text.** Only include text for a merged cell, not for each underlying cell spanned by the merge.
* **Fix tables not extracted from DOCX header/footers.** Headers and footers in DOCX documents skip tables defined in the header and commonly used for layout/alignment purposes. Extract text from tables as a string and include in the `Header` and `Footer` document elements.
* **Fix output filepath for fsspec-based source connectors.** Previously the base directory was being included in the output filepath unnecessarily.

## 0.11.0

### Enhancements

* **Add a class for the strategy constants.** Add a class `PartitionStrategy` for the strategy constants and use the constants to replace strategy strings.
* **Temporary Support for paddle language parameter.** User can specify default langage code for paddle with ENV `DEFAULT_PADDLE_LANG` before we have the language mapping for paddle.
* **Improve DOCX page-break fidelity.** Improve page-break fidelity such that a paragraph containing a page-break is split into two elements, one containing the text before the page-break and the other the text after. Emit the PageBreak element between these two and assign the correct page-number (n and n+1 respectively) to the two textual elements.

### Features

* **Add ad-hoc fields to `ElementMetadata` instance.** End-users can now add their own metadata fields simply by assigning to an element-metadata attribute-name of their choice, like `element.metadata.coefficient = 0.58`. These fields will round-trip through JSON and can be accessed with dotted notation.
* **MongoDB Destination Connector.** New destination connector added to all CLI ingest commands to support writing partitioned json output to mongodb.

### Fixes

* **Fix `TYPE_TO_TEXT_ELEMENT_MAP`.** Updated `Figure` mapping from `FigureCaption` to `Image`.
* **Handle errors when extracting PDF text** Certain pdfs throw unexpected errors when being opened by `pdfminer`, causing `partition_pdf()` to fail. We expect to be able to partition smoothly using an alternative strategy if text extraction doesn't work.  Added exception handling to handle unexpected errors when extracting pdf text and to help determine pdf strategy.
* **Fix `fast` strategy fall back to `ocr_only`** The `fast` strategy should not fall back to a more expensive strategy.
* **Remove default user ./ssh folder** The default notebook user during image build would create the known_hosts file with incorrect ownership, this is legacy and no longer needed so it was removed.
* **Include `languages` in metadata when partitioning `strategy=hi_res` or `fast`** User defined `languages` was previously used for text detection, but not included in the resulting element metadata for some strategies. `languages` will now be included in the metadata regardless of partition strategy for pdfs and images.
* **Handle a case where Paddle returns a list item in ocr_data as None** In partition, while parsing PaddleOCR data, it was assumed that PaddleOCR does not return None for any list item in ocr_data. Removed the assumption by skipping the text region whenever this happens.
* **Fix some pdfs returning `KeyError: 'N'`** Certain pdfs were throwing this error when being opened by pdfminer. Added a wrapper function for pdfminer that allows these documents to be partitioned.
* **Fix mis-splits on `Table` chunks.** Remedies repeated appearance of full `.text_as_html` on metadata of each `TableChunk` split from a `Table` element too large to fit in the chunking window.
* **Import tables_agent from inference** so that we don't have to initialize a global table agent in unstructured OCR again
* **Fix empty table is identified as bulleted-table.** A table with no text content was mistakenly identified as a bulleted-table and processed by the wrong branch of the initial HTML partitioner.
* **Fix partition_html() emits empty (no text) tables.** A table with cells nested below a `<thead>` or `<tfoot>` element was emitted as a table element having no text and unparseable HTML in `element.metadata.text_as_html`. Do not emit empty tables to the element stream.
* **Fix HTML `element.metadata.text_as_html` contains spurious <br> elements in invalid locations.** The HTML generated for the `text_as_html` metadata for HTML tables contained `<br>` elements invalid locations like between `<table>` and `<tr>`. Change the HTML generator such that these do not appear.
* **Fix HTML table cells enclosed in <thead> and <tfoot> elements are dropped.** HTML table cells nested in a `<thead>` or `<tfoot>` element were not detected and the text in those cells was omitted from the table element text and `.text_as_html`. Detect table rows regardless of the semantic tag they may be nested in.
* **Remove whitespace padding from `.text_as_html`.** `tabulate` inserts padding spaces to achieve visual alignment of columns in HTML tables it generates. Add our own HTML generator to do this simple job and omit that padding as well as newlines ("\n") used for human readability.
* **Fix local connector with absolute input path** When passed an absolute filepath for the input document path, the local connector incorrectly writes the output file to the input file directory. This fixes such that the output in this case is written to `output-dir/input-filename.json`

## 0.10.30

### Enhancements

* **Support nested DOCX tables.** In DOCX, like HTML, a table cell can itself contain a table. In this case, create nested HTML tables to reflect that structure and create a plain-text table with captures all the text in nested tables, formatting it as a reasonable facsimile of a table.
* **Add connection check to ingest connectors** Each source and destination connector now support a `check_connection()` method which makes sure a valid connection can be established with the source/destination given any authentication credentials in a lightweight request.

### Features

* **Add functionality to do a second OCR on cropped table images.** Changes to the values for scaling ENVs affect entire page OCR output(OCR regression) so we now do a second OCR for tables.
* **Adds ability to pass timeout for a request when partitioning via a `url`.** `partition` now accepts a new optional parameter `request_timeout` which if set will prevent any `requests.get` from hanging indefinitely and instead will raise a timeout error. This is useful when partitioning a url that may be slow to respond or may not respond at all.

### Fixes

* **Fix logic that determines pdf auto strategy.** Previously, `_determine_pdf_auto_strategy` returned `hi_res` strategy only if `infer_table_structure` was true. It now returns the `hi_res` strategy if either `infer_table_structure` or `extract_images_in_pdf` is true.
* **Fix invalid coordinates when parsing tesseract ocr data.** Previously, when parsing tesseract ocr data, the ocr data had invalid bboxes if zoom was set to `0`. A logical check is now added to avoid such error.
* **Fix ingest partition parameters not being passed to the api.** When using the --partition-by-api flag via unstructured-ingest, none of the partition arguments are forwarded, meaning that these options are disregarded. With this change, we now pass through all of the relevant partition arguments to the api. This allows a user to specify all of the same partition arguments they would locally and have them respected when specifying --partition-by-api.
* **Support tables in section-less DOCX.** Generalize solution for MS Chat Transcripts exported as DOCX by including tables in the partitioned output when present.
* **Support tables that contain only numbers when partitioning via `ocr_only`** Tables that contain only numbers are returned as floats in a pandas.DataFrame when the image is converted from `.image_to_data()`. An AttributeError was raised downstream when trying to `.strip()` the floats.
* **Improve DOCX page-break detection.** DOCX page breaks are reliably indicated by `w:lastRenderedPageBreak` elements present in the document XML. Page breaks are NOT reliably indicated by "hard" page-breaks inserted by the author and when present are redundant to a `w:lastRenderedPageBreak` element so cause over-counting if used. Use rendered page-breaks only.

## 0.10.29

### Enhancements

* **Adds include_header argument for partition_csv and partition_tsv** Now supports retaining header rows in CSV and TSV documents element partitioning.
* **Add retry logic for all source connectors** All http calls being made by the ingest source connectors have been isolated and wrapped by the `SourceConnectionNetworkError` custom error, which triggers the retry logic, if enabled, in the ingest pipeline.
* **Google Drive source connector supports credentials from memory** Originally, the connector expected a filepath to pull the credentials from when creating the client. This was expanded to support passing that information from memory as a dict if access to the file system might not be available.
* **Add support for generic partition configs in ingest cli** Along with the explicit partition options supported by the cli, an `additional_partition_args` arg was added to allow users to pass in any other arguments that should be added when calling partition(). This helps keep any changes to the input parameters of the partition() exposed in the CLI.
* **Map full output schema for table-based destination connectors** A full schema was introduced to map the type of all output content from the json partition output and mapped to a flattened table structure to leverage table-based destination connectors. The delta table destination connector was updated at the moment to take advantage of this.
* **Incorporate multiple embedding model options into ingest, add diff test embeddings** Problem: Ingest pipeline already supported embedding functionality, however users might want to use different types of embedding providers. Enhancement: Extend ingest pipeline so that users can specify and embed via a particular embedding provider from a range of options. Also adds a diff test to compare output from an embedding module with the expected output

### Features

* **Allow setting table crop parameter** In certain circumstances, adjusting the table crop padding may improve table.

### Fixes

* **Fixes `partition_text` to prevent empty elements** Adds a check to filter out empty bullets.
* **Handle empty string for `ocr_languages` with values for `languages`** Some API users ran into an issue with sending `languages` params because the API defaulted to also using an empty string for `ocr_languages`. This update handles situations where `languages` is defined and `ocr_languages` is an empty string.
* **Fix PDF tried to loop through None** Previously the PDF annotation extraction tried to loop through `annots` that resolved out as None. A logical check added to avoid such error.
* **Ingest session handler not being shared correctly** All ingest docs that leverage the session handler should only need to set it once per process. It was recreating it each time because the right values weren't being set nor available given how dataclasses work in python.
* **Ingest download-only fix.** Previously the download only flag was being checked after the doc factory pipeline step, which occurs before the files are actually downloaded by the source node. This check was moved after the source node to allow for the files to be downloaded first before exiting the pipeline.
* **Fix flaky chunk-metadata.** Prior implementation was sensitive to element order in the section resulting in metadata values sometimes being dropped. Also, not all metadata items can be consolidated across multiple elements (e.g. coordinates) and so are now dropped from consolidated metadata.
* **Fix tesseract error `Estimating resolution as X`** leaded by invalid language parameters input. Proceed with defalut language `eng` when `lang.py` fails to find valid language code for tesseract, so that we don't pass an empty string to tesseract CLI and raise an exception in downstream.

## 0.10.28

### Enhancements

* **Add table structure evaluation helpers** Adds functions to evaluate the similarity between predicted table structure and actual table structure.
* **Use `yolox` by default for table extraction when partitioning pdf/image** `yolox` model provides higher recall of the table regions than the quantized version and it is now the default element detection model when `infer_table_structure=True` for partitioning pdf/image files
* **Remove pdfminer elements from inside tables** Previously, when using `hi_res` some elements where extracted using pdfminer too, so we removed pdfminer from the tables pipeline to avoid duplicated elements.
* **Fsspec downstream connectors** New destination connector added to ingest CLI, users may now use `unstructured-ingest` to write to any of the following:
  * Azure
  * Box
  * Dropbox
  * Google Cloud Service

### Features

* **Update `ocr_only` strategy in `partition_pdf()`** Adds the functionality to get accurate coordinate data when partitioning PDFs and Images with the `ocr_only` strategy.

### Fixes
* **Fixed SharePoint permissions for the fetching to be opt-in** Problem: Sharepoint permissions were trying to be fetched even when no reletad cli params were provided, and this gave an error due to values for those keys not existing. Fix: Updated getting keys to be with .get() method and changed the "skip-check" to check individual cli params rather than checking the existance of a config object.

* **Fixes issue where tables from markdown documents were being treated as text** Problem: Tables from markdown documents were being treated as text, and not being extracted as tables. Solution: Enable the `tables` extension when instantiating the `python-markdown` object. Importance: This will allow users to extract structured data from tables in markdown documents.
* **Fix wrong logger for paddle info** Replace the logger from unstructured-inference with the logger from unstructured for paddle_ocr.py module.
* **Fix ingest pipeline to be able to use chunking and embedding together** Problem: When ingest pipeline was using chunking and embedding together, embedding outputs were empty and the outputs of chunking couldn't be re-read into memory and be forwarded to embeddings. Fix: Added CompositeElement type to TYPE_TO_TEXT_ELEMENT_MAP to be able to process CompositeElements with unstructured.staging.base.isd_to_elements
* **Fix unnecessary mid-text chunk-splitting.** The "pre-chunker" did not consider separator blank-line ("\n\n") length when grouping elements for a single chunk. As a result, sections were frequently over-populated producing a over-sized chunk that required mid-text splitting.
* **Fix frequent dissociation of title from chunk.** The sectioning algorithm included the title of the next section with the prior section whenever it would fit, frequently producing association of a section title with the prior section and dissociating it from its actual section. Fix this by performing combination of whole sections only.
* **Fix PDF attempt to get dict value from string.** Fixes a rare edge case that prevented some PDF's from being partitioned. The `get_uris_from_annots` function tried to access the dictionary value of a string instance variable. Assign `None` to the annotation variable if the instance type is not dictionary to avoid the erroneous attempt.

## 0.10.27

### Enhancements

* **Leverage dict to share content across ingest pipeline** To share the ingest doc content across steps in the ingest pipeline, this was updated to use a multiprocessing-safe dictionary so changes get persisted and each step has the option to modify the ingest docs in place.

### Features

### Fixes

* **Removed `ebooklib` as a dependency** `ebooklib` is licensed under AGPL3, which is incompatible with the Apache 2.0 license. Thus it is being removed.
* **Caching fixes in ingest pipeline** Previously, steps like the source node were not leveraging parameters such as `re_download` to dictate if files should be forced to redownload rather than use what might already exist locally.

## 0.10.26

### Enhancements

* **Add text CCT CI evaluation workflow** Adds cct text extraction evaluation metrics to the current ingest workflow to measure the performance of each file extracted as well as aggregated-level performance.

### Features

* **Functionality to catch and classify overlapping/nested elements** Method to identify overlapping-bboxes cases within detected elements in a document. It returns two values: a boolean defining if there are overlapping elements present, and a list reporting them with relevant metadata. The output includes information about the `overlapping_elements`, `overlapping_case`, `overlapping_percentage`, `largest_ngram_percentage`, `overlap_percentage_total`, `max_area`, `min_area`, and `total_area`.
* **Add Local connector source metadata** python's os module used to pull stats from local file when processing via the local connector and populates fields such as last modified time, created time.

### Fixes

* **Fixes elements partitioned from an image file missing certain metadata** Metadata for image files, like file type, was being handled differently from other file types. This caused a bug where other metadata, like the file name, was being missed. This change brought metadata handling for image files to be more in line with the handling for other file types so that file name and other metadata fields are being captured.
* **Adds `typing-extensions` as an explicit dependency** This package is an implicit dependency, but the module is being imported directly in `unstructured.documents.elements` so the dependency should be explicit in case changes in other dependencies lead to `typing-extensions` being dropped as a dependency.
* **Stop passing `extract_tables` to `unstructured-inference` since it is now supported in `unstructured` instead** Table extraction previously occurred in `unstructured-inference`, but that logic, except for the table model itself, is now a part of the `unstructured` library. Thus the parameter triggering table extraction is no longer passed to the `unstructured-inference` package. Also noted the table output regression for PDF files.
* **Fix a bug in Table partitioning** Previously the `skip_infer_table_types` variable used in `partition` was not being passed down to specific file partitioners. Now you can utilize the `skip_infer_table_types` list variable when calling `partition` to specify the filetypes for which you want to skip table extraction, or the `infer_table_structure` boolean variable on the file specific partitioning function.
* **Fix partition docx without sections** Some docx files, like those from teams output, do not contain sections and it would produce no results because the code assumes all components are in sections. Now if no sections is detected from a document we iterate through the paragraphs and return contents found in the paragraphs.
* **Fix out-of-order sequencing of split chunks.** Fixes behavior where "split" chunks were inserted at the beginning of the chunk sequence. This would produce a chunk sequence like [5a, 5b, 3a, 3b, 1, 2, 4] when sections 3 and 5 exceeded `max_characters`.
* **Deserialization of ingest docs fixed** When ingest docs are being deserialized as part of the ingest pipeline process (cli), there were certain fields that weren't getting persisted (metadata and date processed). The from_dict method was updated to take these into account and a unit test added to check.
* **Map source cli command configs when destination set** Due to how the source connector is dynamically called when the destination connector is set via the CLI, the configs were being set incorrectoy, causing the source connector to break. The configs were fixed and updated to take into account Fsspec-specific connectors.

## 0.10.25

### Enhancements

* **Duplicate CLI param check** Given that many of the options associated with the `Click` based cli ingest commands are added dynamically from a number of configs, a check was incorporated to make sure there were no duplicate entries to prevent new configs from overwriting already added options.
* **Ingest CLI refactor for better code reuse** Much of the ingest cli code can be templated and was a copy-paste across files, adding potential risk. Code was refactored to use a base class which had much of the shared code templated.

### Features

* **Table OCR refactor** support Table OCR with pre-computed OCR data to ensure we only do one OCR for entrie document. User can specify
ocr agent tesseract/paddle in environment variable `OCR_AGENT` for OCRing the entire document.
* **Adds accuracy function** The accuracy scoring was originally an option under `calculate_edit_distance`. For easy function call, it is now a wrapper around the original function that calls edit_distance and return as "score".
* **Adds HuggingFaceEmbeddingEncoder** The HuggingFace Embedding Encoder uses a local embedding model as opposed to using an API.
* **Add AWS bedrock embedding connector** `unstructured.embed.bedrock` now provides a connector to use AWS bedrock's `titan-embed-text` model to generate embeddings for elements. This features requires valid AWS bedrock setup and an internet connectionto run.

### Fixes

* **Import PDFResourceManager more directly** We were importing `PDFResourceManager` from `pdfminer.converter` which was causing an error for some users. We changed to import from the actual location of `PDFResourceManager`, which is `pdfminer.pdfinterp`.
* **Fix language detection of elements with empty strings** This resolves a warning message that was raised by `langdetect` if the language was attempted to be detected on an empty string. Language detection is now skipped for empty strings.
* **Fix chunks breaking on regex-metadata matches.** Fixes "over-chunking" when `regex_metadata` was used, where every element that contained a regex-match would start a new chunk.
* **Fix regex-metadata match offsets not adjusted within chunk.** Fixes incorrect regex-metadata match start/stop offset in chunks where multiple elements are combined.
* **Map source cli command configs when destination set** Due to how the source connector is dynamically called when the destination connector is set via the CLI, the configs were being set incorrectoy, causing the source connector to break. The configs were fixed and updated to take into account Fsspec-specific connectors.
* **Fix metrics folder not discoverable** Fixes issue where unstructured/metrics folder is not discoverable on PyPI by adding an `__init__.py` file under the folder.
* **Fix a bug when `parition_pdf` get `model_name=None`** In API usage the `model_name` value is `None` and the `cast` function in `partition_pdf` would return `None` and lead to attribution error. Now we use `str` function to explicit convert the content to string so it is garanteed to have `starts_with` and other string functions as attributes
* **Fix html partition fail on tables without `tbody` tag** HTML tables may sometimes just contain headers without body (`tbody` tag)

## 0.10.24

### Enhancements

* **Improve natural reading order** Some `OCR` elements with only spaces in the text have full-page width in the bounding box, which causes the `xycut` sorting to not work as expected. Now the logic to parse OCR results removes any elements with only spaces (more than one space).
* **Ingest compression utilities and fsspec connector support** Generic utility code added to handle files that get pulled from a source connector that are either tar or zip compressed and uncompress them locally. This is then processed using a local source connector. Currently this functionality has been incorporated into the fsspec connector and all those inheriting from it (currently: Azure Blob Storage, Google Cloud Storage, S3, Box, and Dropbox).
* **Ingest destination connectors support for writing raw list of elements** Along with the default write method used in the ingest pipeline to write the json content associated with the ingest docs, each destination connector can now also write a raw list of elements to the desired downstream location without having an ingest doc associated with it.

### Features

* **Adds element type percent match function** In order to evaluate the element type extracted, we add a function that calculates the matched percentage between two frequency dictionary.

### Fixes

* **Fix paddle model file not discoverable** Fixes issue where ocr_models/paddle_ocr.py file is not discoverable on PyPI by adding
an `__init__.py` file under the folder.
* **Chipper v2 Fixes** Includes fix for a memory leak and rare last-element bbox fix. (unstructured-inference==0.7.7)
* **Fix image resizing issue** Includes fix related to resizing images in the tables pipeline. (unstructured-inference==0.7.6)

## 0.10.23

### Enhancements

* **Add functionality to limit precision when serializing to json** Precision for `points` is limited to 1 decimal point if coordinates["system"] == "PixelSpace" (otherwise 2 decimal points?). Precision for `detection_class_prob` is limited to 5 decimal points.
* **Fix csv file detection logic when mime-type is text/plain** Previously the logic to detect csv file type was considering only first row's comma count comparing with the header_row comma count and both the rows being same line the result was always true, Now the logic is changed to consider the comma's count for all the lines except first line and compare with header_row comma count.
* **Improved inference speed for Chipper V2** API requests with 'hi_res_model_name=chipper' now have ~2-3x faster responses.

### Features

### Fixes

* **Cleans up temporary files after conversion** Previously a file conversion utility was leaving temporary files behind on the filesystem without removing them when no longer needed. This fix helps prevent an accumulation of temporary files taking up excessive disk space.
* **Fixes `under_non_alpha_ratio` dividing by zero** Although this function guarded against a specific cause of division by zero, there were edge cases slipping through like strings with only whitespace. This update more generally prevents the function from performing a division by zero.
* **Fix languages default** Previously the default language was being set to English when elements didn't have text or if langdetect could not detect the language. It now defaults to None so there is not misleading information about the language detected.
* **Fixes recursion limit error that was being raised when partitioning Excel documents of a certain size** Previously we used a recursive method to find subtables within an excel sheet. However this would run afoul of Python's recursion depth limit when there was a contiguous block of more than 1000 cells within a sheet. This function has been updated to use the NetworkX library which avoids Python recursion issues.

## 0.10.22

### Enhancements

* **bump `unstructured-inference` to `0.7.3`** The updated version of `unstructured-inference` supports a new version of the Chipper model, as well as a cleaner schema for its output classes. Support is included for new inference features such as hierarchy and ordering.
* **Expose skip_infer_table_types in ingest CLI.** For each connector a new `--skip-infer-table-types` parameter was added to map to the `skip_infer_table_types` partition argument. This gives more granular control to unstructured-ingest users, allowing them to specify the file types for which we should attempt table extraction.
* **Add flag to ingest CLI to raise error if any single doc fails in pipeline** Currently if a single doc fails in the pipeline, the whole thing halts due to the error. This flag defaults to log an error but continue with the docs it can.
* **Emit hyperlink metadata for DOCX file-type.** DOCX partitioner now adds `metadata.links`, `metadata.link_texts` and `metadata.link_urls` for elements that contain a hyperlink that points to an external resource. So-called "jump" links pointing to document internal locations (such as those found in a table-of-contents "jumping" to a chapter or section) are excluded.

### Features

* **Add `elements_to_text` as a staging helper function** In order to get a single clean text output from unstructured for metric calculations, automate the process of extracting text from elements using this function.
* **Adds permissions(RBAC) data ingestion functionality for the Sharepoint connector.** Problem: Role based access control is an important component in many data storage systems. Users may need to pass permissions (RBAC) data to downstream systems when ingesting data. Feature: Added permissions data ingestion functionality to the Sharepoint connector.

### Fixes

* **Fixes PDF list parsing creating duplicate list items** Previously a bug in PDF list item parsing caused removal of other elements and duplication of the list item
* **Fixes duplicated elements** Fixes issue where elements are duplicated when embeddings are generated. This will allow users to generate embeddings for their list of Elements without duplicating/breaking the orginal content.
* **Fixes failure when flagging for embeddings through unstructured-ingest** Currently adding the embedding parameter to any connector results in a failure on the copy stage. This is resolves the issue by adding the IngestDoc to the context map in the embedding node's `run` method. This allows users to specify that connectors fetch embeddings without failure.
* **Fix ingest pipeline reformat nodes not discoverable** Fixes issue where  reformat nodes raise ModuleNotFoundError on import. This was due to the directory was missing `__init__.py` in order to make it discoverable.
* **Fix default language in ingest CLI** Previously the default was being set to english which injected potentially incorrect information to downstream language detection libraries. By setting the default to None allows those libraries to better detect what language the text is in the doc being processed.

## 0.10.21

* **Adds Scarf analytics**.

## 0.10.20

### Enhancements

* **Add document level language detection functionality.** Adds the "auto" default for the languages param to all partitioners. The primary language present in the document is detected using the `langdetect` package. Additional param `detect_language_per_element` is also added for partitioners that return multiple elements. Defaults to `False`.
* **Refactor OCR code** The OCR code for entire page is moved from unstructured-inference to unstructured. On top of continuing support for OCR language parameter, we also support two OCR processing modes, "entire_page" or "individual_blocks".
* **Align to top left when shrinking bounding boxes for `xy-cut` sorting:** Update `shrink_bbox()` to keep top left rather than center.
* **Add visualization script to annotate elements** This script is often used to analyze/visualize elements with coordinates (e.g. partition_pdf()).
* **Adds data source properties to the Jira, Github and Gitlab connectors** These properties (date_created, date_modified, version, source_url, record_locator) are written to element metadata during ingest, mapping elements to information about the document source from which they derive. This functionality enables downstream applications to reveal source document applications, e.g. a link to a GDrive doc, Salesforce record, etc.
* **Improve title detection in pptx documents** The default title textboxes on a pptx slide are now categorized as titles.
* **Improve hierarchy detection in pptx documents** List items, and other slide text are properly nested under the slide title. This will enable better chunking of pptx documents.
* **Refactor of the ingest cli workflow** The refactored approach uses a dynamically set pipeline with a snapshot along each step to save progress and accommodate continuation from a snapshot if an error occurs. This also allows the pipeline to dynamically assign any number of steps to modify the partitioned content before it gets written to a destination.
* **Applies `max_characters=<n>` argument to all element types in `add_chunking_strategy` decorator** Previously this argument was only utilized in chunking Table elements and now applies to all partitioned elements if `add_chunking_strategy` decorator is utilized, further preparing the elements for downstream processing.
* **Add common retry strategy utilities for unstructured-ingest** Dynamic retry strategy with exponential backoff added to Notion source connector.
*
### Features

* **Adds `bag_of_words` and `percent_missing_text` functions** In order to count the word frequencies in two input texts and calculate the percentage of text missing relative to the source document.
* **Adds `edit_distance` calculation metrics** In order to benchmark the cleaned, extracted text with unstructured, `edit_distance` (`Levenshtein distance`) is included.
* **Adds detection_origin field to metadata** Problem: Currently isn't an easy way to find out how an element was created. With this change that information is added. Importance: With this information the developers and users are now able to know how an element was created to make decisions on how to use it. In order tu use this feature
setting UNSTRUCTURED_INCLUDE_DEBUG_METADATA=true is needed.
* **Adds a function that calculates frequency of the element type and its depth** To capture the accuracy of element type extraction, this function counts the occurrences of each unique element type with its depth for use in element metrics.

### Fixes

* **Fix zero division error in annotation bbox size** This fixes the bug where we find annotation bboxes realted to an element that need to divide the intersection size between annotation bbox and element bbox by the size of the annotation bbox
* **Fix prevent metadata module from importing dependencies from unnecessary modules** Problem: The `metadata` module had several top level imports that were only used in and applicable to code related to specific document types, while there were many general-purpose functions. As a result, general-purpose functions couldn't be used without unnecessary dependencies being installed. Fix: moved 3rd party dependency top level imports to inside the functions in which they are used and applied a decorator to check that the dependency is installed and emit a helpful error message if not.
* **Fixes category_depth None value for Title elements** Problem: `Title` elements from `chipper` get `category_depth`= None even when `Headline` and/or `Subheadline` elements are present in the same page. Fix: all `Title` elements with `category_depth` = None should be set to have a depth of 0 instead iff there are `Headline` and/or `Subheadline` element-types present. Importance: `Title` elements should be equivalent html `H1` when nested headings are present; otherwise, `category_depth` metadata can result ambiguous within elements in a page.
* **Tweak `xy-cut` ordering output to be more column friendly** This results in the order of elements more closely reflecting natural reading order which benefits downstream applications. While element ordering from `xy-cut` is usually mostly correct when ordering multi-column documents, sometimes elements from a RHS column will appear before elements in a LHS column. Fix: add swapped `xy-cut` ordering by sorting by X coordinate first and then Y coordinate.
* **Fixes badly initialized Formula** Problem: YoloX contain new types of elements, when loading a document that contain formulas a new element of that class
should be generated, however the Formula class inherits from Element instead of Text. After this change the element is correctly created with the correct class
allowing the document to be loaded. Fix: Change parent class for Formula to Text. Importance: Crucial to be able to load documents that contain formulas.
* **Fixes pdf uri error** An error was encountered when URI type of `GoToR` which refers to pdf resources outside of its own was detected since no condition catches such case. The code is fixing the issue by initialize URI before any condition check.


## 0.10.19

### Enhancements

* **Adds XLSX document level language detection** Enhancing on top of language detection functionality in previous release, we now support language detection within `.xlsx` file type at Element level.
* **bump `unstructured-inference` to `0.6.6`** The updated version of `unstructured-inference` makes table extraction in `hi_res` mode configurable to fine tune table extraction performance; it also improves element detection by adding a deduplication post processing step in the `hi_res` partitioning of pdfs and images.
* **Detect text in HTML Heading Tags as Titles** This will increase the accuracy of hierarchies in HTML documents and provide more accurate element categorization. If text is in an HTML heading tag and is not a list item, address, or narrative text, categorize it as a title.
* **Update python-based docs** Refactor docs to use the actual unstructured code rather than using the subprocess library to run the cli command itself.
* **Adds Table support for the `add_chunking_strategy` decorator to partition functions.** In addition to combining elements under Title elements, user's can now specify the `max_characters=<n>` argument to chunk Table elements into TableChunk elements with `text` and `text_as_html` of length <n> characters. This means partitioned Table results are ready for use in downstream applications without any post processing.
* **Expose endpoint url for s3 connectors** By allowing for the endpoint url to be explicitly overwritten, this allows for any non-AWS data providers supporting the s3 protocol to be supported (i.e. minio).

### Features

* **change default `hi_res` model for pdf/image partition to `yolox`** Now partitioning pdf/image using `hi_res` strategy utilizes `yolox_quantized` model isntead of `detectron2_onnx` model. This new default model has better recall for tables and produces more detailed categories for elements.
* **XLSX can now reads subtables within one sheet** Problem: Many .xlsx files are not created to be read as one full table per sheet. There are subtables, text and header along with more informations to extract from each sheet. Feature: This `partition_xlsx` now can reads subtable(s) within one .xlsx sheet, along with extracting other title and narrative texts. Importance: This enhance the power of .xlsx reading to not only one table per sheet, allowing user to capture more data tables from the file, if exists.
* **Update Documentation on Element Types and Metadata**: We have updated the documentation according to the latest element types and metadata. It includes the common and additional metadata provided by the Partitions and Connectors.

### Fixes

* **Fixes partition_pdf is_alnum reference bug** Problem: The `partition_pdf` when attempt to get bounding box from element experienced a reference before assignment error when the first object is not text extractable.  Fix: Switched to a flag when the condition is met. Importance: Crucial to be able to partition with pdf.
* **Fix various cases of HTML text missing after partition**
  Problem: Under certain circumstances, text immediately after some HTML tags will be misssing from partition result.
  Fix: Updated code to deal with these cases.
  Importance: This will ensure the correctness when partitioning HTML and Markdown documents.
* **Fixes chunking when `detection_class_prob` appears in Element metadata** Problem: when `detection_class_prob` appears in Element metadata, Elements will only be combined by chunk_by_title if they have the same `detection_class_prob` value (which is rare). This is unlikely a case we ever need to support and most often results in no chunking. Fix: `detection_class_prob` is included in the chunking list of metadata keys excluded for similarity comparison. Importance: This change allows `chunk_by_title` to operate as intended for documents which include `detection_class_prob` metadata in their Elements.

## 0.10.18

### Enhancements

* **Better detection of natural reading order in images and PDF's** The elements returned by partition better reflect natural reading order in some cases, particularly in complicated multi-column layouts, leading to better chunking and retrieval for downstream applications. Achieved by improving the `xy-cut` sorting to preprocess bboxes, shrinking all bounding boxes by 90% along x and y axes (still centered around the same center point), which allows projection lines to be drawn where not possible before if layout bboxes overlapped.
* **Improves `partition_xml` to be faster and more memory efficient when partitioning large XML files** The new behavior is to partition iteratively to prevent loading the entire XML tree into memory at once in most use cases.
* **Adds data source properties to SharePoint, Outlook, Onedrive, Reddit, Slack, DeltaTable connectors** These properties (date_created, date_modified, version, source_url, record_locator) are written to element metadata during ingest, mapping elements to information about the document source from which they derive. This functionality enables downstream applications to reveal source document applications, e.g. a link to a GDrive doc, Salesforce record, etc.
* **Add functionality to save embedded images in PDF's separately as images** This allows users to save embedded images in PDF's separately as images, given some directory path. The saved image path is written to the metadata for the Image element. Downstream applications may benefit by providing users with image links from relevant "hits."
* **Azure Cognite Search destination connector** New Azure Cognitive Search destination connector added to ingest CLI.  Users may now use `unstructured-ingest` to write partitioned data from over 20 data sources (so far) to an Azure Cognitive Search index.
* **Improves salesforce partitioning** Partitions Salesforce data as xlm instead of text for improved detail and flexibility. Partitions htmlbody instead of textbody for Salesforce emails. Importance: Allows all Salesforce fields to be ingested and gives Salesforce emails more detailed partitioning.
* **Add document level language detection functionality.** Introduces the "auto" default for the languages param, which then detects the languages present in the document using the `langdetect` package. Adds the document languages as ISO 639-3 codes to the element metadata. Implemented only for the partition_text function to start.
* **PPTX partitioner refactored in preparation for enhancement.** Behavior should be unchanged except that shapes enclosed in a group-shape are now included, as many levels deep as required (a group-shape can itself contain a group-shape).
* **Embeddings support for the SharePoint SourceConnector via unstructured-ingest CLI** The SharePoint connector can now optionally create embeddings from the elements it pulls out during partition and upload those embeddings to Azure Cognitive Search index.
* **Improves hierarchy from docx files by leveraging natural hierarchies built into docx documents**  Hierarchy can now be detected from an indentation level for list bullets/numbers and by style name (e.g. Heading 1, List Bullet 2, List Number).
* **Chunking support for the SharePoint SourceConnector via unstructured-ingest CLI** The SharePoint connector can now optionally chunk the elements pulled out during partition via the chunking unstructured brick. This can be used as a stage before creating embeddings.

### Features

* **Adds `links` metadata in `partition_pdf` for `fast` strategy.** Problem: PDF files contain rich information and hyperlink that Unstructured did not captured earlier. Feature: `partition_pdf` now can capture embedded links within the file along with its associated text and page number. Importance: Providing depth in extracted elements give user a better understanding and richer context of documents. This also enables user to map to other elements within the document if the hyperlink is refered internally.
* **Adds the embedding module to be able to embed Elements** Problem: Many NLP applications require the ability to represent parts of documents in a semantic way. Until now, Unstructured did not have text embedding ability within the core library. Feature: This embedding module is able to track embeddings related data with a class, embed a list of elements, and return an updated list of Elements with the *embeddings* property. The module is also able to embed query strings. Importance: Ability to embed documents or parts of documents will enable users to make use of these semantic representations in different NLP applications, such as search, retrieval, and retrieval augmented generation.

### Fixes

* **Fixes a metadata source serialization bug** Problem: In unstructured elements, when loading an elements json file from the disk, the data_source attribute is assumed to be an instance of DataSourceMetadata and the code acts based on that. However the loader did not satisfy the assumption, and loaded it as a dict instead, causing an error. Fix: Added necessary code block to initialize a DataSourceMetadata object, also refactored DataSourceMetadata.from_dict() method to remove redundant code. Importance: Crucial to be able to load elements (which have data_source fields) from json files.
* **Fixes issue where unstructured-inference was not getting updated** Problem: unstructured-inference was not getting upgraded to the version to match unstructured release when doing a pip install.  Solution: using `pip install unstructured[all-docs]` it will now upgrade both unstructured and unstructured-inference. Importance: This will ensure that the inference library is always in sync with the unstructured library, otherwise users will be using outdated libraries which will likely lead to unintended behavior.
* **Fixes SharePoint connector failures if any document has an unsupported filetype** Problem: Currently the entire connector ingest run fails if a single IngestDoc has an unsupported filetype. This is because a ValueError is raised in the IngestDoc's `__post_init__`. Fix: Adds a try/catch when the IngestConnector runs get_ingest_docs such that the error is logged but all processable documents->IngestDocs are still instantiated and returned. Importance: Allows users to ingest SharePoint content even when some files with unsupported filetypes exist there.
* **Fixes Sharepoint connector server_path issue** Problem: Server path for the Sharepoint Ingest Doc was incorrectly formatted, causing issues while fetching pages from the remote source. Fix: changes formatting of remote file path before instantiating SharepointIngestDocs and appends a '/' while fetching pages from the remote source. Importance: Allows users to fetch pages from Sharepoint Sites.
* **Fixes Sphinx errors.** Fixes errors when running Sphinx `make html` and installs library to suppress warnings.
* **Fixes a metadata backwards compatibility error** Problem: When calling `partition_via_api`, the hosted api may return an element schema that's newer than the current `unstructured`. In this case, metadata fields were added which did not exist in the local `ElementMetadata` dataclass, and `__init__()` threw an error. Fix: remove nonexistent fields before instantiating in `ElementMetadata.from_json()`. Importance: Crucial to avoid breaking changes when adding fields.
* **Fixes issue with Discord connector when a channel returns `None`** Problem: Getting the `jump_url` from a nonexistent Discord `channel` fails. Fix: property `jump_url` is now retrieved within the same context as the messages from the channel. Importance: Avoids cascading issues when the connector fails to fetch information about a Discord channel.
* **Fixes occasionally SIGABTR when writing table with `deltalake` on Linux** Problem: occasionally on Linux ingest can throw a `SIGABTR` when writing `deltalake` table even though the table was written correctly. Fix: put the writing function into a `Process` to ensure its execution to the fullest extent before returning to the main process. Importance: Improves stability of connectors using `deltalake`
* **Fixes badly initialized Formula** Problem: YoloX contain new types of elements, when loading a document that contain formulas a new element of that class should be generated, however the Formula class inherits from Element instead of Text. After this change the element is correctly created with the correct class allowing the document to be loaded. Fix: Change parent class for Formula to Text. Importance: Crucial to be able to load documents that contain formulas.

## 0.10.16

### Enhancements

* **Adds data source properties to Airtable, Confluence, Discord, Elasticsearch, Google Drive, and Wikipedia connectors** These properties (date_created, date_modified, version, source_url, record_locator) are written to element metadata during ingest, mapping elements to information about the document source from which they derive. This functionality enables downstream applications to reveal source document applications, e.g. a link to a GDrive doc, Salesforce record, etc.
* **DOCX partitioner refactored in preparation for enhancement.** Behavior should be unchanged except in multi-section documents containing different headers/footers for different sections. These will now emit all distinct headers and footers encountered instead of just those for the last section.
* **Add a function to map between Tesseract and standard language codes.** This allows users to input language information to the `languages` param in any Tesseract-supported langcode or any ISO 639 standard language code.
* **Add document level language detection functionality.** Introduces the "auto" default for the languages param, which then detects the languages present in the document using the `langdetect` package. Implemented only for the partition_text function to start.

### Features

### Fixes

* ***Fixes an issue that caused a partition error for some PDF's.** Fixes GH Issue 1460 by bypassing a coordinate check if an element has invalid coordinates.

## 0.10.15


### Enhancements

* **Support for better element categories from the next-generation image-to-text model ("chipper").** Previously, not all of the classifications from Chipper were being mapped to proper `unstructured` element categories so the consumer of the library would see many `UncategorizedText` elements. This fixes the issue, improving the granularity of the element categories outputs for better downstream processing and chunking. The mapping update is:
  * "Threading": `NarrativeText`
  * "Form": `NarrativeText`
  * "Field-Name": `Title`
  * "Value": `NarrativeText`
  * "Link": `NarrativeText`
  * "Headline": `Title` (with `category_depth=1`)
  * "Subheadline": `Title` (with `category_depth=2`)
  * "Abstract": `NarrativeText`
* **Better ListItem grouping for PDF's (fast strategy).** The `partition_pdf` with `fast` strategy previously broke down some numbered list item lines as separate elements. This enhancement leverages the x,y coordinates and bbox sizes to help decide whether the following chunk of text is a continuation of the immediate previous detected ListItem element or not, and not detect it as its own non-ListItem element.
* **Fall back to text-based classification for uncategorized Layout elements for Images and PDF's**. Improves element classification by running existing text-based rules on previously `UncategorizedText` elements.
* **Adds table partitioning for Partitioning for many doc types including: .html, .epub., .md, .rst, .odt, and .msg.** At the core of this change is the .html partition functionality, which is leveraged by the other effected doc types. This impacts many scenarios where `Table` Elements are now propery extracted.
* **Create and add `add_chunking_strategy` decorator to partition functions.** Previously, users were responsible for their own chunking after partitioning elements, often required for downstream applications. Now, individual elements may be combined into right-sized chunks where min and max character size may be specified if `chunking_strategy=by_title`. Relevant elements are grouped together for better downstream results. This enables users immediately use partitioned results effectively in downstream applications (e.g. RAG architecture apps) without any additional post-processing.
* **Adds `languages` as an input parameter and marks `ocr_languages` kwarg for deprecation in pdf, image, and auto partitioning functions.** Previously, language information was only being used for Tesseract OCR for image-based documents and was in a Tesseract specific string format, but by refactoring into a list of standard language codes independent of Tesseract, the `unstructured` library will better support `languages` for other non-image pipelines and/or support for other OCR engines.
* **Removes `UNSTRUCTURED_LANGUAGE` env var usage and replaces `language` with `languages` as an input parameter to unstructured-partition-text_type functions.** The previous parameter/input setup was not user-friendly or scalable to the variety of elements being processed. By refactoring the inputted language information into a list of standard language codes, we can support future applications of the element language such as detection, metadata, and multi-language elements. Now, to skip English specific checks, set the `languages` parameter to any non-English language(s).
* **Adds `xlsx` and `xls` filetype extensions to the `skip_infer_table_types` default list in `partition`.** By adding these file types to the input parameter these files should not go through table extraction. Users can still specify if they would like to extract tables from these filetypes, but will have to set the `skip_infer_table_types` to exclude the desired filetype extension. This avoids mis-representing complex spreadsheets where there may be multiple sub-tables and other content.
* **Better debug output related to sentence counting internals**. Clarify message when sentence is not counted toward sentence count because there aren't enough words, relevant for developers focused on `unstructured`s NLP internals.
* **Faster ocr_only speed for partitioning PDF and images.** Use `unstructured_pytesseract.run_and_get_multiple_output` function to reduce the number of calls to `tesseract` by half when partitioning pdf or image with `tesseract`
* **Adds data source properties to fsspec connectors** These properties (date_created, date_modified, version, source_url, record_locator) are written to element metadata during ingest, mapping elements to information about the document source from which they derive. This functionality enables downstream applications to reveal source document applications, e.g. a link to a GDrive doc, Salesforce record, etc.
* **Add delta table destination connector** New delta table destination connector added to ingest CLI.  Users may now use `unstructured-ingest` to write partitioned data from over 20 data sources (so far) to a Delta Table.
* **Rename to Source and Destination Connectors in the Documentation.** Maintain naming consistency between Connectors codebase and documentation with the first addition to a destination connector.
* **Non-HTML text files now return unstructured-elements as opposed to HTML-elements.** Previously the text based files that went through `partition_html` would return HTML-elements but now we preserve the format from the input using `source_format` argument in the partition call.
* **Adds `PaddleOCR` as an optional alternative to `Tesseract`** for OCR in processing of PDF or Image files, it is installable via the `makefile` command `install-paddleocr`. For experimental purposes only.
* **Bump unstructured-inference** to 0.5.28. This version bump markedly improves the output of table data, rendered as `metadata.text_as_html` in an element. These changes include:
  * add env variable `ENTIRE_PAGE_OCR` to specify using paddle or tesseract on entire page OCR
  * table structure detection now pads the input image by 25 pixels in all 4 directions to improve its recall (0.5.27)
  * support paddle with both cpu and gpu and assume it is pre-installed (0.5.26)
  * fix a bug where `cells_to_html` doesn't handle cells spanning multiple rows properly (0.5.25)
  * remove `cv2` preprocessing step before OCR step in table transformer (0.5.24)

### Features

* **Adds element metadata via `category_depth` with default value None**.
  * This additional metadata is useful for vectordb/LLM, chunking strategies, and retrieval applications.
* **Adds a naive hierarchy for elements via a `parent_id` on the element's metadata**
  * Users will now have more metadata for implementing vectordb/LLM chunking strategies. For example, text elements could be queried by their preceding title element.
  * Title elements created from HTML headings will properly nest

### Fixes

* **`add_pytesseract_bboxes_to_elements` no longer returns `nan` values**. The function logic is now broken into new methods
  `_get_element_box` and `convert_multiple_coordinates_to_new_system`
* **Selecting a different model wasn't being respected when calling `partition_image`.** Problem: `partition_pdf` allows for passing a `model_name` parameter. Given the similarity between the image and PDF pipelines, the expected behavior is that `partition_image` should support the same parameter, but `partition_image` was unintentionally not passing along its `kwargs`. This was corrected by adding the kwargs to the downstream call.
* **Fixes a chunking issue via dropping the field "coordinates".** Problem: chunk_by_title function was chunking each element to its own individual chunk while it needed to group elements into a fewer number of chunks. We've discovered that this happens due to a metadata matching logic in chunk_by_title function, and discovered that elements with different metadata can't be put into the same chunk. At the same time, any element with "coordinates" essentially had different metadata than other elements, due each element locating in different places and having different coordinates. Fix: That is why we have included the key "coordinates" inside a list of excluded metadata keys, while doing this "metadata_matches" comparision. Importance: This change is crucial to be able to chunk by title for documents which include "coordinates" metadata in their elements.

## 0.10.14

### Enhancements

* Update all connectors to use new downstream architecture
  * New click type added to parse comma-delimited string inputs
  * Some CLI options renamed

### Features

### Fixes

## 0.10.13

### Enhancements

* Updated documentation: Added back support doc types for partitioning, more Python codes in the API page,  RAG definition, and use case.
* Updated Hi-Res Metadata: PDFs and Images using Hi-Res strategy now have layout model class probabilities added ot metadata.
* Updated the `_detect_filetype_from_octet_stream()` function to use libmagic to infer the content type of file when it is not a zip file.
* Tesseract minor version bump to 5.3.2

### Features

* Add Jira Connector to be able to pull issues from a Jira organization
* Add `clean_ligatures` function to expand ligatures in text


### Fixes

* `partition_html` breaks on `<br>` elements.
* Ingest error handling to properly raise errors when wrapped
* GH issue 1361: fixes a sortig error that prevented some PDF's from being parsed
* Bump unstructured-inference
  * Brings back embedded images in PDF's (0.5.23)

## 0.10.12

### Enhancements

* Removed PIL pin as issue has been resolved upstream
* Bump unstructured-inference
  * Support for yolox_quantized layout detection model (0.5.20)
* YoloX element types added


### Features

* Add Salesforce Connector to be able to pull Account, Case, Campaign, EmailMessage, Lead

### Fixes


* Bump unstructured-inference
  * Avoid divide-by-zero errors swith `safe_division` (0.5.21)

## 0.10.11

### Enhancements

* Bump unstructured-inference
  * Combine entire-page OCR output with layout-detected elements, to ensure full coverage of the page (0.5.19)

### Features

* Add in ingest cli s3 writer

### Fixes

* Fix a bug where `xy-cut` sorting attemps to sort elements without valid coordinates; now xy cut sorting only works when **all** elements have valid coordinates

## 0.10.10

### Enhancements

* Adds `text` as an input parameter to `partition_xml`.
* `partition_xml` no longer runs through `partition_text`, avoiding incorrect splitting
  on carriage returns in the XML. Since `partition_xml` no longer calls `partition_text`,
  `min_partition` and `max_partition` are no longer supported in `partition_xml`.
* Bump `unstructured-inference==0.5.18`, change non-default detectron2 classification threshold
* Upgrade base image from rockylinux 8 to rockylinux 9
* Serialize IngestDocs to JSON when passing to subprocesses

### Features

### Fixes

- Fix a bug where mismatched `elements` and `bboxes` are passed into `add_pytesseract_bbox_to_elements`

## 0.10.9

### Enhancements

* Fix `test_json` to handle only non-extra dependencies file types (plain-text)

### Features

* Adds `chunk_by_title` to break a document into sections based on the presence of `Title`
  elements.
* add new extraction function `extract_image_urls_from_html` to extract all img related URL from html text.

### Fixes

* Make cv2 dependency optional
* Edit `add_pytesseract_bbox_to_elements`'s (`ocr_only` strategy) `metadata.coordinates.points` return type to `Tuple` for consistency.
* Re-enable test-ingest-confluence-diff for ingest tests
* Fix syntax for ingest test check number of files
* Fix csv and tsv partitioners loosing the first line of the files when creating elements

## 0.10.8

### Enhancements

* Release docker image that installs Python 3.10 rather than 3.8

### Features

### Fixes

## 0.10.7

### Enhancements

### Features

### Fixes

* Remove overly aggressive ListItem chunking for images and PDF's which typically resulted in inchorent elements.

## 0.10.6

### Enhancements

* Enable `partition_email` and `partition_msg` to detect if an email is PGP encryped. If
  and email is PGP encryped, the functions will return an empy list of elements and
  emit a warning about the encrypted content.
* Add threaded Slack conversations into Slack connector output
* Add functionality to sort elements using `xy-cut` sorting approach in `partition_pdf` for `hi_res` and `fast` strategies
* Bump unstructured-inference
  * Set OMP_THREAD_LIMIT to 1 if not set for better tesseract perf (0.5.17)

### Features

* Extract coordinates from PDFs and images when using OCR only strategy and add to metadata

### Fixes

* Update `partition_html` to respect the order of `<pre>` tags.
* Fix bug in `partition_pdf_or_image` where two partitions were called if `strategy == "ocr_only"`.
* Bump unstructured-inference
  * Fix issue where temporary files were being left behind (0.5.16)
* Adds deprecation warning for the `file_filename` kwarg to `partition`, `partition_via_api`,
  and `partition_multiple_via_api`.
* Fix documentation build workflow by pinning dependencies

## 0.10.5

### Enhancements

* Create new CI Pipelines
  - Checking text, xml, email, and html doc tests against the library installed without extras
  - Checking each library extra against their respective tests
* `partition` raises an error and tells the user to install the appropriate extra if a filetype
  is detected that is missing dependencies.
* Add custom errors to ingest
* Bump `unstructured-ingest==0.5.15`
  - Handle an uncaught TesseractError (0.5.15)
  - Add TIFF test file and TIFF filetype to `test_from_image_file` in `test_layout` (0.5.14)
* Use `entire_page` ocr mode for pdfs and images
* Add notes on extra installs to docs
* Adds ability to reuse connections per process in unstructured-ingest

### Features
* Add delta table connector

### Fixes

## 0.10.4
* Pass ocr_mode in partition_pdf and set the default back to individual pages for now
* Add diagrams and descriptions for ingest design in the ingest README

### Features
* Supports multipage TIFF image partitioning

### Fixes

## 0.10.2

### Enhancements
* Bump unstructured-inference==0.5.13:
  - Fix extracted image elements being included in layout merge, addresses the issue
    where an entire-page image in a PDF was not passed to the layout model when using hi_res.

### Features

### Fixes

## 0.10.1

### Enhancements
* Bump unstructured-inference==0.5.12:
  - fix to avoid trace for certain PDF's (0.5.12)
  - better defaults for DPI for hi_res and  Chipper (0.5.11)
  - implement full-page OCR (0.5.10)

### Features

### Fixes

* Fix dead links in repository README (Quick Start > Install for local development, and Learn more > Batch Processing)
* Update document dependencies to include tesseract-lang for additional language support (required for tests to pass)

## 0.10.0

### Enhancements

* Add `include_header` kwarg to `partition_xlsx` and change default behavior to `True`
* Update the `links` and `emphasized_texts` metadata fields

### Features

### Fixes

## 0.9.3

### Enhancements

* Pinned dependency cleanup.
* Update `partition_csv` to always use `soupparser_fromstring` to parse `html text`
* Update `partition_tsv` to always use `soupparser_fromstring` to parse `html text`
* Add `metadata.section` to capture epub table of contents data
* Add `unique_element_ids` kwarg to partition functions. If `True`, will use a UUID
  for element IDs instead of a SHA-256 hash.
* Update `partition_xlsx` to always use `soupparser_fromstring` to parse `html text`
* Add functionality to switch `html` text parser based on whether the `html` text contains emoji
* Add functionality to check if a string contains any emoji characters
* Add CI tests around Notion

### Features

* Add Airtable Connector to be able to pull views/tables/bases from an Airtable organization

### Fixes

* fix pdf partition of list items being detected as titles in OCR only mode
* make notion module discoverable
* fix emails with `Content-Distribution: inline` and `Content-Distribution: attachment` with no filename
* Fix email attachment filenames which had `=` in the filename itself

## 0.9.2


### Enhancements

* Update table extraction section in API documentation to sync with change in Prod API
* Update Notion connector to extract to html
* Added UUID option for `element_id`
* Bump unstructured-inference==0.5.9:
  - better caching of models
  - another version of detectron2 available, though the default layout model is unchanged
* Added UUID option for element_id
* Added UUID option for element_id
* CI improvements to run ingest tests in parallel

### Features

* Adds Sharepoint connector.

### Fixes

* Bump unstructured-inference==0.5.9:
  - ignores Tesseract errors where no text is extracted for tiles that indeed, have no text

## 0.9.1

### Enhancements

* Adds --partition-pdf-infer-table-structure to unstructured-ingest.
* Enable `partition_html` to skip headers and footers with the `skip_headers_and_footers` flag.
* Update `partition_doc` and `partition_docx` to track emphasized texts in the output
* Adds post processing function `filter_element_types`
* Set the default strategy for partitioning images to `hi_res`
* Add page break parameter section in API documentation to sync with change in Prod API
* Update `partition_html` to track emphasized texts in the output
* Update `XMLDocument._read_xml` to create `<p>` tag element for the text enclosed in the `<pre>` tag
* Add parameter `include_tail_text` to `_construct_text` to enable (skip) tail text inclusion
* Add Notion connector

### Features

### Fixes

* Remove unused `_partition_via_api` function
* Fixed emoji bug in `partition_xlsx`.
* Pass `file_filename` metadata when partitioning file object
* Skip ingest test on missing Slack token
* Add Dropbox variables to CI environments
* Remove default encoding for ingest
* Adds new element type `EmailAddress` for recognising email address in the  text
* Simplifies `min_partition` logic; makes partitions falling below the `min_partition`
  less likely.
* Fix bug where ingest test check for number of files fails in smoke test
* Fix unstructured-ingest entrypoint failure

## 0.9.0

### Enhancements

* Dependencies are now split by document type, creating a slimmer base installation.

## 0.8.8

### Enhancements

### Features

### Fixes

* Rename "date" field to "last_modified"
* Adds Box connector

### Fixes

## 0.8.7

### Enhancements

* Put back useful function `split_by_paragraph`

### Features

### Fixes

* Fix argument order in NLTK download step

## 0.8.6

### Enhancements

### Features

### Fixes

* Remove debug print lines and non-functional code

## 0.8.5

### Enhancements

* Add parameter `skip_infer_table_types` to enable (skip) table extraction for other doc types
* Adds optional Unstructured API unit tests in CI
* Tracks last modified date for all document types.
* Add auto_paragraph_grouper to detect new-line and blank-line new paragraph for .txt files.
* refactor the ingest cli to better support expanding supported connectors

## 0.8.3

### Enhancements

### Features

### Fixes

* NLTK now only gets downloaded if necessary.
* Handling for empty tables in Word Documents and PowerPoints.

## 0.8.4

### Enhancements

* Additional tests and refactor of JSON detection.
* Update functionality to retrieve image metadata from a page for `document_to_element_list`
* Links are now tracked in `partition_html` output.
* Set the file's current position to the beginning after reading the file in `convert_to_bytes`
* Add `min_partition` kwarg to that combines elements below a specified threshold and modifies splitting of strings longer than max partition so words are not split.
* set the file's current position to the beginning after reading the file in `convert_to_bytes`
* Add slide notes to pptx
* Add `--encoding` directive to ingest
* Improve json detection by `detect_filetype`

### Features

* Adds Outlook connector
* Add support for dpi parameter in inference library
* Adds Onedrive connector.
* Add Confluence connector for ingest cli to pull the body text from all documents from all spaces in a confluence domain.

### Fixes

* Fixes issue with email partitioning where From field was being assigned the To field value.
* Use the `image_metadata` property of the `PageLayout` instance to get the page image info in the `document_to_element_list`
* Add functionality to write images to computer storage temporarily instead of keeping them in memory for `ocr_only` strategy
* Add functionality to convert a PDF in small chunks of pages at a time for `ocr_only` strategy
* Adds `.txt`, `.text`, and `.tab` to list of extensions to check if file
  has a `text/plain` MIME type.
* Enables filters to be passed to `partition_doc` so it doesn't error with LibreOffice7.
* Removed old error message that's superseded by `requires_dependencies`.
* Removes using `hi_res` as the default strategy value for `partition_via_api` and `partition_multiple_via_api`

## 0.8.1

### Enhancements

* Add support for Python 3.11

### Features

### Fixes

* Fixed `auto` strategy detected scanned document as having extractable text and using `fast` strategy, resulting in no output.
* Fix list detection in MS Word documents.
* Don't instantiate an element with a coordinate system when there isn't a way to get its location data.

## 0.8.0

### Enhancements

* Allow model used for hi res pdf partition strategy to be chosen when called.
* Updated inference package

### Features

* Add `metadata_filename` parameter across all partition functions

### Fixes

* Update to ensure `convert_to_datafame` grabs all of the metadata fields.
* Adjust encoding recognition threshold value in `detect_file_encoding`
* Fix KeyError when `isd_to_elements` doesn't find a type
* Fix `_output_filename` for local connector, allowing single files to be written correctly to the disk

* Fix for cases where an invalid encoding is extracted from an email header.

### BREAKING CHANGES

* Information about an element's location is no longer returned as top-level attributes of an element. Instead, it is returned in the `coordinates` attribute of the element's metadata.

## 0.7.12

### Enhancements

* Adds `include_metadata` kwarg to `partition_doc`, `partition_docx`, `partition_email`, `partition_epub`, `partition_json`, `partition_msg`, `partition_odt`, `partition_org`, `partition_pdf`, `partition_ppt`, `partition_pptx`, `partition_rst`, and `partition_rtf`
### Features

* Add Elasticsearch connector for ingest cli to pull specific fields from all documents in an index.
* Adds Dropbox connector

### Fixes

* Fix tests that call unstructured-api by passing through an api-key
* Fixed page breaks being given (incorrect) page numbers
* Fix skipping download on ingest when a source document exists locally

## 0.7.11

### Enhancements

* More deterministic element ordering when using `hi_res` PDF parsing strategy (from unstructured-inference bump to 0.5.4)
* Make large model available (from unstructured-inference bump to 0.5.3)
* Combine inferred elements with extracted elements (from unstructured-inference bump to 0.5.2)
* `partition_email` and `partition_msg` will now process attachments if `process_attachments=True`
  and a attachment partitioning functions is passed through with `attachment_partitioner=partition`.

### Features

### Fixes

* Fix tests that call unstructured-api by passing through an api-key
* Fixed page breaks being given (incorrect) page numbers
* Fix skipping download on ingest when a source document exists locally

## 0.7.10

### Enhancements

* Adds a `max_partition` parameter to `partition_text`, `partition_pdf`, `partition_email`,
  `partition_msg` and `partition_xml` that sets a limit for the size of an individual
  document elements. Defaults to `1500` for everything except `partition_xml`, which has
  a default value of `None`.
* DRY connector refactor

### Features

* `hi_res` model for pdfs and images is selectable via environment variable.

### Fixes

* CSV check now ignores escaped commas.
* Fix for filetype exploration util when file content does not have a comma.
* Adds negative lookahead to bullet pattern to avoid detecting plain text line
  breaks like `-------` as list items.
* Fix pre tag parsing for `partition_html`
* Fix lookup error for annotated Arabic and Hebrew encodings

## 0.7.9

### Enhancements

* Improvements to string check for leafs in `partition_xml`.
* Adds --partition-ocr-languages to unstructured-ingest.

### Features

* Adds `partition_org` for processed Org Mode documents.

### Fixes

## 0.7.8

### Enhancements

### Features

* Adds Google Cloud Service connector

### Fixes

* Updates the `parse_email` for `partition_eml` so that `unstructured-api` passes the smoke tests
* `partition_email` now works if there is no message content
* Updates the `"fast"` strategy for `partition_pdf` so that it's able to recursively
* Adds recursive functionality to all fsspec connectors
* Adds generic --recursive ingest flag

## 0.7.7

### Enhancements

* Adds functionality to replace the `MIME` encodings for `eml` files with one of the common encodings if a `unicode` error occurs
* Adds missed file-like object handling in `detect_file_encoding`
* Adds functionality to extract charset info from `eml` files

### Features

* Added coordinate system class to track coordinate types and convert to different coordinate

### Fixes

* Adds an `html_assemble_articles` kwarg to `partition_html` to enable users to capture
  control whether content outside of `<article>` tags is captured when
  `<article>` tags are present.
* Check for the `xml` attribute on `element` before looking for pagebreaks in `partition_docx`.

## 0.7.6

### Enhancements

* Convert fast startegy to ocr_only for images
* Adds support for page numbers in `.docx` and `.doc` when user or renderer
  created page breaks are present.
* Adds retry logic for the unstructured-ingest Biomed connector

### Features

* Provides users with the ability to extract additional metadata via regex.
* Updates `partition_docx` to include headers and footers in the output.
* Create `partition_tsv` and associated tests. Make additional changes to `detect_filetype`.

### Fixes

* Remove fake api key in test `partition_via_api` since we now require valid/empty api keys
* Page number defaults to `None` instead of `1` when page number is not present in the metadata.
  A page number of `None` indicates that page numbers are not being tracked for the document
  or that page numbers do not apply to the element in question..
* Fixes an issue with some pptx files. Assume pptx shapes are found in top left position of slide
  in case the shape.top and shape.left attributes are `None`.

## 0.7.5

### Enhancements

* Adds functionality to sort elements in `partition_pdf` for `fast` strategy
* Adds ingest tests with `--fast` strategy on PDF documents
* Adds --api-key to unstructured-ingest

### Features

* Adds `partition_rst` for processed ReStructured Text documents.

### Fixes

* Adds handling for emails that do not have a datetime to extract.
* Adds pdf2image package as core requirement of unstructured (with no extras)

## 0.7.4

### Enhancements

* Allows passing kwargs to request data field for `partition_via_api` and `partition_multiple_via_api`
* Enable MIME type detection if libmagic is not available
* Adds handling for empty files in `detect_filetype` and `partition`.

### Features

### Fixes

* Reslove `grpcio` import issue on `weaviate.schema.validate_schema` for python 3.9 and 3.10
* Remove building `detectron2` from source in Dockerfile

## 0.7.3

### Enhancements

* Update IngestDoc abstractions and add data source metadata in ElementMetadata

### Features

### Fixes

* Pass `strategy` parameter down from `partition` for `partition_image`
* Filetype detection if a CSV has a `text/plain` MIME type
* `convert_office_doc` no longers prints file conversion info messages to stdout.
* `partition_via_api` reflects the actual filetype for the file processed in the API.

## 0.7.2

### Enhancements

* Adds an optional encoding kwarg to `elements_to_json` and `elements_from_json`
* Bump version of base image to use new stable version of tesseract

### Features

### Fixes

* Update the `read_txt_file` utility function to keep using `spooled_to_bytes_io_if_needed` for xml
* Add functionality to the `read_txt_file` utility function to handle file-like object from URL
* Remove the unused parameter `encoding` from `partition_pdf`
* Change auto.py to have a `None` default for encoding
* Add functionality to try other common encodings for html and xml files if an error related to the encoding is raised and the user has not specified an encoding.
* Adds benchmark test with test docs in example-docs
* Re-enable test_upload_label_studio_data_with_sdk
* File detection now detects code files as plain text
* Adds `tabulate` explicitly to dependencies
* Fixes an issue in `metadata.page_number` of pptx files
* Adds showing help if no parameters passed

## 0.7.1

### Enhancements

### Features

* Add `stage_for_weaviate` to stage `unstructured` outputs for upload to Weaviate, along with
  a helper function for defining a class to use in Weaviate schemas.
* Builds from Unstructured base image, built off of Rocky Linux 8.7, this resolves almost all CVE's in the image.

### Fixes

## 0.7.0

### Enhancements

* Installing `detectron2` from source is no longer required when using the `local-inference` extra.
* Updates `.pptx` parsing to include text in tables.

### Features

### Fixes

* Fixes an issue in `_add_element_metadata` that caused all elements to have `page_number=1`
  in the element metadata.
* Adds `.log` as a file extension for TXT files.
* Adds functionality to try other common encodings for email (`.eml`) files if an error related to the encoding is raised and the user has not specified an encoding.
* Allow passed encoding to be used in the `replace_mime_encodings`
* Fixes page metadata for `partition_html` when `include_metadata=False`
* A `ValueError` now raises if `file_filename` is not specified when you use `partition_via_api`
  with a file-like object.

## 0.6.11

### Enhancements

* Supports epub tests since pandoc is updated in base image

### Features


### Fixes


## 0.6.10

### Enhancements

* XLS support from auto partition

### Features

### Fixes

## 0.6.9

### Enhancements

* fast strategy for pdf now keeps element bounding box data
* setup.py refactor

### Features

### Fixes

* Adds functionality to try other common encodings if an error related to the encoding is raised and the user has not specified an encoding.
* Adds additional MIME types for CSV

## 0.6.8

### Enhancements

### Features

* Add `partition_csv` for CSV files.

### Fixes

## 0.6.7

### Enhancements

* Deprecate `--s3-url` in favor of `--remote-url` in CLI
* Refactor out non-connector-specific config variables
* Add `file_directory` to metadata
* Add `page_name` to metadata. Currently used for the sheet name in XLSX documents.
* Added a `--partition-strategy` parameter to unstructured-ingest so that users can specify
  partition strategy in CLI. For example, `--partition-strategy fast`.
* Added metadata for filetype.
* Add Discord connector to pull messages from a list of channels
* Refactor `unstructured/file-utils/filetype.py` to better utilise hashmap to return mime type.
* Add local declaration of DOCX_MIME_TYPES and XLSX_MIME_TYPES for `test_filetype.py`.

### Features

* Add `partition_xml` for XML files.
* Add `partition_xlsx` for Microsoft Excel documents.

### Fixes

* Supports `hml` filetype for partition as a variation of html filetype.
* Makes `pytesseract` a function level import in `partition_pdf` so you can use the `"fast"`
  or `"hi_res"` strategies if `pytesseract` is not installed. Also adds the
  `required_dependencies` decorator for the `"hi_res"` and `"ocr_only"` strategies.
* Fix to ensure `filename` is tracked in metadata for `docx` tables.

## 0.6.6

### Enhancements

* Adds an `"auto"` strategy that chooses the partitioning strategy based on document
  characteristics and function kwargs. This is the new default strategy for `partition_pdf`
  and `partition_image`. Users can maintain existing behavior by explicitly setting
  `strategy="hi_res"`.
* Added an additional trace logger for NLP debugging.
* Add `get_date` method to `ElementMetadata` for converting the datestring to a `datetime` object.
* Cleanup the `filename` attribute on `ElementMetadata` to remove the full filepath.

### Features

* Added table reading as html with URL parsing to `partition_docx` in docx
* Added metadata field for text_as_html for docx files

### Fixes

* `fileutils/file_type` check json and eml decode ignore error
* `partition_email` was updated to more flexibly handle deviations from the RFC-2822 standard.
  The time in the metadata returns `None` if the time does not match RFC-2822 at all.
* Include all metadata fields when converting to dataframe or CSV

## 0.6.5

### Enhancements

* Added support for SpooledTemporaryFile file argument.

### Features

### Fixes


## 0.6.4

### Enhancements

* Added an "ocr_only" strategy for `partition_pdf`. Refactored the strategy decision
  logic into its own module.

### Features

### Fixes

## 0.6.3

### Enhancements

* Add an "ocr_only" strategy for `partition_image`.

### Features

* Added `partition_multiple_via_api` for partitioning multiple documents in a single REST
  API call.
* Added `stage_for_baseplate` function to prepare outputs for ingestion into Baseplate.
* Added `partition_odt` for processing Open Office documents.

### Fixes

* Updates the grouping logic in the `partition_pdf` fast strategy to group together text
  in the same bounding box.

## 0.6.2

### Enhancements

* Added logic to `partition_pdf` for detecting copy protected PDFs and falling back
  to the hi res strategy when necessary.


### Features

* Add `partition_via_api` for partitioning documents through the hosted API.

### Fixes

* Fix how `exceeds_cap_ratio` handles empty (returns `True` instead of `False`)
* Updates `detect_filetype` to properly detect JSONs when the MIME type is `text/plain`.

## 0.6.1

### Enhancements

* Updated the table extraction parameter name to be more descriptive

### Features

### Fixes

## 0.6.0

### Enhancements

* Adds an `ssl_verify` kwarg to `partition` and `partition_html` to enable turning off
  SSL verification for HTTP requests. SSL verification is on by default.
* Allows users to pass in ocr language to `partition_pdf` and `partition_image` through
  the `ocr_language` kwarg. `ocr_language` corresponds to the code for the language pack
  in Tesseract. You will need to install the relevant Tesseract language pack to use a
  given language.

### Features

* Table extraction is now possible for pdfs from `partition` and `partition_pdf`.
* Adds support for extracting attachments from `.msg` files

### Fixes

* Adds an `ssl_verify` kwarg to `partition` and `partition_html` to enable turning off
  SSL verification for HTTP requests. SSL verification is on by default.

## 0.5.13

### Enhancements

* Allow headers to be passed into `partition` when `url` is used.

### Features

* `bytes_string_to_string` cleaning brick for bytes string output.

### Fixes

* Fixed typo in call to `exactly_one` in `partition_json`
* unstructured-documents encode xml string if document_tree is `None` in `_read_xml`.
* Update to `_read_xml` so that Markdown files with embedded HTML process correctly.
* Fallback to "fast" strategy only emits a warning if the user specifies the "hi_res" strategy.
* unstructured-partition-text_type exceeds_cap_ratio fix returns and how capitalization ratios are calculated
* `partition_pdf` and `partition_text` group broken paragraphs to avoid fragmented `NarrativeText` elements.
* .json files resolved as "application/json" on centos7 (or other installs with older libmagic libs)

## 0.5.12

### Enhancements

* Add OS mimetypes DB to docker image, mainly for unstructured-api compat.
* Use the image registry as a cache when building Docker images.
* Adds the ability for `partition_text` to group together broken paragraphs.
* Added method to utils to allow date time format validation

### Features
* Add Slack connector to pull messages for a specific channel

* Add --partition-by-api parameter to unstructured-ingest
* Added `partition_rtf` for processing rich text files.
* `partition` now accepts a `url` kwarg in addition to `file` and `filename`.

### Fixes

* Allow encoding to be passed into `replace_mime_encodings`.
* unstructured-ingest connector-specific dependencies are imported on demand.
* unstructured-ingest --flatten-metadata supported for local connector.
* unstructured-ingest fix runtime error when using --metadata-include.

## 0.5.11

### Enhancements

### Features

### Fixes

* Guard against null style attribute in docx document elements
* Update HTML encoding to better support foreign language characters

## 0.5.10

### Enhancements

* Updated inference package
* Add sender, recipient, date, and subject to element metadata for emails

### Features

* Added `--download-only` parameter to `unstructured-ingest`

### Fixes

* FileNotFound error when filename is provided but file is not on disk

## 0.5.9

### Enhancements

### Features

### Fixes

* Convert file to str in helper `split_by_paragraph` for `partition_text`

## 0.5.8

### Enhancements

* Update `elements_to_json` to return string when filename is not specified
* `elements_from_json` may take a string instead of a filename with the `text` kwarg
* `detect_filetype` now does a final fallback to file extension.
* Empty tags are now skipped during the depth check for HTML processing.

### Features

* Add local file system to `unstructured-ingest`
* Add `--max-docs` parameter to `unstructured-ingest`
* Added `partition_msg` for processing MSFT Outlook .msg files.

### Fixes

* `convert_file_to_text` now passes through the `source_format` and `target_format` kwargs.
  Previously they were hard coded.
* Partitioning functions that accept a `text` kwarg no longer raise an error if an empty
  string is passed (and empty list of elements is returned instead).
* `partition_json` no longer fails if the input is an empty list.
* Fixed bug in `chunk_by_attention_window` that caused the last word in segments to be cut-off
  in some cases.

### BREAKING CHANGES

* `stage_for_transformers` now returns a list of elements, making it consistent with other
  staging bricks

## 0.5.7

### Enhancements

* Refactored codebase using `exactly_one`
* Adds ability to pass headers when passing a url in partition_html()
* Added optional `content_type` and `file_filename` parameters to `partition()` to bypass file detection

### Features

* Add `--flatten-metadata` parameter to `unstructured-ingest`
* Add `--fields-include` parameter to `unstructured-ingest`

### Fixes

## 0.5.6

### Enhancements

* `contains_english_word()`, used heavily in text processing, is 10x faster.

### Features

* Add `--metadata-include` and `--metadata-exclude` parameters to `unstructured-ingest`
* Add `clean_non_ascii_chars` to remove non-ascii characters from unicode string

### Fixes

* Fix problem with PDF partition (duplicated test)

## 0.5.4

### Enhancements

* Added Biomedical literature connector for ingest cli.
* Add `FsspecConnector` to easily integrate any existing `fsspec` filesystem as a connector.
* Rename `s3_connector.py` to `s3.py` for readability and consistency with the
  rest of the connectors.
* Now `S3Connector` relies on `s3fs` instead of on `boto3`, and it inherits
  from `FsspecConnector`.
* Adds an `UNSTRUCTURED_LANGUAGE_CHECKS` environment variable to control whether or not language
  specific checks like vocabulary and POS tagging are applied. Set to `"true"` for higher
  resolution partitioning and `"false"` for faster processing.
* Improves `detect_filetype` warning to include filename when provided.
* Adds a "fast" strategy for partitioning PDFs with PDFMiner. Also falls back to the "fast"
  strategy if detectron2 is not available.
* Start deprecation life cycle for `unstructured-ingest --s3-url` option, to be deprecated in
  favor of `--remote-url`.

### Features

* Add `AzureBlobStorageConnector` based on its `fsspec` implementation inheriting
from `FsspecConnector`
* Add `partition_epub` for partitioning e-books in EPUB3 format.

### Fixes

* Fixes processing for text files with `message/rfc822` MIME type.
* Open xml files in read-only mode when reading contents to construct an XMLDocument.

## 0.5.3

### Enhancements

* `auto.partition()` can now load Unstructured ISD json documents.
* Simplify partitioning functions.
* Improve logging for ingest CLI.

### Features

* Add `--wikipedia-auto-suggest` argument to the ingest CLI to disable automatic redirection
  to pages with similar names.
* Add setup script for Amazon Linux 2
* Add optional `encoding` argument to the `partition_(text/email/html)` functions.
* Added Google Drive connector for ingest cli.
* Added Gitlab connector for ingest cli.

### Fixes

## 0.5.2

### Enhancements

* Fully move from printing to logging.
* `unstructured-ingest` now uses a default `--download_dir` of `$HOME/.cache/unstructured/ingest`
rather than a "tmp-ingest-" dir in the working directory.

### Features

### Fixes

* `setup_ubuntu.sh` no longer fails in some contexts by interpreting
`DEBIAN_FRONTEND=noninteractive` as a command
* `unstructured-ingest` no longer re-downloads files when --preserve-downloads
is used without --download-dir.
* Fixed an issue that was causing text to be skipped in some HTML documents.

## 0.5.1

### Enhancements

### Features

### Fixes

* Fixes an error causing JavaScript to appear in the output of `partition_html` sometimes.
* Fix several issues with the `requires_dependencies` decorator, including the error message
  and how it was used, which had caused an error for `unstructured-ingest --github-url ...`.

## 0.5.0

### Enhancements

* Add `requires_dependencies` Python decorator to check dependencies are installed before
  instantiating a class or running a function

### Features

* Added Wikipedia connector for ingest cli.

### Fixes

* Fix `process_document` file cleaning on failure
* Fixes an error introduced in the metadata tracking commit that caused `NarrativeText`
  and `FigureCaption` elements to be represented as `Text` in HTML documents.

## 0.4.16

### Enhancements

* Fallback to using file extensions for filetype detection if `libmagic` is not present

### Features

* Added setup script for Ubuntu
* Added GitHub connector for ingest cli.
* Added `partition_md` partitioner.
* Added Reddit connector for ingest cli.

### Fixes

* Initializes connector properly in ingest.main::MainProcess
* Restricts version of unstructured-inference to avoid multithreading issue

## 0.4.15

### Enhancements

* Added `elements_to_json` and `elements_from_json` for easier serialization/deserialization
* `convert_to_dict`, `dict_to_elements` and `convert_to_csv` are now aliases for functions
  that use the ISD terminology.

### Fixes

* Update to ensure all elements are preserved during serialization/deserialization

## 0.4.14

* Automatically install `nltk` models in the `tokenize` module.

## 0.4.13

* Fixes unstructured-ingest cli.

## 0.4.12

* Adds console_entrypoint for unstructured-ingest, other structure/doc updates related to ingest.
* Add `parser` parameter to `partition_html`.

## 0.4.11

* Adds `partition_doc` for partitioning Word documents in `.doc` format. Requires `libreoffice`.
* Adds `partition_ppt` for partitioning PowerPoint documents in `.ppt` format. Requires `libreoffice`.

## 0.4.10

* Fixes `ElementMetadata` so that it's JSON serializable when the filename is a `Path` object.

## 0.4.9

* Added ingest modules and s3 connector, sample ingest script
* Default to `url=None` for `partition_pdf` and `partition_image`
* Add ability to skip English specific check by setting the `UNSTRUCTURED_LANGUAGE` env var to `""`.
* Document `Element` objects now track metadata

## 0.4.8

* Modified XML and HTML parsers not to load comments.

## 0.4.7

* Added the ability to pull an HTML document from a url in `partition_html`.
* Added the the ability to get file summary info from lists of filenames and lists
  of file contents.
* Added optional page break to `partition` for `.pptx`, `.pdf`, images, and `.html` files.
* Added `to_dict` method to document elements.
* Include more unicode quotes in `replace_unicode_quotes`.

## 0.4.6

* Loosen the default cap threshold to `0.5`.
* Add a `UNSTRUCTURED_NARRATIVE_TEXT_CAP_THRESHOLD` environment variable for controlling
  the cap ratio threshold.
* Unknown text elements are identified as `Text` for HTML and plain text documents.
* `Body Text` styles no longer default to `NarrativeText` for Word documents. The style information
  is insufficient to determine that the text is narrative.
* Upper cased text is lower cased before checking for verbs. This helps avoid some missed verbs.
* Adds an `Address` element for capturing elements that only contain an address.
* Suppress the `UserWarning` when detectron is called.
* Checks that titles and narrative test have at least one English word.
* Checks that titles and narrative text are at least 50% alpha characters.
* Restricts titles to a maximum word length. Adds a `UNSTRUCTURED_TITLE_MAX_WORD_LENGTH`
  environment variable for controlling the max number of words in a title.
* Updated `partition_pptx` to order the elements on the page

## 0.4.4

* Updated `partition_pdf` and `partition_image` to return `unstructured` `Element` objects
* Fixed the healthcheck url path when partitioning images and PDFs via API
* Adds an optional `coordinates` attribute to document objects
* Adds `FigureCaption` and `CheckBox` document elements
* Added ability to split lists detected in `LayoutElement` objects
* Adds `partition_pptx` for partitioning PowerPoint documents
* LayoutParser models now download from HugginfaceHub instead of DropBox
* Fixed file type detection for XML and HTML files on Amazone Linux

## 0.4.3

* Adds `requests` as a base dependency
* Fix in `exceeds_cap_ratio` so the function doesn't break with empty text
* Fix bug in `_parse_received_data`.
* Update `detect_filetype` to properly handle `.doc`, `.xls`, and `.ppt`.

## 0.4.2

* Added `partition_image` to process documents in an image format.
* Fixed utf-8 encoding error in `partition_email` with attachments for `text/html`

## 0.4.1

* Added support for text files in the `partition` function
* Pinned `opencv-python` for easier installation on Linux

## 0.4.0

* Added generic `partition` brick that detects the file type and routes a file to the appropriate
  partitioning brick.
* Added a file type detection module.
* Updated `partition_html` and `partition_eml` to support file-like objects in 'rb' mode.
* Cleaning brick for removing ordered bullets `clean_ordered_bullets`.
* Extract brick method for ordered bullets `extract_ordered_bullets`.
* Test for `clean_ordered_bullets`.
* Test for `extract_ordered_bullets`.
* Added `partition_docx` for pre-processing Word Documents.
* Added new REGEX patterns to extract email header information
* Added new functions to extract header information `parse_received_data` and `partition_header`
* Added new function to parse plain text files `partition_text`
* Added new cleaners functions `extract_ip_address`, `extract_ip_address_name`, `extract_mapi_id`, `extract_datetimetz`
* Add new `Image` element and function to find embedded images `find_embedded_images`
* Added `get_directory_file_info` for summarizing information about source documents

## 0.3.5

* Add support for local inference
* Add new pattern to recognize plain text dash bullets
* Add test for bullet patterns
* Fix for `partition_html` that allows for processing `div` tags that have both text and child
  elements
* Add ability to extract document metadata from `.docx`, `.xlsx`, and `.jpg` files.
* Helper functions for identifying and extracting phone numbers
* Add new function `extract_attachment_info` that extracts and decodes the attachment
of an email.
* Staging brick to convert a list of `Element`s to a `pandas` dataframe.
* Add plain text functionality to `partition_email`

## 0.3.4

* Python-3.7 compat

## 0.3.3

* Removes BasicConfig from logger configuration
* Adds the `partition_email` partitioning brick
* Adds the `replace_mime_encodings` cleaning bricks
* Small fix to HTML parsing related to processing list items with sub-tags
* Add `EmailElement` data structure to store email documents

## 0.3.2

* Added `translate_text` brick for translating text between languages
* Add an `apply` method to make it easier to apply cleaners to elements

## 0.3.1

* Added \_\_init.py\_\_ to `partition`

## 0.3.0

* Implement staging brick for Argilla. Converts lists of `Text` elements to `argilla` dataset classes.
* Removing the local PDF parsing code and any dependencies and tests.
* Reorganizes the staging bricks in the unstructured.partition module
* Allow entities to be passed into the Datasaur staging brick
* Added HTML escapes to the `replace_unicode_quotes` brick
* Fix bad responses in partition_pdf to raise ValueError
* Adds `partition_html` for partitioning HTML documents.

## 0.2.6

* Small change to how \_read is placed within the inheritance structure since it doesn't really apply to pdf
* Add partitioning brick for calling the document image analysis API

## 0.2.5

* Update python requirement to >=3.7

## 0.2.4

* Add alternative way of importing `Final` to support google colab

## 0.2.3

* Add cleaning bricks for removing prefixes and postfixes
* Add cleaning bricks for extracting text before and after a pattern

## 0.2.2

* Add staging brick for Datasaur

## 0.2.1

* Added brick to convert an ISD dictionary to a list of elements
* Update `PDFDocument` to use the `from_file` method
* Added staging brick for CSV format for ISD (Initial Structured Data) format.
* Added staging brick for separating text into attention window size chunks for `transformers`.
* Added staging brick for LabelBox.
* Added ability to upload LabelStudio predictions
* Added utility function for JSONL reading and writing
* Added staging brick for CSV format for Prodigy
* Added staging brick for Prodigy
* Added ability to upload LabelStudio annotations
* Added text_field and id_field to stage_for_label_studio signature

## 0.2.0

* Initial release of unstructured<|MERGE_RESOLUTION|>--- conflicted
+++ resolved
@@ -1,19 +1,15 @@
-<<<<<<< HEAD
-## 0.16.20-dev1
-=======
 ## 0.16.21-dev1
 
 ### Enhancements
+- **Use password** to load PDF with all modes
 
 ### Features
 
 ### Fixes
 
 ## 0.16.20
->>>>>>> 7ff0ff89
-
-### Enhancements
-- **Use password** to load PDF with all modes
+
+### Enhancements
 
 ### Features
 
@@ -527,7 +523,6 @@
 ### Features
 
 * **Expose conversion functions for tables** Adds public functions to convert tables from HTML to the Deckerd format and back
-
 * **Adds Kafka Source and Destination** New source and destination connector added to all CLI ingest commands to support reading from and writing to Kafka streams. Also supports Confluent Kafka.
 
 ### Fixes
@@ -574,7 +569,7 @@
 
 * **Move logger error to debug level when PDFminer fails to extract text** which includes error message for Invalid dictionary construct.
 * **Add support for Pinecone serverless** Adds Pinecone serverless to the connector tests. Pinecone
-    serverless will work version versions >=0.14.2, but hadn't been tested until now.
+  serverless will work version versions >=0.14.2, but hadn't been tested until now.
 
 ### Features
 
@@ -657,6 +652,7 @@
 * **Add GLOBAL_WORKING_DIR and GLOBAL_WORKING_PROCESS_DIR** configuration parameteres to control temporary storage.
 
 ### Features
+
 * **Add form extraction basics (document elements and placeholder code in partition)**. This is to lay the ground work for the future. Form extraction models are not currently available in the library. An attempt to use this functionality will end in a `NotImplementedError`.
 
 ### Fixes
@@ -834,8 +830,8 @@
 ### Enhancements
 
 ### Features
+
 * Add `date_from_file_object` parameter to partition. If True and if file is provided via `file` parameter it will cause partition to infer last modified date from `file`'s content. If False, last modified metadata will be `None`.
-
 * **Header and footer detection for fast strategy** `partition_pdf` with `fast` strategy now
   detects elements that are in the top or bottom 5 percent of the page as headers and footers.
 * **Add parent_element to overlapping case output** Adds parent_element to the output for `identify_overlapping_or_nesting_case` and `catch_overlapping_and_nested_bboxes` functions.
@@ -853,7 +849,6 @@
 * **Improved documentation**. Fixed broken links and improved readability on `Key Concepts` page.
 * **Rename `OpenAiEmbeddingConfig` to `OpenAIEmbeddingConfig`.**
 * **Fix partition_json() doesn't chunk.** The `@add_chunking_strategy` decorator was missing from `partition_json()` such that pre-partitioned documents serialized to JSON did not chunk when a chunking-strategy was specified.
-
 
 ## 0.12.4
 
@@ -882,7 +877,6 @@
 * **Fix remove Vectara requirements from setup.py - there are no dependencies **
 * **Add title to Vectara upload - was not separated out from initial connector **
 * **Fix change OpenSearch port to fix potential conflict with Elasticsearch in ingest test **
-
 
 ## 0.12.3
 
@@ -936,6 +930,7 @@
 * **Install Kapa AI chatbot.** Added Kapa.ai website widget on the documentation.
 
 ### Features
+
 * **MongoDB Source Connector.** New source connector added to all CLI ingest commands to support downloading/partitioning files from MongoDB.
 * **Add OpenSearch source and destination connectors.** OpenSearch, a fork of Elasticsearch, is a popular storage solution for various functionality such as search, or providing intermediary caches within data pipelines. Feature: Added OpenSearch source connector to support downloading/partitioning files. Added OpenSearch destination connector to be able to ingest documents from any supported source, embed them and write the embeddings / documents into OpenSearch.
 
@@ -1114,8 +1109,8 @@
 * **Import tables_agent from inference** so that we don't have to initialize a global table agent in unstructured OCR again
 * **Fix empty table is identified as bulleted-table.** A table with no text content was mistakenly identified as a bulleted-table and processed by the wrong branch of the initial HTML partitioner.
 * **Fix partition_html() emits empty (no text) tables.** A table with cells nested below a `<thead>` or `<tfoot>` element was emitted as a table element having no text and unparseable HTML in `element.metadata.text_as_html`. Do not emit empty tables to the element stream.
-* **Fix HTML `element.metadata.text_as_html` contains spurious <br> elements in invalid locations.** The HTML generated for the `text_as_html` metadata for HTML tables contained `<br>` elements invalid locations like between `<table>` and `<tr>`. Change the HTML generator such that these do not appear.
-* **Fix HTML table cells enclosed in <thead> and <tfoot> elements are dropped.** HTML table cells nested in a `<thead>` or `<tfoot>` element were not detected and the text in those cells was omitted from the table element text and `.text_as_html`. Detect table rows regardless of the semantic tag they may be nested in.
+* **Fix HTML `element.metadata.text_as_html` contains spurious `<br>` elements in invalid locations.** The HTML generated for the `text_as_html` metadata for HTML tables contained `<br>` elements invalid locations like between `<table>` and `<tr>`. Change the HTML generator such that these do not appear.
+* **Fix HTML table cells enclosed in `<thead>` and `<tfoot>` elements are dropped.** HTML table cells nested in a `<thead>` or `<tfoot>` element were not detected and the text in those cells was omitted from the table element text and `.text_as_html`. Detect table rows regardless of the semantic tag they may be nested in.
 * **Remove whitespace padding from `.text_as_html`.** `tabulate` inserts padding spaces to achieve visual alignment of columns in HTML tables it generates. Add our own HTML generator to do this simple job and omit that padding as well as newlines ("\n") used for human readability.
 * **Fix local connector with absolute input path** When passed an absolute filepath for the input document path, the local connector incorrectly writes the output file to the input file directory. This fixes such that the output in this case is written to `output-dir/input-filename.json`
 
@@ -1183,8 +1178,8 @@
 * **Update `ocr_only` strategy in `partition_pdf()`** Adds the functionality to get accurate coordinate data when partitioning PDFs and Images with the `ocr_only` strategy.
 
 ### Fixes
+
 * **Fixed SharePoint permissions for the fetching to be opt-in** Problem: Sharepoint permissions were trying to be fetched even when no reletad cli params were provided, and this gave an error due to values for those keys not existing. Fix: Updated getting keys to be with .get() method and changed the "skip-check" to check individual cli params rather than checking the existance of a config object.
-
 * **Fixes issue where tables from markdown documents were being treated as text** Problem: Tables from markdown documents were being treated as text, and not being extracted as tables. Solution: Enable the `tables` extension when instantiating the `python-markdown` object. Importance: This will allow users to extract structured data from tables in markdown documents.
 * **Fix wrong logger for paddle info** Replace the logger from unstructured-inference with the logger from unstructured for paddle_ocr.py module.
 * **Fix ingest pipeline to be able to use chunking and embedding together** Problem: When ingest pipeline was using chunking and embedding together, embedding outputs were empty and the outputs of chunking couldn't be re-read into memory and be forwarded to embeddings. Fix: Added CompositeElement type to TYPE_TO_TEXT_ELEMENT_MAP to be able to process CompositeElements with unstructured.staging.base.isd_to_elements
@@ -1237,7 +1232,7 @@
 ### Features
 
 * **Table OCR refactor** support Table OCR with pre-computed OCR data to ensure we only do one OCR for entrie document. User can specify
-ocr agent tesseract/paddle in environment variable `OCR_AGENT` for OCRing the entire document.
+  ocr agent tesseract/paddle in environment variable `OCR_AGENT` for OCRing the entire document.
 * **Adds accuracy function** The accuracy scoring was originally an option under `calculate_edit_distance`. For easy function call, it is now a wrapper around the original function that calls edit_distance and return as "score".
 * **Adds HuggingFaceEmbeddingEncoder** The HuggingFace Embedding Encoder uses a local embedding model as opposed to using an API.
 * **Add AWS bedrock embedding connector** `unstructured.embed.bedrock` now provides a connector to use AWS bedrock's `titan-embed-text` model to generate embeddings for elements. This features requires valid AWS bedrock setup and an internet connectionto run.
@@ -1268,7 +1263,7 @@
 ### Fixes
 
 * **Fix paddle model file not discoverable** Fixes issue where ocr_models/paddle_ocr.py file is not discoverable on PyPI by adding
-an `__init__.py` file under the folder.
+  an `__init__.py` file under the folder.
 * **Chipper v2 Fixes** Includes fix for a memory leak and rare last-element bbox fix. (unstructured-inference==0.7.7)
 * **Fix image resizing issue** Includes fix related to resizing images in the tables pipeline. (unstructured-inference==0.7.6)
 
@@ -1330,12 +1325,13 @@
 * **Applies `max_characters=<n>` argument to all element types in `add_chunking_strategy` decorator** Previously this argument was only utilized in chunking Table elements and now applies to all partitioned elements if `add_chunking_strategy` decorator is utilized, further preparing the elements for downstream processing.
 * **Add common retry strategy utilities for unstructured-ingest** Dynamic retry strategy with exponential backoff added to Notion source connector.
 *
+
 ### Features
 
 * **Adds `bag_of_words` and `percent_missing_text` functions** In order to count the word frequencies in two input texts and calculate the percentage of text missing relative to the source document.
 * **Adds `edit_distance` calculation metrics** In order to benchmark the cleaned, extracted text with unstructured, `edit_distance` (`Levenshtein distance`) is included.
 * **Adds detection_origin field to metadata** Problem: Currently isn't an easy way to find out how an element was created. With this change that information is added. Importance: With this information the developers and users are now able to know how an element was created to make decisions on how to use it. In order tu use this feature
-setting UNSTRUCTURED_INCLUDE_DEBUG_METADATA=true is needed.
+  setting UNSTRUCTURED_INCLUDE_DEBUG_METADATA=true is needed.
 * **Adds a function that calculates frequency of the element type and its depth** To capture the accuracy of element type extraction, this function counts the occurrences of each unique element type with its depth for use in element metrics.
 
 ### Fixes
@@ -1345,10 +1341,9 @@
 * **Fixes category_depth None value for Title elements** Problem: `Title` elements from `chipper` get `category_depth`= None even when `Headline` and/or `Subheadline` elements are present in the same page. Fix: all `Title` elements with `category_depth` = None should be set to have a depth of 0 instead iff there are `Headline` and/or `Subheadline` element-types present. Importance: `Title` elements should be equivalent html `H1` when nested headings are present; otherwise, `category_depth` metadata can result ambiguous within elements in a page.
 * **Tweak `xy-cut` ordering output to be more column friendly** This results in the order of elements more closely reflecting natural reading order which benefits downstream applications. While element ordering from `xy-cut` is usually mostly correct when ordering multi-column documents, sometimes elements from a RHS column will appear before elements in a LHS column. Fix: add swapped `xy-cut` ordering by sorting by X coordinate first and then Y coordinate.
 * **Fixes badly initialized Formula** Problem: YoloX contain new types of elements, when loading a document that contain formulas a new element of that class
-should be generated, however the Formula class inherits from Element instead of Text. After this change the element is correctly created with the correct class
-allowing the document to be loaded. Fix: Change parent class for Formula to Text. Importance: Crucial to be able to load documents that contain formulas.
+  should be generated, however the Formula class inherits from Element instead of Text. After this change the element is correctly created with the correct class
+  allowing the document to be loaded. Fix: Change parent class for Formula to Text. Importance: Crucial to be able to load documents that contain formulas.
 * **Fixes pdf uri error** An error was encountered when URI type of `GoToR` which refers to pdf resources outside of its own was detected since no condition catches such case. The code is fixing the issue by initialize URI before any condition check.
-
 
 ## 0.10.19
 
@@ -1358,7 +1353,7 @@
 * **bump `unstructured-inference` to `0.6.6`** The updated version of `unstructured-inference` makes table extraction in `hi_res` mode configurable to fine tune table extraction performance; it also improves element detection by adding a deduplication post processing step in the `hi_res` partitioning of pdfs and images.
 * **Detect text in HTML Heading Tags as Titles** This will increase the accuracy of hierarchies in HTML documents and provide more accurate element categorization. If text is in an HTML heading tag and is not a list item, address, or narrative text, categorize it as a title.
 * **Update python-based docs** Refactor docs to use the actual unstructured code rather than using the subprocess library to run the cli command itself.
-* **Adds Table support for the `add_chunking_strategy` decorator to partition functions.** In addition to combining elements under Title elements, user's can now specify the `max_characters=<n>` argument to chunk Table elements into TableChunk elements with `text` and `text_as_html` of length <n> characters. This means partitioned Table results are ready for use in downstream applications without any post processing.
+* **Adds Table support for the `add_chunking_strategy` decorator to partition functions.** In addition to combining elements under Title elements, user's can now specify the `max_characters=<n>` argument to chunk Table elements into TableChunk elements with `text` and `text_as_html` of length `<n>` characters. This means partitioned Table results are ready for use in downstream applications without any post processing.
 * **Expose endpoint url for s3 connectors** By allowing for the endpoint url to be explicitly overwritten, this allows for any non-AWS data providers supporting the s3 protocol to be supported (i.e. minio).
 
 ### Features
@@ -1425,7 +1420,6 @@
 * ***Fixes an issue that caused a partition error for some PDF's.** Fixes GH Issue 1460 by bypassing a coordinate check if an element has invalid coordinates.
 
 ## 0.10.15
-
 
 ### Enhancements
 
@@ -1500,7 +1494,6 @@
 * Add Jira Connector to be able to pull issues from a Jira organization
 * Add `clean_ligatures` function to expand ligatures in text
 
-
 ### Fixes
 
 * `partition_html` breaks on `<br>` elements.
@@ -1518,13 +1511,11 @@
   * Support for yolox_quantized layout detection model (0.5.20)
 * YoloX element types added
 
-
 ### Features
 
 * Add Salesforce Connector to be able to pull Account, Case, Campaign, EmailMessage, Lead
 
 ### Fixes
-
 
 * Bump unstructured-inference
   * Avoid divide-by-zero errors swith `safe_division` (0.5.21)
@@ -1646,15 +1637,18 @@
 * Adds ability to reuse connections per process in unstructured-ingest
 
 ### Features
+
 * Add delta table connector
 
 ### Fixes
 
 ## 0.10.4
+
 * Pass ocr_mode in partition_pdf and set the default back to individual pages for now
 * Add diagrams and descriptions for ingest design in the ingest README
 
 ### Features
+
 * Supports multipage TIFF image partitioning
 
 ### Fixes
@@ -1662,6 +1656,7 @@
 ## 0.10.2
 
 ### Enhancements
+
 * Bump unstructured-inference==0.5.13:
   - Fix extracted image elements being included in layout merge, addresses the issue
     where an entire-page image in a PDF was not passed to the layout model when using hi_res.
@@ -1673,6 +1668,7 @@
 ## 0.10.1
 
 ### Enhancements
+
 * Bump unstructured-inference==0.5.12:
   - fix to avoid trace for certain PDF's (0.5.12)
   - better defaults for DPI for hi_res and  Chipper (0.5.11)
@@ -1724,7 +1720,6 @@
 
 ## 0.9.2
 
-
 ### Enhancements
 
 * Update table extraction section in API documentation to sync with change in Prod API
@@ -1771,7 +1766,7 @@
 * Skip ingest test on missing Slack token
 * Add Dropbox variables to CI environments
 * Remove default encoding for ingest
-* Adds new element type `EmailAddress` for recognising email address in the  text
+* Adds new element type `EmailAddress` for recognising email address in the  text
 * Simplifies `min_partition` logic; makes partitions falling below the `min_partition`
   less likely.
 * Fix bug where ingest test check for number of files fails in smoke test
@@ -1903,7 +1898,6 @@
 * Adjust encoding recognition threshold value in `detect_file_encoding`
 * Fix KeyError when `isd_to_elements` doesn't find a type
 * Fix `_output_filename` for local connector, allowing single files to be written correctly to the disk
-
 * Fix for cases where an invalid encoding is extracted from an email header.
 
 ### BREAKING CHANGES
@@ -1915,6 +1909,7 @@
 ### Enhancements
 
 * Adds `include_metadata` kwarg to `partition_doc`, `partition_docx`, `partition_email`, `partition_epub`, `partition_json`, `partition_msg`, `partition_odt`, `partition_org`, `partition_pdf`, `partition_ppt`, `partition_pptx`, `partition_rst`, and `partition_rtf`
+
 ### Features
 
 * Add Elasticsearch connector for ingest cli to pull specific fields from all documents in an index.
@@ -2149,9 +2144,7 @@
 
 ### Features
 
-
-### Fixes
-
+### Fixes
 
 ## 0.6.10
 
@@ -2249,7 +2242,6 @@
 
 ### Fixes
 
-
 ## 0.6.4
 
 ### Enhancements
@@ -2285,7 +2277,6 @@
 
 * Added logic to `partition_pdf` for detecting copy protected PDFs and falling back
   to the hi res strategy when necessary.
-
 
 ### Features
 
@@ -2357,8 +2348,8 @@
 * Added method to utils to allow date time format validation
 
 ### Features
+
 * Add Slack connector to pull messages for a specific channel
-
 * Add --partition-by-api parameter to unstructured-ingest
 * Added `partition_rtf` for processing rich text files.
 * `partition` now accepts a `url` kwarg in addition to `file` and `filename`.
@@ -2488,7 +2479,7 @@
 ### Features
 
 * Add `AzureBlobStorageConnector` based on its `fsspec` implementation inheriting
-from `FsspecConnector`
+  from `FsspecConnector`
 * Add `partition_epub` for partitioning e-books in EPUB3 format.
 
 ### Fixes
@@ -2521,16 +2512,16 @@
 
 * Fully move from printing to logging.
 * `unstructured-ingest` now uses a default `--download_dir` of `$HOME/.cache/unstructured/ingest`
-rather than a "tmp-ingest-" dir in the working directory.
+  rather than a "tmp-ingest-" dir in the working directory.
 
 ### Features
 
 ### Fixes
 
 * `setup_ubuntu.sh` no longer fails in some contexts by interpreting
-`DEBIAN_FRONTEND=noninteractive` as a command
+  `DEBIAN_FRONTEND=noninteractive` as a command
 * `unstructured-ingest` no longer re-downloads files when --preserve-downloads
-is used without --download-dir.
+  is used without --download-dir.
 * Fixed an issue that was causing text to be skipped in some HTML documents.
 
 ## 0.5.1
@@ -2707,7 +2698,7 @@
 * Add ability to extract document metadata from `.docx`, `.xlsx`, and `.jpg` files.
 * Helper functions for identifying and extracting phone numbers
 * Add new function `extract_attachment_info` that extracts and decodes the attachment
-of an email.
+  of an email.
 * Staging brick to convert a list of `Element`s to a `pandas` dataframe.
 * Add plain text functionality to `partition_email`
 
