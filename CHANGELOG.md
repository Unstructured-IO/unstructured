--- conflicted
+++ resolved
@@ -1,4 +1,3 @@
-<<<<<<< HEAD
 ## 0.12.2-dev0
 
 ### Enhancements
@@ -7,8 +6,6 @@
 
 ### Fixes
 
-=======
->>>>>>> c81d4e34
 ## 0.12.1
 
 ### Enhancements
