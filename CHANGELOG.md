--- conflicted
+++ resolved
@@ -1,15 +1,8 @@
-## 0.6.3-dev0
-
-### Enhancements
-
-<<<<<<< HEAD
+## 0.6.3-dev1
+
+### Enhancements
+
 * Add an "ocr_only" strategy for `partition_image`.
-
-### Features
-
-### Fixes
-
-=======
 
 ### Features
 
@@ -18,8 +11,6 @@
 
 ### Fixes
 
-
->>>>>>> 7e43a25f
 ## 0.6.2
 
 ### Enhancements
