<<<<<<< HEAD
## 0.14.9-dev0
### Enhancements

* **Add MixedbreadAI embedder** Adds MixedbreadAI embeddings to support embedding via Mixedbread AI.

## 0.14.8-dev3
=======
## 0.14.9-dev1

### Enhancements

### Features

### Fixes

## 0.14.8
>>>>>>> 3f581e6b

### Enhancements

* **Move arm64 image to wolfi-base** The `arm64` image now runs on `wolfi-base`. The `arm64` build for `wolfi-base` does not yet include `libreoffce`, and so `arm64` does not currently support processing `.doc`, `.ppt`, or `.xls` file. If you need to process those files on `arm64`, use the legacy `rockylinux` image.

### Features

### Fixes

* **Bump unstructured-inference==0.7.36** Fix `ValueError` when converting cells to html.
* **`partition()` now forwards `strategy` arg to `partition_docx()`, `partition_ppt()`, and `partition_pptx()`.** A `strategy` argument passed to `partition()` (or the default value "auto" assigned by `partition()`) is now forwarded to `partition_docx()`, `partition_ppt()`, and `partition_pptx()` when those filetypes are detected.

* **Fix missing sensitive field markers** for embedders

## 0.14.7

### Enhancements

* **Pull from `wolfi-base` image.** The amd64 image now pulls from the `unstructured` `wolfi-base` image to avoid duplication of dependency setup steps.
* **Fix windows temp file.** Make the creation of a temp file in unstructured/partition/pdf_image/ocr.py windows compatible.

### Features

* **Expose conversion functions for tables** Adds public functions to convert tables from HTML to the Deckerd format and back

* **Adds Kafka Source and Destination** New source and destination connector added to all CLI ingest commands to support reading from and writing to Kafka streams. Also supports Confluent Kafka.

### Fixes

* **Fix an error publishing docker images.** Update user in docker-smoke-test to reflect changes made by the amd64 image pull from the "unstructured" "wolfi-base" image.
* **Fix a IndexError when partitioning a pdf with values for both `extract_image_block_types` and `starting_page_number`.

## 0.14.6

### Enhancements

* **Bump unstructured-inference==0.7.35** Fix syntax for generated HTML tables.

### Features

* **tqdm ingest support** add optional flag to ingest flow to print out progress bar of each step in the process.

### Fixes

* **Remove deprecated `overwrite_schema` kwarg from Delta Table connector.** The `overwrite_schema` kwarg is deprecated in `deltalake>=0.18.0`. `schema_mode=` should be used now instead. `schema_mode="overwrite"` is equivalent to `overwrite_schema=True` and `schema_mode="merge"` is equivalent to `overwrite_schema="False"`. `schema_mode` defaults to `None`. You can also now specify `engine`, which defaults to `"pyarrow"`. You need to specify `enginer="rust"` to use `"schema_mode"`.
* **Fix passing parameters to python-client** - Remove parsing list arguments to strings in passing arguments to python-client in Ingest workflow and `partition_via_api`
* **table metric bug fix** get_element_level_alignment()now will find all the matched indices in predicted table data instead of only returning the first match in the case of multiple matches for the same gt string.
* **fsspec connector path/permissions bug** V2 fsspec connectors were failing when defined relative filepaths had leading slash. This strips that slash to guarantee the relative path never has it.
* **Dropbox connector internal file path bugs** Dropbox source connector currently raises exceptions when indexing files due to two issues: a path formatting idiosyncrasy of the Dropbox library and a divergence in the definition of the Dropbox libraries fs.info method, expecting a 'url' parameter rather than 'path'.
* **update table metric evaluation to handle corrected HTML syntax for tables** This change is connected to the update in [unstructured-inference change](https://github.com/Unstructured-IO/unstructured-inference/pull/355) - fixes transforming HTML table to deckerd and internal cells format.

## 0.14.5

### Enhancements

* **Filtering for tar extraction** Adds tar filtering to the compression module for connectors to avoid decompression malicious content in `.tar.gz` files. This was added to the Python `tarfile` lib in Python 3.12. The change only applies when using Python 3.12 and above.
* **Use `python-oxmsg` for `partition_msg()`.** Outlook MSG emails are now partitioned using the `python-oxmsg` package which resolves some shortcomings of the prior MSG parser.

### Features

### Fixes

* **8-bit string Outlook MSG files are parsed.** `partition_msg()` is now able to parse non-unicode Outlook MSG emails.
* **Attachments to Outlook MSG files are extracted intact.** `partition_msg()` is now able to extract attachments without corruption.

## 0.14.4

### Enhancements

* **Move logger error to debug level when PDFminer fails to extract text** which includes error message for Invalid dictionary construct.
* **Add support for Pinecone serverless** Adds Pinecone serverless to the connector tests. Pinecone
    serverless will work version versions >=0.14.2, but hadn't been tested until now.

### Features

- **Allow configuration of the Google Vision API endpoint** Add an environment variable to select the Google Vision API in the US or the EU.

### Fixes

* **Address the issue of unrecognized tables in `UnstructuredTableTransformerModel`** When a table is not recognized, the `element.metadata.text_as_html` attribute is set to an empty string.
* **Remove root handlers in ingest logger**. Removes root handlers in ingest loggers to ensure secrets aren't accidentally exposed in Colab notebooks.
* **Fix V2 S3 Destination Connector authentication** Fixes bugs with S3 Destination Connector where the connection config was neither registered nor properly deserialized.
* **Clarified dependence on particular version of `python-docx`** Pinned `python-docx` version to ensure a particular method `unstructured` uses is included.
* **Ingest preserves original file extension** Ingest V2 introduced a change that dropped the original extension for upgraded connectors. This reverts that change.

## 0.14.3

### Enhancements

* **Move `category` field from Text class to Element class.**
* **`partition_docx()` now supports pluggable picture sub-partitioners.** A subpartitioner that accepts a DOCX `Paragraph` and generates elements is now supported. This allows adding a custom sub-partitioner that extracts images and applies OCR or summarization for the image.
* **Add VoyageAI embedder** Adds VoyageAI embeddings to support embedding via Voyage AI.

### Features

### Fixes

* **Fix `partition_pdf()` to keep spaces in the text**. The control character `\t` is now replaced with a space instead of being removed when merging inferred elements with embedded elements.
* **Turn off XML resolve entities** Sets `resolve_entities=False` for XML parsing with `lxml`
  to avoid text being dynamically injected into the XML document.
* **Add backward compatibility for the deprecated pdf_infer_table_structure parameter**.
* **Add the missing `form_extraction_skip_tables` argument to the `partition_pdf_or_image` call**.
  to avoid text being dynamically injected into the XML document.
* **Chromadb change from Add to Upsert using element_id to make idempotent**
* **Diable `table_as_cells` output by default** to reduce overhead in partition; now `table_as_cells` is only produced when the env `EXTACT_TABLE_AS_CELLS` is `true`
* **Reduce excessive logging** Change per page ocr info level logging into detail level trace logging
* **Replace try block in `document_to_element_list` for handling HTMLDocument** Use `getattr(element, "type", "")` to get the `type` attribute of an element when it exists. This is more explicit way to handle the special case for HTML documents and prevents other types of attribute error from being silenced by the try block

## 0.14.2

### Enhancements

* **Bump unstructured-inference==0.7.33**.

### Features

* **Add attribution to the `pinecone` connector**.

### Fixes

## 0.14.1

### Enhancements

* **Refactor code related to embedded text extraction**. The embedded text extraction code is moved from `unstructured-inference` to `unstructured`.

### Features

* **Large improvements to the ingest process:**
  * Support for multiprocessing and async, with limits for both.
  * Streamlined to process when mapping CLI invocations to the underlying code
  * More granular steps introduced to give better control over process (i.e. dedicated step to uncompress files already in the local filesystem, new optional staging step before upload)
  * Use the python client when calling the unstructured api for partitioning or chunking
  * Saving the final content is now a dedicated destination connector (local) set as the default if none are provided. Avoids adding new files locally if uploading elsewhere.
  * Leverage last modified date when deciding if new files should be downloaded and reprocessed.
  * Add attribution to the `pinecone` connector
  * **Add support for Python 3.12**. `unstructured` now works with Python 3.12!

### Fixes

## 0.14.0

### BREAKING CHANGES

* **Turn table extraction for PDFs and images off by default**. Reverting the default behavior for table extraction to "off" for PDFs and images. A number of users didn't realize we made the change and were impacted by slower processing times due to the extra model call for table extraction.

### Enhancements

* **Skip unnecessary element sorting in `partition_pdf()`**. Skip element sorting when determining whether embedded text can be extracted.
* **Faster evaluation** Support for concurrent processing of documents during evaluation
* **Add strategy parameter to `partition_docx()`.** Behavior of future enhancements may be sensitive the partitioning strategy. Add this parameter so `partition_docx()` is aware of the requested strategy.
* **Add GLOBAL_WORKING_DIR and GLOBAL_WORKING_PROCESS_DIR** configuration parameteres to control temporary storage.

### Features
* **Add form extraction basics (document elements and placeholder code in partition)**. This is to lay the ground work for the future. Form extraction models are not currently available in the library. An attempt to use this functionality will end in a `NotImplementedError`.

### Fixes

* **Add missing starting_page_num param to partition_image**
* **Make the filename and file params for partition_image and partition_pdf match the other partitioners**
* **Fix include_slide_notes and include_page_breaks params in partition_ppt**
* **Re-apply: skip accuracy calculation feature** Overwritten by mistake
* **Fix type hint for paragraph_grouper param** `paragraph_grouper` can be set to `False`, but the type hint did not not reflect this previously.
* **Remove links param from partition_pdf** `links` is extracted during partitioning and is not needed as a paramter in partition_pdf.
* **Improve CSV delimeter detection.** `partition_csv()` would raise on CSV files with very long lines.
* **Fix disk-space leak in `partition_doc()`.** Remove temporary file created but not removed when `file` argument is passed to `partition_doc()`.
* **Fix possible `SyntaxError` or `SyntaxWarning` on regex patterns.** Change regex patterns to raw strings to avoid these warnings/errors in Python 3.11+.
* **Fix disk-space leak in `partition_odt()`.** Remove temporary file created but not removed when `file` argument is passed to `partition_odt()`.
* **AstraDB: option to prevent indexing metadata**
* **Fix Missing py.typed**

## 0.13.7

### Enhancements

* **Remove `page_number` metadata fields** for HTML partition until we have a better strategy to decide page counting.
* **Extract OCRAgent.get_agent().** Generalize access to the configured OCRAgent instance beyond its use for PDFs.
* **Add calculation of table related metrics which take into account colspans and rowspans**
* **Evaluation: skip accuracy calculation** for files for which output and ground truth sizes differ greatly

### Features

* **add ability to get ratio of `cid` characters in embedded text extracted by `pdfminer`**.

### Fixes

* **`partition_docx()` handles short table rows.** The DOCX format allows a table row to start late and/or end early, meaning cells at the beginning or end of a row can be omitted. While there are legitimate uses for this capability, using it in practice is relatively rare. However, it can happen unintentionally when adjusting cell borders with the mouse. Accommodate this case and generate accurate `.text` and `.metadata.text_as_html` for these tables.
* **Remedy macOS test failure not triggered by CI.** Generalize temp-file detection beyond hard-coded Linux-specific prefix.
* **Remove unnecessary warning log for using default layout model.**
* **Add chunking to partition_tsv** Even though partition_tsv() produces a single Table element, chunking is made available because the Table element is often larger than the desired chunk size and must be divided into smaller chunks.

## 0.13.6

### Enhancements

### Features

### Fixes

- **ValueError: Invalid file (FileType.UNK) when parsing Content-Type header with charset directive** URL response Content-Type headers are now parsed according to RFC 9110.

## 0.13.5

### Enhancements

### Features

### Fixes

* **KeyError raised when updating parent_id** In the past, combining `ListItem` elements could result in reusing the same memory location which then led to unexpected side effects when updating element IDs.
* **Bump unstructured-inference==0.7.29**: table transformer predictions are now removed if confidence is below threshold

## 0.13.4

### Enhancements

* **Unique and deterministic hash IDs for elements** Element IDs produced by any partitioning
  function are now deterministic and unique at the document level by default. Before, hashes were
  based only on text; however, they now also take into account the element's sequence number on a
  page, the page's number in the document, and the document's file name.
* **Enable remote chunking via unstructured-ingest** Chunking using unstructured-ingest was
  previously limited to local chunking using the strategies `basic` and `by_title`. Remote chunking
  options via the API are now accessible.
* **Save table in cells format**. `UnstructuredTableTransformerModel` is able to return predicted table in cells format

### Features

* **Add a `PDF_ANNOTATION_THRESHOLD` environment variable to control the capture of embedded links in `partition_pdf()` for `fast` strategy**.
* **Add integration with the Google Cloud Vision API**. Adds a third OCR provider, alongside Tesseract and Paddle: the Google Cloud Vision API.

### Fixes

* **Remove ElementMetadata.section field.**. This field was unused, not populated by any partitioners.

## 0.13.3

### Enhancements

* **Remove duplicate image elements**. Remove image elements identified by PDFMiner that have similar bounding boxes and the same text.
* **Add support for `start_index` in `html` links extraction**
* **Add `strategy` arg value to `_PptxPartitionerOptions`.** This makes this paritioning option available for sub-partitioners to come that may optionally use inference or other expensive operations to improve the partitioning.
* **Support pluggable sub-partitioner for PPTX Picture shapes.** Use a distinct sub-partitioner for partitioning PPTX Picture (image) shapes and allow the default picture sub-partitioner to be replaced at run-time by one of the user's choosing.
* **Introduce `starting_page_number` parameter to partitioning functions** It applies to those partitioners which support `page_number` in element's metadata: PDF, TIFF, XLSX, DOC, DOCX, PPT, PPTX.
* **Redesign the internal mechanism of assigning element IDs** This allows for further enhancements related to element IDs such as deterministic and document-unique hashes. The way partitioning functions operate hasn't changed, which means `unique_element_ids` continues to be `False` by default, utilizing text hashes.

### Features

### Fixes

* **Add support for extracting text from tag tails in HTML**. This fix adds ability to generate separate elements using tag tails.
* **Add support for extracting text from `<b>` tags in HTML** Now `partition_html()` can extract text from `<b>` tags inside container tags (like `<div>`, `<pre>`).
* **Fix pip-compile make target** Missing base.in dependency missing from requirments make file added

## 0.13.2

### Enhancements

### Features

### Fixes

* **Brings back missing word list files** that caused `partition` failures in 0.13.1.

## 0.13.1

### Enhancements

* **Drop constraint on pydantic, supporting later versions** All dependencies has pydantic pinned at an old version. This explicit pin was removed, allowing the latest version to be pulled in when requirements are compiled.

### Features

* **Add a set of new `ElementType`s to extend future element types**

### Fixes

* **Fix `partition_html()` swallowing some paragraphs**. The `partition_html()` only considers elements with limited depth to avoid becoming the text representation of a giant div. This fix increases the limit value.
* **Fix SFTP** Adds flag options to SFTP connector on whether to use ssh keys / agent, with flag values defaulting to False. This is to prevent looking for ssh files when using username and password. Currently, username and password are required, making that always the case.

## 0.13.0

### Enhancements

* **Add `.metadata.is_continuation` to text-split chunks.** `.metadata.is_continuation=True` is added to second-and-later chunks formed by text-splitting an oversized `Table` element but not to their counterpart `Text` element splits. Add this indicator for `CompositeElement` to allow text-split continuation chunks to be identified for downstream processes that may wish to skip intentionally redundant metadata values in continuation chunks.
* **Add `compound_structure_acc` metric to table eval.** Add a new property to `unstructured.metrics.table_eval.TableEvaluation`: `composite_structure_acc`, which is computed from the element level row and column index and content accuracy scores
* **Add `.metadata.orig_elements` to chunks.** `.metadata.orig_elements: list[Element]` is added to chunks during the chunking process (when requested) to allow access to information from the elements each chunk was formed from. This is useful for example to recover metadata fields that cannot be consolidated to a single value for a chunk, like `page_number`, `coordinates`, and `image_base64`.
* **Add `--include_orig_elements` option to Ingest CLI.** By default, when chunking, the original elements used to form each chunk are added to `chunk.metadata.orig_elements` for each chunk. * The `include_orig_elements` parameter allows the user to turn off this behavior to produce a smaller payload when they don't need this metadata.
* **Add Google VertexAI embedder** Adds VertexAI embeddings to support embedding via Google Vertex AI.

### Features

* **Chunking populates `.metadata.orig_elements` for each chunk.** This behavior allows the text and metadata of the elements combined to make each chunk to be accessed. This can be important for example to recover metadata such as `.coordinates` that cannot be consolidated across elements and so is dropped from chunks. This option is controlled by the `include_orig_elements` parameter to `partition_*()` or to the chunking functions. This option defaults to `True` so original-elements are preserved by default. This behavior is not yet supported via the REST APIs or SDKs but will be in a closely subsequent PR to other `unstructured` repositories. The original elements will also not serialize or deserialize yet; this will also be added in a closely subsequent PR.
* **Add Clarifai destination connector** Adds support for writing partitioned and chunked documents into Clarifai.

### Fixes

* **Fix `clean_pdfminer_inner_elements()` to remove only pdfminer (embedded) elements merged with inferred elements**. Previously, some embedded elements were removed even if they were not merged with inferred elements. Now, only embedded elements that are already merged with inferred elements are removed.
* **Clarify IAM Role Requirement for GCS Platform Connectors**. The GCS Source Connector requires Storage Object Viewer and GCS Destination Connector requires Storage Object Creator IAM roles.
* **Change table extraction defaults** Change table extraction defaults in favor of using `skip_infer_table_types` parameter and reflect these changes in documentation.
* **Fix OneDrive dates with inconsistent formatting** Adds logic to conditionally support dates returned by office365 that may vary in date formatting or may be a datetime rather than a string. See previous fix for SharePoint
* **Adds tracking for AstraDB** Adds tracking info so AstraDB can see what source called their api.
* **Support AWS Bedrock Embeddings in ingest CLI** The configs required to instantiate the bedrock embedding class are now exposed in the api and the version of boto being used meets the minimum requirement to introduce the bedrock runtime required to hit the service.
* **Change MongoDB redacting** Original redact secrets solution is causing issues in platform. This fix uses our standard logging redact solution.

## 0.12.6

### Enhancements

* **Improve ability to capture embedded links in `partition_pdf()` for `fast` strategy** Previously, a threshold value that affects the capture of embedded links was set to a fixed value by default. This allows users to specify the threshold value for better capturing.
* **Refactor `add_chunking_strategy` decorator to dispatch by name.** Add `chunk()` function to be used by the `add_chunking_strategy` decorator to dispatch chunking call based on a chunking-strategy name (that can be dynamic at runtime). This decouples chunking dispatch from only those chunkers known at "compile" time and enables runtime registration of custom chunkers.
* **Redefine `table_level_acc` metric for table evaluation.** `table_level_acc` now is an average of individual predicted table's accuracy. A predicted table's accuracy is defined as the sequence matching ratio between itself and its corresponding ground truth table.

### Features

* **Added Unstructured Platform Documentation** The Unstructured Platform is currently in beta. The documentation provides how-to guides for setting up workflow automation, job scheduling, and configuring source and destination connectors.

### Fixes

* **Partitioning raises on file-like object with `.name` not a local file path.** When partitioning a file using the `file=` argument, and `file` is a file-like object (e.g. io.BytesIO) having a `.name` attribute, and the value of `file.name` is not a valid path to a file present on the local filesystem, `FileNotFoundError` is raised. This prevents use of the `file.name` attribute for downstream purposes to, for example, describe the source of a document retrieved from a network location via HTTP.
* **Fix SharePoint dates with inconsistent formatting** Adds logic to conditionally support dates returned by office365 that may vary in date formatting or may be a datetime rather than a string.
* **Include warnings** about the potential risk of installing a version of `pandoc` which does not support RTF files + instructions that will help resolve that issue.
* **Incorporate the `install-pandoc` Makefile recipe** into relevant stages of CI workflow, ensuring it is a version that supports RTF input files.
* **Fix Google Drive source key** Allow passing string for source connector key.
* **Fix table structure evaluations calculations** Replaced special value `-1.0` with `np.nan` and corrected rows filtering of files metrics basing on that.
* **Fix Sharepoint-with-permissions test** Ignore permissions metadata, update test.
* **Fix table structure evaluations for edge case** Fixes the issue when the prediction does not contain any table - no longer errors in such case.

## 0.12.5

### Enhancements

### Features
* Add `date_from_file_object` parameter to partition. If True and if file is provided via `file` parameter it will cause partition to infer last modified date from `file`'s content. If False, last modified metadata will be `None`.

* **Header and footer detection for fast strategy** `partition_pdf` with `fast` strategy now
  detects elements that are in the top or bottom 5 percent of the page as headers and footers.
* **Add parent_element to overlapping case output** Adds parent_element to the output for `identify_overlapping_or_nesting_case` and `catch_overlapping_and_nested_bboxes` functions.
* **Add table structure evaluation** Adds a new function to evaluate the structure of a table and return a metric that represents the quality of the table structure. This function is used to evaluate the quality of the table structure and the table contents.
* **Add AstraDB destination connector** Adds support for writing embedded documents into an AstraDB vector database.
* **Add OctoAI embedder** Adds support for embeddings via OctoAI.

### Fixes

* **Fix passing list type parameters when calling unstructured API via `partition_via_api()`** Update `partition_via_api()` to convert all list type parameters to JSON formatted strings before calling the unstructured client SDK. This will support image block extraction via `partition_via_api()`.
* **Fix `check_connection` in opensearch, databricks, postgres, azure connectors**
* **Fix don't treat plain text files with double quotes as JSON** If a file can be deserialized as JSON but it deserializes as a string, treat it as plain text even though it's valid JSON.
* **Fix `check_connection` in opensearch, databricks, postgres, azure connectors**
* **Fix cluster of bugs in `partition_xlsx()` that dropped content.** Algorithm for detecting "subtables" within a worksheet dropped table elements for certain patterns of populated cells such as when a trailing single-cell row appeared in a contiguous block of populated cells.
* **Improved documentation**. Fixed broken links and improved readability on `Key Concepts` page.
* **Rename `OpenAiEmbeddingConfig` to `OpenAIEmbeddingConfig`.**
* **Fix partition_json() doesn't chunk.** The `@add_chunking_strategy` decorator was missing from `partition_json()` such that pre-partitioned documents serialized to JSON did not chunk when a chunking-strategy was specified.


## 0.12.4

### Enhancements

* **Apply New Version of `black` formatting** The `black` library recently introduced a new major version that introduces new formatting conventions. This change brings code in the `unstructured` repo into compliance with the new conventions.
* **Move ingest imports to local scopes** Moved ingest dependencies into local scopes to be able to import ingest connector classes without the need of installing imported external dependencies. This allows lightweight use of the classes (not the instances. to use the instances as intended you'll still need the dependencies).
* **Add support for `.p7s` files** `partition_email` can now process `.p7s` files. The signature for the signed message is extracted and added to metadata.
* **Fallback to valid content types for emails** If the user selected content type does not exist on the email message, `partition_email` now falls back to anoter valid content type if it's available.

### Features

* **Add .heic file partitioning** .heic image files were previously unsupported and are now supported though partition_image()
* **Add the ability to specify an alternate OCR** implementation by implementing an `OCRAgent` interface and specify it using `OCR_AGENT` environment variable.
* **Add Vectara destination connector** Adds support for writing partitioned documents into a Vectara index.
* **Add ability to detect text in .docx inline shapes** extensions of docx partition, extracts text from inline shapes and includes them in paragraph's text

### Fixes

* **Fix `partition_pdf()` not working when using chipper model with `file`**
* **Handle common incorrect arguments for `languages` and `ocr_languages`** Users are regularly receiving errors on the API because they are defining `ocr_languages` or `languages` with additional quotationmarks, brackets, and similar mistakes. This update handles common incorrect arguments and raises an appropriate warning.
* **Default `hi_res_model_name` now relies on `unstructured-inference`** When no explicit `hi_res_model_name` is passed into `partition` or `partition_pdf_or_image` the default model is picked by `unstructured-inference`'s settings or os env variable `UNSTRUCTURED_HI_RES_MODEL_NAME`; it now returns the same model name regardless of `infer_table_structure`'s value; this function will be deprecated in the future and the default model name will simply rely on `unstructured-inference` and will not consider os env in a future release.
* **Fix remove Vectara requirements from setup.py - there are no dependencies**
* **Add missing dependency files to package manifest**. Updates the file path for the ingest
  dependencies and adds missing extra dependencies.
* **Fix remove Vectara requirements from setup.py - there are no dependencies **
* **Add title to Vectara upload - was not separated out from initial connector **
* **Fix change OpenSearch port to fix potential conflict with Elasticsearch in ingest test **


## 0.12.3

### Enhancements

* **Driver for MongoDB connector.** Adds a driver with `unstructured` version information to the
  MongoDB connector.

### Features

* **Add Databricks Volumes destination connector** Databricks Volumes connector added to ingest CLI.  Users may now use `unstructured-ingest` to write partitioned data to a Databricks Volumes storage service.

### Fixes

* **Fix support for different Chipper versions and prevent running PDFMiner with Chipper**
* **Treat YAML files as text.** Adds YAML MIME types to the file detection code and treats those
  files as text.
* **Fix FSSpec destination connectors check_connection.** FSSpec destination connectors did not use `check_connection`. There was an error when trying to `ls` destination directory - it may not exist at the moment of connector creation. Now `check_connection` calls `ls` on bucket root and this method is called on `initialize` of destination connector.
* **Fix databricks-volumes extra location.** `setup.py` is currently pointing to the wrong location for the databricks-volumes extra requirements. This results in errors when trying to build the wheel for unstructured. This change updates to point to the correct path.
* **Fix uploading None values to Chroma and Pinecone.** Removes keys with None values with Pinecone and Chroma destinations. Pins Pinecone dependency
* **Update documentation.** (i) best practice for table extration by using 'skip_infer_table_types' param, instead of 'pdf_infer_table_structure', and (ii) fixed CSS, RST issues and typo in the documentation.
* **Fix postgres storage of link_texts.** Formatting of link_texts was breaking metadata storage.

## 0.12.2

### Enhancements

### Features

### Fixes

* **Fix index error in table processing.** Bumps the `unstructured-inference` version to address and
  index error that occurs on some tables in the table transformer object.

## 0.12.1

### Enhancements

* **Allow setting image block crop padding parameter** In certain circumstances, adjusting the image block crop padding can improve image block extraction by preventing extracted image blocks from being clipped.
* **Add suport for bitmap images in `partition_image`** Adds support for `.bmp` files in
  `partition`, `partition_image`, and `detect_filetype`.
* **Keep all image elements when using "hi_res" strategy** Previously, `Image` elements with small chunks of text were ignored unless the image block extraction parameters (`extract_images_in_pdf` or `extract_image_block_types`) were specified. Now, all image elements are kept regardless of whether the image block extraction parameters are specified.
* **Add filetype detection for `.wav` files.** Add filetpye detection for `.wav` files.
* **Add "basic" chunking strategy.** Add baseline chunking strategy that includes all shared chunking behaviors without breaking chunks on section or page boundaries.
* **Add overlap option for chunking.** Add option to overlap chunks. Intra-chunk and inter-chunk overlap are requested separately. Intra-chunk overlap is applied only to the second and later chunks formed by text-splitting an oversized chunk. Inter-chunk overlap may also be specified; this applies overlap between "normal" (not-oversized) chunks.
* **Salesforce connector accepts private key path or value.** Salesforce parameter `private-key-file` has been renamed to `private-key`. Private key can be provided as path to file or file contents.
* **Update documentation**: (i) added verbiage about the free API cap limit, (ii) added deprecation warning on ``Staging`` bricks in favor of ``Destination Connectors``, (iii) added warning and code examples to use the SaaS API Endpoints using CLI-vs-SDKs, (iv) fixed example pages formatting, (v) added deprecation on ``model_name`` in favor of ``hi_res_model_name``, (vi) added ``extract_images_in_pdf`` usage in ``partition_pdf`` section, (vii) reorganize and improve the documentation introduction section, and (viii) added PDF table extraction best practices.
* **Add "basic" chunking to ingest CLI.** Add options to ingest CLI allowing access to the new "basic" chunking strategy and overlap options.
* **Make Elasticsearch Destination connector arguments optional.** Elasticsearch Destination connector write settings are made optional and will rely on default values when not specified.
* **Normalize Salesforce artifact names.** Introduced file naming pattern present in other connectors to Salesforce connector.
* **Install Kapa AI chatbot.** Added Kapa.ai website widget on the documentation.

### Features
* **MongoDB Source Connector.** New source connector added to all CLI ingest commands to support downloading/partitioning files from MongoDB.
* **Add OpenSearch source and destination connectors.** OpenSearch, a fork of Elasticsearch, is a popular storage solution for various functionality such as search, or providing intermediary caches within data pipelines. Feature: Added OpenSearch source connector to support downloading/partitioning files. Added OpenSearch destination connector to be able to ingest documents from any supported source, embed them and write the embeddings / documents into OpenSearch.

### Fixes

* **Fix GCS connector converting JSON to string with single quotes.** FSSpec serialization caused conversion of JSON token to string with single quotes. GCS requires token in form of dict so this format is now assured.
* **Pin version of unstructured-client** Set minimum version of unstructured-client to avoid raising a TypeError when passing `api_key_auth` to `UnstructuredClient`
* **Fix the serialization of the Pinecone destination connector.** Presence of the PineconeIndex object breaks serialization due to TypeError: cannot pickle '_thread.lock' object. This removes that object before serialization.
* **Fix the serialization of the Elasticsearch destination connector.** Presence of the _client object breaks serialization due to TypeError: cannot pickle '_thread.lock' object. This removes that object before serialization.
* **Fix the serialization of the Postgres destination connector.** Presence of the _client object breaks serialization due to TypeError: cannot pickle '_thread.lock' object. This removes that object before serialization.
* **Fix documentation and sample code for Chroma.** Was pointing to wrong examples..
* **Fix flatten_dict to be able to flatten tuples inside dicts** Update flatten_dict function to support flattening tuples inside dicts. This is necessary for objects like Coordinates, when the object is not written to the disk, therefore not being converted to a list before getting flattened (still being a tuple).
* **Fix the serialization of the Chroma destination connector.** Presence of the ChromaCollection object breaks serialization due to TypeError: cannot pickle 'module' object. This removes that object before serialization.
* **Fix fsspec connectors returning version as integer.** Connector data source versions should always be string values, however we were using the integer checksum value for the version for fsspec connectors. This casts that value to a string.

## 0.12.0

### Enhancements

* **Drop support for python3.8** All dependencies are now built off of the minimum version of python being `3.10`

## 0.11.9

### Enhancements

* **Rename kwargs related to extracting image blocks** Rename the kwargs related to extracting image blocks for consistency and API usage.

### Features

* **Add PostgreSQL/SQLite destination connector** PostgreSQL and SQLite connector added to ingest CLI.  Users may now use `unstructured-ingest` to write partitioned data to a PostgreSQL or SQLite database. And write embeddings to PostgreSQL pgvector database.

### Fixes

* **Handle users providing fully spelled out languages** Occasionally some users are defining the `languages` param as a fully spelled out language instead of a language code. This adds a dictionary for common languages so those small mistakes are caught and silently fixed.
* **Fix unequal row-length in HTMLTable.text_as_html.** Fixes to other aspects of partition_html() in v0.11 allowed unequal cell-counts in table rows. Make the cells in each row correspond 1:1 with cells in the original table row. This fix also removes "noise" cells resulting from HTML-formatting whitespace and eliminates the "column-shifting" of cells that previously resulted from noise-cells.
* **Fix MongoDB connector URI password redaction.** MongoDB documentation states that characters `$ : / ? # [ ] @` must be percent encoded. URIs with password containing such special character were not redacted.

## 0.11.8

### Enhancements

* **Add SaaS API User Guide.** This documentation serves as a guide for Unstructured SaaS API users to register, receive an API key and URL, and manage your account and billing information.
* **Add inter-chunk overlap capability.** Implement overlap between chunks. This applies to all chunks prior to any text-splitting of oversized chunks so is a distinct behavior; overlap at text-splits of oversized chunks is independent of inter-chunk overlap (distinct chunk boundaries) and can be requested separately. Note this capability is not yet available from the API but will shortly be made accessible using a new `overlap_all` kwarg on partition functions.

### Features

### Fixes

## 0.11.7

### Enhancements

* **Add intra-chunk overlap capability.** Implement overlap for split-chunks where text-splitting is used to divide an oversized chunk into two or more chunks that fit in the chunking window. Note this capability is not yet available from the API but will shortly be made accessible using a new `overlap` kwarg on partition functions.
* **Update encoders to leverage dataclasses** All encoders now follow a class approach which get annotated with the dataclass decorator. Similar to the connectors, it uses a nested dataclass for the configs required to configure a client as well as a field/property approach to cache the client. This makes sure any variable associated with the class exists as a dataclass field.

### Features

* **Add Qdrant destination connector.** Adds support for writing documents and embeddings into a Qdrant collection.
* **Store base64 encoded image data in metadata fields.** Rather than saving to file, stores base64 encoded data of the image bytes and the mimetype for the image in metadata fields: `image_base64` and `image_mime_type` (if that is what the user specifies by some other param like `pdf_extract_to_payload`). This would allow the API to have parity with the library.

### Fixes

* **Fix table structure metric script** Update the call to table agent to now provide OCR tokens as required
* **Fix element extraction not working when using "auto" strategy for pdf and image** If element extraction is specified, the "auto" strategy falls back to the "hi_res" strategy.
* **Fix a bug passing a custom url to `partition_via_api`** Users that self host the api were not able to pass their custom url to `partition_via_api`.

## 0.11.6

### Enhancements

* **Update the layout analysis script.** The previous script only supported annotating `final` elements. The updated script also supports annotating `inferred` and `extracted` elements.
* **AWS Marketplace API documentation**: Added the user guide, including setting up VPC and CloudFormation, to deploy Unstructured API on AWS platform.
* **Azure Marketplace API documentation**: Improved the user guide to deploy Azure Marketplace API by adding references to Azure documentation.
* **Integration documentation**: Updated URLs for the `staging_for` bricks

### Features

* **Partition emails with base64-encoded text.** Automatically handles and decodes base64 encoded text in emails with content type `text/plain` and `text/html`.
* **Add Chroma destination connector** Chroma database connector added to ingest CLI.  Users may now use `unstructured-ingest` to write partitioned/embedded data to a Chroma vector database.
* **Add Elasticsearch destination connector.** Problem: After ingesting data from a source, users might want to move their data into a destination. Elasticsearch is a popular storage solution for various functionality such as search, or providing intermediary caches within data pipelines. Feature: Added Elasticsearch destination connector to be able to ingest documents from any supported source, embed them and write the embeddings / documents into Elasticsearch.

### Fixes

* **Enable --fields argument omission for elasticsearch connector** Solves two bugs where removing the optional parameter --fields broke the connector due to an integer processing error and using an elasticsearch config for a destination connector resulted in a serialization issue when optional parameter --fields was not provided.
* **Add hi_res_model_name** Adds kwarg to relevant functions and add comments that model_name is to be deprecated.

## 0.11.5

### Enhancements

### Features

### Fixes

* **Fix `partition_pdf()` and `partition_image()` importation issue.** Reorganize `pdf.py` and `image.py` modules to be consistent with other types of document import code.

## 0.11.4

### Enhancements

* **Refactor image extraction code.** The image extraction code is moved from `unstructured-inference` to `unstructured`.
* **Refactor pdfminer code.** The pdfminer code is moved from `unstructured-inference` to `unstructured`.
* **Improve handling of auth data for fsspec connectors.** Leverage an extension of the dataclass paradigm to support a `sensitive` annotation for fields related to auth (i.e. passwords, tokens). Refactor all fsspec connectors to use explicit access configs rather than a generic dictionary.
* **Add glob support for fsspec connectors** Similar to the glob support in the ingest local source connector, similar filters are now enabled on all fsspec based source connectors to limit files being partitioned.
* Define a constant for the splitter "+" used in tesseract ocr languages.

### Features

* **Save tables in PDF's separately as images.** The "table" elements are saved as `table-<pageN>-<tableN>.jpg`. This filename is presented in the `image_path` metadata field for the Table element. The default would be to not do this.
* **Add Weaviate destination connector** Weaviate connector added to ingest CLI.  Users may now use `unstructured-ingest` to write partitioned data from over 20 data sources (so far) to a Weaviate object collection.
* **Sftp Source Connector.** New source connector added to support downloading/partitioning files from Sftp.

### Fixes

* **Fix pdf `hi_res` partitioning failure when pdfminer fails.** Implemented logic to fall back to the "inferred_layout + OCR" if pdfminer fails in the `hi_res` strategy.
* **Fix a bug where image can be scaled too large for tesseract** Adds a limit to prevent auto-scaling an image beyond the maximum size `tesseract` can handle for ocr layout detection
* **Update partition_csv to handle different delimiters** CSV files containing both non-comma delimiters and commas in the data were throwing an error in Pandas. `partition_csv` now identifies the correct delimiter before the file is processed.
* **partition returning cid code in `hi_res`** occasionally pdfminer can fail to decode the text in an pdf file and return cid code as text. Now when this happens the text from OCR is used.

## 0.11.2

### Enhancements

* **Updated Documentation**: (i) Added examples, and (ii) API Documentation, including Usage, SDKs, Azure Marketplace, and parameters and validation errors.

### Features

* * **Add Pinecone destination connector.** Problem: After ingesting data from a source, users might want to produce embeddings for their data and write these into a vector DB. Pinecone is an option among these vector databases. Feature: Added Pinecone destination connector to be able to ingest documents from any supported source, embed them and write the embeddings / documents into Pinecone.

### Fixes

* **Process chunking parameter names in ingest correctly** Solves a bug where chunking parameters weren't being processed and used by ingest cli by renaming faulty parameter names and prepends; adds relevant parameters to ingest pinecone test to verify that the parameters are functional.

## 0.11.1

### Enhancements

* **Use `pikepdf` to repair invalid PDF structure** for PDFminer when we see error `PSSyntaxError` when PDFminer opens the document and creates the PDFminer pages object or processes a single PDF page.
* **Batch Source Connector support** For instances where it is more optimal to read content from a source connector in batches, a new batch ingest doc is added which created multiple ingest docs after reading them in in batches per process.

### Features

* **Staging Brick for Coco Format** Staging brick which converts a list of Elements into Coco Format.
* **Adds HubSpot connector** Adds connector to retrieve call, communications, emails, notes, products and tickets from HubSpot

### Fixes

* **Do not extract text of `<style>` tags in HTML.** `<style>` tags containing CSS in invalid positions previously contributed to element text. Do not consider text node of a `<style>` element as textual content.
* **Fix DOCX merged table cell repeats cell text.** Only include text for a merged cell, not for each underlying cell spanned by the merge.
* **Fix tables not extracted from DOCX header/footers.** Headers and footers in DOCX documents skip tables defined in the header and commonly used for layout/alignment purposes. Extract text from tables as a string and include in the `Header` and `Footer` document elements.
* **Fix output filepath for fsspec-based source connectors.** Previously the base directory was being included in the output filepath unnecessarily.

## 0.11.0

### Enhancements

* **Add a class for the strategy constants.** Add a class `PartitionStrategy` for the strategy constants and use the constants to replace strategy strings.
* **Temporary Support for paddle language parameter.** User can specify default langage code for paddle with ENV `DEFAULT_PADDLE_LANG` before we have the language mapping for paddle.
* **Improve DOCX page-break fidelity.** Improve page-break fidelity such that a paragraph containing a page-break is split into two elements, one containing the text before the page-break and the other the text after. Emit the PageBreak element between these two and assign the correct page-number (n and n+1 respectively) to the two textual elements.

### Features

* **Add ad-hoc fields to `ElementMetadata` instance.** End-users can now add their own metadata fields simply by assigning to an element-metadata attribute-name of their choice, like `element.metadata.coefficient = 0.58`. These fields will round-trip through JSON and can be accessed with dotted notation.
* **MongoDB Destination Connector.** New destination connector added to all CLI ingest commands to support writing partitioned json output to mongodb.

### Fixes

* **Fix `TYPE_TO_TEXT_ELEMENT_MAP`.** Updated `Figure` mapping from `FigureCaption` to `Image`.
* **Handle errors when extracting PDF text** Certain pdfs throw unexpected errors when being opened by `pdfminer`, causing `partition_pdf()` to fail. We expect to be able to partition smoothly using an alternative strategy if text extraction doesn't work.  Added exception handling to handle unexpected errors when extracting pdf text and to help determine pdf strategy.
* **Fix `fast` strategy fall back to `ocr_only`** The `fast` strategy should not fall back to a more expensive strategy.
* **Remove default user ./ssh folder** The default notebook user during image build would create the known_hosts file with incorrect ownership, this is legacy and no longer needed so it was removed.
* **Include `languages` in metadata when partitioning `strategy=hi_res` or `fast`** User defined `languages` was previously used for text detection, but not included in the resulting element metadata for some strategies. `languages` will now be included in the metadata regardless of partition strategy for pdfs and images.
* **Handle a case where Paddle returns a list item in ocr_data as None** In partition, while parsing PaddleOCR data, it was assumed that PaddleOCR does not return None for any list item in ocr_data. Removed the assumption by skipping the text region whenever this happens.
* **Fix some pdfs returning `KeyError: 'N'`** Certain pdfs were throwing this error when being opened by pdfminer. Added a wrapper function for pdfminer that allows these documents to be partitioned.
* **Fix mis-splits on `Table` chunks.** Remedies repeated appearance of full `.text_as_html` on metadata of each `TableChunk` split from a `Table` element too large to fit in the chunking window.
* **Import tables_agent from inference** so that we don't have to initialize a global table agent in unstructured OCR again
* **Fix empty table is identified as bulleted-table.** A table with no text content was mistakenly identified as a bulleted-table and processed by the wrong branch of the initial HTML partitioner.
* **Fix partition_html() emits empty (no text) tables.** A table with cells nested below a `<thead>` or `<tfoot>` element was emitted as a table element having no text and unparseable HTML in `element.metadata.text_as_html`. Do not emit empty tables to the element stream.
* **Fix HTML `element.metadata.text_as_html` contains spurious <br> elements in invalid locations.** The HTML generated for the `text_as_html` metadata for HTML tables contained `<br>` elements invalid locations like between `<table>` and `<tr>`. Change the HTML generator such that these do not appear.
* **Fix HTML table cells enclosed in <thead> and <tfoot> elements are dropped.** HTML table cells nested in a `<thead>` or `<tfoot>` element were not detected and the text in those cells was omitted from the table element text and `.text_as_html`. Detect table rows regardless of the semantic tag they may be nested in.
* **Remove whitespace padding from `.text_as_html`.** `tabulate` inserts padding spaces to achieve visual alignment of columns in HTML tables it generates. Add our own HTML generator to do this simple job and omit that padding as well as newlines ("\n") used for human readability.
* **Fix local connector with absolute input path** When passed an absolute filepath for the input document path, the local connector incorrectly writes the output file to the input file directory. This fixes such that the output in this case is written to `output-dir/input-filename.json`

## 0.10.30

### Enhancements

* **Support nested DOCX tables.** In DOCX, like HTML, a table cell can itself contain a table. In this case, create nested HTML tables to reflect that structure and create a plain-text table with captures all the text in nested tables, formatting it as a reasonable facsimile of a table.
* **Add connection check to ingest connectors** Each source and destination connector now support a `check_connection()` method which makes sure a valid connection can be established with the source/destination given any authentication credentials in a lightweight request.

### Features

* **Add functionality to do a second OCR on cropped table images.** Changes to the values for scaling ENVs affect entire page OCR output(OCR regression) so we now do a second OCR for tables.
* **Adds ability to pass timeout for a request when partitioning via a `url`.** `partition` now accepts a new optional parameter `request_timeout` which if set will prevent any `requests.get` from hanging indefinitely and instead will raise a timeout error. This is useful when partitioning a url that may be slow to respond or may not respond at all.

### Fixes

* **Fix logic that determines pdf auto strategy.** Previously, `_determine_pdf_auto_strategy` returned `hi_res` strategy only if `infer_table_structure` was true. It now returns the `hi_res` strategy if either `infer_table_structure` or `extract_images_in_pdf` is true.
* **Fix invalid coordinates when parsing tesseract ocr data.** Previously, when parsing tesseract ocr data, the ocr data had invalid bboxes if zoom was set to `0`. A logical check is now added to avoid such error.
* **Fix ingest partition parameters not being passed to the api.** When using the --partition-by-api flag via unstructured-ingest, none of the partition arguments are forwarded, meaning that these options are disregarded. With this change, we now pass through all of the relevant partition arguments to the api. This allows a user to specify all of the same partition arguments they would locally and have them respected when specifying --partition-by-api.
* **Support tables in section-less DOCX.** Generalize solution for MS Chat Transcripts exported as DOCX by including tables in the partitioned output when present.
* **Support tables that contain only numbers when partitioning via `ocr_only`** Tables that contain only numbers are returned as floats in a pandas.DataFrame when the image is converted from `.image_to_data()`. An AttributeError was raised downstream when trying to `.strip()` the floats.
* **Improve DOCX page-break detection.** DOCX page breaks are reliably indicated by `w:lastRenderedPageBreak` elements present in the document XML. Page breaks are NOT reliably indicated by "hard" page-breaks inserted by the author and when present are redundant to a `w:lastRenderedPageBreak` element so cause over-counting if used. Use rendered page-breaks only.

## 0.10.29

### Enhancements

* **Adds include_header argument for partition_csv and partition_tsv** Now supports retaining header rows in CSV and TSV documents element partitioning.
* **Add retry logic for all source connectors** All http calls being made by the ingest source connectors have been isolated and wrapped by the `SourceConnectionNetworkError` custom error, which triggers the retry logic, if enabled, in the ingest pipeline.
* **Google Drive source connector supports credentials from memory** Originally, the connector expected a filepath to pull the credentials from when creating the client. This was expanded to support passing that information from memory as a dict if access to the file system might not be available.
* **Add support for generic partition configs in ingest cli** Along with the explicit partition options supported by the cli, an `additional_partition_args` arg was added to allow users to pass in any other arguments that should be added when calling partition(). This helps keep any changes to the input parameters of the partition() exposed in the CLI.
* **Map full output schema for table-based destination connectors** A full schema was introduced to map the type of all output content from the json partition output and mapped to a flattened table structure to leverage table-based destination connectors. The delta table destination connector was updated at the moment to take advantage of this.
* **Incorporate multiple embedding model options into ingest, add diff test embeddings** Problem: Ingest pipeline already supported embedding functionality, however users might want to use different types of embedding providers. Enhancement: Extend ingest pipeline so that users can specify and embed via a particular embedding provider from a range of options. Also adds a diff test to compare output from an embedding module with the expected output

### Features

* **Allow setting table crop parameter** In certain circumstances, adjusting the table crop padding may improve table.

### Fixes

* **Fixes `partition_text` to prevent empty elements** Adds a check to filter out empty bullets.
* **Handle empty string for `ocr_languages` with values for `languages`** Some API users ran into an issue with sending `languages` params because the API defaulted to also using an empty string for `ocr_languages`. This update handles situations where `languages` is defined and `ocr_languages` is an empty string.
* **Fix PDF tried to loop through None** Previously the PDF annotation extraction tried to loop through `annots` that resolved out as None. A logical check added to avoid such error.
* **Ingest session handler not being shared correctly** All ingest docs that leverage the session handler should only need to set it once per process. It was recreating it each time because the right values weren't being set nor available given how dataclasses work in python.
* **Ingest download-only fix.** Previously the download only flag was being checked after the doc factory pipeline step, which occurs before the files are actually downloaded by the source node. This check was moved after the source node to allow for the files to be downloaded first before exiting the pipeline.
* **Fix flaky chunk-metadata.** Prior implementation was sensitive to element order in the section resulting in metadata values sometimes being dropped. Also, not all metadata items can be consolidated across multiple elements (e.g. coordinates) and so are now dropped from consolidated metadata.
* **Fix tesseract error `Estimating resolution as X`** leaded by invalid language parameters input. Proceed with defalut language `eng` when `lang.py` fails to find valid language code for tesseract, so that we don't pass an empty string to tesseract CLI and raise an exception in downstream.

## 0.10.28

### Enhancements

* **Add table structure evaluation helpers** Adds functions to evaluate the similarity between predicted table structure and actual table structure.
* **Use `yolox` by default for table extraction when partitioning pdf/image** `yolox` model provides higher recall of the table regions than the quantized version and it is now the default element detection model when `infer_table_structure=True` for partitioning pdf/image files
* **Remove pdfminer elements from inside tables** Previously, when using `hi_res` some elements where extracted using pdfminer too, so we removed pdfminer from the tables pipeline to avoid duplicated elements.
* **Fsspec downstream connectors** New destination connector added to ingest CLI, users may now use `unstructured-ingest` to write to any of the following:
  * Azure
  * Box
  * Dropbox
  * Google Cloud Service

### Features

* **Update `ocr_only` strategy in `partition_pdf()`** Adds the functionality to get accurate coordinate data when partitioning PDFs and Images with the `ocr_only` strategy.

### Fixes
* **Fixed SharePoint permissions for the fetching to be opt-in** Problem: Sharepoint permissions were trying to be fetched even when no reletad cli params were provided, and this gave an error due to values for those keys not existing. Fix: Updated getting keys to be with .get() method and changed the "skip-check" to check individual cli params rather than checking the existance of a config object.

* **Fixes issue where tables from markdown documents were being treated as text** Problem: Tables from markdown documents were being treated as text, and not being extracted as tables. Solution: Enable the `tables` extension when instantiating the `python-markdown` object. Importance: This will allow users to extract structured data from tables in markdown documents.
* **Fix wrong logger for paddle info** Replace the logger from unstructured-inference with the logger from unstructured for paddle_ocr.py module.
* **Fix ingest pipeline to be able to use chunking and embedding together** Problem: When ingest pipeline was using chunking and embedding together, embedding outputs were empty and the outputs of chunking couldn't be re-read into memory and be forwarded to embeddings. Fix: Added CompositeElement type to TYPE_TO_TEXT_ELEMENT_MAP to be able to process CompositeElements with unstructured.staging.base.isd_to_elements
* **Fix unnecessary mid-text chunk-splitting.** The "pre-chunker" did not consider separator blank-line ("\n\n") length when grouping elements for a single chunk. As a result, sections were frequently over-populated producing a over-sized chunk that required mid-text splitting.
* **Fix frequent dissociation of title from chunk.** The sectioning algorithm included the title of the next section with the prior section whenever it would fit, frequently producing association of a section title with the prior section and dissociating it from its actual section. Fix this by performing combination of whole sections only.
* **Fix PDF attempt to get dict value from string.** Fixes a rare edge case that prevented some PDF's from being partitioned. The `get_uris_from_annots` function tried to access the dictionary value of a string instance variable. Assign `None` to the annotation variable if the instance type is not dictionary to avoid the erroneous attempt.

## 0.10.27

### Enhancements

* **Leverage dict to share content across ingest pipeline** To share the ingest doc content across steps in the ingest pipeline, this was updated to use a multiprocessing-safe dictionary so changes get persisted and each step has the option to modify the ingest docs in place.

### Features

### Fixes

* **Removed `ebooklib` as a dependency** `ebooklib` is licensed under AGPL3, which is incompatible with the Apache 2.0 license. Thus it is being removed.
* **Caching fixes in ingest pipeline** Previously, steps like the source node were not leveraging parameters such as `re_download` to dictate if files should be forced to redownload rather than use what might already exist locally.

## 0.10.26

### Enhancements

* **Add text CCT CI evaluation workflow** Adds cct text extraction evaluation metrics to the current ingest workflow to measure the performance of each file extracted as well as aggregated-level performance.

### Features

* **Functionality to catch and classify overlapping/nested elements** Method to identify overlapping-bboxes cases within detected elements in a document. It returns two values: a boolean defining if there are overlapping elements present, and a list reporting them with relevant metadata. The output includes information about the `overlapping_elements`, `overlapping_case`, `overlapping_percentage`, `largest_ngram_percentage`, `overlap_percentage_total`, `max_area`, `min_area`, and `total_area`.
* **Add Local connector source metadata** python's os module used to pull stats from local file when processing via the local connector and populates fields such as last modified time, created time.

### Fixes

* **Fixes elements partitioned from an image file missing certain metadata** Metadata for image files, like file type, was being handled differently from other file types. This caused a bug where other metadata, like the file name, was being missed. This change brought metadata handling for image files to be more in line with the handling for other file types so that file name and other metadata fields are being captured.
* **Adds `typing-extensions` as an explicit dependency** This package is an implicit dependency, but the module is being imported directly in `unstructured.documents.elements` so the dependency should be explicit in case changes in other dependencies lead to `typing-extensions` being dropped as a dependency.
* **Stop passing `extract_tables` to `unstructured-inference` since it is now supported in `unstructured` instead** Table extraction previously occurred in `unstructured-inference`, but that logic, except for the table model itself, is now a part of the `unstructured` library. Thus the parameter triggering table extraction is no longer passed to the `unstructured-inference` package. Also noted the table output regression for PDF files.
* **Fix a bug in Table partitioning** Previously the `skip_infer_table_types` variable used in `partition` was not being passed down to specific file partitioners. Now you can utilize the `skip_infer_table_types` list variable when calling `partition` to specify the filetypes for which you want to skip table extraction, or the `infer_table_structure` boolean variable on the file specific partitioning function.
* **Fix partition docx without sections** Some docx files, like those from teams output, do not contain sections and it would produce no results because the code assumes all components are in sections. Now if no sections is detected from a document we iterate through the paragraphs and return contents found in the paragraphs.
* **Fix out-of-order sequencing of split chunks.** Fixes behavior where "split" chunks were inserted at the beginning of the chunk sequence. This would produce a chunk sequence like [5a, 5b, 3a, 3b, 1, 2, 4] when sections 3 and 5 exceeded `max_characters`.
* **Deserialization of ingest docs fixed** When ingest docs are being deserialized as part of the ingest pipeline process (cli), there were certain fields that weren't getting persisted (metadata and date processed). The from_dict method was updated to take these into account and a unit test added to check.
* **Map source cli command configs when destination set** Due to how the source connector is dynamically called when the destination connector is set via the CLI, the configs were being set incorrectoy, causing the source connector to break. The configs were fixed and updated to take into account Fsspec-specific connectors.

## 0.10.25

### Enhancements

* **Duplicate CLI param check** Given that many of the options associated with the `Click` based cli ingest commands are added dynamically from a number of configs, a check was incorporated to make sure there were no duplicate entries to prevent new configs from overwriting already added options.
* **Ingest CLI refactor for better code reuse** Much of the ingest cli code can be templated and was a copy-paste across files, adding potential risk. Code was refactored to use a base class which had much of the shared code templated.

### Features

* **Table OCR refactor** support Table OCR with pre-computed OCR data to ensure we only do one OCR for entrie document. User can specify
ocr agent tesseract/paddle in environment variable `OCR_AGENT` for OCRing the entire document.
* **Adds accuracy function** The accuracy scoring was originally an option under `calculate_edit_distance`. For easy function call, it is now a wrapper around the original function that calls edit_distance and return as "score".
* **Adds HuggingFaceEmbeddingEncoder** The HuggingFace Embedding Encoder uses a local embedding model as opposed to using an API.
* **Add AWS bedrock embedding connector** `unstructured.embed.bedrock` now provides a connector to use AWS bedrock's `titan-embed-text` model to generate embeddings for elements. This features requires valid AWS bedrock setup and an internet connectionto run.

### Fixes

* **Import PDFResourceManager more directly** We were importing `PDFResourceManager` from `pdfminer.converter` which was causing an error for some users. We changed to import from the actual location of `PDFResourceManager`, which is `pdfminer.pdfinterp`.
* **Fix language detection of elements with empty strings** This resolves a warning message that was raised by `langdetect` if the language was attempted to be detected on an empty string. Language detection is now skipped for empty strings.
* **Fix chunks breaking on regex-metadata matches.** Fixes "over-chunking" when `regex_metadata` was used, where every element that contained a regex-match would start a new chunk.
* **Fix regex-metadata match offsets not adjusted within chunk.** Fixes incorrect regex-metadata match start/stop offset in chunks where multiple elements are combined.
* **Map source cli command configs when destination set** Due to how the source connector is dynamically called when the destination connector is set via the CLI, the configs were being set incorrectoy, causing the source connector to break. The configs were fixed and updated to take into account Fsspec-specific connectors.
* **Fix metrics folder not discoverable** Fixes issue where unstructured/metrics folder is not discoverable on PyPI by adding an `__init__.py` file under the folder.
* **Fix a bug when `parition_pdf` get `model_name=None`** In API usage the `model_name` value is `None` and the `cast` function in `partition_pdf` would return `None` and lead to attribution error. Now we use `str` function to explicit convert the content to string so it is garanteed to have `starts_with` and other string functions as attributes
* **Fix html partition fail on tables without `tbody` tag** HTML tables may sometimes just contain headers without body (`tbody` tag)

## 0.10.24

### Enhancements

* **Improve natural reading order** Some `OCR` elements with only spaces in the text have full-page width in the bounding box, which causes the `xycut` sorting to not work as expected. Now the logic to parse OCR results removes any elements with only spaces (more than one space).
* **Ingest compression utilities and fsspec connector support** Generic utility code added to handle files that get pulled from a source connector that are either tar or zip compressed and uncompress them locally. This is then processed using a local source connector. Currently this functionality has been incorporated into the fsspec connector and all those inheriting from it (currently: Azure Blob Storage, Google Cloud Storage, S3, Box, and Dropbox).
* **Ingest destination connectors support for writing raw list of elements** Along with the default write method used in the ingest pipeline to write the json content associated with the ingest docs, each destination connector can now also write a raw list of elements to the desired downstream location without having an ingest doc associated with it.

### Features

* **Adds element type percent match function** In order to evaluate the element type extracted, we add a function that calculates the matched percentage between two frequency dictionary.

### Fixes

* **Fix paddle model file not discoverable** Fixes issue where ocr_models/paddle_ocr.py file is not discoverable on PyPI by adding
an `__init__.py` file under the folder.
* **Chipper v2 Fixes** Includes fix for a memory leak and rare last-element bbox fix. (unstructured-inference==0.7.7)
* **Fix image resizing issue** Includes fix related to resizing images in the tables pipeline. (unstructured-inference==0.7.6)

## 0.10.23

### Enhancements

* **Add functionality to limit precision when serializing to json** Precision for `points` is limited to 1 decimal point if coordinates["system"] == "PixelSpace" (otherwise 2 decimal points?). Precision for `detection_class_prob` is limited to 5 decimal points.
* **Fix csv file detection logic when mime-type is text/plain** Previously the logic to detect csv file type was considering only first row's comma count comparing with the header_row comma count and both the rows being same line the result was always true, Now the logic is changed to consider the comma's count for all the lines except first line and compare with header_row comma count.
* **Improved inference speed for Chipper V2** API requests with 'hi_res_model_name=chipper' now have ~2-3x faster responses.

### Features

### Fixes

* **Cleans up temporary files after conversion** Previously a file conversion utility was leaving temporary files behind on the filesystem without removing them when no longer needed. This fix helps prevent an accumulation of temporary files taking up excessive disk space.
* **Fixes `under_non_alpha_ratio` dividing by zero** Although this function guarded against a specific cause of division by zero, there were edge cases slipping through like strings with only whitespace. This update more generally prevents the function from performing a division by zero.
* **Fix languages default** Previously the default language was being set to English when elements didn't have text or if langdetect could not detect the language. It now defaults to None so there is not misleading information about the language detected.
* **Fixes recursion limit error that was being raised when partitioning Excel documents of a certain size** Previously we used a recursive method to find subtables within an excel sheet. However this would run afoul of Python's recursion depth limit when there was a contiguous block of more than 1000 cells within a sheet. This function has been updated to use the NetworkX library which avoids Python recursion issues.

## 0.10.22

### Enhancements

* **bump `unstructured-inference` to `0.7.3`** The updated version of `unstructured-inference` supports a new version of the Chipper model, as well as a cleaner schema for its output classes. Support is included for new inference features such as hierarchy and ordering.
* **Expose skip_infer_table_types in ingest CLI.** For each connector a new `--skip-infer-table-types` parameter was added to map to the `skip_infer_table_types` partition argument. This gives more granular control to unstructured-ingest users, allowing them to specify the file types for which we should attempt table extraction.
* **Add flag to ingest CLI to raise error if any single doc fails in pipeline** Currently if a single doc fails in the pipeline, the whole thing halts due to the error. This flag defaults to log an error but continue with the docs it can.
* **Emit hyperlink metadata for DOCX file-type.** DOCX partitioner now adds `metadata.links`, `metadata.link_texts` and `metadata.link_urls` for elements that contain a hyperlink that points to an external resource. So-called "jump" links pointing to document internal locations (such as those found in a table-of-contents "jumping" to a chapter or section) are excluded.

### Features

* **Add `elements_to_text` as a staging helper function** In order to get a single clean text output from unstructured for metric calculations, automate the process of extracting text from elements using this function.
* **Adds permissions(RBAC) data ingestion functionality for the Sharepoint connector.** Problem: Role based access control is an important component in many data storage systems. Users may need to pass permissions (RBAC) data to downstream systems when ingesting data. Feature: Added permissions data ingestion functionality to the Sharepoint connector.

### Fixes

* **Fixes PDF list parsing creating duplicate list items** Previously a bug in PDF list item parsing caused removal of other elements and duplication of the list item
* **Fixes duplicated elements** Fixes issue where elements are duplicated when embeddings are generated. This will allow users to generate embeddings for their list of Elements without duplicating/breaking the orginal content.
* **Fixes failure when flagging for embeddings through unstructured-ingest** Currently adding the embedding parameter to any connector results in a failure on the copy stage. This is resolves the issue by adding the IngestDoc to the context map in the embedding node's `run` method. This allows users to specify that connectors fetch embeddings without failure.
* **Fix ingest pipeline reformat nodes not discoverable** Fixes issue where  reformat nodes raise ModuleNotFoundError on import. This was due to the directory was missing `__init__.py` in order to make it discoverable.
* **Fix default language in ingest CLI** Previously the default was being set to english which injected potentially incorrect information to downstream language detection libraries. By setting the default to None allows those libraries to better detect what language the text is in the doc being processed.

## 0.10.21

* **Adds Scarf analytics**.

## 0.10.20

### Enhancements

* **Add document level language detection functionality.** Adds the "auto" default for the languages param to all partitioners. The primary language present in the document is detected using the `langdetect` package. Additional param `detect_language_per_element` is also added for partitioners that return multiple elements. Defaults to `False`.
* **Refactor OCR code** The OCR code for entire page is moved from unstructured-inference to unstructured. On top of continuing support for OCR language parameter, we also support two OCR processing modes, "entire_page" or "individual_blocks".
* **Align to top left when shrinking bounding boxes for `xy-cut` sorting:** Update `shrink_bbox()` to keep top left rather than center.
* **Add visualization script to annotate elements** This script is often used to analyze/visualize elements with coordinates (e.g. partition_pdf()).
* **Adds data source properties to the Jira, Github and Gitlab connectors** These properties (date_created, date_modified, version, source_url, record_locator) are written to element metadata during ingest, mapping elements to information about the document source from which they derive. This functionality enables downstream applications to reveal source document applications, e.g. a link to a GDrive doc, Salesforce record, etc.
* **Improve title detection in pptx documents** The default title textboxes on a pptx slide are now categorized as titles.
* **Improve hierarchy detection in pptx documents** List items, and other slide text are properly nested under the slide title. This will enable better chunking of pptx documents.
* **Refactor of the ingest cli workflow** The refactored approach uses a dynamically set pipeline with a snapshot along each step to save progress and accommodate continuation from a snapshot if an error occurs. This also allows the pipeline to dynamically assign any number of steps to modify the partitioned content before it gets written to a destination.
* **Applies `max_characters=<n>` argument to all element types in `add_chunking_strategy` decorator** Previously this argument was only utilized in chunking Table elements and now applies to all partitioned elements if `add_chunking_strategy` decorator is utilized, further preparing the elements for downstream processing.
* **Add common retry strategy utilities for unstructured-ingest** Dynamic retry strategy with exponential backoff added to Notion source connector.
*
### Features

* **Adds `bag_of_words` and `percent_missing_text` functions** In order to count the word frequencies in two input texts and calculate the percentage of text missing relative to the source document.
* **Adds `edit_distance` calculation metrics** In order to benchmark the cleaned, extracted text with unstructured, `edit_distance` (`Levenshtein distance`) is included.
* **Adds detection_origin field to metadata** Problem: Currently isn't an easy way to find out how an element was created. With this change that information is added. Importance: With this information the developers and users are now able to know how an element was created to make decisions on how to use it. In order tu use this feature
setting UNSTRUCTURED_INCLUDE_DEBUG_METADATA=true is needed.
* **Adds a function that calculates frequency of the element type and its depth** To capture the accuracy of element type extraction, this function counts the occurrences of each unique element type with its depth for use in element metrics.

### Fixes

* **Fix zero division error in annotation bbox size** This fixes the bug where we find annotation bboxes realted to an element that need to divide the intersection size between annotation bbox and element bbox by the size of the annotation bbox
* **Fix prevent metadata module from importing dependencies from unnecessary modules** Problem: The `metadata` module had several top level imports that were only used in and applicable to code related to specific document types, while there were many general-purpose functions. As a result, general-purpose functions couldn't be used without unnecessary dependencies being installed. Fix: moved 3rd party dependency top level imports to inside the functions in which they are used and applied a decorator to check that the dependency is installed and emit a helpful error message if not.
* **Fixes category_depth None value for Title elements** Problem: `Title` elements from `chipper` get `category_depth`= None even when `Headline` and/or `Subheadline` elements are present in the same page. Fix: all `Title` elements with `category_depth` = None should be set to have a depth of 0 instead iff there are `Headline` and/or `Subheadline` element-types present. Importance: `Title` elements should be equivalent html `H1` when nested headings are present; otherwise, `category_depth` metadata can result ambiguous within elements in a page.
* **Tweak `xy-cut` ordering output to be more column friendly** This results in the order of elements more closely reflecting natural reading order which benefits downstream applications. While element ordering from `xy-cut` is usually mostly correct when ordering multi-column documents, sometimes elements from a RHS column will appear before elements in a LHS column. Fix: add swapped `xy-cut` ordering by sorting by X coordinate first and then Y coordinate.
* **Fixes badly initialized Formula** Problem: YoloX contain new types of elements, when loading a document that contain formulas a new element of that class
should be generated, however the Formula class inherits from Element instead of Text. After this change the element is correctly created with the correct class
allowing the document to be loaded. Fix: Change parent class for Formula to Text. Importance: Crucial to be able to load documents that contain formulas.
* **Fixes pdf uri error** An error was encountered when URI type of `GoToR` which refers to pdf resources outside of its own was detected since no condition catches such case. The code is fixing the issue by initialize URI before any condition check.


## 0.10.19

### Enhancements

* **Adds XLSX document level language detection** Enhancing on top of language detection functionality in previous release, we now support language detection within `.xlsx` file type at Element level.
* **bump `unstructured-inference` to `0.6.6`** The updated version of `unstructured-inference` makes table extraction in `hi_res` mode configurable to fine tune table extraction performance; it also improves element detection by adding a deduplication post processing step in the `hi_res` partitioning of pdfs and images.
* **Detect text in HTML Heading Tags as Titles** This will increase the accuracy of hierarchies in HTML documents and provide more accurate element categorization. If text is in an HTML heading tag and is not a list item, address, or narrative text, categorize it as a title.
* **Update python-based docs** Refactor docs to use the actual unstructured code rather than using the subprocess library to run the cli command itself.
* **Adds Table support for the `add_chunking_strategy` decorator to partition functions.** In addition to combining elements under Title elements, user's can now specify the `max_characters=<n>` argument to chunk Table elements into TableChunk elements with `text` and `text_as_html` of length <n> characters. This means partitioned Table results are ready for use in downstream applications without any post processing.
* **Expose endpoint url for s3 connectors** By allowing for the endpoint url to be explicitly overwritten, this allows for any non-AWS data providers supporting the s3 protocol to be supported (i.e. minio).

### Features

* **change default `hi_res` model for pdf/image partition to `yolox`** Now partitioning pdf/image using `hi_res` strategy utilizes `yolox_quantized` model isntead of `detectron2_onnx` model. This new default model has better recall for tables and produces more detailed categories for elements.
* **XLSX can now reads subtables within one sheet** Problem: Many .xlsx files are not created to be read as one full table per sheet. There are subtables, text and header along with more informations to extract from each sheet. Feature: This `partition_xlsx` now can reads subtable(s) within one .xlsx sheet, along with extracting other title and narrative texts. Importance: This enhance the power of .xlsx reading to not only one table per sheet, allowing user to capture more data tables from the file, if exists.
* **Update Documentation on Element Types and Metadata**: We have updated the documentation according to the latest element types and metadata. It includes the common and additional metadata provided by the Partitions and Connectors.

### Fixes

* **Fixes partition_pdf is_alnum reference bug** Problem: The `partition_pdf` when attempt to get bounding box from element experienced a reference before assignment error when the first object is not text extractable.  Fix: Switched to a flag when the condition is met. Importance: Crucial to be able to partition with pdf.
* **Fix various cases of HTML text missing after partition**
  Problem: Under certain circumstances, text immediately after some HTML tags will be misssing from partition result.
  Fix: Updated code to deal with these cases.
  Importance: This will ensure the correctness when partitioning HTML and Markdown documents.
* **Fixes chunking when `detection_class_prob` appears in Element metadata** Problem: when `detection_class_prob` appears in Element metadata, Elements will only be combined by chunk_by_title if they have the same `detection_class_prob` value (which is rare). This is unlikely a case we ever need to support and most often results in no chunking. Fix: `detection_class_prob` is included in the chunking list of metadata keys excluded for similarity comparison. Importance: This change allows `chunk_by_title` to operate as intended for documents which include `detection_class_prob` metadata in their Elements.

## 0.10.18

### Enhancements

* **Better detection of natural reading order in images and PDF's** The elements returned by partition better reflect natural reading order in some cases, particularly in complicated multi-column layouts, leading to better chunking and retrieval for downstream applications. Achieved by improving the `xy-cut` sorting to preprocess bboxes, shrinking all bounding boxes by 90% along x and y axes (still centered around the same center point), which allows projection lines to be drawn where not possible before if layout bboxes overlapped.
* **Improves `partition_xml` to be faster and more memory efficient when partitioning large XML files** The new behavior is to partition iteratively to prevent loading the entire XML tree into memory at once in most use cases.
* **Adds data source properties to SharePoint, Outlook, Onedrive, Reddit, Slack, DeltaTable connectors** These properties (date_created, date_modified, version, source_url, record_locator) are written to element metadata during ingest, mapping elements to information about the document source from which they derive. This functionality enables downstream applications to reveal source document applications, e.g. a link to a GDrive doc, Salesforce record, etc.
* **Add functionality to save embedded images in PDF's separately as images** This allows users to save embedded images in PDF's separately as images, given some directory path. The saved image path is written to the metadata for the Image element. Downstream applications may benefit by providing users with image links from relevant "hits."
* **Azure Cognite Search destination connector** New Azure Cognitive Search destination connector added to ingest CLI.  Users may now use `unstructured-ingest` to write partitioned data from over 20 data sources (so far) to an Azure Cognitive Search index.
* **Improves salesforce partitioning** Partitions Salesforce data as xlm instead of text for improved detail and flexibility. Partitions htmlbody instead of textbody for Salesforce emails. Importance: Allows all Salesforce fields to be ingested and gives Salesforce emails more detailed partitioning.
* **Add document level language detection functionality.** Introduces the "auto" default for the languages param, which then detects the languages present in the document using the `langdetect` package. Adds the document languages as ISO 639-3 codes to the element metadata. Implemented only for the partition_text function to start.
* **PPTX partitioner refactored in preparation for enhancement.** Behavior should be unchanged except that shapes enclosed in a group-shape are now included, as many levels deep as required (a group-shape can itself contain a group-shape).
* **Embeddings support for the SharePoint SourceConnector via unstructured-ingest CLI** The SharePoint connector can now optionally create embeddings from the elements it pulls out during partition and upload those embeddings to Azure Cognitive Search index.
* **Improves hierarchy from docx files by leveraging natural hierarchies built into docx documents**  Hierarchy can now be detected from an indentation level for list bullets/numbers and by style name (e.g. Heading 1, List Bullet 2, List Number).
* **Chunking support for the SharePoint SourceConnector via unstructured-ingest CLI** The SharePoint connector can now optionally chunk the elements pulled out during partition via the chunking unstructured brick. This can be used as a stage before creating embeddings.

### Features

* **Adds `links` metadata in `partition_pdf` for `fast` strategy.** Problem: PDF files contain rich information and hyperlink that Unstructured did not captured earlier. Feature: `partition_pdf` now can capture embedded links within the file along with its associated text and page number. Importance: Providing depth in extracted elements give user a better understanding and richer context of documents. This also enables user to map to other elements within the document if the hyperlink is refered internally.
* **Adds the embedding module to be able to embed Elements** Problem: Many NLP applications require the ability to represent parts of documents in a semantic way. Until now, Unstructured did not have text embedding ability within the core library. Feature: This embedding module is able to track embeddings related data with a class, embed a list of elements, and return an updated list of Elements with the *embeddings* property. The module is also able to embed query strings. Importance: Ability to embed documents or parts of documents will enable users to make use of these semantic representations in different NLP applications, such as search, retrieval, and retrieval augmented generation.

### Fixes

* **Fixes a metadata source serialization bug** Problem: In unstructured elements, when loading an elements json file from the disk, the data_source attribute is assumed to be an instance of DataSourceMetadata and the code acts based on that. However the loader did not satisfy the assumption, and loaded it as a dict instead, causing an error. Fix: Added necessary code block to initialize a DataSourceMetadata object, also refactored DataSourceMetadata.from_dict() method to remove redundant code. Importance: Crucial to be able to load elements (which have data_source fields) from json files.
* **Fixes issue where unstructured-inference was not getting updated** Problem: unstructured-inference was not getting upgraded to the version to match unstructured release when doing a pip install.  Solution: using `pip install unstructured[all-docs]` it will now upgrade both unstructured and unstructured-inference. Importance: This will ensure that the inference library is always in sync with the unstructured library, otherwise users will be using outdated libraries which will likely lead to unintended behavior.
* **Fixes SharePoint connector failures if any document has an unsupported filetype** Problem: Currently the entire connector ingest run fails if a single IngestDoc has an unsupported filetype. This is because a ValueError is raised in the IngestDoc's `__post_init__`. Fix: Adds a try/catch when the IngestConnector runs get_ingest_docs such that the error is logged but all processable documents->IngestDocs are still instantiated and returned. Importance: Allows users to ingest SharePoint content even when some files with unsupported filetypes exist there.
* **Fixes Sharepoint connector server_path issue** Problem: Server path for the Sharepoint Ingest Doc was incorrectly formatted, causing issues while fetching pages from the remote source. Fix: changes formatting of remote file path before instantiating SharepointIngestDocs and appends a '/' while fetching pages from the remote source. Importance: Allows users to fetch pages from Sharepoint Sites.
* **Fixes Sphinx errors.** Fixes errors when running Sphinx `make html` and installs library to suppress warnings.
* **Fixes a metadata backwards compatibility error** Problem: When calling `partition_via_api`, the hosted api may return an element schema that's newer than the current `unstructured`. In this case, metadata fields were added which did not exist in the local `ElementMetadata` dataclass, and `__init__()` threw an error. Fix: remove nonexistent fields before instantiating in `ElementMetadata.from_json()`. Importance: Crucial to avoid breaking changes when adding fields.
* **Fixes issue with Discord connector when a channel returns `None`** Problem: Getting the `jump_url` from a nonexistent Discord `channel` fails. Fix: property `jump_url` is now retrieved within the same context as the messages from the channel. Importance: Avoids cascading issues when the connector fails to fetch information about a Discord channel.
* **Fixes occasionally SIGABTR when writing table with `deltalake` on Linux** Problem: occasionally on Linux ingest can throw a `SIGABTR` when writing `deltalake` table even though the table was written correctly. Fix: put the writing function into a `Process` to ensure its execution to the fullest extent before returning to the main process. Importance: Improves stability of connectors using `deltalake`
* **Fixes badly initialized Formula** Problem: YoloX contain new types of elements, when loading a document that contain formulas a new element of that class should be generated, however the Formula class inherits from Element instead of Text. After this change the element is correctly created with the correct class allowing the document to be loaded. Fix: Change parent class for Formula to Text. Importance: Crucial to be able to load documents that contain formulas.

## 0.10.16

### Enhancements

* **Adds data source properties to Airtable, Confluence, Discord, Elasticsearch, Google Drive, and Wikipedia connectors** These properties (date_created, date_modified, version, source_url, record_locator) are written to element metadata during ingest, mapping elements to information about the document source from which they derive. This functionality enables downstream applications to reveal source document applications, e.g. a link to a GDrive doc, Salesforce record, etc.
* **DOCX partitioner refactored in preparation for enhancement.** Behavior should be unchanged except in multi-section documents containing different headers/footers for different sections. These will now emit all distinct headers and footers encountered instead of just those for the last section.
* **Add a function to map between Tesseract and standard language codes.** This allows users to input language information to the `languages` param in any Tesseract-supported langcode or any ISO 639 standard language code.
* **Add document level language detection functionality.** Introduces the "auto" default for the languages param, which then detects the languages present in the document using the `langdetect` package. Implemented only for the partition_text function to start.

### Features

### Fixes

* ***Fixes an issue that caused a partition error for some PDF's.** Fixes GH Issue 1460 by bypassing a coordinate check if an element has invalid coordinates.

## 0.10.15


### Enhancements

* **Support for better element categories from the next-generation image-to-text model ("chipper").** Previously, not all of the classifications from Chipper were being mapped to proper `unstructured` element categories so the consumer of the library would see many `UncategorizedText` elements. This fixes the issue, improving the granularity of the element categories outputs for better downstream processing and chunking. The mapping update is:
  * "Threading": `NarrativeText`
  * "Form": `NarrativeText`
  * "Field-Name": `Title`
  * "Value": `NarrativeText`
  * "Link": `NarrativeText`
  * "Headline": `Title` (with `category_depth=1`)
  * "Subheadline": `Title` (with `category_depth=2`)
  * "Abstract": `NarrativeText`
* **Better ListItem grouping for PDF's (fast strategy).** The `partition_pdf` with `fast` strategy previously broke down some numbered list item lines as separate elements. This enhancement leverages the x,y coordinates and bbox sizes to help decide whether the following chunk of text is a continuation of the immediate previous detected ListItem element or not, and not detect it as its own non-ListItem element.
* **Fall back to text-based classification for uncategorized Layout elements for Images and PDF's**. Improves element classification by running existing text-based rules on previously `UncategorizedText` elements.
* **Adds table partitioning for Partitioning for many doc types including: .html, .epub., .md, .rst, .odt, and .msg.** At the core of this change is the .html partition functionality, which is leveraged by the other effected doc types. This impacts many scenarios where `Table` Elements are now propery extracted.
* **Create and add `add_chunking_strategy` decorator to partition functions.** Previously, users were responsible for their own chunking after partitioning elements, often required for downstream applications. Now, individual elements may be combined into right-sized chunks where min and max character size may be specified if `chunking_strategy=by_title`. Relevant elements are grouped together for better downstream results. This enables users immediately use partitioned results effectively in downstream applications (e.g. RAG architecture apps) without any additional post-processing.
* **Adds `languages` as an input parameter and marks `ocr_languages` kwarg for deprecation in pdf, image, and auto partitioning functions.** Previously, language information was only being used for Tesseract OCR for image-based documents and was in a Tesseract specific string format, but by refactoring into a list of standard language codes independent of Tesseract, the `unstructured` library will better support `languages` for other non-image pipelines and/or support for other OCR engines.
* **Removes `UNSTRUCTURED_LANGUAGE` env var usage and replaces `language` with `languages` as an input parameter to unstructured-partition-text_type functions.** The previous parameter/input setup was not user-friendly or scalable to the variety of elements being processed. By refactoring the inputted language information into a list of standard language codes, we can support future applications of the element language such as detection, metadata, and multi-language elements. Now, to skip English specific checks, set the `languages` parameter to any non-English language(s).
* **Adds `xlsx` and `xls` filetype extensions to the `skip_infer_table_types` default list in `partition`.** By adding these file types to the input parameter these files should not go through table extraction. Users can still specify if they would like to extract tables from these filetypes, but will have to set the `skip_infer_table_types` to exclude the desired filetype extension. This avoids mis-representing complex spreadsheets where there may be multiple sub-tables and other content.
* **Better debug output related to sentence counting internals**. Clarify message when sentence is not counted toward sentence count because there aren't enough words, relevant for developers focused on `unstructured`s NLP internals.
* **Faster ocr_only speed for partitioning PDF and images.** Use `unstructured_pytesseract.run_and_get_multiple_output` function to reduce the number of calls to `tesseract` by half when partitioning pdf or image with `tesseract`
* **Adds data source properties to fsspec connectors** These properties (date_created, date_modified, version, source_url, record_locator) are written to element metadata during ingest, mapping elements to information about the document source from which they derive. This functionality enables downstream applications to reveal source document applications, e.g. a link to a GDrive doc, Salesforce record, etc.
* **Add delta table destination connector** New delta table destination connector added to ingest CLI.  Users may now use `unstructured-ingest` to write partitioned data from over 20 data sources (so far) to a Delta Table.
* **Rename to Source and Destination Connectors in the Documentation.** Maintain naming consistency between Connectors codebase and documentation with the first addition to a destination connector.
* **Non-HTML text files now return unstructured-elements as opposed to HTML-elements.** Previously the text based files that went through `partition_html` would return HTML-elements but now we preserve the format from the input using `source_format` argument in the partition call.
* **Adds `PaddleOCR` as an optional alternative to `Tesseract`** for OCR in processing of PDF or Image files, it is installable via the `makefile` command `install-paddleocr`. For experimental purposes only.
* **Bump unstructured-inference** to 0.5.28. This version bump markedly improves the output of table data, rendered as `metadata.text_as_html` in an element. These changes include:
  * add env variable `ENTIRE_PAGE_OCR` to specify using paddle or tesseract on entire page OCR
  * table structure detection now pads the input image by 25 pixels in all 4 directions to improve its recall (0.5.27)
  * support paddle with both cpu and gpu and assume it is pre-installed (0.5.26)
  * fix a bug where `cells_to_html` doesn't handle cells spanning multiple rows properly (0.5.25)
  * remove `cv2` preprocessing step before OCR step in table transformer (0.5.24)

### Features

* **Adds element metadata via `category_depth` with default value None**.
  * This additional metadata is useful for vectordb/LLM, chunking strategies, and retrieval applications.
* **Adds a naive hierarchy for elements via a `parent_id` on the element's metadata**
  * Users will now have more metadata for implementing vectordb/LLM chunking strategies. For example, text elements could be queried by their preceding title element.
  * Title elements created from HTML headings will properly nest

### Fixes

* **`add_pytesseract_bboxes_to_elements` no longer returns `nan` values**. The function logic is now broken into new methods
  `_get_element_box` and `convert_multiple_coordinates_to_new_system`
* **Selecting a different model wasn't being respected when calling `partition_image`.** Problem: `partition_pdf` allows for passing a `model_name` parameter. Given the similarity between the image and PDF pipelines, the expected behavior is that `partition_image` should support the same parameter, but `partition_image` was unintentionally not passing along its `kwargs`. This was corrected by adding the kwargs to the downstream call.
* **Fixes a chunking issue via dropping the field "coordinates".** Problem: chunk_by_title function was chunking each element to its own individual chunk while it needed to group elements into a fewer number of chunks. We've discovered that this happens due to a metadata matching logic in chunk_by_title function, and discovered that elements with different metadata can't be put into the same chunk. At the same time, any element with "coordinates" essentially had different metadata than other elements, due each element locating in different places and having different coordinates. Fix: That is why we have included the key "coordinates" inside a list of excluded metadata keys, while doing this "metadata_matches" comparision. Importance: This change is crucial to be able to chunk by title for documents which include "coordinates" metadata in their elements.

## 0.10.14

### Enhancements

* Update all connectors to use new downstream architecture
  * New click type added to parse comma-delimited string inputs
  * Some CLI options renamed

### Features

### Fixes

## 0.10.13

### Enhancements

* Updated documentation: Added back support doc types for partitioning, more Python codes in the API page,  RAG definition, and use case.
* Updated Hi-Res Metadata: PDFs and Images using Hi-Res strategy now have layout model class probabilities added ot metadata.
* Updated the `_detect_filetype_from_octet_stream()` function to use libmagic to infer the content type of file when it is not a zip file.
* Tesseract minor version bump to 5.3.2

### Features

* Add Jira Connector to be able to pull issues from a Jira organization
* Add `clean_ligatures` function to expand ligatures in text


### Fixes

* `partition_html` breaks on `<br>` elements.
* Ingest error handling to properly raise errors when wrapped
* GH issue 1361: fixes a sortig error that prevented some PDF's from being parsed
* Bump unstructured-inference
  * Brings back embedded images in PDF's (0.5.23)

## 0.10.12

### Enhancements

* Removed PIL pin as issue has been resolved upstream
* Bump unstructured-inference
  * Support for yolox_quantized layout detection model (0.5.20)
* YoloX element types added


### Features

* Add Salesforce Connector to be able to pull Account, Case, Campaign, EmailMessage, Lead

### Fixes


* Bump unstructured-inference
  * Avoid divide-by-zero errors swith `safe_division` (0.5.21)

## 0.10.11

### Enhancements

* Bump unstructured-inference
  * Combine entire-page OCR output with layout-detected elements, to ensure full coverage of the page (0.5.19)

### Features

* Add in ingest cli s3 writer

### Fixes

* Fix a bug where `xy-cut` sorting attemps to sort elements without valid coordinates; now xy cut sorting only works when **all** elements have valid coordinates

## 0.10.10

### Enhancements

* Adds `text` as an input parameter to `partition_xml`.
* `partition_xml` no longer runs through `partition_text`, avoiding incorrect splitting
  on carriage returns in the XML. Since `partition_xml` no longer calls `partition_text`,
  `min_partition` and `max_partition` are no longer supported in `partition_xml`.
* Bump `unstructured-inference==0.5.18`, change non-default detectron2 classification threshold
* Upgrade base image from rockylinux 8 to rockylinux 9
* Serialize IngestDocs to JSON when passing to subprocesses

### Features

### Fixes

- Fix a bug where mismatched `elements` and `bboxes` are passed into `add_pytesseract_bbox_to_elements`

## 0.10.9

### Enhancements

* Fix `test_json` to handle only non-extra dependencies file types (plain-text)

### Features

* Adds `chunk_by_title` to break a document into sections based on the presence of `Title`
  elements.
* add new extraction function `extract_image_urls_from_html` to extract all img related URL from html text.

### Fixes

* Make cv2 dependency optional
* Edit `add_pytesseract_bbox_to_elements`'s (`ocr_only` strategy) `metadata.coordinates.points` return type to `Tuple` for consistency.
* Re-enable test-ingest-confluence-diff for ingest tests
* Fix syntax for ingest test check number of files
* Fix csv and tsv partitioners loosing the first line of the files when creating elements

## 0.10.8

### Enhancements

* Release docker image that installs Python 3.10 rather than 3.8

### Features

### Fixes

## 0.10.7

### Enhancements

### Features

### Fixes

* Remove overly aggressive ListItem chunking for images and PDF's which typically resulted in inchorent elements.

## 0.10.6

### Enhancements

* Enable `partition_email` and `partition_msg` to detect if an email is PGP encryped. If
  and email is PGP encryped, the functions will return an empy list of elements and
  emit a warning about the encrypted content.
* Add threaded Slack conversations into Slack connector output
* Add functionality to sort elements using `xy-cut` sorting approach in `partition_pdf` for `hi_res` and `fast` strategies
* Bump unstructured-inference
  * Set OMP_THREAD_LIMIT to 1 if not set for better tesseract perf (0.5.17)

### Features

* Extract coordinates from PDFs and images when using OCR only strategy and add to metadata

### Fixes

* Update `partition_html` to respect the order of `<pre>` tags.
* Fix bug in `partition_pdf_or_image` where two partitions were called if `strategy == "ocr_only"`.
* Bump unstructured-inference
  * Fix issue where temporary files were being left behind (0.5.16)
* Adds deprecation warning for the `file_filename` kwarg to `partition`, `partition_via_api`,
  and `partition_multiple_via_api`.
* Fix documentation build workflow by pinning dependencies

## 0.10.5

### Enhancements

* Create new CI Pipelines
  - Checking text, xml, email, and html doc tests against the library installed without extras
  - Checking each library extra against their respective tests
* `partition` raises an error and tells the user to install the appropriate extra if a filetype
  is detected that is missing dependencies.
* Add custom errors to ingest
* Bump `unstructured-ingest==0.5.15`
  - Handle an uncaught TesseractError (0.5.15)
  - Add TIFF test file and TIFF filetype to `test_from_image_file` in `test_layout` (0.5.14)
* Use `entire_page` ocr mode for pdfs and images
* Add notes on extra installs to docs
* Adds ability to reuse connections per process in unstructured-ingest

### Features
* Add delta table connector

### Fixes

## 0.10.4
* Pass ocr_mode in partition_pdf and set the default back to individual pages for now
* Add diagrams and descriptions for ingest design in the ingest README

### Features
* Supports multipage TIFF image partitioning

### Fixes

## 0.10.2

### Enhancements
* Bump unstructured-inference==0.5.13:
  - Fix extracted image elements being included in layout merge, addresses the issue
    where an entire-page image in a PDF was not passed to the layout model when using hi_res.

### Features

### Fixes

## 0.10.1

### Enhancements
* Bump unstructured-inference==0.5.12:
  - fix to avoid trace for certain PDF's (0.5.12)
  - better defaults for DPI for hi_res and  Chipper (0.5.11)
  - implement full-page OCR (0.5.10)

### Features

### Fixes

* Fix dead links in repository README (Quick Start > Install for local development, and Learn more > Batch Processing)
* Update document dependencies to include tesseract-lang for additional language support (required for tests to pass)

## 0.10.0

### Enhancements

* Add `include_header` kwarg to `partition_xlsx` and change default behavior to `True`
* Update the `links` and `emphasized_texts` metadata fields

### Features

### Fixes

## 0.9.3

### Enhancements

* Pinned dependency cleanup.
* Update `partition_csv` to always use `soupparser_fromstring` to parse `html text`
* Update `partition_tsv` to always use `soupparser_fromstring` to parse `html text`
* Add `metadata.section` to capture epub table of contents data
* Add `unique_element_ids` kwarg to partition functions. If `True`, will use a UUID
  for element IDs instead of a SHA-256 hash.
* Update `partition_xlsx` to always use `soupparser_fromstring` to parse `html text`
* Add functionality to switch `html` text parser based on whether the `html` text contains emoji
* Add functionality to check if a string contains any emoji characters
* Add CI tests around Notion

### Features

* Add Airtable Connector to be able to pull views/tables/bases from an Airtable organization

### Fixes

* fix pdf partition of list items being detected as titles in OCR only mode
* make notion module discoverable
* fix emails with `Content-Distribution: inline` and `Content-Distribution: attachment` with no filename
* Fix email attachment filenames which had `=` in the filename itself

## 0.9.2


### Enhancements

* Update table extraction section in API documentation to sync with change in Prod API
* Update Notion connector to extract to html
* Added UUID option for `element_id`
* Bump unstructured-inference==0.5.9:
  - better caching of models
  - another version of detectron2 available, though the default layout model is unchanged
* Added UUID option for element_id
* Added UUID option for element_id
* CI improvements to run ingest tests in parallel

### Features

* Adds Sharepoint connector.

### Fixes

* Bump unstructured-inference==0.5.9:
  - ignores Tesseract errors where no text is extracted for tiles that indeed, have no text

## 0.9.1

### Enhancements

* Adds --partition-pdf-infer-table-structure to unstructured-ingest.
* Enable `partition_html` to skip headers and footers with the `skip_headers_and_footers` flag.
* Update `partition_doc` and `partition_docx` to track emphasized texts in the output
* Adds post processing function `filter_element_types`
* Set the default strategy for partitioning images to `hi_res`
* Add page break parameter section in API documentation to sync with change in Prod API
* Update `partition_html` to track emphasized texts in the output
* Update `XMLDocument._read_xml` to create `<p>` tag element for the text enclosed in the `<pre>` tag
* Add parameter `include_tail_text` to `_construct_text` to enable (skip) tail text inclusion
* Add Notion connector

### Features

### Fixes

* Remove unused `_partition_via_api` function
* Fixed emoji bug in `partition_xlsx`.
* Pass `file_filename` metadata when partitioning file object
* Skip ingest test on missing Slack token
* Add Dropbox variables to CI environments
* Remove default encoding for ingest
* Adds new element type `EmailAddress` for recognising email address in the  text
* Simplifies `min_partition` logic; makes partitions falling below the `min_partition`
  less likely.
* Fix bug where ingest test check for number of files fails in smoke test
* Fix unstructured-ingest entrypoint failure

## 0.9.0

### Enhancements

* Dependencies are now split by document type, creating a slimmer base installation.

## 0.8.8

### Enhancements

### Features

### Fixes

* Rename "date" field to "last_modified"
* Adds Box connector

### Fixes

## 0.8.7

### Enhancements

* Put back useful function `split_by_paragraph`

### Features

### Fixes

* Fix argument order in NLTK download step

## 0.8.6

### Enhancements

### Features

### Fixes

* Remove debug print lines and non-functional code

## 0.8.5

### Enhancements

* Add parameter `skip_infer_table_types` to enable (skip) table extraction for other doc types
* Adds optional Unstructured API unit tests in CI
* Tracks last modified date for all document types.
* Add auto_paragraph_grouper to detect new-line and blank-line new paragraph for .txt files.
* refactor the ingest cli to better support expanding supported connectors

## 0.8.3

### Enhancements

### Features

### Fixes

* NLTK now only gets downloaded if necessary.
* Handling for empty tables in Word Documents and PowerPoints.

## 0.8.4

### Enhancements

* Additional tests and refactor of JSON detection.
* Update functionality to retrieve image metadata from a page for `document_to_element_list`
* Links are now tracked in `partition_html` output.
* Set the file's current position to the beginning after reading the file in `convert_to_bytes`
* Add `min_partition` kwarg to that combines elements below a specified threshold and modifies splitting of strings longer than max partition so words are not split.
* set the file's current position to the beginning after reading the file in `convert_to_bytes`
* Add slide notes to pptx
* Add `--encoding` directive to ingest
* Improve json detection by `detect_filetype`

### Features

* Adds Outlook connector
* Add support for dpi parameter in inference library
* Adds Onedrive connector.
* Add Confluence connector for ingest cli to pull the body text from all documents from all spaces in a confluence domain.

### Fixes

* Fixes issue with email partitioning where From field was being assigned the To field value.
* Use the `image_metadata` property of the `PageLayout` instance to get the page image info in the `document_to_element_list`
* Add functionality to write images to computer storage temporarily instead of keeping them in memory for `ocr_only` strategy
* Add functionality to convert a PDF in small chunks of pages at a time for `ocr_only` strategy
* Adds `.txt`, `.text`, and `.tab` to list of extensions to check if file
  has a `text/plain` MIME type.
* Enables filters to be passed to `partition_doc` so it doesn't error with LibreOffice7.
* Removed old error message that's superseded by `requires_dependencies`.
* Removes using `hi_res` as the default strategy value for `partition_via_api` and `partition_multiple_via_api`

## 0.8.1

### Enhancements

* Add support for Python 3.11

### Features

### Fixes

* Fixed `auto` strategy detected scanned document as having extractable text and using `fast` strategy, resulting in no output.
* Fix list detection in MS Word documents.
* Don't instantiate an element with a coordinate system when there isn't a way to get its location data.

## 0.8.0

### Enhancements

* Allow model used for hi res pdf partition strategy to be chosen when called.
* Updated inference package

### Features

* Add `metadata_filename` parameter across all partition functions

### Fixes

* Update to ensure `convert_to_datafame` grabs all of the metadata fields.
* Adjust encoding recognition threshold value in `detect_file_encoding`
* Fix KeyError when `isd_to_elements` doesn't find a type
* Fix `_output_filename` for local connector, allowing single files to be written correctly to the disk

* Fix for cases where an invalid encoding is extracted from an email header.

### BREAKING CHANGES

* Information about an element's location is no longer returned as top-level attributes of an element. Instead, it is returned in the `coordinates` attribute of the element's metadata.

## 0.7.12

### Enhancements

* Adds `include_metadata` kwarg to `partition_doc`, `partition_docx`, `partition_email`, `partition_epub`, `partition_json`, `partition_msg`, `partition_odt`, `partition_org`, `partition_pdf`, `partition_ppt`, `partition_pptx`, `partition_rst`, and `partition_rtf`
### Features

* Add Elasticsearch connector for ingest cli to pull specific fields from all documents in an index.
* Adds Dropbox connector

### Fixes

* Fix tests that call unstructured-api by passing through an api-key
* Fixed page breaks being given (incorrect) page numbers
* Fix skipping download on ingest when a source document exists locally

## 0.7.11

### Enhancements

* More deterministic element ordering when using `hi_res` PDF parsing strategy (from unstructured-inference bump to 0.5.4)
* Make large model available (from unstructured-inference bump to 0.5.3)
* Combine inferred elements with extracted elements (from unstructured-inference bump to 0.5.2)
* `partition_email` and `partition_msg` will now process attachments if `process_attachments=True`
  and a attachment partitioning functions is passed through with `attachment_partitioner=partition`.

### Features

### Fixes

* Fix tests that call unstructured-api by passing through an api-key
* Fixed page breaks being given (incorrect) page numbers
* Fix skipping download on ingest when a source document exists locally

## 0.7.10

### Enhancements

* Adds a `max_partition` parameter to `partition_text`, `partition_pdf`, `partition_email`,
  `partition_msg` and `partition_xml` that sets a limit for the size of an individual
  document elements. Defaults to `1500` for everything except `partition_xml`, which has
  a default value of `None`.
* DRY connector refactor

### Features

* `hi_res` model for pdfs and images is selectable via environment variable.

### Fixes

* CSV check now ignores escaped commas.
* Fix for filetype exploration util when file content does not have a comma.
* Adds negative lookahead to bullet pattern to avoid detecting plain text line
  breaks like `-------` as list items.
* Fix pre tag parsing for `partition_html`
* Fix lookup error for annotated Arabic and Hebrew encodings

## 0.7.9

### Enhancements

* Improvements to string check for leafs in `partition_xml`.
* Adds --partition-ocr-languages to unstructured-ingest.

### Features

* Adds `partition_org` for processed Org Mode documents.

### Fixes

## 0.7.8

### Enhancements

### Features

* Adds Google Cloud Service connector

### Fixes

* Updates the `parse_email` for `partition_eml` so that `unstructured-api` passes the smoke tests
* `partition_email` now works if there is no message content
* Updates the `"fast"` strategy for `partition_pdf` so that it's able to recursively
* Adds recursive functionality to all fsspec connectors
* Adds generic --recursive ingest flag

## 0.7.7

### Enhancements

* Adds functionality to replace the `MIME` encodings for `eml` files with one of the common encodings if a `unicode` error occurs
* Adds missed file-like object handling in `detect_file_encoding`
* Adds functionality to extract charset info from `eml` files

### Features

* Added coordinate system class to track coordinate types and convert to different coordinate

### Fixes

* Adds an `html_assemble_articles` kwarg to `partition_html` to enable users to capture
  control whether content outside of `<article>` tags is captured when
  `<article>` tags are present.
* Check for the `xml` attribute on `element` before looking for pagebreaks in `partition_docx`.

## 0.7.6

### Enhancements

* Convert fast startegy to ocr_only for images
* Adds support for page numbers in `.docx` and `.doc` when user or renderer
  created page breaks are present.
* Adds retry logic for the unstructured-ingest Biomed connector

### Features

* Provides users with the ability to extract additional metadata via regex.
* Updates `partition_docx` to include headers and footers in the output.
* Create `partition_tsv` and associated tests. Make additional changes to `detect_filetype`.

### Fixes

* Remove fake api key in test `partition_via_api` since we now require valid/empty api keys
* Page number defaults to `None` instead of `1` when page number is not present in the metadata.
  A page number of `None` indicates that page numbers are not being tracked for the document
  or that page numbers do not apply to the element in question..
* Fixes an issue with some pptx files. Assume pptx shapes are found in top left position of slide
  in case the shape.top and shape.left attributes are `None`.

## 0.7.5

### Enhancements

* Adds functionality to sort elements in `partition_pdf` for `fast` strategy
* Adds ingest tests with `--fast` strategy on PDF documents
* Adds --api-key to unstructured-ingest

### Features

* Adds `partition_rst` for processed ReStructured Text documents.

### Fixes

* Adds handling for emails that do not have a datetime to extract.
* Adds pdf2image package as core requirement of unstructured (with no extras)

## 0.7.4

### Enhancements

* Allows passing kwargs to request data field for `partition_via_api` and `partition_multiple_via_api`
* Enable MIME type detection if libmagic is not available
* Adds handling for empty files in `detect_filetype` and `partition`.

### Features

### Fixes

* Reslove `grpcio` import issue on `weaviate.schema.validate_schema` for python 3.9 and 3.10
* Remove building `detectron2` from source in Dockerfile

## 0.7.3

### Enhancements

* Update IngestDoc abstractions and add data source metadata in ElementMetadata

### Features

### Fixes

* Pass `strategy` parameter down from `partition` for `partition_image`
* Filetype detection if a CSV has a `text/plain` MIME type
* `convert_office_doc` no longers prints file conversion info messages to stdout.
* `partition_via_api` reflects the actual filetype for the file processed in the API.

## 0.7.2

### Enhancements

* Adds an optional encoding kwarg to `elements_to_json` and `elements_from_json`
* Bump version of base image to use new stable version of tesseract

### Features

### Fixes

* Update the `read_txt_file` utility function to keep using `spooled_to_bytes_io_if_needed` for xml
* Add functionality to the `read_txt_file` utility function to handle file-like object from URL
* Remove the unused parameter `encoding` from `partition_pdf`
* Change auto.py to have a `None` default for encoding
* Add functionality to try other common encodings for html and xml files if an error related to the encoding is raised and the user has not specified an encoding.
* Adds benchmark test with test docs in example-docs
* Re-enable test_upload_label_studio_data_with_sdk
* File detection now detects code files as plain text
* Adds `tabulate` explicitly to dependencies
* Fixes an issue in `metadata.page_number` of pptx files
* Adds showing help if no parameters passed

## 0.7.1

### Enhancements

### Features

* Add `stage_for_weaviate` to stage `unstructured` outputs for upload to Weaviate, along with
  a helper function for defining a class to use in Weaviate schemas.
* Builds from Unstructured base image, built off of Rocky Linux 8.7, this resolves almost all CVE's in the image.

### Fixes

## 0.7.0

### Enhancements

* Installing `detectron2` from source is no longer required when using the `local-inference` extra.
* Updates `.pptx` parsing to include text in tables.

### Features

### Fixes

* Fixes an issue in `_add_element_metadata` that caused all elements to have `page_number=1`
  in the element metadata.
* Adds `.log` as a file extension for TXT files.
* Adds functionality to try other common encodings for email (`.eml`) files if an error related to the encoding is raised and the user has not specified an encoding.
* Allow passed encoding to be used in the `replace_mime_encodings`
* Fixes page metadata for `partition_html` when `include_metadata=False`
* A `ValueError` now raises if `file_filename` is not specified when you use `partition_via_api`
  with a file-like object.

## 0.6.11

### Enhancements

* Supports epub tests since pandoc is updated in base image

### Features


### Fixes


## 0.6.10

### Enhancements

* XLS support from auto partition

### Features

### Fixes

## 0.6.9

### Enhancements

* fast strategy for pdf now keeps element bounding box data
* setup.py refactor

### Features

### Fixes

* Adds functionality to try other common encodings if an error related to the encoding is raised and the user has not specified an encoding.
* Adds additional MIME types for CSV

## 0.6.8

### Enhancements

### Features

* Add `partition_csv` for CSV files.

### Fixes

## 0.6.7

### Enhancements

* Deprecate `--s3-url` in favor of `--remote-url` in CLI
* Refactor out non-connector-specific config variables
* Add `file_directory` to metadata
* Add `page_name` to metadata. Currently used for the sheet name in XLSX documents.
* Added a `--partition-strategy` parameter to unstructured-ingest so that users can specify
  partition strategy in CLI. For example, `--partition-strategy fast`.
* Added metadata for filetype.
* Add Discord connector to pull messages from a list of channels
* Refactor `unstructured/file-utils/filetype.py` to better utilise hashmap to return mime type.
* Add local declaration of DOCX_MIME_TYPES and XLSX_MIME_TYPES for `test_filetype.py`.

### Features

* Add `partition_xml` for XML files.
* Add `partition_xlsx` for Microsoft Excel documents.

### Fixes

* Supports `hml` filetype for partition as a variation of html filetype.
* Makes `pytesseract` a function level import in `partition_pdf` so you can use the `"fast"`
  or `"hi_res"` strategies if `pytesseract` is not installed. Also adds the
  `required_dependencies` decorator for the `"hi_res"` and `"ocr_only"` strategies.
* Fix to ensure `filename` is tracked in metadata for `docx` tables.

## 0.6.6

### Enhancements

* Adds an `"auto"` strategy that chooses the partitioning strategy based on document
  characteristics and function kwargs. This is the new default strategy for `partition_pdf`
  and `partition_image`. Users can maintain existing behavior by explicitly setting
  `strategy="hi_res"`.
* Added an additional trace logger for NLP debugging.
* Add `get_date` method to `ElementMetadata` for converting the datestring to a `datetime` object.
* Cleanup the `filename` attribute on `ElementMetadata` to remove the full filepath.

### Features

* Added table reading as html with URL parsing to `partition_docx` in docx
* Added metadata field for text_as_html for docx files

### Fixes

* `fileutils/file_type` check json and eml decode ignore error
* `partition_email` was updated to more flexibly handle deviations from the RFC-2822 standard.
  The time in the metadata returns `None` if the time does not match RFC-2822 at all.
* Include all metadata fields when converting to dataframe or CSV

## 0.6.5

### Enhancements

* Added support for SpooledTemporaryFile file argument.

### Features

### Fixes


## 0.6.4

### Enhancements

* Added an "ocr_only" strategy for `partition_pdf`. Refactored the strategy decision
  logic into its own module.

### Features

### Fixes

## 0.6.3

### Enhancements

* Add an "ocr_only" strategy for `partition_image`.

### Features

* Added `partition_multiple_via_api` for partitioning multiple documents in a single REST
  API call.
* Added `stage_for_baseplate` function to prepare outputs for ingestion into Baseplate.
* Added `partition_odt` for processing Open Office documents.

### Fixes

* Updates the grouping logic in the `partition_pdf` fast strategy to group together text
  in the same bounding box.

## 0.6.2

### Enhancements

* Added logic to `partition_pdf` for detecting copy protected PDFs and falling back
  to the hi res strategy when necessary.


### Features

* Add `partition_via_api` for partitioning documents through the hosted API.

### Fixes

* Fix how `exceeds_cap_ratio` handles empty (returns `True` instead of `False`)
* Updates `detect_filetype` to properly detect JSONs when the MIME type is `text/plain`.

## 0.6.1

### Enhancements

* Updated the table extraction parameter name to be more descriptive

### Features

### Fixes

## 0.6.0

### Enhancements

* Adds an `ssl_verify` kwarg to `partition` and `partition_html` to enable turning off
  SSL verification for HTTP requests. SSL verification is on by default.
* Allows users to pass in ocr language to `partition_pdf` and `partition_image` through
  the `ocr_language` kwarg. `ocr_language` corresponds to the code for the language pack
  in Tesseract. You will need to install the relevant Tesseract language pack to use a
  given language.

### Features

* Table extraction is now possible for pdfs from `partition` and `partition_pdf`.
* Adds support for extracting attachments from `.msg` files

### Fixes

* Adds an `ssl_verify` kwarg to `partition` and `partition_html` to enable turning off
  SSL verification for HTTP requests. SSL verification is on by default.

## 0.5.13

### Enhancements

* Allow headers to be passed into `partition` when `url` is used.

### Features

* `bytes_string_to_string` cleaning brick for bytes string output.

### Fixes

* Fixed typo in call to `exactly_one` in `partition_json`
* unstructured-documents encode xml string if document_tree is `None` in `_read_xml`.
* Update to `_read_xml` so that Markdown files with embedded HTML process correctly.
* Fallback to "fast" strategy only emits a warning if the user specifies the "hi_res" strategy.
* unstructured-partition-text_type exceeds_cap_ratio fix returns and how capitalization ratios are calculated
* `partition_pdf` and `partition_text` group broken paragraphs to avoid fragmented `NarrativeText` elements.
* .json files resolved as "application/json" on centos7 (or other installs with older libmagic libs)

## 0.5.12

### Enhancements

* Add OS mimetypes DB to docker image, mainly for unstructured-api compat.
* Use the image registry as a cache when building Docker images.
* Adds the ability for `partition_text` to group together broken paragraphs.
* Added method to utils to allow date time format validation

### Features
* Add Slack connector to pull messages for a specific channel

* Add --partition-by-api parameter to unstructured-ingest
* Added `partition_rtf` for processing rich text files.
* `partition` now accepts a `url` kwarg in addition to `file` and `filename`.

### Fixes

* Allow encoding to be passed into `replace_mime_encodings`.
* unstructured-ingest connector-specific dependencies are imported on demand.
* unstructured-ingest --flatten-metadata supported for local connector.
* unstructured-ingest fix runtime error when using --metadata-include.

## 0.5.11

### Enhancements

### Features

### Fixes

* Guard against null style attribute in docx document elements
* Update HTML encoding to better support foreign language characters

## 0.5.10

### Enhancements

* Updated inference package
* Add sender, recipient, date, and subject to element metadata for emails

### Features

* Added `--download-only` parameter to `unstructured-ingest`

### Fixes

* FileNotFound error when filename is provided but file is not on disk

## 0.5.9

### Enhancements

### Features

### Fixes

* Convert file to str in helper `split_by_paragraph` for `partition_text`

## 0.5.8

### Enhancements

* Update `elements_to_json` to return string when filename is not specified
* `elements_from_json` may take a string instead of a filename with the `text` kwarg
* `detect_filetype` now does a final fallback to file extension.
* Empty tags are now skipped during the depth check for HTML processing.

### Features

* Add local file system to `unstructured-ingest`
* Add `--max-docs` parameter to `unstructured-ingest`
* Added `partition_msg` for processing MSFT Outlook .msg files.

### Fixes

* `convert_file_to_text` now passes through the `source_format` and `target_format` kwargs.
  Previously they were hard coded.
* Partitioning functions that accept a `text` kwarg no longer raise an error if an empty
  string is passed (and empty list of elements is returned instead).
* `partition_json` no longer fails if the input is an empty list.
* Fixed bug in `chunk_by_attention_window` that caused the last word in segments to be cut-off
  in some cases.

### BREAKING CHANGES

* `stage_for_transformers` now returns a list of elements, making it consistent with other
  staging bricks

## 0.5.7

### Enhancements

* Refactored codebase using `exactly_one`
* Adds ability to pass headers when passing a url in partition_html()
* Added optional `content_type` and `file_filename` parameters to `partition()` to bypass file detection

### Features

* Add `--flatten-metadata` parameter to `unstructured-ingest`
* Add `--fields-include` parameter to `unstructured-ingest`

### Fixes

## 0.5.6

### Enhancements

* `contains_english_word()`, used heavily in text processing, is 10x faster.

### Features

* Add `--metadata-include` and `--metadata-exclude` parameters to `unstructured-ingest`
* Add `clean_non_ascii_chars` to remove non-ascii characters from unicode string

### Fixes

* Fix problem with PDF partition (duplicated test)

## 0.5.4

### Enhancements

* Added Biomedical literature connector for ingest cli.
* Add `FsspecConnector` to easily integrate any existing `fsspec` filesystem as a connector.
* Rename `s3_connector.py` to `s3.py` for readability and consistency with the
  rest of the connectors.
* Now `S3Connector` relies on `s3fs` instead of on `boto3`, and it inherits
  from `FsspecConnector`.
* Adds an `UNSTRUCTURED_LANGUAGE_CHECKS` environment variable to control whether or not language
  specific checks like vocabulary and POS tagging are applied. Set to `"true"` for higher
  resolution partitioning and `"false"` for faster processing.
* Improves `detect_filetype` warning to include filename when provided.
* Adds a "fast" strategy for partitioning PDFs with PDFMiner. Also falls back to the "fast"
  strategy if detectron2 is not available.
* Start deprecation life cycle for `unstructured-ingest --s3-url` option, to be deprecated in
  favor of `--remote-url`.

### Features

* Add `AzureBlobStorageConnector` based on its `fsspec` implementation inheriting
from `FsspecConnector`
* Add `partition_epub` for partitioning e-books in EPUB3 format.

### Fixes

* Fixes processing for text files with `message/rfc822` MIME type.
* Open xml files in read-only mode when reading contents to construct an XMLDocument.

## 0.5.3

### Enhancements

* `auto.partition()` can now load Unstructured ISD json documents.
* Simplify partitioning functions.
* Improve logging for ingest CLI.

### Features

* Add `--wikipedia-auto-suggest` argument to the ingest CLI to disable automatic redirection
  to pages with similar names.
* Add setup script for Amazon Linux 2
* Add optional `encoding` argument to the `partition_(text/email/html)` functions.
* Added Google Drive connector for ingest cli.
* Added Gitlab connector for ingest cli.

### Fixes

## 0.5.2

### Enhancements

* Fully move from printing to logging.
* `unstructured-ingest` now uses a default `--download_dir` of `$HOME/.cache/unstructured/ingest`
rather than a "tmp-ingest-" dir in the working directory.

### Features

### Fixes

* `setup_ubuntu.sh` no longer fails in some contexts by interpreting
`DEBIAN_FRONTEND=noninteractive` as a command
* `unstructured-ingest` no longer re-downloads files when --preserve-downloads
is used without --download-dir.
* Fixed an issue that was causing text to be skipped in some HTML documents.

## 0.5.1

### Enhancements

### Features

### Fixes

* Fixes an error causing JavaScript to appear in the output of `partition_html` sometimes.
* Fix several issues with the `requires_dependencies` decorator, including the error message
  and how it was used, which had caused an error for `unstructured-ingest --github-url ...`.

## 0.5.0

### Enhancements

* Add `requires_dependencies` Python decorator to check dependencies are installed before
  instantiating a class or running a function

### Features

* Added Wikipedia connector for ingest cli.

### Fixes

* Fix `process_document` file cleaning on failure
* Fixes an error introduced in the metadata tracking commit that caused `NarrativeText`
  and `FigureCaption` elements to be represented as `Text` in HTML documents.

## 0.4.16

### Enhancements

* Fallback to using file extensions for filetype detection if `libmagic` is not present

### Features

* Added setup script for Ubuntu
* Added GitHub connector for ingest cli.
* Added `partition_md` partitioner.
* Added Reddit connector for ingest cli.

### Fixes

* Initializes connector properly in ingest.main::MainProcess
* Restricts version of unstructured-inference to avoid multithreading issue

## 0.4.15

### Enhancements

* Added `elements_to_json` and `elements_from_json` for easier serialization/deserialization
* `convert_to_dict`, `dict_to_elements` and `convert_to_csv` are now aliases for functions
  that use the ISD terminology.

### Fixes

* Update to ensure all elements are preserved during serialization/deserialization

## 0.4.14

* Automatically install `nltk` models in the `tokenize` module.

## 0.4.13

* Fixes unstructured-ingest cli.

## 0.4.12

* Adds console_entrypoint for unstructured-ingest, other structure/doc updates related to ingest.
* Add `parser` parameter to `partition_html`.

## 0.4.11

* Adds `partition_doc` for partitioning Word documents in `.doc` format. Requires `libreoffice`.
* Adds `partition_ppt` for partitioning PowerPoint documents in `.ppt` format. Requires `libreoffice`.

## 0.4.10

* Fixes `ElementMetadata` so that it's JSON serializable when the filename is a `Path` object.

## 0.4.9

* Added ingest modules and s3 connector, sample ingest script
* Default to `url=None` for `partition_pdf` and `partition_image`
* Add ability to skip English specific check by setting the `UNSTRUCTURED_LANGUAGE` env var to `""`.
* Document `Element` objects now track metadata

## 0.4.8

* Modified XML and HTML parsers not to load comments.

## 0.4.7

* Added the ability to pull an HTML document from a url in `partition_html`.
* Added the the ability to get file summary info from lists of filenames and lists
  of file contents.
* Added optional page break to `partition` for `.pptx`, `.pdf`, images, and `.html` files.
* Added `to_dict` method to document elements.
* Include more unicode quotes in `replace_unicode_quotes`.

## 0.4.6

* Loosen the default cap threshold to `0.5`.
* Add a `UNSTRUCTURED_NARRATIVE_TEXT_CAP_THRESHOLD` environment variable for controlling
  the cap ratio threshold.
* Unknown text elements are identified as `Text` for HTML and plain text documents.
* `Body Text` styles no longer default to `NarrativeText` for Word documents. The style information
  is insufficient to determine that the text is narrative.
* Upper cased text is lower cased before checking for verbs. This helps avoid some missed verbs.
* Adds an `Address` element for capturing elements that only contain an address.
* Suppress the `UserWarning` when detectron is called.
* Checks that titles and narrative test have at least one English word.
* Checks that titles and narrative text are at least 50% alpha characters.
* Restricts titles to a maximum word length. Adds a `UNSTRUCTURED_TITLE_MAX_WORD_LENGTH`
  environment variable for controlling the max number of words in a title.
* Updated `partition_pptx` to order the elements on the page

## 0.4.4

* Updated `partition_pdf` and `partition_image` to return `unstructured` `Element` objects
* Fixed the healthcheck url path when partitioning images and PDFs via API
* Adds an optional `coordinates` attribute to document objects
* Adds `FigureCaption` and `CheckBox` document elements
* Added ability to split lists detected in `LayoutElement` objects
* Adds `partition_pptx` for partitioning PowerPoint documents
* LayoutParser models now download from HugginfaceHub instead of DropBox
* Fixed file type detection for XML and HTML files on Amazone Linux

## 0.4.3

* Adds `requests` as a base dependency
* Fix in `exceeds_cap_ratio` so the function doesn't break with empty text
* Fix bug in `_parse_received_data`.
* Update `detect_filetype` to properly handle `.doc`, `.xls`, and `.ppt`.

## 0.4.2

* Added `partition_image` to process documents in an image format.
* Fixed utf-8 encoding error in `partition_email` with attachments for `text/html`

## 0.4.1

* Added support for text files in the `partition` function
* Pinned `opencv-python` for easier installation on Linux

## 0.4.0

* Added generic `partition` brick that detects the file type and routes a file to the appropriate
  partitioning brick.
* Added a file type detection module.
* Updated `partition_html` and `partition_eml` to support file-like objects in 'rb' mode.
* Cleaning brick for removing ordered bullets `clean_ordered_bullets`.
* Extract brick method for ordered bullets `extract_ordered_bullets`.
* Test for `clean_ordered_bullets`.
* Test for `extract_ordered_bullets`.
* Added `partition_docx` for pre-processing Word Documents.
* Added new REGEX patterns to extract email header information
* Added new functions to extract header information `parse_received_data` and `partition_header`
* Added new function to parse plain text files `partition_text`
* Added new cleaners functions `extract_ip_address`, `extract_ip_address_name`, `extract_mapi_id`, `extract_datetimetz`
* Add new `Image` element and function to find embedded images `find_embedded_images`
* Added `get_directory_file_info` for summarizing information about source documents

## 0.3.5

* Add support for local inference
* Add new pattern to recognize plain text dash bullets
* Add test for bullet patterns
* Fix for `partition_html` that allows for processing `div` tags that have both text and child
  elements
* Add ability to extract document metadata from `.docx`, `.xlsx`, and `.jpg` files.
* Helper functions for identifying and extracting phone numbers
* Add new function `extract_attachment_info` that extracts and decodes the attachment
of an email.
* Staging brick to convert a list of `Element`s to a `pandas` dataframe.
* Add plain text functionality to `partition_email`

## 0.3.4

* Python-3.7 compat

## 0.3.3

* Removes BasicConfig from logger configuration
* Adds the `partition_email` partitioning brick
* Adds the `replace_mime_encodings` cleaning bricks
* Small fix to HTML parsing related to processing list items with sub-tags
* Add `EmailElement` data structure to store email documents

## 0.3.2

* Added `translate_text` brick for translating text between languages
* Add an `apply` method to make it easier to apply cleaners to elements

## 0.3.1

* Added \_\_init.py\_\_ to `partition`

## 0.3.0

* Implement staging brick for Argilla. Converts lists of `Text` elements to `argilla` dataset classes.
* Removing the local PDF parsing code and any dependencies and tests.
* Reorganizes the staging bricks in the unstructured.partition module
* Allow entities to be passed into the Datasaur staging brick
* Added HTML escapes to the `replace_unicode_quotes` brick
* Fix bad responses in partition_pdf to raise ValueError
* Adds `partition_html` for partitioning HTML documents.

## 0.2.6

* Small change to how \_read is placed within the inheritance structure since it doesn't really apply to pdf
* Add partitioning brick for calling the document image analysis API

## 0.2.5

* Update python requirement to >=3.7

## 0.2.4

* Add alternative way of importing `Final` to support google colab

## 0.2.3

* Add cleaning bricks for removing prefixes and postfixes
* Add cleaning bricks for extracting text before and after a pattern

## 0.2.2

* Add staging brick for Datasaur

## 0.2.1

* Added brick to convert an ISD dictionary to a list of elements
* Update `PDFDocument` to use the `from_file` method
* Added staging brick for CSV format for ISD (Initial Structured Data) format.
* Added staging brick for separating text into attention window size chunks for `transformers`.
* Added staging brick for LabelBox.
* Added ability to upload LabelStudio predictions
* Added utility function for JSONL reading and writing
* Added staging brick for CSV format for Prodigy
* Added staging brick for Prodigy
* Added ability to upload LabelStudio annotations
* Added text_field and id_field to stage_for_label_studio signature

## 0.2.0

* Initial release of unstructured<|MERGE_RESOLUTION|>--- conflicted
+++ resolved
@@ -1,21 +1,14 @@
-<<<<<<< HEAD
-## 0.14.9-dev0
+## 0.14.9-dev1
+
 ### Enhancements
 
 * **Add MixedbreadAI embedder** Adds MixedbreadAI embeddings to support embedding via Mixedbread AI.
 
-## 0.14.8-dev3
-=======
-## 0.14.9-dev1
-
-### Enhancements
-
 ### Features
 
 ### Fixes
 
 ## 0.14.8
->>>>>>> 3f581e6b
 
 ### Enhancements
 
