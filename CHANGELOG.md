<<<<<<< HEAD
## 0.10.10
=======
## 0.10.10-dev4
>>>>>>> 076b1e38

### Enhancements

* Adds `text` as an input parameter to `partition_xml`.
* `partition_xml` no longer runs through `partition_text`, avoiding incorrect splitting
  on carriage returns in the XML. Since `partition_xml` no longer calls `partition_text`,
  `min_partition` and `max_partition` are no longer supported in `partition_xml`.
* Bump `unstructured-inference==0.5.18`, change non-default detectron2 classification threshold
<<<<<<< HEAD
* Upgrade base image from rockylinux 8 to rockylinux 9
=======
* Serialize IngestDocs to JSON when passing to subprocesses
>>>>>>> 076b1e38

### Features

### Fixes

- Fix a bug where mismatched `elements` and `bboxes` are passed into `add_pytesseract_bbox_to_elements`

## 0.10.9

### Enhancements

* Fix `test_json` to handle only non-extra dependencies file types (plain-text)

### Features

* Adds `chunk_by_title` to break a document into sections based on the presence of `Title`
  elements.
* add new extraction function `extract_image_urls_from_html` to extract all img related URL from html text.

### Fixes

* Make cv2 dependency optional
* Edit `add_pytesseract_bbox_to_elements`'s (`ocr_only` strategy) `metadata.coordinates.points` return type to `Tuple` for consistency.
* Re-enable test-ingest-confluence-diff for ingest tests
* Fix syntax for ingest test check number of files

## 0.10.8

### Enhancements

* Release docker image that installs Python 3.10 rather than 3.8

### Features

### Fixes

## 0.10.7

### Enhancements

### Features

### Fixes

* Remove overly aggressive ListItem chunking for images and PDF's which typically resulted in inchorent elements.

## 0.10.6

### Enhancements

* Enable `partition_email` and `partition_msg` to detect if an email is PGP encryped. If
  and email is PGP encryped, the functions will return an empy list of elements and
  emit a warning about the encrypted content.
* Add threaded Slack conversations into Slack connector output
* Add functionality to sort elements using `xy-cut` sorting approach in `partition_pdf` for `hi_res` and `fast` strategies
* Bump unstructured-inference
  * Set OMP_THREAD_LIMIT to 1 if not set for better tesseract perf (0.5.17)

### Features

* Extract coordinates from PDFs and images when using OCR only strategy and add to metadata

### Fixes

* Update `partition_html` to respect the order of `<pre>` tags.
* Fix bug in `partition_pdf_or_image` where two partitions were called if `strategy == "ocr_only"`.
* Bump unstructured-inference
  * Fix issue where temporary files were being left behind (0.5.16)
* Adds deprecation warning for the `file_filename` kwarg to `partition`, `partition_via_api`,
  and `partition_multiple_via_api`.
* Fix documentation build workflow by pinning dependencies

## 0.10.5

### Enhancements

* Create new CI Pipelines
  - Checking text, xml, email, and html doc tests against the library installed without extras
  - Checking each library extra against their respective tests
* `partition` raises an error and tells the user to install the appropriate extra if a filetype
  is detected that is missing dependencies.
* Add custom errors to ingest
* Bump `unstructured-ingest==0.5.15`
  - Handle an uncaught TesseractError (0.5.15)
  - Add TIFF test file and TIFF filetype to `test_from_image_file` in `test_layout` (0.5.14)
* Use `entire_page` ocr mode for pdfs and images
* Add notes on extra installs to docs
* Adds ability to reuse connections per process in unstructured-ingest

### Features
* Add delta table connector

### Fixes

## 0.10.4
* Pass ocr_mode in partition_pdf and set the default back to individual pages for now
* Add diagrams and descriptions for ingest design in the ingest README

### Features
* Supports multipage TIFF image partitioning

### Fixes

## 0.10.2

### Enhancements
* Bump unstructured-inference==0.5.13:
  - Fix extracted image elements being included in layout merge, addresses the issue
    where an entire-page image in a PDF was not passed to the layout model when using hi_res.

### Features

### Fixes

## 0.10.1

### Enhancements
* Bump unstructured-inference==0.5.12:
  - fix to avoid trace for certain PDF's (0.5.12)
  - better defaults for DPI for hi_res and  Chipper (0.5.11)
  - implement full-page OCR (0.5.10)

### Features

### Fixes

* Fix dead links in repository README (Quick Start > Install for local development, and Learn more > Batch Processing)
* Update document dependencies to include tesseract-lang for additional language support (required for tests to pass)

## 0.10.0

### Enhancements

* Add `include_header` kwarg to `partition_xlsx` and change default behavior to `True`
* Update the `links` and `emphasized_texts` metadata fields

### Features

### Fixes

## 0.9.3

### Enhancements

* Pinned dependency cleanup.
* Update `partition_csv` to always use `soupparser_fromstring` to parse `html text`
* Update `partition_tsv` to always use `soupparser_fromstring` to parse `html text`
* Add `metadata.section` to capture epub table of contents data
* Add `unique_element_ids` kwarg to partition functions. If `True`, will use a UUID
  for element IDs instead of a SHA-256 hash.
* Update `partition_xlsx` to always use `soupparser_fromstring` to parse `html text`
* Add functionality to switch `html` text parser based on whether the `html` text contains emoji
* Add functionality to check if a string contains any emoji characters
* Add CI tests around Notion

### Features

* Add Airtable Connector to be able to pull views/tables/bases from an Airtable organization

### Fixes

* fix pdf partition of list items being detected as titles in OCR only mode
* make notion module discoverable
* fix emails with `Content-Distribution: inline` and `Content-Distribution: attachment` with no filename
* Fix email attachment filenames which had `=` in the filename itself

## 0.9.2


### Enhancements

* Update table extraction section in API documentation to sync with change in Prod API
* Update Notion connector to extract to html
* Added UUID option for `element_id`
* Bump unstructured-inference==0.5.9:
  - better caching of models
  - another version of detectron2 available, though the default layout model is unchanged
* Added UUID option for element_id
* Added UUID option for element_id
* CI improvements to run ingest tests in parallel

### Features

* Adds Sharepoint connector.

### Fixes

* Bump unstructured-inference==0.5.9:
  - ignores Tesseract errors where no text is extracted for tiles that indeed, have no text

## 0.9.1

### Enhancements

* Adds --partition-pdf-infer-table-structure to unstructured-ingest.
* Enable `partition_html` to skip headers and footers with the `skip_headers_and_footers` flag.
* Update `partition_doc` and `partition_docx` to track emphasized texts in the output
* Adds post processing function `filter_element_types`
* Set the default strategy for partitioning images to `hi_res`
* Add page break parameter section in API documentation to sync with change in Prod API
* Update `partition_html` to track emphasized texts in the output
* Update `XMLDocument._read_xml` to create `<p>` tag element for the text enclosed in the `<pre>` tag
* Add parameter `include_tail_text` to `_construct_text` to enable (skip) tail text inclusion
* Add Notion connector

### Features

### Fixes

* Remove unused `_partition_via_api` function
* Fixed emoji bug in `partition_xlsx`.
* Pass `file_filename` metadata when partitioning file object
* Skip ingest test on missing Slack token
* Add Dropbox variables to CI environments
* Remove default encoding for ingest
* Adds new element type `EmailAddress` for recognising email address in the  text
* Simplifies `min_partition` logic; makes partitions falling below the `min_partition`
  less likely.
* Fix bug where ingest test check for number of files fails in smoke test
* Fix unstructured-ingest entrypoint failure

## 0.9.0

### Enhancements

* Dependencies are now split by document type, creating a slimmer base installation.

## 0.8.8

### Enhancements

### Features

### Fixes

* Rename "date" field to "last_modified"
* Adds Box connector

### Fixes

## 0.8.7

### Enhancements

* Put back useful function `split_by_paragraph`

### Features

### Fixes

* Fix argument order in NLTK download step

## 0.8.6

### Enhancements

### Features

### Fixes

* Remove debug print lines and non-functional code

## 0.8.5

### Enhancements

* Add parameter `skip_infer_table_types` to enable (skip) table extraction for other doc types
* Adds optional Unstructured API unit tests in CI
* Tracks last modified date for all document types.
* Add auto_paragraph_grouper to detect new-line and blank-line new paragraph for .txt files.
* refactor the ingest cli to better support expanding supported connectors

## 0.8.3

### Enhancements

### Features

### Fixes

* NLTK now only gets downloaded if necessary.
* Handling for empty tables in Word Documents and PowerPoints.

## 0.8.4

### Enhancements

* Additional tests and refactor of JSON detection.
* Update functionality to retrieve image metadata from a page for `document_to_element_list`
* Links are now tracked in `partition_html` output.
* Set the file's current position to the beginning after reading the file in `convert_to_bytes`
* Add `min_partition` kwarg to that combines elements below a specified threshold and modifies splitting of strings longer than max partition so words are not split.
* set the file's current position to the beginning after reading the file in `convert_to_bytes`
* Add slide notes to pptx
* Add `--encoding` directive to ingest
* Improve json detection by `detect_filetype`

### Features

* Adds Outlook connector
* Add support for dpi parameter in inference library
* Adds Onedrive connector.
* Add Confluence connector for ingest cli to pull the body text from all documents from all spaces in a confluence domain.

### Fixes

* Fixes issue with email partitioning where From field was being assigned the To field value.
* Use the `image_metadata` property of the `PageLayout` instance to get the page image info in the `document_to_element_list`
* Add functionality to write images to computer storage temporarily instead of keeping them in memory for `ocr_only` strategy
* Add functionality to convert a PDF in small chunks of pages at a time for `ocr_only` strategy
* Adds `.txt`, `.text`, and `.tab` to list of extensions to check if file
  has a `text/plain` MIME type.
* Enables filters to be passed to `partition_doc` so it doesn't error with LibreOffice7.
* Removed old error message that's superseded by `requires_dependencies`.
* Removes using `hi_res` as the default strategy value for `partition_via_api` and `partition_multiple_via_api`

## 0.8.1

### Enhancements

* Add support for Python 3.11

### Features

### Fixes

* Fixed `auto` strategy detected scanned document as having extractable text and using `fast` strategy, resulting in no output.
* Fix list detection in MS Word documents.
* Don't instantiate an element with a coordinate system when there isn't a way to get its location data.

## 0.8.0

### Enhancements

* Allow model used for hi res pdf partition strategy to be chosen when called.
* Updated inference package

### Features

* Add `metadata_filename` parameter across all partition functions

### Fixes

* Update to ensure `convert_to_datafame` grabs all of the metadata fields.
* Adjust encoding recognition threshold value in `detect_file_encoding`
* Fix KeyError when `isd_to_elements` doesn't find a type
* Fix `_output_filename` for local connector, allowing single files to be written correctly to the disk

* Fix for cases where an invalid encoding is extracted from an email header.

### BREAKING CHANGES

* Information about an element's location is no longer returned as top-level attributes of an element. Instead, it is returned in the `coordinates` attribute of the element's metadata.

## 0.7.12

### Enhancements

* Adds `include_metadata` kwarg to `partition_doc`, `partition_docx`, `partition_email`, `partition_epub`, `partition_json`, `partition_msg`, `partition_odt`, `partition_org`, `partition_pdf`, `partition_ppt`, `partition_pptx`, `partition_rst`, and `partition_rtf`
### Features

* Add Elasticsearch connector for ingest cli to pull specific fields from all documents in an index.
* Adds Dropbox connector

### Fixes

* Fix tests that call unstructured-api by passing through an api-key
* Fixed page breaks being given (incorrect) page numbers
* Fix skipping download on ingest when a source document exists locally

## 0.7.11

### Enhancements

* More deterministic element ordering when using `hi_res` PDF parsing strategy (from unstructured-inference bump to 0.5.4)
* Make large model available (from unstructured-inference bump to 0.5.3)
* Combine inferred elements with extracted elements (from unstructured-inference bump to 0.5.2)
* `partition_email` and `partition_msg` will now process attachments if `process_attachments=True`
  and a attachment partitioning functions is passed through with `attachment_partitioner=partition`.

### Features

### Fixes

* Fix tests that call unstructured-api by passing through an api-key
* Fixed page breaks being given (incorrect) page numbers
* Fix skipping download on ingest when a source document exists locally

## 0.7.10

### Enhancements

* Adds a `max_partition` parameter to `partition_text`, `partition_pdf`, `partition_email`,
  `partition_msg` and `partition_xml` that sets a limit for the size of an individual
  document elements. Defaults to `1500` for everything except `partition_xml`, which has
  a default value of `None`.
* DRY connector refactor

### Features

* `hi_res` model for pdfs and images is selectable via environment variable.

### Fixes

* CSV check now ignores escaped commas.
* Fix for filetype exploration util when file content does not have a comma.
* Adds negative lookahead to bullet pattern to avoid detecting plain text line
  breaks like `-------` as list items.
* Fix pre tag parsing for `partition_html`
* Fix lookup error for annotated Arabic and Hebrew encodings

## 0.7.9

### Enhancements

* Improvements to string check for leafs in `partition_xml`.
* Adds --partition-ocr-languages to unstructured-ingest.

### Features

* Adds `partition_org` for processed Org Mode documents.

### Fixes

## 0.7.8

### Enhancements

### Features

* Adds Google Cloud Service connector

### Fixes

* Updates the `parse_email` for `partition_eml` so that `unstructured-api` passes the smoke tests
* `partition_email` now works if there is no message content
* Updates the `"fast"` strategy for `partition_pdf` so that it's able to recursively
* Adds recursive functionality to all fsspec connectors
* Adds generic --recursive ingest flag

## 0.7.7

### Enhancements

* Adds functionality to replace the `MIME` encodings for `eml` files with one of the common encodings if a `unicode` error occurs
* Adds missed file-like object handling in `detect_file_encoding`
* Adds functionality to extract charset info from `eml` files

### Features

* Added coordinate system class to track coordinate types and convert to different coordinate

### Fixes

* Adds an `html_assemble_articles` kwarg to `partition_html` to enable users to capture
  control whether content outside of `<article>` tags is captured when
  `<article>` tags are present.
* Check for the `xml` attribute on `element` before looking for pagebreaks in `partition_docx`.

## 0.7.6

### Enhancements

* Convert fast startegy to ocr_only for images
* Adds support for page numbers in `.docx` and `.doc` when user or renderer
  created page breaks are present.
* Adds retry logic for the unstructured-ingest Biomed connector

### Features

* Provides users with the ability to extract additional metadata via regex.
* Updates `partition_docx` to include headers and footers in the output.
* Create `partition_tsv` and associated tests. Make additional changes to `detect_filetype`.

### Fixes

* Remove fake api key in test `partition_via_api` since we now require valid/empty api keys
* Page number defaults to `None` instead of `1` when page number is not present in the metadata.
  A page number of `None` indicates that page numbers are not being tracked for the document
  or that page numbers do not apply to the element in question..
* Fixes an issue with some pptx files. Assume pptx shapes are found in top left position of slide
  in case the shape.top and shape.left attributes are `None`.

## 0.7.5

### Enhancements

* Adds functionality to sort elements in `partition_pdf` for `fast` strategy
* Adds ingest tests with `--fast` strategy on PDF documents
* Adds --api-key to unstructured-ingest

### Features

* Adds `partition_rst` for processed ReStructured Text documents.

### Fixes

* Adds handling for emails that do not have a datetime to extract.
* Adds pdf2image package as core requirement of unstructured (with no extras)

## 0.7.4

### Enhancements

* Allows passing kwargs to request data field for `partition_via_api` and `partition_multiple_via_api`
* Enable MIME type detection if libmagic is not available
* Adds handling for empty files in `detect_filetype` and `partition`.

### Features

### Fixes

* Reslove `grpcio` import issue on `weaviate.schema.validate_schema` for python 3.9 and 3.10
* Remove building `detectron2` from source in Dockerfile

## 0.7.3

### Enhancements

* Update IngestDoc abstractions and add data source metadata in ElementMetadata

### Features

### Fixes

* Pass `strategy` parameter down from `partition` for `partition_image`
* Filetype detection if a CSV has a `text/plain` MIME type
* `convert_office_doc` no longers prints file conversion info messages to stdout.
* `partition_via_api` reflects the actual filetype for the file processed in the API.

## 0.7.2

### Enhancements

* Adds an optional encoding kwarg to `elements_to_json` and `elements_from_json`
* Bump version of base image to use new stable version of tesseract

### Features

### Fixes

* Update the `read_txt_file` utility function to keep using `spooled_to_bytes_io_if_needed` for xml
* Add functionality to the `read_txt_file` utility function to handle file-like object from URL
* Remove the unused parameter `encoding` from `partition_pdf`
* Change auto.py to have a `None` default for encoding
* Add functionality to try other common encodings for html and xml files if an error related to the encoding is raised and the user has not specified an encoding.
* Adds benchmark test with test docs in example-docs
* Re-enable test_upload_label_studio_data_with_sdk
* File detection now detects code files as plain text
* Adds `tabulate` explicitly to dependencies
* Fixes an issue in `metadata.page_number` of pptx files
* Adds showing help if no parameters passed

## 0.7.1

### Enhancements

### Features

* Add `stage_for_weaviate` to stage `unstructured` outputs for upload to Weaviate, along with
  a helper function for defining a class to use in Weaviate schemas.
* Builds from Unstructured base image, built off of Rocky Linux 8.7, this resolves almost all CVE's in the image.

### Fixes

## 0.7.0

### Enhancements

* Installing `detectron2` from source is no longer required when using the `local-inference` extra.
* Updates `.pptx` parsing to include text in tables.

### Features

### Fixes

* Fixes an issue in `_add_element_metadata` that caused all elements to have `page_number=1`
  in the element metadata.
* Adds `.log` as a file extension for TXT files.
* Adds functionality to try other common encodings for email (`.eml`) files if an error related to the encoding is raised and the user has not specified an encoding.
* Allow passed encoding to be used in the `replace_mime_encodings`
* Fixes page metadata for `partition_html` when `include_metadata=False`
* A `ValueError` now raises if `file_filename` is not specified when you use `partition_via_api`
  with a file-like object.

## 0.6.11

### Enhancements

* Supports epub tests since pandoc is updated in base image

### Features


### Fixes


## 0.6.10

### Enhancements

* XLS support from auto partition

### Features

### Fixes

## 0.6.9

### Enhancements

* fast strategy for pdf now keeps element bounding box data
* setup.py refactor

### Features

### Fixes

* Adds functionality to try other common encodings if an error related to the encoding is raised and the user has not specified an encoding.
* Adds additional MIME types for CSV

## 0.6.8

### Enhancements

### Features

* Add `partition_csv` for CSV files.

### Fixes

## 0.6.7

### Enhancements

* Deprecate `--s3-url` in favor of `--remote-url` in CLI
* Refactor out non-connector-specific config variables
* Add `file_directory` to metadata
* Add `page_name` to metadata. Currently used for the sheet name in XLSX documents.
* Added a `--partition-strategy` parameter to unstructured-ingest so that users can specify
  partition strategy in CLI. For example, `--partition-strategy fast`.
* Added metadata for filetype.
* Add Discord connector to pull messages from a list of channels
* Refactor `unstructured/file-utils/filetype.py` to better utilise hashmap to return mime type.
* Add local declaration of DOCX_MIME_TYPES and XLSX_MIME_TYPES for `test_filetype.py`.

### Features

* Add `partition_xml` for XML files.
* Add `partition_xlsx` for Microsoft Excel documents.

### Fixes

* Supports `hml` filetype for partition as a variation of html filetype.
* Makes `pytesseract` a function level import in `partition_pdf` so you can use the `"fast"`
  or `"hi_res"` strategies if `pytesseract` is not installed. Also adds the
  `required_dependencies` decorator for the `"hi_res"` and `"ocr_only"` strategies.
* Fix to ensure `filename` is tracked in metadata for `docx` tables.

## 0.6.6

### Enhancements

* Adds an `"auto"` strategy that chooses the partitioning strategy based on document
  characteristics and function kwargs. This is the new default strategy for `partition_pdf`
  and `partition_image`. Users can maintain existing behavior by explicitly setting
  `strategy="hi_res"`.
* Added an additional trace logger for NLP debugging.
* Add `get_date` method to `ElementMetadata` for converting the datestring to a `datetime` object.
* Cleanup the `filename` attribute on `ElementMetadata` to remove the full filepath.

### Features

* Added table reading as html with URL parsing to `partition_docx` in docx
* Added metadata field for text_as_html for docx files

### Fixes

* `fileutils/file_type` check json and eml decode ignore error
* `partition_email` was updated to more flexibly handle deviations from the RFC-2822 standard.
  The time in the metadata returns `None` if the time does not match RFC-2822 at all.
* Include all metadata fields when converting to dataframe or CSV

## 0.6.5

### Enhancements

* Added support for SpooledTemporaryFile file argument.

### Features

### Fixes


## 0.6.4

### Enhancements

* Added an "ocr_only" strategy for `partition_pdf`. Refactored the strategy decision
  logic into its own module.

### Features

### Fixes

## 0.6.3

### Enhancements

* Add an "ocr_only" strategy for `partition_image`.

### Features

* Added `partition_multiple_via_api` for partitioning multiple documents in a single REST
  API call.
* Added `stage_for_baseplate` function to prepare outputs for ingestion into Baseplate.
* Added `partition_odt` for processing Open Office documents.

### Fixes

* Updates the grouping logic in the `partition_pdf` fast strategy to group together text
  in the same bounding box.

## 0.6.2

### Enhancements

* Added logic to `partition_pdf` for detecting copy protected PDFs and falling back
  to the hi res strategy when necessary.


### Features

* Add `partition_via_api` for partitioning documents through the hosted API.

### Fixes

* Fix how `exceeds_cap_ratio` handles empty (returns `True` instead of `False`)
* Updates `detect_filetype` to properly detect JSONs when the MIME type is `text/plain`.

## 0.6.1

### Enhancements

* Updated the table extraction parameter name to be more descriptive

### Features

### Fixes

## 0.6.0

### Enhancements

* Adds an `ssl_verify` kwarg to `partition` and `partition_html` to enable turning off
  SSL verification for HTTP requests. SSL verification is on by default.
* Allows users to pass in ocr language to `partition_pdf` and `partition_image` through
  the `ocr_language` kwarg. `ocr_language` corresponds to the code for the language pack
  in Tesseract. You will need to install the relevant Tesseract language pack to use a
  given language.

### Features

* Table extraction is now possible for pdfs from `partition` and `partition_pdf`.
* Adds support for extracting attachments from `.msg` files

### Fixes

* Adds an `ssl_verify` kwarg to `partition` and `partition_html` to enable turning off
  SSL verification for HTTP requests. SSL verification is on by default.

## 0.5.13

### Enhancements

* Allow headers to be passed into `partition` when `url` is used.

### Features

* `bytes_string_to_string` cleaning brick for bytes string output.

### Fixes

* Fixed typo in call to `exactly_one` in `partition_json`
* unstructured-documents encode xml string if document_tree is `None` in `_read_xml`.
* Update to `_read_xml` so that Markdown files with embedded HTML process correctly.
* Fallback to "fast" strategy only emits a warning if the user specifies the "hi_res" strategy.
* unstructured-partition-text_type exceeds_cap_ratio fix returns and how capitalization ratios are calculated
* `partition_pdf` and `partition_text` group broken paragraphs to avoid fragmented `NarrativeText` elements.
* .json files resolved as "application/json" on centos7 (or other installs with older libmagic libs)

## 0.5.12

### Enhancements

* Add OS mimetypes DB to docker image, mainly for unstructured-api compat.
* Use the image registry as a cache when building Docker images.
* Adds the ability for `partition_text` to group together broken paragraphs.
* Added method to utils to allow date time format validation

### Features
* Add Slack connector to pull messages for a specific channel

* Add --partition-by-api parameter to unstructured-ingest
* Added `partition_rtf` for processing rich text files.
* `partition` now accepts a `url` kwarg in addition to `file` and `filename`.

### Fixes

* Allow encoding to be passed into `replace_mime_encodings`.
* unstructured-ingest connector-specific dependencies are imported on demand.
* unstructured-ingest --flatten-metadata supported for local connector.
* unstructured-ingest fix runtime error when using --metadata-include.

## 0.5.11

### Enhancements

### Features

### Fixes

* Guard against null style attribute in docx document elements
* Update HTML encoding to better support foreign language characters

## 0.5.10

### Enhancements

* Updated inference package
* Add sender, recipient, date, and subject to element metadata for emails

### Features

* Added `--download-only` parameter to `unstructured-ingest`

### Fixes

* FileNotFound error when filename is provided but file is not on disk

## 0.5.9

### Enhancements

### Features

### Fixes

* Convert file to str in helper `split_by_paragraph` for `partition_text`

## 0.5.8

### Enhancements

* Update `elements_to_json` to return string when filename is not specified
* `elements_from_json` may take a string instead of a filename with the `text` kwarg
* `detect_filetype` now does a final fallback to file extension.
* Empty tags are now skipped during the depth check for HTML processing.

### Features

* Add local file system to `unstructured-ingest`
* Add `--max-docs` parameter to `unstructured-ingest`
* Added `partition_msg` for processing MSFT Outlook .msg files.

### Fixes

* `convert_file_to_text` now passes through the `source_format` and `target_format` kwargs.
  Previously they were hard coded.
* Partitioning functions that accept a `text` kwarg no longer raise an error if an empty
  string is passed (and empty list of elements is returned instead).
* `partition_json` no longer fails if the input is an empty list.
* Fixed bug in `chunk_by_attention_window` that caused the last word in segments to be cut-off
  in some cases.

### BREAKING CHANGES

* `stage_for_transformers` now returns a list of elements, making it consistent with other
  staging bricks

## 0.5.7

### Enhancements

* Refactored codebase using `exactly_one`
* Adds ability to pass headers when passing a url in partition_html()
* Added optional `content_type` and `file_filename` parameters to `partition()` to bypass file detection

### Features

* Add `--flatten-metadata` parameter to `unstructured-ingest`
* Add `--fields-include` parameter to `unstructured-ingest`

### Fixes

## 0.5.6

### Enhancements

* `contains_english_word()`, used heavily in text processing, is 10x faster.

### Features

* Add `--metadata-include` and `--metadata-exclude` parameters to `unstructured-ingest`
* Add `clean_non_ascii_chars` to remove non-ascii characters from unicode string

### Fixes

* Fix problem with PDF partition (duplicated test)

## 0.5.4

### Enhancements

* Added Biomedical literature connector for ingest cli.
* Add `FsspecConnector` to easily integrate any existing `fsspec` filesystem as a connector.
* Rename `s3_connector.py` to `s3.py` for readability and consistency with the
  rest of the connectors.
* Now `S3Connector` relies on `s3fs` instead of on `boto3`, and it inherits
  from `FsspecConnector`.
* Adds an `UNSTRUCTURED_LANGUAGE_CHECKS` environment variable to control whether or not language
  specific checks like vocabulary and POS tagging are applied. Set to `"true"` for higher
  resolution partitioning and `"false"` for faster processing.
* Improves `detect_filetype` warning to include filename when provided.
* Adds a "fast" strategy for partitioning PDFs with PDFMiner. Also falls back to the "fast"
  strategy if detectron2 is not available.
* Start deprecation life cycle for `unstructured-ingest --s3-url` option, to be deprecated in
  favor of `--remote-url`.

### Features

* Add `AzureBlobStorageConnector` based on its `fsspec` implementation inheriting
from `FsspecConnector`
* Add `partition_epub` for partitioning e-books in EPUB3 format.

### Fixes

* Fixes processing for text files with `message/rfc822` MIME type.
* Open xml files in read-only mode when reading contents to construct an XMLDocument.

## 0.5.3

### Enhancements

* `auto.partition()` can now load Unstructured ISD json documents.
* Simplify partitioning functions.
* Improve logging for ingest CLI.

### Features

* Add `--wikipedia-auto-suggest` argument to the ingest CLI to disable automatic redirection
  to pages with similar names.
* Add setup script for Amazon Linux 2
* Add optional `encoding` argument to the `partition_(text/email/html)` functions.
* Added Google Drive connector for ingest cli.
* Added Gitlab connector for ingest cli.

### Fixes

## 0.5.2

### Enhancements

* Fully move from printing to logging.
* `unstructured-ingest` now uses a default `--download_dir` of `$HOME/.cache/unstructured/ingest`
rather than a "tmp-ingest-" dir in the working directory.

### Features

### Fixes

* `setup_ubuntu.sh` no longer fails in some contexts by interpreting
`DEBIAN_FRONTEND=noninteractive` as a command
* `unstructured-ingest` no longer re-downloads files when --preserve-downloads
is used without --download-dir.
* Fixed an issue that was causing text to be skipped in some HTML documents.

## 0.5.1

### Enhancements

### Features

### Fixes

* Fixes an error causing JavaScript to appear in the output of `partition_html` sometimes.
* Fix several issues with the `requires_dependencies` decorator, including the error message
  and how it was used, which had caused an error for `unstructured-ingest --github-url ...`.

## 0.5.0

### Enhancements

* Add `requires_dependencies` Python decorator to check dependencies are installed before
  instantiating a class or running a function

### Features

* Added Wikipedia connector for ingest cli.

### Fixes

* Fix `process_document` file cleaning on failure
* Fixes an error introduced in the metadata tracking commit that caused `NarrativeText`
  and `FigureCaption` elements to be represented as `Text` in HTML documents.

## 0.4.16

### Enhancements

* Fallback to using file extensions for filetype detection if `libmagic` is not present

### Features

* Added setup script for Ubuntu
* Added GitHub connector for ingest cli.
* Added `partition_md` partitioner.
* Added Reddit connector for ingest cli.

### Fixes

* Initializes connector properly in ingest.main::MainProcess
* Restricts version of unstructured-inference to avoid multithreading issue

## 0.4.15

### Enhancements

* Added `elements_to_json` and `elements_from_json` for easier serialization/deserialization
* `convert_to_dict`, `dict_to_elements` and `convert_to_csv` are now aliases for functions
  that use the ISD terminology.

### Fixes

* Update to ensure all elements are preserved during serialization/deserialization

## 0.4.14

* Automatically install `nltk` models in the `tokenize` module.

## 0.4.13

* Fixes unstructured-ingest cli.

## 0.4.12

* Adds console_entrypoint for unstructured-ingest, other structure/doc updates related to ingest.
* Add `parser` parameter to `partition_html`.

## 0.4.11

* Adds `partition_doc` for partitioning Word documents in `.doc` format. Requires `libreoffice`.
* Adds `partition_ppt` for partitioning PowerPoint documents in `.ppt` format. Requires `libreoffice`.

## 0.4.10

* Fixes `ElementMetadata` so that it's JSON serializable when the filename is a `Path` object.

## 0.4.9

* Added ingest modules and s3 connector, sample ingest script
* Default to `url=None` for `partition_pdf` and `partition_image`
* Add ability to skip English specific check by setting the `UNSTRUCTURED_LANGUAGE` env var to `""`.
* Document `Element` objects now track metadata

## 0.4.8

* Modified XML and HTML parsers not to load comments.

## 0.4.7

* Added the ability to pull an HTML document from a url in `partition_html`.
* Added the the ability to get file summary info from lists of filenames and lists
  of file contents.
* Added optional page break to `partition` for `.pptx`, `.pdf`, images, and `.html` files.
* Added `to_dict` method to document elements.
* Include more unicode quotes in `replace_unicode_quotes`.

## 0.4.6

* Loosen the default cap threshold to `0.5`.
* Add a `UNSTRUCTURED_NARRATIVE_TEXT_CAP_THRESHOLD` environment variable for controlling
  the cap ratio threshold.
* Unknown text elements are identified as `Text` for HTML and plain text documents.
* `Body Text` styles no longer default to `NarrativeText` for Word documents. The style information
  is insufficient to determine that the text is narrative.
* Upper cased text is lower cased before checking for verbs. This helps avoid some missed verbs.
* Adds an `Address` element for capturing elements that only contain an address.
* Suppress the `UserWarning` when detectron is called.
* Checks that titles and narrative test have at least one English word.
* Checks that titles and narrative text are at least 50% alpha characters.
* Restricts titles to a maximum word length. Adds a `UNSTRUCTURED_TITLE_MAX_WORD_LENGTH`
  environment variable for controlling the max number of words in a title.
* Updated `partition_pptx` to order the elements on the page

## 0.4.4

* Updated `partition_pdf` and `partition_image` to return `unstructured` `Element` objects
* Fixed the healthcheck url path when partitioning images and PDFs via API
* Adds an optional `coordinates` attribute to document objects
* Adds `FigureCaption` and `CheckBox` document elements
* Added ability to split lists detected in `LayoutElement` objects
* Adds `partition_pptx` for partitioning PowerPoint documents
* LayoutParser models now download from HugginfaceHub instead of DropBox
* Fixed file type detection for XML and HTML files on Amazone Linux

## 0.4.3

* Adds `requests` as a base dependency
* Fix in `exceeds_cap_ratio` so the function doesn't break with empty text
* Fix bug in `_parse_received_data`.
* Update `detect_filetype` to properly handle `.doc`, `.xls`, and `.ppt`.

## 0.4.2

* Added `partition_image` to process documents in an image format.
* Fixed utf-8 encoding error in `partition_email` with attachments for `text/html`

## 0.4.1

* Added support for text files in the `partition` function
* Pinned `opencv-python` for easier installation on Linux

## 0.4.0

* Added generic `partition` brick that detects the file type and routes a file to the appropriate
  partitioning brick.
* Added a file type detection module.
* Updated `partition_html` and `partition_eml` to support file-like objects in 'rb' mode.
* Cleaning brick for removing ordered bullets `clean_ordered_bullets`.
* Extract brick method for ordered bullets `extract_ordered_bullets`.
* Test for `clean_ordered_bullets`.
* Test for `extract_ordered_bullets`.
* Added `partition_docx` for pre-processing Word Documents.
* Added new REGEX patterns to extract email header information
* Added new functions to extract header information `parse_received_data` and `partition_header`
* Added new function to parse plain text files `partition_text`
* Added new cleaners functions `extract_ip_address`, `extract_ip_address_name`, `extract_mapi_id`, `extract_datetimetz`
* Add new `Image` element and function to find embedded images `find_embedded_images`
* Added `get_directory_file_info` for summarizing information about source documents

## 0.3.5

* Add support for local inference
* Add new pattern to recognize plain text dash bullets
* Add test for bullet patterns
* Fix for `partition_html` that allows for processing `div` tags that have both text and child
  elements
* Add ability to extract document metadata from `.docx`, `.xlsx`, and `.jpg` files.
* Helper functions for identifying and extracting phone numbers
* Add new function `extract_attachment_info` that extracts and decodes the attachment
of an email.
* Staging brick to convert a list of `Element`s to a `pandas` dataframe.
* Add plain text functionality to `partition_email`

## 0.3.4

* Python-3.7 compat

## 0.3.3

* Removes BasicConfig from logger configuration
* Adds the `partition_email` partitioning brick
* Adds the `replace_mime_encodings` cleaning bricks
* Small fix to HTML parsing related to processing list items with sub-tags
* Add `EmailElement` data structure to store email documents

## 0.3.2

* Added `translate_text` brick for translating text between languages
* Add an `apply` method to make it easier to apply cleaners to elements

## 0.3.1

* Added \_\_init.py\_\_ to `partition`

## 0.3.0

* Implement staging brick for Argilla. Converts lists of `Text` elements to `argilla` dataset classes.
* Removing the local PDF parsing code and any dependencies and tests.
* Reorganizes the staging bricks in the unstructured.partition module
* Allow entities to be passed into the Datasaur staging brick
* Added HTML escapes to the `replace_unicode_quotes` brick
* Fix bad responses in partition_pdf to raise ValueError
* Adds `partition_html` for partitioning HTML documents.

## 0.2.6

* Small change to how \_read is placed within the inheritance structure since it doesn't really apply to pdf
* Add partitioning brick for calling the document image analysis API

## 0.2.5

* Update python requirement to >=3.7

## 0.2.4

* Add alternative way of importing `Final` to support google colab

## 0.2.3

* Add cleaning bricks for removing prefixes and postfixes
* Add cleaning bricks for extracting text before and after a pattern

## 0.2.2

* Add staging brick for Datasaur

## 0.2.1

* Added brick to convert an ISD dictionary to a list of elements
* Update `PDFDocument` to use the `from_file` method
* Added staging brick for CSV format for ISD (Initial Structured Data) format.
* Added staging brick for separating text into attention window size chunks for `transformers`.
* Added staging brick for LabelBox.
* Added ability to upload LabelStudio predictions
* Added utility function for JSONL reading and writing
* Added staging brick for CSV format for Prodigy
* Added staging brick for Prodigy
* Added ability to upload LabelStudio annotations
* Added text_field and id_field to stage_for_label_studio signature

## 0.2.0

* Initial release of unstructured<|MERGE_RESOLUTION|>--- conflicted
+++ resolved
@@ -1,8 +1,4 @@
-<<<<<<< HEAD
 ## 0.10.10
-=======
-## 0.10.10-dev4
->>>>>>> 076b1e38
 
 ### Enhancements
 
@@ -11,11 +7,8 @@
   on carriage returns in the XML. Since `partition_xml` no longer calls `partition_text`,
   `min_partition` and `max_partition` are no longer supported in `partition_xml`.
 * Bump `unstructured-inference==0.5.18`, change non-default detectron2 classification threshold
-<<<<<<< HEAD
 * Upgrade base image from rockylinux 8 to rockylinux 9
-=======
 * Serialize IngestDocs to JSON when passing to subprocesses
->>>>>>> 076b1e38
 
 ### Features
 
