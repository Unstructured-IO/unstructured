<<<<<<< HEAD
## 0.10.19-dev0

### Enhancements

* **Detect text in HTML Heading Tags as Titles** This will increase the accuracy of hierarchies in HTML documents and provide more accurate element categorization. If text is in an HTML heading tag and is not a list item, address, or narrative text, categorize it as a title. 
=======
## 0.10.19-dev1

### Enhancements

* **bump `unstructured-inference` to `0.6.6`** The updated version of `unstructured-inference` makes table extraction in `hi_res` mode configurable to fine tune table extraction performance; it also improves element detection by adding a deduplication post processing step in the `hi_res` partitioning of pdfs and images.

### Features

### Fixes
>>>>>>> ad59a879


## 0.10.18

### Enhancements

* **Better detection of natural reading order in images and PDF's** The elements returned by partition better reflect natural reading order in some cases, particularly in complicated multi-column layouts, leading to better chunking and retrieval for downstream applications. Achieved by improving the `xy-cut` sorting to preprocess bboxes, shrinking all bounding boxes by 90% along x and y axes (still centered around the same center point), which allows projection lines to be drawn where not possible before if layout bboxes overlapped.
* **Improves `partition_xml` to be faster and more memory efficient when partitioning large XML files** The new behavior is to partition iteratively to prevent loading the entire XML tree into memory at once in most use cases.
* **Adds data source properties to SharePoint, Outlook, Onedrive, Reddit, Slack, and DeltaTable connectors** These properties (date_created, date_modified, version, source_url, record_locator) are written to element metadata during ingest, mapping elements to information about the document source from which they derive. This functionality enables downstream applications to reveal source document applications, e.g. a link to a GDrive doc, Salesforce record, etc.
* **Add functionality to save embedded images in PDF's separately as images** This allows users to save embedded images in PDF's separately as images, given some directory path. The saved image path is written to the metadata for the Image element. Downstream applications may benefit by providing users with image links from relevant "hits."
* **Azure Cognite Search destination connector** New Azure Cognitive Search destination connector added to ingest CLI.  Users may now use `unstructured-ingest` to write partitioned data from over 20 data sources (so far) to an Azure Cognitive Search index.
* **Improves salesforce partitioning** Partitions Salesforce data as xlm instead of text for improved detail and flexibility. Partitions htmlbody instead of textbody for Salesforce emails. Importance: Allows all Salesforce fields to be ingested and gives Salesforce emails more detailed partitioning.
* **Add document level language detection functionality.** Introduces the "auto" default for the languages param, which then detects the languages present in the document using the `langdetect` package. Adds the document languages as ISO 639-3 codes to the element metadata. Implemented only for the partition_text function to start.
* **PPTX partitioner refactored in preparation for enhancement.** Behavior should be unchanged except that shapes enclosed in a group-shape are now included, as many levels deep as required (a group-shape can itself contain a group-shape).
* **Embeddings support for the SharePoint SourceConnector via unstructured-ingest CLI** The SharePoint connector can now optionally create embeddings from the elements it pulls out during partition and upload those embeddings to Azure Cognitive Search index.
* **Improves hierarchy from docx files by leveraging natural hierarchies built into docx documents**  Hierarchy can now be detected from an indentation level for list bullets/numbers and by style name (e.g. Heading 1, List Bullet 2, List Number).
* **Chunking support for the SharePoint SourceConnector via unstructured-ingest CLI** The SharePoint connector can now optionally chunk the elements pulled out during partition via the chunking unstructured brick. This can be used as a stage before creating embeddings.

### Features

* **Adds `links` metadata in `partition_pdf` for `fast` strategy.** Problem: PDF files contain rich information and hyperlink that Unstructured did not captured earlier. Feature: `partition_pdf` now can capture embedded links within the file along with its associated text and page number. Importance: Providing depth in extracted elements give user a better understanding and richer context of documents. This also enables user to map to other elements within the document if the hyperlink is refered internally.
* **Adds the embedding module to be able to embed Elements** Problem: Many NLP applications require the ability to represent parts of documents in a semantic way. Until now, Unstructured did not have text embedding ability within the core library. Feature: This embedding module is able to track embeddings related data with a class, embed a list of elements, and return an updated list of Elements with the *embeddings* property. The module is also able to embed query strings. Importance: Ability to embed documents or parts of documents will enable users to make use of these semantic representations in different NLP applications, such as search, retrieval, and retrieval augmented generation.

### Fixes

* **Fixes a metadata source serialization bug** Problem: In unstructured elements, when loading an elements json file from the disk, the data_source attribute is assumed to be an instance of DataSourceMetadata and the code acts based on that. However the loader did not satisfy the assumption, and loaded it as a dict instead, causing an error. Fix: Added necessary code block to initialize a DataSourceMetadata object, also refactored DataSourceMetadata.from_dict() method to remove redundant code. Importance: Crucial to be able to load elements (which have data_source fields) from json files.
* **Fixes issue where unstructured-inference was not getting updated** Problem: unstructured-inference was not getting upgraded to the version to match unstructured release when doing a pip install.  Solution: using `pip install unstructured[all-docs]` it will now upgrade both unstructured and unstructured-inference. Importance: This will ensure that the inference library is always in sync with the unstructured library, otherwise users will be using outdated libraries which will likely lead to unintended behavior.
* **Fixes SharePoint connector failures if any document has an unsupported filetype** Problem: Currently the entire connector ingest run fails if a single IngestDoc has an unsupported filetype. This is because a ValueError is raised in the IngestDoc's `__post_init__`. Fix: Adds a try/catch when the IngestConnector runs get_ingest_docs such that the error is logged but all processable documents->IngestDocs are still instantiated and returned. Importance: Allows users to ingest SharePoint content even when some files with unsupported filetypes exist there.
* **Fixes Sharepoint connector server_path issue** Problem: Server path for the Sharepoint Ingest Doc was incorrectly formatted, causing issues while fetching pages from the remote source. Fix: changes formatting of remote file path before instantiating SharepointIngestDocs and appends a '/' while fetching pages from the remote source. Importance: Allows users to fetch pages from Sharepoint Sites.
* **Fixes badly initialized Formula** Problem: YoloX contain new types of elements, when loading a document that contain formulas a new element of that class
should be generated, however the Formula class inherits from Element instead of Text. After this change the element is correctly created with the correct class
allowing the document to be loaded. Fix: Change parent class for Formula to Text. Importance: Crucial to be able to load documents that contain formulas.
* **Fixes Sphinx errors.** Fixes errors when running Sphinx `make html` and installs library to suppress warnings.
* **Fixes a metadata backwards compatibility error** Problem: When calling `partition_via_api`, the hosted api may return an element schema that's newer than the current `unstructured`. In this case, metadata fields were added which did not exist in the local `ElementMetadata` dataclass, and `__init__()` threw an error. Fix: remove nonexistent fields before instantiating in `ElementMetadata.from_json()`. Importance: Crucial to avoid breaking changes when adding fields.
* **Fixes issue with Discord connector when a channel returns `None`** Problem: Getting the `jump_url` from a nonexistent Discord `channel` fails. Fix: property `jump_url` is now retrieved within the same context as the messages from the channel. Importance: Avoids cascading issues when the connector fails to fetch information about a Discord channel.
* **Fixes occasionally SIGABTR when writing table with `deltalake` on Linux** Problem: occasionally on Linux ingest can throw a `SIGABTR` when writing `deltalake` table even though the table was written correctly. Fix: put the writing function into a `Process` to ensure its execution to the fullest extent before returning to the main process. Importance: Improves stability of connectors using `deltalake`


## 0.10.16

### Enhancements

* **Adds data source properties to Airtable, Confluence, Discord, Elasticsearch, Google Drive, and Wikipedia connectors** These properties (date_created, date_modified, version, source_url, record_locator) are written to element metadata during ingest, mapping elements to information about the document source from which they derive. This functionality enables downstream applications to reveal source document applications, e.g. a link to a GDrive doc, Salesforce record, etc.
* **DOCX partitioner refactored in preparation for enhancement.** Behavior should be unchanged except in multi-section documents containing different headers/footers for different sections. These will now emit all distinct headers and footers encountered instead of just those for the last section.
* **Add a function to map between Tesseract and standard language codes.** This allows users to input language information to the `languages` param in any Tesseract-supported langcode or any ISO 639 standard language code.
* **Add document level language detection functionality.** Introduces the "auto" default for the languages param, which then detects the languages present in the document using the `langdetect` package. Implemented only for the partition_text function to start.

### Features

### Fixes

* ***Fixes an issue that caused a partition error for some PDF's.** Fixes GH Issue 1460 by bypassing a coordinate check if an element has invalid coordinates.

## 0.10.15


### Enhancements

* **Support for better element categories from the next-generation image-to-text model ("chipper").** Previously, not all of the classifications from Chipper were being mapped to proper `unstructured` element categories so the consumer of the library would see many `UncategorizedText` elements. This fixes the issue, improving the granularity of the element categories outputs for better downstream processing and chunking. The mapping update is:
  * "Threading": `NarrativeText`
  * "Form": `NarrativeText`
  * "Field-Name": `Title`
  * "Value": `NarrativeText`
  * "Link": `NarrativeText`
  * "Headline": `Title` (with `category_depth=1`)
  * "Subheadline": `Title` (with `category_depth=2`)
  * "Abstract": `NarrativeText`
* **Better ListItem grouping for PDF's (fast strategy).** The `partition_pdf` with `fast` strategy previously broke down some numbered list item lines as separate elements. This enhancement leverages the x,y coordinates and bbox sizes to help decide whether the following chunk of text is a continuation of the immediate previous detected ListItem element or not, and not detect it as its own non-ListItem element.
* **Fall back to text-based classification for uncategorized Layout elements for Images and PDF's**. Improves element classification by running existing text-based rules on previously `UncategorizedText` elements.
* **Adds table partitioning for Partitioning for many doc types including: .html, .epub., .md, .rst, .odt, and .msg.** At the core of this change is the .html partition functionality, which is leveraged by the other effected doc types. This impacts many scenarios where `Table` Elements are now propery extracted.
* **Create and add `add_chunking_strategy` decorator to partition functions.** Previously, users were responsible for their own chunking after partitioning elements, often required for downstream applications. Now, individual elements may be combined into right-sized chunks where min and max character size may be specified if `chunking_strategy=by_title`. Relevant elements are grouped together for better downstream results. This enables users immediately use partitioned results effectively in downstream applications (e.g. RAG architecture apps) without any additional post-processing.
* **Adds `languages` as an input parameter and marks `ocr_languages` kwarg for deprecation in pdf, image, and auto partitioning functions.** Previously, language information was only being used for Tesseract OCR for image-based documents and was in a Tesseract specific string format, but by refactoring into a list of standard language codes independent of Tesseract, the `unstructured` library will better support `languages` for other non-image pipelines and/or support for other OCR engines.
* **Removes `UNSTRUCTURED_LANGUAGE` env var usage and replaces `language` with `languages` as an input parameter to unstructured-partition-text_type functions.** The previous parameter/input setup was not user-friendly or scalable to the variety of elements being processed. By refactoring the inputted language information into a list of standard language codes, we can support future applications of the element language such as detection, metadata, and multi-language elements. Now, to skip English specific checks, set the `languages` parameter to any non-English language(s).
* **Adds `xlsx` and `xls` filetype extensions to the `skip_infer_table_types` default list in `partition`.** By adding these file types to the input parameter these files should not go through table extraction. Users can still specify if they would like to extract tables from these filetypes, but will have to set the `skip_infer_table_types` to exclude the desired filetype extension. This avoids mis-representing complex spreadsheets where there may be multiple sub-tables and other content.
* **Better debug output related to sentence counting internals**. Clarify message when sentence is not counted toward sentence count because there aren't enough words, relevant for developers focused on `unstructured`s NLP internals.
* **Faster ocr_only speed for partitioning PDF and images.** Use `unstructured_pytesseract.run_and_get_multiple_output` function to reduce the number of calls to `tesseract` by half when partitioning pdf or image with `tesseract`
* **Adds data source properties to fsspec connectors** These properties (date_created, date_modified, version, source_url, record_locator) are written to element metadata during ingest, mapping elements to information about the document source from which they derive. This functionality enables downstream applications to reveal source document applications, e.g. a link to a GDrive doc, Salesforce record, etc.
* **Add delta table destination connector** New delta table destination connector added to ingest CLI.  Users may now use `unstructured-ingest` to write partitioned data from over 20 data sources (so far) to a Delta Table.
* **Rename to Source and Destination Connectors in the Documentation.** Maintain naming consistency between Connectors codebase and documentation with the first addition to a destination connector.
* **Non-HTML text files now return unstructured-elements as opposed to HTML-elements.** Previously the text based files that went through `partition_html` would return HTML-elements but now we preserve the format from the input using `source_format` argument in the partition call.
* **Adds `PaddleOCR` as an optional alternative to `Tesseract`** for OCR in processing of PDF or Image files, it is installable via the `makefile` command `install-paddleocr`. For experimental purposes only.
* **Bump unstructured-inference** to 0.5.28. This version bump markedly improves the output of table data, rendered as `metadata.text_as_html` in an element. These changes include:
  * add env variable `ENTIRE_PAGE_OCR` to specify using paddle or tesseract on entire page OCR
  * table structure detection now pads the input image by 25 pixels in all 4 directions to improve its recall (0.5.27)
  * support paddle with both cpu and gpu and assume it is pre-installed (0.5.26)
  * fix a bug where `cells_to_html` doesn't handle cells spanning multiple rows properly (0.5.25)
  * remove `cv2` preprocessing step before OCR step in table transformer (0.5.24)

### Features

* **Adds element metadata via `category_depth` with default value None**.
  * This additional metadata is useful for vectordb/LLM, chunking strategies, and retrieval applications.
* **Adds a naive hierarchy for elements via a `parent_id` on the element's metadata**
  * Users will now have more metadata for implementing vectordb/LLM chunking strategies. For example, text elements could be queried by their preceding title element.
  * Title elements created from HTML headings will properly nest

### Fixes

* **`add_pytesseract_bboxes_to_elements` no longer returns `nan` values**. The function logic is now broken into new methods
  `_get_element_box` and `convert_multiple_coordinates_to_new_system`
* **Selecting a different model wasn't being respected when calling `partition_image`.** Problem: `partition_pdf` allows for passing a `model_name` parameter. Given the similarity between the image and PDF pipelines, the expected behavior is that `partition_image` should support the same parameter, but `partition_image` was unintentionally not passing along its `kwargs`. This was corrected by adding the kwargs to the downstream call.
* **Fixes a chunking issue via dropping the field "coordinates".** Problem: chunk_by_title function was chunking each element to its own individual chunk while it needed to group elements into a fewer number of chunks. We've discovered that this happens due to a metadata matching logic in chunk_by_title function, and discovered that elements with different metadata can't be put into the same chunk. At the same time, any element with "coordinates" essentially had different metadata than other elements, due each element locating in different places and having different coordinates. Fix: That is why we have included the key "coordinates" inside a list of excluded metadata keys, while doing this "metadata_matches" comparision. Importance: This change is crucial to be able to chunk by title for documents which include "coordinates" metadata in their elements.

## 0.10.14

### Enhancements

* Update all connectors to use new downstream architecture
  * New click type added to parse comma-delimited string inputs
  * Some CLI options renamed

### Features

### Fixes

## 0.10.13

### Enhancements

* Updated documentation: Added back support doc types for partitioning, more Python codes in the API page,  RAG definition, and use case.
* Updated Hi-Res Metadata: PDFs and Images using Hi-Res strategy now have layout model class probabilities added ot metadata.
* Updated the `_detect_filetype_from_octet_stream()` function to use libmagic to infer the content type of file when it is not a zip file.
* Tesseract minor version bump to 5.3.2

### Features

* Add Jira Connector to be able to pull issues from a Jira organization
* Add `clean_ligatures` function to expand ligatures in text


### Fixes

* `partition_html` breaks on `<br>` elements.
* Ingest error handling to properly raise errors when wrapped
* GH issue 1361: fixes a sortig error that prevented some PDF's from being parsed
* Bump unstructured-inference
  * Brings back embedded images in PDF's (0.5.23)

## 0.10.12

### Enhancements

* Removed PIL pin as issue has been resolved upstream
* Bump unstructured-inference
  * Support for yolox_quantized layout detection model (0.5.20)
* YoloX element types added


### Features

* Add Salesforce Connector to be able to pull Account, Case, Campaign, EmailMessage, Lead

### Fixes


* Bump unstructured-inference
  * Avoid divide-by-zero errors swith `safe_division` (0.5.21)

## 0.10.11

### Enhancements

* Bump unstructured-inference
  * Combine entire-page OCR output with layout-detected elements, to ensure full coverage of the page (0.5.19)

### Features

* Add in ingest cli s3 writer

### Fixes

* Fix a bug where `xy-cut` sorting attemps to sort elements without valid coordinates; now xy cut sorting only works when **all** elements have valid coordinates

## 0.10.10

### Enhancements

* Adds `text` as an input parameter to `partition_xml`.
* `partition_xml` no longer runs through `partition_text`, avoiding incorrect splitting
  on carriage returns in the XML. Since `partition_xml` no longer calls `partition_text`,
  `min_partition` and `max_partition` are no longer supported in `partition_xml`.
* Bump `unstructured-inference==0.5.18`, change non-default detectron2 classification threshold
* Upgrade base image from rockylinux 8 to rockylinux 9
* Serialize IngestDocs to JSON when passing to subprocesses

### Features

### Fixes

- Fix a bug where mismatched `elements` and `bboxes` are passed into `add_pytesseract_bbox_to_elements`

## 0.10.9

### Enhancements

* Fix `test_json` to handle only non-extra dependencies file types (plain-text)

### Features

* Adds `chunk_by_title` to break a document into sections based on the presence of `Title`
  elements.
* add new extraction function `extract_image_urls_from_html` to extract all img related URL from html text.

### Fixes

* Make cv2 dependency optional
* Edit `add_pytesseract_bbox_to_elements`'s (`ocr_only` strategy) `metadata.coordinates.points` return type to `Tuple` for consistency.
* Re-enable test-ingest-confluence-diff for ingest tests
* Fix syntax for ingest test check number of files

## 0.10.8

### Enhancements

* Release docker image that installs Python 3.10 rather than 3.8

### Features

### Fixes

## 0.10.7

### Enhancements

### Features

### Fixes

* Remove overly aggressive ListItem chunking for images and PDF's which typically resulted in inchorent elements.

## 0.10.6

### Enhancements

* Enable `partition_email` and `partition_msg` to detect if an email is PGP encryped. If
  and email is PGP encryped, the functions will return an empy list of elements and
  emit a warning about the encrypted content.
* Add threaded Slack conversations into Slack connector output
* Add functionality to sort elements using `xy-cut` sorting approach in `partition_pdf` for `hi_res` and `fast` strategies
* Bump unstructured-inference
  * Set OMP_THREAD_LIMIT to 1 if not set for better tesseract perf (0.5.17)

### Features

* Extract coordinates from PDFs and images when using OCR only strategy and add to metadata

### Fixes

* Update `partition_html` to respect the order of `<pre>` tags.
* Fix bug in `partition_pdf_or_image` where two partitions were called if `strategy == "ocr_only"`.
* Bump unstructured-inference
  * Fix issue where temporary files were being left behind (0.5.16)
* Adds deprecation warning for the `file_filename` kwarg to `partition`, `partition_via_api`,
  and `partition_multiple_via_api`.
* Fix documentation build workflow by pinning dependencies

## 0.10.5

### Enhancements

* Create new CI Pipelines
  - Checking text, xml, email, and html doc tests against the library installed without extras
  - Checking each library extra against their respective tests
* `partition` raises an error and tells the user to install the appropriate extra if a filetype
  is detected that is missing dependencies.
* Add custom errors to ingest
* Bump `unstructured-ingest==0.5.15`
  - Handle an uncaught TesseractError (0.5.15)
  - Add TIFF test file and TIFF filetype to `test_from_image_file` in `test_layout` (0.5.14)
* Use `entire_page` ocr mode for pdfs and images
* Add notes on extra installs to docs
* Adds ability to reuse connections per process in unstructured-ingest

### Features
* Add delta table connector

### Fixes

## 0.10.4
* Pass ocr_mode in partition_pdf and set the default back to individual pages for now
* Add diagrams and descriptions for ingest design in the ingest README

### Features
* Supports multipage TIFF image partitioning

### Fixes

## 0.10.2

### Enhancements
* Bump unstructured-inference==0.5.13:
  - Fix extracted image elements being included in layout merge, addresses the issue
    where an entire-page image in a PDF was not passed to the layout model when using hi_res.

### Features

### Fixes

## 0.10.1

### Enhancements
* Bump unstructured-inference==0.5.12:
  - fix to avoid trace for certain PDF's (0.5.12)
  - better defaults for DPI for hi_res and  Chipper (0.5.11)
  - implement full-page OCR (0.5.10)

### Features

### Fixes

* Fix dead links in repository README (Quick Start > Install for local development, and Learn more > Batch Processing)
* Update document dependencies to include tesseract-lang for additional language support (required for tests to pass)

## 0.10.0

### Enhancements

* Add `include_header` kwarg to `partition_xlsx` and change default behavior to `True`
* Update the `links` and `emphasized_texts` metadata fields

### Features

### Fixes

## 0.9.3

### Enhancements

* Pinned dependency cleanup.
* Update `partition_csv` to always use `soupparser_fromstring` to parse `html text`
* Update `partition_tsv` to always use `soupparser_fromstring` to parse `html text`
* Add `metadata.section` to capture epub table of contents data
* Add `unique_element_ids` kwarg to partition functions. If `True`, will use a UUID
  for element IDs instead of a SHA-256 hash.
* Update `partition_xlsx` to always use `soupparser_fromstring` to parse `html text`
* Add functionality to switch `html` text parser based on whether the `html` text contains emoji
* Add functionality to check if a string contains any emoji characters
* Add CI tests around Notion

### Features

* Add Airtable Connector to be able to pull views/tables/bases from an Airtable organization

### Fixes

* fix pdf partition of list items being detected as titles in OCR only mode
* make notion module discoverable
* fix emails with `Content-Distribution: inline` and `Content-Distribution: attachment` with no filename
* Fix email attachment filenames which had `=` in the filename itself

## 0.9.2


### Enhancements

* Update table extraction section in API documentation to sync with change in Prod API
* Update Notion connector to extract to html
* Added UUID option for `element_id`
* Bump unstructured-inference==0.5.9:
  - better caching of models
  - another version of detectron2 available, though the default layout model is unchanged
* Added UUID option for element_id
* Added UUID option for element_id
* CI improvements to run ingest tests in parallel

### Features

* Adds Sharepoint connector.

### Fixes

* Bump unstructured-inference==0.5.9:
  - ignores Tesseract errors where no text is extracted for tiles that indeed, have no text

## 0.9.1

### Enhancements

* Adds --partition-pdf-infer-table-structure to unstructured-ingest.
* Enable `partition_html` to skip headers and footers with the `skip_headers_and_footers` flag.
* Update `partition_doc` and `partition_docx` to track emphasized texts in the output
* Adds post processing function `filter_element_types`
* Set the default strategy for partitioning images to `hi_res`
* Add page break parameter section in API documentation to sync with change in Prod API
* Update `partition_html` to track emphasized texts in the output
* Update `XMLDocument._read_xml` to create `<p>` tag element for the text enclosed in the `<pre>` tag
* Add parameter `include_tail_text` to `_construct_text` to enable (skip) tail text inclusion
* Add Notion connector

### Features

### Fixes

* Remove unused `_partition_via_api` function
* Fixed emoji bug in `partition_xlsx`.
* Pass `file_filename` metadata when partitioning file object
* Skip ingest test on missing Slack token
* Add Dropbox variables to CI environments
* Remove default encoding for ingest
* Adds new element type `EmailAddress` for recognising email address in the  text
* Simplifies `min_partition` logic; makes partitions falling below the `min_partition`
  less likely.
* Fix bug where ingest test check for number of files fails in smoke test
* Fix unstructured-ingest entrypoint failure

## 0.9.0

### Enhancements

* Dependencies are now split by document type, creating a slimmer base installation.

## 0.8.8

### Enhancements

### Features

### Fixes

* Rename "date" field to "last_modified"
* Adds Box connector

### Fixes

## 0.8.7

### Enhancements

* Put back useful function `split_by_paragraph`

### Features

### Fixes

* Fix argument order in NLTK download step

## 0.8.6

### Enhancements

### Features

### Fixes

* Remove debug print lines and non-functional code

## 0.8.5

### Enhancements

* Add parameter `skip_infer_table_types` to enable (skip) table extraction for other doc types
* Adds optional Unstructured API unit tests in CI
* Tracks last modified date for all document types.
* Add auto_paragraph_grouper to detect new-line and blank-line new paragraph for .txt files.
* refactor the ingest cli to better support expanding supported connectors

## 0.8.3

### Enhancements

### Features

### Fixes

* NLTK now only gets downloaded if necessary.
* Handling for empty tables in Word Documents and PowerPoints.

## 0.8.4

### Enhancements

* Additional tests and refactor of JSON detection.
* Update functionality to retrieve image metadata from a page for `document_to_element_list`
* Links are now tracked in `partition_html` output.
* Set the file's current position to the beginning after reading the file in `convert_to_bytes`
* Add `min_partition` kwarg to that combines elements below a specified threshold and modifies splitting of strings longer than max partition so words are not split.
* set the file's current position to the beginning after reading the file in `convert_to_bytes`
* Add slide notes to pptx
* Add `--encoding` directive to ingest
* Improve json detection by `detect_filetype`

### Features

* Adds Outlook connector
* Add support for dpi parameter in inference library
* Adds Onedrive connector.
* Add Confluence connector for ingest cli to pull the body text from all documents from all spaces in a confluence domain.

### Fixes

* Fixes issue with email partitioning where From field was being assigned the To field value.
* Use the `image_metadata` property of the `PageLayout` instance to get the page image info in the `document_to_element_list`
* Add functionality to write images to computer storage temporarily instead of keeping them in memory for `ocr_only` strategy
* Add functionality to convert a PDF in small chunks of pages at a time for `ocr_only` strategy
* Adds `.txt`, `.text`, and `.tab` to list of extensions to check if file
  has a `text/plain` MIME type.
* Enables filters to be passed to `partition_doc` so it doesn't error with LibreOffice7.
* Removed old error message that's superseded by `requires_dependencies`.
* Removes using `hi_res` as the default strategy value for `partition_via_api` and `partition_multiple_via_api`

## 0.8.1

### Enhancements

* Add support for Python 3.11

### Features

### Fixes

* Fixed `auto` strategy detected scanned document as having extractable text and using `fast` strategy, resulting in no output.
* Fix list detection in MS Word documents.
* Don't instantiate an element with a coordinate system when there isn't a way to get its location data.

## 0.8.0

### Enhancements

* Allow model used for hi res pdf partition strategy to be chosen when called.
* Updated inference package

### Features

* Add `metadata_filename` parameter across all partition functions

### Fixes

* Update to ensure `convert_to_datafame` grabs all of the metadata fields.
* Adjust encoding recognition threshold value in `detect_file_encoding`
* Fix KeyError when `isd_to_elements` doesn't find a type
* Fix `_output_filename` for local connector, allowing single files to be written correctly to the disk

* Fix for cases where an invalid encoding is extracted from an email header.

### BREAKING CHANGES

* Information about an element's location is no longer returned as top-level attributes of an element. Instead, it is returned in the `coordinates` attribute of the element's metadata.

## 0.7.12

### Enhancements

* Adds `include_metadata` kwarg to `partition_doc`, `partition_docx`, `partition_email`, `partition_epub`, `partition_json`, `partition_msg`, `partition_odt`, `partition_org`, `partition_pdf`, `partition_ppt`, `partition_pptx`, `partition_rst`, and `partition_rtf`
### Features

* Add Elasticsearch connector for ingest cli to pull specific fields from all documents in an index.
* Adds Dropbox connector

### Fixes

* Fix tests that call unstructured-api by passing through an api-key
* Fixed page breaks being given (incorrect) page numbers
* Fix skipping download on ingest when a source document exists locally

## 0.7.11

### Enhancements

* More deterministic element ordering when using `hi_res` PDF parsing strategy (from unstructured-inference bump to 0.5.4)
* Make large model available (from unstructured-inference bump to 0.5.3)
* Combine inferred elements with extracted elements (from unstructured-inference bump to 0.5.2)
* `partition_email` and `partition_msg` will now process attachments if `process_attachments=True`
  and a attachment partitioning functions is passed through with `attachment_partitioner=partition`.

### Features

### Fixes

* Fix tests that call unstructured-api by passing through an api-key
* Fixed page breaks being given (incorrect) page numbers
* Fix skipping download on ingest when a source document exists locally

## 0.7.10

### Enhancements

* Adds a `max_partition` parameter to `partition_text`, `partition_pdf`, `partition_email`,
  `partition_msg` and `partition_xml` that sets a limit for the size of an individual
  document elements. Defaults to `1500` for everything except `partition_xml`, which has
  a default value of `None`.
* DRY connector refactor

### Features

* `hi_res` model for pdfs and images is selectable via environment variable.

### Fixes

* CSV check now ignores escaped commas.
* Fix for filetype exploration util when file content does not have a comma.
* Adds negative lookahead to bullet pattern to avoid detecting plain text line
  breaks like `-------` as list items.
* Fix pre tag parsing for `partition_html`
* Fix lookup error for annotated Arabic and Hebrew encodings

## 0.7.9

### Enhancements

* Improvements to string check for leafs in `partition_xml`.
* Adds --partition-ocr-languages to unstructured-ingest.

### Features

* Adds `partition_org` for processed Org Mode documents.

### Fixes

## 0.7.8

### Enhancements

### Features

* Adds Google Cloud Service connector

### Fixes

* Updates the `parse_email` for `partition_eml` so that `unstructured-api` passes the smoke tests
* `partition_email` now works if there is no message content
* Updates the `"fast"` strategy for `partition_pdf` so that it's able to recursively
* Adds recursive functionality to all fsspec connectors
* Adds generic --recursive ingest flag

## 0.7.7

### Enhancements

* Adds functionality to replace the `MIME` encodings for `eml` files with one of the common encodings if a `unicode` error occurs
* Adds missed file-like object handling in `detect_file_encoding`
* Adds functionality to extract charset info from `eml` files

### Features

* Added coordinate system class to track coordinate types and convert to different coordinate

### Fixes

* Adds an `html_assemble_articles` kwarg to `partition_html` to enable users to capture
  control whether content outside of `<article>` tags is captured when
  `<article>` tags are present.
* Check for the `xml` attribute on `element` before looking for pagebreaks in `partition_docx`.

## 0.7.6

### Enhancements

* Convert fast startegy to ocr_only for images
* Adds support for page numbers in `.docx` and `.doc` when user or renderer
  created page breaks are present.
* Adds retry logic for the unstructured-ingest Biomed connector

### Features

* Provides users with the ability to extract additional metadata via regex.
* Updates `partition_docx` to include headers and footers in the output.
* Create `partition_tsv` and associated tests. Make additional changes to `detect_filetype`.

### Fixes

* Remove fake api key in test `partition_via_api` since we now require valid/empty api keys
* Page number defaults to `None` instead of `1` when page number is not present in the metadata.
  A page number of `None` indicates that page numbers are not being tracked for the document
  or that page numbers do not apply to the element in question..
* Fixes an issue with some pptx files. Assume pptx shapes are found in top left position of slide
  in case the shape.top and shape.left attributes are `None`.

## 0.7.5

### Enhancements

* Adds functionality to sort elements in `partition_pdf` for `fast` strategy
* Adds ingest tests with `--fast` strategy on PDF documents
* Adds --api-key to unstructured-ingest

### Features

* Adds `partition_rst` for processed ReStructured Text documents.

### Fixes

* Adds handling for emails that do not have a datetime to extract.
* Adds pdf2image package as core requirement of unstructured (with no extras)

## 0.7.4

### Enhancements

* Allows passing kwargs to request data field for `partition_via_api` and `partition_multiple_via_api`
* Enable MIME type detection if libmagic is not available
* Adds handling for empty files in `detect_filetype` and `partition`.

### Features

### Fixes

* Reslove `grpcio` import issue on `weaviate.schema.validate_schema` for python 3.9 and 3.10
* Remove building `detectron2` from source in Dockerfile

## 0.7.3

### Enhancements

* Update IngestDoc abstractions and add data source metadata in ElementMetadata

### Features

### Fixes

* Pass `strategy` parameter down from `partition` for `partition_image`
* Filetype detection if a CSV has a `text/plain` MIME type
* `convert_office_doc` no longers prints file conversion info messages to stdout.
* `partition_via_api` reflects the actual filetype for the file processed in the API.

## 0.7.2

### Enhancements

* Adds an optional encoding kwarg to `elements_to_json` and `elements_from_json`
* Bump version of base image to use new stable version of tesseract

### Features

### Fixes

* Update the `read_txt_file` utility function to keep using `spooled_to_bytes_io_if_needed` for xml
* Add functionality to the `read_txt_file` utility function to handle file-like object from URL
* Remove the unused parameter `encoding` from `partition_pdf`
* Change auto.py to have a `None` default for encoding
* Add functionality to try other common encodings for html and xml files if an error related to the encoding is raised and the user has not specified an encoding.
* Adds benchmark test with test docs in example-docs
* Re-enable test_upload_label_studio_data_with_sdk
* File detection now detects code files as plain text
* Adds `tabulate` explicitly to dependencies
* Fixes an issue in `metadata.page_number` of pptx files
* Adds showing help if no parameters passed

## 0.7.1

### Enhancements

### Features

* Add `stage_for_weaviate` to stage `unstructured` outputs for upload to Weaviate, along with
  a helper function for defining a class to use in Weaviate schemas.
* Builds from Unstructured base image, built off of Rocky Linux 8.7, this resolves almost all CVE's in the image.

### Fixes

## 0.7.0

### Enhancements

* Installing `detectron2` from source is no longer required when using the `local-inference` extra.
* Updates `.pptx` parsing to include text in tables.

### Features

### Fixes

* Fixes an issue in `_add_element_metadata` that caused all elements to have `page_number=1`
  in the element metadata.
* Adds `.log` as a file extension for TXT files.
* Adds functionality to try other common encodings for email (`.eml`) files if an error related to the encoding is raised and the user has not specified an encoding.
* Allow passed encoding to be used in the `replace_mime_encodings`
* Fixes page metadata for `partition_html` when `include_metadata=False`
* A `ValueError` now raises if `file_filename` is not specified when you use `partition_via_api`
  with a file-like object.

## 0.6.11

### Enhancements

* Supports epub tests since pandoc is updated in base image

### Features


### Fixes


## 0.6.10

### Enhancements

* XLS support from auto partition

### Features

### Fixes

## 0.6.9

### Enhancements

* fast strategy for pdf now keeps element bounding box data
* setup.py refactor

### Features

### Fixes

* Adds functionality to try other common encodings if an error related to the encoding is raised and the user has not specified an encoding.
* Adds additional MIME types for CSV

## 0.6.8

### Enhancements

### Features

* Add `partition_csv` for CSV files.

### Fixes

## 0.6.7

### Enhancements

* Deprecate `--s3-url` in favor of `--remote-url` in CLI
* Refactor out non-connector-specific config variables
* Add `file_directory` to metadata
* Add `page_name` to metadata. Currently used for the sheet name in XLSX documents.
* Added a `--partition-strategy` parameter to unstructured-ingest so that users can specify
  partition strategy in CLI. For example, `--partition-strategy fast`.
* Added metadata for filetype.
* Add Discord connector to pull messages from a list of channels
* Refactor `unstructured/file-utils/filetype.py` to better utilise hashmap to return mime type.
* Add local declaration of DOCX_MIME_TYPES and XLSX_MIME_TYPES for `test_filetype.py`.

### Features

* Add `partition_xml` for XML files.
* Add `partition_xlsx` for Microsoft Excel documents.

### Fixes

* Supports `hml` filetype for partition as a variation of html filetype.
* Makes `pytesseract` a function level import in `partition_pdf` so you can use the `"fast"`
  or `"hi_res"` strategies if `pytesseract` is not installed. Also adds the
  `required_dependencies` decorator for the `"hi_res"` and `"ocr_only"` strategies.
* Fix to ensure `filename` is tracked in metadata for `docx` tables.

## 0.6.6

### Enhancements

* Adds an `"auto"` strategy that chooses the partitioning strategy based on document
  characteristics and function kwargs. This is the new default strategy for `partition_pdf`
  and `partition_image`. Users can maintain existing behavior by explicitly setting
  `strategy="hi_res"`.
* Added an additional trace logger for NLP debugging.
* Add `get_date` method to `ElementMetadata` for converting the datestring to a `datetime` object.
* Cleanup the `filename` attribute on `ElementMetadata` to remove the full filepath.

### Features

* Added table reading as html with URL parsing to `partition_docx` in docx
* Added metadata field for text_as_html for docx files

### Fixes

* `fileutils/file_type` check json and eml decode ignore error
* `partition_email` was updated to more flexibly handle deviations from the RFC-2822 standard.
  The time in the metadata returns `None` if the time does not match RFC-2822 at all.
* Include all metadata fields when converting to dataframe or CSV

## 0.6.5

### Enhancements

* Added support for SpooledTemporaryFile file argument.

### Features

### Fixes


## 0.6.4

### Enhancements

* Added an "ocr_only" strategy for `partition_pdf`. Refactored the strategy decision
  logic into its own module.

### Features

### Fixes

## 0.6.3

### Enhancements

* Add an "ocr_only" strategy for `partition_image`.

### Features

* Added `partition_multiple_via_api` for partitioning multiple documents in a single REST
  API call.
* Added `stage_for_baseplate` function to prepare outputs for ingestion into Baseplate.
* Added `partition_odt` for processing Open Office documents.

### Fixes

* Updates the grouping logic in the `partition_pdf` fast strategy to group together text
  in the same bounding box.

## 0.6.2

### Enhancements

* Added logic to `partition_pdf` for detecting copy protected PDFs and falling back
  to the hi res strategy when necessary.


### Features

* Add `partition_via_api` for partitioning documents through the hosted API.

### Fixes

* Fix how `exceeds_cap_ratio` handles empty (returns `True` instead of `False`)
* Updates `detect_filetype` to properly detect JSONs when the MIME type is `text/plain`.

## 0.6.1

### Enhancements

* Updated the table extraction parameter name to be more descriptive

### Features

### Fixes

## 0.6.0

### Enhancements

* Adds an `ssl_verify` kwarg to `partition` and `partition_html` to enable turning off
  SSL verification for HTTP requests. SSL verification is on by default.
* Allows users to pass in ocr language to `partition_pdf` and `partition_image` through
  the `ocr_language` kwarg. `ocr_language` corresponds to the code for the language pack
  in Tesseract. You will need to install the relevant Tesseract language pack to use a
  given language.

### Features

* Table extraction is now possible for pdfs from `partition` and `partition_pdf`.
* Adds support for extracting attachments from `.msg` files

### Fixes

* Adds an `ssl_verify` kwarg to `partition` and `partition_html` to enable turning off
  SSL verification for HTTP requests. SSL verification is on by default.

## 0.5.13

### Enhancements

* Allow headers to be passed into `partition` when `url` is used.

### Features

* `bytes_string_to_string` cleaning brick for bytes string output.

### Fixes

* Fixed typo in call to `exactly_one` in `partition_json`
* unstructured-documents encode xml string if document_tree is `None` in `_read_xml`.
* Update to `_read_xml` so that Markdown files with embedded HTML process correctly.
* Fallback to "fast" strategy only emits a warning if the user specifies the "hi_res" strategy.
* unstructured-partition-text_type exceeds_cap_ratio fix returns and how capitalization ratios are calculated
* `partition_pdf` and `partition_text` group broken paragraphs to avoid fragmented `NarrativeText` elements.
* .json files resolved as "application/json" on centos7 (or other installs with older libmagic libs)

## 0.5.12

### Enhancements

* Add OS mimetypes DB to docker image, mainly for unstructured-api compat.
* Use the image registry as a cache when building Docker images.
* Adds the ability for `partition_text` to group together broken paragraphs.
* Added method to utils to allow date time format validation

### Features
* Add Slack connector to pull messages for a specific channel

* Add --partition-by-api parameter to unstructured-ingest
* Added `partition_rtf` for processing rich text files.
* `partition` now accepts a `url` kwarg in addition to `file` and `filename`.

### Fixes

* Allow encoding to be passed into `replace_mime_encodings`.
* unstructured-ingest connector-specific dependencies are imported on demand.
* unstructured-ingest --flatten-metadata supported for local connector.
* unstructured-ingest fix runtime error when using --metadata-include.

## 0.5.11

### Enhancements

### Features

### Fixes

* Guard against null style attribute in docx document elements
* Update HTML encoding to better support foreign language characters

## 0.5.10

### Enhancements

* Updated inference package
* Add sender, recipient, date, and subject to element metadata for emails

### Features

* Added `--download-only` parameter to `unstructured-ingest`

### Fixes

* FileNotFound error when filename is provided but file is not on disk

## 0.5.9

### Enhancements

### Features

### Fixes

* Convert file to str in helper `split_by_paragraph` for `partition_text`

## 0.5.8

### Enhancements

* Update `elements_to_json` to return string when filename is not specified
* `elements_from_json` may take a string instead of a filename with the `text` kwarg
* `detect_filetype` now does a final fallback to file extension.
* Empty tags are now skipped during the depth check for HTML processing.

### Features

* Add local file system to `unstructured-ingest`
* Add `--max-docs` parameter to `unstructured-ingest`
* Added `partition_msg` for processing MSFT Outlook .msg files.

### Fixes

* `convert_file_to_text` now passes through the `source_format` and `target_format` kwargs.
  Previously they were hard coded.
* Partitioning functions that accept a `text` kwarg no longer raise an error if an empty
  string is passed (and empty list of elements is returned instead).
* `partition_json` no longer fails if the input is an empty list.
* Fixed bug in `chunk_by_attention_window` that caused the last word in segments to be cut-off
  in some cases.

### BREAKING CHANGES

* `stage_for_transformers` now returns a list of elements, making it consistent with other
  staging bricks

## 0.5.7

### Enhancements

* Refactored codebase using `exactly_one`
* Adds ability to pass headers when passing a url in partition_html()
* Added optional `content_type` and `file_filename` parameters to `partition()` to bypass file detection

### Features

* Add `--flatten-metadata` parameter to `unstructured-ingest`
* Add `--fields-include` parameter to `unstructured-ingest`

### Fixes

## 0.5.6

### Enhancements

* `contains_english_word()`, used heavily in text processing, is 10x faster.

### Features

* Add `--metadata-include` and `--metadata-exclude` parameters to `unstructured-ingest`
* Add `clean_non_ascii_chars` to remove non-ascii characters from unicode string

### Fixes

* Fix problem with PDF partition (duplicated test)

## 0.5.4

### Enhancements

* Added Biomedical literature connector for ingest cli.
* Add `FsspecConnector` to easily integrate any existing `fsspec` filesystem as a connector.
* Rename `s3_connector.py` to `s3.py` for readability and consistency with the
  rest of the connectors.
* Now `S3Connector` relies on `s3fs` instead of on `boto3`, and it inherits
  from `FsspecConnector`.
* Adds an `UNSTRUCTURED_LANGUAGE_CHECKS` environment variable to control whether or not language
  specific checks like vocabulary and POS tagging are applied. Set to `"true"` for higher
  resolution partitioning and `"false"` for faster processing.
* Improves `detect_filetype` warning to include filename when provided.
* Adds a "fast" strategy for partitioning PDFs with PDFMiner. Also falls back to the "fast"
  strategy if detectron2 is not available.
* Start deprecation life cycle for `unstructured-ingest --s3-url` option, to be deprecated in
  favor of `--remote-url`.

### Features

* Add `AzureBlobStorageConnector` based on its `fsspec` implementation inheriting
from `FsspecConnector`
* Add `partition_epub` for partitioning e-books in EPUB3 format.

### Fixes

* Fixes processing for text files with `message/rfc822` MIME type.
* Open xml files in read-only mode when reading contents to construct an XMLDocument.

## 0.5.3

### Enhancements

* `auto.partition()` can now load Unstructured ISD json documents.
* Simplify partitioning functions.
* Improve logging for ingest CLI.

### Features

* Add `--wikipedia-auto-suggest` argument to the ingest CLI to disable automatic redirection
  to pages with similar names.
* Add setup script for Amazon Linux 2
* Add optional `encoding` argument to the `partition_(text/email/html)` functions.
* Added Google Drive connector for ingest cli.
* Added Gitlab connector for ingest cli.

### Fixes

## 0.5.2

### Enhancements

* Fully move from printing to logging.
* `unstructured-ingest` now uses a default `--download_dir` of `$HOME/.cache/unstructured/ingest`
rather than a "tmp-ingest-" dir in the working directory.

### Features

### Fixes

* `setup_ubuntu.sh` no longer fails in some contexts by interpreting
`DEBIAN_FRONTEND=noninteractive` as a command
* `unstructured-ingest` no longer re-downloads files when --preserve-downloads
is used without --download-dir.
* Fixed an issue that was causing text to be skipped in some HTML documents.

## 0.5.1

### Enhancements

### Features

### Fixes

* Fixes an error causing JavaScript to appear in the output of `partition_html` sometimes.
* Fix several issues with the `requires_dependencies` decorator, including the error message
  and how it was used, which had caused an error for `unstructured-ingest --github-url ...`.

## 0.5.0

### Enhancements

* Add `requires_dependencies` Python decorator to check dependencies are installed before
  instantiating a class or running a function

### Features

* Added Wikipedia connector for ingest cli.

### Fixes

* Fix `process_document` file cleaning on failure
* Fixes an error introduced in the metadata tracking commit that caused `NarrativeText`
  and `FigureCaption` elements to be represented as `Text` in HTML documents.

## 0.4.16

### Enhancements

* Fallback to using file extensions for filetype detection if `libmagic` is not present

### Features

* Added setup script for Ubuntu
* Added GitHub connector for ingest cli.
* Added `partition_md` partitioner.
* Added Reddit connector for ingest cli.

### Fixes

* Initializes connector properly in ingest.main::MainProcess
* Restricts version of unstructured-inference to avoid multithreading issue

## 0.4.15

### Enhancements

* Added `elements_to_json` and `elements_from_json` for easier serialization/deserialization
* `convert_to_dict`, `dict_to_elements` and `convert_to_csv` are now aliases for functions
  that use the ISD terminology.

### Fixes

* Update to ensure all elements are preserved during serialization/deserialization

## 0.4.14

* Automatically install `nltk` models in the `tokenize` module.

## 0.4.13

* Fixes unstructured-ingest cli.

## 0.4.12

* Adds console_entrypoint for unstructured-ingest, other structure/doc updates related to ingest.
* Add `parser` parameter to `partition_html`.

## 0.4.11

* Adds `partition_doc` for partitioning Word documents in `.doc` format. Requires `libreoffice`.
* Adds `partition_ppt` for partitioning PowerPoint documents in `.ppt` format. Requires `libreoffice`.

## 0.4.10

* Fixes `ElementMetadata` so that it's JSON serializable when the filename is a `Path` object.

## 0.4.9

* Added ingest modules and s3 connector, sample ingest script
* Default to `url=None` for `partition_pdf` and `partition_image`
* Add ability to skip English specific check by setting the `UNSTRUCTURED_LANGUAGE` env var to `""`.
* Document `Element` objects now track metadata

## 0.4.8

* Modified XML and HTML parsers not to load comments.

## 0.4.7

* Added the ability to pull an HTML document from a url in `partition_html`.
* Added the the ability to get file summary info from lists of filenames and lists
  of file contents.
* Added optional page break to `partition` for `.pptx`, `.pdf`, images, and `.html` files.
* Added `to_dict` method to document elements.
* Include more unicode quotes in `replace_unicode_quotes`.

## 0.4.6

* Loosen the default cap threshold to `0.5`.
* Add a `UNSTRUCTURED_NARRATIVE_TEXT_CAP_THRESHOLD` environment variable for controlling
  the cap ratio threshold.
* Unknown text elements are identified as `Text` for HTML and plain text documents.
* `Body Text` styles no longer default to `NarrativeText` for Word documents. The style information
  is insufficient to determine that the text is narrative.
* Upper cased text is lower cased before checking for verbs. This helps avoid some missed verbs.
* Adds an `Address` element for capturing elements that only contain an address.
* Suppress the `UserWarning` when detectron is called.
* Checks that titles and narrative test have at least one English word.
* Checks that titles and narrative text are at least 50% alpha characters.
* Restricts titles to a maximum word length. Adds a `UNSTRUCTURED_TITLE_MAX_WORD_LENGTH`
  environment variable for controlling the max number of words in a title.
* Updated `partition_pptx` to order the elements on the page

## 0.4.4

* Updated `partition_pdf` and `partition_image` to return `unstructured` `Element` objects
* Fixed the healthcheck url path when partitioning images and PDFs via API
* Adds an optional `coordinates` attribute to document objects
* Adds `FigureCaption` and `CheckBox` document elements
* Added ability to split lists detected in `LayoutElement` objects
* Adds `partition_pptx` for partitioning PowerPoint documents
* LayoutParser models now download from HugginfaceHub instead of DropBox
* Fixed file type detection for XML and HTML files on Amazone Linux

## 0.4.3

* Adds `requests` as a base dependency
* Fix in `exceeds_cap_ratio` so the function doesn't break with empty text
* Fix bug in `_parse_received_data`.
* Update `detect_filetype` to properly handle `.doc`, `.xls`, and `.ppt`.

## 0.4.2

* Added `partition_image` to process documents in an image format.
* Fixed utf-8 encoding error in `partition_email` with attachments for `text/html`

## 0.4.1

* Added support for text files in the `partition` function
* Pinned `opencv-python` for easier installation on Linux

## 0.4.0

* Added generic `partition` brick that detects the file type and routes a file to the appropriate
  partitioning brick.
* Added a file type detection module.
* Updated `partition_html` and `partition_eml` to support file-like objects in 'rb' mode.
* Cleaning brick for removing ordered bullets `clean_ordered_bullets`.
* Extract brick method for ordered bullets `extract_ordered_bullets`.
* Test for `clean_ordered_bullets`.
* Test for `extract_ordered_bullets`.
* Added `partition_docx` for pre-processing Word Documents.
* Added new REGEX patterns to extract email header information
* Added new functions to extract header information `parse_received_data` and `partition_header`
* Added new function to parse plain text files `partition_text`
* Added new cleaners functions `extract_ip_address`, `extract_ip_address_name`, `extract_mapi_id`, `extract_datetimetz`
* Add new `Image` element and function to find embedded images `find_embedded_images`
* Added `get_directory_file_info` for summarizing information about source documents

## 0.3.5

* Add support for local inference
* Add new pattern to recognize plain text dash bullets
* Add test for bullet patterns
* Fix for `partition_html` that allows for processing `div` tags that have both text and child
  elements
* Add ability to extract document metadata from `.docx`, `.xlsx`, and `.jpg` files.
* Helper functions for identifying and extracting phone numbers
* Add new function `extract_attachment_info` that extracts and decodes the attachment
of an email.
* Staging brick to convert a list of `Element`s to a `pandas` dataframe.
* Add plain text functionality to `partition_email`

## 0.3.4

* Python-3.7 compat

## 0.3.3

* Removes BasicConfig from logger configuration
* Adds the `partition_email` partitioning brick
* Adds the `replace_mime_encodings` cleaning bricks
* Small fix to HTML parsing related to processing list items with sub-tags
* Add `EmailElement` data structure to store email documents

## 0.3.2

* Added `translate_text` brick for translating text between languages
* Add an `apply` method to make it easier to apply cleaners to elements

## 0.3.1

* Added \_\_init.py\_\_ to `partition`

## 0.3.0

* Implement staging brick for Argilla. Converts lists of `Text` elements to `argilla` dataset classes.
* Removing the local PDF parsing code and any dependencies and tests.
* Reorganizes the staging bricks in the unstructured.partition module
* Allow entities to be passed into the Datasaur staging brick
* Added HTML escapes to the `replace_unicode_quotes` brick
* Fix bad responses in partition_pdf to raise ValueError
* Adds `partition_html` for partitioning HTML documents.

## 0.2.6

* Small change to how \_read is placed within the inheritance structure since it doesn't really apply to pdf
* Add partitioning brick for calling the document image analysis API

## 0.2.5

* Update python requirement to >=3.7

## 0.2.4

* Add alternative way of importing `Final` to support google colab

## 0.2.3

* Add cleaning bricks for removing prefixes and postfixes
* Add cleaning bricks for extracting text before and after a pattern

## 0.2.2

* Add staging brick for Datasaur

## 0.2.1

* Added brick to convert an ISD dictionary to a list of elements
* Update `PDFDocument` to use the `from_file` method
* Added staging brick for CSV format for ISD (Initial Structured Data) format.
* Added staging brick for separating text into attention window size chunks for `transformers`.
* Added staging brick for LabelBox.
* Added ability to upload LabelStudio predictions
* Added utility function for JSONL reading and writing
* Added staging brick for CSV format for Prodigy
* Added staging brick for Prodigy
* Added ability to upload LabelStudio annotations
* Added text_field and id_field to stage_for_label_studio signature

## 0.2.0

* Initial release of unstructured<|MERGE_RESOLUTION|>--- conflicted
+++ resolved
@@ -1,21 +1,13 @@
-<<<<<<< HEAD
-## 0.10.19-dev0
-
-### Enhancements
-
+## 0.10.19-dev2
+
+### Enhancements
+
+* **bump `unstructured-inference` to `0.6.6`** The updated version of `unstructured-inference` makes table extraction in `hi_res` mode configurable to fine tune table extraction performance; it also improves element detection by adding a deduplication post processing step in the `hi_res` partitioning of pdfs and images.
 * **Detect text in HTML Heading Tags as Titles** This will increase the accuracy of hierarchies in HTML documents and provide more accurate element categorization. If text is in an HTML heading tag and is not a list item, address, or narrative text, categorize it as a title. 
-=======
-## 0.10.19-dev1
-
-### Enhancements
-
-* **bump `unstructured-inference` to `0.6.6`** The updated version of `unstructured-inference` makes table extraction in `hi_res` mode configurable to fine tune table extraction performance; it also improves element detection by adding a deduplication post processing step in the `hi_res` partitioning of pdfs and images.
-
-### Features
-
-### Fixes
->>>>>>> ad59a879
-
+
+### Features
+
+### Fixes
 
 ## 0.10.18
 
