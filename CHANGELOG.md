## 0.9.3-dev0

### Enhancements

<<<<<<< HEAD
* Add `unique_element_ids` kwarg to partition functions. If `True`, will use a UUID
  for element IDs instead of a SHA-256 hash.
=======
* Add functionality to switch `html` text parser based on whether the `html` text contains emoji
* Add functionality to check if a string contains any emoji characters
>>>>>>> d26ab1de

### Features

### Fixes

## 0.9.2

### Enhancements

* Update table extraction section in API documentation to sync with change in Prod API
* Update Notion connector to extract to html
* Added UUID option for `element_id`
* Bump unstructured-inference==0.5.9:
  - better caching of models
  - another version of detectron2 available, though the default layout model is unchanged
* Added UUID option for element_id

### Features

* Adds Sharepoint connector.

### Fixes

* Bump unstructured-inference==0.5.9:
  - ignores Tesseract errors where no text is extracted for tiles that indeed, have no text

## 0.9.1

### Enhancements

* Adds --partition-pdf-infer-table-structure to unstructured-ingest.
* Enable `partition_html` to skip headers and footers with the `skip_headers_and_footers` flag.
* Update `partition_doc` and `partition_docx` to track emphasized texts in the output
* Adds post processing function `filter_element_types`
* Set the default strategy for partitioning images to `hi_res`
* Add page break parameter section in API documentation to sync with change in Prod API
* Update `partition_html` to track emphasized texts in the output
* Update `XMLDocument._read_xml` to create `<p>` tag element for the text enclosed in the `<pre>` tag
* Add parameter `include_tail_text` to `_construct_text` to enable (skip) tail text inclusion
* Add Notion connector

### Features

### Fixes

* Remove unused `_partition_via_api` function
* Fixed emoji bug in `partition_xlsx`.
* Pass `file_filename` metadata when partitioning file object
* Skip ingest test on missing Slack token
* Add Dropbox variables to CI environments
* Remove default encoding for ingest
* Adds new element type `EmailAddress` for recognising email address in the  text
* Simplifies `min_partition` logic; makes partitions falling below the `min_partition`
  less likely.
* Fix bug where ingest test check for number of files fails in smoke test
* Fix unstructured-ingest entrypoint failure

## 0.9.0

### Enhancements

* Dependencies are now split by document type, creating a slimmer base installation.

## 0.8.8

### Enhancements

### Features

### Fixes

* Rename "date" field to "last_modified"
* Adds Box connector

### Fixes

## 0.8.7

### Enhancements

* Put back useful function `split_by_paragraph`

### Features

### Fixes

* Fix argument order in NLTK download step

## 0.8.6

### Enhancements

### Features

### Fixes

* Remove debug print lines and non-functional code

## 0.8.5

### Enhancements

* Add parameter `skip_infer_table_types` to enable (skip) table extraction for other doc types
* Adds optional Unstructured API unit tests in CI
* Tracks last modified date for all document types.
* Add auto_paragraph_grouper to detect new-line and blank-line new paragraph for .txt files.
* refactor the ingest cli to better support expanding supported connectors

## 0.8.3

### Enhancements

### Features

### Fixes

* NLTK now only gets downloaded if necessary.
* Handling for empty tables in Word Documents and PowerPoints.

## 0.8.4

### Enhancements

* Additional tests and refactor of JSON detection.
* Update functionality to retrieve image metadata from a page for `document_to_element_list`
* Links are now tracked in `partition_html` output.
* Set the file's current position to the beginning after reading the file in `convert_to_bytes`
* Add `min_partition` kwarg to that combines elements below a specified threshold and modifies splitting of strings longer than max partition so words are not split.
* set the file's current position to the beginning after reading the file in `convert_to_bytes`
* Add slide notes to pptx
* Add `--encoding` directive to ingest
* Improve json detection by `detect_filetype`

### Features

* Adds Outlook connector
* Add support for dpi parameter in inference library
* Adds Onedrive connector.
* Add Confluence connector for ingest cli to pull the body text from all documents from all spaces in a confluence domain.

### Fixes

* Fixes issue with email partitioning where From field was being assigned the To field value.
* Use the `image_metadata` property of the `PageLayout` instance to get the page image info in the `document_to_element_list`
* Add functionality to write images to computer storage temporarily instead of keeping them in memory for `ocr_only` strategy
* Add functionality to convert a PDF in small chunks of pages at a time for `ocr_only` strategy
* Adds `.txt`, `.text`, and `.tab` to list of extensions to check if file
  has a `text/plain` MIME type.
* Enables filters to be passed to `partition_doc` so it doesn't error with LibreOffice7.
* Removed old error message that's superseded by `requires_dependencies`.
* Removes using `hi_res` as the default strategy value for `partition_via_api` and `partition_multiple_via_api`

## 0.8.1

### Enhancements

* Add support for Python 3.11

### Features

### Fixes

* Fixed `auto` strategy detected scanned document as having extractable text and using `fast` strategy, resulting in no output.
* Fix list detection in MS Word documents.
* Don't instantiate an element with a coordinate system when there isn't a way to get its location data.

## 0.8.0

### Enhancements

* Allow model used for hi res pdf partition strategy to be chosen when called.
* Updated inference package

### Features

* Add `metadata_filename` parameter across all partition functions

### Fixes

* Update to ensure `convert_to_datafame` grabs all of the metadata fields.
* Adjust encoding recognition threshold value in `detect_file_encoding`
* Fix KeyError when `isd_to_elements` doesn't find a type
* Fix `_output_filename` for local connector, allowing single files to be written correctly to the disk

* Fix for cases where an invalid encoding is extracted from an email header.

### BREAKING CHANGES

* Information about an element's location is no longer returned as top-level attributes of an element. Instead, it is returned in the `coordinates` attribute of the element's metadata.

## 0.7.12

### Enhancements

* Adds `include_metadata` kwarg to `partition_doc`, `partition_docx`, `partition_email`, `partition_epub`, `partition_json`, `partition_msg`, `partition_odt`, `partition_org`, `partition_pdf`, `partition_ppt`, `partition_pptx`, `partition_rst`, and `partition_rtf`
### Features

* Add Elasticsearch connector for ingest cli to pull specific fields from all documents in an index.
* Adds Dropbox connector

### Fixes

* Fix tests that call unstructured-api by passing through an api-key
* Fixed page breaks being given (incorrect) page numbers
* Fix skipping download on ingest when a source document exists locally

## 0.7.11

### Enhancements

* More deterministic element ordering when using `hi_res` PDF parsing strategy (from unstructured-inference bump to 0.5.4)
* Make large model available (from unstructured-inference bump to 0.5.3)
* Combine inferred elements with extracted elements (from unstructured-inference bump to 0.5.2)
* `partition_email` and `partition_msg` will now process attachments if `process_attachments=True`
  and a attachment partitioning functions is passed through with `attachment_partitioner=partition`.

### Features

### Fixes

* Fix tests that call unstructured-api by passing through an api-key
* Fixed page breaks being given (incorrect) page numbers
* Fix skipping download on ingest when a source document exists locally

## 0.7.10

### Enhancements

* Adds a `max_partition` parameter to `partition_text`, `partition_pdf`, `partition_email`,
  `partition_msg` and `partition_xml` that sets a limit for the size of an individual
  document elements. Defaults to `1500` for everything except `partition_xml`, which has
  a default value of `None`.
* DRY connector refactor

### Features

* `hi_res` model for pdfs and images is selectable via environment variable.

### Fixes

* CSV check now ignores escaped commas.
* Fix for filetype exploration util when file content does not have a comma.
* Adds negative lookahead to bullet pattern to avoid detecting plain text line
  breaks like `-------` as list items.
* Fix pre tag parsing for `partition_html`
* Fix lookup error for annotated Arabic and Hebrew encodings

## 0.7.9

### Enhancements

* Improvements to string check for leafs in `partition_xml`.
* Adds --partition-ocr-languages to unstructured-ingest.

### Features

* Adds `partition_org` for processed Org Mode documents.

### Fixes

## 0.7.8

### Enhancements

### Features

* Adds Google Cloud Service connector

### Fixes

* Updates the `parse_email` for `partition_eml` so that `unstructured-api` passes the smoke tests
* `partition_email` now works if there is no message content
* Updates the `"fast"` strategy for `partition_pdf` so that it's able to recursively
* Adds recursive functionality to all fsspec connectors
* Adds generic --recursive ingest flag

## 0.7.7

### Enhancements

* Adds functionality to replace the `MIME` encodings for `eml` files with one of the common encodings if a `unicode` error occurs
* Adds missed file-like object handling in `detect_file_encoding`
* Adds functionality to extract charset info from `eml` files

### Features

* Added coordinate system class to track coordinate types and convert to different coordinate

### Fixes

* Adds an `html_assemble_articles` kwarg to `partition_html` to enable users to capture
  control whether content outside of `<article>` tags is captured when
  `<article>` tags are present.
* Check for the `xml` attribute on `element` before looking for pagebreaks in `partition_docx`.

## 0.7.6

### Enhancements

* Convert fast startegy to ocr_only for images
* Adds support for page numbers in `.docx` and `.doc` when user or renderer
  created page breaks are present.
* Adds retry logic for the unstructured-ingest Biomed connector

### Features

* Provides users with the ability to extract additional metadata via regex.
* Updates `partition_docx` to include headers and footers in the output.
* Create `partition_tsv` and associated tests. Make additional changes to `detect_filetype`.

### Fixes

* Remove fake api key in test `partition_via_api` since we now require valid/empty api keys
* Page number defaults to `None` instead of `1` when page number is not present in the metadata.
  A page number of `None` indicates that page numbers are not being tracked for the document
  or that page numbers do not apply to the element in question..
* Fixes an issue with some pptx files. Assume pptx shapes are found in top left position of slide
  in case the shape.top and shape.left attributes are `None`.

## 0.7.5

### Enhancements

* Adds functionality to sort elements in `partition_pdf` for `fast` strategy
* Adds ingest tests with `--fast` strategy on PDF documents
* Adds --api-key to unstructured-ingest

### Features

* Adds `partition_rst` for processed ReStructured Text documents.

### Fixes

* Adds handling for emails that do not have a datetime to extract.
* Adds pdf2image package as core requirement of unstructured (with no extras)

## 0.7.4

### Enhancements

* Allows passing kwargs to request data field for `partition_via_api` and `partition_multiple_via_api`
* Enable MIME type detection if libmagic is not available
* Adds handling for empty files in `detect_filetype` and `partition`.

### Features

### Fixes

* Reslove `grpcio` import issue on `weaviate.schema.validate_schema` for python 3.9 and 3.10
* Remove building `detectron2` from source in Dockerfile

## 0.7.3

### Enhancements

* Update IngestDoc abstractions and add data source metadata in ElementMetadata

### Features

### Fixes

* Pass `strategy` parameter down from `partition` for `partition_image`
* Filetype detection if a CSV has a `text/plain` MIME type
* `convert_office_doc` no longers prints file conversion info messages to stdout.
* `partition_via_api` reflects the actual filetype for the file processed in the API.

## 0.7.2

### Enhancements

* Adds an optional encoding kwarg to `elements_to_json` and `elements_from_json`
* Bump version of base image to use new stable version of tesseract

### Features

### Fixes

* Update the `read_txt_file` utility function to keep using `spooled_to_bytes_io_if_needed` for xml
* Add functionality to the `read_txt_file` utility function to handle file-like object from URL
* Remove the unused parameter `encoding` from `partition_pdf`
* Change auto.py to have a `None` default for encoding
* Add functionality to try other common encodings for html and xml files if an error related to the encoding is raised and the user has not specified an encoding.
* Adds benchmark test with test docs in example-docs
* Re-enable test_upload_label_studio_data_with_sdk
* File detection now detects code files as plain text
* Adds `tabulate` explicitly to dependencies
* Fixes an issue in `metadata.page_number` of pptx files
* Adds showing help if no parameters passed

## 0.7.1

### Enhancements

### Features

* Add `stage_for_weaviate` to stage `unstructured` outputs for upload to Weaviate, along with
  a helper function for defining a class to use in Weaviate schemas.
* Builds from Unstructured base image, built off of Rocky Linux 8.7, this resolves almost all CVE's in the image.

### Fixes

## 0.7.0

### Enhancements

* Installing `detectron2` from source is no longer required when using the `local-inference` extra.
* Updates `.pptx` parsing to include text in tables.

### Features

### Fixes

* Fixes an issue in `_add_element_metadata` that caused all elements to have `page_number=1`
  in the element metadata.
* Adds `.log` as a file extension for TXT files.
* Adds functionality to try other common encodings for email (`.eml`) files if an error related to the encoding is raised and the user has not specified an encoding.
* Allow passed encoding to be used in the `replace_mime_encodings`
* Fixes page metadata for `partition_html` when `include_metadata=False`
* A `ValueError` now raises if `file_filename` is not specified when you use `partition_via_api`
  with a file-like object.

## 0.6.11

### Enhancements

* Supports epub tests since pandoc is updated in base image

### Features


### Fixes


## 0.6.10

### Enhancements

* XLS support from auto partition

### Features

### Fixes

## 0.6.9

### Enhancements

* fast strategy for pdf now keeps element bounding box data
* setup.py refactor

### Features

### Fixes

* Adds functionality to try other common encodings if an error related to the encoding is raised and the user has not specified an encoding.
* Adds additional MIME types for CSV

## 0.6.8

### Enhancements

### Features

* Add `partition_csv` for CSV files.

### Fixes

## 0.6.7

### Enhancements

* Deprecate `--s3-url` in favor of `--remote-url` in CLI
* Refactor out non-connector-specific config variables
* Add `file_directory` to metadata
* Add `page_name` to metadata. Currently used for the sheet name in XLSX documents.
* Added a `--partition-strategy` parameter to unstructured-ingest so that users can specify
  partition strategy in CLI. For example, `--partition-strategy fast`.
* Added metadata for filetype.
* Add Discord connector to pull messages from a list of channels
* Refactor `unstructured/file-utils/filetype.py` to better utilise hashmap to return mime type.
* Add local declaration of DOCX_MIME_TYPES and XLSX_MIME_TYPES for `test_filetype.py`.

### Features

* Add `partition_xml` for XML files.
* Add `partition_xlsx` for Microsoft Excel documents.

### Fixes

* Supports `hml` filetype for partition as a variation of html filetype.
* Makes `pytesseract` a function level import in `partition_pdf` so you can use the `"fast"`
  or `"hi_res"` strategies if `pytesseract` is not installed. Also adds the
  `required_dependencies` decorator for the `"hi_res"` and `"ocr_only"` strategies.
* Fix to ensure `filename` is tracked in metadata for `docx` tables.

## 0.6.6

### Enhancements

* Adds an `"auto"` strategy that chooses the partitioning strategy based on document
  characteristics and function kwargs. This is the new default strategy for `partition_pdf`
  and `partition_image`. Users can maintain existing behavior by explicitly setting
  `strategy="hi_res"`.
* Added an additional trace logger for NLP debugging.
* Add `get_date` method to `ElementMetadata` for converting the datestring to a `datetime` object.
* Cleanup the `filename` attribute on `ElementMetadata` to remove the full filepath.

### Features

* Added table reading as html with URL parsing to `partition_docx` in docx
* Added metadata field for text_as_html for docx files

### Fixes

* `fileutils/file_type` check json and eml decode ignore error
* `partition_email` was updated to more flexibly handle deviations from the RFC-2822 standard.
  The time in the metadata returns `None` if the time does not match RFC-2822 at all.
* Include all metadata fields when converting to dataframe or CSV

## 0.6.5

### Enhancements

* Added support for SpooledTemporaryFile file argument.

### Features

### Fixes


## 0.6.4

### Enhancements

* Added an "ocr_only" strategy for `partition_pdf`. Refactored the strategy decision
  logic into its own module.

### Features

### Fixes

## 0.6.3

### Enhancements

* Add an "ocr_only" strategy for `partition_image`.

### Features

* Added `partition_multiple_via_api` for partitioning multiple documents in a single REST
  API call.
* Added `stage_for_baseplate` function to prepare outputs for ingestion into Baseplate.
* Added `partition_odt` for processing Open Office documents.

### Fixes

* Updates the grouping logic in the `partition_pdf` fast strategy to group together text
  in the same bounding box.

## 0.6.2

### Enhancements

* Added logic to `partition_pdf` for detecting copy protected PDFs and falling back
  to the hi res strategy when necessary.


### Features

* Add `partition_via_api` for partitioning documents through the hosted API.

### Fixes

* Fix how `exceeds_cap_ratio` handles empty (returns `True` instead of `False`)
* Updates `detect_filetype` to properly detect JSONs when the MIME type is `text/plain`.

## 0.6.1

### Enhancements

* Updated the table extraction parameter name to be more descriptive

### Features

### Fixes

## 0.6.0

### Enhancements

* Adds an `ssl_verify` kwarg to `partition` and `partition_html` to enable turning off
  SSL verification for HTTP requests. SSL verification is on by default.
* Allows users to pass in ocr language to `partition_pdf` and `partition_image` through
  the `ocr_language` kwarg. `ocr_language` corresponds to the code for the language pack
  in Tesseract. You will need to install the relevant Tesseract language pack to use a
  given language.

### Features

* Table extraction is now possible for pdfs from `partition` and `partition_pdf`.
* Adds support for extracting attachments from `.msg` files

### Fixes

* Adds an `ssl_verify` kwarg to `partition` and `partition_html` to enable turning off
  SSL verification for HTTP requests. SSL verification is on by default.

## 0.5.13

### Enhancements

* Allow headers to be passed into `partition` when `url` is used.

### Features

* `bytes_string_to_string` cleaning brick for bytes string output.

### Fixes

* Fixed typo in call to `exactly_one` in `partition_json`
* unstructured-documents encode xml string if document_tree is `None` in `_read_xml`.
* Update to `_read_xml` so that Markdown files with embedded HTML process correctly.
* Fallback to "fast" strategy only emits a warning if the user specifies the "hi_res" strategy.
* unstructured-partition-text_type exceeds_cap_ratio fix returns and how capitalization ratios are calculated
* `partition_pdf` and `partition_text` group broken paragraphs to avoid fragmented `NarrativeText` elements.
* .json files resolved as "application/json" on centos7 (or other installs with older libmagic libs)

## 0.5.12

### Enhancements

* Add OS mimetypes DB to docker image, mainly for unstructured-api compat.
* Use the image registry as a cache when building Docker images.
* Adds the ability for `partition_text` to group together broken paragraphs.
* Added method to utils to allow date time format validation

### Features
* Add Slack connector to pull messages for a specific channel

* Add --partition-by-api parameter to unstructured-ingest
* Added `partition_rtf` for processing rich text files.
* `partition` now accepts a `url` kwarg in addition to `file` and `filename`.

### Fixes

* Allow encoding to be passed into `replace_mime_encodings`.
* unstructured-ingest connector-specific dependencies are imported on demand.
* unstructured-ingest --flatten-metadata supported for local connector.
* unstructured-ingest fix runtime error when using --metadata-include.

## 0.5.11

### Enhancements

### Features

### Fixes

* Guard against null style attribute in docx document elements
* Update HTML encoding to better support foreign language characters

## 0.5.10

### Enhancements

* Updated inference package
* Add sender, recipient, date, and subject to element metadata for emails

### Features

* Added `--download-only` parameter to `unstructured-ingest`

### Fixes

* FileNotFound error when filename is provided but file is not on disk

## 0.5.9

### Enhancements

### Features

### Fixes

* Convert file to str in helper `split_by_paragraph` for `partition_text`

## 0.5.8

### Enhancements

* Update `elements_to_json` to return string when filename is not specified
* `elements_from_json` may take a string instead of a filename with the `text` kwarg
* `detect_filetype` now does a final fallback to file extension.
* Empty tags are now skipped during the depth check for HTML processing.

### Features

* Add local file system to `unstructured-ingest`
* Add `--max-docs` parameter to `unstructured-ingest`
* Added `partition_msg` for processing MSFT Outlook .msg files.

### Fixes

* `convert_file_to_text` now passes through the `source_format` and `target_format` kwargs.
  Previously they were hard coded.
* Partitioning functions that accept a `text` kwarg no longer raise an error if an empty
  string is passed (and empty list of elements is returned instead).
* `partition_json` no longer fails if the input is an empty list.
* Fixed bug in `chunk_by_attention_window` that caused the last word in segments to be cut-off
  in some cases.

### BREAKING CHANGES

* `stage_for_transformers` now returns a list of elements, making it consistent with other
  staging bricks

## 0.5.7

### Enhancements

* Refactored codebase using `exactly_one`
* Adds ability to pass headers when passing a url in partition_html()
* Added optional `content_type` and `file_filename` parameters to `partition()` to bypass file detection

### Features

* Add `--flatten-metadata` parameter to `unstructured-ingest`
* Add `--fields-include` parameter to `unstructured-ingest`

### Fixes

## 0.5.6

### Enhancements

* `contains_english_word()`, used heavily in text processing, is 10x faster.

### Features

* Add `--metadata-include` and `--metadata-exclude` parameters to `unstructured-ingest`
* Add `clean_non_ascii_chars` to remove non-ascii characters from unicode string

### Fixes

* Fix problem with PDF partition (duplicated test)

## 0.5.4

### Enhancements

* Added Biomedical literature connector for ingest cli.
* Add `FsspecConnector` to easily integrate any existing `fsspec` filesystem as a connector.
* Rename `s3_connector.py` to `s3.py` for readability and consistency with the
  rest of the connectors.
* Now `S3Connector` relies on `s3fs` instead of on `boto3`, and it inherits
  from `FsspecConnector`.
* Adds an `UNSTRUCTURED_LANGUAGE_CHECKS` environment variable to control whether or not language
  specific checks like vocabulary and POS tagging are applied. Set to `"true"` for higher
  resolution partitioning and `"false"` for faster processing.
* Improves `detect_filetype` warning to include filename when provided.
* Adds a "fast" strategy for partitioning PDFs with PDFMiner. Also falls back to the "fast"
  strategy if detectron2 is not available.
* Start deprecation life cycle for `unstructured-ingest --s3-url` option, to be deprecated in
  favor of `--remote-url`.

### Features

* Add `AzureBlobStorageConnector` based on its `fsspec` implementation inheriting
from `FsspecConnector`
* Add `partition_epub` for partitioning e-books in EPUB3 format.

### Fixes

* Fixes processing for text files with `message/rfc822` MIME type.
* Open xml files in read-only mode when reading contents to construct an XMLDocument.

## 0.5.3

### Enhancements

* `auto.partition()` can now load Unstructured ISD json documents.
* Simplify partitioning functions.
* Improve logging for ingest CLI.

### Features

* Add `--wikipedia-auto-suggest` argument to the ingest CLI to disable automatic redirection
  to pages with similar names.
* Add setup script for Amazon Linux 2
* Add optional `encoding` argument to the `partition_(text/email/html)` functions.
* Added Google Drive connector for ingest cli.
* Added Gitlab connector for ingest cli.

### Fixes

## 0.5.2

### Enhancements

* Fully move from printing to logging.
* `unstructured-ingest` now uses a default `--download_dir` of `$HOME/.cache/unstructured/ingest`
rather than a "tmp-ingest-" dir in the working directory.

### Features

### Fixes

* `setup_ubuntu.sh` no longer fails in some contexts by interpreting
`DEBIAN_FRONTEND=noninteractive` as a command
* `unstructured-ingest` no longer re-downloads files when --preserve-downloads
is used without --download-dir.
* Fixed an issue that was causing text to be skipped in some HTML documents.

## 0.5.1

### Enhancements

### Features

### Fixes

* Fixes an error causing JavaScript to appear in the output of `partition_html` sometimes.
* Fix several issues with the `requires_dependencies` decorator, including the error message
  and how it was used, which had caused an error for `unstructured-ingest --github-url ...`.

## 0.5.0

### Enhancements

* Add `requires_dependencies` Python decorator to check dependencies are installed before
  instantiating a class or running a function

### Features

* Added Wikipedia connector for ingest cli.

### Fixes

* Fix `process_document` file cleaning on failure
* Fixes an error introduced in the metadata tracking commit that caused `NarrativeText`
  and `FigureCaption` elements to be represented as `Text` in HTML documents.

## 0.4.16

### Enhancements

* Fallback to using file extensions for filetype detection if `libmagic` is not present

### Features

* Added setup script for Ubuntu
* Added GitHub connector for ingest cli.
* Added `partition_md` partitioner.
* Added Reddit connector for ingest cli.

### Fixes

* Initializes connector properly in ingest.main::MainProcess
* Restricts version of unstructured-inference to avoid multithreading issue

## 0.4.15

### Enhancements

* Added `elements_to_json` and `elements_from_json` for easier serialization/deserialization
* `convert_to_dict`, `dict_to_elements` and `convert_to_csv` are now aliases for functions
  that use the ISD terminology.

### Fixes

* Update to ensure all elements are preserved during serialization/deserialization

## 0.4.14

* Automatically install `nltk` models in the `tokenize` module.

## 0.4.13

* Fixes unstructured-ingest cli.

## 0.4.12

* Adds console_entrypoint for unstructured-ingest, other structure/doc updates related to ingest.
* Add `parser` parameter to `partition_html`.

## 0.4.11

* Adds `partition_doc` for partitioning Word documents in `.doc` format. Requires `libreoffice`.
* Adds `partition_ppt` for partitioning PowerPoint documents in `.ppt` format. Requires `libreoffice`.

## 0.4.10

* Fixes `ElementMetadata` so that it's JSON serializable when the filename is a `Path` object.

## 0.4.9

* Added ingest modules and s3 connector, sample ingest script
* Default to `url=None` for `partition_pdf` and `partition_image`
* Add ability to skip English specific check by setting the `UNSTRUCTURED_LANGUAGE` env var to `""`.
* Document `Element` objects now track metadata

## 0.4.8

* Modified XML and HTML parsers not to load comments.

## 0.4.7

* Added the ability to pull an HTML document from a url in `partition_html`.
* Added the the ability to get file summary info from lists of filenames and lists
  of file contents.
* Added optional page break to `partition` for `.pptx`, `.pdf`, images, and `.html` files.
* Added `to_dict` method to document elements.
* Include more unicode quotes in `replace_unicode_quotes`.

## 0.4.6

* Loosen the default cap threshold to `0.5`.
* Add a `UNSTRUCTURED_NARRATIVE_TEXT_CAP_THRESHOLD` environment variable for controlling
  the cap ratio threshold.
* Unknown text elements are identified as `Text` for HTML and plain text documents.
* `Body Text` styles no longer default to `NarrativeText` for Word documents. The style information
  is insufficient to determine that the text is narrative.
* Upper cased text is lower cased before checking for verbs. This helps avoid some missed verbs.
* Adds an `Address` element for capturing elements that only contain an address.
* Suppress the `UserWarning` when detectron is called.
* Checks that titles and narrative test have at least one English word.
* Checks that titles and narrative text are at least 50% alpha characters.
* Restricts titles to a maximum word length. Adds a `UNSTRUCTURED_TITLE_MAX_WORD_LENGTH`
  environment variable for controlling the max number of words in a title.
* Updated `partition_pptx` to order the elements on the page

## 0.4.4

* Updated `partition_pdf` and `partition_image` to return `unstructured` `Element` objects
* Fixed the healthcheck url path when partitioning images and PDFs via API
* Adds an optional `coordinates` attribute to document objects
* Adds `FigureCaption` and `CheckBox` document elements
* Added ability to split lists detected in `LayoutElement` objects
* Adds `partition_pptx` for partitioning PowerPoint documents
* LayoutParser models now download from HugginfaceHub instead of DropBox
* Fixed file type detection for XML and HTML files on Amazone Linux

## 0.4.3

* Adds `requests` as a base dependency
* Fix in `exceeds_cap_ratio` so the function doesn't break with empty text
* Fix bug in `_parse_received_data`.
* Update `detect_filetype` to properly handle `.doc`, `.xls`, and `.ppt`.

## 0.4.2

* Added `partition_image` to process documents in an image format.
* Fixed utf-8 encoding error in `partition_email` with attachments for `text/html`

## 0.4.1

* Added support for text files in the `partition` function
* Pinned `opencv-python` for easier installation on Linux

## 0.4.0

* Added generic `partition` brick that detects the file type and routes a file to the appropriate
  partitioning brick.
* Added a file type detection module.
* Updated `partition_html` and `partition_eml` to support file-like objects in 'rb' mode.
* Cleaning brick for removing ordered bullets `clean_ordered_bullets`.
* Extract brick method for ordered bullets `extract_ordered_bullets`.
* Test for `clean_ordered_bullets`.
* Test for `extract_ordered_bullets`.
* Added `partition_docx` for pre-processing Word Documents.
* Added new REGEX patterns to extract email header information
* Added new functions to extract header information `parse_received_data` and `partition_header`
* Added new function to parse plain text files `partition_text`
* Added new cleaners functions `extract_ip_address`, `extract_ip_address_name`, `extract_mapi_id`, `extract_datetimetz`
* Add new `Image` element and function to find embedded images `find_embedded_images`
* Added `get_directory_file_info` for summarizing information about source documents

## 0.3.5

* Add support for local inference
* Add new pattern to recognize plain text dash bullets
* Add test for bullet patterns
* Fix for `partition_html` that allows for processing `div` tags that have both text and child
  elements
* Add ability to extract document metadata from `.docx`, `.xlsx`, and `.jpg` files.
* Helper functions for identifying and extracting phone numbers
* Add new function `extract_attachment_info` that extracts and decodes the attachment
of an email.
* Staging brick to convert a list of `Element`s to a `pandas` dataframe.
* Add plain text functionality to `partition_email`

## 0.3.4

* Python-3.7 compat

## 0.3.3

* Removes BasicConfig from logger configuration
* Adds the `partition_email` partitioning brick
* Adds the `replace_mime_encodings` cleaning bricks
* Small fix to HTML parsing related to processing list items with sub-tags
* Add `EmailElement` data structure to store email documents

## 0.3.2

* Added `translate_text` brick for translating text between languages
* Add an `apply` method to make it easier to apply cleaners to elements

## 0.3.1

* Added \_\_init.py\_\_ to `partition`

## 0.3.0

* Implement staging brick for Argilla. Converts lists of `Text` elements to `argilla` dataset classes.
* Removing the local PDF parsing code and any dependencies and tests.
* Reorganizes the staging bricks in the unstructured.partition module
* Allow entities to be passed into the Datasaur staging brick
* Added HTML escapes to the `replace_unicode_quotes` brick
* Fix bad responses in partition_pdf to raise ValueError
* Adds `partition_html` for partitioning HTML documents.

## 0.2.6

* Small change to how \_read is placed within the inheritance structure since it doesn't really apply to pdf
* Add partitioning brick for calling the document image analysis API

## 0.2.5

* Update python requirement to >=3.7

## 0.2.4

* Add alternative way of importing `Final` to support google colab

## 0.2.3

* Add cleaning bricks for removing prefixes and postfixes
* Add cleaning bricks for extracting text before and after a pattern

## 0.2.2

* Add staging brick for Datasaur

## 0.2.1

* Added brick to convert an ISD dictionary to a list of elements
* Update `PDFDocument` to use the `from_file` method
* Added staging brick for CSV format for ISD (Initial Structured Data) format.
* Added staging brick for separating text into attention window size chunks for `transformers`.
* Added staging brick for LabelBox.
* Added ability to upload LabelStudio predictions
* Added utility function for JSONL reading and writing
* Added staging brick for CSV format for Prodigy
* Added staging brick for Prodigy
* Added ability to upload LabelStudio annotations
* Added text_field and id_field to stage_for_label_studio signature

## 0.2.0

* Initial release of unstructured<|MERGE_RESOLUTION|>--- conflicted
+++ resolved
@@ -2,13 +2,10 @@
 
 ### Enhancements
 
-<<<<<<< HEAD
 * Add `unique_element_ids` kwarg to partition functions. If `True`, will use a UUID
   for element IDs instead of a SHA-256 hash.
-=======
 * Add functionality to switch `html` text parser based on whether the `html` text contains emoji
 * Add functionality to check if a string contains any emoji characters
->>>>>>> d26ab1de
 
 ### Features
 
