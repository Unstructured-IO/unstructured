--- conflicted
+++ resolved
@@ -1,16 +1,13 @@
-## 0.13.5-dev0
-
-### Enhancements
-
-### Features
-
-### Fixes
-<<<<<<< HEAD
+## 0.13.5-dev1
+
+### Enhancements
+
+### Features
+
+### Fixes
+
 * **KeyError raised when updating parent_id** In the past, combining `ListItem` elements could result in reusing the same memory location which then led to unexpected side effects when updating element IDs.
-=======
-
 * **Bump unstructured-inference==0.7.29**: table transformer predictions are now removed if confidence is below threshold
->>>>>>> fa767d67
 
 ## 0.13.4
 
