<<<<<<< HEAD
## 0.14.8
=======
## 0.14.8-dev3
>>>>>>> edddf9f6

### Enhancements

### Features

### Fixes

<<<<<<< HEAD
* **Bump unstructured-inference==0.7.36** Fix `ValueError` when converting cells to html.
=======
* **`partition()` now forwards `strategy` arg to `partition_docx()`, `partition_ppt()`, and `partition_pptx()`.** A `strategy` argument passed to `partition()` (or the default value "auto" assigned by `partition()`) is now forwarded to `partition_docx()`, `partition_ppt()`, and `partition_pptx()` when those filetypes are detected.
>>>>>>> edddf9f6

## 0.14.7

### Enhancements

* **Pull from `wolfi-base` image.** The amd64 image now pulls from the `unstructured` `wolfi-base` image to avoid duplication of dependency setup steps.
* **Fix windows temp file.** Make the creation of a temp file in unstructured/partition/pdf_image/ocr.py windows compatible.

### Features

* **Expose conversion functions for tables** Adds public functions to convert tables from HTML to the Deckerd format and back

### Fixes

* **Fix an error publishing docker images.** Update user in docker-smoke-test to reflect changes made by the amd64 image pull from the "unstructured" "wolfi-base" image.
* **Fix a IndexError when partitioning a pdf with values for both `extract_image_block_types` and `starting_page_number`.

## 0.14.6

### Enhancements

* **Bump unstructured-inference==0.7.35** Fix syntax for generated HTML tables.

### Features

* **tqdm ingest support** add optional flag to ingest flow to print out progress bar of each step in the process.

### Fixes

* **Remove deprecated `overwrite_schema` kwarg from Delta Table connector.** The `overwrite_schema` kwarg is deprecated in `deltalake>=0.18.0`. `schema_mode=` should be used now instead. `schema_mode="overwrite"` is equivalent to `overwrite_schema=True` and `schema_mode="merge"` is equivalent to `overwrite_schema="False"`. `schema_mode` defaults to `None`. You can also now specify `engine`, which defaults to `"pyarrow"`. You need to specify `enginer="rust"` to use `"schema_mode"`.
* **Fix passing parameters to python-client** - Remove parsing list arguments to strings in passing arguments to python-client in Ingest workflow and `partition_via_api`
* **table metric bug fix** get_element_level_alignment()now will find all the matched indices in predicted table data instead of only returning the first match in the case of multiple matches for the same gt string.
* **fsspec connector path/permissions bug** V2 fsspec connectors were failing when defined relative filepaths had leading slash. This strips that slash to guarantee the relative path never has it.
* **Dropbox connector internal file path bugs** Dropbox source connector currently raises exceptions when indexing files due to two issues: a path formatting idiosyncrasy of the Dropbox library and a divergence in the definition of the Dropbox libraries fs.info method, expecting a 'url' parameter rather than 'path'.
* **update table metric evaluation to handle corrected HTML syntax for tables** This change is connected to the update in [unstructured-inference change](https://github.com/Unstructured-IO/unstructured-inference/pull/355) - fixes transforming HTML table to deckerd and internal cells format.

## 0.14.5

### Enhancements

* **Filtering for tar extraction** Adds tar filtering to the compression module for connectors to avoid decompression malicious content in `.tar.gz` files. This was added to the Python `tarfile` lib in Python 3.12. The change only applies when using Python 3.12 and above.
* **Use `python-oxmsg` for `partition_msg()`.** Outlook MSG emails are now partitioned using the `python-oxmsg` package which resolves some shortcomings of the prior MSG parser.

### Features

### Fixes

* **8-bit string Outlook MSG files are parsed.** `partition_msg()` is now able to parse non-unicode Outlook MSG emails.
* **Attachments to Outlook MSG files are extracted intact.** `partition_msg()` is now able to extract attachments without corruption.

## 0.14.4

### Enhancements

* **Move logger error to debug level when PDFminer fails to extract text** which includes error message for Invalid dictionary construct.
* **Add support for Pinecone serverless** Adds Pinecone serverless to the connector tests. Pinecone
    serverless will work version versions >=0.14.2, but hadn't been tested until now.

### Features

- **Allow configuration of the Google Vision API endpoint** Add an environment variable to select the Google Vision API in the US or the EU.

### Fixes

* **Address the issue of unrecognized tables in `UnstructuredTableTransformerModel`** When a table is not recognized, the `element.metadata.text_as_html` attribute is set to an empty string.
* **Remove root handlers in ingest logger**. Removes root handlers in ingest loggers to ensure secrets aren't accidentally exposed in Colab notebooks.
* **Fix V2 S3 Destination Connector authentication** Fixes bugs with S3 Destination Connector where the connection config was neither registered nor properly deserialized.
* **Clarified dependence on particular version of `python-docx`** Pinned `python-docx` version to ensure a particular method `unstructured` uses is included.
* **Ingest preserves original file extension** Ingest V2 introduced a change that dropped the original extension for upgraded connectors. This reverts that change.

## 0.14.3

### Enhancements

* **Move `category` field from Text class to Element class.**
* **`partition_docx()` now supports pluggable picture sub-partitioners.** A subpartitioner that accepts a DOCX `Paragraph` and generates elements is now supported. This allows adding a custom sub-partitioner that extracts images and applies OCR or summarization for the image.
* **Add VoyageAI embedder** Adds VoyageAI embeddings to support embedding via Voyage AI.

### Features

### Fixes

* **Fix `partition_pdf()` to keep spaces in the text**. The control character `\t` is now replaced with a space instead of being removed when merging inferred elements with embedded elements.
* **Turn off XML resolve entities** Sets `resolve_entities=False` for XML parsing with `lxml`
  to avoid text being dynamically injected into the XML document.
* **Add backward compatibility for the deprecated pdf_infer_table_structure parameter**.
* **Add the missing `form_extraction_skip_tables` argument to the `partition_pdf_or_image` call**.
  to avoid text being dynamically injected into the XML document.
* **Chromadb change from Add to Upsert using element_id to make idempotent**
* **Diable `table_as_cells` output by default** to reduce overhead in partition; now `table_as_cells` is only produced when the env `EXTACT_TABLE_AS_CELLS` is `true`
* **Reduce excessive logging** Change per page ocr info level logging into detail level trace logging
* **Replace try block in `document_to_element_list` for handling HTMLDocument** Use `getattr(element, "type", "")` to get the `type` attribute of an element when it exists. This is more explicit way to handle the special case for HTML documents and prevents other types of attribute error from being silenced by the try block

## 0.14.2

### Enhancements

* **Bump unstructured-inference==0.7.33**.

### Features

* **Add attribution to the `pinecone` connector**.

### Fixes

## 0.14.1

### Enhancements

* **Refactor code related to embedded text extraction**. The embedded text extraction code is moved from `unstructured-inference` to `unstructured`.

### Features

* **Large improvements to the ingest process:**
  * Support for multiprocessing and async, with limits for both.
  * Streamlined to process when mapping CLI invocations to the underlying code
  * More granular steps introduced to give better control over process (i.e. dedicated step to uncompress files already in the local filesystem, new optional staging step before upload)
  * Use the python client when calling the unstructured api for partitioning or chunking
  * Saving the final content is now a dedicated destination connector (local) set as the default if none are provided. Avoids adding new files locally if uploading elsewhere.
  * Leverage last modified date when deciding if new files should be downloaded and reprocessed.
  * Add attribution to the `pinecone` connector
  * **Add support for Python 3.12**. `unstructured` now works with Python 3.12!

### Fixes

## 0.14.0

### BREAKING CHANGES

* **Turn table extraction for PDFs and images off by default**. Reverting the default behavior for table extraction to "off" for PDFs and images. A number of users didn't realize we made the change and were impacted by slower processing times due to the extra model call for table extraction.

### Enhancements

* **Skip unnecessary element sorting in `partition_pdf()`**. Skip element sorting when determining whether embedded text can be extracted.
* **Faster evaluation** Support for concurrent processing of documents during evaluation
* **Add strategy parameter to `partition_docx()`.** Behavior of future enhancements may be sensitive the partitioning strategy. Add this parameter so `partition_docx()` is aware of the requested strategy.
* **Add GLOBAL_WORKING_DIR and GLOBAL_WORKING_PROCESS_DIR** configuration parameteres to control temporary storage.

### Features
* **Add form extraction basics (document elements and placeholder code in partition)**. This is to lay the ground work for the future. Form extraction models are not currently available in the library. An attempt to use this functionality will end in a `NotImplementedError`.

### Fixes

* **Add missing starting_page_num param to partition_image**
* **Make the filename and file params for partition_image and partition_pdf match the other partitioners**
* **Fix include_slide_notes and include_page_breaks params in partition_ppt**
* **Re-apply: skip accuracy calculation feature** Overwritten by mistake
* **Fix type hint for paragraph_grouper param** `paragraph_grouper` can be set to `False`, but the type hint did not not reflect this previously.
* **Remove links param from partition_pdf** `links` is extracted during partitioning and is not needed as a paramter in partition_pdf.
* **Improve CSV delimeter detection.** `partition_csv()` would raise on CSV files with very long lines.
* **Fix disk-space leak in `partition_doc()`.** Remove temporary file created but not removed when `file` argument is passed to `partition_doc()`.
* **Fix possible `SyntaxError` or `SyntaxWarning` on regex patterns.** Change regex patterns to raw strings to avoid these warnings/errors in Python 3.11+.
* **Fix disk-space leak in `partition_odt()`.** Remove temporary file created but not removed when `file` argument is passed to `partition_odt()`.
* **AstraDB: option to prevent indexing metadata**
* **Fix Missing py.typed**

## 0.13.7

### Enhancements

* **Remove `page_number` metadata fields** for HTML partition until we have a better strategy to decide page counting.
* **Extract OCRAgent.get_agent().** Generalize access to the configured OCRAgent instance beyond its use for PDFs.
* **Add calculation of table related metrics which take into account colspans and rowspans**
* **Evaluation: skip accuracy calculation** for files for which output and ground truth sizes differ greatly

### Features

* **add ability to get ratio of `cid` characters in embedded text extracted by `pdfminer`**.

### Fixes

* **`partition_docx()` handles short table rows.** The DOCX format allows a table row to start late and/or end early, meaning cells at the beginning or end of a row can be omitted. While there are legitimate uses for this capability, using it in practice is relatively rare. However, it can happen unintentionally when adjusting cell borders with the mouse. Accommodate this case and generate accurate `.text` and `.metadata.text_as_html` for these tables.
* **Remedy macOS test failure not triggered by CI.** Generalize temp-file detection beyond hard-coded Linux-specific prefix.
* **Remove unnecessary warning log for using default layout model.**
* **Add chunking to partition_tsv** Even though partition_tsv() produces a single Table element, chunking is made available because the Table element is often larger than the desired chunk size and must be divided into smaller chunks.

## 0.13.6

### Enhancements

### Features

### Fixes

- **ValueError: Invalid file (FileType.UNK) when parsing Content-Type header with charset directive** URL response Content-Type headers are now parsed according to RFC 9110.

## 0.13.5

### Enhancements

### Features

### Fixes

* **KeyError raised when updating parent_id** In the past, combining `ListItem` elements could result in reusing the same memory location which then led to unexpected side effects when updating element IDs.
* **Bump unstructured-inference==0.7.29**: table transformer predictions are now removed if confidence is below threshold

## 0.13.4

### Enhancements

* **Unique and deterministic hash IDs for elements** Element IDs produced by any partitioning
  function are now deterministic and unique at the document level by default. Before, hashes were
  based only on text; however, they now also take into account the element's sequence number on a
  page, the page's number in the document, and the document's file name.
* **Enable remote chunking via unstructured-ingest** Chunking using unstructured-ingest was
  previously limited to local chunking using the strategies `basic` and `by_title`. Remote chunking
  options via the API are now accessible.
* **Save table in cells format**. `UnstructuredTableTransformerModel` is able to return predicted table in cells format

### Features

* **Add a `PDF_ANNOTATION_THRESHOLD` environment variable to control the capture of embedded links in `partition_pdf()` for `fast` strategy**.
* **Add integration with the Google Cloud Vision API**. Adds a third OCR provider, alongside Tesseract and Paddle: the Google Cloud Vision API.

### Fixes

* **Remove ElementMetadata.section field.**. This field was unused, not populated by any partitioners.

## 0.13.3

### Enhancements

* **Remove duplicate image elements**. Remove image elements identified by PDFMiner that have similar bounding boxes and the same text.
* **Add support for `start_index` in `html` links extraction**
* **Add `strategy` arg value to `_PptxPartitionerOptions`.** This makes this paritioning option available for sub-partitioners to come that may optionally use inference or other expensive operations to improve the partitioning.
* **Support pluggable sub-partitioner for PPTX Picture shapes.** Use a distinct sub-partitioner for partitioning PPTX Picture (image) shapes and allow the default picture sub-partitioner to be replaced at run-time by one of the user's choosing.
* **Introduce `starting_page_number` parameter to partitioning functions** It applies to those partitioners which support `page_number` in element's metadata: PDF, TIFF, XLSX, DOC, DOCX, PPT, PPTX.
* **Redesign the internal mechanism of assigning element IDs** This allows for further enhancements related to element IDs such as deterministic and document-unique hashes. The way partitioning functions operate hasn't changed, which means `unique_element_ids` continues to be `False` by default, utilizing text hashes.

### Features

### Fixes

* **Add support for extracting text from tag tails in HTML**. This fix adds ability to generate separate elements using tag tails.
* **Add support for extracting text from `<b>` tags in HTML** Now `partition_html()` can extract text from `<b>` tags inside container tags (like `<div>`, `<pre>`).
* **Fix pip-compile make target** Missing base.in dependency missing from requirments make file added

## 0.13.2

### Enhancements

### Features

### Fixes

* **Brings back missing word list files** that caused `partition` failures in 0.13.1.

## 0.13.1

### Enhancements

* **Drop constraint on pydantic, supporting later versions** All dependencies has pydantic pinned at an old version. This explicit pin was removed, allowing the latest version to be pulled in when requirements are compiled.

### Features

* **Add a set of new `ElementType`s to extend future element types**

### Fixes

* **Fix `partition_html()` swallowing some paragraphs**. The `partition_html()` only considers elements with limited depth to avoid becoming the text representation of a giant div. This fix increases the limit value.
* **Fix SFTP** Adds flag options to SFTP connector on whether to use ssh keys / agent, with flag values defaulting to False. This is to prevent looking for ssh files when using username and password. Currently, username and password are required, making that always the case.

## 0.13.0

### Enhancements

* **Add `.metadata.is_continuation` to text-split chunks.** `.metadata.is_continuation=True` is added to second-and-later chunks formed by text-splitting an oversized `Table` element but not to their counterpart `Text` element splits. Add this indicator for `CompositeElement` to allow text-split continuation chunks to be identified for downstream processes that may wish to skip intentionally redundant metadata values in continuation chunks.
* **Add `compound_structure_acc` metric to table eval.** Add a new property to `unstructured.metrics.table_eval.TableEvaluation`: `composite_structure_acc`, which is computed from the element level row and column index and content accuracy scores
* **Add `.metadata.orig_elements` to chunks.** `.metadata.orig_elements: list[Element]` is added to chunks during the chunking process (when requested) to allow access to information from the elements each chunk was formed from. This is useful for example to recover metadata fields that cannot be consolidated to a single value for a chunk, like `page_number`, `coordinates`, and `image_base64`.
* **Add `--include_orig_elements` option to Ingest CLI.** By default, when chunking, the original elements used to form each chunk are added to `chunk.metadata.orig_elements` for each chunk. * The `include_orig_elements` parameter allows the user to turn off this behavior to produce a smaller payload when they don't need this metadata.
* **Add Google VertexAI embedder** Adds VertexAI embeddings to support embedding via Google Vertex AI.

### Features

* **Chunking populates `.metadata.orig_elements` for each chunk.** This behavior allows the text and metadata of the elements combined to make each chunk to be accessed. This can be important for example to recover metadata such as `.coordinates` that cannot be consolidated across elements and so is dropped from chunks. This option is controlled by the `include_orig_elements` parameter to `partition_*()` or to the chunking functions. This option defaults to `True` so original-elements are preserved by default. This behavior is not yet supported via the REST APIs or SDKs but will be in a closely subsequent PR to other `unstructured` repositories. The original elements will also not serialize or deserialize yet; this will also be added in a closely subsequent PR.
* **Add Clarifai destination connector** Adds support for writing partitioned and chunked documents into Clarifai.

### Fixes

* **Fix `clean_pdfminer_inner_elements()` to remove only pdfminer (embedded) elements merged with inferred elements**. Previously, some embedded elements were removed even if they were not merged with inferred elements. Now, only embedded elements that are already merged with inferred elements are removed.
* **Clarify IAM Role Requirement for GCS Platform Connectors**. The GCS Source Connector requires Storage Object Viewer and GCS Destination Connector requires Storage Object Creator IAM roles.
* **Change table extraction defaults** Change table extraction defaults in favor of using `skip_infer_table_types` parameter and reflect these changes in documentation.
* **Fix OneDrive dates with inconsistent formatting** Adds logic to conditionally support dates returned by office365 that may vary in date formatting or may be a datetime rather than a string. See previous fix for SharePoint
* **Adds tracking for AstraDB** Adds tracking info so AstraDB can see what source called their api.
* **Support AWS Bedrock Embeddings in ingest CLI** The configs required to instantiate the bedrock embedding class are now exposed in the api and the version of boto being used meets the minimum requirement to introduce the bedrock runtime required to hit the service.
* **Change MongoDB redacting** Original redact secrets solution is causing issues in platform. This fix uses our standard logging redact solution.

## 0.12.6

### Enhancements

* **Improve ability to capture embedded links in `partition_pdf()` for `fast` strategy** Previously, a threshold value that affects the capture of embedded links was set to a fixed value by default. This allows users to specify the threshold value for better capturing.
* **Refactor `add_chunking_strategy` decorator to dispatch by name.** Add `chunk()` function to be used by the `add_chunking_strategy` decorator to dispatch chunking call based on a chunking-strategy name (that can be dynamic at runtime). This decouples chunking dispatch from only those chunkers known at "compile" time and enables runtime registration of custom chunkers.
* **Redefine `table_level_acc` metric for table evaluation.** `table_level_acc` now is an average of individual predicted table's accuracy. A predicted table's accuracy is defined as the sequence matching ratio between itself and its corresponding ground truth table.

### Features

* **Added Unstructured Platform Documentation** The Unstructured Platform is currently in beta. The documentation provides how-to guides for setting up workflow automation, job scheduling, and configuring source and destination connectors.

### Fixes

* **Partitioning raises on file-like object with `.name` not a local file path.** When partitioning a file using the `file=` argument, and `file` is a file-like object (e.g. io.BytesIO) having a `.name` attribute, and the value of `file.name` is not a valid path to a file present on the local filesystem, `FileNotFoundError` is raised. This prevents use of the `file.name` attribute for downstream purposes to, for example, describe the source of a document retrieved from a network location via HTTP.
* **Fix SharePoint dates with inconsistent formatting** Adds logic to conditionally support dates returned by office365 that may vary in date formatting or may be a datetime rather than a string.
* **Include warnings** about the potential risk of installing a version of `pandoc` which does not support RTF files + instructions that will help resolve that issue.
* **Incorporate the `install-pandoc` Makefile recipe** into relevant stages of CI workflow, ensuring it is a version that supports RTF input files.
* **Fix Google Drive source key** Allow passing string for source connector key.
* **Fix table structure evaluations calculations** Replaced special value `-1.0` with `np.nan` and corrected rows filtering of files metrics basing on that.
* **Fix Sharepoint-with-permissions test** Ignore permissions metadata, update test.
* **Fix table structure evaluations for edge case** Fixes the issue when the prediction does not contain any table - no longer errors in such case.

## 0.12.5

### Enhancements

### Features
* Add `date_from_file_object` parameter to partition. If True and if file is provided via `file` parameter it will cause partition to infer last modified date from `file`'s content. If False, last modified metadata will be `None`.

* **Header and footer detection for fast strategy** `partition_pdf` with `fast` strategy now
  detects elements that are in the top or bottom 5 percent of the page as headers and footers.
* **Add parent_element to overlapping case output** Adds parent_element to the output for `identify_overlapping_or_nesting_case` and `catch_overlapping_and_nested_bboxes` functions.
* **Add table structure evaluation** Adds a new function to evaluate the structure of a table and return a metric that represents the quality of the table structure. This function is used to evaluate the quality of the table structure and the table contents.
* **Add AstraDB destination connector** Adds support for writing embedded documents into an AstraDB vector database.
* **Add OctoAI embedder** Adds support for embeddings via OctoAI.

### Fixes

* **Fix passing list type parameters when calling unstructured API via `partition_via_api()`** Update `partition_via_api()` to convert all list type parameters to JSON formatted strings before calling the unstructured client SDK. This will support image block extraction via `partition_via_api()`.
* **Fix `check_connection` in opensearch, databricks, postgres, azure connectors**
* **Fix don't treat plain text files with double quotes as JSON** If a file can be deserialized as JSON but it deserializes as a string, treat it as plain text even though it's valid JSON.
* **Fix `check_connection` in opensearch, databricks, postgres, azure connectors**
* **Fix cluster of bugs in `partition_xlsx()` that dropped content.** Algorithm for detecting "subtables" within a worksheet dropped table elements for certain patterns of populated cells such as when a trailing single-cell row appeared in a contiguous block of populated cells.
* **Improved documentation**. Fixed broken links and improved readability on `Key Concepts` page.
* **Rename `OpenAiEmbeddingConfig` to `OpenAIEmbeddingConfig`.**
* **Fix partition_json() doesn't chunk.** The `@add_chunking_strategy` decorator was missing from `partition_json()` such that pre-partitioned documents serialized to JSON did not chunk when a chunking-strategy was specified.


## 0.12.4

### Enhancements

* **Apply New Version of `black` formatting** The `black` library recently introduced a new major version that introduces new formatting conventions. This change brings code in the `unstructured` repo into compliance with the new conventions.
* **Move ingest imports to local scopes** Moved ingest dependencies into local scopes to be able to import ingest connector classes without the need of installing imported external dependencies. This allows lightweight use of the classes (not the instances. to use the instances as intended you'll still need the dependencies).
* **Add support for `.p7s` files** `partition_email` can now process `.p7s` files. The signature for the signed message is extracted and added to metadata.
* **Fallback to valid content types for emails** If the user selected content type does not exist on the email message, `partition_email` now falls back to anoter valid content type if it's available.

### Features

* **Add .heic file partitioning** .heic image files were previously unsupported and are now supported though partition_image()
* **Add the ability to specify an alternate OCR** implementation by implementing an `OCRAgent` interface and specify it using `OCR_AGENT` environment variable.
* **Add Vectara destination connector** Adds support for writing partitioned documents into a Vectara index.
* **Add ability to detect text in .docx inline shapes** extensions of docx partition, extracts text from inline shapes and includes them in paragraph's text

### Fixes

* **Fix `partition_pdf()` not working when using chipper model with `file`**
* **Handle common incorrect arguments for `languages` and `ocr_languages`** Users are regularly receiving errors on the API because they are defining `ocr_languages` or `languages` with additional quotationmarks, brackets, and similar mistakes. This update handles common incorrect arguments and raises an appropriate warning.
* **Default `hi_res_model_name` now relies on `unstructured-inference`** When no explicit `hi_res_model_name` is passed into `partition` or `partition_pdf_or_image` the default model is picked by `unstructured-inference`'s settings or os env variable `UNSTRUCTURED_HI_RES_MODEL_NAME`; it now returns the same model name regardless of `infer_table_structure`'s value; this function will be deprecated in the future and the default model name will simply rely on `unstructured-inference` and will not consider os env in a future release.
* **Fix remove Vectara requirements from setup.py - there are no dependencies**
* **Add missing dependency files to package manifest**. Updates the file path for the ingest
  dependencies and adds missing extra dependencies.
* **Fix remove Vectara requirements from setup.py - there are no dependencies **
* **Add title to Vectara upload - was not separated out from initial connector **
* **Fix change OpenSearch port to fix potential conflict with Elasticsearch in ingest test **


## 0.12.3

### Enhancements

* **Driver for MongoDB connector.** Adds a driver with `unstructured` version information to the
  MongoDB connector.

### Features

* **Add Databricks Volumes destination connector** Databricks Volumes connector added to ingest CLI.  Users may now use `unstructured-ingest` to write partitioned data to a Databricks Volumes storage service.

### Fixes

* **Fix support for different Chipper versions and prevent running PDFMiner with Chipper**
* **Treat YAML files as text.** Adds YAML MIME types to the file detection code and treats those
  files as text.
* **Fix FSSpec destination connectors check_connection.** FSSpec destination connectors did not use `check_connection`. There was an error when trying to `ls` destination directory - it may not exist at the moment of connector creation. Now `check_connection` calls `ls` on bucket root and this method is called on `initialize` of destination connector.
* **Fix databricks-volumes extra location.** `setup.py` is currently pointing to the wrong location for the databricks-volumes extra requirements. This results in errors when trying to build the wheel for unstructured. This change updates to point to the correct path.
* **Fix uploading None values to Chroma and Pinecone.** Removes keys with None values with Pinecone and Chroma destinations. Pins Pinecone dependency
* **Update documentation.** (i) best practice for table extration by using 'skip_infer_table_types' param, instead of 'pdf_infer_table_structure', and (ii) fixed CSS, RST issues and typo in the documentation.
* **Fix postgres storage of link_texts.** Formatting of link_texts was breaking metadata storage.

## 0.12.2

### Enhancements

### Features

### Fixes

* **Fix index error in table processing.** Bumps the `unstructured-inference` version to address and
  index error that occurs on some tables in the table transformer object.

## 0.12.1

### Enhancements

* **Allow setting image block crop padding parameter** In certain circumstances, adjusting the image block crop padding can improve image block extraction by preventing extracted image blocks from being clipped.
* **Add suport for bitmap images in `partition_image`** Adds support for `.bmp` files in
  `partition`, `partition_image`, and `detect_filetype`.
* **Keep all image elements when using "hi_res" strategy** Previously, `Image` elements with small chunks of text were ignored unless the image block extraction parameters (`extract_images_in_pdf` or `extract_image_block_types`) were specified. Now, all image elements are kept regardless of whether the image block extraction parameters are specified.
* **Add filetype detection for `.wav` files.** Add filetpye detection for `.wav` files.
* **Add "basic" chunking strategy.** Add baseline chunking strategy that includes all shared chunking behaviors without breaking chunks on section or page boundaries.
* **Add overlap option for chunking.** Add option to overlap chunks. Intra-chunk and inter-chunk overlap are requested separately. Intra-chunk overlap is applied only to the second and later chunks formed by text-splitting an oversized chunk. Inter-chunk overlap may also be specified; this applies overlap between "normal" (not-oversized) chunks.
* **Salesforce connector accepts private key path or value.** Salesforce parameter `private-key-file` has been renamed to `private-key`. Private key can be provided as path to file or file contents.
* **Update documentation**: (i) added verbiage about the free API cap limit, (ii) added deprecation warning on ``Staging`` bricks in favor of ``Destination Connectors``, (iii) added warning and code examples to use the SaaS API Endpoints using CLI-vs-SDKs, (iv) fixed example pages formatting, (v) added deprecation on ``model_name`` in favor of ``hi_res_model_name``, (vi) added ``extract_images_in_pdf`` usage in ``partition_pdf`` section, (vii) reorganize and improve the documentation introduction section, and (viii) added PDF table extraction best practices.
* **Add "basic" chunking to ingest CLI.** Add options to ingest CLI allowing access to the new "basic" chunking strategy and overlap options.
* **Make Elasticsearch Destination connector arguments optional.** Elasticsearch Destination connector write settings are made optional and will rely on default values when not specified.
* **Normalize Salesforce artifact names.** Introduced file naming pattern present in other connectors to Salesforce connector.
* **Install Kapa AI chatbot.** Added Kapa.ai website widget on the documentation.

### Features
* **MongoDB Source Connector.** New source connector added to all CLI ingest commands to support downloading/partitioning files from MongoDB.
* **Add OpenSearch source and destination connectors.** OpenSearch, a fork of Elasticsearch, is a popular storage solution for various functionality such as search, or providing intermediary caches within data pipelines. Feature: Added OpenSearch source connector to support downloading/partitioning files. Added OpenSearch destination connector to be able to ingest documents from any supported source, embed them and write the embeddings / documents into OpenSearch.

### Fixes

* **Fix GCS connector converting JSON to string with single quotes.** FSSpec serialization caused conversion of JSON token to string with single quotes. GCS requires token in form of dict so this format is now assured.
* **Pin version of unstructured-client** Set minimum version of unstructured-client to avoid raising a TypeError when passing `api_key_auth` to `UnstructuredClient`
* **Fix the serialization of the Pinecone destination connector.** Presence of the PineconeIndex object breaks serialization due to TypeError: cannot pickle '_thread.lock' object. This removes that object before serialization.
* **Fix the serialization of the Elasticsearch destination connector.** Presence of the _client object breaks serialization due to TypeError: cannot pickle '_thread.lock' object. This removes that object before serialization.
* **Fix the serialization of the Postgres destination connector.** Presence of the _client object breaks serialization due to TypeError: cannot pickle '_thread.lock' object. This removes that object before serialization.
* **Fix documentation and sample code for Chroma.** Was pointing to wrong examples..
* **Fix flatten_dict to be able to flatten tuples inside dicts** Update flatten_dict function to support flattening tuples inside dicts. This is necessary for objects like Coordinates, when the object is not written to the disk, therefore not being converted to a list before getting flattened (still being a tuple).
* **Fix the serialization of the Chroma destination connector.** Presence of the ChromaCollection object breaks serialization due to TypeError: cannot pickle 'module' object. This removes that object before serialization.
* **Fix fsspec connectors returning version as integer.** Connector data source versions should always be string values, however we were using the integer checksum value for the version for fsspec connectors. This casts that value to a string.

## 0.12.0

### Enhancements

* **Drop support for python3.8** All dependencies are now built off of the minimum version of python being `3.10`

## 0.11.9

### Enhancements

* **Rename kwargs related to extracting image blocks** Rename the kwargs related to extracting image blocks for consistency and API usage.

### Features

* **Add PostgreSQL/SQLite destination connector** PostgreSQL and SQLite connector added to ingest CLI.  Users may now use `unstructured-ingest` to write partitioned data to a PostgreSQL or SQLite database. And write embeddings to PostgreSQL pgvector database.

### Fixes

* **Handle users providing fully spelled out languages** Occasionally some users are defining the `languages` param as a fully spelled out language instead of a language code. This adds a dictionary for common languages so those small mistakes are caught and silently fixed.
* **Fix unequal row-length in HTMLTable.text_as_html.** Fixes to other aspects of partition_html() in v0.11 allowed unequal cell-counts in table rows. Make the cells in each row correspond 1:1 with cells in the original table row. This fix also removes "noise" cells resulting from HTML-formatting whitespace and eliminates the "column-shifting" of cells that previously resulted from noise-cells.
* **Fix MongoDB connector URI password redaction.** MongoDB documentation states that characters `$ : / ? # [ ] @` must be percent encoded. URIs with password containing such special character were not redacted.

## 0.11.8

### Enhancements

* **Add SaaS API User Guide.** This documentation serves as a guide for Unstructured SaaS API users to register, receive an API key and URL, and manage your account and billing information.
* **Add inter-chunk overlap capability.** Implement overlap between chunks. This applies to all chunks prior to any text-splitting of oversized chunks so is a distinct behavior; overlap at text-splits of oversized chunks is independent of inter-chunk overlap (distinct chunk boundaries) and can be requested separately. Note this capability is not yet available from the API but will shortly be made accessible using a new `overlap_all` kwarg on partition functions.

### Features

### Fixes

## 0.11.7

### Enhancements

* **Add intra-chunk overlap capability.** Implement overlap for split-chunks where text-splitting is used to divide an oversized chunk into two or more chunks that fit in the chunking window. Note this capability is not yet available from the API but will shortly be made accessible using a new `overlap` kwarg on partition functions.
* **Update encoders to leverage dataclasses** All encoders now follow a class approach which get annotated with the dataclass decorator. Similar to the connectors, it uses a nested dataclass for the configs required to configure a client as well as a field/property approach to cache the client. This makes sure any variable associated with the class exists as a dataclass field.

### Features

* **Add Qdrant destination connector.** Adds support for writing documents and embeddings into a Qdrant collection.
* **Store base64 encoded image data in metadata fields.** Rather than saving to file, stores base64 encoded data of the image bytes and the mimetype for the image in metadata fields: `image_base64` and `image_mime_type` (if that is what the user specifies by some other param like `pdf_extract_to_payload`). This would allow the API to have parity with the library.

### Fixes

* **Fix table structure metric script** Update the call to table agent to now provide OCR tokens as required
* **Fix element extraction not working when using "auto" strategy for pdf and image** If element extraction is specified, the "auto" strategy falls back to the "hi_res" strategy.
* **Fix a bug passing a custom url to `partition_via_api`** Users that self host the api were not able to pass their custom url to `partition_via_api`.

## 0.11.6

### Enhancements

* **Update the layout analysis script.** The previous script only supported annotating `final` elements. The updated script also supports annotating `inferred` and `extracted` elements.
* **AWS Marketplace API documentation**: Added the user guide, including setting up VPC and CloudFormation, to deploy Unstructured API on AWS platform.
* **Azure Marketplace API documentation**: Improved the user guide to deploy Azure Marketplace API by adding references to Azure documentation.
* **Integration documentation**: Updated URLs for the `staging_for` bricks

### Features

* **Partition emails with base64-encoded text.** Automatically handles and decodes base64 encoded text in emails with content type `text/plain` and `text/html`.
* **Add Chroma destination connector** Chroma database connector added to ingest CLI.  Users may now use `unstructured-ingest` to write partitioned/embedded data to a Chroma vector database.
* **Add Elasticsearch destination connector.** Problem: After ingesting data from a source, users might want to move their data into a destination. Elasticsearch is a popular storage solution for various functionality such as search, or providing intermediary caches within data pipelines. Feature: Added Elasticsearch destination connector to be able to ingest documents from any supported source, embed them and write the embeddings / documents into Elasticsearch.

### Fixes

* **Enable --fields argument omission for elasticsearch connector** Solves two bugs where removing the optional parameter --fields broke the connector due to an integer processing error and using an elasticsearch config for a destination connector resulted in a serialization issue when optional parameter --fields was not provided.
* **Add hi_res_model_name** Adds kwarg to relevant functions and add comments that model_name is to be deprecated.

## 0.11.5

### Enhancements

### Features

### Fixes

* **Fix `partition_pdf()` and `partition_image()` importation issue.** Reorganize `pdf.py` and `image.py` modules to be consistent with other types of document import code.

## 0.11.4

### Enhancements

* **Refactor image extraction code.** The image extraction code is moved from `unstructured-inference` to `unstructured`.
* **Refactor pdfminer code.** The pdfminer code is moved from `unstructured-inference` to `unstructured`.
* **Improve handling of auth data for fsspec connectors.** Leverage an extension of the dataclass paradigm to support a `sensitive` annotation for fields related to auth (i.e. passwords, tokens). Refactor all fsspec connectors to use explicit access configs rather than a generic dictionary.
* **Add glob support for fsspec connectors** Similar to the glob support in the ingest local source connector, similar filters are now enabled on all fsspec based source connectors to limit files being partitioned.
* Define a constant for the splitter "+" used in tesseract ocr languages.

### Features

* **Save tables in PDF's separately as images.** The "table" elements are saved as `table-<pageN>-<tableN>.jpg`. This filename is presented in the `image_path` metadata field for the Table element. The default would be to not do this.
* **Add Weaviate destination connector** Weaviate connector added to ingest CLI.  Users may now use `unstructured-ingest` to write partitioned data from over 20 data sources (so far) to a Weaviate object collection.
* **Sftp Source Connector.** New source connector added to support downloading/partitioning files from Sftp.

### Fixes

* **Fix pdf `hi_res` partitioning failure when pdfminer fails.** Implemented logic to fall back to the "inferred_layout + OCR" if pdfminer fails in the `hi_res` strategy.
* **Fix a bug where image can be scaled too large for tesseract** Adds a limit to prevent auto-scaling an image beyond the maximum size `tesseract` can handle for ocr layout detection
* **Update partition_csv to handle different delimiters** CSV files containing both non-comma delimiters and commas in the data were throwing an error in Pandas. `partition_csv` now identifies the correct delimiter before the file is processed.
* **partition returning cid code in `hi_res`** occasionally pdfminer can fail to decode the text in an pdf file and return cid code as text. Now when this happens the text from OCR is used.

## 0.11.2

### Enhancements

* **Updated Documentation**: (i) Added examples, and (ii) API Documentation, including Usage, SDKs, Azure Marketplace, and parameters and validation errors.

### Features

* * **Add Pinecone destination connector.** Problem: After ingesting data from a source, users might want to produce embeddings for their data and write these into a vector DB. Pinecone is an option among these vector databases. Feature: Added Pinecone destination connector to be able to ingest documents from any supported source, embed them and write the embeddings / documents into Pinecone.

### Fixes

* **Process chunking parameter names in ingest correctly** Solves a bug where chunking parameters weren't being processed and used by ingest cli by renaming faulty parameter names and prepends; adds relevant parameters to ingest pinecone test to verify that the parameters are functional.

## 0.11.1

### Enhancements

* **Use `pikepdf` to repair invalid PDF structure** for PDFminer when we see error `PSSyntaxError` when PDFminer opens the document and creates the PDFminer pages object or processes a single PDF page.
* **Batch Source Connector support** For instances where it is more optimal to read content from a source connector in batches, a new batch ingest doc is added which created multiple ingest docs after reading them in in batches per process.

### Features

* **Staging Brick for Coco Format** Staging brick which converts a list of Elements into Coco Format.
* **Adds HubSpot connector** Adds connector to retrieve call, communications, emails, notes, products and tickets from HubSpot

### Fixes

* **Do not extract text of `<style>` tags in HTML.** `<style>` tags containing CSS in invalid positions previously contributed to element text. Do not consider text node of a `<style>` element as textual content.
* **Fix DOCX merged table cell repeats cell text.** Only include text for a merged cell, not for each underlying cell spanned by the merge.
* **Fix tables not extracted from DOCX header/footers.** Headers and footers in DOCX documents skip tables defined in the header and commonly used for layout/alignment purposes. Extract text from tables as a string and include in the `Header` and `Footer` document elements.
* **Fix output filepath for fsspec-based source connectors.** Previously the base directory was being included in the output filepath unnecessarily.

## 0.11.0

### Enhancements

* **Add a class for the strategy constants.** Add a class `PartitionStrategy` for the strategy constants and use the constants to replace strategy strings.
* **Temporary Support for paddle language parameter.** User can specify default langage code for paddle with ENV `DEFAULT_PADDLE_LANG` before we have the language mapping for paddle.
* **Improve DOCX page-break fidelity.** Improve page-break fidelity such that a paragraph containing a page-break is split into two elements, one containing the text before the page-break and the other the text after. Emit the PageBreak element between these two and assign the correct page-number (n and n+1 respectively) to the two textual elements.

### Features

* **Add ad-hoc fields to `ElementMetadata` instance.** End-users can now add their own metadata fields simply by assigning to an element-metadata attribute-name of their choice, like `element.metadata.coefficient = 0.58`. These fields will round-trip through JSON and can be accessed with dotted notation.
* **MongoDB Destination Connector.** New destination connector added to all CLI ingest commands to support writing partitioned json output to mongodb.

### Fixes

* **Fix `TYPE_TO_TEXT_ELEMENT_MAP`.** Updated `Figure` mapping from `FigureCaption` to `Image`.
* **Handle errors when extracting PDF text** Certain pdfs throw unexpected errors when being opened by `pdfminer`, causing `partition_pdf()` to fail. We expect to be able to partition smoothly using an alternative strategy if text extraction doesn't work.  Added exception handling to handle unexpected errors when extracting pdf text and to help determine pdf strategy.
* **Fix `fast` strategy fall back to `ocr_only`** The `fast` strategy should not fall back to a more expensive strategy.
* **Remove default user ./ssh folder** The default notebook user during image build would create the known_hosts file with incorrect ownership, this is legacy and no longer needed so it was removed.
* **Include `languages` in metadata when partitioning `strategy=hi_res` or `fast`** User defined `languages` was previously used for text detection, but not included in the resulting element metadata for some strategies. `languages` will now be included in the metadata regardless of partition strategy for pdfs and images.
* **Handle a case where Paddle returns a list item in ocr_data as None** In partition, while parsing PaddleOCR data, it was assumed that PaddleOCR does not return None for any list item in ocr_data. Removed the assumption by skipping the text region whenever this happens.
* **Fix some pdfs returning `KeyError: 'N'`** Certain pdfs were throwing this error when being opened by pdfminer. Added a wrapper function for pdfminer that allows these documents to be partitioned.
* **Fix mis-splits on `Table` chunks.** Remedies repeated appearance of full `.text_as_html` on metadata of each `TableChunk` split from a `Table` element too large to fit in the chunking window.
* **Import tables_agent from inference** so that we don't have to initialize a global table agent in unstructured OCR again
* **Fix empty table is identified as bulleted-table.** A table with no text content was mistakenly identified as a bulleted-table and processed by the wrong branch of the initial HTML partitioner.
* **Fix partition_html() emits empty (no text) tables.** A table with cells nested below a `<thead>` or `<tfoot>` element was emitted as a table element having no text and unparseable HTML in `element.metadata.text_as_html`. Do not emit empty tables to the element stream.
* **Fix HTML `element.metadata.text_as_html` contains spurious <br> elements in invalid locations.** The HTML generated for the `text_as_html` metadata for HTML tables contained `<br>` elements invalid locations like between `<table>` and `<tr>`. Change the HTML generator such that these do not appear.
* **Fix HTML table cells enclosed in <thead> and <tfoot> elements are dropped.** HTML table cells nested in a `<thead>` or `<tfoot>` element were not detected and the text in those cells was omitted from the table element text and `.text_as_html`. Detect table rows regardless of the semantic tag they may be nested in.
* **Remove whitespace padding from `.text_as_html`.** `tabulate` inserts padding spaces to achieve visual alignment of columns in HTML tables it generates. Add our own HTML generator to do this simple job and omit that padding as well as newlines ("\n") used for human readability.
* **Fix local connector with absolute input path** When passed an absolute filepath for the input document path, the local connector incorrectly writes the output file to the input file directory. This fixes such that the output in this case is written to `output-dir/input-filename.json`

## 0.10.30

### Enhancements

* **Support nested DOCX tables.** In DOCX, like HTML, a table cell can itself contain a table. In this case, create nested HTML tables to reflect that structure and create a plain-text table with captures all the text in nested tables, formatting it as a reasonable facsimile of a table.
* **Add connection check to ingest connectors** Each source and destination connector now support a `check_connection()` method which makes sure a valid connection can be established with the source/destination given any authentication credentials in a lightweight request.

### Features

* **Add functionality to do a second OCR on cropped table images.** Changes to the values for scaling ENVs affect entire page OCR output(OCR regression) so we now do a second OCR for tables.
* **Adds ability to pass timeout for a request when partitioning via a `url`.** `partition` now accepts a new optional parameter `request_timeout` which if set will prevent any `requests.get` from hanging indefinitely and instead will raise a timeout error. This is useful when partitioning a url that may be slow to respond or may not respond at all.

### Fixes

* **Fix logic that determines pdf auto strategy.** Previously, `_determine_pdf_auto_strategy` returned `hi_res` strategy only if `infer_table_structure` was true. It now returns the `hi_res` strategy if either `infer_table_structure` or `extract_images_in_pdf` is true.
* **Fix invalid coordinates when parsing tesseract ocr data.** Previously, when parsing tesseract ocr data, the ocr data had invalid bboxes if zoom was set to `0`. A logical check is now added to avoid such error.
* **Fix ingest partition parameters not being passed to the api.** When using the --partition-by-api flag via unstructured-ingest, none of the partition arguments are forwarded, meaning that these options are disregarded. With this change, we now pass through all of the relevant partition arguments to the api. This allows a user to specify all of the same partition arguments they would locally and have them respected when specifying --partition-by-api.
* **Support tables in section-less DOCX.** Generalize solution for MS Chat Transcripts exported as DOCX by including tables in the partitioned output when present.
* **Support tables that contain only numbers when partitioning via `ocr_only`** Tables that contain only numbers are returned as floats in a pandas.DataFrame when the image is converted from `.image_to_data()`. An AttributeError was raised downstream when trying to `.strip()` the floats.
* **Improve DOCX page-break detection.** DOCX page breaks are reliably indicated by `w:lastRenderedPageBreak` elements present in the document XML. Page breaks are NOT reliably indicated by "hard" page-breaks inserted by the author and when present are redundant to a `w:lastRenderedPageBreak` element so cause over-counting if used. Use rendered page-breaks only.

## 0.10.29

### Enhancements

* **Adds include_header argument for partition_csv and partition_tsv** Now supports retaining header rows in CSV and TSV documents element partitioning.
* **Add retry logic for all source connectors** All http calls being made by the ingest source connectors have been isolated and wrapped by the `SourceConnectionNetworkError` custom error, which triggers the retry logic, if enabled, in the ingest pipeline.
* **Google Drive source connector supports credentials from memory** Originally, the connector expected a filepath to pull the credentials from when creating the client. This was expanded to support passing that information from memory as a dict if access to the file system might not be available.
* **Add support for generic partition configs in ingest cli** Along with the explicit partition options supported by the cli, an `additional_partition_args` arg was added to allow users to pass in any other arguments that should be added when calling partition(). This helps keep any changes to the input parameters of the partition() exposed in the CLI.
* **Map full output schema for table-based destination connectors** A full schema was introduced to map the type of all output content from the json partition output and mapped to a flattened table structure to leverage table-based destination connectors. The delta table destination connector was updated at the moment to take advantage of this.
* **Incorporate multiple embedding model options into ingest, add diff test embeddings** Problem: Ingest pipeline already supported embedding functionality, however users might want to use different types of embedding providers. Enhancement: Extend ingest pipeline so that users can specify and embed via a particular embedding provider from a range of options. Also adds a diff test to compare output from an embedding module with the expected output

### Features

* **Allow setting table crop parameter** In certain circumstances, adjusting the table crop padding may improve table.

### Fixes

* **Fixes `partition_text` to prevent empty elements** Adds a check to filter out empty bullets.
* **Handle empty string for `ocr_languages` with values for `languages`** Some API users ran into an issue with sending `languages` params because the API defaulted to also using an empty string for `ocr_languages`. This update handles situations where `languages` is defined and `ocr_languages` is an empty string.
* **Fix PDF tried to loop through None** Previously the PDF annotation extraction tried to loop through `annots` that resolved out as None. A logical check added to avoid such error.
* **Ingest session handler not being shared correctly** All ingest docs that leverage the session handler should only need to set it once per process. It was recreating it each time because the right values weren't being set nor available given how dataclasses work in python.
* **Ingest download-only fix.** Previously the download only flag was being checked after the doc factory pipeline step, which occurs before the files are actually downloaded by the source node. This check was moved after the source node to allow for the files to be downloaded first before exiting the pipeline.
* **Fix flaky chunk-metadata.** Prior implementation was sensitive to element order in the section resulting in metadata values sometimes being dropped. Also, not all metadata items can be consolidated across multiple elements (e.g. coordinates) and so are now dropped from consolidated metadata.
* **Fix tesseract error `Estimating resolution as X`** leaded by invalid language parameters input. Proceed with defalut language `eng` when `lang.py` fails to find valid language code for tesseract, so that we don't pass an empty string to tesseract CLI and raise an exception in downstream.

## 0.10.28

### Enhancements

* **Add table structure evaluation helpers** Adds functions to evaluate the similarity between predicted table structure and actual table structure.
* **Use `yolox` by default for table extraction when partitioning pdf/image** `yolox` model provides higher recall of the table regions than the quantized version and it is now the default element detection model when `infer_table_structure=True` for partitioning pdf/image files
* **Remove pdfminer elements from inside tables** Previously, when using `hi_res` some elements where extracted using pdfminer too, so we removed pdfminer from the tables pipeline to avoid duplicated elements.
* **Fsspec downstream connectors** New destination connector added to ingest CLI, users may now use `unstructured-ingest` to write to any of the following:
  * Azure
  * Box
  * Dropbox
  * Google Cloud Service

### Features

* **Update `ocr_only` strategy in `partition_pdf()`** Adds the functionality to get accurate coordinate data when partitioning PDFs and Images with the `ocr_only` strategy.

### Fixes
* **Fixed SharePoint permissions for the fetching to be opt-in** Problem: Sharepoint permissions were trying to be fetched even when no reletad cli params were provided, and this gave an error due to values for those keys not existing. Fix: Updated getting keys to be with .get() method and changed the "skip-check" to check individual cli params rather than checking the existance of a config object.

* **Fixes issue where tables from markdown documents were being treated as text** Problem: Tables from markdown documents were being treated as text, and not being extracted as tables. Solution: Enable the `tables` extension when instantiating the `python-markdown` object. Importance: This will allow users to extract structured data from tables in markdown documents.
* **Fix wrong logger for paddle info** Replace the logger from unstructured-inference with the logger from unstructured for paddle_ocr.py module.
* **Fix ingest pipeline to be able to use chunking and embedding together** Problem: When ingest pipeline was using chunking and embedding together, embedding outputs were empty and the outputs of chunking couldn't be re-read into memory and be forwarded to embeddings. Fix: Added CompositeElement type to TYPE_TO_TEXT_ELEMENT_MAP to be able to process CompositeElements with unstructured.staging.base.isd_to_elements
* **Fix unnecessary mid-text chunk-splitting.** The "pre-chunker" did not consider separator blank-line ("\n\n") length when grouping elements for a single chunk. As a result, sections were frequently over-populated producing a over-sized chunk that required mid-text splitting.
* **Fix frequent dissociation of title from chunk.** The sectioning algorithm included the title of the next section with the prior section whenever it would fit, frequently producing association of a section title with the prior section and dissociating it from its actual section. Fix this by performing combination of whole sections only.
* **Fix PDF attempt to get dict value from string.** Fixes a rare edge case that prevented some PDF's from being partitioned. The `get_uris_from_annots` function tried to access the dictionary value of a string instance variable. Assign `None` to the annotation variable if the instance type is not dictionary to avoid the erroneous attempt.

## 0.10.27

### Enhancements

* **Leverage dict to share content across ingest pipeline** To share the ingest doc content across steps in the ingest pipeline, this was updated to use a multiprocessing-safe dictionary so changes get persisted and each step has the option to modify the ingest docs in place.

### Features

### Fixes

* **Removed `ebooklib` as a dependency** `ebooklib` is licensed under AGPL3, which is incompatible with the Apache 2.0 license. Thus it is being removed.
* **Caching fixes in ingest pipeline** Previously, steps like the source node were not leveraging parameters such as `re_download` to dictate if files should be forced to redownload rather than use what might already exist locally.

## 0.10.26

### Enhancements

* **Add text CCT CI evaluation workflow** Adds cct text extraction evaluation metrics to the current ingest workflow to measure the performance of each file extracted as well as aggregated-level performance.

### Features

* **Functionality to catch and classify overlapping/nested elements** Method to identify overlapping-bboxes cases within detected elements in a document. It returns two values: a boolean defining if there are overlapping elements present, and a list reporting them with relevant metadata. The output includes information about the `overlapping_elements`, `overlapping_case`, `overlapping_percentage`, `largest_ngram_percentage`, `overlap_percentage_total`, `max_area`, `min_area`, and `total_area`.
* **Add Local connector source metadata** python's os module used to pull stats from local file when processing via the local connector and populates fields such as last modified time, created time.

### Fixes

* **Fixes elements partitioned from an image file missing certain metadata** Metadata for image files, like file type, was being handled differently from other file types. This caused a bug where other metadata, like the file name, was being missed. This change brought metadata handling for image files to be more in line with the handling for other file types so that file name and other metadata fields are being captured.
* **Adds `typing-extensions` as an explicit dependency** This package is an implicit dependency, but the module is being imported directly in `unstructured.documents.elements` so the dependency should be explicit in case changes in other dependencies lead to `typing-extensions` being dropped as a dependency.
* **Stop passing `extract_tables` to `unstructured-inference` since it is now supported in `unstructured` instead** Table extraction previously occurred in `unstructured-inference`, but that logic, except for the table model itself, is now a part of the `unstructured` library. Thus the parameter triggering table extraction is no longer passed to the `unstructured-inference` package. Also noted the table output regression for PDF files.
* **Fix a bug in Table partitioning** Previously the `skip_infer_table_types` variable used in `partition` was not being passed down to specific file partitioners. Now you can utilize the `skip_infer_table_types` list variable when calling `partition` to specify the filetypes for which you want to skip table extraction, or the `infer_table_structure` boolean variable on the file specific partitioning function.
* **Fix partition docx without sections** Some docx files, like those from teams output, do not contain sections and it would produce no results because the code assumes all components are in sections. Now if no sections is detected from a document we iterate through the paragraphs and return contents found in the paragraphs.
* **Fix out-of-order sequencing of split chunks.** Fixes behavior where "split" chunks were inserted at the beginning of the chunk sequence. This would produce a chunk sequence like [5a, 5b, 3a, 3b, 1, 2, 4] when sections 3 and 5 exceeded `max_characters`.
* **Deserialization of ingest docs fixed** When ingest docs are being deserialized as part of the ingest pipeline process (cli), there were certain fields that weren't getting persisted (metadata and date processed). The from_dict method was updated to take these into account and a unit test added to check.
* **Map source cli command configs when destination set** Due to how the source connector is dynamically called when the destination connector is set via the CLI, the configs were being set incorrectoy, causing the source connector to break. The configs were fixed and updated to take into account Fsspec-specific connectors.

## 0.10.25

### Enhancements

* **Duplicate CLI param check** Given that many of the options associated with the `Click` based cli ingest commands are added dynamically from a number of configs, a check was incorporated to make sure there were no duplicate entries to prevent new configs from overwriting already added options.
* **Ingest CLI refactor for better code reuse** Much of the ingest cli code can be templated and was a copy-paste across files, adding potential risk. Code was refactored to use a base class which had much of the shared code templated.

### Features

* **Table OCR refactor** support Table OCR with pre-computed OCR data to ensure we only do one OCR for entrie document. User can specify
ocr agent tesseract/paddle in environment variable `OCR_AGENT` for OCRing the entire document.
* **Adds accuracy function** The accuracy scoring was originally an option under `calculate_edit_distance`. For easy function call, it is now a wrapper around the original function that calls edit_distance and return as "score".
* **Adds HuggingFaceEmbeddingEncoder** The HuggingFace Embedding Encoder uses a local embedding model as opposed to using an API.
* **Add AWS bedrock embedding connector** `unstructured.embed.bedrock` now provides a connector to use AWS bedrock's `titan-embed-text` model to generate embeddings for elements. This features requires valid AWS bedrock setup and an internet connectionto run.

### Fixes

* **Import PDFResourceManager more directly** We were importing `PDFResourceManager` from `pdfminer.converter` which was causing an error for some users. We changed to import from the actual location of `PDFResourceManager`, which is `pdfminer.pdfinterp`.
* **Fix language detection of elements with empty strings** This resolves a warning message that was raised by `langdetect` if the language was attempted to be detected on an empty string. Language detection is now skipped for empty strings.
* **Fix chunks breaking on regex-metadata matches.** Fixes "over-chunking" when `regex_metadata` was used, where every element that contained a regex-match would start a new chunk.
* **Fix regex-metadata match offsets not adjusted within chunk.** Fixes incorrect regex-metadata match start/stop offset in chunks where multiple elements are combined.
* **Map source cli command configs when destination set** Due to how the source connector is dynamically called when the destination connector is set via the CLI, the configs were being set incorrectoy, causing the source connector to break. The configs were fixed and updated to take into account Fsspec-specific connectors.
* **Fix metrics folder not discoverable** Fixes issue where unstructured/metrics folder is not discoverable on PyPI by adding an `__init__.py` file under the folder.
* **Fix a bug when `parition_pdf` get `model_name=None`** In API usage the `model_name` value is `None` and the `cast` function in `partition_pdf` would return `None` and lead to attribution error. Now we use `str` function to explicit convert the content to string so it is garanteed to have `starts_with` and other string functions as attributes
* **Fix html partition fail on tables without `tbody` tag** HTML tables may sometimes just contain headers without body (`tbody` tag)

## 0.10.24

### Enhancements

* **Improve natural reading order** Some `OCR` elements with only spaces in the text have full-page width in the bounding box, which causes the `xycut` sorting to not work as expected. Now the logic to parse OCR results removes any elements with only spaces (more than one space).
* **Ingest compression utilities and fsspec connector support** Generic utility code added to handle files that get pulled from a source connector that are either tar or zip compressed and uncompress them locally. This is then processed using a local source connector. Currently this functionality has been incorporated into the fsspec connector and all those inheriting from it (currently: Azure Blob Storage, Google Cloud Storage, S3, Box, and Dropbox).
* **Ingest destination connectors support for writing raw list of elements** Along with the default write method used in the ingest pipeline to write the json content associated with the ingest docs, each destination connector can now also write a raw list of elements to the desired downstream location without having an ingest doc associated with it.

### Features

* **Adds element type percent match function** In order to evaluate the element type extracted, we add a function that calculates the matched percentage between two frequency dictionary.

### Fixes

* **Fix paddle model file not discoverable** Fixes issue where ocr_models/paddle_ocr.py file is not discoverable on PyPI by adding
an `__init__.py` file under the folder.
* **Chipper v2 Fixes** Includes fix for a memory leak and rare last-element bbox fix. (unstructured-inference==0.7.7)
* **Fix image resizing issue** Includes fix related to resizing images in the tables pipeline. (unstructured-inference==0.7.6)

## 0.10.23

### Enhancements

* **Add functionality to limit precision when serializing to json** Precision for `points` is limited to 1 decimal point if coordinates["system"] == "PixelSpace" (otherwise 2 decimal points?). Precision for `detection_class_prob` is limited to 5 decimal points.
* **Fix csv file detection logic when mime-type is text/plain** Previously the logic to detect csv file type was considering only first row's comma count comparing with the header_row comma count and both the rows being same line the result was always true, Now the logic is changed to consider the comma's count for all the lines except first line and compare with header_row comma count.
* **Improved inference speed for Chipper V2** API requests with 'hi_res_model_name=chipper' now have ~2-3x faster responses.

### Features

### Fixes

* **Cleans up temporary files after conversion** Previously a file conversion utility was leaving temporary files behind on the filesystem without removing them when no longer needed. This fix helps prevent an accumulation of temporary files taking up excessive disk space.
* **Fixes `under_non_alpha_ratio` dividing by zero** Although this function guarded against a specific cause of division by zero, there were edge cases slipping through like strings with only whitespace. This update more generally prevents the function from performing a division by zero.
* **Fix languages default** Previously the default language was being set to English when elements didn't have text or if langdetect could not detect the language. It now defaults to None so there is not misleading information about the language detected.
* **Fixes recursion limit error that was being raised when partitioning Excel documents of a certain size** Previously we used a recursive method to find subtables within an excel sheet. However this would run afoul of Python's recursion depth limit when there was a contiguous block of more than 1000 cells within a sheet. This function has been updated to use the NetworkX library which avoids Python recursion issues.

## 0.10.22

### Enhancements

* **bump `unstructured-inference` to `0.7.3`** The updated version of `unstructured-inference` supports a new version of the Chipper model, as well as a cleaner schema for its output classes. Support is included for new inference features such as hierarchy and ordering.
* **Expose skip_infer_table_types in ingest CLI.** For each connector a new `--skip-infer-table-types` parameter was added to map to the `skip_infer_table_types` partition argument. This gives more granular control to unstructured-ingest users, allowing them to specify the file types for which we should attempt table extraction.
* **Add flag to ingest CLI to raise error if any single doc fails in pipeline** Currently if a single doc fails in the pipeline, the whole thing halts due to the error. This flag defaults to log an error but continue with the docs it can.
* **Emit hyperlink metadata for DOCX file-type.** DOCX partitioner now adds `metadata.links`, `metadata.link_texts` and `metadata.link_urls` for elements that contain a hyperlink that points to an external resource. So-called "jump" links pointing to document internal locations (such as those found in a table-of-contents "jumping" to a chapter or section) are excluded.

### Features

* **Add `elements_to_text` as a staging helper function** In order to get a single clean text output from unstructured for metric calculations, automate the process of extracting text from elements using this function.
* **Adds permissions(RBAC) data ingestion functionality for the Sharepoint connector.** Problem: Role based access control is an important component in many data storage systems. Users may need to pass permissions (RBAC) data to downstream systems when ingesting data. Feature: Added permissions data ingestion functionality to the Sharepoint connector.

### Fixes

* **Fixes PDF list parsing creating duplicate list items** Previously a bug in PDF list item parsing caused removal of other elements and duplication of the list item
* **Fixes duplicated elements** Fixes issue where elements are duplicated when embeddings are generated. This will allow users to generate embeddings for their list of Elements without duplicating/breaking the orginal content.
* **Fixes failure when flagging for embeddings through unstructured-ingest** Currently adding the embedding parameter to any connector results in a failure on the copy stage. This is resolves the issue by adding the IngestDoc to the context map in the embedding node's `run` method. This allows users to specify that connectors fetch embeddings without failure.
* **Fix ingest pipeline reformat nodes not discoverable** Fixes issue where  reformat nodes raise ModuleNotFoundError on import. This was due to the directory was missing `__init__.py` in order to make it discoverable.
* **Fix default language in ingest CLI** Previously the default was being set to english which injected potentially incorrect information to downstream language detection libraries. By setting the default to None allows those libraries to better detect what language the text is in the doc being processed.

## 0.10.21

* **Adds Scarf analytics**.

## 0.10.20

### Enhancements

* **Add document level language detection functionality.** Adds the "auto" default for the languages param to all partitioners. The primary language present in the document is detected using the `langdetect` package. Additional param `detect_language_per_element` is also added for partitioners that return multiple elements. Defaults to `False`.
* **Refactor OCR code** The OCR code for entire page is moved from unstructured-inference to unstructured. On top of continuing support for OCR language parameter, we also support two OCR processing modes, "entire_page" or "individual_blocks".
* **Align to top left when shrinking bounding boxes for `xy-cut` sorting:** Update `shrink_bbox()` to keep top left rather than center.
* **Add visualization script to annotate elements** This script is often used to analyze/visualize elements with coordinates (e.g. partition_pdf()).
* **Adds data source properties to the Jira, Github and Gitlab connectors** These properties (date_created, date_modified, version, source_url, record_locator) are written to element metadata during ingest, mapping elements to information about the document source from which they derive. This functionality enables downstream applications to reveal source document applications, e.g. a link to a GDrive doc, Salesforce record, etc.
* **Improve title detection in pptx documents** The default title textboxes on a pptx slide are now categorized as titles.
* **Improve hierarchy detection in pptx documents** List items, and other slide text are properly nested under the slide title. This will enable better chunking of pptx documents.
* **Refactor of the ingest cli workflow** The refactored approach uses a dynamically set pipeline with a snapshot along each step to save progress and accommodate continuation from a snapshot if an error occurs. This also allows the pipeline to dynamically assign any number of steps to modify the partitioned content before it gets written to a destination.
* **Applies `max_characters=<n>` argument to all element types in `add_chunking_strategy` decorator** Previously this argument was only utilized in chunking Table elements and now applies to all partitioned elements if `add_chunking_strategy` decorator is utilized, further preparing the elements for downstream processing.
* **Add common retry strategy utilities for unstructured-ingest** Dynamic retry strategy with exponential backoff added to Notion source connector.
*
### Features

* **Adds `bag_of_words` and `percent_missing_text` functions** In order to count the word frequencies in two input texts and calculate the percentage of text missing relative to the source document.
* **Adds `edit_distance` calculation metrics** In order to benchmark the cleaned, extracted text with unstructured, `edit_distance` (`Levenshtein distance`) is included.
* **Adds detection_origin field to metadata** Problem: Currently isn't an easy way to find out how an element was created. With this change that information is added. Importance: With this information the developers and users are now able to know how an element was created to make decisions on how to use it. In order tu use this feature
setting UNSTRUCTURED_INCLUDE_DEBUG_METADATA=true is needed.
* **Adds a function that calculates frequency of the element type and its depth** To capture the accuracy of element type extraction, this function counts the occurrences of each unique element type with its depth for use in element metrics.

### Fixes

* **Fix zero division error in annotation bbox size** This fixes the bug where we find annotation bboxes realted to an element that need to divide the intersection size between annotation bbox and element bbox by the size of the annotation bbox
* **Fix prevent metadata module from importing dependencies from unnecessary modules** Problem: The `metadata` module had several top level imports that were only used in and applicable to code related to specific document types, while there were many general-purpose functions. As a result, general-purpose functions couldn't be used without unnecessary dependencies being installed. Fix: moved 3rd party dependency top level imports to inside the functions in which they are used and applied a decorator to check that the dependency is installed and emit a helpful error message if not.
* **Fixes category_depth None value for Title elements** Problem: `Title` elements from `chipper` get `category_depth`= None even when `Headline` and/or `Subheadline` elements are present in the same page. Fix: all `Title` elements with `category_depth` = None should be set to have a depth of 0 instead iff there are `Headline` and/or `Subheadline` element-types present. Importance: `Title` elements should be equivalent html `H1` when nested headings are present; otherwise, `category_depth` metadata can result ambiguous within elements in a page.
* **Tweak `xy-cut` ordering output to be more column friendly** This results in the order of elements more closely reflecting natural reading order which benefits downstream applications. While element ordering from `xy-cut` is usually mostly correct when ordering multi-column documents, sometimes elements from a RHS column will appear before elements in a LHS column. Fix: add swapped `xy-cut` ordering by sorting by X coordinate first and then Y coordinate.
* **Fixes badly initialized Formula** Problem: YoloX contain new types of elements, when loading a document that contain formulas a new element of that class
should be generated, however the Formula class inherits from Element instead of Text. After this change the element is correctly created with the correct class
allowing the document to be loaded. Fix: Change parent class for Formula to Text. Importance: Crucial to be able to load documents that contain formulas.
* **Fixes pdf uri error** An error was encountered when URI type of `GoToR` which refers to pdf resources outside of its own was detected since no condition catches such case. The code is fixing the issue by initialize URI before any condition check.


## 0.10.19

### Enhancements

* **Adds XLSX document level language detection** Enhancing on top of language detection functionality in previous release, we now support language detection within `.xlsx` file type at Element level.
* **bump `unstructured-inference` to `0.6.6`** The updated version of `unstructured-inference` makes table extraction in `hi_res` mode configurable to fine tune table extraction performance; it also improves element detection by adding a deduplication post processing step in the `hi_res` partitioning of pdfs and images.
* **Detect text in HTML Heading Tags as Titles** This will increase the accuracy of hierarchies in HTML documents and provide more accurate element categorization. If text is in an HTML heading tag and is not a list item, address, or narrative text, categorize it as a title.
* **Update python-based docs** Refactor docs to use the actual unstructured code rather than using the subprocess library to run the cli command itself.
* **Adds Table support for the `add_chunking_strategy` decorator to partition functions.** In addition to combining elements under Title elements, user's can now specify the `max_characters=<n>` argument to chunk Table elements into TableChunk elements with `text` and `text_as_html` of length <n> characters. This means partitioned Table results are ready for use in downstream applications without any post processing.
* **Expose endpoint url for s3 connectors** By allowing for the endpoint url to be explicitly overwritten, this allows for any non-AWS data providers supporting the s3 protocol to be supported (i.e. minio).

### Features

* **change default `hi_res` model for pdf/image partition to `yolox`** Now partitioning pdf/image using `hi_res` strategy utilizes `yolox_quantized` model isntead of `detectron2_onnx` model. This new default model has better recall for tables and produces more detailed categories for elements.
* **XLSX can now reads subtables within one sheet** Problem: Many .xlsx files are not created to be read as one full table per sheet. There are subtables, text and header along with more informations to extract from each sheet. Feature: This `partition_xlsx` now can reads subtable(s) within one .xlsx sheet, along with extracting other title and narrative texts. Importance: This enhance the power of .xlsx reading to not only one table per sheet, allowing user to capture more data tables from the file, if exists.
* **Update Documentation on Element Types and Metadata**: We have updated the documentation according to the latest element types and metadata. It includes the common and additional metadata provided by the Partitions and Connectors.

### Fixes

* **Fixes partition_pdf is_alnum reference bug** Problem: The `partition_pdf` when attempt to get bounding box from element experienced a reference before assignment error when the first object is not text extractable.  Fix: Switched to a flag when the condition is met. Importance: Crucial to be able to partition with pdf.
* **Fix various cases of HTML text missing after partition**
  Problem: Under certain circumstances, text immediately after some HTML tags will be misssing from partition result.
  Fix: Updated code to deal with these cases.
  Importance: This will ensure the correctness when partitioning HTML and Markdown documents.
* **Fixes chunking when `detection_class_prob` appears in Element metadata** Problem: when `detection_class_prob` appears in Element metadata, Elements will only be combined by chunk_by_title if they have the same `detection_class_prob` value (which is rare). This is unlikely a case we ever need to support and most often results in no chunking. Fix: `detection_class_prob` is included in the chunking list of metadata keys excluded for similarity comparison. Importance: This change allows `chunk_by_title` to operate as intended for documents which include `detection_class_prob` metadata in their Elements.

## 0.10.18

### Enhancements

* **Better detection of natural reading order in images and PDF's** The elements returned by partition better reflect natural reading order in some cases, particularly in complicated multi-column layouts, leading to better chunking and retrieval for downstream applications. Achieved by improving the `xy-cut` sorting to preprocess bboxes, shrinking all bounding boxes by 90% along x and y axes (still centered around the same center point), which allows projection lines to be drawn where not possible before if layout bboxes overlapped.
* **Improves `partition_xml` to be faster and more memory efficient when partitioning large XML files** The new behavior is to partition iteratively to prevent loading the entire XML tree into memory at once in most use cases.
* **Adds data source properties to SharePoint, Outlook, Onedrive, Reddit, Slack, DeltaTable connectors** These properties (date_created, date_modified, version, source_url, record_locator) are written to element metadata during ingest, mapping elements to information about the document source from which they derive. This functionality enables downstream applications to reveal source document applications, e.g. a link to a GDrive doc, Salesforce record, etc.
* **Add functionality to save embedded images in PDF's separately as images** This allows users to save embedded images in PDF's separately as images, given some directory path. The saved image path is written to the metadata for the Image element. Downstream applications may benefit by providing users with image links from relevant "hits."
* **Azure Cognite Search destination connector** New Azure Cognitive Search destination connector added to ingest CLI.  Users may now use `unstructured-ingest` to write partitioned data from over 20 data sources (so far) to an Azure Cognitive Search index.
* **Improves salesforce partitioning** Partitions Salesforce data as xlm instead of text for improved detail and flexibility. Partitions htmlbody instead of textbody for Salesforce emails. Importance: Allows all Salesforce fields to be ingested and gives Salesforce emails more detailed partitioning.
* **Add document level language detection functionality.** Introduces the "auto" default for the languages param, which then detects the languages present in the document using the `langdetect` package. Adds the document languages as ISO 639-3 codes to the element metadata. Implemented only for the partition_text function to start.
* **PPTX partitioner refactored in preparation for enhancement.** Behavior should be unchanged except that shapes enclosed in a group-shape are now included, as many levels deep as required (a group-shape can itself contain a group-shape).
* **Embeddings support for the SharePoint SourceConnector via unstructured-ingest CLI** The SharePoint connector can now optionally create embeddings from the elements it pulls out during partition and upload those embeddings to Azure Cognitive Search index.
* **Improves hierarchy from docx files by leveraging natural hierarchies built into docx documents**  Hierarchy can now be detected from an indentation level for list bullets/numbers and by style name (e.g. Heading 1, List Bullet 2, List Number).
* **Chunking support for the SharePoint SourceConnector via unstructured-ingest CLI** The SharePoint connector can now optionally chunk the elements pulled out during partition via the chunking unstructured brick. This can be used as a stage before creating embeddings.

### Features

* **Adds `links` metadata in `partition_pdf` for `fast` strategy.** Problem: PDF files contain rich information and hyperlink that Unstructured did not captured earlier. Feature: `partition_pdf` now can capture embedded links within the file along with its associated text and page number. Importance: Providing depth in extracted elements give user a better understanding and richer context of documents. This also enables user to map to other elements within the document if the hyperlink is refered internally.
* **Adds the embedding module to be able to embed Elements** Problem: Many NLP applications require the ability to represent parts of documents in a semantic way. Until now, Unstructured did not have text embedding ability within the core library. Feature: This embedding module is able to track embeddings related data with a class, embed a list of elements, and return an updated list of Elements with the *embeddings* property. The module is also able to embed query strings. Importance: Ability to embed documents or parts of documents will enable users to make use of these semantic representations in different NLP applications, such as search, retrieval, and retrieval augmented generation.

### Fixes

* **Fixes a metadata source serialization bug** Problem: In unstructured elements, when loading an elements json file from the disk, the data_source attribute is assumed to be an instance of DataSourceMetadata and the code acts based on that. However the loader did not satisfy the assumption, and loaded it as a dict instead, causing an error. Fix: Added necessary code block to initialize a DataSourceMetadata object, also refactored DataSourceMetadata.from_dict() method to remove redundant code. Importance: Crucial to be able to load elements (which have data_source fields) from json files.
* **Fixes issue where unstructured-inference was not getting updated** Problem: unstructured-inference was not getting upgraded to the version to match unstructured release when doing a pip install.  Solution: using `pip install unstructured[all-docs]` it will now upgrade both unstructured and unstructured-inference. Importance: This will ensure that the inference library is always in sync with the unstructured library, otherwise users will be using outdated libraries which will likely lead to unintended behavior.
* **Fixes SharePoint connector failures if any document has an unsupported filetype** Problem: Currently the entire connector ingest run fails if a single IngestDoc has an unsupported filetype. This is because a ValueError is raised in the IngestDoc's `__post_init__`. Fix: Adds a try/catch when the IngestConnector runs get_ingest_docs such that the error is logged but all processable documents->IngestDocs are still instantiated and returned. Importance: Allows users to ingest SharePoint content even when some files with unsupported filetypes exist there.
* **Fixes Sharepoint connector server_path issue** Problem: Server path for the Sharepoint Ingest Doc was incorrectly formatted, causing issues while fetching pages from the remote source. Fix: changes formatting of remote file path before instantiating SharepointIngestDocs and appends a '/' while fetching pages from the remote source. Importance: Allows users to fetch pages from Sharepoint Sites.
* **Fixes Sphinx errors.** Fixes errors when running Sphinx `make html` and installs library to suppress warnings.
* **Fixes a metadata backwards compatibility error** Problem: When calling `partition_via_api`, the hosted api may return an element schema that's newer than the current `unstructured`. In this case, metadata fields were added which did not exist in the local `ElementMetadata` dataclass, and `__init__()` threw an error. Fix: remove nonexistent fields before instantiating in `ElementMetadata.from_json()`. Importance: Crucial to avoid breaking changes when adding fields.
* **Fixes issue with Discord connector when a channel returns `None`** Problem: Getting the `jump_url` from a nonexistent Discord `channel` fails. Fix: property `jump_url` is now retrieved within the same context as the messages from the channel. Importance: Avoids cascading issues when the connector fails to fetch information about a Discord channel.
* **Fixes occasionally SIGABTR when writing table with `deltalake` on Linux** Problem: occasionally on Linux ingest can throw a `SIGABTR` when writing `deltalake` table even though the table was written correctly. Fix: put the writing function into a `Process` to ensure its execution to the fullest extent before returning to the main process. Importance: Improves stability of connectors using `deltalake`
* **Fixes badly initialized Formula** Problem: YoloX contain new types of elements, when loading a document that contain formulas a new element of that class should be generated, however the Formula class inherits from Element instead of Text. After this change the element is correctly created with the correct class allowing the document to be loaded. Fix: Change parent class for Formula to Text. Importance: Crucial to be able to load documents that contain formulas.

## 0.10.16

### Enhancements

* **Adds data source properties to Airtable, Confluence, Discord, Elasticsearch, Google Drive, and Wikipedia connectors** These properties (date_created, date_modified, version, source_url, record_locator) are written to element metadata during ingest, mapping elements to information about the document source from which they derive. This functionality enables downstream applications to reveal source document applications, e.g. a link to a GDrive doc, Salesforce record, etc.
* **DOCX partitioner refactored in preparation for enhancement.** Behavior should be unchanged except in multi-section documents containing different headers/footers for different sections. These will now emit all distinct headers and footers encountered instead of just those for the last section.
* **Add a function to map between Tesseract and standard language codes.** This allows users to input language information to the `languages` param in any Tesseract-supported langcode or any ISO 639 standard language code.
* **Add document level language detection functionality.** Introduces the "auto" default for the languages param, which then detects the languages present in the document using the `langdetect` package. Implemented only for the partition_text function to start.

### Features

### Fixes

* ***Fixes an issue that caused a partition error for some PDF's.** Fixes GH Issue 1460 by bypassing a coordinate check if an element has invalid coordinates.

## 0.10.15


### Enhancements

* **Support for better element categories from the next-generation image-to-text model ("chipper").** Previously, not all of the classifications from Chipper were being mapped to proper `unstructured` element categories so the consumer of the library would see many `UncategorizedText` elements. This fixes the issue, improving the granularity of the element categories outputs for better downstream processing and chunking. The mapping update is:
  * "Threading": `NarrativeText`
  * "Form": `NarrativeText`
  * "Field-Name": `Title`
  * "Value": `NarrativeText`
  * "Link": `NarrativeText`
  * "Headline": `Title` (with `category_depth=1`)
  * "Subheadline": `Title` (with `category_depth=2`)
  * "Abstract": `NarrativeText`
* **Better ListItem grouping for PDF's (fast strategy).** The `partition_pdf` with `fast` strategy previously broke down some numbered list item lines as separate elements. This enhancement leverages the x,y coordinates and bbox sizes to help decide whether the following chunk of text is a continuation of the immediate previous detected ListItem element or not, and not detect it as its own non-ListItem element.
* **Fall back to text-based classification for uncategorized Layout elements for Images and PDF's**. Improves element classification by running existing text-based rules on previously `UncategorizedText` elements.
* **Adds table partitioning for Partitioning for many doc types including: .html, .epub., .md, .rst, .odt, and .msg.** At the core of this change is the .html partition functionality, which is leveraged by the other effected doc types. This impacts many scenarios where `Table` Elements are now propery extracted.
* **Create and add `add_chunking_strategy` decorator to partition functions.** Previously, users were responsible for their own chunking after partitioning elements, often required for downstream applications. Now, individual elements may be combined into right-sized chunks where min and max character size may be specified if `chunking_strategy=by_title`. Relevant elements are grouped together for better downstream results. This enables users immediately use partitioned results effectively in downstream applications (e.g. RAG architecture apps) without any additional post-processing.
* **Adds `languages` as an input parameter and marks `ocr_languages` kwarg for deprecation in pdf, image, and auto partitioning functions.** Previously, language information was only being used for Tesseract OCR for image-based documents and was in a Tesseract specific string format, but by refactoring into a list of standard language codes independent of Tesseract, the `unstructured` library will better support `languages` for other non-image pipelines and/or support for other OCR engines.
* **Removes `UNSTRUCTURED_LANGUAGE` env var usage and replaces `language` with `languages` as an input parameter to unstructured-partition-text_type functions.** The previous parameter/input setup was not user-friendly or scalable to the variety of elements being processed. By refactoring the inputted language information into a list of standard language codes, we can support future applications of the element language such as detection, metadata, and multi-language elements. Now, to skip English specific checks, set the `languages` parameter to any non-English language(s).
* **Adds `xlsx` and `xls` filetype extensions to the `skip_infer_table_types` default list in `partition`.** By adding these file types to the input parameter these files should not go through table extraction. Users can still specify if they would like to extract tables from these filetypes, but will have to set the `skip_infer_table_types` to exclude the desired filetype extension. This avoids mis-representing complex spreadsheets where there may be multiple sub-tables and other content.
* **Better debug output related to sentence counting internals**. Clarify message when sentence is not counted toward sentence count because there aren't enough words, relevant for developers focused on `unstructured`s NLP internals.
* **Faster ocr_only speed for partitioning PDF and images.** Use `unstructured_pytesseract.run_and_get_multiple_output` function to reduce the number of calls to `tesseract` by half when partitioning pdf or image with `tesseract`
* **Adds data source properties to fsspec connectors** These properties (date_created, date_modified, version, source_url, record_locator) are written to element metadata during ingest, mapping elements to information about the document source from which they derive. This functionality enables downstream applications to reveal source document applications, e.g. a link to a GDrive doc, Salesforce record, etc.
* **Add delta table destination connector** New delta table destination connector added to ingest CLI.  Users may now use `unstructured-ingest` to write partitioned data from over 20 data sources (so far) to a Delta Table.
* **Rename to Source and Destination Connectors in the Documentation.** Maintain naming consistency between Connectors codebase and documentation with the first addition to a destination connector.
* **Non-HTML text files now return unstructured-elements as opposed to HTML-elements.** Previously the text based files that went through `partition_html` would return HTML-elements but now we preserve the format from the input using `source_format` argument in the partition call.
* **Adds `PaddleOCR` as an optional alternative to `Tesseract`** for OCR in processing of PDF or Image files, it is installable via the `makefile` command `install-paddleocr`. For experimental purposes only.
* **Bump unstructured-inference** to 0.5.28. This version bump markedly improves the output of table data, rendered as `metadata.text_as_html` in an element. These changes include:
  * add env variable `ENTIRE_PAGE_OCR` to specify using paddle or tesseract on entire page OCR
  * table structure detection now pads the input image by 25 pixels in all 4 directions to improve its recall (0.5.27)
  * support paddle with both cpu and gpu and assume it is pre-installed (0.5.26)
  * fix a bug where `cells_to_html` doesn't handle cells spanning multiple rows properly (0.5.25)
  * remove `cv2` preprocessing step before OCR step in table transformer (0.5.24)

### Features

* **Adds element metadata via `category_depth` with default value None**.
  * This additional metadata is useful for vectordb/LLM, chunking strategies, and retrieval applications.
* **Adds a naive hierarchy for elements via a `parent_id` on the element's metadata**
  * Users will now have more metadata for implementing vectordb/LLM chunking strategies. For example, text elements could be queried by their preceding title element.
  * Title elements created from HTML headings will properly nest

### Fixes

* **`add_pytesseract_bboxes_to_elements` no longer returns `nan` values**. The function logic is now broken into new methods
  `_get_element_box` and `convert_multiple_coordinates_to_new_system`
* **Selecting a different model wasn't being respected when calling `partition_image`.** Problem: `partition_pdf` allows for passing a `model_name` parameter. Given the similarity between the image and PDF pipelines, the expected behavior is that `partition_image` should support the same parameter, but `partition_image` was unintentionally not passing along its `kwargs`. This was corrected by adding the kwargs to the downstream call.
* **Fixes a chunking issue via dropping the field "coordinates".** Problem: chunk_by_title function was chunking each element to its own individual chunk while it needed to group elements into a fewer number of chunks. We've discovered that this happens due to a metadata matching logic in chunk_by_title function, and discovered that elements with different metadata can't be put into the same chunk. At the same time, any element with "coordinates" essentially had different metadata than other elements, due each element locating in different places and having different coordinates. Fix: That is why we have included the key "coordinates" inside a list of excluded metadata keys, while doing this "metadata_matches" comparision. Importance: This change is crucial to be able to chunk by title for documents which include "coordinates" metadata in their elements.

## 0.10.14

### Enhancements

* Update all connectors to use new downstream architecture
  * New click type added to parse comma-delimited string inputs
  * Some CLI options renamed

### Features

### Fixes

## 0.10.13

### Enhancements

* Updated documentation: Added back support doc types for partitioning, more Python codes in the API page,  RAG definition, and use case.
* Updated Hi-Res Metadata: PDFs and Images using Hi-Res strategy now have layout model class probabilities added ot metadata.
* Updated the `_detect_filetype_from_octet_stream()` function to use libmagic to infer the content type of file when it is not a zip file.
* Tesseract minor version bump to 5.3.2

### Features

* Add Jira Connector to be able to pull issues from a Jira organization
* Add `clean_ligatures` function to expand ligatures in text


### Fixes

* `partition_html` breaks on `<br>` elements.
* Ingest error handling to properly raise errors when wrapped
* GH issue 1361: fixes a sortig error that prevented some PDF's from being parsed
* Bump unstructured-inference
  * Brings back embedded images in PDF's (0.5.23)

## 0.10.12

### Enhancements

* Removed PIL pin as issue has been resolved upstream
* Bump unstructured-inference
  * Support for yolox_quantized layout detection model (0.5.20)
* YoloX element types added


### Features

* Add Salesforce Connector to be able to pull Account, Case, Campaign, EmailMessage, Lead

### Fixes


* Bump unstructured-inference
  * Avoid divide-by-zero errors swith `safe_division` (0.5.21)

## 0.10.11

### Enhancements

* Bump unstructured-inference
  * Combine entire-page OCR output with layout-detected elements, to ensure full coverage of the page (0.5.19)

### Features

* Add in ingest cli s3 writer

### Fixes

* Fix a bug where `xy-cut` sorting attemps to sort elements without valid coordinates; now xy cut sorting only works when **all** elements have valid coordinates

## 0.10.10

### Enhancements

* Adds `text` as an input parameter to `partition_xml`.
* `partition_xml` no longer runs through `partition_text`, avoiding incorrect splitting
  on carriage returns in the XML. Since `partition_xml` no longer calls `partition_text`,
  `min_partition` and `max_partition` are no longer supported in `partition_xml`.
* Bump `unstructured-inference==0.5.18`, change non-default detectron2 classification threshold
* Upgrade base image from rockylinux 8 to rockylinux 9
* Serialize IngestDocs to JSON when passing to subprocesses

### Features

### Fixes

- Fix a bug where mismatched `elements` and `bboxes` are passed into `add_pytesseract_bbox_to_elements`

## 0.10.9

### Enhancements

* Fix `test_json` to handle only non-extra dependencies file types (plain-text)

### Features

* Adds `chunk_by_title` to break a document into sections based on the presence of `Title`
  elements.
* add new extraction function `extract_image_urls_from_html` to extract all img related URL from html text.

### Fixes

* Make cv2 dependency optional
* Edit `add_pytesseract_bbox_to_elements`'s (`ocr_only` strategy) `metadata.coordinates.points` return type to `Tuple` for consistency.
* Re-enable test-ingest-confluence-diff for ingest tests
* Fix syntax for ingest test check number of files
* Fix csv and tsv partitioners loosing the first line of the files when creating elements

## 0.10.8

### Enhancements

* Release docker image that installs Python 3.10 rather than 3.8

### Features

### Fixes

## 0.10.7

### Enhancements

### Features

### Fixes

* Remove overly aggressive ListItem chunking for images and PDF's which typically resulted in inchorent elements.

## 0.10.6

### Enhancements

* Enable `partition_email` and `partition_msg` to detect if an email is PGP encryped. If
  and email is PGP encryped, the functions will return an empy list of elements and
  emit a warning about the encrypted content.
* Add threaded Slack conversations into Slack connector output
* Add functionality to sort elements using `xy-cut` sorting approach in `partition_pdf` for `hi_res` and `fast` strategies
* Bump unstructured-inference
  * Set OMP_THREAD_LIMIT to 1 if not set for better tesseract perf (0.5.17)

### Features

* Extract coordinates from PDFs and images when using OCR only strategy and add to metadata

### Fixes

* Update `partition_html` to respect the order of `<pre>` tags.
* Fix bug in `partition_pdf_or_image` where two partitions were called if `strategy == "ocr_only"`.
* Bump unstructured-inference
  * Fix issue where temporary files were being left behind (0.5.16)
* Adds deprecation warning for the `file_filename` kwarg to `partition`, `partition_via_api`,
  and `partition_multiple_via_api`.
* Fix documentation build workflow by pinning dependencies

## 0.10.5

### Enhancements

* Create new CI Pipelines
  - Checking text, xml, email, and html doc tests against the library installed without extras
  - Checking each library extra against their respective tests
* `partition` raises an error and tells the user to install the appropriate extra if a filetype
  is detected that is missing dependencies.
* Add custom errors to ingest
* Bump `unstructured-ingest==0.5.15`
  - Handle an uncaught TesseractError (0.5.15)
  - Add TIFF test file and TIFF filetype to `test_from_image_file` in `test_layout` (0.5.14)
* Use `entire_page` ocr mode for pdfs and images
* Add notes on extra installs to docs
* Adds ability to reuse connections per process in unstructured-ingest

### Features
* Add delta table connector

### Fixes

## 0.10.4
* Pass ocr_mode in partition_pdf and set the default back to individual pages for now
* Add diagrams and descriptions for ingest design in the ingest README

### Features
* Supports multipage TIFF image partitioning

### Fixes

## 0.10.2

### Enhancements
* Bump unstructured-inference==0.5.13:
  - Fix extracted image elements being included in layout merge, addresses the issue
    where an entire-page image in a PDF was not passed to the layout model when using hi_res.

### Features

### Fixes

## 0.10.1

### Enhancements
* Bump unstructured-inference==0.5.12:
  - fix to avoid trace for certain PDF's (0.5.12)
  - better defaults for DPI for hi_res and  Chipper (0.5.11)
  - implement full-page OCR (0.5.10)

### Features

### Fixes

* Fix dead links in repository README (Quick Start > Install for local development, and Learn more > Batch Processing)
* Update document dependencies to include tesseract-lang for additional language support (required for tests to pass)

## 0.10.0

### Enhancements

* Add `include_header` kwarg to `partition_xlsx` and change default behavior to `True`
* Update the `links` and `emphasized_texts` metadata fields

### Features

### Fixes

## 0.9.3

### Enhancements

* Pinned dependency cleanup.
* Update `partition_csv` to always use `soupparser_fromstring` to parse `html text`
* Update `partition_tsv` to always use `soupparser_fromstring` to parse `html text`
* Add `metadata.section` to capture epub table of contents data
* Add `unique_element_ids` kwarg to partition functions. If `True`, will use a UUID
  for element IDs instead of a SHA-256 hash.
* Update `partition_xlsx` to always use `soupparser_fromstring` to parse `html text`
* Add functionality to switch `html` text parser based on whether the `html` text contains emoji
* Add functionality to check if a string contains any emoji characters
* Add CI tests around Notion

### Features

* Add Airtable Connector to be able to pull views/tables/bases from an Airtable organization

### Fixes

* fix pdf partition of list items being detected as titles in OCR only mode
* make notion module discoverable
* fix emails with `Content-Distribution: inline` and `Content-Distribution: attachment` with no filename
* Fix email attachment filenames which had `=` in the filename itself

## 0.9.2


### Enhancements

* Update table extraction section in API documentation to sync with change in Prod API
* Update Notion connector to extract to html
* Added UUID option for `element_id`
* Bump unstructured-inference==0.5.9:
  - better caching of models
  - another version of detectron2 available, though the default layout model is unchanged
* Added UUID option for element_id
* Added UUID option for element_id
* CI improvements to run ingest tests in parallel

### Features

* Adds Sharepoint connector.

### Fixes

* Bump unstructured-inference==0.5.9:
  - ignores Tesseract errors where no text is extracted for tiles that indeed, have no text

## 0.9.1

### Enhancements

* Adds --partition-pdf-infer-table-structure to unstructured-ingest.
* Enable `partition_html` to skip headers and footers with the `skip_headers_and_footers` flag.
* Update `partition_doc` and `partition_docx` to track emphasized texts in the output
* Adds post processing function `filter_element_types`
* Set the default strategy for partitioning images to `hi_res`
* Add page break parameter section in API documentation to sync with change in Prod API
* Update `partition_html` to track emphasized texts in the output
* Update `XMLDocument._read_xml` to create `<p>` tag element for the text enclosed in the `<pre>` tag
* Add parameter `include_tail_text` to `_construct_text` to enable (skip) tail text inclusion
* Add Notion connector

### Features

### Fixes

* Remove unused `_partition_via_api` function
* Fixed emoji bug in `partition_xlsx`.
* Pass `file_filename` metadata when partitioning file object
* Skip ingest test on missing Slack token
* Add Dropbox variables to CI environments
* Remove default encoding for ingest
* Adds new element type `EmailAddress` for recognising email address in the  text
* Simplifies `min_partition` logic; makes partitions falling below the `min_partition`
  less likely.
* Fix bug where ingest test check for number of files fails in smoke test
* Fix unstructured-ingest entrypoint failure

## 0.9.0

### Enhancements

* Dependencies are now split by document type, creating a slimmer base installation.

## 0.8.8

### Enhancements

### Features

### Fixes

* Rename "date" field to "last_modified"
* Adds Box connector

### Fixes

## 0.8.7

### Enhancements

* Put back useful function `split_by_paragraph`

### Features

### Fixes

* Fix argument order in NLTK download step

## 0.8.6

### Enhancements

### Features

### Fixes

* Remove debug print lines and non-functional code

## 0.8.5

### Enhancements

* Add parameter `skip_infer_table_types` to enable (skip) table extraction for other doc types
* Adds optional Unstructured API unit tests in CI
* Tracks last modified date for all document types.
* Add auto_paragraph_grouper to detect new-line and blank-line new paragraph for .txt files.
* refactor the ingest cli to better support expanding supported connectors

## 0.8.3

### Enhancements

### Features

### Fixes

* NLTK now only gets downloaded if necessary.
* Handling for empty tables in Word Documents and PowerPoints.

## 0.8.4

### Enhancements

* Additional tests and refactor of JSON detection.
* Update functionality to retrieve image metadata from a page for `document_to_element_list`
* Links are now tracked in `partition_html` output.
* Set the file's current position to the beginning after reading the file in `convert_to_bytes`
* Add `min_partition` kwarg to that combines elements below a specified threshold and modifies splitting of strings longer than max partition so words are not split.
* set the file's current position to the beginning after reading the file in `convert_to_bytes`
* Add slide notes to pptx
* Add `--encoding` directive to ingest
* Improve json detection by `detect_filetype`

### Features

* Adds Outlook connector
* Add support for dpi parameter in inference library
* Adds Onedrive connector.
* Add Confluence connector for ingest cli to pull the body text from all documents from all spaces in a confluence domain.

### Fixes

* Fixes issue with email partitioning where From field was being assigned the To field value.
* Use the `image_metadata` property of the `PageLayout` instance to get the page image info in the `document_to_element_list`
* Add functionality to write images to computer storage temporarily instead of keeping them in memory for `ocr_only` strategy
* Add functionality to convert a PDF in small chunks of pages at a time for `ocr_only` strategy
* Adds `.txt`, `.text`, and `.tab` to list of extensions to check if file
  has a `text/plain` MIME type.
* Enables filters to be passed to `partition_doc` so it doesn't error with LibreOffice7.
* Removed old error message that's superseded by `requires_dependencies`.
* Removes using `hi_res` as the default strategy value for `partition_via_api` and `partition_multiple_via_api`

## 0.8.1

### Enhancements

* Add support for Python 3.11

### Features

### Fixes

* Fixed `auto` strategy detected scanned document as having extractable text and using `fast` strategy, resulting in no output.
* Fix list detection in MS Word documents.
* Don't instantiate an element with a coordinate system when there isn't a way to get its location data.

## 0.8.0

### Enhancements

* Allow model used for hi res pdf partition strategy to be chosen when called.
* Updated inference package

### Features

* Add `metadata_filename` parameter across all partition functions

### Fixes

* Update to ensure `convert_to_datafame` grabs all of the metadata fields.
* Adjust encoding recognition threshold value in `detect_file_encoding`
* Fix KeyError when `isd_to_elements` doesn't find a type
* Fix `_output_filename` for local connector, allowing single files to be written correctly to the disk

* Fix for cases where an invalid encoding is extracted from an email header.

### BREAKING CHANGES

* Information about an element's location is no longer returned as top-level attributes of an element. Instead, it is returned in the `coordinates` attribute of the element's metadata.

## 0.7.12

### Enhancements

* Adds `include_metadata` kwarg to `partition_doc`, `partition_docx`, `partition_email`, `partition_epub`, `partition_json`, `partition_msg`, `partition_odt`, `partition_org`, `partition_pdf`, `partition_ppt`, `partition_pptx`, `partition_rst`, and `partition_rtf`
### Features

* Add Elasticsearch connector for ingest cli to pull specific fields from all documents in an index.
* Adds Dropbox connector

### Fixes

* Fix tests that call unstructured-api by passing through an api-key
* Fixed page breaks being given (incorrect) page numbers
* Fix skipping download on ingest when a source document exists locally

## 0.7.11

### Enhancements

* More deterministic element ordering when using `hi_res` PDF parsing strategy (from unstructured-inference bump to 0.5.4)
* Make large model available (from unstructured-inference bump to 0.5.3)
* Combine inferred elements with extracted elements (from unstructured-inference bump to 0.5.2)
* `partition_email` and `partition_msg` will now process attachments if `process_attachments=True`
  and a attachment partitioning functions is passed through with `attachment_partitioner=partition`.

### Features

### Fixes

* Fix tests that call unstructured-api by passing through an api-key
* Fixed page breaks being given (incorrect) page numbers
* Fix skipping download on ingest when a source document exists locally

## 0.7.10

### Enhancements

* Adds a `max_partition` parameter to `partition_text`, `partition_pdf`, `partition_email`,
  `partition_msg` and `partition_xml` that sets a limit for the size of an individual
  document elements. Defaults to `1500` for everything except `partition_xml`, which has
  a default value of `None`.
* DRY connector refactor

### Features

* `hi_res` model for pdfs and images is selectable via environment variable.

### Fixes

* CSV check now ignores escaped commas.
* Fix for filetype exploration util when file content does not have a comma.
* Adds negative lookahead to bullet pattern to avoid detecting plain text line
  breaks like `-------` as list items.
* Fix pre tag parsing for `partition_html`
* Fix lookup error for annotated Arabic and Hebrew encodings

## 0.7.9

### Enhancements

* Improvements to string check for leafs in `partition_xml`.
* Adds --partition-ocr-languages to unstructured-ingest.

### Features

* Adds `partition_org` for processed Org Mode documents.

### Fixes

## 0.7.8

### Enhancements

### Features

* Adds Google Cloud Service connector

### Fixes

* Updates the `parse_email` for `partition_eml` so that `unstructured-api` passes the smoke tests
* `partition_email` now works if there is no message content
* Updates the `"fast"` strategy for `partition_pdf` so that it's able to recursively
* Adds recursive functionality to all fsspec connectors
* Adds generic --recursive ingest flag

## 0.7.7

### Enhancements

* Adds functionality to replace the `MIME` encodings for `eml` files with one of the common encodings if a `unicode` error occurs
* Adds missed file-like object handling in `detect_file_encoding`
* Adds functionality to extract charset info from `eml` files

### Features

* Added coordinate system class to track coordinate types and convert to different coordinate

### Fixes

* Adds an `html_assemble_articles` kwarg to `partition_html` to enable users to capture
  control whether content outside of `<article>` tags is captured when
  `<article>` tags are present.
* Check for the `xml` attribute on `element` before looking for pagebreaks in `partition_docx`.

## 0.7.6

### Enhancements

* Convert fast startegy to ocr_only for images
* Adds support for page numbers in `.docx` and `.doc` when user or renderer
  created page breaks are present.
* Adds retry logic for the unstructured-ingest Biomed connector

### Features

* Provides users with the ability to extract additional metadata via regex.
* Updates `partition_docx` to include headers and footers in the output.
* Create `partition_tsv` and associated tests. Make additional changes to `detect_filetype`.

### Fixes

* Remove fake api key in test `partition_via_api` since we now require valid/empty api keys
* Page number defaults to `None` instead of `1` when page number is not present in the metadata.
  A page number of `None` indicates that page numbers are not being tracked for the document
  or that page numbers do not apply to the element in question..
* Fixes an issue with some pptx files. Assume pptx shapes are found in top left position of slide
  in case the shape.top and shape.left attributes are `None`.

## 0.7.5

### Enhancements

* Adds functionality to sort elements in `partition_pdf` for `fast` strategy
* Adds ingest tests with `--fast` strategy on PDF documents
* Adds --api-key to unstructured-ingest

### Features

* Adds `partition_rst` for processed ReStructured Text documents.

### Fixes

* Adds handling for emails that do not have a datetime to extract.
* Adds pdf2image package as core requirement of unstructured (with no extras)

## 0.7.4

### Enhancements

* Allows passing kwargs to request data field for `partition_via_api` and `partition_multiple_via_api`
* Enable MIME type detection if libmagic is not available
* Adds handling for empty files in `detect_filetype` and `partition`.

### Features

### Fixes

* Reslove `grpcio` import issue on `weaviate.schema.validate_schema` for python 3.9 and 3.10
* Remove building `detectron2` from source in Dockerfile

## 0.7.3

### Enhancements

* Update IngestDoc abstractions and add data source metadata in ElementMetadata

### Features

### Fixes

* Pass `strategy` parameter down from `partition` for `partition_image`
* Filetype detection if a CSV has a `text/plain` MIME type
* `convert_office_doc` no longers prints file conversion info messages to stdout.
* `partition_via_api` reflects the actual filetype for the file processed in the API.

## 0.7.2

### Enhancements

* Adds an optional encoding kwarg to `elements_to_json` and `elements_from_json`
* Bump version of base image to use new stable version of tesseract

### Features

### Fixes

* Update the `read_txt_file` utility function to keep using `spooled_to_bytes_io_if_needed` for xml
* Add functionality to the `read_txt_file` utility function to handle file-like object from URL
* Remove the unused parameter `encoding` from `partition_pdf`
* Change auto.py to have a `None` default for encoding
* Add functionality to try other common encodings for html and xml files if an error related to the encoding is raised and the user has not specified an encoding.
* Adds benchmark test with test docs in example-docs
* Re-enable test_upload_label_studio_data_with_sdk
* File detection now detects code files as plain text
* Adds `tabulate` explicitly to dependencies
* Fixes an issue in `metadata.page_number` of pptx files
* Adds showing help if no parameters passed

## 0.7.1

### Enhancements

### Features

* Add `stage_for_weaviate` to stage `unstructured` outputs for upload to Weaviate, along with
  a helper function for defining a class to use in Weaviate schemas.
* Builds from Unstructured base image, built off of Rocky Linux 8.7, this resolves almost all CVE's in the image.

### Fixes

## 0.7.0

### Enhancements

* Installing `detectron2` from source is no longer required when using the `local-inference` extra.
* Updates `.pptx` parsing to include text in tables.

### Features

### Fixes

* Fixes an issue in `_add_element_metadata` that caused all elements to have `page_number=1`
  in the element metadata.
* Adds `.log` as a file extension for TXT files.
* Adds functionality to try other common encodings for email (`.eml`) files if an error related to the encoding is raised and the user has not specified an encoding.
* Allow passed encoding to be used in the `replace_mime_encodings`
* Fixes page metadata for `partition_html` when `include_metadata=False`
* A `ValueError` now raises if `file_filename` is not specified when you use `partition_via_api`
  with a file-like object.

## 0.6.11

### Enhancements

* Supports epub tests since pandoc is updated in base image

### Features


### Fixes


## 0.6.10

### Enhancements

* XLS support from auto partition

### Features

### Fixes

## 0.6.9

### Enhancements

* fast strategy for pdf now keeps element bounding box data
* setup.py refactor

### Features

### Fixes

* Adds functionality to try other common encodings if an error related to the encoding is raised and the user has not specified an encoding.
* Adds additional MIME types for CSV

## 0.6.8

### Enhancements

### Features

* Add `partition_csv` for CSV files.

### Fixes

## 0.6.7

### Enhancements

* Deprecate `--s3-url` in favor of `--remote-url` in CLI
* Refactor out non-connector-specific config variables
* Add `file_directory` to metadata
* Add `page_name` to metadata. Currently used for the sheet name in XLSX documents.
* Added a `--partition-strategy` parameter to unstructured-ingest so that users can specify
  partition strategy in CLI. For example, `--partition-strategy fast`.
* Added metadata for filetype.
* Add Discord connector to pull messages from a list of channels
* Refactor `unstructured/file-utils/filetype.py` to better utilise hashmap to return mime type.
* Add local declaration of DOCX_MIME_TYPES and XLSX_MIME_TYPES for `test_filetype.py`.

### Features

* Add `partition_xml` for XML files.
* Add `partition_xlsx` for Microsoft Excel documents.

### Fixes

* Supports `hml` filetype for partition as a variation of html filetype.
* Makes `pytesseract` a function level import in `partition_pdf` so you can use the `"fast"`
  or `"hi_res"` strategies if `pytesseract` is not installed. Also adds the
  `required_dependencies` decorator for the `"hi_res"` and `"ocr_only"` strategies.
* Fix to ensure `filename` is tracked in metadata for `docx` tables.

## 0.6.6

### Enhancements

* Adds an `"auto"` strategy that chooses the partitioning strategy based on document
  characteristics and function kwargs. This is the new default strategy for `partition_pdf`
  and `partition_image`. Users can maintain existing behavior by explicitly setting
  `strategy="hi_res"`.
* Added an additional trace logger for NLP debugging.
* Add `get_date` method to `ElementMetadata` for converting the datestring to a `datetime` object.
* Cleanup the `filename` attribute on `ElementMetadata` to remove the full filepath.

### Features

* Added table reading as html with URL parsing to `partition_docx` in docx
* Added metadata field for text_as_html for docx files

### Fixes

* `fileutils/file_type` check json and eml decode ignore error
* `partition_email` was updated to more flexibly handle deviations from the RFC-2822 standard.
  The time in the metadata returns `None` if the time does not match RFC-2822 at all.
* Include all metadata fields when converting to dataframe or CSV

## 0.6.5

### Enhancements

* Added support for SpooledTemporaryFile file argument.

### Features

### Fixes


## 0.6.4

### Enhancements

* Added an "ocr_only" strategy for `partition_pdf`. Refactored the strategy decision
  logic into its own module.

### Features

### Fixes

## 0.6.3

### Enhancements

* Add an "ocr_only" strategy for `partition_image`.

### Features

* Added `partition_multiple_via_api` for partitioning multiple documents in a single REST
  API call.
* Added `stage_for_baseplate` function to prepare outputs for ingestion into Baseplate.
* Added `partition_odt` for processing Open Office documents.

### Fixes

* Updates the grouping logic in the `partition_pdf` fast strategy to group together text
  in the same bounding box.

## 0.6.2

### Enhancements

* Added logic to `partition_pdf` for detecting copy protected PDFs and falling back
  to the hi res strategy when necessary.


### Features

* Add `partition_via_api` for partitioning documents through the hosted API.

### Fixes

* Fix how `exceeds_cap_ratio` handles empty (returns `True` instead of `False`)
* Updates `detect_filetype` to properly detect JSONs when the MIME type is `text/plain`.

## 0.6.1

### Enhancements

* Updated the table extraction parameter name to be more descriptive

### Features

### Fixes

## 0.6.0

### Enhancements

* Adds an `ssl_verify` kwarg to `partition` and `partition_html` to enable turning off
  SSL verification for HTTP requests. SSL verification is on by default.
* Allows users to pass in ocr language to `partition_pdf` and `partition_image` through
  the `ocr_language` kwarg. `ocr_language` corresponds to the code for the language pack
  in Tesseract. You will need to install the relevant Tesseract language pack to use a
  given language.

### Features

* Table extraction is now possible for pdfs from `partition` and `partition_pdf`.
* Adds support for extracting attachments from `.msg` files

### Fixes

* Adds an `ssl_verify` kwarg to `partition` and `partition_html` to enable turning off
  SSL verification for HTTP requests. SSL verification is on by default.

## 0.5.13

### Enhancements

* Allow headers to be passed into `partition` when `url` is used.

### Features

* `bytes_string_to_string` cleaning brick for bytes string output.

### Fixes

* Fixed typo in call to `exactly_one` in `partition_json`
* unstructured-documents encode xml string if document_tree is `None` in `_read_xml`.
* Update to `_read_xml` so that Markdown files with embedded HTML process correctly.
* Fallback to "fast" strategy only emits a warning if the user specifies the "hi_res" strategy.
* unstructured-partition-text_type exceeds_cap_ratio fix returns and how capitalization ratios are calculated
* `partition_pdf` and `partition_text` group broken paragraphs to avoid fragmented `NarrativeText` elements.
* .json files resolved as "application/json" on centos7 (or other installs with older libmagic libs)

## 0.5.12

### Enhancements

* Add OS mimetypes DB to docker image, mainly for unstructured-api compat.
* Use the image registry as a cache when building Docker images.
* Adds the ability for `partition_text` to group together broken paragraphs.
* Added method to utils to allow date time format validation

### Features
* Add Slack connector to pull messages for a specific channel

* Add --partition-by-api parameter to unstructured-ingest
* Added `partition_rtf` for processing rich text files.
* `partition` now accepts a `url` kwarg in addition to `file` and `filename`.

### Fixes

* Allow encoding to be passed into `replace_mime_encodings`.
* unstructured-ingest connector-specific dependencies are imported on demand.
* unstructured-ingest --flatten-metadata supported for local connector.
* unstructured-ingest fix runtime error when using --metadata-include.

## 0.5.11

### Enhancements

### Features

### Fixes

* Guard against null style attribute in docx document elements
* Update HTML encoding to better support foreign language characters

## 0.5.10

### Enhancements

* Updated inference package
* Add sender, recipient, date, and subject to element metadata for emails

### Features

* Added `--download-only` parameter to `unstructured-ingest`

### Fixes

* FileNotFound error when filename is provided but file is not on disk

## 0.5.9

### Enhancements

### Features

### Fixes

* Convert file to str in helper `split_by_paragraph` for `partition_text`

## 0.5.8

### Enhancements

* Update `elements_to_json` to return string when filename is not specified
* `elements_from_json` may take a string instead of a filename with the `text` kwarg
* `detect_filetype` now does a final fallback to file extension.
* Empty tags are now skipped during the depth check for HTML processing.

### Features

* Add local file system to `unstructured-ingest`
* Add `--max-docs` parameter to `unstructured-ingest`
* Added `partition_msg` for processing MSFT Outlook .msg files.

### Fixes

* `convert_file_to_text` now passes through the `source_format` and `target_format` kwargs.
  Previously they were hard coded.
* Partitioning functions that accept a `text` kwarg no longer raise an error if an empty
  string is passed (and empty list of elements is returned instead).
* `partition_json` no longer fails if the input is an empty list.
* Fixed bug in `chunk_by_attention_window` that caused the last word in segments to be cut-off
  in some cases.

### BREAKING CHANGES

* `stage_for_transformers` now returns a list of elements, making it consistent with other
  staging bricks

## 0.5.7

### Enhancements

* Refactored codebase using `exactly_one`
* Adds ability to pass headers when passing a url in partition_html()
* Added optional `content_type` and `file_filename` parameters to `partition()` to bypass file detection

### Features

* Add `--flatten-metadata` parameter to `unstructured-ingest`
* Add `--fields-include` parameter to `unstructured-ingest`

### Fixes

## 0.5.6

### Enhancements

* `contains_english_word()`, used heavily in text processing, is 10x faster.

### Features

* Add `--metadata-include` and `--metadata-exclude` parameters to `unstructured-ingest`
* Add `clean_non_ascii_chars` to remove non-ascii characters from unicode string

### Fixes

* Fix problem with PDF partition (duplicated test)

## 0.5.4

### Enhancements

* Added Biomedical literature connector for ingest cli.
* Add `FsspecConnector` to easily integrate any existing `fsspec` filesystem as a connector.
* Rename `s3_connector.py` to `s3.py` for readability and consistency with the
  rest of the connectors.
* Now `S3Connector` relies on `s3fs` instead of on `boto3`, and it inherits
  from `FsspecConnector`.
* Adds an `UNSTRUCTURED_LANGUAGE_CHECKS` environment variable to control whether or not language
  specific checks like vocabulary and POS tagging are applied. Set to `"true"` for higher
  resolution partitioning and `"false"` for faster processing.
* Improves `detect_filetype` warning to include filename when provided.
* Adds a "fast" strategy for partitioning PDFs with PDFMiner. Also falls back to the "fast"
  strategy if detectron2 is not available.
* Start deprecation life cycle for `unstructured-ingest --s3-url` option, to be deprecated in
  favor of `--remote-url`.

### Features

* Add `AzureBlobStorageConnector` based on its `fsspec` implementation inheriting
from `FsspecConnector`
* Add `partition_epub` for partitioning e-books in EPUB3 format.

### Fixes

* Fixes processing for text files with `message/rfc822` MIME type.
* Open xml files in read-only mode when reading contents to construct an XMLDocument.

## 0.5.3

### Enhancements

* `auto.partition()` can now load Unstructured ISD json documents.
* Simplify partitioning functions.
* Improve logging for ingest CLI.

### Features

* Add `--wikipedia-auto-suggest` argument to the ingest CLI to disable automatic redirection
  to pages with similar names.
* Add setup script for Amazon Linux 2
* Add optional `encoding` argument to the `partition_(text/email/html)` functions.
* Added Google Drive connector for ingest cli.
* Added Gitlab connector for ingest cli.

### Fixes

## 0.5.2

### Enhancements

* Fully move from printing to logging.
* `unstructured-ingest` now uses a default `--download_dir` of `$HOME/.cache/unstructured/ingest`
rather than a "tmp-ingest-" dir in the working directory.

### Features

### Fixes

* `setup_ubuntu.sh` no longer fails in some contexts by interpreting
`DEBIAN_FRONTEND=noninteractive` as a command
* `unstructured-ingest` no longer re-downloads files when --preserve-downloads
is used without --download-dir.
* Fixed an issue that was causing text to be skipped in some HTML documents.

## 0.5.1

### Enhancements

### Features

### Fixes

* Fixes an error causing JavaScript to appear in the output of `partition_html` sometimes.
* Fix several issues with the `requires_dependencies` decorator, including the error message
  and how it was used, which had caused an error for `unstructured-ingest --github-url ...`.

## 0.5.0

### Enhancements

* Add `requires_dependencies` Python decorator to check dependencies are installed before
  instantiating a class or running a function

### Features

* Added Wikipedia connector for ingest cli.

### Fixes

* Fix `process_document` file cleaning on failure
* Fixes an error introduced in the metadata tracking commit that caused `NarrativeText`
  and `FigureCaption` elements to be represented as `Text` in HTML documents.

## 0.4.16

### Enhancements

* Fallback to using file extensions for filetype detection if `libmagic` is not present

### Features

* Added setup script for Ubuntu
* Added GitHub connector for ingest cli.
* Added `partition_md` partitioner.
* Added Reddit connector for ingest cli.

### Fixes

* Initializes connector properly in ingest.main::MainProcess
* Restricts version of unstructured-inference to avoid multithreading issue

## 0.4.15

### Enhancements

* Added `elements_to_json` and `elements_from_json` for easier serialization/deserialization
* `convert_to_dict`, `dict_to_elements` and `convert_to_csv` are now aliases for functions
  that use the ISD terminology.

### Fixes

* Update to ensure all elements are preserved during serialization/deserialization

## 0.4.14

* Automatically install `nltk` models in the `tokenize` module.

## 0.4.13

* Fixes unstructured-ingest cli.

## 0.4.12

* Adds console_entrypoint for unstructured-ingest, other structure/doc updates related to ingest.
* Add `parser` parameter to `partition_html`.

## 0.4.11

* Adds `partition_doc` for partitioning Word documents in `.doc` format. Requires `libreoffice`.
* Adds `partition_ppt` for partitioning PowerPoint documents in `.ppt` format. Requires `libreoffice`.

## 0.4.10

* Fixes `ElementMetadata` so that it's JSON serializable when the filename is a `Path` object.

## 0.4.9

* Added ingest modules and s3 connector, sample ingest script
* Default to `url=None` for `partition_pdf` and `partition_image`
* Add ability to skip English specific check by setting the `UNSTRUCTURED_LANGUAGE` env var to `""`.
* Document `Element` objects now track metadata

## 0.4.8

* Modified XML and HTML parsers not to load comments.

## 0.4.7

* Added the ability to pull an HTML document from a url in `partition_html`.
* Added the the ability to get file summary info from lists of filenames and lists
  of file contents.
* Added optional page break to `partition` for `.pptx`, `.pdf`, images, and `.html` files.
* Added `to_dict` method to document elements.
* Include more unicode quotes in `replace_unicode_quotes`.

## 0.4.6

* Loosen the default cap threshold to `0.5`.
* Add a `UNSTRUCTURED_NARRATIVE_TEXT_CAP_THRESHOLD` environment variable for controlling
  the cap ratio threshold.
* Unknown text elements are identified as `Text` for HTML and plain text documents.
* `Body Text` styles no longer default to `NarrativeText` for Word documents. The style information
  is insufficient to determine that the text is narrative.
* Upper cased text is lower cased before checking for verbs. This helps avoid some missed verbs.
* Adds an `Address` element for capturing elements that only contain an address.
* Suppress the `UserWarning` when detectron is called.
* Checks that titles and narrative test have at least one English word.
* Checks that titles and narrative text are at least 50% alpha characters.
* Restricts titles to a maximum word length. Adds a `UNSTRUCTURED_TITLE_MAX_WORD_LENGTH`
  environment variable for controlling the max number of words in a title.
* Updated `partition_pptx` to order the elements on the page

## 0.4.4

* Updated `partition_pdf` and `partition_image` to return `unstructured` `Element` objects
* Fixed the healthcheck url path when partitioning images and PDFs via API
* Adds an optional `coordinates` attribute to document objects
* Adds `FigureCaption` and `CheckBox` document elements
* Added ability to split lists detected in `LayoutElement` objects
* Adds `partition_pptx` for partitioning PowerPoint documents
* LayoutParser models now download from HugginfaceHub instead of DropBox
* Fixed file type detection for XML and HTML files on Amazone Linux

## 0.4.3

* Adds `requests` as a base dependency
* Fix in `exceeds_cap_ratio` so the function doesn't break with empty text
* Fix bug in `_parse_received_data`.
* Update `detect_filetype` to properly handle `.doc`, `.xls`, and `.ppt`.

## 0.4.2

* Added `partition_image` to process documents in an image format.
* Fixed utf-8 encoding error in `partition_email` with attachments for `text/html`

## 0.4.1

* Added support for text files in the `partition` function
* Pinned `opencv-python` for easier installation on Linux

## 0.4.0

* Added generic `partition` brick that detects the file type and routes a file to the appropriate
  partitioning brick.
* Added a file type detection module.
* Updated `partition_html` and `partition_eml` to support file-like objects in 'rb' mode.
* Cleaning brick for removing ordered bullets `clean_ordered_bullets`.
* Extract brick method for ordered bullets `extract_ordered_bullets`.
* Test for `clean_ordered_bullets`.
* Test for `extract_ordered_bullets`.
* Added `partition_docx` for pre-processing Word Documents.
* Added new REGEX patterns to extract email header information
* Added new functions to extract header information `parse_received_data` and `partition_header`
* Added new function to parse plain text files `partition_text`
* Added new cleaners functions `extract_ip_address`, `extract_ip_address_name`, `extract_mapi_id`, `extract_datetimetz`
* Add new `Image` element and function to find embedded images `find_embedded_images`
* Added `get_directory_file_info` for summarizing information about source documents

## 0.3.5

* Add support for local inference
* Add new pattern to recognize plain text dash bullets
* Add test for bullet patterns
* Fix for `partition_html` that allows for processing `div` tags that have both text and child
  elements
* Add ability to extract document metadata from `.docx`, `.xlsx`, and `.jpg` files.
* Helper functions for identifying and extracting phone numbers
* Add new function `extract_attachment_info` that extracts and decodes the attachment
of an email.
* Staging brick to convert a list of `Element`s to a `pandas` dataframe.
* Add plain text functionality to `partition_email`

## 0.3.4

* Python-3.7 compat

## 0.3.3

* Removes BasicConfig from logger configuration
* Adds the `partition_email` partitioning brick
* Adds the `replace_mime_encodings` cleaning bricks
* Small fix to HTML parsing related to processing list items with sub-tags
* Add `EmailElement` data structure to store email documents

## 0.3.2

* Added `translate_text` brick for translating text between languages
* Add an `apply` method to make it easier to apply cleaners to elements

## 0.3.1

* Added \_\_init.py\_\_ to `partition`

## 0.3.0

* Implement staging brick for Argilla. Converts lists of `Text` elements to `argilla` dataset classes.
* Removing the local PDF parsing code and any dependencies and tests.
* Reorganizes the staging bricks in the unstructured.partition module
* Allow entities to be passed into the Datasaur staging brick
* Added HTML escapes to the `replace_unicode_quotes` brick
* Fix bad responses in partition_pdf to raise ValueError
* Adds `partition_html` for partitioning HTML documents.

## 0.2.6

* Small change to how \_read is placed within the inheritance structure since it doesn't really apply to pdf
* Add partitioning brick for calling the document image analysis API

## 0.2.5

* Update python requirement to >=3.7

## 0.2.4

* Add alternative way of importing `Final` to support google colab

## 0.2.3

* Add cleaning bricks for removing prefixes and postfixes
* Add cleaning bricks for extracting text before and after a pattern

## 0.2.2

* Add staging brick for Datasaur

## 0.2.1

* Added brick to convert an ISD dictionary to a list of elements
* Update `PDFDocument` to use the `from_file` method
* Added staging brick for CSV format for ISD (Initial Structured Data) format.
* Added staging brick for separating text into attention window size chunks for `transformers`.
* Added staging brick for LabelBox.
* Added ability to upload LabelStudio predictions
* Added utility function for JSONL reading and writing
* Added staging brick for CSV format for Prodigy
* Added staging brick for Prodigy
* Added ability to upload LabelStudio annotations
* Added text_field and id_field to stage_for_label_studio signature

## 0.2.0

* Initial release of unstructured<|MERGE_RESOLUTION|>--- conflicted
+++ resolved
@@ -1,20 +1,13 @@
-<<<<<<< HEAD
 ## 0.14.8
-=======
-## 0.14.8-dev3
->>>>>>> edddf9f6
-
-### Enhancements
-
-### Features
-
-### Fixes
-
-<<<<<<< HEAD
+
+### Enhancements
+
+### Features
+
+### Fixes
+
 * **Bump unstructured-inference==0.7.36** Fix `ValueError` when converting cells to html.
-=======
 * **`partition()` now forwards `strategy` arg to `partition_docx()`, `partition_ppt()`, and `partition_pptx()`.** A `strategy` argument passed to `partition()` (or the default value "auto" assigned by `partition()`) is now forwarded to `partition_docx()`, `partition_ppt()`, and `partition_pptx()` when those filetypes are detected.
->>>>>>> edddf9f6
 
 ## 0.14.7
 
