--- conflicted
+++ resolved
@@ -2,19 +2,12 @@
 
 ### Enhancements
 
-<<<<<<< HEAD
 * **Move arm64 image to wolfi-base** The `arm64` image now runs on `wolfi-base`. The `arm64` build for `wolfi-base` does not yet include `libreoffce`, and so `arm64` does not currently support processing `.doc`, `.ppt`, or `.xls` file. If you need to process those files on `arm64`, use the legacy `rockylinux` image.
 
-=======
->>>>>>> e1b75539
-### Features
-
-### Fixes
-
-<<<<<<< HEAD
-
-=======
->>>>>>> e1b75539
+### Features
+
+### Fixes
+
 ## 0.14.7
 
 ### Enhancements
