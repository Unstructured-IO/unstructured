--- conflicted
+++ resolved
@@ -1,21 +1,13 @@
-<<<<<<< HEAD
-## 0.11.7-dev1
-
-### Enhancements
+## 0.11.8-dev0
+
+### Enhancements
+
+* **Add SaaS API User Guide.** This documentation serves as a guide for Unstructured SaaS API users to register, receive an API key and URL, and manage your account and billing information.
 
 
 ### Features
 
 * **Add PostgreSQL/SQLite destination connector** PostgreSQL and SQLite connector added to ingest CLI.  Users may now use `unstructured-ingest` to write partitioned data to a PostgreSQL or SQLite database. And write embeddings to PostgreSQL pgvector database.
-=======
-## 0.11.8
-
-### Enhancements
-
-* **Add SaaS API User Guide.** This documentation serves as a guide for Unstructured SaaS API users to register, receive an API key and URL, and manage your account and billing information.
-
-### Features
-
 
 ### Fixes
 
@@ -31,7 +23,6 @@
 
 * **Add Qdrant destination connector.** Adds support for writing documents and embeddings into a Qdrant collection.
 * **Store base64 encoded image data in metadata fields.** Rather than saving to file, stores base64 encoded data of the image bytes and the mimetype for the image in metadata fields: `image_base64` and `image_mime_type` (if that is what the user specifies by some other param like `pdf_extract_to_payload`). This would allow the API to have parity with the library.
->>>>>>> 8e2bfcab
 
 ### Fixes
 
