<<<<<<< HEAD
## 0.10.15-dev3
=======
## 0.10.15-dev8
>>>>>>> 1b7c99d8

### Enhancements

* Use text-based classification hen elements come back uncategorized from PDF/Image partitioning
* Updated HTML Partitioning to extract tables
* Create and add `add_chunking_strategy` decorator to partition functions
<<<<<<< HEAD
* Adds data source properties (date_created, date_modified, version, exists, source_url, record_locator) to the fsspec base interface.
=======
* Adds `languages` as an input parameter and marks `ocr_languages` kwarg for deprecation in pdf partitioning functions
* Adds `xlsx` and `xls` to `skip_infer_table_types` default list in `partition`
* Adds `languages` as an input parameter and marks `ocr_languages` kwarg for deprecation in image partitioning functions
* Adds `languages` as an input parameter and marks `ocr_languages` kwarg for deprecation in auto partition
>>>>>>> 1b7c99d8

### Features

### Fixes

## 0.10.14

### Enhancements

* Update all connectors to use new downstream architecture
  * New click type added to parse comma-delimited string inputs
  * Some CLI options renamed

### Features

### Fixes

## 0.10.13

### Enhancements

* Updated documentation: Added back support doc types for partitioning, more Python codes in the API page,  RAG definition, and use case.
* Updated Hi-Res Metadata: PDFs and Images using Hi-Res strategy now have layout model class probabilities added ot metadata.
* Updated the `_detect_filetype_from_octet_stream()` function to use libmagic to infer the content type of file when it is not a zip file.
* Tesseract minor version bump to 5.3.2

### Features

* Add Jira Connector to be able to pull issues from a Jira organization
* Add `clean_ligatures` function to expand ligatures in text

### Fixes

* `partition_html` breaks on `<br>` elements.
* Ingest error handling to properly raise errors when wrapped
* GH issue 1361: fixes a sortig error that prevented some PDF's from being parsed
* Bump unstructured-inference
  * Brings back embedded images in PDF's (0.5.23)

## 0.10.12

### Enhancements

* Removed PIL pin as issue has been resolved upstream
* Bump unstructured-inference
  * Support for yolox_quantized layout detection model (0.5.20)
* YoloX element types added


### Features

* Add Salesforce Connector to be able to pull Account, Case, Campaign, EmailMessage, Lead

### Fixes


* Bump unstructured-inference
  * Avoid divide-by-zero errors swith `safe_division` (0.5.21)
  
## 0.10.11

### Enhancements

* Bump unstructured-inference
  * Combine entire-page OCR output with layout-detected elements, to ensure full coverage of the page (0.5.19)

### Features

* Add in ingest cli s3 writer

### Fixes

* Fix a bug where `xy-cut` sorting attemps to sort elements without valid coordinates; now xy cut sorting only works when **all** elements have valid coordinates

## 0.10.10

### Enhancements

* Adds `text` as an input parameter to `partition_xml`.
* `partition_xml` no longer runs through `partition_text`, avoiding incorrect splitting
  on carriage returns in the XML. Since `partition_xml` no longer calls `partition_text`,
  `min_partition` and `max_partition` are no longer supported in `partition_xml`.
* Bump `unstructured-inference==0.5.18`, change non-default detectron2 classification threshold
* Upgrade base image from rockylinux 8 to rockylinux 9
* Serialize IngestDocs to JSON when passing to subprocesses

### Features

### Fixes

- Fix a bug where mismatched `elements` and `bboxes` are passed into `add_pytesseract_bbox_to_elements`

## 0.10.9

### Enhancements

* Fix `test_json` to handle only non-extra dependencies file types (plain-text)

### Features

* Adds `chunk_by_title` to break a document into sections based on the presence of `Title`
  elements.
* add new extraction function `extract_image_urls_from_html` to extract all img related URL from html text.

### Fixes

* Make cv2 dependency optional
* Edit `add_pytesseract_bbox_to_elements`'s (`ocr_only` strategy) `metadata.coordinates.points` return type to `Tuple` for consistency.
* Re-enable test-ingest-confluence-diff for ingest tests
* Fix syntax for ingest test check number of files

## 0.10.8

### Enhancements

* Release docker image that installs Python 3.10 rather than 3.8

### Features

### Fixes

## 0.10.7

### Enhancements

### Features

### Fixes

* Remove overly aggressive ListItem chunking for images and PDF's which typically resulted in inchorent elements.

## 0.10.6

### Enhancements

* Enable `partition_email` and `partition_msg` to detect if an email is PGP encryped. If
  and email is PGP encryped, the functions will return an empy list of elements and
  emit a warning about the encrypted content.
* Add threaded Slack conversations into Slack connector output
* Add functionality to sort elements using `xy-cut` sorting approach in `partition_pdf` for `hi_res` and `fast` strategies
* Bump unstructured-inference
  * Set OMP_THREAD_LIMIT to 1 if not set for better tesseract perf (0.5.17)

### Features

* Extract coordinates from PDFs and images when using OCR only strategy and add to metadata

### Fixes

* Update `partition_html` to respect the order of `<pre>` tags.
* Fix bug in `partition_pdf_or_image` where two partitions were called if `strategy == "ocr_only"`.
* Bump unstructured-inference
  * Fix issue where temporary files were being left behind (0.5.16)
* Adds deprecation warning for the `file_filename` kwarg to `partition`, `partition_via_api`,
  and `partition_multiple_via_api`.
* Fix documentation build workflow by pinning dependencies

## 0.10.5

### Enhancements

* Create new CI Pipelines
  - Checking text, xml, email, and html doc tests against the library installed without extras
  - Checking each library extra against their respective tests
* `partition` raises an error and tells the user to install the appropriate extra if a filetype
  is detected that is missing dependencies.
* Add custom errors to ingest
* Bump `unstructured-ingest==0.5.15`
  - Handle an uncaught TesseractError (0.5.15)
  - Add TIFF test file and TIFF filetype to `test_from_image_file` in `test_layout` (0.5.14)
* Use `entire_page` ocr mode for pdfs and images
* Add notes on extra installs to docs
* Adds ability to reuse connections per process in unstructured-ingest

### Features
* Add delta table connector

### Fixes

## 0.10.4
* Pass ocr_mode in partition_pdf and set the default back to individual pages for now
* Add diagrams and descriptions for ingest design in the ingest README

### Features
* Supports multipage TIFF image partitioning

### Fixes

## 0.10.2

### Enhancements
* Bump unstructured-inference==0.5.13:
  - Fix extracted image elements being included in layout merge, addresses the issue
    where an entire-page image in a PDF was not passed to the layout model when using hi_res.

### Features

### Fixes

## 0.10.1

### Enhancements
* Bump unstructured-inference==0.5.12:
  - fix to avoid trace for certain PDF's (0.5.12)
  - better defaults for DPI for hi_res and  Chipper (0.5.11)
  - implement full-page OCR (0.5.10)

### Features

### Fixes

* Fix dead links in repository README (Quick Start > Install for local development, and Learn more > Batch Processing)
* Update document dependencies to include tesseract-lang for additional language support (required for tests to pass)

## 0.10.0

### Enhancements

* Add `include_header` kwarg to `partition_xlsx` and change default behavior to `True`
* Update the `links` and `emphasized_texts` metadata fields

### Features

### Fixes

## 0.9.3

### Enhancements

* Pinned dependency cleanup.
* Update `partition_csv` to always use `soupparser_fromstring` to parse `html text`
* Update `partition_tsv` to always use `soupparser_fromstring` to parse `html text`
* Add `metadata.section` to capture epub table of contents data
* Add `unique_element_ids` kwarg to partition functions. If `True`, will use a UUID
  for element IDs instead of a SHA-256 hash.
* Update `partition_xlsx` to always use `soupparser_fromstring` to parse `html text`
* Add functionality to switch `html` text parser based on whether the `html` text contains emoji
* Add functionality to check if a string contains any emoji characters
* Add CI tests around Notion

### Features

* Add Airtable Connector to be able to pull views/tables/bases from an Airtable organization

### Fixes

* fix pdf partition of list items being detected as titles in OCR only mode
* make notion module discoverable
* fix emails with `Content-Distribution: inline` and `Content-Distribution: attachment` with no filename
* Fix email attachment filenames which had `=` in the filename itself

## 0.9.2


### Enhancements

* Update table extraction section in API documentation to sync with change in Prod API
* Update Notion connector to extract to html
* Added UUID option for `element_id`
* Bump unstructured-inference==0.5.9:
  - better caching of models
  - another version of detectron2 available, though the default layout model is unchanged
* Added UUID option for element_id
* Added UUID option for element_id
* CI improvements to run ingest tests in parallel

### Features

* Adds Sharepoint connector.

### Fixes

* Bump unstructured-inference==0.5.9:
  - ignores Tesseract errors where no text is extracted for tiles that indeed, have no text

## 0.9.1

### Enhancements

* Adds --partition-pdf-infer-table-structure to unstructured-ingest.
* Enable `partition_html` to skip headers and footers with the `skip_headers_and_footers` flag.
* Update `partition_doc` and `partition_docx` to track emphasized texts in the output
* Adds post processing function `filter_element_types`
* Set the default strategy for partitioning images to `hi_res`
* Add page break parameter section in API documentation to sync with change in Prod API
* Update `partition_html` to track emphasized texts in the output
* Update `XMLDocument._read_xml` to create `<p>` tag element for the text enclosed in the `<pre>` tag
* Add parameter `include_tail_text` to `_construct_text` to enable (skip) tail text inclusion
* Add Notion connector

### Features

### Fixes

* Remove unused `_partition_via_api` function
* Fixed emoji bug in `partition_xlsx`.
* Pass `file_filename` metadata when partitioning file object
* Skip ingest test on missing Slack token
* Add Dropbox variables to CI environments
* Remove default encoding for ingest
* Adds new element type `EmailAddress` for recognising email address in the  text
* Simplifies `min_partition` logic; makes partitions falling below the `min_partition`
  less likely.
* Fix bug where ingest test check for number of files fails in smoke test
* Fix unstructured-ingest entrypoint failure

## 0.9.0

### Enhancements

* Dependencies are now split by document type, creating a slimmer base installation.

## 0.8.8

### Enhancements

### Features

### Fixes

* Rename "date" field to "last_modified"
* Adds Box connector

### Fixes

## 0.8.7

### Enhancements

* Put back useful function `split_by_paragraph`

### Features

### Fixes

* Fix argument order in NLTK download step

## 0.8.6

### Enhancements

### Features

### Fixes

* Remove debug print lines and non-functional code

## 0.8.5

### Enhancements

* Add parameter `skip_infer_table_types` to enable (skip) table extraction for other doc types
* Adds optional Unstructured API unit tests in CI
* Tracks last modified date for all document types.
* Add auto_paragraph_grouper to detect new-line and blank-line new paragraph for .txt files.
* refactor the ingest cli to better support expanding supported connectors

## 0.8.3

### Enhancements

### Features

### Fixes

* NLTK now only gets downloaded if necessary.
* Handling for empty tables in Word Documents and PowerPoints.

## 0.8.4

### Enhancements

* Additional tests and refactor of JSON detection.
* Update functionality to retrieve image metadata from a page for `document_to_element_list`
* Links are now tracked in `partition_html` output.
* Set the file's current position to the beginning after reading the file in `convert_to_bytes`
* Add `min_partition` kwarg to that combines elements below a specified threshold and modifies splitting of strings longer than max partition so words are not split.
* set the file's current position to the beginning after reading the file in `convert_to_bytes`
* Add slide notes to pptx
* Add `--encoding` directive to ingest
* Improve json detection by `detect_filetype`

### Features

* Adds Outlook connector
* Add support for dpi parameter in inference library
* Adds Onedrive connector.
* Add Confluence connector for ingest cli to pull the body text from all documents from all spaces in a confluence domain.

### Fixes

* Fixes issue with email partitioning where From field was being assigned the To field value.
* Use the `image_metadata` property of the `PageLayout` instance to get the page image info in the `document_to_element_list`
* Add functionality to write images to computer storage temporarily instead of keeping them in memory for `ocr_only` strategy
* Add functionality to convert a PDF in small chunks of pages at a time for `ocr_only` strategy
* Adds `.txt`, `.text`, and `.tab` to list of extensions to check if file
  has a `text/plain` MIME type.
* Enables filters to be passed to `partition_doc` so it doesn't error with LibreOffice7.
* Removed old error message that's superseded by `requires_dependencies`.
* Removes using `hi_res` as the default strategy value for `partition_via_api` and `partition_multiple_via_api`

## 0.8.1

### Enhancements

* Add support for Python 3.11

### Features

### Fixes

* Fixed `auto` strategy detected scanned document as having extractable text and using `fast` strategy, resulting in no output.
* Fix list detection in MS Word documents.
* Don't instantiate an element with a coordinate system when there isn't a way to get its location data.

## 0.8.0

### Enhancements

* Allow model used for hi res pdf partition strategy to be chosen when called.
* Updated inference package

### Features

* Add `metadata_filename` parameter across all partition functions

### Fixes

* Update to ensure `convert_to_datafame` grabs all of the metadata fields.
* Adjust encoding recognition threshold value in `detect_file_encoding`
* Fix KeyError when `isd_to_elements` doesn't find a type
* Fix `_output_filename` for local connector, allowing single files to be written correctly to the disk

* Fix for cases where an invalid encoding is extracted from an email header.

### BREAKING CHANGES

* Information about an element's location is no longer returned as top-level attributes of an element. Instead, it is returned in the `coordinates` attribute of the element's metadata.

## 0.7.12

### Enhancements

* Adds `include_metadata` kwarg to `partition_doc`, `partition_docx`, `partition_email`, `partition_epub`, `partition_json`, `partition_msg`, `partition_odt`, `partition_org`, `partition_pdf`, `partition_ppt`, `partition_pptx`, `partition_rst`, and `partition_rtf`
### Features

* Add Elasticsearch connector for ingest cli to pull specific fields from all documents in an index.
* Adds Dropbox connector

### Fixes

* Fix tests that call unstructured-api by passing through an api-key
* Fixed page breaks being given (incorrect) page numbers
* Fix skipping download on ingest when a source document exists locally

## 0.7.11

### Enhancements

* More deterministic element ordering when using `hi_res` PDF parsing strategy (from unstructured-inference bump to 0.5.4)
* Make large model available (from unstructured-inference bump to 0.5.3)
* Combine inferred elements with extracted elements (from unstructured-inference bump to 0.5.2)
* `partition_email` and `partition_msg` will now process attachments if `process_attachments=True`
  and a attachment partitioning functions is passed through with `attachment_partitioner=partition`.

### Features

### Fixes

* Fix tests that call unstructured-api by passing through an api-key
* Fixed page breaks being given (incorrect) page numbers
* Fix skipping download on ingest when a source document exists locally

## 0.7.10

### Enhancements

* Adds a `max_partition` parameter to `partition_text`, `partition_pdf`, `partition_email`,
  `partition_msg` and `partition_xml` that sets a limit for the size of an individual
  document elements. Defaults to `1500` for everything except `partition_xml`, which has
  a default value of `None`.
* DRY connector refactor

### Features

* `hi_res` model for pdfs and images is selectable via environment variable.

### Fixes

* CSV check now ignores escaped commas.
* Fix for filetype exploration util when file content does not have a comma.
* Adds negative lookahead to bullet pattern to avoid detecting plain text line
  breaks like `-------` as list items.
* Fix pre tag parsing for `partition_html`
* Fix lookup error for annotated Arabic and Hebrew encodings

## 0.7.9

### Enhancements

* Improvements to string check for leafs in `partition_xml`.
* Adds --partition-ocr-languages to unstructured-ingest.

### Features

* Adds `partition_org` for processed Org Mode documents.

### Fixes

## 0.7.8

### Enhancements

### Features

* Adds Google Cloud Service connector

### Fixes

* Updates the `parse_email` for `partition_eml` so that `unstructured-api` passes the smoke tests
* `partition_email` now works if there is no message content
* Updates the `"fast"` strategy for `partition_pdf` so that it's able to recursively
* Adds recursive functionality to all fsspec connectors
* Adds generic --recursive ingest flag

## 0.7.7

### Enhancements

* Adds functionality to replace the `MIME` encodings for `eml` files with one of the common encodings if a `unicode` error occurs
* Adds missed file-like object handling in `detect_file_encoding`
* Adds functionality to extract charset info from `eml` files

### Features

* Added coordinate system class to track coordinate types and convert to different coordinate

### Fixes

* Adds an `html_assemble_articles` kwarg to `partition_html` to enable users to capture
  control whether content outside of `<article>` tags is captured when
  `<article>` tags are present.
* Check for the `xml` attribute on `element` before looking for pagebreaks in `partition_docx`.

## 0.7.6

### Enhancements

* Convert fast startegy to ocr_only for images
* Adds support for page numbers in `.docx` and `.doc` when user or renderer
  created page breaks are present.
* Adds retry logic for the unstructured-ingest Biomed connector

### Features

* Provides users with the ability to extract additional metadata via regex.
* Updates `partition_docx` to include headers and footers in the output.
* Create `partition_tsv` and associated tests. Make additional changes to `detect_filetype`.

### Fixes

* Remove fake api key in test `partition_via_api` since we now require valid/empty api keys
* Page number defaults to `None` instead of `1` when page number is not present in the metadata.
  A page number of `None` indicates that page numbers are not being tracked for the document
  or that page numbers do not apply to the element in question..
* Fixes an issue with some pptx files. Assume pptx shapes are found in top left position of slide
  in case the shape.top and shape.left attributes are `None`.

## 0.7.5

### Enhancements

* Adds functionality to sort elements in `partition_pdf` for `fast` strategy
* Adds ingest tests with `--fast` strategy on PDF documents
* Adds --api-key to unstructured-ingest

### Features

* Adds `partition_rst` for processed ReStructured Text documents.

### Fixes

* Adds handling for emails that do not have a datetime to extract.
* Adds pdf2image package as core requirement of unstructured (with no extras)

## 0.7.4

### Enhancements

* Allows passing kwargs to request data field for `partition_via_api` and `partition_multiple_via_api`
* Enable MIME type detection if libmagic is not available
* Adds handling for empty files in `detect_filetype` and `partition`.

### Features

### Fixes

* Reslove `grpcio` import issue on `weaviate.schema.validate_schema` for python 3.9 and 3.10
* Remove building `detectron2` from source in Dockerfile

## 0.7.3

### Enhancements

* Update IngestDoc abstractions and add data source metadata in ElementMetadata

### Features

### Fixes

* Pass `strategy` parameter down from `partition` for `partition_image`
* Filetype detection if a CSV has a `text/plain` MIME type
* `convert_office_doc` no longers prints file conversion info messages to stdout.
* `partition_via_api` reflects the actual filetype for the file processed in the API.

## 0.7.2

### Enhancements

* Adds an optional encoding kwarg to `elements_to_json` and `elements_from_json`
* Bump version of base image to use new stable version of tesseract

### Features

### Fixes

* Update the `read_txt_file` utility function to keep using `spooled_to_bytes_io_if_needed` for xml
* Add functionality to the `read_txt_file` utility function to handle file-like object from URL
* Remove the unused parameter `encoding` from `partition_pdf`
* Change auto.py to have a `None` default for encoding
* Add functionality to try other common encodings for html and xml files if an error related to the encoding is raised and the user has not specified an encoding.
* Adds benchmark test with test docs in example-docs
* Re-enable test_upload_label_studio_data_with_sdk
* File detection now detects code files as plain text
* Adds `tabulate` explicitly to dependencies
* Fixes an issue in `metadata.page_number` of pptx files
* Adds showing help if no parameters passed

## 0.7.1

### Enhancements

### Features

* Add `stage_for_weaviate` to stage `unstructured` outputs for upload to Weaviate, along with
  a helper function for defining a class to use in Weaviate schemas.
* Builds from Unstructured base image, built off of Rocky Linux 8.7, this resolves almost all CVE's in the image.

### Fixes

## 0.7.0

### Enhancements

* Installing `detectron2` from source is no longer required when using the `local-inference` extra.
* Updates `.pptx` parsing to include text in tables.

### Features

### Fixes

* Fixes an issue in `_add_element_metadata` that caused all elements to have `page_number=1`
  in the element metadata.
* Adds `.log` as a file extension for TXT files.
* Adds functionality to try other common encodings for email (`.eml`) files if an error related to the encoding is raised and the user has not specified an encoding.
* Allow passed encoding to be used in the `replace_mime_encodings`
* Fixes page metadata for `partition_html` when `include_metadata=False`
* A `ValueError` now raises if `file_filename` is not specified when you use `partition_via_api`
  with a file-like object.

## 0.6.11

### Enhancements

* Supports epub tests since pandoc is updated in base image

### Features


### Fixes


## 0.6.10

### Enhancements

* XLS support from auto partition

### Features

### Fixes

## 0.6.9

### Enhancements

* fast strategy for pdf now keeps element bounding box data
* setup.py refactor

### Features

### Fixes

* Adds functionality to try other common encodings if an error related to the encoding is raised and the user has not specified an encoding.
* Adds additional MIME types for CSV

## 0.6.8

### Enhancements

### Features

* Add `partition_csv` for CSV files.

### Fixes

## 0.6.7

### Enhancements

* Deprecate `--s3-url` in favor of `--remote-url` in CLI
* Refactor out non-connector-specific config variables
* Add `file_directory` to metadata
* Add `page_name` to metadata. Currently used for the sheet name in XLSX documents.
* Added a `--partition-strategy` parameter to unstructured-ingest so that users can specify
  partition strategy in CLI. For example, `--partition-strategy fast`.
* Added metadata for filetype.
* Add Discord connector to pull messages from a list of channels
* Refactor `unstructured/file-utils/filetype.py` to better utilise hashmap to return mime type.
* Add local declaration of DOCX_MIME_TYPES and XLSX_MIME_TYPES for `test_filetype.py`.

### Features

* Add `partition_xml` for XML files.
* Add `partition_xlsx` for Microsoft Excel documents.

### Fixes

* Supports `hml` filetype for partition as a variation of html filetype.
* Makes `pytesseract` a function level import in `partition_pdf` so you can use the `"fast"`
  or `"hi_res"` strategies if `pytesseract` is not installed. Also adds the
  `required_dependencies` decorator for the `"hi_res"` and `"ocr_only"` strategies.
* Fix to ensure `filename` is tracked in metadata for `docx` tables.

## 0.6.6

### Enhancements

* Adds an `"auto"` strategy that chooses the partitioning strategy based on document
  characteristics and function kwargs. This is the new default strategy for `partition_pdf`
  and `partition_image`. Users can maintain existing behavior by explicitly setting
  `strategy="hi_res"`.
* Added an additional trace logger for NLP debugging.
* Add `get_date` method to `ElementMetadata` for converting the datestring to a `datetime` object.
* Cleanup the `filename` attribute on `ElementMetadata` to remove the full filepath.

### Features

* Added table reading as html with URL parsing to `partition_docx` in docx
* Added metadata field for text_as_html for docx files

### Fixes

* `fileutils/file_type` check json and eml decode ignore error
* `partition_email` was updated to more flexibly handle deviations from the RFC-2822 standard.
  The time in the metadata returns `None` if the time does not match RFC-2822 at all.
* Include all metadata fields when converting to dataframe or CSV

## 0.6.5

### Enhancements

* Added support for SpooledTemporaryFile file argument.

### Features

### Fixes


## 0.6.4

### Enhancements

* Added an "ocr_only" strategy for `partition_pdf`. Refactored the strategy decision
  logic into its own module.

### Features

### Fixes

## 0.6.3

### Enhancements

* Add an "ocr_only" strategy for `partition_image`.

### Features

* Added `partition_multiple_via_api` for partitioning multiple documents in a single REST
  API call.
* Added `stage_for_baseplate` function to prepare outputs for ingestion into Baseplate.
* Added `partition_odt` for processing Open Office documents.

### Fixes

* Updates the grouping logic in the `partition_pdf` fast strategy to group together text
  in the same bounding box.

## 0.6.2

### Enhancements

* Added logic to `partition_pdf` for detecting copy protected PDFs and falling back
  to the hi res strategy when necessary.


### Features

* Add `partition_via_api` for partitioning documents through the hosted API.

### Fixes

* Fix how `exceeds_cap_ratio` handles empty (returns `True` instead of `False`)
* Updates `detect_filetype` to properly detect JSONs when the MIME type is `text/plain`.

## 0.6.1

### Enhancements

* Updated the table extraction parameter name to be more descriptive

### Features

### Fixes

## 0.6.0

### Enhancements

* Adds an `ssl_verify` kwarg to `partition` and `partition_html` to enable turning off
  SSL verification for HTTP requests. SSL verification is on by default.
* Allows users to pass in ocr language to `partition_pdf` and `partition_image` through
  the `ocr_language` kwarg. `ocr_language` corresponds to the code for the language pack
  in Tesseract. You will need to install the relevant Tesseract language pack to use a
  given language.

### Features

* Table extraction is now possible for pdfs from `partition` and `partition_pdf`.
* Adds support for extracting attachments from `.msg` files

### Fixes

* Adds an `ssl_verify` kwarg to `partition` and `partition_html` to enable turning off
  SSL verification for HTTP requests. SSL verification is on by default.

## 0.5.13

### Enhancements

* Allow headers to be passed into `partition` when `url` is used.

### Features

* `bytes_string_to_string` cleaning brick for bytes string output.

### Fixes

* Fixed typo in call to `exactly_one` in `partition_json`
* unstructured-documents encode xml string if document_tree is `None` in `_read_xml`.
* Update to `_read_xml` so that Markdown files with embedded HTML process correctly.
* Fallback to "fast" strategy only emits a warning if the user specifies the "hi_res" strategy.
* unstructured-partition-text_type exceeds_cap_ratio fix returns and how capitalization ratios are calculated
* `partition_pdf` and `partition_text` group broken paragraphs to avoid fragmented `NarrativeText` elements.
* .json files resolved as "application/json" on centos7 (or other installs with older libmagic libs)

## 0.5.12

### Enhancements

* Add OS mimetypes DB to docker image, mainly for unstructured-api compat.
* Use the image registry as a cache when building Docker images.
* Adds the ability for `partition_text` to group together broken paragraphs.
* Added method to utils to allow date time format validation

### Features
* Add Slack connector to pull messages for a specific channel

* Add --partition-by-api parameter to unstructured-ingest
* Added `partition_rtf` for processing rich text files.
* `partition` now accepts a `url` kwarg in addition to `file` and `filename`.

### Fixes

* Allow encoding to be passed into `replace_mime_encodings`.
* unstructured-ingest connector-specific dependencies are imported on demand.
* unstructured-ingest --flatten-metadata supported for local connector.
* unstructured-ingest fix runtime error when using --metadata-include.

## 0.5.11

### Enhancements

### Features

### Fixes

* Guard against null style attribute in docx document elements
* Update HTML encoding to better support foreign language characters

## 0.5.10

### Enhancements

* Updated inference package
* Add sender, recipient, date, and subject to element metadata for emails

### Features

* Added `--download-only` parameter to `unstructured-ingest`

### Fixes

* FileNotFound error when filename is provided but file is not on disk

## 0.5.9

### Enhancements

### Features

### Fixes

* Convert file to str in helper `split_by_paragraph` for `partition_text`

## 0.5.8

### Enhancements

* Update `elements_to_json` to return string when filename is not specified
* `elements_from_json` may take a string instead of a filename with the `text` kwarg
* `detect_filetype` now does a final fallback to file extension.
* Empty tags are now skipped during the depth check for HTML processing.

### Features

* Add local file system to `unstructured-ingest`
* Add `--max-docs` parameter to `unstructured-ingest`
* Added `partition_msg` for processing MSFT Outlook .msg files.

### Fixes

* `convert_file_to_text` now passes through the `source_format` and `target_format` kwargs.
  Previously they were hard coded.
* Partitioning functions that accept a `text` kwarg no longer raise an error if an empty
  string is passed (and empty list of elements is returned instead).
* `partition_json` no longer fails if the input is an empty list.
* Fixed bug in `chunk_by_attention_window` that caused the last word in segments to be cut-off
  in some cases.

### BREAKING CHANGES

* `stage_for_transformers` now returns a list of elements, making it consistent with other
  staging bricks

## 0.5.7

### Enhancements

* Refactored codebase using `exactly_one`
* Adds ability to pass headers when passing a url in partition_html()
* Added optional `content_type` and `file_filename` parameters to `partition()` to bypass file detection

### Features

* Add `--flatten-metadata` parameter to `unstructured-ingest`
* Add `--fields-include` parameter to `unstructured-ingest`

### Fixes

## 0.5.6

### Enhancements

* `contains_english_word()`, used heavily in text processing, is 10x faster.

### Features

* Add `--metadata-include` and `--metadata-exclude` parameters to `unstructured-ingest`
* Add `clean_non_ascii_chars` to remove non-ascii characters from unicode string

### Fixes

* Fix problem with PDF partition (duplicated test)

## 0.5.4

### Enhancements

* Added Biomedical literature connector for ingest cli.
* Add `FsspecConnector` to easily integrate any existing `fsspec` filesystem as a connector.
* Rename `s3_connector.py` to `s3.py` for readability and consistency with the
  rest of the connectors.
* Now `S3Connector` relies on `s3fs` instead of on `boto3`, and it inherits
  from `FsspecConnector`.
* Adds an `UNSTRUCTURED_LANGUAGE_CHECKS` environment variable to control whether or not language
  specific checks like vocabulary and POS tagging are applied. Set to `"true"` for higher
  resolution partitioning and `"false"` for faster processing.
* Improves `detect_filetype` warning to include filename when provided.
* Adds a "fast" strategy for partitioning PDFs with PDFMiner. Also falls back to the "fast"
  strategy if detectron2 is not available.
* Start deprecation life cycle for `unstructured-ingest --s3-url` option, to be deprecated in
  favor of `--remote-url`.

### Features

* Add `AzureBlobStorageConnector` based on its `fsspec` implementation inheriting
from `FsspecConnector`
* Add `partition_epub` for partitioning e-books in EPUB3 format.

### Fixes

* Fixes processing for text files with `message/rfc822` MIME type.
* Open xml files in read-only mode when reading contents to construct an XMLDocument.

## 0.5.3

### Enhancements

* `auto.partition()` can now load Unstructured ISD json documents.
* Simplify partitioning functions.
* Improve logging for ingest CLI.

### Features

* Add `--wikipedia-auto-suggest` argument to the ingest CLI to disable automatic redirection
  to pages with similar names.
* Add setup script for Amazon Linux 2
* Add optional `encoding` argument to the `partition_(text/email/html)` functions.
* Added Google Drive connector for ingest cli.
* Added Gitlab connector for ingest cli.

### Fixes

## 0.5.2

### Enhancements

* Fully move from printing to logging.
* `unstructured-ingest` now uses a default `--download_dir` of `$HOME/.cache/unstructured/ingest`
rather than a "tmp-ingest-" dir in the working directory.

### Features

### Fixes

* `setup_ubuntu.sh` no longer fails in some contexts by interpreting
`DEBIAN_FRONTEND=noninteractive` as a command
* `unstructured-ingest` no longer re-downloads files when --preserve-downloads
is used without --download-dir.
* Fixed an issue that was causing text to be skipped in some HTML documents.

## 0.5.1

### Enhancements

### Features

### Fixes

* Fixes an error causing JavaScript to appear in the output of `partition_html` sometimes.
* Fix several issues with the `requires_dependencies` decorator, including the error message
  and how it was used, which had caused an error for `unstructured-ingest --github-url ...`.

## 0.5.0

### Enhancements

* Add `requires_dependencies` Python decorator to check dependencies are installed before
  instantiating a class or running a function

### Features

* Added Wikipedia connector for ingest cli.

### Fixes

* Fix `process_document` file cleaning on failure
* Fixes an error introduced in the metadata tracking commit that caused `NarrativeText`
  and `FigureCaption` elements to be represented as `Text` in HTML documents.

## 0.4.16

### Enhancements

* Fallback to using file extensions for filetype detection if `libmagic` is not present

### Features

* Added setup script for Ubuntu
* Added GitHub connector for ingest cli.
* Added `partition_md` partitioner.
* Added Reddit connector for ingest cli.

### Fixes

* Initializes connector properly in ingest.main::MainProcess
* Restricts version of unstructured-inference to avoid multithreading issue

## 0.4.15

### Enhancements

* Added `elements_to_json` and `elements_from_json` for easier serialization/deserialization
* `convert_to_dict`, `dict_to_elements` and `convert_to_csv` are now aliases for functions
  that use the ISD terminology.

### Fixes

* Update to ensure all elements are preserved during serialization/deserialization

## 0.4.14

* Automatically install `nltk` models in the `tokenize` module.

## 0.4.13

* Fixes unstructured-ingest cli.

## 0.4.12

* Adds console_entrypoint for unstructured-ingest, other structure/doc updates related to ingest.
* Add `parser` parameter to `partition_html`.

## 0.4.11

* Adds `partition_doc` for partitioning Word documents in `.doc` format. Requires `libreoffice`.
* Adds `partition_ppt` for partitioning PowerPoint documents in `.ppt` format. Requires `libreoffice`.

## 0.4.10

* Fixes `ElementMetadata` so that it's JSON serializable when the filename is a `Path` object.

## 0.4.9

* Added ingest modules and s3 connector, sample ingest script
* Default to `url=None` for `partition_pdf` and `partition_image`
* Add ability to skip English specific check by setting the `UNSTRUCTURED_LANGUAGE` env var to `""`.
* Document `Element` objects now track metadata

## 0.4.8

* Modified XML and HTML parsers not to load comments.

## 0.4.7

* Added the ability to pull an HTML document from a url in `partition_html`.
* Added the the ability to get file summary info from lists of filenames and lists
  of file contents.
* Added optional page break to `partition` for `.pptx`, `.pdf`, images, and `.html` files.
* Added `to_dict` method to document elements.
* Include more unicode quotes in `replace_unicode_quotes`.

## 0.4.6

* Loosen the default cap threshold to `0.5`.
* Add a `UNSTRUCTURED_NARRATIVE_TEXT_CAP_THRESHOLD` environment variable for controlling
  the cap ratio threshold.
* Unknown text elements are identified as `Text` for HTML and plain text documents.
* `Body Text` styles no longer default to `NarrativeText` for Word documents. The style information
  is insufficient to determine that the text is narrative.
* Upper cased text is lower cased before checking for verbs. This helps avoid some missed verbs.
* Adds an `Address` element for capturing elements that only contain an address.
* Suppress the `UserWarning` when detectron is called.
* Checks that titles and narrative test have at least one English word.
* Checks that titles and narrative text are at least 50% alpha characters.
* Restricts titles to a maximum word length. Adds a `UNSTRUCTURED_TITLE_MAX_WORD_LENGTH`
  environment variable for controlling the max number of words in a title.
* Updated `partition_pptx` to order the elements on the page

## 0.4.4

* Updated `partition_pdf` and `partition_image` to return `unstructured` `Element` objects
* Fixed the healthcheck url path when partitioning images and PDFs via API
* Adds an optional `coordinates` attribute to document objects
* Adds `FigureCaption` and `CheckBox` document elements
* Added ability to split lists detected in `LayoutElement` objects
* Adds `partition_pptx` for partitioning PowerPoint documents
* LayoutParser models now download from HugginfaceHub instead of DropBox
* Fixed file type detection for XML and HTML files on Amazone Linux

## 0.4.3

* Adds `requests` as a base dependency
* Fix in `exceeds_cap_ratio` so the function doesn't break with empty text
* Fix bug in `_parse_received_data`.
* Update `detect_filetype` to properly handle `.doc`, `.xls`, and `.ppt`.

## 0.4.2

* Added `partition_image` to process documents in an image format.
* Fixed utf-8 encoding error in `partition_email` with attachments for `text/html`

## 0.4.1

* Added support for text files in the `partition` function
* Pinned `opencv-python` for easier installation on Linux

## 0.4.0

* Added generic `partition` brick that detects the file type and routes a file to the appropriate
  partitioning brick.
* Added a file type detection module.
* Updated `partition_html` and `partition_eml` to support file-like objects in 'rb' mode.
* Cleaning brick for removing ordered bullets `clean_ordered_bullets`.
* Extract brick method for ordered bullets `extract_ordered_bullets`.
* Test for `clean_ordered_bullets`.
* Test for `extract_ordered_bullets`.
* Added `partition_docx` for pre-processing Word Documents.
* Added new REGEX patterns to extract email header information
* Added new functions to extract header information `parse_received_data` and `partition_header`
* Added new function to parse plain text files `partition_text`
* Added new cleaners functions `extract_ip_address`, `extract_ip_address_name`, `extract_mapi_id`, `extract_datetimetz`
* Add new `Image` element and function to find embedded images `find_embedded_images`
* Added `get_directory_file_info` for summarizing information about source documents

## 0.3.5

* Add support for local inference
* Add new pattern to recognize plain text dash bullets
* Add test for bullet patterns
* Fix for `partition_html` that allows for processing `div` tags that have both text and child
  elements
* Add ability to extract document metadata from `.docx`, `.xlsx`, and `.jpg` files.
* Helper functions for identifying and extracting phone numbers
* Add new function `extract_attachment_info` that extracts and decodes the attachment
of an email.
* Staging brick to convert a list of `Element`s to a `pandas` dataframe.
* Add plain text functionality to `partition_email`

## 0.3.4

* Python-3.7 compat

## 0.3.3

* Removes BasicConfig from logger configuration
* Adds the `partition_email` partitioning brick
* Adds the `replace_mime_encodings` cleaning bricks
* Small fix to HTML parsing related to processing list items with sub-tags
* Add `EmailElement` data structure to store email documents

## 0.3.2

* Added `translate_text` brick for translating text between languages
* Add an `apply` method to make it easier to apply cleaners to elements

## 0.3.1

* Added \_\_init.py\_\_ to `partition`

## 0.3.0

* Implement staging brick for Argilla. Converts lists of `Text` elements to `argilla` dataset classes.
* Removing the local PDF parsing code and any dependencies and tests.
* Reorganizes the staging bricks in the unstructured.partition module
* Allow entities to be passed into the Datasaur staging brick
* Added HTML escapes to the `replace_unicode_quotes` brick
* Fix bad responses in partition_pdf to raise ValueError
* Adds `partition_html` for partitioning HTML documents.

## 0.2.6

* Small change to how \_read is placed within the inheritance structure since it doesn't really apply to pdf
* Add partitioning brick for calling the document image analysis API

## 0.2.5

* Update python requirement to >=3.7

## 0.2.4

* Add alternative way of importing `Final` to support google colab

## 0.2.3

* Add cleaning bricks for removing prefixes and postfixes
* Add cleaning bricks for extracting text before and after a pattern

## 0.2.2

* Add staging brick for Datasaur

## 0.2.1

* Added brick to convert an ISD dictionary to a list of elements
* Update `PDFDocument` to use the `from_file` method
* Added staging brick for CSV format for ISD (Initial Structured Data) format.
* Added staging brick for separating text into attention window size chunks for `transformers`.
* Added staging brick for LabelBox.
* Added ability to upload LabelStudio predictions
* Added utility function for JSONL reading and writing
* Added staging brick for CSV format for Prodigy
* Added staging brick for Prodigy
* Added ability to upload LabelStudio annotations
* Added text_field and id_field to stage_for_label_studio signature

## 0.2.0

* Initial release of unstructured<|MERGE_RESOLUTION|>--- conflicted
+++ resolved
@@ -1,22 +1,15 @@
-<<<<<<< HEAD
-## 0.10.15-dev3
-=======
-## 0.10.15-dev8
->>>>>>> 1b7c99d8
+## 0.10.15-dev9
 
 ### Enhancements
 
 * Use text-based classification hen elements come back uncategorized from PDF/Image partitioning
 * Updated HTML Partitioning to extract tables
 * Create and add `add_chunking_strategy` decorator to partition functions
-<<<<<<< HEAD
-* Adds data source properties (date_created, date_modified, version, exists, source_url, record_locator) to the fsspec base interface.
-=======
 * Adds `languages` as an input parameter and marks `ocr_languages` kwarg for deprecation in pdf partitioning functions
 * Adds `xlsx` and `xls` to `skip_infer_table_types` default list in `partition`
 * Adds `languages` as an input parameter and marks `ocr_languages` kwarg for deprecation in image partitioning functions
 * Adds `languages` as an input parameter and marks `ocr_languages` kwarg for deprecation in auto partition
->>>>>>> 1b7c99d8
+* Adds data source properties (date_created, date_modified, version, exists, source_url, record_locator) to the fsspec base interface. Defines `update_source_metadata` method for the fsspec connector.
 
 ### Features
 
