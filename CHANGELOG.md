<<<<<<< HEAD
## 0.5.2-dev2
=======
## 0.5.2
>>>>>>> a5da3de4

### Enhancements

* Add `FsspecConnector` to easily integrate any existing `fsspec` filesystem
as a connector.
* Rename `s3_connector.py` to `s3.py` for readability and consistency with the
rest of the connectors.
* `unstructured-ingest` now uses a default `--download_dir` of `$HOME/.cache/unstructured/ingest`
rather than a "tmp-ingest-" dir in the working directory.

### Features

* Update `S3Connector` to inherit from `FsspecConnector`
* Add `GCSConnector`  (missing CLI integration and working example but has been tested
with a private bucket with a PDF and works as expected)
* Add `AzureBlobStorageConnector` (missing CLI integration and working example but has been tested
with a private container with a PDF and works as expected)

### Fixes

* 'setup_ubuntu.sh` no longer fails in some contexts by interpreting
`DEBIAN_FRONTEND=noninteractive` as a command
* `unstructured-ingest` no longer re-downloads files when --preserve-downloads
is used without --download-dir.
* Fixed an issue that was causing text to be skipped in some HTML documents.

## 0.5.1

### Enhancements

### Features

### Fixes

* Fixes an error causing JavaScript to appear in the output of `partition_html` sometimes.
* Fix several issues with the `requires_dependencies` decorator, including the error message
  and how it was used, which had caused an error for `unstructured-ingest --github-url ...`.

## 0.5.0

### Enhancements

* Add `requires_dependencies` Python decorator to check dependencies are installed before
  instantiating a class or running a function

### Features

* Added Wikipedia connector for ingest cli.

### Fixes

* Fix `process_document` file cleaning on failure
* Fixes an error introduced in the metadata tracking commit that caused `NarrativeText`
  and `FigureCaption` elements to be represented as `Text` in HTML documents.

## 0.4.16

### Enhancements

* Fallback to using file extensions for filetype detection if `libmagic` is not present

### Features

* Added setup script for Ubuntu
* Added GitHub connector for ingest cli.
* Added `partition_md` partitioner.
* Added Reddit connector for ingest cli.

### Fixes

* Initializes connector properly in ingest.main::MainProcess
* Restricts version of unstructured-inference to avoid multithreading issue

## 0.4.15

### Enhancements

* Added `elements_to_json` and `elements_from_json` for easier serialization/deserialization
* `convert_to_dict`, `dict_to_elements` and `convert_to_csv` are now aliases for functions
  that use the ISD terminology.

### Fixes

* Update to ensure all elements are preserved during serialization/deserialization

## 0.4.14

* Automatically install `nltk` models in the `tokenize` module.

## 0.4.13

* Fixes unstructured-ingest cli.

## 0.4.12

* Adds console_entrypoint for unstructured-ingest, other structure/doc updates related to ingest.
* Add `parser` parameter to `partition_html`.

## 0.4.11

* Adds `partition_doc` for partitioning Word documents in `.doc` format. Requires `libreoffice`.
* Adds `partition_ppt` for partitioning PowerPoint documents in `.ppt` format. Requires `libreoffice`.

## 0.4.10

* Fixes `ElementMetadata` so that it's JSON serializable when the filename is a `Path` object.

## 0.4.9

* Added ingest modules and s3 connector, sample ingest script
* Default to `url=None` for `partition_pdf` and `partition_image`
* Add ability to skip English specific check by setting the `UNSTRUCTURED_LANGUAGE` env var to `""`.
* Document `Element` objects now track metadata

## 0.4.8

* Modified XML and HTML parsers not to load comments.

## 0.4.7

* Added the ability to pull an HTML document from a url in `partition_html`.
* Added the the ability to get file summary info from lists of filenames and lists
  of file contents.
* Added optional page break to `partition` for `.pptx`, `.pdf`, images, and `.html` files.
* Added `to_dict` method to document elements.
* Include more unicode quotes in `replace_unicode_quotes`.

## 0.4.6

* Loosen the default cap threshold to `0.5`.
* Add a `UNSTRUCTURED_NARRATIVE_TEXT_CAP_THRESHOLD` environment variable for controlling
  the cap ratio threshold.
* Unknown text elements are identified as `Text` for HTML and plain text documents.
* `Body Text` styles no longer default to `NarrativeText` for Word documents. The style information
  is insufficient to determine that the text is narrative.
* Upper cased text is lower cased before checking for verbs. This helps avoid some missed verbs.
* Adds an `Address` element for capturing elements that only contain an address.
* Suppress the `UserWarning` when detectron is called.
* Checks that titles and narrative test have at least one English word.
* Checks that titles and narrative text are at least 50% alpha characters.
* Restricts titles to a maximum word length. Adds a `UNSTRUCTURED_TITLE_MAX_WORD_LENGTH`
  environment variable for controlling the max number of words in a title.
* Updated `partition_pptx` to order the elements on the page

## 0.4.4

* Updated `partition_pdf` and `partition_image` to return `unstructured` `Element` objects
* Fixed the healthcheck url path when partitioning images and PDFs via API
* Adds an optional `coordinates` attribute to document objects
* Adds `FigureCaption` and `CheckBox` document elements
* Added ability to split lists detected in `LayoutElement` objects
* Adds `partition_pptx` for partitioning PowerPoint documents
* LayoutParser models now download from HugginfaceHub instead of DropBox
* Fixed file type detection for XML and HTML files on Amazone Linux

## 0.4.3

* Adds `requests` as a base dependency
* Fix in `exceeds_cap_ratio` so the function doesn't break with empty text
* Fix bug in `_parse_received_data`.
* Update `detect_filetype` to properly handle `.doc`, `.xls`, and `.ppt`.

## 0.4.2

* Added `partition_image` to process documents in an image format.
* Fixed utf-8 encoding error in `partition_email` with attachments for `text/html`

## 0.4.1

* Added support for text files in the `partition` function
* Pinned `opencv-python` for easier installation on Linux

## 0.4.0

* Added generic `partition` brick that detects the file type and routes a file to the appropriate
  partitioning brick.
* Added a file type detection module.
* Updated `partition_html` and `partition_eml` to support file-like objects in 'rb' mode.
* Cleaning brick for removing ordered bullets `clean_ordered_bullets`.
* Extract brick method for ordered bullets `extract_ordered_bullets`.
* Test for `clean_ordered_bullets`.
* Test for `extract_ordered_bullets`.
* Added `partition_docx` for pre-processing Word Documents.
* Added new REGEX patterns to extract email header information
* Added new functions to extract header information `parse_received_data` and `partition_header`
* Added new function to parse plain text files `partition_text`
* Added new cleaners functions `extract_ip_address`, `extract_ip_address_name`, `extract_mapi_id`, `extract_datetimetz`
* Add new `Image` element and function to find embedded images `find_embedded_images`
* Added `get_directory_file_info` for summarizing information about source documents

## 0.3.5

* Add support for local inference
* Add new pattern to recognize plain text dash bullets
* Add test for bullet patterns
* Fix for `partition_html` that allows for processing `div` tags that have both text and child
  elements
* Add ability to extract document metadata from `.docx`, `.xlsx`, and `.jpg` files.
* Helper functions for identifying and extracting phone numbers
* Add new function `extract_attachment_info` that extracts and decodes the attachment
of an email.
* Staging brick to convert a list of `Element`s to a `pandas` dataframe.
* Add plain text functionality to `partition_email`

## 0.3.4

* Python-3.7 compat

## 0.3.3

* Removes BasicConfig from logger configuration
* Adds the `partition_email` partitioning brick
* Adds the `replace_mime_encodings` cleaning bricks
* Small fix to HTML parsing related to processing list items with sub-tags
* Add `EmailElement` data structure to store email documents

## 0.3.2

* Added `translate_text` brick for translating text between languages
* Add an `apply` method to make it easier to apply cleaners to elements

## 0.3.1

* Added \_\_init.py\_\_ to `partition`

## 0.3.0

* Implement staging brick for Argilla. Converts lists of `Text` elements to `argilla` dataset classes.
* Removing the local PDF parsing code and any dependencies and tests.
* Reorganizes the staging bricks in the unstructured.partition module
* Allow entities to be passed into the Datasaur staging brick
* Added HTML escapes to the `replace_unicode_quotes` brick
* Fix bad responses in partition_pdf to raise ValueError
* Adds `partition_html` for partitioning HTML documents.

## 0.2.6

* Small change to how \_read is placed within the inheritance structure since it doesn't really apply to pdf
* Add partitioning brick for calling the document image analysis API

## 0.2.5

* Update python requirement to >=3.7

## 0.2.4

* Add alternative way of importing `Final` to support google colab

## 0.2.3

* Add cleaning bricks for removing prefixes and postfixes
* Add cleaning bricks for extracting text before and after a pattern

## 0.2.2

* Add staging brick for Datasaur

## 0.2.1

* Added brick to convert an ISD dictionary to a list of elements
* Update `PDFDocument` to use the `from_file` method
* Added staging brick for CSV format for ISD (Initial Structured Data) format.
* Added staging brick for separating text into attention window size chunks for `transformers`.
* Added staging brick for LabelBox.
* Added ability to upload LabelStudio predictions
* Added utility function for JSONL reading and writing
* Added staging brick for CSV format for Prodigy
* Added staging brick for Prodigy
* Added ability to upload LabelStudio annotations
* Added text_field and id_field to stage_for_label_studio signature

## 0.2.0

* Initial release of unstructured
<|MERGE_RESOLUTION|>--- conflicted
+++ resolved
@@ -1,8 +1,4 @@
-<<<<<<< HEAD
-## 0.5.2-dev2
-=======
-## 0.5.2
->>>>>>> a5da3de4
+## 0.5.3-dev0
 
 ### Enhancements
 
@@ -10,8 +6,6 @@
 as a connector.
 * Rename `s3_connector.py` to `s3.py` for readability and consistency with the
 rest of the connectors.
-* `unstructured-ingest` now uses a default `--download_dir` of `$HOME/.cache/unstructured/ingest`
-rather than a "tmp-ingest-" dir in the working directory.
 
 ### Features
 
@@ -20,6 +14,17 @@
 with a private bucket with a PDF and works as expected)
 * Add `AzureBlobStorageConnector` (missing CLI integration and working example but has been tested
 with a private container with a PDF and works as expected)
+
+### Fixes
+
+## 0.5.2
+
+### Enhancements
+
+* `unstructured-ingest` now uses a default `--download_dir` of `$HOME/.cache/unstructured/ingest`
+rather than a "tmp-ingest-" dir in the working directory.
+
+### Features
 
 ### Fixes
 
