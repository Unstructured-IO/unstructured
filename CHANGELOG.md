<<<<<<< HEAD
## 0.18.18-dev0

### Enhancement
- Flag extracted elements as such in the metadata for downstream use

=======
## 0.18.18

### Fixes
- **Prevent path traversal in email MSG attachment filenames** Fixed a security vulnerability (GHSA-gm8q-m8mv-jj5m) where malicious attachment filenames containing path traversal sequences could write files outside the intended directory. The fix normalizes both Unix and Windows path separators before sanitizing filenames, preventing cross-platform path traversal attacks in `partition_msg` functions
>>>>>>> b01d35b2
## 0.18.17

### Enhancement

### Features

### Fixes
- Removed `Clardy` dependency as it is no longer used
- Bumped dependencies via pip-compile to address the following CVEs:
  - **pypdf**: GHSA-vr63-x8vc-m265
  - **pip**: GHSA-4xh5-x5gv-qwph
  - **uv**: GHSA-8qf3-x8v5-2pj8 GHSA-pqhf-p39g-3x64

## 0.18.16

### Enhancement
- Speed up function _assign_hash_ids by 34% (codeflash)

### Features

### Fixes
- Bumped dependencies via pip-compile to address the following CVEs:
  - **authlib**: GHSA-pq5p-34cr-23v9
  - **python-3.12/python03**.12-base: CVE-2025-8291, GHSA-49g5-f6qw-8mm7
  - **libcrypto3/libssl3**: CVE-2025-9230, CVE-2025-9231, CVE-2025-9232, GHSA-76r2-c3cg-f5r9, GHSA-9mrx-mqmg-gwj9

## 0.18.15

### Enhancements
- Speed up function ElementHtml._get_children_html by 234% (codeflash)
- Speed up function group_broken_paragraphs by 30% (codeflash)

### Features

### Fixes

- Bumped dependencies via pip-compile to address the crit CVE in:
  - deepdiff: 8.6.0 -> 8.6.1: GHSA-mw26-5g2v-hqw3
    
## 0.18.14

### Enhancements
- Speed up function sentence_count by 59% (codeflash)
- Speed up function `check_for_nltk_package` by 111% (codeflash)
- Speed up function `under_non_alpha_ratio` by 76% (codeflash)

### Features

### Fixes

- **change short text language detection log to debug** reduce warning level log spamming
  - Bumped dependencies via pip-compile to address the following CVEs:
    - **Python 3.12/3.13**: CVE-2025-8194, GHSA-v594-44hm-2j7p
    - **glibc & related (glibc, glibc-locale-posix, ld-linux, libcrypt1)**: CVE-2025-8058, GHSA-8xjp-c72j-67q8
    - **aiohttp**: GHSA-9548-qrrj-x5pj
    - **openjpeg**: CVE-2025-54874
    - **pypdf**: GHSA-7hfw-26vp-jp8m
    - **transformers**: GHSA-9356-575x-2w9m
    - **urllib3**: GHSA-48p4-8xcf-vxj5

## 0.18.13

### Enhancements

### Features

### Fixes

- **Parse a wider variety of date formats in email headers** The `partition_email` function is now more robust to non-standard date formats, including ISO-8601 dates with "Z" suffixes. This prevents `ValueError` exceptions when partitioning emails with these date formats.

## 0.18.12

### Enhancements

### Features

### Fixes
- **Prevent large file content in encoding exceptions** Replace UnicodeDecodeError with UnprocessableEntityError in encoding detection to avoid storing entire file content in exception objects, which can cause issues in logging and error reporting systems when processing large files.

## 0.18.11

### Enhancements
- **Standardized on `charset-normalizer` library for encoding detection** Previously we had both `chardet` and `charset-normalizer` as dependencies. We are dropping `chardet` and only using `charset-normalizer`.

### Features
- **Type-aware `<input>` mapping in HTML transformations** Bare `<input>` elements are now classified by their `type` attribute (checkbox → Checkbox, radio → RadioButton, others → FormFieldValue).


### Fixes
- **Recognize '|' as a delimiter** csv parser will now recognize '|' as a delimiter in addition to ',' and ';'.

## 0.18.10

### Enhancements
- **Updated CodeQL** Updated CodeQL GHA to v3 from deprecated v2.

### Features
- **Add OCR_AGENT_CACHE_SIZE environment variable** Added configurable cache size for OCR agents to control memory usage.

### Fixes

## 0.18.9

### Enhancements

### Features
- **Convert elements to markdown for output** Added function to convert elements to markdown format for easy viewing.

### Fixes
- *Language detection nit** Handle empty text

## 0.18.8

### Enhancements

### Features

### Fixes
- **Properly handle password protected xlsx** - detect password protection on XLSX files and raise appropriate

## 0.18.7

### Enhancements

- **`text_as_html` for Table element now keeps both `input` and `img` tag's `class` attribute** Previously in partition HTML any tag inside a table is stripped of its `class` attribute. Now this attribute is preserved for both `input` and `img` tag in the table element's `metadata.text_as_html`.

### Features
- **Add language detection for PDFs** Add document and element level language detection to PDFs.

### Fixes

## 0.18.6

### Enhancements

### Features

### Fixes
- **Improved epub partition errors** EPUB partition will now produce new type of error on unprocessable files.
- **Fix type for serialized TableChunks** Use `TableChunk` for the string value of the field `type` when serializing elements of type `TableChunk`, rather than using the value `Table`.

## 0.18.5

### Enhancements

- **Bump dependencies and remove lingering Python 3.9 artifacts** Cleaned up some references to 3.9 that were left When we dropped Python 3.9 support.
- **`text_as_html` for Table element now keeps `img` tag's `class` attribute** Previously in partition HTML any tag inside a table is stripped of its `class` attribute. Now this attribute is preserved for `img` tag in the table element's `metadata.text_as_html`.

### Features

### Fixes
- **Improve markdown code block handling** Code blocks in markdown were previously being processed as embedded code instead of plain text.

## 0.18.4

### Enhancements

### Features

### Fixes
- **Increase CSV field limit** Addresses failures in partition for csv files with large fields

## 0.18.3

### Enhancements

### Features

### Fixes
- **Upgrade Pillow to 11.3.0** Addresses a high priority CVE

## 0.18.2

### Enhancements

### Features

### Fixes
- **Fixes empty HTML content** Previously, when the HTML content was empty, the partitioner would raise a TypeError: Invalid input object: NoneType. Now it will return an empty list of elements.
- **Failproof docx malformed or merged tables** This fix prevents docx file with complex or vertical merges or malformed tables from failing at `tc_at_grid_offset` and raised `ValueError: no tc element at grid_offset=X`.
- **partition_md can read special characters on non- utf-8 files** `partition_md` reads the file as utf-8 previously. Now it uses `read_txt_file` that reads file with detected encoding.
- xml code not getting escaped in a code block in a markdown file when in partition
- **Fixes parsing HTML header and footer** Previously header and footer texts are partitioned as `UncategorizedText` or as the nested structure like `Title`. Now they are properly partitioned as `Header` and `Footer` element types.

## 0.18.1

### Enhancements

### Features
- **Add DocumentData element type** This is helpful in scenarios where there is large data that does not make sense to represent across each element in the document.

### Fixes
- The `encoding` property of the `_CsvPartitioningContext` is now properly used.

## 0.18.0

### Enhancements

### Features
- Upgraded Python version to 3.12

### Fixes
- Fix type error when `result_file_type` is expected to be a `FileType` but is `None`
- Fix chunking for elements with None text that has AttributeError 'NoneType' object has no attribute 'strip'.
- Invalid elements IDs are not visible in VLM output. Parent-child hierarchy is now retrieved based on unstructured element ID, instead of id injected into HTML code of element.
- Fix bs4 deprecation warnings by updating `findAll()` with `find_all()`.

## 0.17.10
- Drop Python 3.9 support as it reaches EOL in October 2025
- Update pip-compile script to use Python 3.10 and newer
- Update all packages using pip-compile

## 0.17.9
- Patch various CVEs

## 0.17.8

### Enhancements
- **Bump `unstructured-inference` to `1.0.5`** It includes critical fix to ensure inference model initialization is thread safe

### Features

### Fixes

## 0.17.7

### Enhancements
- **Updated Docker file with ENV HF_HUB_OFFLINE=1 to prevent the contianer from trying to access the internet

### Features

### Fixes
- **Fix image extraction for PNG files.** When `extract_image_block_to_payload` is True, and the image is a PNG, we get a Pillow error. We need to remove the PNG transparency layer before saving the image.
- **Fix logger deprecation warning**: Replaced usage of `logger.warn` with `logger.warning` to comply with the Python logging standards.
- **Throw validation error when json is passed with invalid unstructured json

## 0.17.6

### Enhancements

### Features

### Fixes
- The sort_page_element() use the element id to sort the elements.
Two executions of the same code, on the same file, produce different results. The order of the elements is random.
This makes it impossible to write stable unit tests, for example, or to obtain reproducible results.
- **Do not use NLP to determine element types for extracted elements with hi_res.** This avoids extraneous Title elements in hi_res outputs. This only applies to *extracted* elements, meaning text objects that are found outside of Object Detection objects which get mapped to *inferred* elements. (*extracted* and *inferred* elements get merged together to form the list of `Element`s returned by `pdf_partition()`)
- Resolve open CVEs
- Properly handle the case when an element's `text` attribute is None


## 0.17.5

### Enhancements
- **Remove test and dev dependencies from docker image.** This reduces the docker image size slightly and reduces potential security vulnerabilities.

### Features

### Fixes
- **Removed out of date ubuntu Dockerfile.** The Dockerfile was out of date and non-functional.
- **Fix for 'PSSyntaxError' import error: "cannot import name 'PSSyntaxError' from 'pdfminer.pdfparser'"** PSSyntaxError needed to be imported from its source 'pdfminer.psexceptions'.

## 0.17.4

### Enhancements

### Features

### Fixes
- **Deprecate `stage_for_label_studio` and drop `label_studio_sdk` dependency.** This resolves a CVE due to the dependency on `label_studio_sdk`.

## 0.17.3

### Enhancements

### Features

### Fixes
- Resolve open CVEs

## 0.17.3-dev0

### Enhancements

### Features

### Fixes
- **Fixes wrong detection of office files** certain office files wrongly identified as .ZIP when office(.docx,.xlsx and .pptx) files containing files other than word/document.xml, xl/workbook.xml and ppt/presentation.xml respectively will now be identified correctly by looking for word/document\*.xml, xl/workbook\*.xml and ppt/presentation\*.xml

## 0.17.2

* Fix Image in a <div> tag is "UncategorizedText" with no .text

## 0.17.1

### Enhancements

- **Add image_url of images in html partitioner** `<img>` tags with non-data content include a new image_url metadata field with the content of the src attribute.

- **Use `lxml` instead of `bs4` to parse hOCR data.** `lxml` is much faster than `bs4` given the hOCR data format is regular (garanteed because it is programatically generated)

- **bump `numpy` to `>2`**. And upgrade `paddlepaddle`, `unstructured-paddleocr`, `onnx` so they are compatible with `numpy>2`.

### Features

### Fixes

## 0.17.0

### Enhancements

- **Add support for images in html partitioner** `<img>` tags will now be parsed as `Image` elements. When `extract_image_block_types` includes `Image` and `extract_image_block_to_payload`=True then the `image_base64` will be included for images that specify the base64 data (rather than url) as the source.

- **Use kwargs instead of env to specify `ocr_agent` and `table_ocr_agent`** for `hi_res` strategy.

- **stop using `PageLayout.elements` to save memory and cpu cost**. Now only use `PageLayout.elements_array` throughout the partition, except when `analysis=True` where the drawing logic still uses `elements`.

### Features

### Fixes

## 0.16.25

### Enhancements

### Features

### Fixes

- **Fixes filetype detection for jsons passed as byte streams** - Now it prioritizes magic mimetype prediction over file extension when detecting filetypes


## 0.16.24

### Enhancements

- **Support dynamic partitioner file type registration**. Use `create_file_type` to create new file type that can be handled
  in unstructured and `register_partitioner` to enable registering your own partitioner for any file type.

- **`extract_image_block_types` now also works for CamelCase elemenet type names**. Previously `NarrativeText` and similar CamelCase element types can't be extracted using the mentioned parameter in `partition`. Now figures for those elements can be extracted like `Image` and `Table` elements

- **use block matrix to reduce peak memory usage for pdf/image partition**.

### Features

- **Add JSON elements to HTML converter** - Converts JSON elements file into an HTML file.

### Fixes


## 0.16.23

### Enhancements

### Features

### Fixes

- **Fixes detect_filetype when SpooledTemporaryFile is passed**. Previously some random name would get assigned to the file and the function raised error.

## 0.16.22

### Enhancements

### Features

### Fixes

- **Fix open CVES in and bump dependencies**

## 0.16.21

### Enhancements
- **Use password** to load PDF with all modes

- **use vectorized logic to merge inferred and extracted layouts**. Using the new `LayoutElements` data structure and numpy library to refactor the layout merging logic to improve compute performance as well as making logic more clear

- **Add PDF Miner configuration** Now PDF Miner can be configured via `pdfminer_line_overlap`, `pdfminer_word_margin`, `pdfminer_line_margin` and `pdfminer_char_margin` parameters added to partition method.

### Features

### Fixes

- **Fix file type detection for NDJSON files** NDJSON files were being detected as JSON due to having the same mime-type.
- Base-image was updated to resolved CVEs, running pipline to manually build

## 0.16.20

### Enhancements

### Features

### Fixes
- **Fix a security issue where rst and org files could read files in the local filesystem**. Certain filetypes could 'include' or 'import' local files into their content, allowing partitioning of arbitrary files from the local filesystem. Partitioning of these files is now sandboxed.

## 0.16.19

### Enhancements

### Features

### Fixes
- **Fix a bug where table extraction is skipped when it shouldn't**. Pages with just one table as its content or starts with a table misses table extraction. The routing logic is now fixed.
- **Correct deprecated `ruff` invocation in `make tidy`**.  This will future-proof it or avoid surprises if someone happens to upgrade Ruff.
- **Remove upper bound constraint on python version** in setup.py. Python3.13 is not yet officially supported, but allow users to try.
- **Fixes removing HTML elements from the inside of table cells** in html partition v=2.0. The HTML partitioner now correctly preserves HTML elements from the inside of table cells.

## 0.16.17

### Enhancements
- **Refactoring the VoyageAI integration** to use voyageai package directly, allowing extra features.

### Features

### Fixes
- **Fix a bug where `build_layout_elements_from_cor_regions` incorrectly joins texts in wrong order**.

## 0.16.16

### Enhancements

### Features
- **Vectorize layout (inferred, extracted, and OCR) data structure** Using `np.ndarray` to store a group of layout elements or text regions instead of using a list of objects. This improves the memory efficiency and compute speed around layout merging and deduplication.

### Fixes
- **Add auto-download for NLTK for Python Enviroment** When user import tokenize, It will  automatic download nltk data from `tokenize.py` file. Added `AUTO_DOWNLOAD_NLTK` flag in `tokenize.py` to download `NLTK_DATA`.
- **Correctly patch pdfminer to avoid PDF repair**. The patch applied to pdfminer's parser caused it to occasionally split tokens in content streams, throwing `PDFSyntaxError`.  Repairing these PDFs sometimes failed (since they were not actually invalid) resulting in unnecessary OCR fallback.
- **Drop usage of ndjson dependency**

## 0.16.15
### Enhancements

### Features

### Fixes
- **Update `unstructured-inference`** to 0.8.6 in requirements which removed `layoutparser` dependency libs
- **Update `pdfminer-six` to 20240706**

## 0.16.14

### Enhancements

### Features

### Fixes
- **Fix an issue with multiple values for `infer_table_structure`** when paritioning email with image attachements the kwarg calls into `partition` to partition the image already contains `infer_table_structure`. Now `partition` function checks if the `kwarg` has `infer_table_structure` already

## 0.16.13

### Enhancements
- **Add character-level filtering for tesseract output**. It is controllable via `TESSERACT_CHARACTER_CONFIDENCE_THRESHOLD` environment variable.

### Features

### Fixes

- **Fix NLTK Download** to use nltk assets in docker image
- removed the ability to automatically download nltk package if missing

## 0.16.12

### Enhancements

- **Prepare auto-partitioning for pluggable partitioners**. Move toward a uniform partitioner call signature so a custom or override partitioner can be registered without code changes.
- **Add NDJSON file type support.**

### Features

### Fixes

- **Base image has been updated.**
- **Upgrade ruff to latest.** Previously the ruff version was pinned to <0.5. Remove that pin and fix the handful of lint items that resulted.
- **CSV with asserted XLS content-type is correctly identified as CSV.** Resolves a bug where a CSV file with an asserted content-type of `application/vnd.ms-excel` was incorrectly identified as an XLS file.
- **Improve element-type mapping for Chinese text.** Fixes bug where Chinese text would produce large numbers of false-positive `Title` elements.
- **Improve element-type mapping for HTML.** Fixes bug where certain non-title elements were classified as `Title`.

## 0.16.11

### Enhancements

- **Enhance quote standardization tests** with additional Unicode scenarios
- **Relax table segregation rule in chunking.** Previously a `Table` element was always segregated into its own pre-chunk such that the `Table` appeared alone in a chunk or was split into multiple `TableChunk` elements, but never combined with `Text`-subtype elements. Allow table elements to be combined with other elements in the same chunk when space allows.
- **Compute chunk length based solely on `element.text`.** Previously `.metadata.text_as_html` was also considered and since it is always longer that the text (due to HTML tag overhead) it was the effective length criterion. Remove text-as-html from the length calculation such that text-length is the sole criterion for sizing a chunk.

### Features

### Fixes

- Fix ipv4 regex to correctly include up to three digit octets.

## 0.16.10

### Enhancements

### Features

### Fixes

- **Fix original file doctype detection** from cct converted file paths for metrics calculation.

## 0.16.9

### Enhancements

### Features

### Fixes

- **Fix NLTK Download** to not download from unstructured S3 Bucket

## 0.16.8

### Enhancements
- **Metrics: Weighted table average is optional**

### Features

### Fixes

## 0.16.7

### Enhancements
- **Add image_alt_mode to partition_html** Adds an `image_alt_mode` parameter to `partition_html()` to control how alt text is extracted from images in HTML documents for `html_parser_version=v2` . The parameter can be set to `to_text` to extract alt text as text from `<img>` html tags

### Features

### Fixes


## 0.16.6

### Enhancements
- **Every `<table>` tag is considered to be ontology.Table** Added special handling for tables in HTML partitioning (`html_parser_version=v2`. This change is made to improve the accuracy of table extraction from HTML documents.
- **Every HTML has default ontology class assigned** When parsing HTML with `html_parser_version=v2` to ontology each defined HTML in the Ontology has assigned default ontology class. This way it is possible to assign ontology class instead of UncategorizedText when the HTML tag is predicted correctly without class assigned class
- **Use (number of actual table) weighted average for table metrics** In evaluating table metrics the mean aggregation now uses the actual number of tables in a document to weight the metric scores

### Features

### Fixes
- **ElementMetadata consolidation** Now `text_as_html` metadata is combined across all elements in CompositeElement when chunking HTML output

## 0.16.5

### Enhancements

### Features

### Fixes
- **Fixes parsing HTML v2 parser** Now max recursion limit is set and value is correctly extracted from ontology element


## 0.16.4

### Enhancements

* **`value` attribute in `<input/>` element is parsed to `OntologyElement.text` in ontology**
* **`id` and `class` attributes removed from Table subtags in HTML partitioning**
* **cleaned `to_html` and newly introduced `to_text` in `OntologyElement`**
* **Elements created from V2 HTML are less granular** Added merging of adjacent text elements and inline html tags in the HTML partitioner to reduce the number of elements created from V2 HTML.

### Features

* **Add support for link extraction in pdf hi_res strategy.** The `partition_pdf()` function now supports link extraction when using the `hi_res` strategy, allowing users to extract hyperlinks from PDF documents more effectively.

### Fixes


## 0.16.3

### Enhancements

### Features

### Fixes

* **V2 elements without first parent ID can be parsed**
* **Fix missing elements when layout element parsed in V2 ontology**
* updated **unstructured-inference** to be **0.8.1** in requirements/extra-pdf-image.in


## 0.16.2

### Enhancements

### Features

* **Whitespace-invariant CCT distance metric.** CCT Levenshtein distance for strings is by default computed with standardized whitespaces.

### Fixes

* **Fixed retry config settings for partition_via_api function** If the SDK's default retry config is not set the retry config getter function does not fail anymore.

## 0.16.1

### Enhancements

* **Bump `unstructured-inference` to 0.7.39** and upgrade other dependencies
* **Round coordinates** Round coordinates when computing bounding box overlaps in `pdfminer_processing.py` to nearest machine precision. This can help reduce underterministic behavior from machine precision that affects which bounding boxes to combine.
* **Request retry parameters in `partition_via_api` function.** Expose retry-mechanism related parameters in the `partition_via_api` function to allow users to configure the retry behavior of the API requests.

### Features

* **Parsing HTML to Unstructured Elements and back**

### Fixes

* **Remove unsupported chipper model**
* **Rewrite of `partition.email` module and tests.** Use modern Python stdlib `email` module interface to parse email messages and attachments. This change shortens and simplifies the code, and makes it more robust and maintainable. Several historical problems were remedied in the process.
* **Minify text_as_html from DOCX.** Previously `.metadata.text_as_html` for DOCX tables was "bloated" with whitespace and noise elements introduced by `tabulate` that produced over-chunking and lower "semantic density" of elements. Reduce HTML to minimum character count while preserving all text.
* **Fall back to filename extension-based file-type detection for unidentified OLE files.** Resolves a problem where a DOC file that could not be detected as such by `filetype` was incorrectly identified as a MSG file.
* **Minify text_as_html from XLSX.** Previously `.metadata.text_as_html` for DOCX tables was "bloated" with whitespace and noise elements introduced by `pandas` that produced over-chunking and lower "semantic density" of elements. Reduce HTML to minimum character count while preserving all text.
* **Minify text_as_html from CSV.** Previously `.metadata.text_as_html` for CSV tables was "bloated" with whitespace and noise elements introduced by `pandas` that produced over-chunking and lower "semantic density" of elements. Reduce HTML to minimum character count while preserving all text.
* **Minify text_as_html from PPTX.** Previously `.metadata.text_as_html` for PPTX tables was "bloated" with whitespace and noise elements introduced by `tabulate` that produced over-chunking and lower "semantic density" of elements. Reduce HTML to minimum character count while preserving all text and structure.

## 0.16.0

### Enhancements

* **Remove ingest implementation.** The deprecated ingest functionality has been removed, as it is now maintained in the separate [unstructured-ingest](https://github.com/Unstructured-IO/unstructured-ingest) repository.
  * Replace extras in `requirements/ingest` directory with a new `ingest.txt` extra for installing the `unstructured-ingest` library.
  * Remove the `unstructured.ingest` submodule.
  * Delete all shell scripts previously used for destination ingest tests.

### Features

### Fixes

* **Add language parameter to `OCRAgentGoogleVision`.**  Introduces an optional language parameter in the `OCRAgentGoogleVision` constructor to serve as a language hint for `document_text_detection`. This ensures compatibility with the OCRAgent's `get_instance` method and resolves errors when parsing PDFs with Google Cloud Vision as the OCR agent.

## 0.15.14

### Enhancements

### Features

* **Add (but do not install) a new post-partitioning decorator to handle metadata added for all file-types, like `.filename`, `.filetype` and `.languages`.** This will be installed in a closely following PR to replace the four currently being used for this purpose.

### Fixes

* **Update Python SDK usage in `partition_via_api`.** Make a minor syntax change to ensure forward compatibility with the upcoming 0.26.0 Python SDK.
* **Remove "unused" `date_from_file_object` parameter.** As part of simplifying partitioning parameter set, remove `date_from_file_object` parameter. A file object does not have a last-modified date attribute so can never give a useful value. When a file-object is used as the document source (such as in Unstructured API) the last-modified date must come from the `metadata_last_modified` argument.
* **Fix occasional `KeyError` when mapping parent ids to hash ids.** Occasionally the input elements into `assign_and_map_hash_ids` can contain duplicated element instances, which lead to error when mapping parent id.
* **Allow empty text files.** Fixes an issue where text files with only white space would fail to be partitioned.
* **Remove double-decoration for CSV, DOC, ODT partitioners.** Refactor these partitioners to use the new `@apply_metadata()` decorator and only decorate the principal partitioner (CSV and DOCX in this case); remove decoration from delegating partitioners.
* **Remove double-decoration for PPTX, TSV, XLSX, and XML partitioners.** Refactor these partitioners to use the new `@apply_metadata()` decorator and only decorate the principal partitioner; remove decoration from delegating partitioners.
* **Remove double-decoration for HTML, EPUB, MD, ORG, RST, and RTF partitioners.** Refactor these partitioners to use the new `@apply_metadata()` decorator and only decorate the principal partitioner (HTML in this case); remove decoration from delegating partitioners.
* **Remove obsolete min_partition/max_partition args from TXT and EML.** The legacy `min_partition` and `max_partition` parameters were an initial rough implementation of chunking but now interfere with chunking and are unused. Remove those parameters from `partition_text()` and `partition_email()`.
* **Remove double-decoration on EML and MSG.** Refactor these partitioners to rely on the new `@apply_metadata()` decorator operating on partitioners they delegate to (TXT, HTML, and all others for attachments) and remove direct decoration from EML and MSG.
* **Remove double-decoration for PPT.** Remove decorators from the delegating PPT partitioner.
* **Quick-fix CI error in auto test-filetype.** Better fix to follow shortly.

## 0.15.13

### BREAKING CHANGES

* **Remove dead experimental code.** Unused code in `file_utils.experimental` and `file_utils.metadata` was removed. These functions were never published in the documentation, but if a client dug these out and used them this removal could break client code.

### Enhancements

* **Improve `pdfminer` image cleanup process**. Optimized the removal of duplicated pdfminer images by performing the cleanup before merging elements, rather than after. This improvement reduces execution time and enhances overall processing speed of PDF documents.

### Features

### Fixes

* **Fixes high memory overhead for intersection area computation** Using `numpy.float32` for coordinates and remove intermediate variables to reduce memory usage when computing intersection areas
* **Fixes the `arm64` image build** `arm64` builds are now fixed and will be available against starting with the `0.15.13` release.

## 0.15.12

### Enhancements

* **Improve `pdfminer` element processing** Implemented splitting of `pdfminer` elements (groups of text chunks) into smaller bounding boxes (text lines). This prevents loss of information from the object detection model and facilitates more effective removal of duplicated `pdfminer` text.

### Features

### Fixes

* **Fixed table accuracy metric** Table accuracy was incorrectly using column content difference in calculating row accuracy.

## 0.15.11

### Enhancements

* **Add deprecation warning to embed code**
* **Remove ingest console script**

## 0.15.10

### Enhancements

* **Enhance `pdfminer` element cleanup** Expand removal of `pdfminer` elements to include those inside all `non-pdfminer` elements, not just `tables`.
* **Modified analysis drawing tools to dump to files and draw from dumps** If the parameter `analysis` of the `partition_pdf` function is set to `True`, the layout for Object Detection, Pdfminer Extraction, OCR and final layouts will be dumped as json files. The drawers now accept dict (dump) objects instead of internal classes instances.
* **Vectorize pdfminer elements deduplication computation**. Use `numpy` operations to compute IOU and sub-region membership instead of using simply loop. This improves the speed of deduplicating elements for pages with a lot of elements.

### Features

### Fixes

## 0.15.9

### Enhancements

### Features

* **Add support for encoding parameter in partition_csv**

### Fixes

* **Check storage contents for OLE file type detection** Updates `detect_filetype` to check the content of OLE files to more reliable differentiate DOC, PPT, XLS, and MSG files. As part of this, the `"msg"` extra was removed because the `python-oxmsg` package is now a base dependency.
* **Fix disk space leaks and Windows errors when accessing file.name on a NamedTemporaryFile** Uses of `NamedTemporaryFile(..., delete=False)` and/or uses of `file.name` of NamedTemporaryFiles have been replaced with TemporaryFileDirectory to avoid a known issue: https://docs.python.org/3/library/tempfile.html#tempfile.NamedTemporaryFile

## 0.15.8

### Enhancements

* **Bump unstructured.paddleocr to 2.8.1.0.**

### Features

* **Add MixedbreadAI embedder** Adds MixedbreadAI embeddings to support embedding via Mixedbread AI.

### Fixes

* **Replace `pillow-heif` with `pi-heif`**. Replaces `pillow-heif` with `pi-heif` due to more permissive licensing on the wheel for `pi-heif`.
* **Minify text_as_html from DOCX.** Previously `.metadata.text_as_html` for DOCX tables was "bloated" with whitespace and noise elements introduced by `tabulate` that produced over-chunking and lower "semantic density" of elements. Reduce HTML to minimum character count without preserving all text.
* **Fall back to filename extension-based file-type detection for unidentified OLE files.** Resolves a problem where a DOC file that could not be detected as such by `filetype` was incorrectly identified as a MSG file.

## 0.15.7

### Enhancements

### Features

### Fixes

* **Fix NLTK data download path to prevent nested directories**. Resolved an issue where a nested "nltk_data" directory was created within the parent "nltk_data" directory when it already existed. This fix prevents errors in checking for existing downloads and loading models from NLTK data.

## 0.15.6

### Enhancements

### Features

### Fixes

* **Bump to NLTK 3.9.x** Bumps to the latest `nltk` version to resolve CVE.
* **Update CI for `ingest-test-fixture-update-pr` to resolve NLTK model download errors.**
* **Synchronized text and html on `TableChunk` splits.** When a `Table` element is divided during chunking to fit the chunking window, `TableChunk.text` corresponds exactly with the table text in `TableChunk.metadata.text_as_html`, `.text_as_html` is always parseable HTML, and the table is split on even row boundaries whenever possible.

## 0.15.5

### Enhancements

### Features

### Fixes

* **Revert to using `unstructured.pytesseract` fork**. Due to the unavailability of some recent release versions of `pytesseract` on PyPI, the project now uses the `unstructured.pytesseract` fork to ensure stability and continued support.
* **Bump `libreoffice` verson in image.** Bumps the `libreoffice` version to `25.2.5.2` to address CVEs.
* **Downgrade NLTK dependency version for compatibility**. Due to the unavailability of `nltk==3.8.2` on PyPI, the NLTK dependency has been downgraded to `<3.8.2`. This change ensures continued functionality and compatibility.

## 0.15.4

### Enhancements

### Features

### Fixes

* **Resolve an installation error with `pytesseract>=0.3.12` that occurred during `pip install unstructured[pdf]==0.15.3`.**

## 0.15.3

### Enhancements

### Features

### Fixes

* **Remove the custom index URL from `extra-paddleocr.in` to resolve the error in the `setup.py` configuration.**

## 0.15.2

### Enhancements

* **Improve directory handling when extracting image blocks**. The `figures` directory is no longer created when the `extract_image_block_to_payload` parameter is set to `True`.

### Features

* **Added per-class Object Detection metrics in the evaluation**. The metrics include average precision, precision, recall, and f1-score for each class in the dataset.

### Fixes

* **Updates NLTK data file for compatibility with `nltk>=3.8.2`**. The NLTK data file now container `punkt_tab`, making it possible to upgrade to `nltk>=3.8.2`. The `nltk==3.8.2` patches CVE-2024-39705.
* **Renames Astra to Astra DB** Conforms with DataStax internal naming conventions.
* **Accommodate single-column CSV files.** Resolves a limitation of `partition_csv()` where delimiter detection would fail on a single-column CSV file (which naturally has no delimeters).
* **Accommodate `image/jpg` in PPTX as alias for `image/jpeg`.** Resolves problem partitioning PPTX files having an invalid `image/jpg` (should be `image/jpeg`) MIME-type in the `[Content_Types].xml` member of the PPTX Zip archive.
* **Fixes an issue in Object Detection metrics** The issue was in preprocessing/validating the ground truth and predicted data for object detection metrics.
* **Removes dependency on unstructured.pytesseract** Unstructured forked pytesseract while waiting for code to be upstreamed. Now that the new version has been released, this fork can be removed.

## 0.15.1

### Enhancements

* **Improve `pdfminer` embedded `image` extraction to exclude text elements and produce more accurate bounding boxes.** This results in cleaner, more precise element extraction in `pdf` partitioning.

### Features

* **Update partition_eml and partition_msg to capture cc, bcc, and message_id fields** Cc, bcc, and message_id information is captured in element metadata for both msg and email partitioning and `Recipient` elements are generated for cc and bcc when `include_headers=True` for email partitioning.
* **Mark ingest as deprecated** Begin sunset of ingest code in this repo as it's been moved to a dedicated repo.
* **Add `pdf_hi_res_max_pages` argument for partitioning, which allows rejecting PDF files that exceed this page number limit, when the `high_res` strategy is chosen.** By default, it will allow parsing PDF files with an unlimited number of pages.

### Fixes

* **Update `HuggingFaceEmbeddingEncoder` to use `HuggingFaceEmbeddings` from `langchain_huggingface` package instead of the deprecated version from `langchain-community`.** This resolves the deprecation warning and ensures compatibility with future versions of langchain.
* **Update `OpenAIEmbeddingEncoder` to use `OpenAIEmbeddings` from `langchain-openai` package instead of the deprecated version from `langchain-community`.** This resolves the deprecation warning and ensures compatibility with future versions of langchain.
* **Update import of Pinecone exception** Adds compatibility for pinecone-client>=5.0.0
* **File-type detection catches non-existent file-path.** `detect_filetype()` no longer silently falls back to detecting a file-type based on the extension when no file exists at the path provided. Instead `FileNotFoundError` is raised. This provides consistent user notification of a mis-typed path rather than an unpredictable exception from a file-type specific partitioner when the file cannot be opened.
* **EML files specified as a file-path are detected correctly.** Resolved a bug where an EML file submitted to `partition()` as a file-path was identified as TXT and partitioned using `partition_text()`. EML files specified by path are now identified and processed correctly, including processing any attachments.
* **A DOCX, PPTX, or XLSX file specified by path and ambiguously identified as MIME-type "application/octet-stream" is identified correctly.** Resolves a shortcoming where a file specified by path immediately fell back to filename-extension based identification when misidentified as "application/octet-stream", either by asserted content type or a mis-guess by libmagic. An MS Office file misidentified in this way is now correctly identified regardless of its filename and whether it is specified by path or file-like object.
* **Textual content retrieved from a URL with gzip transport compression now partitions correctly.** Resolves a bug where a textual file-type (such as Markdown) retrieved by passing a URL to `partition()` would raise when `gzip` compression was used for transport by the server.
* **A DOCX, PPTX, or XLSX content-type asserted on partition is confirmed or fixed.** Resolves a bug where calling `partition()` with a swapped MS-Office `content_type` would cause the file-type to be misidentified. A DOCX, PPTX, or XLSX MIME-type received by `partition()` is now checked for accuracy and corrected if the file is for a different MS-Office 2007+ type.
* **DOC, PPT, XLS, and MSG files are now auto-detected correctly.** Resolves a bug where DOC, PPT, and XLS files were auto-detected as MSG files under certain circumstances.

## 0.15.0

### Enhancements

* **Improve text clearing process in email partitioning.** Updated the email partitioner to remove both `=\n` and `=\r\n` characters during the clearing process. Previously, only `=\n` characters were removed.
* **Bump unstructured.paddleocr to 2.8.0.1.**
* **Refine HTML parser to accommodate block element nested in phrasing.** HTML parser no longer raises on a block element (e.g. `<p>`, `<div>`) nested inside a phrasing element (e.g. `<strong>` or `<cite>`). Instead it breaks the phrasing run (and therefore element) at the block-item start and begins a new phrasing run after the block-item. This is consistent with how the browser determines element boundaries in this situation.
* **Install rewritten HTML parser to fix 12 existing bugs and provide headroom for refinement and growth.** A rewritten HTML parser resolves a collection of outstanding bugs with HTML partitioning and provides a firm foundation for further elaborating that important partitioner.
* **CI check for dependency licenses** Adds a CI check to ensure dependencies are appropriately licensed.

### Features

* **Add support for specifying OCR language to `partition_pdf()`.** Extend language specification capability to `PaddleOCR` in addition to `TesseractOCR`. Users can now specify OCR languages for both OCR engines when using `partition_pdf()`.
* **Add AstraDB source connector** Adds support for ingesting documents from AstraDB.

### Fixes

* **Remedy error on Windows when `nltk` binaries are downloaded.** Work around a quirk in the Windows implementation of `tempfile.NamedTemporaryFile` where accessing the temporary file by name raises `PermissionError`.
* **Move Astra embedded_dimension to write config**

## 0.14.10

### Enhancements

* **Update unstructured-client dependency** Change unstructured-client dependency pin back to greater than min version and updated tests that were failing given the update.
* **`.doc` files are now supported in the `arm64` image.**. `libreoffice24` is added to the `arm64` image, meaning `.doc` files are now supported. We have follow on work planned to investigate adding `.ppt` support for `arm64` as well.
* **Add table detection metrics: recall, precision and f1.**
* **Remove unused _with_spans metrics.**

### Features

**Add Object Detection Metrics to CI** Add object detection metrics (average precision, precision, recall and f1-score) implementations.

### Fixes

* **Fix counting false negatives and false positives in table structure evaluation.**
* **Fix Slack CI test** Change channel that Slack test is pointing to because previous test bot expired
* **Remove NLTK download** Removes `nltk.download` in favor of downloading from an S3 bucket we host to mitigate CVE-2024-39705

## 0.14.9

### Enhancements

* **Added visualization and OD model result dump for PDF** In PDF `hi_res` strategy the `analysis` parameter can be used to visualize the result of the OD model and dump the result to a file. Additionally, the visualization of bounding boxes of each layout source is rendered and saved for each page.
* **`partition_docx()` distinguishes "file not found" from "not a ZIP archive" error.** `partition_docx()` now provides different error messages for "file not found" and "file is not a ZIP archive (and therefore not a DOCX file)". This aids diagnosis since these two conditions generally point in different directions as to the cause and fix.

### Features

### Fixes

* **Fix a bug where multiple `soffice` processes could be attempted** Add a wait mechanism in `convert_office_doc` so that the function first checks if another `soffice` is running already: if yes wait till the other process finishes or till the wait timeout before spawning a subprocess to run `soffice`
* **`partition()` now forwards `strategy` arg to `partition_docx()`, `partition_pptx()`, and their brokering partitioners for DOC, ODT, and PPT formats.** A `strategy` argument passed to `partition()` (or the default value "auto" assigned by `partition()`) is now forwarded to `partition_docx()`, `partition_pptx()`, and their brokering partitioners when those filetypes are detected.

## 0.14.8

### Enhancements

* **Move arm64 image to wolfi-base** The `arm64` image now runs on `wolfi-base`. The `arm64` build for `wolfi-base` does not yet include `libreoffce`, and so `arm64` does not currently support processing `.doc`, `.ppt`, or `.xls` file. If you need to process those files on `arm64`, use the legacy `rockylinux` image.

### Features

### Fixes

* **Bump unstructured-inference==0.7.36** Fix `ValueError` when converting cells to html.
* **`partition()` now forwards `strategy` arg to `partition_docx()`, `partition_ppt()`, and `partition_pptx()`.** A `strategy` argument passed to `partition()` (or the default value "auto" assigned by `partition()`) is now forwarded to `partition_docx()`, `partition_ppt()`, and `partition_pptx()` when those filetypes are detected.
* **Fix missing sensitive field markers** for embedders

## 0.14.7

### Enhancements

* **Pull from `wolfi-base` image.** The amd64 image now pulls from the `unstructured` `wolfi-base` image to avoid duplication of dependency setup steps.
* **Fix windows temp file.** Make the creation of a temp file in unstructured/partition/pdf_image/ocr.py windows compatible.

### Features

* **Expose conversion functions for tables** Adds public functions to convert tables from HTML to the Deckerd format and back
* **Adds Kafka Source and Destination** New source and destination connector added to all CLI ingest commands to support reading from and writing to Kafka streams. Also supports Confluent Kafka.

### Fixes

* **Fix an error publishing docker images.** Update user in docker-smoke-test to reflect changes made by the amd64 image pull from the "unstructured" "wolfi-base" image.
* **Fix a IndexError when partitioning a pdf with values for both `extract_image_block_types` and `starting_page_number`.

## 0.14.6

### Enhancements

* **Bump unstructured-inference==0.7.35** Fix syntax for generated HTML tables.

### Features

* **tqdm ingest support** add optional flag to ingest flow to print out progress bar of each step in the process.

### Fixes

* **Remove deprecated `overwrite_schema` kwarg from Delta Table connector.** The `overwrite_schema` kwarg is deprecated in `deltalake>=0.18.0`. `schema_mode=` should be used now instead. `schema_mode="overwrite"` is equivalent to `overwrite_schema=True` and `schema_mode="merge"` is equivalent to `overwrite_schema="False"`. `schema_mode` defaults to `None`. You can also now specify `engine`, which defaults to `"pyarrow"`. You need to specify `enginer="rust"` to use `"schema_mode"`.
* **Fix passing parameters to python-client** - Remove parsing list arguments to strings in passing arguments to python-client in Ingest workflow and `partition_via_api`
* **table metric bug fix** get_element_level_alignment()now will find all the matched indices in predicted table data instead of only returning the first match in the case of multiple matches for the same gt string.
* **fsspec connector path/permissions bug** V2 fsspec connectors were failing when defined relative filepaths had leading slash. This strips that slash to guarantee the relative path never has it.
* **Dropbox connector internal file path bugs** Dropbox source connector currently raises exceptions when indexing files due to two issues: a path formatting idiosyncrasy of the Dropbox library and a divergence in the definition of the Dropbox libraries fs.info method, expecting a 'url' parameter rather than 'path'.
* **update table metric evaluation to handle corrected HTML syntax for tables** This change is connected to the update in [unstructured-inference change](https://github.com/Unstructured-IO/unstructured-inference/pull/355) - fixes transforming HTML table to deckerd and internal cells format.

## 0.14.5

### Enhancements

* **Filtering for tar extraction** Adds tar filtering to the compression module for connectors to avoid decompression malicious content in `.tar.gz` files. This was added to the Python `tarfile` lib in Python 3.12. The change only applies when using Python 3.12 and above.
* **Use `python-oxmsg` for `partition_msg()`.** Outlook MSG emails are now partitioned using the `python-oxmsg` package which resolves some shortcomings of the prior MSG parser.

### Features

### Fixes

* **8-bit string Outlook MSG files are parsed.** `partition_msg()` is now able to parse non-unicode Outlook MSG emails.
* **Attachments to Outlook MSG files are extracted intact.** `partition_msg()` is now able to extract attachments without corruption.

## 0.14.4

### Enhancements

* **Move logger error to debug level when PDFminer fails to extract text** which includes error message for Invalid dictionary construct.
* **Add support for Pinecone serverless** Adds Pinecone serverless to the connector tests. Pinecone
  serverless will work version versions >=0.14.2, but hadn't been tested until now.

### Features

- **Allow configuration of the Google Vision API endpoint** Add an environment variable to select the Google Vision API in the US or the EU.

### Fixes

* **Address the issue of unrecognized tables in `UnstructuredTableTransformerModel`** When a table is not recognized, the `element.metadata.text_as_html` attribute is set to an empty string.
* **Remove root handlers in ingest logger**. Removes root handlers in ingest loggers to ensure secrets aren't accidentally exposed in Colab notebooks.
* **Fix V2 S3 Destination Connector authentication** Fixes bugs with S3 Destination Connector where the connection config was neither registered nor properly deserialized.
* **Clarified dependence on particular version of `python-docx`** Pinned `python-docx` version to ensure a particular method `unstructured` uses is included.
* **Ingest preserves original file extension** Ingest V2 introduced a change that dropped the original extension for upgraded connectors. This reverts that change.

## 0.14.3

### Enhancements

* **Move `category` field from Text class to Element class.**
* **`partition_docx()` now supports pluggable picture sub-partitioners.** A subpartitioner that accepts a DOCX `Paragraph` and generates elements is now supported. This allows adding a custom sub-partitioner that extracts images and applies OCR or summarization for the image.
* **Add VoyageAI embedder** Adds VoyageAI embeddings to support embedding via Voyage AI.

### Features

### Fixes

* **Fix `partition_pdf()` to keep spaces in the text**. The control character `\t` is now replaced with a space instead of being removed when merging inferred elements with embedded elements.
* **Turn off XML resolve entities** Sets `resolve_entities=False` for XML parsing with `lxml`
  to avoid text being dynamically injected into the XML document.
* **Add backward compatibility for the deprecated pdf_infer_table_structure parameter**.
* **Add the missing `form_extraction_skip_tables` argument to the `partition_pdf_or_image` call**.
  to avoid text being dynamically injected into the XML document.
* **Chromadb change from Add to Upsert using element_id to make idempotent**
* **Diable `table_as_cells` output by default** to reduce overhead in partition; now `table_as_cells` is only produced when the env `EXTACT_TABLE_AS_CELLS` is `true`
* **Reduce excessive logging** Change per page ocr info level logging into detail level trace logging
* **Replace try block in `document_to_element_list` for handling HTMLDocument** Use `getattr(element, "type", "")` to get the `type` attribute of an element when it exists. This is more explicit way to handle the special case for HTML documents and prevents other types of attribute error from being silenced by the try block

## 0.14.2

### Enhancements

* **Bump unstructured-inference==0.7.33**.

### Features

* **Add attribution to the `pinecone` connector**.

### Fixes

## 0.14.1

### Enhancements

* **Refactor code related to embedded text extraction**. The embedded text extraction code is moved from `unstructured-inference` to `unstructured`.

### Features

* **Large improvements to the ingest process:**
  * Support for multiprocessing and async, with limits for both.
  * Streamlined to process when mapping CLI invocations to the underlying code
  * More granular steps introduced to give better control over process (i.e. dedicated step to uncompress files already in the local filesystem, new optional staging step before upload)
  * Use the python client when calling the unstructured api for partitioning or chunking
  * Saving the final content is now a dedicated destination connector (local) set as the default if none are provided. Avoids adding new files locally if uploading elsewhere.
  * Leverage last modified date when deciding if new files should be downloaded and reprocessed.
  * Add attribution to the `pinecone` connector
  * **Add support for Python 3.12**. `unstructured` now works with Python 3.12!

### Fixes

## 0.14.0

### BREAKING CHANGES

* **Turn table extraction for PDFs and images off by default**. Reverting the default behavior for table extraction to "off" for PDFs and images. A number of users didn't realize we made the change and were impacted by slower processing times due to the extra model call for table extraction.

### Enhancements

* **Skip unnecessary element sorting in `partition_pdf()`**. Skip element sorting when determining whether embedded text can be extracted.
* **Faster evaluation** Support for concurrent processing of documents during evaluation
* **Add strategy parameter to `partition_docx()`.** Behavior of future enhancements may be sensitive the partitioning strategy. Add this parameter so `partition_docx()` is aware of the requested strategy.
* **Add GLOBAL_WORKING_DIR and GLOBAL_WORKING_PROCESS_DIR** configuration parameteres to control temporary storage.

### Features

* **Add form extraction basics (document elements and placeholder code in partition)**. This is to lay the ground work for the future. Form extraction models are not currently available in the library. An attempt to use this functionality will end in a `NotImplementedError`.

### Fixes

* **Add missing starting_page_num param to partition_image**
* **Make the filename and file params for partition_image and partition_pdf match the other partitioners**
* **Fix include_slide_notes and include_page_breaks params in partition_ppt**
* **Re-apply: skip accuracy calculation feature** Overwritten by mistake
* **Fix type hint for paragraph_grouper param** `paragraph_grouper` can be set to `False`, but the type hint did not not reflect this previously.
* **Remove links param from partition_pdf** `links` is extracted during partitioning and is not needed as a paramter in partition_pdf.
* **Improve CSV delimeter detection.** `partition_csv()` would raise on CSV files with very long lines.
* **Fix disk-space leak in `partition_doc()`.** Remove temporary file created but not removed when `file` argument is passed to `partition_doc()`.
* **Fix possible `SyntaxError` or `SyntaxWarning` on regex patterns.** Change regex patterns to raw strings to avoid these warnings/errors in Python 3.11+.
* **Fix disk-space leak in `partition_odt()`.** Remove temporary file created but not removed when `file` argument is passed to `partition_odt()`.
* **AstraDB: option to prevent indexing metadata**
* **Fix Missing py.typed**

## 0.13.7

### Enhancements

* **Remove `page_number` metadata fields** for HTML partition until we have a better strategy to decide page counting.
* **Extract OCRAgent.get_agent().** Generalize access to the configured OCRAgent instance beyond its use for PDFs.
* **Add calculation of table related metrics which take into account colspans and rowspans**
* **Evaluation: skip accuracy calculation** for files for which output and ground truth sizes differ greatly

### Features

* **add ability to get ratio of `cid` characters in embedded text extracted by `pdfminer`**.

### Fixes

* **`partition_docx()` handles short table rows.** The DOCX format allows a table row to start late and/or end early, meaning cells at the beginning or end of a row can be omitted. While there are legitimate uses for this capability, using it in practice is relatively rare. However, it can happen unintentionally when adjusting cell borders with the mouse. Accommodate this case and generate accurate `.text` and `.metadata.text_as_html` for these tables.
* **Remedy macOS test failure not triggered by CI.** Generalize temp-file detection beyond hard-coded Linux-specific prefix.
* **Remove unnecessary warning log for using default layout model.**
* **Add chunking to partition_tsv** Even though partition_tsv() produces a single Table element, chunking is made available because the Table element is often larger than the desired chunk size and must be divided into smaller chunks.

## 0.13.6

### Enhancements

### Features

### Fixes

- **ValueError: Invalid file (FileType.UNK) when parsing Content-Type header with charset directive** URL response Content-Type headers are now parsed according to RFC 9110.

## 0.13.5

### Enhancements

### Features

### Fixes

* **KeyError raised when updating parent_id** In the past, combining `ListItem` elements could result in reusing the same memory location which then led to unexpected side effects when updating element IDs.
* **Bump unstructured-inference==0.7.29**: table transformer predictions are now removed if confidence is below threshold

## 0.13.4

### Enhancements

* **Unique and deterministic hash IDs for elements** Element IDs produced by any partitioning
  function are now deterministic and unique at the document level by default. Before, hashes were
  based only on text; however, they now also take into account the element's sequence number on a
  page, the page's number in the document, and the document's file name.
* **Enable remote chunking via unstructured-ingest** Chunking using unstructured-ingest was
  previously limited to local chunking using the strategies `basic` and `by_title`. Remote chunking
  options via the API are now accessible.
* **Save table in cells format**. `UnstructuredTableTransformerModel` is able to return predicted table in cells format

### Features

* **Add a `PDF_ANNOTATION_THRESHOLD` environment variable to control the capture of embedded links in `partition_pdf()` for `fast` strategy**.
* **Add integration with the Google Cloud Vision API**. Adds a third OCR provider, alongside Tesseract and Paddle: the Google Cloud Vision API.

### Fixes

* **Remove ElementMetadata.section field.**. This field was unused, not populated by any partitioners.

## 0.13.3

### Enhancements

* **Remove duplicate image elements**. Remove image elements identified by PDFMiner that have similar bounding boxes and the same text.
* **Add support for `start_index` in `html` links extraction**
* **Add `strategy` arg value to `_PptxPartitionerOptions`.** This makes this paritioning option available for sub-partitioners to come that may optionally use inference or other expensive operations to improve the partitioning.
* **Support pluggable sub-partitioner for PPTX Picture shapes.** Use a distinct sub-partitioner for partitioning PPTX Picture (image) shapes and allow the default picture sub-partitioner to be replaced at run-time by one of the user's choosing.
* **Introduce `starting_page_number` parameter to partitioning functions** It applies to those partitioners which support `page_number` in element's metadata: PDF, TIFF, XLSX, DOC, DOCX, PPT, PPTX.
* **Redesign the internal mechanism of assigning element IDs** This allows for further enhancements related to element IDs such as deterministic and document-unique hashes. The way partitioning functions operate hasn't changed, which means `unique_element_ids` continues to be `False` by default, utilizing text hashes.

### Features

### Fixes

* **Add support for extracting text from tag tails in HTML**. This fix adds ability to generate separate elements using tag tails.
* **Add support for extracting text from `<b>` tags in HTML** Now `partition_html()` can extract text from `<b>` tags inside container tags (like `<div>`, `<pre>`).
* **Fix pip-compile make target** Missing base.in dependency missing from requirments make file added

## 0.13.2

### Enhancements

### Features

### Fixes

* **Brings back missing word list files** that caused `partition` failures in 0.13.1.

## 0.13.1

### Enhancements

* **Drop constraint on pydantic, supporting later versions** All dependencies has pydantic pinned at an old version. This explicit pin was removed, allowing the latest version to be pulled in when requirements are compiled.

### Features

* **Add a set of new `ElementType`s to extend future element types**

### Fixes

* **Fix `partition_html()` swallowing some paragraphs**. The `partition_html()` only considers elements with limited depth to avoid becoming the text representation of a giant div. This fix increases the limit value.
* **Fix SFTP** Adds flag options to SFTP connector on whether to use ssh keys / agent, with flag values defaulting to False. This is to prevent looking for ssh files when using username and password. Currently, username and password are required, making that always the case.

## 0.13.0

### Enhancements

* **Add `.metadata.is_continuation` to text-split chunks.** `.metadata.is_continuation=True` is added to second-and-later chunks formed by text-splitting an oversized `Table` element but not to their counterpart `Text` element splits. Add this indicator for `CompositeElement` to allow text-split continuation chunks to be identified for downstream processes that may wish to skip intentionally redundant metadata values in continuation chunks.
* **Add `compound_structure_acc` metric to table eval.** Add a new property to `unstructured.metrics.table_eval.TableEvaluation`: `composite_structure_acc`, which is computed from the element level row and column index and content accuracy scores
* **Add `.metadata.orig_elements` to chunks.** `.metadata.orig_elements: list[Element]` is added to chunks during the chunking process (when requested) to allow access to information from the elements each chunk was formed from. This is useful for example to recover metadata fields that cannot be consolidated to a single value for a chunk, like `page_number`, `coordinates`, and `image_base64`.
* **Add `--include_orig_elements` option to Ingest CLI.** By default, when chunking, the original elements used to form each chunk are added to `chunk.metadata.orig_elements` for each chunk. * The `include_orig_elements` parameter allows the user to turn off this behavior to produce a smaller payload when they don't need this metadata.
* **Add Google VertexAI embedder** Adds VertexAI embeddings to support embedding via Google Vertex AI.

### Features

* **Chunking populates `.metadata.orig_elements` for each chunk.** This behavior allows the text and metadata of the elements combined to make each chunk to be accessed. This can be important for example to recover metadata such as `.coordinates` that cannot be consolidated across elements and so is dropped from chunks. This option is controlled by the `include_orig_elements` parameter to `partition_*()` or to the chunking functions. This option defaults to `True` so original-elements are preserved by default. This behavior is not yet supported via the REST APIs or SDKs but will be in a closely subsequent PR to other `unstructured` repositories. The original elements will also not serialize or deserialize yet; this will also be added in a closely subsequent PR.
* **Add Clarifai destination connector** Adds support for writing partitioned and chunked documents into Clarifai.

### Fixes

* **Fix `clean_pdfminer_inner_elements()` to remove only pdfminer (embedded) elements merged with inferred elements**. Previously, some embedded elements were removed even if they were not merged with inferred elements. Now, only embedded elements that are already merged with inferred elements are removed.
* **Clarify IAM Role Requirement for GCS Platform Connectors**. The GCS Source Connector requires Storage Object Viewer and GCS Destination Connector requires Storage Object Creator IAM roles.
* **Change table extraction defaults** Change table extraction defaults in favor of using `skip_infer_table_types` parameter and reflect these changes in documentation.
* **Fix OneDrive dates with inconsistent formatting** Adds logic to conditionally support dates returned by office365 that may vary in date formatting or may be a datetime rather than a string. See previous fix for SharePoint
* **Adds tracking for AstraDB** Adds tracking info so AstraDB can see what source called their api.
* **Support AWS Bedrock Embeddings in ingest CLI** The configs required to instantiate the bedrock embedding class are now exposed in the api and the version of boto being used meets the minimum requirement to introduce the bedrock runtime required to hit the service.
* **Change MongoDB redacting** Original redact secrets solution is causing issues in platform. This fix uses our standard logging redact solution.

## 0.12.6

### Enhancements

* **Improve ability to capture embedded links in `partition_pdf()` for `fast` strategy** Previously, a threshold value that affects the capture of embedded links was set to a fixed value by default. This allows users to specify the threshold value for better capturing.
* **Refactor `add_chunking_strategy` decorator to dispatch by name.** Add `chunk()` function to be used by the `add_chunking_strategy` decorator to dispatch chunking call based on a chunking-strategy name (that can be dynamic at runtime). This decouples chunking dispatch from only those chunkers known at "compile" time and enables runtime registration of custom chunkers.
* **Redefine `table_level_acc` metric for table evaluation.** `table_level_acc` now is an average of individual predicted table's accuracy. A predicted table's accuracy is defined as the sequence matching ratio between itself and its corresponding ground truth table.

### Features

* **Added Unstructured Platform Documentation** The Unstructured Platform is currently in beta. The documentation provides how-to guides for setting up workflow automation, job scheduling, and configuring source and destination connectors.

### Fixes

* **Partitioning raises on file-like object with `.name` not a local file path.** When partitioning a file using the `file=` argument, and `file` is a file-like object (e.g. io.BytesIO) having a `.name` attribute, and the value of `file.name` is not a valid path to a file present on the local filesystem, `FileNotFoundError` is raised. This prevents use of the `file.name` attribute for downstream purposes to, for example, describe the source of a document retrieved from a network location via HTTP.
* **Fix SharePoint dates with inconsistent formatting** Adds logic to conditionally support dates returned by office365 that may vary in date formatting or may be a datetime rather than a string.
* **Include warnings** about the potential risk of installing a version of `pandoc` which does not support RTF files + instructions that will help resolve that issue.
* **Incorporate the `install-pandoc` Makefile recipe** into relevant stages of CI workflow, ensuring it is a version that supports RTF input files.
* **Fix Google Drive source key** Allow passing string for source connector key.
* **Fix table structure evaluations calculations** Replaced special value `-1.0` with `np.nan` and corrected rows filtering of files metrics basing on that.
* **Fix Sharepoint-with-permissions test** Ignore permissions metadata, update test.
* **Fix table structure evaluations for edge case** Fixes the issue when the prediction does not contain any table - no longer errors in such case.

## 0.12.5

### Enhancements

### Features

* Add `date_from_file_object` parameter to partition. If True and if file is provided via `file` parameter it will cause partition to infer last modified date from `file`'s content. If False, last modified metadata will be `None`.
* **Header and footer detection for fast strategy** `partition_pdf` with `fast` strategy now
  detects elements that are in the top or bottom 5 percent of the page as headers and footers.
* **Add parent_element to overlapping case output** Adds parent_element to the output for `identify_overlapping_or_nesting_case` and `catch_overlapping_and_nested_bboxes` functions.
* **Add table structure evaluation** Adds a new function to evaluate the structure of a table and return a metric that represents the quality of the table structure. This function is used to evaluate the quality of the table structure and the table contents.
* **Add AstraDB destination connector** Adds support for writing embedded documents into an AstraDB vector database.
* **Add OctoAI embedder** Adds support for embeddings via OctoAI.

### Fixes

* **Fix passing list type parameters when calling unstructured API via `partition_via_api()`** Update `partition_via_api()` to convert all list type parameters to JSON formatted strings before calling the unstructured client SDK. This will support image block extraction via `partition_via_api()`.
* **Fix `check_connection` in opensearch, databricks, postgres, azure connectors**
* **Fix don't treat plain text files with double quotes as JSON** If a file can be deserialized as JSON but it deserializes as a string, treat it as plain text even though it's valid JSON.
* **Fix `check_connection` in opensearch, databricks, postgres, azure connectors**
* **Fix cluster of bugs in `partition_xlsx()` that dropped content.** Algorithm for detecting "subtables" within a worksheet dropped table elements for certain patterns of populated cells such as when a trailing single-cell row appeared in a contiguous block of populated cells.
* **Improved documentation**. Fixed broken links and improved readability on `Key Concepts` page.
* **Rename `OpenAiEmbeddingConfig` to `OpenAIEmbeddingConfig`.**
* **Fix partition_json() doesn't chunk.** The `@add_chunking_strategy` decorator was missing from `partition_json()` such that pre-partitioned documents serialized to JSON did not chunk when a chunking-strategy was specified.

## 0.12.4

### Enhancements

* **Apply New Version of `black` formatting** The `black` library recently introduced a new major version that introduces new formatting conventions. This change brings code in the `unstructured` repo into compliance with the new conventions.
* **Move ingest imports to local scopes** Moved ingest dependencies into local scopes to be able to import ingest connector classes without the need of installing imported external dependencies. This allows lightweight use of the classes (not the instances. to use the instances as intended you'll still need the dependencies).
* **Add support for `.p7s` files** `partition_email` can now process `.p7s` files. The signature for the signed message is extracted and added to metadata.
* **Fallback to valid content types for emails** If the user selected content type does not exist on the email message, `partition_email` now falls back to anoter valid content type if it's available.

### Features

* **Add .heic file partitioning** .heic image files were previously unsupported and are now supported though partition_image()
* **Add the ability to specify an alternate OCR** implementation by implementing an `OCRAgent` interface and specify it using `OCR_AGENT` environment variable.
* **Add Vectara destination connector** Adds support for writing partitioned documents into a Vectara index.
* **Add ability to detect text in .docx inline shapes** extensions of docx partition, extracts text from inline shapes and includes them in paragraph's text

### Fixes

* **Fix `partition_pdf()` not working when using chipper model with `file`**
* **Handle common incorrect arguments for `languages` and `ocr_languages`** Users are regularly receiving errors on the API because they are defining `ocr_languages` or `languages` with additional quotationmarks, brackets, and similar mistakes. This update handles common incorrect arguments and raises an appropriate warning.
* **Default `hi_res_model_name` now relies on `unstructured-inference`** When no explicit `hi_res_model_name` is passed into `partition` or `partition_pdf_or_image` the default model is picked by `unstructured-inference`'s settings or os env variable `UNSTRUCTURED_HI_RES_MODEL_NAME`; it now returns the same model name regardless of `infer_table_structure`'s value; this function will be deprecated in the future and the default model name will simply rely on `unstructured-inference` and will not consider os env in a future release.
* **Fix remove Vectara requirements from setup.py - there are no dependencies**
* **Add missing dependency files to package manifest**. Updates the file path for the ingest
  dependencies and adds missing extra dependencies.
* **Fix remove Vectara requirements from setup.py - there are no dependencies **
* **Add title to Vectara upload - was not separated out from initial connector **
* **Fix change OpenSearch port to fix potential conflict with Elasticsearch in ingest test **

## 0.12.3

### Enhancements

* **Driver for MongoDB connector.** Adds a driver with `unstructured` version information to the
  MongoDB connector.

### Features

* **Add Databricks Volumes destination connector** Databricks Volumes connector added to ingest CLI.  Users may now use `unstructured-ingest` to write partitioned data to a Databricks Volumes storage service.

### Fixes

* **Fix support for different Chipper versions and prevent running PDFMiner with Chipper**
* **Treat YAML files as text.** Adds YAML MIME types to the file detection code and treats those
  files as text.
* **Fix FSSpec destination connectors check_connection.** FSSpec destination connectors did not use `check_connection`. There was an error when trying to `ls` destination directory - it may not exist at the moment of connector creation. Now `check_connection` calls `ls` on bucket root and this method is called on `initialize` of destination connector.
* **Fix databricks-volumes extra location.** `setup.py` is currently pointing to the wrong location for the databricks-volumes extra requirements. This results in errors when trying to build the wheel for unstructured. This change updates to point to the correct path.
* **Fix uploading None values to Chroma and Pinecone.** Removes keys with None values with Pinecone and Chroma destinations. Pins Pinecone dependency
* **Update documentation.** (i) best practice for table extration by using 'skip_infer_table_types' param, instead of 'pdf_infer_table_structure', and (ii) fixed CSS, RST issues and typo in the documentation.
* **Fix postgres storage of link_texts.** Formatting of link_texts was breaking metadata storage.

## 0.12.2

### Enhancements

### Features

### Fixes

* **Fix index error in table processing.** Bumps the `unstructured-inference` version to address and
  index error that occurs on some tables in the table transformer object.

## 0.12.1

### Enhancements

* **Allow setting image block crop padding parameter** In certain circumstances, adjusting the image block crop padding can improve image block extraction by preventing extracted image blocks from being clipped.
* **Add suport for bitmap images in `partition_image`** Adds support for `.bmp` files in
  `partition`, `partition_image`, and `detect_filetype`.
* **Keep all image elements when using "hi_res" strategy** Previously, `Image` elements with small chunks of text were ignored unless the image block extraction parameters (`extract_images_in_pdf` or `extract_image_block_types`) were specified. Now, all image elements are kept regardless of whether the image block extraction parameters are specified.
* **Add filetype detection for `.wav` files.** Add filetpye detection for `.wav` files.
* **Add "basic" chunking strategy.** Add baseline chunking strategy that includes all shared chunking behaviors without breaking chunks on section or page boundaries.
* **Add overlap option for chunking.** Add option to overlap chunks. Intra-chunk and inter-chunk overlap are requested separately. Intra-chunk overlap is applied only to the second and later chunks formed by text-splitting an oversized chunk. Inter-chunk overlap may also be specified; this applies overlap between "normal" (not-oversized) chunks.
* **Salesforce connector accepts private key path or value.** Salesforce parameter `private-key-file` has been renamed to `private-key`. Private key can be provided as path to file or file contents.
* **Update documentation**: (i) added verbiage about the free API cap limit, (ii) added deprecation warning on ``Staging`` bricks in favor of ``Destination Connectors``, (iii) added warning and code examples to use the SaaS API Endpoints using CLI-vs-SDKs, (iv) fixed example pages formatting, (v) added deprecation on ``model_name`` in favor of ``hi_res_model_name``, (vi) added ``extract_images_in_pdf`` usage in ``partition_pdf`` section, (vii) reorganize and improve the documentation introduction section, and (viii) added PDF table extraction best practices.
* **Add "basic" chunking to ingest CLI.** Add options to ingest CLI allowing access to the new "basic" chunking strategy and overlap options.
* **Make Elasticsearch Destination connector arguments optional.** Elasticsearch Destination connector write settings are made optional and will rely on default values when not specified.
* **Normalize Salesforce artifact names.** Introduced file naming pattern present in other connectors to Salesforce connector.
* **Install Kapa AI chatbot.** Added Kapa.ai website widget on the documentation.

### Features

* **MongoDB Source Connector.** New source connector added to all CLI ingest commands to support downloading/partitioning files from MongoDB.
* **Add OpenSearch source and destination connectors.** OpenSearch, a fork of Elasticsearch, is a popular storage solution for various functionality such as search, or providing intermediary caches within data pipelines. Feature: Added OpenSearch source connector to support downloading/partitioning files. Added OpenSearch destination connector to be able to ingest documents from any supported source, embed them and write the embeddings / documents into OpenSearch.

### Fixes

* **Fix GCS connector converting JSON to string with single quotes.** FSSpec serialization caused conversion of JSON token to string with single quotes. GCS requires token in form of dict so this format is now assured.
* **Pin version of unstructured-client** Set minimum version of unstructured-client to avoid raising a TypeError when passing `api_key_auth` to `UnstructuredClient`
* **Fix the serialization of the Pinecone destination connector.** Presence of the PineconeIndex object breaks serialization due to TypeError: cannot pickle '_thread.lock' object. This removes that object before serialization.
* **Fix the serialization of the Elasticsearch destination connector.** Presence of the _client object breaks serialization due to TypeError: cannot pickle '_thread.lock' object. This removes that object before serialization.
* **Fix the serialization of the Postgres destination connector.** Presence of the _client object breaks serialization due to TypeError: cannot pickle '_thread.lock' object. This removes that object before serialization.
* **Fix documentation and sample code for Chroma.** Was pointing to wrong examples..
* **Fix flatten_dict to be able to flatten tuples inside dicts** Update flatten_dict function to support flattening tuples inside dicts. This is necessary for objects like Coordinates, when the object is not written to the disk, therefore not being converted to a list before getting flattened (still being a tuple).
* **Fix the serialization of the Chroma destination connector.** Presence of the ChromaCollection object breaks serialization due to TypeError: cannot pickle 'module' object. This removes that object before serialization.
* **Fix fsspec connectors returning version as integer.** Connector data source versions should always be string values, however we were using the integer checksum value for the version for fsspec connectors. This casts that value to a string.

## 0.12.0

### Enhancements

* **Drop support for python3.8** All dependencies are now built off of the minimum version of python being `3.10`

## 0.11.9

### Enhancements

* **Rename kwargs related to extracting image blocks** Rename the kwargs related to extracting image blocks for consistency and API usage.

### Features

* **Add PostgreSQL/SQLite destination connector** PostgreSQL and SQLite connector added to ingest CLI.  Users may now use `unstructured-ingest` to write partitioned data to a PostgreSQL or SQLite database. And write embeddings to PostgreSQL pgvector database.

### Fixes

* **Handle users providing fully spelled out languages** Occasionally some users are defining the `languages` param as a fully spelled out language instead of a language code. This adds a dictionary for common languages so those small mistakes are caught and silently fixed.
* **Fix unequal row-length in HTMLTable.text_as_html.** Fixes to other aspects of partition_html() in v0.11 allowed unequal cell-counts in table rows. Make the cells in each row correspond 1:1 with cells in the original table row. This fix also removes "noise" cells resulting from HTML-formatting whitespace and eliminates the "column-shifting" of cells that previously resulted from noise-cells.
* **Fix MongoDB connector URI password redaction.** MongoDB documentation states that characters `$ : / ? # [ ] @` must be percent encoded. URIs with password containing such special character were not redacted.

## 0.11.8

### Enhancements

* **Add SaaS API User Guide.** This documentation serves as a guide for Unstructured SaaS API users to register, receive an API key and URL, and manage your account and billing information.
* **Add inter-chunk overlap capability.** Implement overlap between chunks. This applies to all chunks prior to any text-splitting of oversized chunks so is a distinct behavior; overlap at text-splits of oversized chunks is independent of inter-chunk overlap (distinct chunk boundaries) and can be requested separately. Note this capability is not yet available from the API but will shortly be made accessible using a new `overlap_all` kwarg on partition functions.

### Features

### Fixes

## 0.11.7

### Enhancements

* **Add intra-chunk overlap capability.** Implement overlap for split-chunks where text-splitting is used to divide an oversized chunk into two or more chunks that fit in the chunking window. Note this capability is not yet available from the API but will shortly be made accessible using a new `overlap` kwarg on partition functions.
* **Update encoders to leverage dataclasses** All encoders now follow a class approach which get annotated with the dataclass decorator. Similar to the connectors, it uses a nested dataclass for the configs required to configure a client as well as a field/property approach to cache the client. This makes sure any variable associated with the class exists as a dataclass field.

### Features

* **Add Qdrant destination connector.** Adds support for writing documents and embeddings into a Qdrant collection.
* **Store base64 encoded image data in metadata fields.** Rather than saving to file, stores base64 encoded data of the image bytes and the mimetype for the image in metadata fields: `image_base64` and `image_mime_type` (if that is what the user specifies by some other param like `pdf_extract_to_payload`). This would allow the API to have parity with the library.

### Fixes

* **Fix table structure metric script** Update the call to table agent to now provide OCR tokens as required
* **Fix element extraction not working when using "auto" strategy for pdf and image** If element extraction is specified, the "auto" strategy falls back to the "hi_res" strategy.
* **Fix a bug passing a custom url to `partition_via_api`** Users that self host the api were not able to pass their custom url to `partition_via_api`.

## 0.11.6

### Enhancements

* **Update the layout analysis script.** The previous script only supported annotating `final` elements. The updated script also supports annotating `inferred` and `extracted` elements.
* **AWS Marketplace API documentation**: Added the user guide, including setting up VPC and CloudFormation, to deploy Unstructured API on AWS platform.
* **Azure Marketplace API documentation**: Improved the user guide to deploy Azure Marketplace API by adding references to Azure documentation.
* **Integration documentation**: Updated URLs for the `staging_for` bricks

### Features

* **Partition emails with base64-encoded text.** Automatically handles and decodes base64 encoded text in emails with content type `text/plain` and `text/html`.
* **Add Chroma destination connector** Chroma database connector added to ingest CLI.  Users may now use `unstructured-ingest` to write partitioned/embedded data to a Chroma vector database.
* **Add Elasticsearch destination connector.** Problem: After ingesting data from a source, users might want to move their data into a destination. Elasticsearch is a popular storage solution for various functionality such as search, or providing intermediary caches within data pipelines. Feature: Added Elasticsearch destination connector to be able to ingest documents from any supported source, embed them and write the embeddings / documents into Elasticsearch.

### Fixes

* **Enable --fields argument omission for elasticsearch connector** Solves two bugs where removing the optional parameter --fields broke the connector due to an integer processing error and using an elasticsearch config for a destination connector resulted in a serialization issue when optional parameter --fields was not provided.
* **Add hi_res_model_name** Adds kwarg to relevant functions and add comments that model_name is to be deprecated.

## 0.11.5

### Enhancements

### Features

### Fixes

* **Fix `partition_pdf()` and `partition_image()` importation issue.** Reorganize `pdf.py` and `image.py` modules to be consistent with other types of document import code.

## 0.11.4

### Enhancements

* **Refactor image extraction code.** The image extraction code is moved from `unstructured-inference` to `unstructured`.
* **Refactor pdfminer code.** The pdfminer code is moved from `unstructured-inference` to `unstructured`.
* **Improve handling of auth data for fsspec connectors.** Leverage an extension of the dataclass paradigm to support a `sensitive` annotation for fields related to auth (i.e. passwords, tokens). Refactor all fsspec connectors to use explicit access configs rather than a generic dictionary.
* **Add glob support for fsspec connectors** Similar to the glob support in the ingest local source connector, similar filters are now enabled on all fsspec based source connectors to limit files being partitioned.
* Define a constant for the splitter "+" used in tesseract ocr languages.

### Features

* **Save tables in PDF's separately as images.** The "table" elements are saved as `table-<pageN>-<tableN>.jpg`. This filename is presented in the `image_path` metadata field for the Table element. The default would be to not do this.
* **Add Weaviate destination connector** Weaviate connector added to ingest CLI.  Users may now use `unstructured-ingest` to write partitioned data from over 20 data sources (so far) to a Weaviate object collection.
* **Sftp Source Connector.** New source connector added to support downloading/partitioning files from Sftp.

### Fixes

* **Fix pdf `hi_res` partitioning failure when pdfminer fails.** Implemented logic to fall back to the "inferred_layout + OCR" if pdfminer fails in the `hi_res` strategy.
* **Fix a bug where image can be scaled too large for tesseract** Adds a limit to prevent auto-scaling an image beyond the maximum size `tesseract` can handle for ocr layout detection
* **Update partition_csv to handle different delimiters** CSV files containing both non-comma delimiters and commas in the data were throwing an error in Pandas. `partition_csv` now identifies the correct delimiter before the file is processed.
* **partition returning cid code in `hi_res`** occasionally pdfminer can fail to decode the text in an pdf file and return cid code as text. Now when this happens the text from OCR is used.

## 0.11.2

### Enhancements

* **Updated Documentation**: (i) Added examples, and (ii) API Documentation, including Usage, SDKs, Azure Marketplace, and parameters and validation errors.

### Features

* * **Add Pinecone destination connector.** Problem: After ingesting data from a source, users might want to produce embeddings for their data and write these into a vector DB. Pinecone is an option among these vector databases. Feature: Added Pinecone destination connector to be able to ingest documents from any supported source, embed them and write the embeddings / documents into Pinecone.

### Fixes

* **Process chunking parameter names in ingest correctly** Solves a bug where chunking parameters weren't being processed and used by ingest cli by renaming faulty parameter names and prepends; adds relevant parameters to ingest pinecone test to verify that the parameters are functional.

## 0.11.1

### Enhancements

* **Use `pikepdf` to repair invalid PDF structure** for PDFminer when we see error `PSSyntaxError` when PDFminer opens the document and creates the PDFminer pages object or processes a single PDF page.
* **Batch Source Connector support** For instances where it is more optimal to read content from a source connector in batches, a new batch ingest doc is added which created multiple ingest docs after reading them in in batches per process.

### Features

* **Staging Brick for Coco Format** Staging brick which converts a list of Elements into Coco Format.
* **Adds HubSpot connector** Adds connector to retrieve call, communications, emails, notes, products and tickets from HubSpot

### Fixes

* **Do not extract text of `<style>` tags in HTML.** `<style>` tags containing CSS in invalid positions previously contributed to element text. Do not consider text node of a `<style>` element as textual content.
* **Fix DOCX merged table cell repeats cell text.** Only include text for a merged cell, not for each underlying cell spanned by the merge.
* **Fix tables not extracted from DOCX header/footers.** Headers and footers in DOCX documents skip tables defined in the header and commonly used for layout/alignment purposes. Extract text from tables as a string and include in the `Header` and `Footer` document elements.
* **Fix output filepath for fsspec-based source connectors.** Previously the base directory was being included in the output filepath unnecessarily.

## 0.11.0

### Enhancements

* **Add a class for the strategy constants.** Add a class `PartitionStrategy` for the strategy constants and use the constants to replace strategy strings.
* **Temporary Support for paddle language parameter.** User can specify default langage code for paddle with ENV `DEFAULT_PADDLE_LANG` before we have the language mapping for paddle.
* **Improve DOCX page-break fidelity.** Improve page-break fidelity such that a paragraph containing a page-break is split into two elements, one containing the text before the page-break and the other the text after. Emit the PageBreak element between these two and assign the correct page-number (n and n+1 respectively) to the two textual elements.

### Features

* **Add ad-hoc fields to `ElementMetadata` instance.** End-users can now add their own metadata fields simply by assigning to an element-metadata attribute-name of their choice, like `element.metadata.coefficient = 0.58`. These fields will round-trip through JSON and can be accessed with dotted notation.
* **MongoDB Destination Connector.** New destination connector added to all CLI ingest commands to support writing partitioned json output to mongodb.

### Fixes

* **Fix `TYPE_TO_TEXT_ELEMENT_MAP`.** Updated `Figure` mapping from `FigureCaption` to `Image`.
* **Handle errors when extracting PDF text** Certain pdfs throw unexpected errors when being opened by `pdfminer`, causing `partition_pdf()` to fail. We expect to be able to partition smoothly using an alternative strategy if text extraction doesn't work.  Added exception handling to handle unexpected errors when extracting pdf text and to help determine pdf strategy.
* **Fix `fast` strategy fall back to `ocr_only`** The `fast` strategy should not fall back to a more expensive strategy.
* **Remove default user ./ssh folder** The default notebook user during image build would create the known_hosts file with incorrect ownership, this is legacy and no longer needed so it was removed.
* **Include `languages` in metadata when partitioning `strategy=hi_res` or `fast`** User defined `languages` was previously used for text detection, but not included in the resulting element metadata for some strategies. `languages` will now be included in the metadata regardless of partition strategy for pdfs and images.
* **Handle a case where Paddle returns a list item in ocr_data as None** In partition, while parsing PaddleOCR data, it was assumed that PaddleOCR does not return None for any list item in ocr_data. Removed the assumption by skipping the text region whenever this happens.
* **Fix some pdfs returning `KeyError: 'N'`** Certain pdfs were throwing this error when being opened by pdfminer. Added a wrapper function for pdfminer that allows these documents to be partitioned.
* **Fix mis-splits on `Table` chunks.** Remedies repeated appearance of full `.text_as_html` on metadata of each `TableChunk` split from a `Table` element too large to fit in the chunking window.
* **Import tables_agent from inference** so that we don't have to initialize a global table agent in unstructured OCR again
* **Fix empty table is identified as bulleted-table.** A table with no text content was mistakenly identified as a bulleted-table and processed by the wrong branch of the initial HTML partitioner.
* **Fix partition_html() emits empty (no text) tables.** A table with cells nested below a `<thead>` or `<tfoot>` element was emitted as a table element having no text and unparseable HTML in `element.metadata.text_as_html`. Do not emit empty tables to the element stream.
* **Fix HTML `element.metadata.text_as_html` contains spurious `<br>` elements in invalid locations.** The HTML generated for the `text_as_html` metadata for HTML tables contained `<br>` elements invalid locations like between `<table>` and `<tr>`. Change the HTML generator such that these do not appear.
* **Fix HTML table cells enclosed in `<thead>` and `<tfoot>` elements are dropped.** HTML table cells nested in a `<thead>` or `<tfoot>` element were not detected and the text in those cells was omitted from the table element text and `.text_as_html`. Detect table rows regardless of the semantic tag they may be nested in.
* **Remove whitespace padding from `.text_as_html`.** `tabulate` inserts padding spaces to achieve visual alignment of columns in HTML tables it generates. Add our own HTML generator to do this simple job and omit that padding as well as newlines ("\n") used for human readability.
* **Fix local connector with absolute input path** When passed an absolute filepath for the input document path, the local connector incorrectly writes the output file to the input file directory. This fixes such that the output in this case is written to `output-dir/input-filename.json`

## 0.10.30

### Enhancements

* **Support nested DOCX tables.** In DOCX, like HTML, a table cell can itself contain a table. In this case, create nested HTML tables to reflect that structure and create a plain-text table with captures all the text in nested tables, formatting it as a reasonable facsimile of a table.
* **Add connection check to ingest connectors** Each source and destination connector now support a `check_connection()` method which makes sure a valid connection can be established with the source/destination given any authentication credentials in a lightweight request.

### Features

* **Add functionality to do a second OCR on cropped table images.** Changes to the values for scaling ENVs affect entire page OCR output(OCR regression) so we now do a second OCR for tables.
* **Adds ability to pass timeout for a request when partitioning via a `url`.** `partition` now accepts a new optional parameter `request_timeout` which if set will prevent any `requests.get` from hanging indefinitely and instead will raise a timeout error. This is useful when partitioning a url that may be slow to respond or may not respond at all.

### Fixes

* **Fix logic that determines pdf auto strategy.** Previously, `_determine_pdf_auto_strategy` returned `hi_res` strategy only if `infer_table_structure` was true. It now returns the `hi_res` strategy if either `infer_table_structure` or `extract_images_in_pdf` is true.
* **Fix invalid coordinates when parsing tesseract ocr data.** Previously, when parsing tesseract ocr data, the ocr data had invalid bboxes if zoom was set to `0`. A logical check is now added to avoid such error.
* **Fix ingest partition parameters not being passed to the api.** When using the --partition-by-api flag via unstructured-ingest, none of the partition arguments are forwarded, meaning that these options are disregarded. With this change, we now pass through all of the relevant partition arguments to the api. This allows a user to specify all of the same partition arguments they would locally and have them respected when specifying --partition-by-api.
* **Support tables in section-less DOCX.** Generalize solution for MS Chat Transcripts exported as DOCX by including tables in the partitioned output when present.
* **Support tables that contain only numbers when partitioning via `ocr_only`** Tables that contain only numbers are returned as floats in a pandas.DataFrame when the image is converted from `.image_to_data()`. An AttributeError was raised downstream when trying to `.strip()` the floats.
* **Improve DOCX page-break detection.** DOCX page breaks are reliably indicated by `w:lastRenderedPageBreak` elements present in the document XML. Page breaks are NOT reliably indicated by "hard" page-breaks inserted by the author and when present are redundant to a `w:lastRenderedPageBreak` element so cause over-counting if used. Use rendered page-breaks only.

## 0.10.29

### Enhancements

* **Adds include_header argument for partition_csv and partition_tsv** Now supports retaining header rows in CSV and TSV documents element partitioning.
* **Add retry logic for all source connectors** All http calls being made by the ingest source connectors have been isolated and wrapped by the `SourceConnectionNetworkError` custom error, which triggers the retry logic, if enabled, in the ingest pipeline.
* **Google Drive source connector supports credentials from memory** Originally, the connector expected a filepath to pull the credentials from when creating the client. This was expanded to support passing that information from memory as a dict if access to the file system might not be available.
* **Add support for generic partition configs in ingest cli** Along with the explicit partition options supported by the cli, an `additional_partition_args` arg was added to allow users to pass in any other arguments that should be added when calling partition(). This helps keep any changes to the input parameters of the partition() exposed in the CLI.
* **Map full output schema for table-based destination connectors** A full schema was introduced to map the type of all output content from the json partition output and mapped to a flattened table structure to leverage table-based destination connectors. The delta table destination connector was updated at the moment to take advantage of this.
* **Incorporate multiple embedding model options into ingest, add diff test embeddings** Problem: Ingest pipeline already supported embedding functionality, however users might want to use different types of embedding providers. Enhancement: Extend ingest pipeline so that users can specify and embed via a particular embedding provider from a range of options. Also adds a diff test to compare output from an embedding module with the expected output

### Features

* **Allow setting table crop parameter** In certain circumstances, adjusting the table crop padding may improve table.

### Fixes

* **Fixes `partition_text` to prevent empty elements** Adds a check to filter out empty bullets.
* **Handle empty string for `ocr_languages` with values for `languages`** Some API users ran into an issue with sending `languages` params because the API defaulted to also using an empty string for `ocr_languages`. This update handles situations where `languages` is defined and `ocr_languages` is an empty string.
* **Fix PDF tried to loop through None** Previously the PDF annotation extraction tried to loop through `annots` that resolved out as None. A logical check added to avoid such error.
* **Ingest session handler not being shared correctly** All ingest docs that leverage the session handler should only need to set it once per process. It was recreating it each time because the right values weren't being set nor available given how dataclasses work in python.
* **Ingest download-only fix.** Previously the download only flag was being checked after the doc factory pipeline step, which occurs before the files are actually downloaded by the source node. This check was moved after the source node to allow for the files to be downloaded first before exiting the pipeline.
* **Fix flaky chunk-metadata.** Prior implementation was sensitive to element order in the section resulting in metadata values sometimes being dropped. Also, not all metadata items can be consolidated across multiple elements (e.g. coordinates) and so are now dropped from consolidated metadata.
* **Fix tesseract error `Estimating resolution as X`** leaded by invalid language parameters input. Proceed with defalut language `eng` when `lang.py` fails to find valid language code for tesseract, so that we don't pass an empty string to tesseract CLI and raise an exception in downstream.

## 0.10.28

### Enhancements

* **Add table structure evaluation helpers** Adds functions to evaluate the similarity between predicted table structure and actual table structure.
* **Use `yolox` by default for table extraction when partitioning pdf/image** `yolox` model provides higher recall of the table regions than the quantized version and it is now the default element detection model when `infer_table_structure=True` for partitioning pdf/image files
* **Remove pdfminer elements from inside tables** Previously, when using `hi_res` some elements where extracted using pdfminer too, so we removed pdfminer from the tables pipeline to avoid duplicated elements.
* **Fsspec downstream connectors** New destination connector added to ingest CLI, users may now use `unstructured-ingest` to write to any of the following:
  * Azure
  * Box
  * Dropbox
  * Google Cloud Service

### Features

* **Update `ocr_only` strategy in `partition_pdf()`** Adds the functionality to get accurate coordinate data when partitioning PDFs and Images with the `ocr_only` strategy.

### Fixes

* **Fixed SharePoint permissions for the fetching to be opt-in** Problem: Sharepoint permissions were trying to be fetched even when no reletad cli params were provided, and this gave an error due to values for those keys not existing. Fix: Updated getting keys to be with .get() method and changed the "skip-check" to check individual cli params rather than checking the existance of a config object.
* **Fixes issue where tables from markdown documents were being treated as text** Problem: Tables from markdown documents were being treated as text, and not being extracted as tables. Solution: Enable the `tables` extension when instantiating the `python-markdown` object. Importance: This will allow users to extract structured data from tables in markdown documents.
* **Fix wrong logger for paddle info** Replace the logger from unstructured-inference with the logger from unstructured for paddle_ocr.py module.
* **Fix ingest pipeline to be able to use chunking and embedding together** Problem: When ingest pipeline was using chunking and embedding together, embedding outputs were empty and the outputs of chunking couldn't be re-read into memory and be forwarded to embeddings. Fix: Added CompositeElement type to TYPE_TO_TEXT_ELEMENT_MAP to be able to process CompositeElements with unstructured.staging.base.isd_to_elements
* **Fix unnecessary mid-text chunk-splitting.** The "pre-chunker" did not consider separator blank-line ("\n\n") length when grouping elements for a single chunk. As a result, sections were frequently over-populated producing a over-sized chunk that required mid-text splitting.
* **Fix frequent dissociation of title from chunk.** The sectioning algorithm included the title of the next section with the prior section whenever it would fit, frequently producing association of a section title with the prior section and dissociating it from its actual section. Fix this by performing combination of whole sections only.
* **Fix PDF attempt to get dict value from string.** Fixes a rare edge case that prevented some PDF's from being partitioned. The `get_uris_from_annots` function tried to access the dictionary value of a string instance variable. Assign `None` to the annotation variable if the instance type is not dictionary to avoid the erroneous attempt.

## 0.10.27

### Enhancements

* **Leverage dict to share content across ingest pipeline** To share the ingest doc content across steps in the ingest pipeline, this was updated to use a multiprocessing-safe dictionary so changes get persisted and each step has the option to modify the ingest docs in place.

### Features

### Fixes

* **Removed `ebooklib` as a dependency** `ebooklib` is licensed under AGPL3, which is incompatible with the Apache 2.0 license. Thus it is being removed.
* **Caching fixes in ingest pipeline** Previously, steps like the source node were not leveraging parameters such as `re_download` to dictate if files should be forced to redownload rather than use what might already exist locally.

## 0.10.26

### Enhancements

* **Add text CCT CI evaluation workflow** Adds cct text extraction evaluation metrics to the current ingest workflow to measure the performance of each file extracted as well as aggregated-level performance.

### Features

* **Functionality to catch and classify overlapping/nested elements** Method to identify overlapping-bboxes cases within detected elements in a document. It returns two values: a boolean defining if there are overlapping elements present, and a list reporting them with relevant metadata. The output includes information about the `overlapping_elements`, `overlapping_case`, `overlapping_percentage`, `largest_ngram_percentage`, `overlap_percentage_total`, `max_area`, `min_area`, and `total_area`.
* **Add Local connector source metadata** python's os module used to pull stats from local file when processing via the local connector and populates fields such as last modified time, created time.

### Fixes

* **Fixes elements partitioned from an image file missing certain metadata** Metadata for image files, like file type, was being handled differently from other file types. This caused a bug where other metadata, like the file name, was being missed. This change brought metadata handling for image files to be more in line with the handling for other file types so that file name and other metadata fields are being captured.
* **Adds `typing-extensions` as an explicit dependency** This package is an implicit dependency, but the module is being imported directly in `unstructured.documents.elements` so the dependency should be explicit in case changes in other dependencies lead to `typing-extensions` being dropped as a dependency.
* **Stop passing `extract_tables` to `unstructured-inference` since it is now supported in `unstructured` instead** Table extraction previously occurred in `unstructured-inference`, but that logic, except for the table model itself, is now a part of the `unstructured` library. Thus the parameter triggering table extraction is no longer passed to the `unstructured-inference` package. Also noted the table output regression for PDF files.
* **Fix a bug in Table partitioning** Previously the `skip_infer_table_types` variable used in `partition` was not being passed down to specific file partitioners. Now you can utilize the `skip_infer_table_types` list variable when calling `partition` to specify the filetypes for which you want to skip table extraction, or the `infer_table_structure` boolean variable on the file specific partitioning function.
* **Fix partition docx without sections** Some docx files, like those from teams output, do not contain sections and it would produce no results because the code assumes all components are in sections. Now if no sections is detected from a document we iterate through the paragraphs and return contents found in the paragraphs.
* **Fix out-of-order sequencing of split chunks.** Fixes behavior where "split" chunks were inserted at the beginning of the chunk sequence. This would produce a chunk sequence like [5a, 5b, 3a, 3b, 1, 2, 4] when sections 3 and 5 exceeded `max_characters`.
* **Deserialization of ingest docs fixed** When ingest docs are being deserialized as part of the ingest pipeline process (cli), there were certain fields that weren't getting persisted (metadata and date processed). The from_dict method was updated to take these into account and a unit test added to check.
* **Map source cli command configs when destination set** Due to how the source connector is dynamically called when the destination connector is set via the CLI, the configs were being set incorrectoy, causing the source connector to break. The configs were fixed and updated to take into account Fsspec-specific connectors.

## 0.10.25

### Enhancements

* **Duplicate CLI param check** Given that many of the options associated with the `Click` based cli ingest commands are added dynamically from a number of configs, a check was incorporated to make sure there were no duplicate entries to prevent new configs from overwriting already added options.
* **Ingest CLI refactor for better code reuse** Much of the ingest cli code can be templated and was a copy-paste across files, adding potential risk. Code was refactored to use a base class which had much of the shared code templated.

### Features

* **Table OCR refactor** support Table OCR with pre-computed OCR data to ensure we only do one OCR for entrie document. User can specify
  ocr agent tesseract/paddle in environment variable `OCR_AGENT` for OCRing the entire document.
* **Adds accuracy function** The accuracy scoring was originally an option under `calculate_edit_distance`. For easy function call, it is now a wrapper around the original function that calls edit_distance and return as "score".
* **Adds HuggingFaceEmbeddingEncoder** The HuggingFace Embedding Encoder uses a local embedding model as opposed to using an API.
* **Add AWS bedrock embedding connector** `unstructured.embed.bedrock` now provides a connector to use AWS bedrock's `titan-embed-text` model to generate embeddings for elements. This features requires valid AWS bedrock setup and an internet connectionto run.

### Fixes

* **Import PDFResourceManager more directly** We were importing `PDFResourceManager` from `pdfminer.converter` which was causing an error for some users. We changed to import from the actual location of `PDFResourceManager`, which is `pdfminer.pdfinterp`.
* **Fix language detection of elements with empty strings** This resolves a warning message that was raised by `langdetect` if the language was attempted to be detected on an empty string. Language detection is now skipped for empty strings.
* **Fix chunks breaking on regex-metadata matches.** Fixes "over-chunking" when `regex_metadata` was used, where every element that contained a regex-match would start a new chunk.
* **Fix regex-metadata match offsets not adjusted within chunk.** Fixes incorrect regex-metadata match start/stop offset in chunks where multiple elements are combined.
* **Map source cli command configs when destination set** Due to how the source connector is dynamically called when the destination connector is set via the CLI, the configs were being set incorrectoy, causing the source connector to break. The configs were fixed and updated to take into account Fsspec-specific connectors.
* **Fix metrics folder not discoverable** Fixes issue where unstructured/metrics folder is not discoverable on PyPI by adding an `__init__.py` file under the folder.
* **Fix a bug when `parition_pdf` get `model_name=None`** In API usage the `model_name` value is `None` and the `cast` function in `partition_pdf` would return `None` and lead to attribution error. Now we use `str` function to explicit convert the content to string so it is garanteed to have `starts_with` and other string functions as attributes
* **Fix html partition fail on tables without `tbody` tag** HTML tables may sometimes just contain headers without body (`tbody` tag)

## 0.10.24

### Enhancements

* **Improve natural reading order** Some `OCR` elements with only spaces in the text have full-page width in the bounding box, which causes the `xycut` sorting to not work as expected. Now the logic to parse OCR results removes any elements with only spaces (more than one space).
* **Ingest compression utilities and fsspec connector support** Generic utility code added to handle files that get pulled from a source connector that are either tar or zip compressed and uncompress them locally. This is then processed using a local source connector. Currently this functionality has been incorporated into the fsspec connector and all those inheriting from it (currently: Azure Blob Storage, Google Cloud Storage, S3, Box, and Dropbox).
* **Ingest destination connectors support for writing raw list of elements** Along with the default write method used in the ingest pipeline to write the json content associated with the ingest docs, each destination connector can now also write a raw list of elements to the desired downstream location without having an ingest doc associated with it.

### Features

* **Adds element type percent match function** In order to evaluate the element type extracted, we add a function that calculates the matched percentage between two frequency dictionary.

### Fixes

* **Fix paddle model file not discoverable** Fixes issue where ocr_models/paddle_ocr.py file is not discoverable on PyPI by adding
  an `__init__.py` file under the folder.
* **Chipper v2 Fixes** Includes fix for a memory leak and rare last-element bbox fix. (unstructured-inference==0.7.7)
* **Fix image resizing issue** Includes fix related to resizing images in the tables pipeline. (unstructured-inference==0.7.6)

## 0.10.23

### Enhancements

* **Add functionality to limit precision when serializing to json** Precision for `points` is limited to 1 decimal point if coordinates["system"] == "PixelSpace" (otherwise 2 decimal points?). Precision for `detection_class_prob` is limited to 5 decimal points.
* **Fix csv file detection logic when mime-type is text/plain** Previously the logic to detect csv file type was considering only first row's comma count comparing with the header_row comma count and both the rows being same line the result was always true, Now the logic is changed to consider the comma's count for all the lines except first line and compare with header_row comma count.
* **Improved inference speed for Chipper V2** API requests with 'hi_res_model_name=chipper' now have ~2-3x faster responses.

### Features

### Fixes

* **Cleans up temporary files after conversion** Previously a file conversion utility was leaving temporary files behind on the filesystem without removing them when no longer needed. This fix helps prevent an accumulation of temporary files taking up excessive disk space.
* **Fixes `under_non_alpha_ratio` dividing by zero** Although this function guarded against a specific cause of division by zero, there were edge cases slipping through like strings with only whitespace. This update more generally prevents the function from performing a division by zero.
* **Fix languages default** Previously the default language was being set to English when elements didn't have text or if langdetect could not detect the language. It now defaults to None so there is not misleading information about the language detected.
* **Fixes recursion limit error that was being raised when partitioning Excel documents of a certain size** Previously we used a recursive method to find subtables within an excel sheet. However this would run afoul of Python's recursion depth limit when there was a contiguous block of more than 1000 cells within a sheet. This function has been updated to use the NetworkX library which avoids Python recursion issues.

## 0.10.22

### Enhancements

* **bump `unstructured-inference` to `0.7.3`** The updated version of `unstructured-inference` supports a new version of the Chipper model, as well as a cleaner schema for its output classes. Support is included for new inference features such as hierarchy and ordering.
* **Expose skip_infer_table_types in ingest CLI.** For each connector a new `--skip-infer-table-types` parameter was added to map to the `skip_infer_table_types` partition argument. This gives more granular control to unstructured-ingest users, allowing them to specify the file types for which we should attempt table extraction.
* **Add flag to ingest CLI to raise error if any single doc fails in pipeline** Currently if a single doc fails in the pipeline, the whole thing halts due to the error. This flag defaults to log an error but continue with the docs it can.
* **Emit hyperlink metadata for DOCX file-type.** DOCX partitioner now adds `metadata.links`, `metadata.link_texts` and `metadata.link_urls` for elements that contain a hyperlink that points to an external resource. So-called "jump" links pointing to document internal locations (such as those found in a table-of-contents "jumping" to a chapter or section) are excluded.

### Features

* **Add `elements_to_text` as a staging helper function** In order to get a single clean text output from unstructured for metric calculations, automate the process of extracting text from elements using this function.
* **Adds permissions(RBAC) data ingestion functionality for the Sharepoint connector.** Problem: Role based access control is an important component in many data storage systems. Users may need to pass permissions (RBAC) data to downstream systems when ingesting data. Feature: Added permissions data ingestion functionality to the Sharepoint connector.

### Fixes

* **Fixes PDF list parsing creating duplicate list items** Previously a bug in PDF list item parsing caused removal of other elements and duplication of the list item
* **Fixes duplicated elements** Fixes issue where elements are duplicated when embeddings are generated. This will allow users to generate embeddings for their list of Elements without duplicating/breaking the orginal content.
* **Fixes failure when flagging for embeddings through unstructured-ingest** Currently adding the embedding parameter to any connector results in a failure on the copy stage. This is resolves the issue by adding the IngestDoc to the context map in the embedding node's `run` method. This allows users to specify that connectors fetch embeddings without failure.
* **Fix ingest pipeline reformat nodes not discoverable** Fixes issue where  reformat nodes raise ModuleNotFoundError on import. This was due to the directory was missing `__init__.py` in order to make it discoverable.
* **Fix default language in ingest CLI** Previously the default was being set to english which injected potentially incorrect information to downstream language detection libraries. By setting the default to None allows those libraries to better detect what language the text is in the doc being processed.

## 0.10.21

* **Adds Scarf analytics**.

## 0.10.20

### Enhancements

* **Add document level language detection functionality.** Adds the "auto" default for the languages param to all partitioners. The primary language present in the document is detected using the `langdetect` package. Additional param `detect_language_per_element` is also added for partitioners that return multiple elements. Defaults to `False`.
* **Refactor OCR code** The OCR code for entire page is moved from unstructured-inference to unstructured. On top of continuing support for OCR language parameter, we also support two OCR processing modes, "entire_page" or "individual_blocks".
* **Align to top left when shrinking bounding boxes for `xy-cut` sorting:** Update `shrink_bbox()` to keep top left rather than center.
* **Add visualization script to annotate elements** This script is often used to analyze/visualize elements with coordinates (e.g. partition_pdf()).
* **Adds data source properties to the Jira, Github and Gitlab connectors** These properties (date_created, date_modified, version, source_url, record_locator) are written to element metadata during ingest, mapping elements to information about the document source from which they derive. This functionality enables downstream applications to reveal source document applications, e.g. a link to a GDrive doc, Salesforce record, etc.
* **Improve title detection in pptx documents** The default title textboxes on a pptx slide are now categorized as titles.
* **Improve hierarchy detection in pptx documents** List items, and other slide text are properly nested under the slide title. This will enable better chunking of pptx documents.
* **Refactor of the ingest cli workflow** The refactored approach uses a dynamically set pipeline with a snapshot along each step to save progress and accommodate continuation from a snapshot if an error occurs. This also allows the pipeline to dynamically assign any number of steps to modify the partitioned content before it gets written to a destination.
* **Applies `max_characters=<n>` argument to all element types in `add_chunking_strategy` decorator** Previously this argument was only utilized in chunking Table elements and now applies to all partitioned elements if `add_chunking_strategy` decorator is utilized, further preparing the elements for downstream processing.
* **Add common retry strategy utilities for unstructured-ingest** Dynamic retry strategy with exponential backoff added to Notion source connector.
*

### Features

* **Adds `bag_of_words` and `percent_missing_text` functions** In order to count the word frequencies in two input texts and calculate the percentage of text missing relative to the source document.
* **Adds `edit_distance` calculation metrics** In order to benchmark the cleaned, extracted text with unstructured, `edit_distance` (`Levenshtein distance`) is included.
* **Adds detection_origin field to metadata** Problem: Currently isn't an easy way to find out how an element was created. With this change that information is added. Importance: With this information the developers and users are now able to know how an element was created to make decisions on how to use it. In order tu use this feature
  setting UNSTRUCTURED_INCLUDE_DEBUG_METADATA=true is needed.
* **Adds a function that calculates frequency of the element type and its depth** To capture the accuracy of element type extraction, this function counts the occurrences of each unique element type with its depth for use in element metrics.

### Fixes

* **Fix zero division error in annotation bbox size** This fixes the bug where we find annotation bboxes realted to an element that need to divide the intersection size between annotation bbox and element bbox by the size of the annotation bbox
* **Fix prevent metadata module from importing dependencies from unnecessary modules** Problem: The `metadata` module had several top level imports that were only used in and applicable to code related to specific document types, while there were many general-purpose functions. As a result, general-purpose functions couldn't be used without unnecessary dependencies being installed. Fix: moved 3rd party dependency top level imports to inside the functions in which they are used and applied a decorator to check that the dependency is installed and emit a helpful error message if not.
* **Fixes category_depth None value for Title elements** Problem: `Title` elements from `chipper` get `category_depth`= None even when `Headline` and/or `Subheadline` elements are present in the same page. Fix: all `Title` elements with `category_depth` = None should be set to have a depth of 0 instead iff there are `Headline` and/or `Subheadline` element-types present. Importance: `Title` elements should be equivalent html `H1` when nested headings are present; otherwise, `category_depth` metadata can result ambiguous within elements in a page.
* **Tweak `xy-cut` ordering output to be more column friendly** This results in the order of elements more closely reflecting natural reading order which benefits downstream applications. While element ordering from `xy-cut` is usually mostly correct when ordering multi-column documents, sometimes elements from a RHS column will appear before elements in a LHS column. Fix: add swapped `xy-cut` ordering by sorting by X coordinate first and then Y coordinate.
* **Fixes badly initialized Formula** Problem: YoloX contain new types of elements, when loading a document that contain formulas a new element of that class
  should be generated, however the Formula class inherits from Element instead of Text. After this change the element is correctly created with the correct class
  allowing the document to be loaded. Fix: Change parent class for Formula to Text. Importance: Crucial to be able to load documents that contain formulas.
* **Fixes pdf uri error** An error was encountered when URI type of `GoToR` which refers to pdf resources outside of its own was detected since no condition catches such case. The code is fixing the issue by initialize URI before any condition check.

## 0.10.19

### Enhancements

* **Adds XLSX document level language detection** Enhancing on top of language detection functionality in previous release, we now support language detection within `.xlsx` file type at Element level.
* **bump `unstructured-inference` to `0.6.6`** The updated version of `unstructured-inference` makes table extraction in `hi_res` mode configurable to fine tune table extraction performance; it also improves element detection by adding a deduplication post processing step in the `hi_res` partitioning of pdfs and images.
* **Detect text in HTML Heading Tags as Titles** This will increase the accuracy of hierarchies in HTML documents and provide more accurate element categorization. If text is in an HTML heading tag and is not a list item, address, or narrative text, categorize it as a title.
* **Update python-based docs** Refactor docs to use the actual unstructured code rather than using the subprocess library to run the cli command itself.
* **Adds Table support for the `add_chunking_strategy` decorator to partition functions.** In addition to combining elements under Title elements, user's can now specify the `max_characters=<n>` argument to chunk Table elements into TableChunk elements with `text` and `text_as_html` of length `<n>` characters. This means partitioned Table results are ready for use in downstream applications without any post processing.
* **Expose endpoint url for s3 connectors** By allowing for the endpoint url to be explicitly overwritten, this allows for any non-AWS data providers supporting the s3 protocol to be supported (i.e. minio).

### Features

* **change default `hi_res` model for pdf/image partition to `yolox`** Now partitioning pdf/image using `hi_res` strategy utilizes `yolox_quantized` model isntead of `detectron2_onnx` model. This new default model has better recall for tables and produces more detailed categories for elements.
* **XLSX can now reads subtables within one sheet** Problem: Many .xlsx files are not created to be read as one full table per sheet. There are subtables, text and header along with more informations to extract from each sheet. Feature: This `partition_xlsx` now can reads subtable(s) within one .xlsx sheet, along with extracting other title and narrative texts. Importance: This enhance the power of .xlsx reading to not only one table per sheet, allowing user to capture more data tables from the file, if exists.
* **Update Documentation on Element Types and Metadata**: We have updated the documentation according to the latest element types and metadata. It includes the common and additional metadata provided by the Partitions and Connectors.

### Fixes

* **Fixes partition_pdf is_alnum reference bug** Problem: The `partition_pdf` when attempt to get bounding box from element experienced a reference before assignment error when the first object is not text extractable.  Fix: Switched to a flag when the condition is met. Importance: Crucial to be able to partition with pdf.
* **Fix various cases of HTML text missing after partition**
  Problem: Under certain circumstances, text immediately after some HTML tags will be misssing from partition result.
  Fix: Updated code to deal with these cases.
  Importance: This will ensure the correctness when partitioning HTML and Markdown documents.
* **Fixes chunking when `detection_class_prob` appears in Element metadata** Problem: when `detection_class_prob` appears in Element metadata, Elements will only be combined by chunk_by_title if they have the same `detection_class_prob` value (which is rare). This is unlikely a case we ever need to support and most often results in no chunking. Fix: `detection_class_prob` is included in the chunking list of metadata keys excluded for similarity comparison. Importance: This change allows `chunk_by_title` to operate as intended for documents which include `detection_class_prob` metadata in their Elements.

## 0.10.18

### Enhancements

* **Better detection of natural reading order in images and PDF's** The elements returned by partition better reflect natural reading order in some cases, particularly in complicated multi-column layouts, leading to better chunking and retrieval for downstream applications. Achieved by improving the `xy-cut` sorting to preprocess bboxes, shrinking all bounding boxes by 90% along x and y axes (still centered around the same center point), which allows projection lines to be drawn where not possible before if layout bboxes overlapped.
* **Improves `partition_xml` to be faster and more memory efficient when partitioning large XML files** The new behavior is to partition iteratively to prevent loading the entire XML tree into memory at once in most use cases.
* **Adds data source properties to SharePoint, Outlook, Onedrive, Reddit, Slack, DeltaTable connectors** These properties (date_created, date_modified, version, source_url, record_locator) are written to element metadata during ingest, mapping elements to information about the document source from which they derive. This functionality enables downstream applications to reveal source document applications, e.g. a link to a GDrive doc, Salesforce record, etc.
* **Add functionality to save embedded images in PDF's separately as images** This allows users to save embedded images in PDF's separately as images, given some directory path. The saved image path is written to the metadata for the Image element. Downstream applications may benefit by providing users with image links from relevant "hits."
* **Azure Cognite Search destination connector** New Azure Cognitive Search destination connector added to ingest CLI.  Users may now use `unstructured-ingest` to write partitioned data from over 20 data sources (so far) to an Azure Cognitive Search index.
* **Improves salesforce partitioning** Partitions Salesforce data as xlm instead of text for improved detail and flexibility. Partitions htmlbody instead of textbody for Salesforce emails. Importance: Allows all Salesforce fields to be ingested and gives Salesforce emails more detailed partitioning.
* **Add document level language detection functionality.** Introduces the "auto" default for the languages param, which then detects the languages present in the document using the `langdetect` package. Adds the document languages as ISO 639-3 codes to the element metadata. Implemented only for the partition_text function to start.
* **PPTX partitioner refactored in preparation for enhancement.** Behavior should be unchanged except that shapes enclosed in a group-shape are now included, as many levels deep as required (a group-shape can itself contain a group-shape).
* **Embeddings support for the SharePoint SourceConnector via unstructured-ingest CLI** The SharePoint connector can now optionally create embeddings from the elements it pulls out during partition and upload those embeddings to Azure Cognitive Search index.
* **Improves hierarchy from docx files by leveraging natural hierarchies built into docx documents**  Hierarchy can now be detected from an indentation level for list bullets/numbers and by style name (e.g. Heading 1, List Bullet 2, List Number).
* **Chunking support for the SharePoint SourceConnector via unstructured-ingest CLI** The SharePoint connector can now optionally chunk the elements pulled out during partition via the chunking unstructured brick. This can be used as a stage before creating embeddings.

### Features

* **Adds `links` metadata in `partition_pdf` for `fast` strategy.** Problem: PDF files contain rich information and hyperlink that Unstructured did not captured earlier. Feature: `partition_pdf` now can capture embedded links within the file along with its associated text and page number. Importance: Providing depth in extracted elements give user a better understanding and richer context of documents. This also enables user to map to other elements within the document if the hyperlink is refered internally.
* **Adds the embedding module to be able to embed Elements** Problem: Many NLP applications require the ability to represent parts of documents in a semantic way. Until now, Unstructured did not have text embedding ability within the core library. Feature: This embedding module is able to track embeddings related data with a class, embed a list of elements, and return an updated list of Elements with the *embeddings* property. The module is also able to embed query strings. Importance: Ability to embed documents or parts of documents will enable users to make use of these semantic representations in different NLP applications, such as search, retrieval, and retrieval augmented generation.

### Fixes

* **Fixes a metadata source serialization bug** Problem: In unstructured elements, when loading an elements json file from the disk, the data_source attribute is assumed to be an instance of DataSourceMetadata and the code acts based on that. However the loader did not satisfy the assumption, and loaded it as a dict instead, causing an error. Fix: Added necessary code block to initialize a DataSourceMetadata object, also refactored DataSourceMetadata.from_dict() method to remove redundant code. Importance: Crucial to be able to load elements (which have data_source fields) from json files.
* **Fixes issue where unstructured-inference was not getting updated** Problem: unstructured-inference was not getting upgraded to the version to match unstructured release when doing a pip install.  Solution: using `pip install unstructured[all-docs]` it will now upgrade both unstructured and unstructured-inference. Importance: This will ensure that the inference library is always in sync with the unstructured library, otherwise users will be using outdated libraries which will likely lead to unintended behavior.
* **Fixes SharePoint connector failures if any document has an unsupported filetype** Problem: Currently the entire connector ingest run fails if a single IngestDoc has an unsupported filetype. This is because a ValueError is raised in the IngestDoc's `__post_init__`. Fix: Adds a try/catch when the IngestConnector runs get_ingest_docs such that the error is logged but all processable documents->IngestDocs are still instantiated and returned. Importance: Allows users to ingest SharePoint content even when some files with unsupported filetypes exist there.
* **Fixes Sharepoint connector server_path issue** Problem: Server path for the Sharepoint Ingest Doc was incorrectly formatted, causing issues while fetching pages from the remote source. Fix: changes formatting of remote file path before instantiating SharepointIngestDocs and appends a '/' while fetching pages from the remote source. Importance: Allows users to fetch pages from Sharepoint Sites.
* **Fixes Sphinx errors.** Fixes errors when running Sphinx `make html` and installs library to suppress warnings.
* **Fixes a metadata backwards compatibility error** Problem: When calling `partition_via_api`, the hosted api may return an element schema that's newer than the current `unstructured`. In this case, metadata fields were added which did not exist in the local `ElementMetadata` dataclass, and `__init__()` threw an error. Fix: remove nonexistent fields before instantiating in `ElementMetadata.from_json()`. Importance: Crucial to avoid breaking changes when adding fields.
* **Fixes issue with Discord connector when a channel returns `None`** Problem: Getting the `jump_url` from a nonexistent Discord `channel` fails. Fix: property `jump_url` is now retrieved within the same context as the messages from the channel. Importance: Avoids cascading issues when the connector fails to fetch information about a Discord channel.
* **Fixes occasionally SIGABTR when writing table with `deltalake` on Linux** Problem: occasionally on Linux ingest can throw a `SIGABTR` when writing `deltalake` table even though the table was written correctly. Fix: put the writing function into a `Process` to ensure its execution to the fullest extent before returning to the main process. Importance: Improves stability of connectors using `deltalake`
* **Fixes badly initialized Formula** Problem: YoloX contain new types of elements, when loading a document that contain formulas a new element of that class should be generated, however the Formula class inherits from Element instead of Text. After this change the element is correctly created with the correct class allowing the document to be loaded. Fix: Change parent class for Formula to Text. Importance: Crucial to be able to load documents that contain formulas.

## 0.10.16

### Enhancements

* **Adds data source properties to Airtable, Confluence, Discord, Elasticsearch, Google Drive, and Wikipedia connectors** These properties (date_created, date_modified, version, source_url, record_locator) are written to element metadata during ingest, mapping elements to information about the document source from which they derive. This functionality enables downstream applications to reveal source document applications, e.g. a link to a GDrive doc, Salesforce record, etc.
* **DOCX partitioner refactored in preparation for enhancement.** Behavior should be unchanged except in multi-section documents containing different headers/footers for different sections. These will now emit all distinct headers and footers encountered instead of just those for the last section.
* **Add a function to map between Tesseract and standard language codes.** This allows users to input language information to the `languages` param in any Tesseract-supported langcode or any ISO 639 standard language code.
* **Add document level language detection functionality.** Introduces the "auto" default for the languages param, which then detects the languages present in the document using the `langdetect` package. Implemented only for the partition_text function to start.

### Features

### Fixes

* ***Fixes an issue that caused a partition error for some PDF's.** Fixes GH Issue 1460 by bypassing a coordinate check if an element has invalid coordinates.

## 0.10.15

### Enhancements

* **Support for better element categories from the next-generation image-to-text model ("chipper").** Previously, not all of the classifications from Chipper were being mapped to proper `unstructured` element categories so the consumer of the library would see many `UncategorizedText` elements. This fixes the issue, improving the granularity of the element categories outputs for better downstream processing and chunking. The mapping update is:
  * "Threading": `NarrativeText`
  * "Form": `NarrativeText`
  * "Field-Name": `Title`
  * "Value": `NarrativeText`
  * "Link": `NarrativeText`
  * "Headline": `Title` (with `category_depth=1`)
  * "Subheadline": `Title` (with `category_depth=2`)
  * "Abstract": `NarrativeText`
* **Better ListItem grouping for PDF's (fast strategy).** The `partition_pdf` with `fast` strategy previously broke down some numbered list item lines as separate elements. This enhancement leverages the x,y coordinates and bbox sizes to help decide whether the following chunk of text is a continuation of the immediate previous detected ListItem element or not, and not detect it as its own non-ListItem element.
* **Fall back to text-based classification for uncategorized Layout elements for Images and PDF's**. Improves element classification by running existing text-based rules on previously `UncategorizedText` elements.
* **Adds table partitioning for Partitioning for many doc types including: .html, .epub., .md, .rst, .odt, and .msg.** At the core of this change is the .html partition functionality, which is leveraged by the other effected doc types. This impacts many scenarios where `Table` Elements are now propery extracted.
* **Create and add `add_chunking_strategy` decorator to partition functions.** Previously, users were responsible for their own chunking after partitioning elements, often required for downstream applications. Now, individual elements may be combined into right-sized chunks where min and max character size may be specified if `chunking_strategy=by_title`. Relevant elements are grouped together for better downstream results. This enables users immediately use partitioned results effectively in downstream applications (e.g. RAG architecture apps) without any additional post-processing.
* **Adds `languages` as an input parameter and marks `ocr_languages` kwarg for deprecation in pdf, image, and auto partitioning functions.** Previously, language information was only being used for Tesseract OCR for image-based documents and was in a Tesseract specific string format, but by refactoring into a list of standard language codes independent of Tesseract, the `unstructured` library will better support `languages` for other non-image pipelines and/or support for other OCR engines.
* **Removes `UNSTRUCTURED_LANGUAGE` env var usage and replaces `language` with `languages` as an input parameter to unstructured-partition-text_type functions.** The previous parameter/input setup was not user-friendly or scalable to the variety of elements being processed. By refactoring the inputted language information into a list of standard language codes, we can support future applications of the element language such as detection, metadata, and multi-language elements. Now, to skip English specific checks, set the `languages` parameter to any non-English language(s).
* **Adds `xlsx` and `xls` filetype extensions to the `skip_infer_table_types` default list in `partition`.** By adding these file types to the input parameter these files should not go through table extraction. Users can still specify if they would like to extract tables from these filetypes, but will have to set the `skip_infer_table_types` to exclude the desired filetype extension. This avoids mis-representing complex spreadsheets where there may be multiple sub-tables and other content.
* **Better debug output related to sentence counting internals**. Clarify message when sentence is not counted toward sentence count because there aren't enough words, relevant for developers focused on `unstructured`s NLP internals.
* **Faster ocr_only speed for partitioning PDF and images.** Use `unstructured_pytesseract.run_and_get_multiple_output` function to reduce the number of calls to `tesseract` by half when partitioning pdf or image with `tesseract`
* **Adds data source properties to fsspec connectors** These properties (date_created, date_modified, version, source_url, record_locator) are written to element metadata during ingest, mapping elements to information about the document source from which they derive. This functionality enables downstream applications to reveal source document applications, e.g. a link to a GDrive doc, Salesforce record, etc.
* **Add delta table destination connector** New delta table destination connector added to ingest CLI.  Users may now use `unstructured-ingest` to write partitioned data from over 20 data sources (so far) to a Delta Table.
* **Rename to Source and Destination Connectors in the Documentation.** Maintain naming consistency between Connectors codebase and documentation with the first addition to a destination connector.
* **Non-HTML text files now return unstructured-elements as opposed to HTML-elements.** Previously the text based files that went through `partition_html` would return HTML-elements but now we preserve the format from the input using `source_format` argument in the partition call.
* **Adds `PaddleOCR` as an optional alternative to `Tesseract`** for OCR in processing of PDF or Image files, it is installable via the `makefile` command `install-paddleocr`. For experimental purposes only.
* **Bump unstructured-inference** to 0.5.28. This version bump markedly improves the output of table data, rendered as `metadata.text_as_html` in an element. These changes include:
  * add env variable `ENTIRE_PAGE_OCR` to specify using paddle or tesseract on entire page OCR
  * table structure detection now pads the input image by 25 pixels in all 4 directions to improve its recall (0.5.27)
  * support paddle with both cpu and gpu and assume it is pre-installed (0.5.26)
  * fix a bug where `cells_to_html` doesn't handle cells spanning multiple rows properly (0.5.25)
  * remove `cv2` preprocessing step before OCR step in table transformer (0.5.24)

### Features

* **Adds element metadata via `category_depth` with default value None**.
  * This additional metadata is useful for vectordb/LLM, chunking strategies, and retrieval applications.
* **Adds a naive hierarchy for elements via a `parent_id` on the element's metadata**
  * Users will now have more metadata for implementing vectordb/LLM chunking strategies. For example, text elements could be queried by their preceding title element.
  * Title elements created from HTML headings will properly nest

### Fixes

* **`add_pytesseract_bboxes_to_elements` no longer returns `nan` values**. The function logic is now broken into new methods
  `_get_element_box` and `convert_multiple_coordinates_to_new_system`
* **Selecting a different model wasn't being respected when calling `partition_image`.** Problem: `partition_pdf` allows for passing a `model_name` parameter. Given the similarity between the image and PDF pipelines, the expected behavior is that `partition_image` should support the same parameter, but `partition_image` was unintentionally not passing along its `kwargs`. This was corrected by adding the kwargs to the downstream call.
* **Fixes a chunking issue via dropping the field "coordinates".** Problem: chunk_by_title function was chunking each element to its own individual chunk while it needed to group elements into a fewer number of chunks. We've discovered that this happens due to a metadata matching logic in chunk_by_title function, and discovered that elements with different metadata can't be put into the same chunk. At the same time, any element with "coordinates" essentially had different metadata than other elements, due each element locating in different places and having different coordinates. Fix: That is why we have included the key "coordinates" inside a list of excluded metadata keys, while doing this "metadata_matches" comparision. Importance: This change is crucial to be able to chunk by title for documents which include "coordinates" metadata in their elements.

## 0.10.14

### Enhancements

* Update all connectors to use new downstream architecture
  * New click type added to parse comma-delimited string inputs
  * Some CLI options renamed

### Features

### Fixes

## 0.10.13

### Enhancements

* Updated documentation: Added back support doc types for partitioning, more Python codes in the API page,  RAG definition, and use case.
* Updated Hi-Res Metadata: PDFs and Images using Hi-Res strategy now have layout model class probabilities added ot metadata.
* Updated the `_detect_filetype_from_octet_stream()` function to use libmagic to infer the content type of file when it is not a zip file.
* Tesseract minor version bump to 5.3.2

### Features

* Add Jira Connector to be able to pull issues from a Jira organization
* Add `clean_ligatures` function to expand ligatures in text

### Fixes

* `partition_html` breaks on `<br>` elements.
* Ingest error handling to properly raise errors when wrapped
* GH issue 1361: fixes a sortig error that prevented some PDF's from being parsed
* Bump unstructured-inference
  * Brings back embedded images in PDF's (0.5.23)

## 0.10.12

### Enhancements

* Removed PIL pin as issue has been resolved upstream
* Bump unstructured-inference
  * Support for yolox_quantized layout detection model (0.5.20)
* YoloX element types added

### Features

* Add Salesforce Connector to be able to pull Account, Case, Campaign, EmailMessage, Lead

### Fixes

* Bump unstructured-inference
  * Avoid divide-by-zero errors swith `safe_division` (0.5.21)

## 0.10.11

### Enhancements

* Bump unstructured-inference
  * Combine entire-page OCR output with layout-detected elements, to ensure full coverage of the page (0.5.19)

### Features

* Add in ingest cli s3 writer

### Fixes

* Fix a bug where `xy-cut` sorting attemps to sort elements without valid coordinates; now xy cut sorting only works when **all** elements have valid coordinates

## 0.10.10

### Enhancements

* Adds `text` as an input parameter to `partition_xml`.
* `partition_xml` no longer runs through `partition_text`, avoiding incorrect splitting
  on carriage returns in the XML. Since `partition_xml` no longer calls `partition_text`,
  `min_partition` and `max_partition` are no longer supported in `partition_xml`.
* Bump `unstructured-inference==0.5.18`, change non-default detectron2 classification threshold
* Upgrade base image from rockylinux 8 to rockylinux 9
* Serialize IngestDocs to JSON when passing to subprocesses

### Features

### Fixes

- Fix a bug where mismatched `elements` and `bboxes` are passed into `add_pytesseract_bbox_to_elements`

## 0.10.9

### Enhancements

* Fix `test_json` to handle only non-extra dependencies file types (plain-text)

### Features

* Adds `chunk_by_title` to break a document into sections based on the presence of `Title`
  elements.
* add new extraction function `extract_image_urls_from_html` to extract all img related URL from html text.

### Fixes

* Make cv2 dependency optional
* Edit `add_pytesseract_bbox_to_elements`'s (`ocr_only` strategy) `metadata.coordinates.points` return type to `Tuple` for consistency.
* Re-enable test-ingest-confluence-diff for ingest tests
* Fix syntax for ingest test check number of files
* Fix csv and tsv partitioners loosing the first line of the files when creating elements

## 0.10.8

### Enhancements

* Release docker image that installs Python 3.10 rather than 3.8

### Features

### Fixes

## 0.10.7

### Enhancements

### Features

### Fixes

* Remove overly aggressive ListItem chunking for images and PDF's which typically resulted in inchorent elements.

## 0.10.6

### Enhancements

* Enable `partition_email` and `partition_msg` to detect if an email is PGP encryped. If
  and email is PGP encryped, the functions will return an empy list of elements and
  emit a warning about the encrypted content.
* Add threaded Slack conversations into Slack connector output
* Add functionality to sort elements using `xy-cut` sorting approach in `partition_pdf` for `hi_res` and `fast` strategies
* Bump unstructured-inference
  * Set OMP_THREAD_LIMIT to 1 if not set for better tesseract perf (0.5.17)

### Features

* Extract coordinates from PDFs and images when using OCR only strategy and add to metadata

### Fixes

* Update `partition_html` to respect the order of `<pre>` tags.
* Fix bug in `partition_pdf_or_image` where two partitions were called if `strategy == "ocr_only"`.
* Bump unstructured-inference
  * Fix issue where temporary files were being left behind (0.5.16)
* Adds deprecation warning for the `file_filename` kwarg to `partition`, `partition_via_api`,
  and `partition_multiple_via_api`.
* Fix documentation build workflow by pinning dependencies

## 0.10.5

### Enhancements

* Create new CI Pipelines
  - Checking text, xml, email, and html doc tests against the library installed without extras
  - Checking each library extra against their respective tests
* `partition` raises an error and tells the user to install the appropriate extra if a filetype
  is detected that is missing dependencies.
* Add custom errors to ingest
* Bump `unstructured-ingest==0.5.15`
  - Handle an uncaught TesseractError (0.5.15)
  - Add TIFF test file and TIFF filetype to `test_from_image_file` in `test_layout` (0.5.14)
* Use `entire_page` ocr mode for pdfs and images
* Add notes on extra installs to docs
* Adds ability to reuse connections per process in unstructured-ingest

### Features

* Add delta table connector

### Fixes

## 0.10.4

* Pass ocr_mode in partition_pdf and set the default back to individual pages for now
* Add diagrams and descriptions for ingest design in the ingest README

### Features

* Supports multipage TIFF image partitioning

### Fixes

## 0.10.2

### Enhancements

* Bump unstructured-inference==0.5.13:
  - Fix extracted image elements being included in layout merge, addresses the issue
    where an entire-page image in a PDF was not passed to the layout model when using hi_res.

### Features

### Fixes

## 0.10.1

### Enhancements

* Bump unstructured-inference==0.5.12:
  - fix to avoid trace for certain PDF's (0.5.12)
  - better defaults for DPI for hi_res and  Chipper (0.5.11)
  - implement full-page OCR (0.5.10)

### Features

### Fixes

* Fix dead links in repository README (Quick Start > Install for local development, and Learn more > Batch Processing)
* Update document dependencies to include tesseract-lang for additional language support (required for tests to pass)

## 0.10.0

### Enhancements

* Add `include_header` kwarg to `partition_xlsx` and change default behavior to `True`
* Update the `links` and `emphasized_texts` metadata fields

### Features

### Fixes

## 0.9.3

### Enhancements

* Pinned dependency cleanup.
* Update `partition_csv` to always use `soupparser_fromstring` to parse `html text`
* Update `partition_tsv` to always use `soupparser_fromstring` to parse `html text`
* Add `metadata.section` to capture epub table of contents data
* Add `unique_element_ids` kwarg to partition functions. If `True`, will use a UUID
  for element IDs instead of a SHA-256 hash.
* Update `partition_xlsx` to always use `soupparser_fromstring` to parse `html text`
* Add functionality to switch `html` text parser based on whether the `html` text contains emoji
* Add functionality to check if a string contains any emoji characters
* Add CI tests around Notion

### Features

* Add Airtable Connector to be able to pull views/tables/bases from an Airtable organization

### Fixes

* fix pdf partition of list items being detected as titles in OCR only mode
* make notion module discoverable
* fix emails with `Content-Distribution: inline` and `Content-Distribution: attachment` with no filename
* Fix email attachment filenames which had `=` in the filename itself

## 0.9.2

### Enhancements

* Update table extraction section in API documentation to sync with change in Prod API
* Update Notion connector to extract to html
* Added UUID option for `element_id`
* Bump unstructured-inference==0.5.9:
  - better caching of models
  - another version of detectron2 available, though the default layout model is unchanged
* Added UUID option for element_id
* Added UUID option for element_id
* CI improvements to run ingest tests in parallel

### Features

* Adds Sharepoint connector.

### Fixes

* Bump unstructured-inference==0.5.9:
  - ignores Tesseract errors where no text is extracted for tiles that indeed, have no text

## 0.9.1

### Enhancements

* Adds --partition-pdf-infer-table-structure to unstructured-ingest.
* Enable `partition_html` to skip headers and footers with the `skip_headers_and_footers` flag.
* Update `partition_doc` and `partition_docx` to track emphasized texts in the output
* Adds post processing function `filter_element_types`
* Set the default strategy for partitioning images to `hi_res`
* Add page break parameter section in API documentation to sync with change in Prod API
* Update `partition_html` to track emphasized texts in the output
* Update `XMLDocument._read_xml` to create `<p>` tag element for the text enclosed in the `<pre>` tag
* Add parameter `include_tail_text` to `_construct_text` to enable (skip) tail text inclusion
* Add Notion connector

### Features

### Fixes

* Remove unused `_partition_via_api` function
* Fixed emoji bug in `partition_xlsx`.
* Pass `file_filename` metadata when partitioning file object
* Skip ingest test on missing Slack token
* Add Dropbox variables to CI environments
* Remove default encoding for ingest
* Adds new element type `EmailAddress` for recognising email address in the  text
* Simplifies `min_partition` logic; makes partitions falling below the `min_partition`
  less likely.
* Fix bug where ingest test check for number of files fails in smoke test
* Fix unstructured-ingest entrypoint failure

## 0.9.0

### Enhancements

* Dependencies are now split by document type, creating a slimmer base installation.

## 0.8.8

### Enhancements

### Features

### Fixes

* Rename "date" field to "last_modified"
* Adds Box connector

### Fixes

## 0.8.7

### Enhancements

* Put back useful function `split_by_paragraph`

### Features

### Fixes

* Fix argument order in NLTK download step

## 0.8.6

### Enhancements

### Features

### Fixes

* Remove debug print lines and non-functional code

## 0.8.5

### Enhancements

* Add parameter `skip_infer_table_types` to enable (skip) table extraction for other doc types
* Adds optional Unstructured API unit tests in CI
* Tracks last modified date for all document types.
* Add auto_paragraph_grouper to detect new-line and blank-line new paragraph for .txt files.
* refactor the ingest cli to better support expanding supported connectors

## 0.8.3

### Enhancements

### Features

### Fixes

* NLTK now only gets downloaded if necessary.
* Handling for empty tables in Word Documents and PowerPoints.

## 0.8.4

### Enhancements

* Additional tests and refactor of JSON detection.
* Update functionality to retrieve image metadata from a page for `document_to_element_list`
* Links are now tracked in `partition_html` output.
* Set the file's current position to the beginning after reading the file in `convert_to_bytes`
* Add `min_partition` kwarg to that combines elements below a specified threshold and modifies splitting of strings longer than max partition so words are not split.
* set the file's current position to the beginning after reading the file in `convert_to_bytes`
* Add slide notes to pptx
* Add `--encoding` directive to ingest
* Improve json detection by `detect_filetype`

### Features

* Adds Outlook connector
* Add support for dpi parameter in inference library
* Adds Onedrive connector.
* Add Confluence connector for ingest cli to pull the body text from all documents from all spaces in a confluence domain.

### Fixes

* Fixes issue with email partitioning where From field was being assigned the To field value.
* Use the `image_metadata` property of the `PageLayout` instance to get the page image info in the `document_to_element_list`
* Add functionality to write images to computer storage temporarily instead of keeping them in memory for `ocr_only` strategy
* Add functionality to convert a PDF in small chunks of pages at a time for `ocr_only` strategy
* Adds `.txt`, `.text`, and `.tab` to list of extensions to check if file
  has a `text/plain` MIME type.
* Enables filters to be passed to `partition_doc` so it doesn't error with LibreOffice7.
* Removed old error message that's superseded by `requires_dependencies`.
* Removes using `hi_res` as the default strategy value for `partition_via_api` and `partition_multiple_via_api`

## 0.8.1

### Enhancements

* Add support for Python 3.11

### Features

### Fixes

* Fixed `auto` strategy detected scanned document as having extractable text and using `fast` strategy, resulting in no output.
* Fix list detection in MS Word documents.
* Don't instantiate an element with a coordinate system when there isn't a way to get its location data.

## 0.8.0

### Enhancements

* Allow model used for hi res pdf partition strategy to be chosen when called.
* Updated inference package

### Features

* Add `metadata_filename` parameter across all partition functions

### Fixes

* Update to ensure `convert_to_datafame` grabs all of the metadata fields.
* Adjust encoding recognition threshold value in `detect_file_encoding`
* Fix KeyError when `isd_to_elements` doesn't find a type
* Fix `_output_filename` for local connector, allowing single files to be written correctly to the disk
* Fix for cases where an invalid encoding is extracted from an email header.

### BREAKING CHANGES

* Information about an element's location is no longer returned as top-level attributes of an element. Instead, it is returned in the `coordinates` attribute of the element's metadata.

## 0.7.12

### Enhancements

* Adds `include_metadata` kwarg to `partition_doc`, `partition_docx`, `partition_email`, `partition_epub`, `partition_json`, `partition_msg`, `partition_odt`, `partition_org`, `partition_pdf`, `partition_ppt`, `partition_pptx`, `partition_rst`, and `partition_rtf`

### Features

* Add Elasticsearch connector for ingest cli to pull specific fields from all documents in an index.
* Adds Dropbox connector

### Fixes

* Fix tests that call unstructured-api by passing through an api-key
* Fixed page breaks being given (incorrect) page numbers
* Fix skipping download on ingest when a source document exists locally

## 0.7.11

### Enhancements

* More deterministic element ordering when using `hi_res` PDF parsing strategy (from unstructured-inference bump to 0.5.4)
* Make large model available (from unstructured-inference bump to 0.5.3)
* Combine inferred elements with extracted elements (from unstructured-inference bump to 0.5.2)
* `partition_email` and `partition_msg` will now process attachments if `process_attachments=True`
  and a attachment partitioning functions is passed through with `attachment_partitioner=partition`.

### Features

### Fixes

* Fix tests that call unstructured-api by passing through an api-key
* Fixed page breaks being given (incorrect) page numbers
* Fix skipping download on ingest when a source document exists locally

## 0.7.10

### Enhancements

* Adds a `max_partition` parameter to `partition_text`, `partition_pdf`, `partition_email`,
  `partition_msg` and `partition_xml` that sets a limit for the size of an individual
  document elements. Defaults to `1500` for everything except `partition_xml`, which has
  a default value of `None`.
* DRY connector refactor

### Features

* `hi_res` model for pdfs and images is selectable via environment variable.

### Fixes

* CSV check now ignores escaped commas.
* Fix for filetype exploration util when file content does not have a comma.
* Adds negative lookahead to bullet pattern to avoid detecting plain text line
  breaks like `-------` as list items.
* Fix pre tag parsing for `partition_html`
* Fix lookup error for annotated Arabic and Hebrew encodings

## 0.7.9

### Enhancements

* Improvements to string check for leafs in `partition_xml`.
* Adds --partition-ocr-languages to unstructured-ingest.

### Features

* Adds `partition_org` for processed Org Mode documents.

### Fixes

## 0.7.8

### Enhancements

### Features

* Adds Google Cloud Service connector

### Fixes

* Updates the `parse_email` for `partition_eml` so that `unstructured-api` passes the smoke tests
* `partition_email` now works if there is no message content
* Updates the `"fast"` strategy for `partition_pdf` so that it's able to recursively
* Adds recursive functionality to all fsspec connectors
* Adds generic --recursive ingest flag

## 0.7.7

### Enhancements

* Adds functionality to replace the `MIME` encodings for `eml` files with one of the common encodings if a `unicode` error occurs
* Adds missed file-like object handling in `detect_file_encoding`
* Adds functionality to extract charset info from `eml` files

### Features

* Added coordinate system class to track coordinate types and convert to different coordinate

### Fixes

* Adds an `html_assemble_articles` kwarg to `partition_html` to enable users to capture
  control whether content outside of `<article>` tags is captured when
  `<article>` tags are present.
* Check for the `xml` attribute on `element` before looking for pagebreaks in `partition_docx`.

## 0.7.6

### Enhancements

* Convert fast startegy to ocr_only for images
* Adds support for page numbers in `.docx` and `.doc` when user or renderer
  created page breaks are present.
* Adds retry logic for the unstructured-ingest Biomed connector

### Features

* Provides users with the ability to extract additional metadata via regex.
* Updates `partition_docx` to include headers and footers in the output.
* Create `partition_tsv` and associated tests. Make additional changes to `detect_filetype`.

### Fixes

* Remove fake api key in test `partition_via_api` since we now require valid/empty api keys
* Page number defaults to `None` instead of `1` when page number is not present in the metadata.
  A page number of `None` indicates that page numbers are not being tracked for the document
  or that page numbers do not apply to the element in question..
* Fixes an issue with some pptx files. Assume pptx shapes are found in top left position of slide
  in case the shape.top and shape.left attributes are `None`.

## 0.7.5

### Enhancements

* Adds functionality to sort elements in `partition_pdf` for `fast` strategy
* Adds ingest tests with `--fast` strategy on PDF documents
* Adds --api-key to unstructured-ingest

### Features

* Adds `partition_rst` for processed ReStructured Text documents.

### Fixes

* Adds handling for emails that do not have a datetime to extract.
* Adds pdf2image package as core requirement of unstructured (with no extras)

## 0.7.4

### Enhancements

* Allows passing kwargs to request data field for `partition_via_api` and `partition_multiple_via_api`
* Enable MIME type detection if libmagic is not available
* Adds handling for empty files in `detect_filetype` and `partition`.

### Features

### Fixes

* Reslove `grpcio` import issue on `weaviate.schema.validate_schema` for python 3.9 and 3.10
* Remove building `detectron2` from source in Dockerfile

## 0.7.3

### Enhancements

* Update IngestDoc abstractions and add data source metadata in ElementMetadata

### Features

### Fixes

* Pass `strategy` parameter down from `partition` for `partition_image`
* Filetype detection if a CSV has a `text/plain` MIME type
* `convert_office_doc` no longers prints file conversion info messages to stdout.
* `partition_via_api` reflects the actual filetype for the file processed in the API.

## 0.7.2

### Enhancements

* Adds an optional encoding kwarg to `elements_to_json` and `elements_from_json`
* Bump version of base image to use new stable version of tesseract

### Features

### Fixes

* Update the `read_txt_file` utility function to keep using `spooled_to_bytes_io_if_needed` for xml
* Add functionality to the `read_txt_file` utility function to handle file-like object from URL
* Remove the unused parameter `encoding` from `partition_pdf`
* Change auto.py to have a `None` default for encoding
* Add functionality to try other common encodings for html and xml files if an error related to the encoding is raised and the user has not specified an encoding.
* Adds benchmark test with test docs in example-docs
* Re-enable test_upload_label_studio_data_with_sdk
* File detection now detects code files as plain text
* Adds `tabulate` explicitly to dependencies
* Fixes an issue in `metadata.page_number` of pptx files
* Adds showing help if no parameters passed

## 0.7.1

### Enhancements

### Features

* Add `stage_for_weaviate` to stage `unstructured` outputs for upload to Weaviate, along with
  a helper function for defining a class to use in Weaviate schemas.
* Builds from Unstructured base image, built off of Rocky Linux 8.7, this resolves almost all CVE's in the image.

### Fixes

## 0.7.0

### Enhancements

* Installing `detectron2` from source is no longer required when using the `local-inference` extra.
* Updates `.pptx` parsing to include text in tables.

### Features

### Fixes

* Fixes an issue in `_add_element_metadata` that caused all elements to have `page_number=1`
  in the element metadata.
* Adds `.log` as a file extension for TXT files.
* Adds functionality to try other common encodings for email (`.eml`) files if an error related to the encoding is raised and the user has not specified an encoding.
* Allow passed encoding to be used in the `replace_mime_encodings`
* Fixes page metadata for `partition_html` when `include_metadata=False`
* A `ValueError` now raises if `file_filename` is not specified when you use `partition_via_api`
  with a file-like object.

## 0.6.11

### Enhancements

* Supports epub tests since pandoc is updated in base image

### Features

### Fixes

## 0.6.10

### Enhancements

* XLS support from auto partition

### Features

### Fixes

## 0.6.9

### Enhancements

* fast strategy for pdf now keeps element bounding box data
* setup.py refactor

### Features

### Fixes

* Adds functionality to try other common encodings if an error related to the encoding is raised and the user has not specified an encoding.
* Adds additional MIME types for CSV

## 0.6.8

### Enhancements

### Features

* Add `partition_csv` for CSV files.

### Fixes

## 0.6.7

### Enhancements

* Deprecate `--s3-url` in favor of `--remote-url` in CLI
* Refactor out non-connector-specific config variables
* Add `file_directory` to metadata
* Add `page_name` to metadata. Currently used for the sheet name in XLSX documents.
* Added a `--partition-strategy` parameter to unstructured-ingest so that users can specify
  partition strategy in CLI. For example, `--partition-strategy fast`.
* Added metadata for filetype.
* Add Discord connector to pull messages from a list of channels
* Refactor `unstructured/file-utils/filetype.py` to better utilise hashmap to return mime type.
* Add local declaration of DOCX_MIME_TYPES and XLSX_MIME_TYPES for `test_filetype.py`.

### Features

* Add `partition_xml` for XML files.
* Add `partition_xlsx` for Microsoft Excel documents.

### Fixes

* Supports `hml` filetype for partition as a variation of html filetype.
* Makes `pytesseract` a function level import in `partition_pdf` so you can use the `"fast"`
  or `"hi_res"` strategies if `pytesseract` is not installed. Also adds the
  `required_dependencies` decorator for the `"hi_res"` and `"ocr_only"` strategies.
* Fix to ensure `filename` is tracked in metadata for `docx` tables.

## 0.6.6

### Enhancements

* Adds an `"auto"` strategy that chooses the partitioning strategy based on document
  characteristics and function kwargs. This is the new default strategy for `partition_pdf`
  and `partition_image`. Users can maintain existing behavior by explicitly setting
  `strategy="hi_res"`.
* Added an additional trace logger for NLP debugging.
* Add `get_date` method to `ElementMetadata` for converting the datestring to a `datetime` object.
* Cleanup the `filename` attribute on `ElementMetadata` to remove the full filepath.

### Features

* Added table reading as html with URL parsing to `partition_docx` in docx
* Added metadata field for text_as_html for docx files

### Fixes

* `fileutils/file_type` check json and eml decode ignore error
* `partition_email` was updated to more flexibly handle deviations from the RFC-2822 standard.
  The time in the metadata returns `None` if the time does not match RFC-2822 at all.
* Include all metadata fields when converting to dataframe or CSV

## 0.6.5

### Enhancements

* Added support for SpooledTemporaryFile file argument.

### Features

### Fixes

## 0.6.4

### Enhancements

* Added an "ocr_only" strategy for `partition_pdf`. Refactored the strategy decision
  logic into its own module.

### Features

### Fixes

## 0.6.3

### Enhancements

* Add an "ocr_only" strategy for `partition_image`.

### Features

* Added `partition_multiple_via_api` for partitioning multiple documents in a single REST
  API call.
* Added `stage_for_baseplate` function to prepare outputs for ingestion into Baseplate.
* Added `partition_odt` for processing Open Office documents.

### Fixes

* Updates the grouping logic in the `partition_pdf` fast strategy to group together text
  in the same bounding box.

## 0.6.2

### Enhancements

* Added logic to `partition_pdf` for detecting copy protected PDFs and falling back
  to the hi res strategy when necessary.

### Features

* Add `partition_via_api` for partitioning documents through the hosted API.

### Fixes

* Fix how `exceeds_cap_ratio` handles empty (returns `True` instead of `False`)
* Updates `detect_filetype` to properly detect JSONs when the MIME type is `text/plain`.

## 0.6.1

### Enhancements

* Updated the table extraction parameter name to be more descriptive

### Features

### Fixes

## 0.6.0

### Enhancements

* Adds an `ssl_verify` kwarg to `partition` and `partition_html` to enable turning off
  SSL verification for HTTP requests. SSL verification is on by default.
* Allows users to pass in ocr language to `partition_pdf` and `partition_image` through
  the `ocr_language` kwarg. `ocr_language` corresponds to the code for the language pack
  in Tesseract. You will need to install the relevant Tesseract language pack to use a
  given language.

### Features

* Table extraction is now possible for pdfs from `partition` and `partition_pdf`.
* Adds support for extracting attachments from `.msg` files

### Fixes

* Adds an `ssl_verify` kwarg to `partition` and `partition_html` to enable turning off
  SSL verification for HTTP requests. SSL verification is on by default.

## 0.5.13

### Enhancements

* Allow headers to be passed into `partition` when `url` is used.

### Features

* `bytes_string_to_string` cleaning brick for bytes string output.

### Fixes

* Fixed typo in call to `exactly_one` in `partition_json`
* unstructured-documents encode xml string if document_tree is `None` in `_read_xml`.
* Update to `_read_xml` so that Markdown files with embedded HTML process correctly.
* Fallback to "fast" strategy only emits a warning if the user specifies the "hi_res" strategy.
* unstructured-partition-text_type exceeds_cap_ratio fix returns and how capitalization ratios are calculated
* `partition_pdf` and `partition_text` group broken paragraphs to avoid fragmented `NarrativeText` elements.
* .json files resolved as "application/json" on centos7 (or other installs with older libmagic libs)

## 0.5.12

### Enhancements

* Add OS mimetypes DB to docker image, mainly for unstructured-api compat.
* Use the image registry as a cache when building Docker images.
* Adds the ability for `partition_text` to group together broken paragraphs.
* Added method to utils to allow date time format validation

### Features

* Add Slack connector to pull messages for a specific channel
* Add --partition-by-api parameter to unstructured-ingest
* Added `partition_rtf` for processing rich text files.
* `partition` now accepts a `url` kwarg in addition to `file` and `filename`.

### Fixes

* Allow encoding to be passed into `replace_mime_encodings`.
* unstructured-ingest connector-specific dependencies are imported on demand.
* unstructured-ingest --flatten-metadata supported for local connector.
* unstructured-ingest fix runtime error when using --metadata-include.

## 0.5.11

### Enhancements

### Features

### Fixes

* Guard against null style attribute in docx document elements
* Update HTML encoding to better support foreign language characters

## 0.5.10

### Enhancements

* Updated inference package
* Add sender, recipient, date, and subject to element metadata for emails

### Features

* Added `--download-only` parameter to `unstructured-ingest`

### Fixes

* FileNotFound error when filename is provided but file is not on disk

## 0.5.9

### Enhancements

### Features

### Fixes

* Convert file to str in helper `split_by_paragraph` for `partition_text`

## 0.5.8

### Enhancements

* Update `elements_to_json` to return string when filename is not specified
* `elements_from_json` may take a string instead of a filename with the `text` kwarg
* `detect_filetype` now does a final fallback to file extension.
* Empty tags are now skipped during the depth check for HTML processing.

### Features

* Add local file system to `unstructured-ingest`
* Add `--max-docs` parameter to `unstructured-ingest`
* Added `partition_msg` for processing MSFT Outlook .msg files.

### Fixes

* `convert_file_to_text` now passes through the `source_format` and `target_format` kwargs.
  Previously they were hard coded.
* Partitioning functions that accept a `text` kwarg no longer raise an error if an empty
  string is passed (and empty list of elements is returned instead).
* `partition_json` no longer fails if the input is an empty list.
* Fixed bug in `chunk_by_attention_window` that caused the last word in segments to be cut-off
  in some cases.

### BREAKING CHANGES

* `stage_for_transformers` now returns a list of elements, making it consistent with other
  staging bricks

## 0.5.7

### Enhancements

* Refactored codebase using `exactly_one`
* Adds ability to pass headers when passing a url in partition_html()
* Added optional `content_type` and `file_filename` parameters to `partition()` to bypass file detection

### Features

* Add `--flatten-metadata` parameter to `unstructured-ingest`
* Add `--fields-include` parameter to `unstructured-ingest`

### Fixes

## 0.5.6

### Enhancements

* `contains_english_word()`, used heavily in text processing, is 10x faster.

### Features

* Add `--metadata-include` and `--metadata-exclude` parameters to `unstructured-ingest`
* Add `clean_non_ascii_chars` to remove non-ascii characters from unicode string

### Fixes

* Fix problem with PDF partition (duplicated test)

## 0.5.4

### Enhancements

* Added Biomedical literature connector for ingest cli.
* Add `FsspecConnector` to easily integrate any existing `fsspec` filesystem as a connector.
* Rename `s3_connector.py` to `s3.py` for readability and consistency with the
  rest of the connectors.
* Now `S3Connector` relies on `s3fs` instead of on `boto3`, and it inherits
  from `FsspecConnector`.
* Adds an `UNSTRUCTURED_LANGUAGE_CHECKS` environment variable to control whether or not language
  specific checks like vocabulary and POS tagging are applied. Set to `"true"` for higher
  resolution partitioning and `"false"` for faster processing.
* Improves `detect_filetype` warning to include filename when provided.
* Adds a "fast" strategy for partitioning PDFs with PDFMiner. Also falls back to the "fast"
  strategy if detectron2 is not available.
* Start deprecation life cycle for `unstructured-ingest --s3-url` option, to be deprecated in
  favor of `--remote-url`.

### Features

* Add `AzureBlobStorageConnector` based on its `fsspec` implementation inheriting
  from `FsspecConnector`
* Add `partition_epub` for partitioning e-books in EPUB3 format.

### Fixes

* Fixes processing for text files with `message/rfc822` MIME type.
* Open xml files in read-only mode when reading contents to construct an XMLDocument.

## 0.5.3

### Enhancements

* `auto.partition()` can now load Unstructured ISD json documents.
* Simplify partitioning functions.
* Improve logging for ingest CLI.

### Features

* Add `--wikipedia-auto-suggest` argument to the ingest CLI to disable automatic redirection
  to pages with similar names.
* Add setup script for Amazon Linux 2
* Add optional `encoding` argument to the `partition_(text/email/html)` functions.
* Added Google Drive connector for ingest cli.
* Added Gitlab connector for ingest cli.

### Fixes

## 0.5.2

### Enhancements

* Fully move from printing to logging.
* `unstructured-ingest` now uses a default `--download_dir` of `$HOME/.cache/unstructured/ingest`
  rather than a "tmp-ingest-" dir in the working directory.

### Features

### Fixes

* `setup_ubuntu.sh` no longer fails in some contexts by interpreting
  `DEBIAN_FRONTEND=noninteractive` as a command
* `unstructured-ingest` no longer re-downloads files when --preserve-downloads
  is used without --download-dir.
* Fixed an issue that was causing text to be skipped in some HTML documents.

## 0.5.1

### Enhancements

### Features

### Fixes

* Fixes an error causing JavaScript to appear in the output of `partition_html` sometimes.
* Fix several issues with the `requires_dependencies` decorator, including the error message
  and how it was used, which had caused an error for `unstructured-ingest --github-url ...`.

## 0.5.0

### Enhancements

* Add `requires_dependencies` Python decorator to check dependencies are installed before
  instantiating a class or running a function

### Features

* Added Wikipedia connector for ingest cli.

### Fixes

* Fix `process_document` file cleaning on failure
* Fixes an error introduced in the metadata tracking commit that caused `NarrativeText`
  and `FigureCaption` elements to be represented as `Text` in HTML documents.

## 0.4.16

### Enhancements

* Fallback to using file extensions for filetype detection if `libmagic` is not present

### Features

* Added setup script for Ubuntu
* Added GitHub connector for ingest cli.
* Added `partition_md` partitioner.
* Added Reddit connector for ingest cli.

### Fixes

* Initializes connector properly in ingest.main::MainProcess
* Restricts version of unstructured-inference to avoid multithreading issue

## 0.4.15

### Enhancements

* Added `elements_to_json` and `elements_from_json` for easier serialization/deserialization
* `convert_to_dict`, `dict_to_elements` and `convert_to_csv` are now aliases for functions
  that use the ISD terminology.

### Fixes

* Update to ensure all elements are preserved during serialization/deserialization

## 0.4.14

* Automatically install `nltk` models in the `tokenize` module.

## 0.4.13

* Fixes unstructured-ingest cli.

## 0.4.12

* Adds console_entrypoint for unstructured-ingest, other structure/doc updates related to ingest.
* Add `parser` parameter to `partition_html`.

## 0.4.11

* Adds `partition_doc` for partitioning Word documents in `.doc` format. Requires `libreoffice`.
* Adds `partition_ppt` for partitioning PowerPoint documents in `.ppt` format. Requires `libreoffice`.

## 0.4.10

* Fixes `ElementMetadata` so that it's JSON serializable when the filename is a `Path` object.

## 0.4.9

* Added ingest modules and s3 connector, sample ingest script
* Default to `url=None` for `partition_pdf` and `partition_image`
* Add ability to skip English specific check by setting the `UNSTRUCTURED_LANGUAGE` env var to `""`.
* Document `Element` objects now track metadata

## 0.4.8

* Modified XML and HTML parsers not to load comments.

## 0.4.7

* Added the ability to pull an HTML document from a url in `partition_html`.
* Added the the ability to get file summary info from lists of filenames and lists
  of file contents.
* Added optional page break to `partition` for `.pptx`, `.pdf`, images, and `.html` files.
* Added `to_dict` method to document elements.
* Include more unicode quotes in `replace_unicode_quotes`.

## 0.4.6

* Loosen the default cap threshold to `0.5`.
* Add a `UNSTRUCTURED_NARRATIVE_TEXT_CAP_THRESHOLD` environment variable for controlling
  the cap ratio threshold.
* Unknown text elements are identified as `Text` for HTML and plain text documents.
* `Body Text` styles no longer default to `NarrativeText` for Word documents. The style information
  is insufficient to determine that the text is narrative.
* Upper cased text is lower cased before checking for verbs. This helps avoid some missed verbs.
* Adds an `Address` element for capturing elements that only contain an address.
* Suppress the `UserWarning` when detectron is called.
* Checks that titles and narrative test have at least one English word.
* Checks that titles and narrative text are at least 50% alpha characters.
* Restricts titles to a maximum word length. Adds a `UNSTRUCTURED_TITLE_MAX_WORD_LENGTH`
  environment variable for controlling the max number of words in a title.
* Updated `partition_pptx` to order the elements on the page

## 0.4.4

* Updated `partition_pdf` and `partition_image` to return `unstructured` `Element` objects
* Fixed the healthcheck url path when partitioning images and PDFs via API
* Adds an optional `coordinates` attribute to document objects
* Adds `FigureCaption` and `CheckBox` document elements
* Added ability to split lists detected in `LayoutElement` objects
* Adds `partition_pptx` for partitioning PowerPoint documents
* LayoutParser models now download from HugginfaceHub instead of DropBox
* Fixed file type detection for XML and HTML files on Amazone Linux

## 0.4.3

* Adds `requests` as a base dependency
* Fix in `exceeds_cap_ratio` so the function doesn't break with empty text
* Fix bug in `_parse_received_data`.
* Update `detect_filetype` to properly handle `.doc`, `.xls`, and `.ppt`.

## 0.4.2

* Added `partition_image` to process documents in an image format.
* Fixed utf-8 encoding error in `partition_email` with attachments for `text/html`

## 0.4.1

* Added support for text files in the `partition` function
* Pinned `opencv-python` for easier installation on Linux

## 0.4.0

* Added generic `partition` brick that detects the file type and routes a file to the appropriate
  partitioning brick.
* Added a file type detection module.
* Updated `partition_html` and `partition_eml` to support file-like objects in 'rb' mode.
* Cleaning brick for removing ordered bullets `clean_ordered_bullets`.
* Extract brick method for ordered bullets `extract_ordered_bullets`.
* Test for `clean_ordered_bullets`.
* Test for `extract_ordered_bullets`.
* Added `partition_docx` for pre-processing Word Documents.
* Added new REGEX patterns to extract email header information
* Added new functions to extract header information `parse_received_data` and `partition_header`
* Added new function to parse plain text files `partition_text`
* Added new cleaners functions `extract_ip_address`, `extract_ip_address_name`, `extract_mapi_id`, `extract_datetimetz`
* Add new `Image` element and function to find embedded images `find_embedded_images`
* Added `get_directory_file_info` for summarizing information about source documents

## 0.3.5

* Add support for local inference
* Add new pattern to recognize plain text dash bullets
* Add test for bullet patterns
* Fix for `partition_html` that allows for processing `div` tags that have both text and child
  elements
* Add ability to extract document metadata from `.docx`, `.xlsx`, and `.jpg` files.
* Helper functions for identifying and extracting phone numbers
* Add new function `extract_attachment_info` that extracts and decodes the attachment
  of an email.
* Staging brick to convert a list of `Element`s to a `pandas` dataframe.
* Add plain text functionality to `partition_email`

## 0.3.4

* Python-3.7 compat

## 0.3.3

* Removes BasicConfig from logger configuration
* Adds the `partition_email` partitioning brick
* Adds the `replace_mime_encodings` cleaning bricks
* Small fix to HTML parsing related to processing list items with sub-tags
* Add `EmailElement` data structure to store email documents

## 0.3.2

* Added `translate_text` brick for translating text between languages
* Add an `apply` method to make it easier to apply cleaners to elements

## 0.3.1

* Added \_\_init.py\_\_ to `partition`

## 0.3.0

* Implement staging brick for Argilla. Converts lists of `Text` elements to `argilla` dataset classes.
* Removing the local PDF parsing code and any dependencies and tests.
* Reorganizes the staging bricks in the unstructured.partition module
* Allow entities to be passed into the Datasaur staging brick
* Added HTML escapes to the `replace_unicode_quotes` brick
* Fix bad responses in partition_pdf to raise ValueError
* Adds `partition_html` for partitioning HTML documents.

## 0.2.6

* Small change to how \_read is placed within the inheritance structure since it doesn't really apply to pdf
* Add partitioning brick for calling the document image analysis API

## 0.2.5

* Update python requirement to >=3.7

## 0.2.4

* Add alternative way of importing `Final` to support google colab

## 0.2.3

* Add cleaning bricks for removing prefixes and postfixes
* Add cleaning bricks for extracting text before and after a pattern

## 0.2.2

* Add staging brick for Datasaur

## 0.2.1

* Added brick to convert an ISD dictionary to a list of elements
* Update `PDFDocument` to use the `from_file` method
* Added staging brick for CSV format for ISD (Initial Structured Data) format.
* Added staging brick for separating text into attention window size chunks for `transformers`.
* Added staging brick for LabelBox.
* Added ability to upload LabelStudio predictions
* Added utility function for JSONL reading and writing
* Added staging brick for CSV format for Prodigy
* Added staging brick for Prodigy
* Added ability to upload LabelStudio annotations
* Added text_field and id_field to stage_for_label_studio signature

## 0.2.0

* Initial release of unstructured<|MERGE_RESOLUTION|>--- conflicted
+++ resolved
@@ -1,15 +1,17 @@
-<<<<<<< HEAD
-## 0.18.18-dev0
+## 0.18.19-dev0
 
 ### Enhancement
 - Flag extracted elements as such in the metadata for downstream use
 
-=======
+### Features
+
+### Fixes
+
 ## 0.18.18
 
 ### Fixes
 - **Prevent path traversal in email MSG attachment filenames** Fixed a security vulnerability (GHSA-gm8q-m8mv-jj5m) where malicious attachment filenames containing path traversal sequences could write files outside the intended directory. The fix normalizes both Unix and Windows path separators before sanitizing filenames, preventing cross-platform path traversal attacks in `partition_msg` functions
->>>>>>> b01d35b2
+
 ## 0.18.17
 
 ### Enhancement
