--- conflicted
+++ resolved
@@ -1,24 +1,14 @@
-<<<<<<< HEAD
-## 0.14.8-dev0
-
-### Enhancements
-
-=======
 ## 0.14.8-dev3
 
 ### Enhancements
 
 * **Move arm64 image to wolfi-base** The `arm64` image now runs on `wolfi-base`. The `arm64` build for `wolfi-base` does not yet include `libreoffce`, and so `arm64` does not currently support processing `.doc`, `.ppt`, or `.xls` file. If you need to process those files on `arm64`, use the legacy `rockylinux` image.
 
->>>>>>> 2d965fd6
-### Features
-
-### Fixes
-
-<<<<<<< HEAD
-=======
+### Features
+
+### Fixes
+
 * **`partition()` now forwards `strategy` arg to `partition_docx()`, `partition_ppt()`, and `partition_pptx()`.** A `strategy` argument passed to `partition()` (or the default value "auto" assigned by `partition()`) is now forwarded to `partition_docx()`, `partition_ppt()`, and `partition_pptx()` when those filetypes are detected.
->>>>>>> 2d965fd6
 
 ## 0.14.7
 
