<<<<<<< HEAD
## 0.18.15-dev2

### Enhancements
- Speed up function _assign_hash_ids by 34% (codeflash)

### Features

### Fixes

## 0.18.15-dev1

### Enhancements
- Speed up function group_broken_paragraphs by 30% (codeflash)

### Features

### Fixes

## 0.18.15-dev0

### Enhancements
- Optimized the runtime of `ElementHtml._get_children_html`
=======
## 0.18.15-dev1

### Enhancements
- Optimized the runtime of `ElementHtml._get_children_html`
- Speed up function group_broken_paragraphs by 30% (codeflash)
>>>>>>> 6aee1311

### Features

### Fixes

## 0.18.14

### Enhancements
- Speed up function sentence_count by 59% (codeflash)
- Speed up function `check_for_nltk_package` by 111% (codeflash)
- Speed up function `under_non_alpha_ratio` by 76% (codeflash)

### Features

### Fixes

- **change short text language detection log to debug** reduce warning level log spamming
  - Bumped dependencies via pip-compile to address the following CVEs:
    - **Python 3.12/3.13**: CVE-2025-8194, GHSA-v594-44hm-2j7p
    - **glibc & related (glibc, glibc-locale-posix, ld-linux, libcrypt1)**: CVE-2025-8058, GHSA-8xjp-c72j-67q8
    - **aiohttp**: GHSA-9548-qrrj-x5pj
    - **openjpeg**: CVE-2025-54874
    - **pypdf**: GHSA-7hfw-26vp-jp8m
    - **transformers**: GHSA-9356-575x-2w9m
    - **urllib3**: GHSA-48p4-8xcf-vxj5

## 0.18.13

### Enhancements

### Features

### Fixes

- **Parse a wider variety of date formats in email headers** The `partition_email` function is now more robust to non-standard date formats, including ISO-8601 dates with "Z" suffixes. This prevents `ValueError` exceptions when partitioning emails with these date formats.

## 0.18.12

### Enhancements

### Features

### Fixes
- **Prevent large file content in encoding exceptions** Replace UnicodeDecodeError with UnprocessableEntityError in encoding detection to avoid storing entire file content in exception objects, which can cause issues in logging and error reporting systems when processing large files.

## 0.18.11

### Enhancements
- **Standardized on `charset-normalizer` library for encoding detection** Previously we had both `chardet` and `charset-normalizer` as dependencies. We are dropping `chardet` and only using `charset-normalizer`.

### Features
- **Type-aware `<input>` mapping in HTML transformations** Bare `<input>` elements are now classified by their `type` attribute (checkbox → Checkbox, radio → RadioButton, others → FormFieldValue).


### Fixes
- **Recognize '|' as a delimiter** csv parser will now recognize '|' as a delimiter in addition to ',' and ';'.

## 0.18.10

### Enhancements
- **Updated CodeQL** Updated CodeQL GHA to v3 from deprecated v2.

### Features
- **Add OCR_AGENT_CACHE_SIZE environment variable** Added configurable cache size for OCR agents to control memory usage.

### Fixes

## 0.18.9

### Enhancements

### Features
- **Convert elements to markdown for output** Added function to convert elements to markdown format for easy viewing.

### Fixes
- *Language detection nit** Handle empty text

## 0.18.8

### Enhancements

### Features

### Fixes
- **Properly handle password protected xlsx** - detect password protection on XLSX files and raise appropriate

## 0.18.7

### Enhancements

- **`text_as_html` for Table element now keeps both `input` and `img` tag's `class` attribute** Previously in partition HTML any tag inside a table is stripped of its `class` attribute. Now this attribute is preserved for both `input` and `img` tag in the table element's `metadata.text_as_html`.

### Features
- **Add language detection for PDFs** Add document and element level language detection to PDFs.

### Fixes

## 0.18.6

### Enhancements

### Features

### Fixes
- **Improved epub partition errors** EPUB partition will now produce new type of error on unprocessable files.
- **Fix type for serialized TableChunks** Use `TableChunk` for the string value of the field `type` when serializing elements of type `TableChunk`, rather than using the value `Table`.

## 0.18.5

### Enhancements

- **Bump dependencies and remove lingering Python 3.9 artifacts** Cleaned up some references to 3.9 that were left When we dropped Python 3.9 support.
- **`text_as_html` for Table element now keeps `img` tag's `class` attribute** Previously in partition HTML any tag inside a table is stripped of its `class` attribute. Now this attribute is preserved for `img` tag in the table element's `metadata.text_as_html`.

### Features

### Fixes
- **Improve markdown code block handling** Code blocks in markdown were previously being processed as embedded code instead of plain text.

## 0.18.4

### Enhancements

### Features

### Fixes
- **Increase CSV field limit** Addresses failures in partition for csv files with large fields

## 0.18.3

### Enhancements

### Features

### Fixes
- **Upgrade Pillow to 11.3.0** Addresses a high priority CVE

## 0.18.2

### Enhancements

### Features

### Fixes
- **Fixes empty HTML content** Previously, when the HTML content was empty, the partitioner would raise a TypeError: Invalid input object: NoneType. Now it will return an empty list of elements.
- **Failproof docx malformed or merged tables** This fix prevents docx file with complex or vertical merges or malformed tables from failing at `tc_at_grid_offset` and raised `ValueError: no tc element at grid_offset=X`.
- **partition_md can read special characters on non- utf-8 files** `partition_md` reads the file as utf-8 previously. Now it uses `read_txt_file` that reads file with detected encoding.
- xml code not getting escaped in a code block in a markdown file when in partition
- **Fixes parsing HTML header and footer** Previously header and footer texts are partitioned as `UncategorizedText` or as the nested structure like `Title`. Now they are properly partitioned as `Header` and `Footer` element types.

## 0.18.1

### Enhancements

### Features
- **Add DocumentData element type** This is helpful in scenarios where there is large data that does not make sense to represent across each element in the document.

### Fixes
- The `encoding` property of the `_CsvPartitioningContext` is now properly used.

## 0.18.0

### Enhancements

### Features
- Upgraded Python version to 3.12

### Fixes
- Fix type error when `result_file_type` is expected to be a `FileType` but is `None`
- Fix chunking for elements with None text that has AttributeError 'NoneType' object has no attribute 'strip'.
- Invalid elements IDs are not visible in VLM output. Parent-child hierarchy is now retrieved based on unstructured element ID, instead of id injected into HTML code of element.
- Fix bs4 deprecation warnings by updating `findAll()` with `find_all()`.

## 0.17.10
- Drop Python 3.9 support as it reaches EOL in October 2025
- Update pip-compile script to use Python 3.10 and newer
- Update all packages using pip-compile

## 0.17.9
- Patch various CVEs

## 0.17.8

### Enhancements
- **Bump `unstructured-inference` to `1.0.5`** It includes critical fix to ensure inference model initialization is thread safe

### Features

### Fixes

## 0.17.7

### Enhancements
- **Updated Docker file with ENV HF_HUB_OFFLINE=1 to prevent the contianer from trying to access the internet

### Features

### Fixes
- **Fix image extraction for PNG files.** When `extract_image_block_to_payload` is True, and the image is a PNG, we get a Pillow error. We need to remove the PNG transparency layer before saving the image.
- **Fix logger deprecation warning**: Replaced usage of `logger.warn` with `logger.warning` to comply with the Python logging standards.
- **Throw validation error when json is passed with invalid unstructured json

## 0.17.6

### Enhancements

### Features

### Fixes
- The sort_page_element() use the element id to sort the elements.
Two executions of the same code, on the same file, produce different results. The order of the elements is random.
This makes it impossible to write stable unit tests, for example, or to obtain reproducible results.
- **Do not use NLP to determine element types for extracted elements with hi_res.** This avoids extraneous Title elements in hi_res outputs. This only applies to *extracted* elements, meaning text objects that are found outside of Object Detection objects which get mapped to *inferred* elements. (*extracted* and *inferred* elements get merged together to form the list of `Element`s returned by `pdf_partition()`)
- Resolve open CVEs
- Properly handle the case when an element's `text` attribute is None


## 0.17.5

### Enhancements
- **Remove test and dev dependencies from docker image.** This reduces the docker image size slightly and reduces potential security vulnerabilities.

### Features

### Fixes
- **Removed out of date ubuntu Dockerfile.** The Dockerfile was out of date and non-functional.
- **Fix for 'PSSyntaxError' import error: "cannot import name 'PSSyntaxError' from 'pdfminer.pdfparser'"** PSSyntaxError needed to be imported from its source 'pdfminer.psexceptions'.

## 0.17.4

### Enhancements

### Features

### Fixes
- **Deprecate `stage_for_label_studio` and drop `label_studio_sdk` dependency.** This resolves a CVE due to the dependency on `label_studio_sdk`.

## 0.17.3

### Enhancements

### Features

### Fixes
- Resolve open CVEs

## 0.17.3-dev0

### Enhancements

### Features

### Fixes
- **Fixes wrong detection of office files** certain office files wrongly identified as .ZIP when office(.docx,.xlsx and .pptx) files containing files other than word/document.xml, xl/workbook.xml and ppt/presentation.xml respectively will now be identified correctly by looking for word/document\*.xml, xl/workbook\*.xml and ppt/presentation\*.xml

## 0.17.2

* Fix Image in a <div> tag is "UncategorizedText" with no .text

## 0.17.1

### Enhancements

- **Add image_url of images in html partitioner** `<img>` tags with non-data content include a new image_url metadata field with the content of the src attribute.

- **Use `lxml` instead of `bs4` to parse hOCR data.** `lxml` is much faster than `bs4` given the hOCR data format is regular (garanteed because it is programatically generated)

- **bump `numpy` to `>2`**. And upgrade `paddlepaddle`, `unstructured-paddleocr`, `onnx` so they are compatible with `numpy>2`.

### Features

### Fixes

## 0.17.0

### Enhancements

- **Add support for images in html partitioner** `<img>` tags will now be parsed as `Image` elements. When `extract_image_block_types` includes `Image` and `extract_image_block_to_payload`=True then the `image_base64` will be included for images that specify the base64 data (rather than url) as the source.

- **Use kwargs instead of env to specify `ocr_agent` and `table_ocr_agent`** for `hi_res` strategy.

- **stop using `PageLayout.elements` to save memory and cpu cost**. Now only use `PageLayout.elements_array` throughout the partition, except when `analysis=True` where the drawing logic still uses `elements`.

### Features

### Fixes

## 0.16.25

### Enhancements

### Features

### Fixes

- **Fixes filetype detection for jsons passed as byte streams** - Now it prioritizes magic mimetype prediction over file extension when detecting filetypes


## 0.16.24

### Enhancements

- **Support dynamic partitioner file type registration**. Use `create_file_type` to create new file type that can be handled
  in unstructured and `register_partitioner` to enable registering your own partitioner for any file type.

- **`extract_image_block_types` now also works for CamelCase elemenet type names**. Previously `NarrativeText` and similar CamelCase element types can't be extracted using the mentioned parameter in `partition`. Now figures for those elements can be extracted like `Image` and `Table` elements

- **use block matrix to reduce peak memory usage for pdf/image partition**.

### Features

- **Add JSON elements to HTML converter** - Converts JSON elements file into an HTML file.

### Fixes


## 0.16.23

### Enhancements

### Features

### Fixes

- **Fixes detect_filetype when SpooledTemporaryFile is passed**. Previously some random name would get assigned to the file and the function raised error.

## 0.16.22

### Enhancements

### Features

### Fixes

- **Fix open CVES in and bump dependencies**

## 0.16.21

### Enhancements
- **Use password** to load PDF with all modes

- **use vectorized logic to merge inferred and extracted layouts**. Using the new `LayoutElements` data structure and numpy library to refactor the layout merging logic to improve compute performance as well as making logic more clear

- **Add PDF Miner configuration** Now PDF Miner can be configured via `pdfminer_line_overlap`, `pdfminer_word_margin`, `pdfminer_line_margin` and `pdfminer_char_margin` parameters added to partition method.

### Features

### Fixes

- **Fix file type detection for NDJSON files** NDJSON files were being detected as JSON due to having the same mime-type.
- Base-image was updated to resolved CVEs, running pipline to manually build

## 0.16.20

### Enhancements

### Features

### Fixes
- **Fix a security issue where rst and org files could read files in the local filesystem**. Certain filetypes could 'include' or 'import' local files into their content, allowing partitioning of arbitrary files from the local filesystem. Partitioning of these files is now sandboxed.

## 0.16.19

### Enhancements

### Features

### Fixes
- **Fix a bug where table extraction is skipped when it shouldn't**. Pages with just one table as its content or starts with a table misses table extraction. The routing logic is now fixed.
- **Correct deprecated `ruff` invocation in `make tidy`**.  This will future-proof it or avoid surprises if someone happens to upgrade Ruff.
- **Remove upper bound constraint on python version** in setup.py. Python3.13 is not yet officially supported, but allow users to try.
- **Fixes removing HTML elements from the inside of table cells** in html partition v=2.0. The HTML partitioner now correctly preserves HTML elements from the inside of table cells.

## 0.16.17

### Enhancements
- **Refactoring the VoyageAI integration** to use voyageai package directly, allowing extra features.

### Features

### Fixes
- **Fix a bug where `build_layout_elements_from_cor_regions` incorrectly joins texts in wrong order**.

## 0.16.16

### Enhancements

### Features
- **Vectorize layout (inferred, extracted, and OCR) data structure** Using `np.ndarray` to store a group of layout elements or text regions instead of using a list of objects. This improves the memory efficiency and compute speed around layout merging and deduplication.

### Fixes
- **Add auto-download for NLTK for Python Enviroment** When user import tokenize, It will  automatic download nltk data from `tokenize.py` file. Added `AUTO_DOWNLOAD_NLTK` flag in `tokenize.py` to download `NLTK_DATA`.
- **Correctly patch pdfminer to avoid PDF repair**. The patch applied to pdfminer's parser caused it to occasionally split tokens in content streams, throwing `PDFSyntaxError`.  Repairing these PDFs sometimes failed (since they were not actually invalid) resulting in unnecessary OCR fallback.
- **Drop usage of ndjson dependency**

## 0.16.15
### Enhancements

### Features

### Fixes
- **Update `unstructured-inference`** to 0.8.6 in requirements which removed `layoutparser` dependency libs
- **Update `pdfminer-six` to 20240706**

## 0.16.14

### Enhancements

### Features

### Fixes
- **Fix an issue with multiple values for `infer_table_structure`** when paritioning email with image attachements the kwarg calls into `partition` to partition the image already contains `infer_table_structure`. Now `partition` function checks if the `kwarg` has `infer_table_structure` already

## 0.16.13

### Enhancements
- **Add character-level filtering for tesseract output**. It is controllable via `TESSERACT_CHARACTER_CONFIDENCE_THRESHOLD` environment variable.

### Features

### Fixes

- **Fix NLTK Download** to use nltk assets in docker image
- removed the ability to automatically download nltk package if missing

## 0.16.12

### Enhancements

- **Prepare auto-partitioning for pluggable partitioners**. Move toward a uniform partitioner call signature so a custom or override partitioner can be registered without code changes.
- **Add NDJSON file type support.**

### Features

### Fixes

- **Base image has been updated.**
- **Upgrade ruff to latest.** Previously the ruff version was pinned to <0.5. Remove that pin and fix the handful of lint items that resulted.
- **CSV with asserted XLS content-type is correctly identified as CSV.** Resolves a bug where a CSV file with an asserted content-type of `application/vnd.ms-excel` was incorrectly identified as an XLS file.
- **Improve element-type mapping for Chinese text.** Fixes bug where Chinese text would produce large numbers of false-positive `Title` elements.
- **Improve element-type mapping for HTML.** Fixes bug where certain non-title elements were classified as `Title`.

## 0.16.11

### Enhancements

- **Enhance quote standardization tests** with additional Unicode scenarios
- **Relax table segregation rule in chunking.** Previously a `Table` element was always segregated into its own pre-chunk such that the `Table` appeared alone in a chunk or was split into multiple `TableChunk` elements, but never combined with `Text`-subtype elements. Allow table elements to be combined with other elements in the same chunk when space allows.
- **Compute chunk length based solely on `element.text`.** Previously `.metadata.text_as_html` was also considered and since it is always longer that the text (due to HTML tag overhead) it was the effective length criterion. Remove text-as-html from the length calculation such that text-length is the sole criterion for sizing a chunk.

### Features

### Fixes

- Fix ipv4 regex to correctly include up to three digit octets.

## 0.16.10

### Enhancements

### Features

### Fixes

- **Fix original file doctype detection** from cct converted file paths for metrics calculation.

## 0.16.9

### Enhancements

### Features

### Fixes

- **Fix NLTK Download** to not download from unstructured S3 Bucket

## 0.16.8

### Enhancements
- **Metrics: Weighted table average is optional**

### Features

### Fixes

## 0.16.7

### Enhancements
- **Add image_alt_mode to partition_html** Adds an `image_alt_mode` parameter to `partition_html()` to control how alt text is extracted from images in HTML documents for `html_parser_version=v2` . The parameter can be set to `to_text` to extract alt text as text from `<img>` html tags

### Features

### Fixes


## 0.16.6

### Enhancements
- **Every `<table>` tag is considered to be ontology.Table** Added special handling for tables in HTML partitioning (`html_parser_version=v2`. This change is made to improve the accuracy of table extraction from HTML documents.
- **Every HTML has default ontology class assigned** When parsing HTML with `html_parser_version=v2` to ontology each defined HTML in the Ontology has assigned default ontology class. This way it is possible to assign ontology class instead of UncategorizedText when the HTML tag is predicted correctly without class assigned class
- **Use (number of actual table) weighted average for table metrics** In evaluating table metrics the mean aggregation now uses the actual number of tables in a document to weight the metric scores

### Features

### Fixes
- **ElementMetadata consolidation** Now `text_as_html` metadata is combined across all elements in CompositeElement when chunking HTML output

## 0.16.5

### Enhancements

### Features

### Fixes
- **Fixes parsing HTML v2 parser** Now max recursion limit is set and value is correctly extracted from ontology element


## 0.16.4

### Enhancements

* **`value` attribute in `<input/>` element is parsed to `OntologyElement.text` in ontology**
* **`id` and `class` attributes removed from Table subtags in HTML partitioning**
* **cleaned `to_html` and newly introduced `to_text` in `OntologyElement`**
* **Elements created from V2 HTML are less granular** Added merging of adjacent text elements and inline html tags in the HTML partitioner to reduce the number of elements created from V2 HTML.

### Features

* **Add support for link extraction in pdf hi_res strategy.** The `partition_pdf()` function now supports link extraction when using the `hi_res` strategy, allowing users to extract hyperlinks from PDF documents more effectively.

### Fixes


## 0.16.3

### Enhancements

### Features

### Fixes

* **V2 elements without first parent ID can be parsed**
* **Fix missing elements when layout element parsed in V2 ontology**
* updated **unstructured-inference** to be **0.8.1** in requirements/extra-pdf-image.in


## 0.16.2

### Enhancements

### Features

* **Whitespace-invariant CCT distance metric.** CCT Levenshtein distance for strings is by default computed with standardized whitespaces.

### Fixes

* **Fixed retry config settings for partition_via_api function** If the SDK's default retry config is not set the retry config getter function does not fail anymore.

## 0.16.1

### Enhancements

* **Bump `unstructured-inference` to 0.7.39** and upgrade other dependencies
* **Round coordinates** Round coordinates when computing bounding box overlaps in `pdfminer_processing.py` to nearest machine precision. This can help reduce underterministic behavior from machine precision that affects which bounding boxes to combine.
* **Request retry parameters in `partition_via_api` function.** Expose retry-mechanism related parameters in the `partition_via_api` function to allow users to configure the retry behavior of the API requests.

### Features

* **Parsing HTML to Unstructured Elements and back**

### Fixes

* **Remove unsupported chipper model**
* **Rewrite of `partition.email` module and tests.** Use modern Python stdlib `email` module interface to parse email messages and attachments. This change shortens and simplifies the code, and makes it more robust and maintainable. Several historical problems were remedied in the process.
* **Minify text_as_html from DOCX.** Previously `.metadata.text_as_html` for DOCX tables was "bloated" with whitespace and noise elements introduced by `tabulate` that produced over-chunking and lower "semantic density" of elements. Reduce HTML to minimum character count while preserving all text.
* **Fall back to filename extension-based file-type detection for unidentified OLE files.** Resolves a problem where a DOC file that could not be detected as such by `filetype` was incorrectly identified as a MSG file.
* **Minify text_as_html from XLSX.** Previously `.metadata.text_as_html` for DOCX tables was "bloated" with whitespace and noise elements introduced by `pandas` that produced over-chunking and lower "semantic density" of elements. Reduce HTML to minimum character count while preserving all text.
* **Minify text_as_html from CSV.** Previously `.metadata.text_as_html` for CSV tables was "bloated" with whitespace and noise elements introduced by `pandas` that produced over-chunking and lower "semantic density" of elements. Reduce HTML to minimum character count while preserving all text.
* **Minify text_as_html from PPTX.** Previously `.metadata.text_as_html` for PPTX tables was "bloated" with whitespace and noise elements introduced by `tabulate` that produced over-chunking and lower "semantic density" of elements. Reduce HTML to minimum character count while preserving all text and structure.

## 0.16.0

### Enhancements

* **Remove ingest implementation.** The deprecated ingest functionality has been removed, as it is now maintained in the separate [unstructured-ingest](https://github.com/Unstructured-IO/unstructured-ingest) repository.
  * Replace extras in `requirements/ingest` directory with a new `ingest.txt` extra for installing the `unstructured-ingest` library.
  * Remove the `unstructured.ingest` submodule.
  * Delete all shell scripts previously used for destination ingest tests.

### Features

### Fixes

* **Add language parameter to `OCRAgentGoogleVision`.**  Introduces an optional language parameter in the `OCRAgentGoogleVision` constructor to serve as a language hint for `document_text_detection`. This ensures compatibility with the OCRAgent's `get_instance` method and resolves errors when parsing PDFs with Google Cloud Vision as the OCR agent.

## 0.15.14

### Enhancements

### Features

* **Add (but do not install) a new post-partitioning decorator to handle metadata added for all file-types, like `.filename`, `.filetype` and `.languages`.** This will be installed in a closely following PR to replace the four currently being used for this purpose.

### Fixes

* **Update Python SDK usage in `partition_via_api`.** Make a minor syntax change to ensure forward compatibility with the upcoming 0.26.0 Python SDK.
* **Remove "unused" `date_from_file_object` parameter.** As part of simplifying partitioning parameter set, remove `date_from_file_object` parameter. A file object does not have a last-modified date attribute so can never give a useful value. When a file-object is used as the document source (such as in Unstructured API) the last-modified date must come from the `metadata_last_modified` argument.
* **Fix occasional `KeyError` when mapping parent ids to hash ids.** Occasionally the input elements into `assign_and_map_hash_ids` can contain duplicated element instances, which lead to error when mapping parent id.
* **Allow empty text files.** Fixes an issue where text files with only white space would fail to be partitioned.
* **Remove double-decoration for CSV, DOC, ODT partitioners.** Refactor these partitioners to use the new `@apply_metadata()` decorator and only decorate the principal partitioner (CSV and DOCX in this case); remove decoration from delegating partitioners.
* **Remove double-decoration for PPTX, TSV, XLSX, and XML partitioners.** Refactor these partitioners to use the new `@apply_metadata()` decorator and only decorate the principal partitioner; remove decoration from delegating partitioners.
* **Remove double-decoration for HTML, EPUB, MD, ORG, RST, and RTF partitioners.** Refactor these partitioners to use the new `@apply_metadata()` decorator and only decorate the principal partitioner (HTML in this case); remove decoration from delegating partitioners.
* **Remove obsolete min_partition/max_partition args from TXT and EML.** The legacy `min_partition` and `max_partition` parameters were an initial rough implementation of chunking but now interfere with chunking and are unused. Remove those parameters from `partition_text()` and `partition_email()`.
* **Remove double-decoration on EML and MSG.** Refactor these partitioners to rely on the new `@apply_metadata()` decorator operating on partitioners they delegate to (TXT, HTML, and all others for attachments) and remove direct decoration from EML and MSG.
* **Remove double-decoration for PPT.** Remove decorators from the delegating PPT partitioner.
* **Quick-fix CI error in auto test-filetype.** Better fix to follow shortly.

## 0.15.13

### BREAKING CHANGES

* **Remove dead experimental code.** Unused code in `file_utils.experimental` and `file_utils.metadata` was removed. These functions were never published in the documentation, but if a client dug these out and used them this removal could break client code.

### Enhancements

* **Improve `pdfminer` image cleanup process**. Optimized the removal of duplicated pdfminer images by performing the cleanup before merging elements, rather than after. This improvement reduces execution time and enhances overall processing speed of PDF documents.

### Features

### Fixes

* **Fixes high memory overhead for intersection area computation** Using `numpy.float32` for coordinates and remove intermediate variables to reduce memory usage when computing intersection areas
* **Fixes the `arm64` image build** `arm64` builds are now fixed and will be available against starting with the `0.15.13` release.

## 0.15.12

### Enhancements

* **Improve `pdfminer` element processing** Implemented splitting of `pdfminer` elements (groups of text chunks) into smaller bounding boxes (text lines). This prevents loss of information from the object detection model and facilitates more effective removal of duplicated `pdfminer` text.

### Features

### Fixes

* **Fixed table accuracy metric** Table accuracy was incorrectly using column content difference in calculating row accuracy.

## 0.15.11

### Enhancements

* **Add deprecation warning to embed code**
* **Remove ingest console script**

## 0.15.10

### Enhancements

* **Enhance `pdfminer` element cleanup** Expand removal of `pdfminer` elements to include those inside all `non-pdfminer` elements, not just `tables`.
* **Modified analysis drawing tools to dump to files and draw from dumps** If the parameter `analysis` of the `partition_pdf` function is set to `True`, the layout for Object Detection, Pdfminer Extraction, OCR and final layouts will be dumped as json files. The drawers now accept dict (dump) objects instead of internal classes instances.
* **Vectorize pdfminer elements deduplication computation**. Use `numpy` operations to compute IOU and sub-region membership instead of using simply loop. This improves the speed of deduplicating elements for pages with a lot of elements.

### Features

### Fixes

## 0.15.9

### Enhancements

### Features

* **Add support for encoding parameter in partition_csv**

### Fixes

* **Check storage contents for OLE file type detection** Updates `detect_filetype` to check the content of OLE files to more reliable differentiate DOC, PPT, XLS, and MSG files. As part of this, the `"msg"` extra was removed because the `python-oxmsg` package is now a base dependency.
* **Fix disk space leaks and Windows errors when accessing file.name on a NamedTemporaryFile** Uses of `NamedTemporaryFile(..., delete=False)` and/or uses of `file.name` of NamedTemporaryFiles have been replaced with TemporaryFileDirectory to avoid a known issue: https://docs.python.org/3/library/tempfile.html#tempfile.NamedTemporaryFile

## 0.15.8

### Enhancements

* **Bump unstructured.paddleocr to 2.8.1.0.**

### Features

* **Add MixedbreadAI embedder** Adds MixedbreadAI embeddings to support embedding via Mixedbread AI.

### Fixes

* **Replace `pillow-heif` with `pi-heif`**. Replaces `pillow-heif` with `pi-heif` due to more permissive licensing on the wheel for `pi-heif`.
* **Minify text_as_html from DOCX.** Previously `.metadata.text_as_html` for DOCX tables was "bloated" with whitespace and noise elements introduced by `tabulate` that produced over-chunking and lower "semantic density" of elements. Reduce HTML to minimum character count without preserving all text.
* **Fall back to filename extension-based file-type detection for unidentified OLE files.** Resolves a problem where a DOC file that could not be detected as such by `filetype` was incorrectly identified as a MSG file.

## 0.15.7

### Enhancements

### Features

### Fixes

* **Fix NLTK data download path to prevent nested directories**. Resolved an issue where a nested "nltk_data" directory was created within the parent "nltk_data" directory when it already existed. This fix prevents errors in checking for existing downloads and loading models from NLTK data.

## 0.15.6

### Enhancements

### Features

### Fixes

* **Bump to NLTK 3.9.x** Bumps to the latest `nltk` version to resolve CVE.
* **Update CI for `ingest-test-fixture-update-pr` to resolve NLTK model download errors.**
* **Synchronized text and html on `TableChunk` splits.** When a `Table` element is divided during chunking to fit the chunking window, `TableChunk.text` corresponds exactly with the table text in `TableChunk.metadata.text_as_html`, `.text_as_html` is always parseable HTML, and the table is split on even row boundaries whenever possible.

## 0.15.5

### Enhancements

### Features

### Fixes

* **Revert to using `unstructured.pytesseract` fork**. Due to the unavailability of some recent release versions of `pytesseract` on PyPI, the project now uses the `unstructured.pytesseract` fork to ensure stability and continued support.
* **Bump `libreoffice` verson in image.** Bumps the `libreoffice` version to `25.2.5.2` to address CVEs.
* **Downgrade NLTK dependency version for compatibility**. Due to the unavailability of `nltk==3.8.2` on PyPI, the NLTK dependency has been downgraded to `<3.8.2`. This change ensures continued functionality and compatibility.

## 0.15.4

### Enhancements

### Features

### Fixes

* **Resolve an installation error with `pytesseract>=0.3.12` that occurred during `pip install unstructured[pdf]==0.15.3`.**

## 0.15.3

### Enhancements

### Features

### Fixes

* **Remove the custom index URL from `extra-paddleocr.in` to resolve the error in the `setup.py` configuration.**

## 0.15.2

### Enhancements

* **Improve directory handling when extracting image blocks**. The `figures` directory is no longer created when the `extract_image_block_to_payload` parameter is set to `True`.

### Features

* **Added per-class Object Detection metrics in the evaluation**. The metrics include average precision, precision, recall, and f1-score for each class in the dataset.

### Fixes

* **Updates NLTK data file for compatibility with `nltk>=3.8.2`**. The NLTK data file now container `punkt_tab`, making it possible to upgrade to `nltk>=3.8.2`. The `nltk==3.8.2` patches CVE-2024-39705.
* **Renames Astra to Astra DB** Conforms with DataStax internal naming conventions.
* **Accommodate single-column CSV files.** Resolves a limitation of `partition_csv()` where delimiter detection would fail on a single-column CSV file (which naturally has no delimeters).
* **Accommodate `image/jpg` in PPTX as alias for `image/jpeg`.** Resolves problem partitioning PPTX files having an invalid `image/jpg` (should be `image/jpeg`) MIME-type in the `[Content_Types].xml` member of the PPTX Zip archive.
* **Fixes an issue in Object Detection metrics** The issue was in preprocessing/validating the ground truth and predicted data for object detection metrics.
* **Removes dependency on unstructured.pytesseract** Unstructured forked pytesseract while waiting for code to be upstreamed. Now that the new version has been released, this fork can be removed.

## 0.15.1

### Enhancements

* **Improve `pdfminer` embedded `image` extraction to exclude text elements and produce more accurate bounding boxes.** This results in cleaner, more precise element extraction in `pdf` partitioning.

### Features

* **Update partition_eml and partition_msg to capture cc, bcc, and message_id fields** Cc, bcc, and message_id information is captured in element metadata for both msg and email partitioning and `Recipient` elements are generated for cc and bcc when `include_headers=True` for email partitioning.
* **Mark ingest as deprecated** Begin sunset of ingest code in this repo as it's been moved to a dedicated repo.
* **Add `pdf_hi_res_max_pages` argument for partitioning, which allows rejecting PDF files that exceed this page number limit, when the `high_res` strategy is chosen.** By default, it will allow parsing PDF files with an unlimited number of pages.

### Fixes

* **Update `HuggingFaceEmbeddingEncoder` to use `HuggingFaceEmbeddings` from `langchain_huggingface` package instead of the deprecated version from `langchain-community`.** This resolves the deprecation warning and ensures compatibility with future versions of langchain.
* **Update `OpenAIEmbeddingEncoder` to use `OpenAIEmbeddings` from `langchain-openai` package instead of the deprecated version from `langchain-community`.** This resolves the deprecation warning and ensures compatibility with future versions of langchain.
* **Update import of Pinecone exception** Adds compatibility for pinecone-client>=5.0.0
* **File-type detection catches non-existent file-path.** `detect_filetype()` no longer silently falls back to detecting a file-type based on the extension when no file exists at the path provided. Instead `FileNotFoundError` is raised. This provides consistent user notification of a mis-typed path rather than an unpredictable exception from a file-type specific partitioner when the file cannot be opened.
* **EML files specified as a file-path are detected correctly.** Resolved a bug where an EML file submitted to `partition()` as a file-path was identified as TXT and partitioned using `partition_text()`. EML files specified by path are now identified and processed correctly, including processing any attachments.
* **A DOCX, PPTX, or XLSX file specified by path and ambiguously identified as MIME-type "application/octet-stream" is identified correctly.** Resolves a shortcoming where a file specified by path immediately fell back to filename-extension based identification when misidentified as "application/octet-stream", either by asserted content type or a mis-guess by libmagic. An MS Office file misidentified in this way is now correctly identified regardless of its filename and whether it is specified by path or file-like object.
* **Textual content retrieved from a URL with gzip transport compression now partitions correctly.** Resolves a bug where a textual file-type (such as Markdown) retrieved by passing a URL to `partition()` would raise when `gzip` compression was used for transport by the server.
* **A DOCX, PPTX, or XLSX content-type asserted on partition is confirmed or fixed.** Resolves a bug where calling `partition()` with a swapped MS-Office `content_type` would cause the file-type to be misidentified. A DOCX, PPTX, or XLSX MIME-type received by `partition()` is now checked for accuracy and corrected if the file is for a different MS-Office 2007+ type.
* **DOC, PPT, XLS, and MSG files are now auto-detected correctly.** Resolves a bug where DOC, PPT, and XLS files were auto-detected as MSG files under certain circumstances.

## 0.15.0

### Enhancements

* **Improve text clearing process in email partitioning.** Updated the email partitioner to remove both `=\n` and `=\r\n` characters during the clearing process. Previously, only `=\n` characters were removed.
* **Bump unstructured.paddleocr to 2.8.0.1.**
* **Refine HTML parser to accommodate block element nested in phrasing.** HTML parser no longer raises on a block element (e.g. `<p>`, `<div>`) nested inside a phrasing element (e.g. `<strong>` or `<cite>`). Instead it breaks the phrasing run (and therefore element) at the block-item start and begins a new phrasing run after the block-item. This is consistent with how the browser determines element boundaries in this situation.
* **Install rewritten HTML parser to fix 12 existing bugs and provide headroom for refinement and growth.** A rewritten HTML parser resolves a collection of outstanding bugs with HTML partitioning and provides a firm foundation for further elaborating that important partitioner.
* **CI check for dependency licenses** Adds a CI check to ensure dependencies are appropriately licensed.

### Features

* **Add support for specifying OCR language to `partition_pdf()`.** Extend language specification capability to `PaddleOCR` in addition to `TesseractOCR`. Users can now specify OCR languages for both OCR engines when using `partition_pdf()`.
* **Add AstraDB source connector** Adds support for ingesting documents from AstraDB.

### Fixes

* **Remedy error on Windows when `nltk` binaries are downloaded.** Work around a quirk in the Windows implementation of `tempfile.NamedTemporaryFile` where accessing the temporary file by name raises `PermissionError`.
* **Move Astra embedded_dimension to write config**

## 0.14.10

### Enhancements

* **Update unstructured-client dependency** Change unstructured-client dependency pin back to greater than min version and updated tests that were failing given the update.
* **`.doc` files are now supported in the `arm64` image.**. `libreoffice24` is added to the `arm64` image, meaning `.doc` files are now supported. We have follow on work planned to investigate adding `.ppt` support for `arm64` as well.
* **Add table detection metrics: recall, precision and f1.**
* **Remove unused _with_spans metrics.**

### Features

**Add Object Detection Metrics to CI** Add object detection metrics (average precision, precision, recall and f1-score) implementations.

### Fixes

* **Fix counting false negatives and false positives in table structure evaluation.**
* **Fix Slack CI test** Change channel that Slack test is pointing to because previous test bot expired
* **Remove NLTK download** Removes `nltk.download` in favor of downloading from an S3 bucket we host to mitigate CVE-2024-39705

## 0.14.9

### Enhancements

* **Added visualization and OD model result dump for PDF** In PDF `hi_res` strategy the `analysis` parameter can be used to visualize the result of the OD model and dump the result to a file. Additionally, the visualization of bounding boxes of each layout source is rendered and saved for each page.
* **`partition_docx()` distinguishes "file not found" from "not a ZIP archive" error.** `partition_docx()` now provides different error messages for "file not found" and "file is not a ZIP archive (and therefore not a DOCX file)". This aids diagnosis since these two conditions generally point in different directions as to the cause and fix.

### Features

### Fixes

* **Fix a bug where multiple `soffice` processes could be attempted** Add a wait mechanism in `convert_office_doc` so that the function first checks if another `soffice` is running already: if yes wait till the other process finishes or till the wait timeout before spawning a subprocess to run `soffice`
* **`partition()` now forwards `strategy` arg to `partition_docx()`, `partition_pptx()`, and their brokering partitioners for DOC, ODT, and PPT formats.** A `strategy` argument passed to `partition()` (or the default value "auto" assigned by `partition()`) is now forwarded to `partition_docx()`, `partition_pptx()`, and their brokering partitioners when those filetypes are detected.

## 0.14.8

### Enhancements

* **Move arm64 image to wolfi-base** The `arm64` image now runs on `wolfi-base`. The `arm64` build for `wolfi-base` does not yet include `libreoffce`, and so `arm64` does not currently support processing `.doc`, `.ppt`, or `.xls` file. If you need to process those files on `arm64`, use the legacy `rockylinux` image.

### Features

### Fixes

* **Bump unstructured-inference==0.7.36** Fix `ValueError` when converting cells to html.
* **`partition()` now forwards `strategy` arg to `partition_docx()`, `partition_ppt()`, and `partition_pptx()`.** A `strategy` argument passed to `partition()` (or the default value "auto" assigned by `partition()`) is now forwarded to `partition_docx()`, `partition_ppt()`, and `partition_pptx()` when those filetypes are detected.
* **Fix missing sensitive field markers** for embedders

## 0.14.7

### Enhancements

* **Pull from `wolfi-base` image.** The amd64 image now pulls from the `unstructured` `wolfi-base` image to avoid duplication of dependency setup steps.
* **Fix windows temp file.** Make the creation of a temp file in unstructured/partition/pdf_image/ocr.py windows compatible.

### Features

* **Expose conversion functions for tables** Adds public functions to convert tables from HTML to the Deckerd format and back
* **Adds Kafka Source and Destination** New source and destination connector added to all CLI ingest commands to support reading from and writing to Kafka streams. Also supports Confluent Kafka.

### Fixes

* **Fix an error publishing docker images.** Update user in docker-smoke-test to reflect changes made by the amd64 image pull from the "unstructured" "wolfi-base" image.
* **Fix a IndexError when partitioning a pdf with values for both `extract_image_block_types` and `starting_page_number`.

## 0.14.6

### Enhancements

* **Bump unstructured-inference==0.7.35** Fix syntax for generated HTML tables.

### Features

* **tqdm ingest support** add optional flag to ingest flow to print out progress bar of each step in the process.

### Fixes

* **Remove deprecated `overwrite_schema` kwarg from Delta Table connector.** The `overwrite_schema` kwarg is deprecated in `deltalake>=0.18.0`. `schema_mode=` should be used now instead. `schema_mode="overwrite"` is equivalent to `overwrite_schema=True` and `schema_mode="merge"` is equivalent to `overwrite_schema="False"`. `schema_mode` defaults to `None`. You can also now specify `engine`, which defaults to `"pyarrow"`. You need to specify `enginer="rust"` to use `"schema_mode"`.
* **Fix passing parameters to python-client** - Remove parsing list arguments to strings in passing arguments to python-client in Ingest workflow and `partition_via_api`
* **table metric bug fix** get_element_level_alignment()now will find all the matched indices in predicted table data instead of only returning the first match in the case of multiple matches for the same gt string.
* **fsspec connector path/permissions bug** V2 fsspec connectors were failing when defined relative filepaths had leading slash. This strips that slash to guarantee the relative path never has it.
* **Dropbox connector internal file path bugs** Dropbox source connector currently raises exceptions when indexing files due to two issues: a path formatting idiosyncrasy of the Dropbox library and a divergence in the definition of the Dropbox libraries fs.info method, expecting a 'url' parameter rather than 'path'.
* **update table metric evaluation to handle corrected HTML syntax for tables** This change is connected to the update in [unstructured-inference change](https://github.com/Unstructured-IO/unstructured-inference/pull/355) - fixes transforming HTML table to deckerd and internal cells format.

## 0.14.5

### Enhancements

* **Filtering for tar extraction** Adds tar filtering to the compression module for connectors to avoid decompression malicious content in `.tar.gz` files. This was added to the Python `tarfile` lib in Python 3.12. The change only applies when using Python 3.12 and above.
* **Use `python-oxmsg` for `partition_msg()`.** Outlook MSG emails are now partitioned using the `python-oxmsg` package which resolves some shortcomings of the prior MSG parser.

### Features

### Fixes

* **8-bit string Outlook MSG files are parsed.** `partition_msg()` is now able to parse non-unicode Outlook MSG emails.
* **Attachments to Outlook MSG files are extracted intact.** `partition_msg()` is now able to extract attachments without corruption.

## 0.14.4

### Enhancements

* **Move logger error to debug level when PDFminer fails to extract text** which includes error message for Invalid dictionary construct.
* **Add support for Pinecone serverless** Adds Pinecone serverless to the connector tests. Pinecone
  serverless will work version versions >=0.14.2, but hadn't been tested until now.

### Features

- **Allow configuration of the Google Vision API endpoint** Add an environment variable to select the Google Vision API in the US or the EU.

### Fixes

* **Address the issue of unrecognized tables in `UnstructuredTableTransformerModel`** When a table is not recognized, the `element.metadata.text_as_html` attribute is set to an empty string.
* **Remove root handlers in ingest logger**. Removes root handlers in ingest loggers to ensure secrets aren't accidentally exposed in Colab notebooks.
* **Fix V2 S3 Destination Connector authentication** Fixes bugs with S3 Destination Connector where the connection config was neither registered nor properly deserialized.
* **Clarified dependence on particular version of `python-docx`** Pinned `python-docx` version to ensure a particular method `unstructured` uses is included.
* **Ingest preserves original file extension** Ingest V2 introduced a change that dropped the original extension for upgraded connectors. This reverts that change.

## 0.14.3

### Enhancements

* **Move `category` field from Text class to Element class.**
* **`partition_docx()` now supports pluggable picture sub-partitioners.** A subpartitioner that accepts a DOCX `Paragraph` and generates elements is now supported. This allows adding a custom sub-partitioner that extracts images and applies OCR or summarization for the image.
* **Add VoyageAI embedder** Adds VoyageAI embeddings to support embedding via Voyage AI.

### Features

### Fixes

* **Fix `partition_pdf()` to keep spaces in the text**. The control character `\t` is now replaced with a space instead of being removed when merging inferred elements with embedded elements.
* **Turn off XML resolve entities** Sets `resolve_entities=False` for XML parsing with `lxml`
  to avoid text being dynamically injected into the XML document.
* **Add backward compatibility for the deprecated pdf_infer_table_structure parameter**.
* **Add the missing `form_extraction_skip_tables` argument to the `partition_pdf_or_image` call**.
  to avoid text being dynamically injected into the XML document.
* **Chromadb change from Add to Upsert using element_id to make idempotent**
* **Diable `table_as_cells` output by default** to reduce overhead in partition; now `table_as_cells` is only produced when the env `EXTACT_TABLE_AS_CELLS` is `true`
* **Reduce excessive logging** Change per page ocr info level logging into detail level trace logging
* **Replace try block in `document_to_element_list` for handling HTMLDocument** Use `getattr(element, "type", "")` to get the `type` attribute of an element when it exists. This is more explicit way to handle the special case for HTML documents and prevents other types of attribute error from being silenced by the try block

## 0.14.2

### Enhancements

* **Bump unstructured-inference==0.7.33**.

### Features

* **Add attribution to the `pinecone` connector**.

### Fixes

## 0.14.1

### Enhancements

* **Refactor code related to embedded text extraction**. The embedded text extraction code is moved from `unstructured-inference` to `unstructured`.

### Features

* **Large improvements to the ingest process:**
  * Support for multiprocessing and async, with limits for both.
  * Streamlined to process when mapping CLI invocations to the underlying code
  * More granular steps introduced to give better control over process (i.e. dedicated step to uncompress files already in the local filesystem, new optional staging step before upload)
  * Use the python client when calling the unstructured api for partitioning or chunking
  * Saving the final content is now a dedicated destination connector (local) set as the default if none are provided. Avoids adding new files locally if uploading elsewhere.
  * Leverage last modified date when deciding if new files should be downloaded and reprocessed.
  * Add attribution to the `pinecone` connector
  * **Add support for Python 3.12**. `unstructured` now works with Python 3.12!

### Fixes

## 0.14.0

### BREAKING CHANGES

* **Turn table extraction for PDFs and images off by default**. Reverting the default behavior for table extraction to "off" for PDFs and images. A number of users didn't realize we made the change and were impacted by slower processing times due to the extra model call for table extraction.

### Enhancements

* **Skip unnecessary element sorting in `partition_pdf()`**. Skip element sorting when determining whether embedded text can be extracted.
* **Faster evaluation** Support for concurrent processing of documents during evaluation
* **Add strategy parameter to `partition_docx()`.** Behavior of future enhancements may be sensitive the partitioning strategy. Add this parameter so `partition_docx()` is aware of the requested strategy.
* **Add GLOBAL_WORKING_DIR and GLOBAL_WORKING_PROCESS_DIR** configuration parameteres to control temporary storage.

### Features

* **Add form extraction basics (document elements and placeholder code in partition)**. This is to lay the ground work for the future. Form extraction models are not currently available in the library. An attempt to use this functionality will end in a `NotImplementedError`.

### Fixes

* **Add missing starting_page_num param to partition_image**
* **Make the filename and file params for partition_image and partition_pdf match the other partitioners**
* **Fix include_slide_notes and include_page_breaks params in partition_ppt**
* **Re-apply: skip accuracy calculation feature** Overwritten by mistake
* **Fix type hint for paragraph_grouper param** `paragraph_grouper` can be set to `False`, but the type hint did not not reflect this previously.
* **Remove links param from partition_pdf** `links` is extracted during partitioning and is not needed as a paramter in partition_pdf.
* **Improve CSV delimeter detection.** `partition_csv()` would raise on CSV files with very long lines.
* **Fix disk-space leak in `partition_doc()`.** Remove temporary file created but not removed when `file` argument is passed to `partition_doc()`.
* **Fix possible `SyntaxError` or `SyntaxWarning` on regex patterns.** Change regex patterns to raw strings to avoid these warnings/errors in Python 3.11+.
* **Fix disk-space leak in `partition_odt()`.** Remove temporary file created but not removed when `file` argument is passed to `partition_odt()`.
* **AstraDB: option to prevent indexing metadata**
* **Fix Missing py.typed**

## 0.13.7

### Enhancements

* **Remove `page_number` metadata fields** for HTML partition until we have a better strategy to decide page counting.
* **Extract OCRAgent.get_agent().** Generalize access to the configured OCRAgent instance beyond its use for PDFs.
* **Add calculation of table related metrics which take into account colspans and rowspans**
* **Evaluation: skip accuracy calculation** for files for which output and ground truth sizes differ greatly

### Features

* **add ability to get ratio of `cid` characters in embedded text extracted by `pdfminer`**.

### Fixes

* **`partition_docx()` handles short table rows.** The DOCX format allows a table row to start late and/or end early, meaning cells at the beginning or end of a row can be omitted. While there are legitimate uses for this capability, using it in practice is relatively rare. However, it can happen unintentionally when adjusting cell borders with the mouse. Accommodate this case and generate accurate `.text` and `.metadata.text_as_html` for these tables.
* **Remedy macOS test failure not triggered by CI.** Generalize temp-file detection beyond hard-coded Linux-specific prefix.
* **Remove unnecessary warning log for using default layout model.**
* **Add chunking to partition_tsv** Even though partition_tsv() produces a single Table element, chunking is made available because the Table element is often larger than the desired chunk size and must be divided into smaller chunks.

## 0.13.6

### Enhancements

### Features

### Fixes

- **ValueError: Invalid file (FileType.UNK) when parsing Content-Type header with charset directive** URL response Content-Type headers are now parsed according to RFC 9110.

## 0.13.5

### Enhancements

### Features

### Fixes

* **KeyError raised when updating parent_id** In the past, combining `ListItem` elements could result in reusing the same memory location which then led to unexpected side effects when updating element IDs.
* **Bump unstructured-inference==0.7.29**: table transformer predictions are now removed if confidence is below threshold

## 0.13.4

### Enhancements

* **Unique and deterministic hash IDs for elements** Element IDs produced by any partitioning
  function are now deterministic and unique at the document level by default. Before, hashes were
  based only on text; however, they now also take into account the element's sequence number on a
  page, the page's number in the document, and the document's file name.
* **Enable remote chunking via unstructured-ingest** Chunking using unstructured-ingest was
  previously limited to local chunking using the strategies `basic` and `by_title`. Remote chunking
  options via the API are now accessible.
* **Save table in cells format**. `UnstructuredTableTransformerModel` is able to return predicted table in cells format

### Features

* **Add a `PDF_ANNOTATION_THRESHOLD` environment variable to control the capture of embedded links in `partition_pdf()` for `fast` strategy**.
* **Add integration with the Google Cloud Vision API**. Adds a third OCR provider, alongside Tesseract and Paddle: the Google Cloud Vision API.

### Fixes

* **Remove ElementMetadata.section field.**. This field was unused, not populated by any partitioners.

## 0.13.3

### Enhancements

* **Remove duplicate image elements**. Remove image elements identified by PDFMiner that have similar bounding boxes and the same text.
* **Add support for `start_index` in `html` links extraction**
* **Add `strategy` arg value to `_PptxPartitionerOptions`.** This makes this paritioning option available for sub-partitioners to come that may optionally use inference or other expensive operations to improve the partitioning.
* **Support pluggable sub-partitioner for PPTX Picture shapes.** Use a distinct sub-partitioner for partitioning PPTX Picture (image) shapes and allow the default picture sub-partitioner to be replaced at run-time by one of the user's choosing.
* **Introduce `starting_page_number` parameter to partitioning functions** It applies to those partitioners which support `page_number` in element's metadata: PDF, TIFF, XLSX, DOC, DOCX, PPT, PPTX.
* **Redesign the internal mechanism of assigning element IDs** This allows for further enhancements related to element IDs such as deterministic and document-unique hashes. The way partitioning functions operate hasn't changed, which means `unique_element_ids` continues to be `False` by default, utilizing text hashes.

### Features

### Fixes

* **Add support for extracting text from tag tails in HTML**. This fix adds ability to generate separate elements using tag tails.
* **Add support for extracting text from `<b>` tags in HTML** Now `partition_html()` can extract text from `<b>` tags inside container tags (like `<div>`, `<pre>`).
* **Fix pip-compile make target** Missing base.in dependency missing from requirments make file added

## 0.13.2

### Enhancements

### Features

### Fixes

* **Brings back missing word list files** that caused `partition` failures in 0.13.1.

## 0.13.1

### Enhancements

* **Drop constraint on pydantic, supporting later versions** All dependencies has pydantic pinned at an old version. This explicit pin was removed, allowing the latest version to be pulled in when requirements are compiled.

### Features

* **Add a set of new `ElementType`s to extend future element types**

### Fixes

* **Fix `partition_html()` swallowing some paragraphs**. The `partition_html()` only considers elements with limited depth to avoid becoming the text representation of a giant div. This fix increases the limit value.
* **Fix SFTP** Adds flag options to SFTP connector on whether to use ssh keys / agent, with flag values defaulting to False. This is to prevent looking for ssh files when using username and password. Currently, username and password are required, making that always the case.

## 0.13.0

### Enhancements

* **Add `.metadata.is_continuation` to text-split chunks.** `.metadata.is_continuation=True` is added to second-and-later chunks formed by text-splitting an oversized `Table` element but not to their counterpart `Text` element splits. Add this indicator for `CompositeElement` to allow text-split continuation chunks to be identified for downstream processes that may wish to skip intentionally redundant metadata values in continuation chunks.
* **Add `compound_structure_acc` metric to table eval.** Add a new property to `unstructured.metrics.table_eval.TableEvaluation`: `composite_structure_acc`, which is computed from the element level row and column index and content accuracy scores
* **Add `.metadata.orig_elements` to chunks.** `.metadata.orig_elements: list[Element]` is added to chunks during the chunking process (when requested) to allow access to information from the elements each chunk was formed from. This is useful for example to recover metadata fields that cannot be consolidated to a single value for a chunk, like `page_number`, `coordinates`, and `image_base64`.
* **Add `--include_orig_elements` option to Ingest CLI.** By default, when chunking, the original elements used to form each chunk are added to `chunk.metadata.orig_elements` for each chunk. * The `include_orig_elements` parameter allows the user to turn off this behavior to produce a smaller payload when they don't need this metadata.
* **Add Google VertexAI embedder** Adds VertexAI embeddings to support embedding via Google Vertex AI.

### Features

* **Chunking populates `.metadata.orig_elements` for each chunk.** This behavior allows the text and metadata of the elements combined to make each chunk to be accessed. This can be important for example to recover metadata such as `.coordinates` that cannot be consolidated across elements and so is dropped from chunks. This option is controlled by the `include_orig_elements` parameter to `partition_*()` or to the chunking functions. This option defaults to `True` so original-elements are preserved by default. This behavior is not yet supported via the REST APIs or SDKs but will be in a closely subsequent PR to other `unstructured` repositories. The original elements will also not serialize or deserialize yet; this will also be added in a closely subsequent PR.
* **Add Clarifai destination connector** Adds support for writing partitioned and chunked documents into Clarifai.

### Fixes

* **Fix `clean_pdfminer_inner_elements()` to remove only pdfminer (embedded) elements merged with inferred elements**. Previously, some embedded elements were removed even if they were not merged with inferred elements. Now, only embedded elements that are already merged with inferred elements are removed.
* **Clarify IAM Role Requirement for GCS Platform Connectors**. The GCS Source Connector requires Storage Object Viewer and GCS Destination Connector requires Storage Object Creator IAM roles.
* **Change table extraction defaults** Change table extraction defaults in favor of using `skip_infer_table_types` parameter and reflect these changes in documentation.
* **Fix OneDrive dates with inconsistent formatting** Adds logic to conditionally support dates returned by office365 that may vary in date formatting or may be a datetime rather than a string. See previous fix for SharePoint
* **Adds tracking for AstraDB** Adds tracking info so AstraDB can see what source called their api.
* **Support AWS Bedrock Embeddings in ingest CLI** The configs required to instantiate the bedrock embedding class are now exposed in the api and the version of boto being used meets the minimum requirement to introduce the bedrock runtime required to hit the service.
* **Change MongoDB redacting** Original redact secrets solution is causing issues in platform. This fix uses our standard logging redact solution.

## 0.12.6

### Enhancements

* **Improve ability to capture embedded links in `partition_pdf()` for `fast` strategy** Previously, a threshold value that affects the capture of embedded links was set to a fixed value by default. This allows users to specify the threshold value for better capturing.
* **Refactor `add_chunking_strategy` decorator to dispatch by name.** Add `chunk()` function to be used by the `add_chunking_strategy` decorator to dispatch chunking call based on a chunking-strategy name (that can be dynamic at runtime). This decouples chunking dispatch from only those chunkers known at "compile" time and enables runtime registration of custom chunkers.
* **Redefine `table_level_acc` metric for table evaluation.** `table_level_acc` now is an average of individual predicted table's accuracy. A predicted table's accuracy is defined as the sequence matching ratio between itself and its corresponding ground truth table.

### Features

* **Added Unstructured Platform Documentation** The Unstructured Platform is currently in beta. The documentation provides how-to guides for setting up workflow automation, job scheduling, and configuring source and destination connectors.

### Fixes

* **Partitioning raises on file-like object with `.name` not a local file path.** When partitioning a file using the `file=` argument, and `file` is a file-like object (e.g. io.BytesIO) having a `.name` attribute, and the value of `file.name` is not a valid path to a file present on the local filesystem, `FileNotFoundError` is raised. This prevents use of the `file.name` attribute for downstream purposes to, for example, describe the source of a document retrieved from a network location via HTTP.
* **Fix SharePoint dates with inconsistent formatting** Adds logic to conditionally support dates returned by office365 that may vary in date formatting or may be a datetime rather than a string.
* **Include warnings** about the potential risk of installing a version of `pandoc` which does not support RTF files + instructions that will help resolve that issue.
* **Incorporate the `install-pandoc` Makefile recipe** into relevant stages of CI workflow, ensuring it is a version that supports RTF input files.
* **Fix Google Drive source key** Allow passing string for source connector key.
* **Fix table structure evaluations calculations** Replaced special value `-1.0` with `np.nan` and corrected rows filtering of files metrics basing on that.
* **Fix Sharepoint-with-permissions test** Ignore permissions metadata, update test.
* **Fix table structure evaluations for edge case** Fixes the issue when the prediction does not contain any table - no longer errors in such case.

## 0.12.5

### Enhancements

### Features

* Add `date_from_file_object` parameter to partition. If True and if file is provided via `file` parameter it will cause partition to infer last modified date from `file`'s content. If False, last modified metadata will be `None`.
* **Header and footer detection for fast strategy** `partition_pdf` with `fast` strategy now
  detects elements that are in the top or bottom 5 percent of the page as headers and footers.
* **Add parent_element to overlapping case output** Adds parent_element to the output for `identify_overlapping_or_nesting_case` and `catch_overlapping_and_nested_bboxes` functions.
* **Add table structure evaluation** Adds a new function to evaluate the structure of a table and return a metric that represents the quality of the table structure. This function is used to evaluate the quality of the table structure and the table contents.
* **Add AstraDB destination connector** Adds support for writing embedded documents into an AstraDB vector database.
* **Add OctoAI embedder** Adds support for embeddings via OctoAI.

### Fixes

* **Fix passing list type parameters when calling unstructured API via `partition_via_api()`** Update `partition_via_api()` to convert all list type parameters to JSON formatted strings before calling the unstructured client SDK. This will support image block extraction via `partition_via_api()`.
* **Fix `check_connection` in opensearch, databricks, postgres, azure connectors**
* **Fix don't treat plain text files with double quotes as JSON** If a file can be deserialized as JSON but it deserializes as a string, treat it as plain text even though it's valid JSON.
* **Fix `check_connection` in opensearch, databricks, postgres, azure connectors**
* **Fix cluster of bugs in `partition_xlsx()` that dropped content.** Algorithm for detecting "subtables" within a worksheet dropped table elements for certain patterns of populated cells such as when a trailing single-cell row appeared in a contiguous block of populated cells.
* **Improved documentation**. Fixed broken links and improved readability on `Key Concepts` page.
* **Rename `OpenAiEmbeddingConfig` to `OpenAIEmbeddingConfig`.**
* **Fix partition_json() doesn't chunk.** The `@add_chunking_strategy` decorator was missing from `partition_json()` such that pre-partitioned documents serialized to JSON did not chunk when a chunking-strategy was specified.

## 0.12.4

### Enhancements

* **Apply New Version of `black` formatting** The `black` library recently introduced a new major version that introduces new formatting conventions. This change brings code in the `unstructured` repo into compliance with the new conventions.
* **Move ingest imports to local scopes** Moved ingest dependencies into local scopes to be able to import ingest connector classes without the need of installing imported external dependencies. This allows lightweight use of the classes (not the instances. to use the instances as intended you'll still need the dependencies).
* **Add support for `.p7s` files** `partition_email` can now process `.p7s` files. The signature for the signed message is extracted and added to metadata.
* **Fallback to valid content types for emails** If the user selected content type does not exist on the email message, `partition_email` now falls back to anoter valid content type if it's available.

### Features

* **Add .heic file partitioning** .heic image files were previously unsupported and are now supported though partition_image()
* **Add the ability to specify an alternate OCR** implementation by implementing an `OCRAgent` interface and specify it using `OCR_AGENT` environment variable.
* **Add Vectara destination connector** Adds support for writing partitioned documents into a Vectara index.
* **Add ability to detect text in .docx inline shapes** extensions of docx partition, extracts text from inline shapes and includes them in paragraph's text

### Fixes

* **Fix `partition_pdf()` not working when using chipper model with `file`**
* **Handle common incorrect arguments for `languages` and `ocr_languages`** Users are regularly receiving errors on the API because they are defining `ocr_languages` or `languages` with additional quotationmarks, brackets, and similar mistakes. This update handles common incorrect arguments and raises an appropriate warning.
* **Default `hi_res_model_name` now relies on `unstructured-inference`** When no explicit `hi_res_model_name` is passed into `partition` or `partition_pdf_or_image` the default model is picked by `unstructured-inference`'s settings or os env variable `UNSTRUCTURED_HI_RES_MODEL_NAME`; it now returns the same model name regardless of `infer_table_structure`'s value; this function will be deprecated in the future and the default model name will simply rely on `unstructured-inference` and will not consider os env in a future release.
* **Fix remove Vectara requirements from setup.py - there are no dependencies**
* **Add missing dependency files to package manifest**. Updates the file path for the ingest
  dependencies and adds missing extra dependencies.
* **Fix remove Vectara requirements from setup.py - there are no dependencies **
* **Add title to Vectara upload - was not separated out from initial connector **
* **Fix change OpenSearch port to fix potential conflict with Elasticsearch in ingest test **

## 0.12.3

### Enhancements

* **Driver for MongoDB connector.** Adds a driver with `unstructured` version information to the
  MongoDB connector.

### Features

* **Add Databricks Volumes destination connector** Databricks Volumes connector added to ingest CLI.  Users may now use `unstructured-ingest` to write partitioned data to a Databricks Volumes storage service.

### Fixes

* **Fix support for different Chipper versions and prevent running PDFMiner with Chipper**
* **Treat YAML files as text.** Adds YAML MIME types to the file detection code and treats those
  files as text.
* **Fix FSSpec destination connectors check_connection.** FSSpec destination connectors did not use `check_connection`. There was an error when trying to `ls` destination directory - it may not exist at the moment of connector creation. Now `check_connection` calls `ls` on bucket root and this method is called on `initialize` of destination connector.
* **Fix databricks-volumes extra location.** `setup.py` is currently pointing to the wrong location for the databricks-volumes extra requirements. This results in errors when trying to build the wheel for unstructured. This change updates to point to the correct path.
* **Fix uploading None values to Chroma and Pinecone.** Removes keys with None values with Pinecone and Chroma destinations. Pins Pinecone dependency
* **Update documentation.** (i) best practice for table extration by using 'skip_infer_table_types' param, instead of 'pdf_infer_table_structure', and (ii) fixed CSS, RST issues and typo in the documentation.
* **Fix postgres storage of link_texts.** Formatting of link_texts was breaking metadata storage.

## 0.12.2

### Enhancements

### Features

### Fixes

* **Fix index error in table processing.** Bumps the `unstructured-inference` version to address and
  index error that occurs on some tables in the table transformer object.

## 0.12.1

### Enhancements

* **Allow setting image block crop padding parameter** In certain circumstances, adjusting the image block crop padding can improve image block extraction by preventing extracted image blocks from being clipped.
* **Add suport for bitmap images in `partition_image`** Adds support for `.bmp` files in
  `partition`, `partition_image`, and `detect_filetype`.
* **Keep all image elements when using "hi_res" strategy** Previously, `Image` elements with small chunks of text were ignored unless the image block extraction parameters (`extract_images_in_pdf` or `extract_image_block_types`) were specified. Now, all image elements are kept regardless of whether the image block extraction parameters are specified.
* **Add filetype detection for `.wav` files.** Add filetpye detection for `.wav` files.
* **Add "basic" chunking strategy.** Add baseline chunking strategy that includes all shared chunking behaviors without breaking chunks on section or page boundaries.
* **Add overlap option for chunking.** Add option to overlap chunks. Intra-chunk and inter-chunk overlap are requested separately. Intra-chunk overlap is applied only to the second and later chunks formed by text-splitting an oversized chunk. Inter-chunk overlap may also be specified; this applies overlap between "normal" (not-oversized) chunks.
* **Salesforce connector accepts private key path or value.** Salesforce parameter `private-key-file` has been renamed to `private-key`. Private key can be provided as path to file or file contents.
* **Update documentation**: (i) added verbiage about the free API cap limit, (ii) added deprecation warning on ``Staging`` bricks in favor of ``Destination Connectors``, (iii) added warning and code examples to use the SaaS API Endpoints using CLI-vs-SDKs, (iv) fixed example pages formatting, (v) added deprecation on ``model_name`` in favor of ``hi_res_model_name``, (vi) added ``extract_images_in_pdf`` usage in ``partition_pdf`` section, (vii) reorganize and improve the documentation introduction section, and (viii) added PDF table extraction best practices.
* **Add "basic" chunking to ingest CLI.** Add options to ingest CLI allowing access to the new "basic" chunking strategy and overlap options.
* **Make Elasticsearch Destination connector arguments optional.** Elasticsearch Destination connector write settings are made optional and will rely on default values when not specified.
* **Normalize Salesforce artifact names.** Introduced file naming pattern present in other connectors to Salesforce connector.
* **Install Kapa AI chatbot.** Added Kapa.ai website widget on the documentation.

### Features

* **MongoDB Source Connector.** New source connector added to all CLI ingest commands to support downloading/partitioning files from MongoDB.
* **Add OpenSearch source and destination connectors.** OpenSearch, a fork of Elasticsearch, is a popular storage solution for various functionality such as search, or providing intermediary caches within data pipelines. Feature: Added OpenSearch source connector to support downloading/partitioning files. Added OpenSearch destination connector to be able to ingest documents from any supported source, embed them and write the embeddings / documents into OpenSearch.

### Fixes

* **Fix GCS connector converting JSON to string with single quotes.** FSSpec serialization caused conversion of JSON token to string with single quotes. GCS requires token in form of dict so this format is now assured.
* **Pin version of unstructured-client** Set minimum version of unstructured-client to avoid raising a TypeError when passing `api_key_auth` to `UnstructuredClient`
* **Fix the serialization of the Pinecone destination connector.** Presence of the PineconeIndex object breaks serialization due to TypeError: cannot pickle '_thread.lock' object. This removes that object before serialization.
* **Fix the serialization of the Elasticsearch destination connector.** Presence of the _client object breaks serialization due to TypeError: cannot pickle '_thread.lock' object. This removes that object before serialization.
* **Fix the serialization of the Postgres destination connector.** Presence of the _client object breaks serialization due to TypeError: cannot pickle '_thread.lock' object. This removes that object before serialization.
* **Fix documentation and sample code for Chroma.** Was pointing to wrong examples..
* **Fix flatten_dict to be able to flatten tuples inside dicts** Update flatten_dict function to support flattening tuples inside dicts. This is necessary for objects like Coordinates, when the object is not written to the disk, therefore not being converted to a list before getting flattened (still being a tuple).
* **Fix the serialization of the Chroma destination connector.** Presence of the ChromaCollection object breaks serialization due to TypeError: cannot pickle 'module' object. This removes that object before serialization.
* **Fix fsspec connectors returning version as integer.** Connector data source versions should always be string values, however we were using the integer checksum value for the version for fsspec connectors. This casts that value to a string.

## 0.12.0

### Enhancements

* **Drop support for python3.8** All dependencies are now built off of the minimum version of python being `3.10`

## 0.11.9

### Enhancements

* **Rename kwargs related to extracting image blocks** Rename the kwargs related to extracting image blocks for consistency and API usage.

### Features

* **Add PostgreSQL/SQLite destination connector** PostgreSQL and SQLite connector added to ingest CLI.  Users may now use `unstructured-ingest` to write partitioned data to a PostgreSQL or SQLite database. And write embeddings to PostgreSQL pgvector database.

### Fixes

* **Handle users providing fully spelled out languages** Occasionally some users are defining the `languages` param as a fully spelled out language instead of a language code. This adds a dictionary for common languages so those small mistakes are caught and silently fixed.
* **Fix unequal row-length in HTMLTable.text_as_html.** Fixes to other aspects of partition_html() in v0.11 allowed unequal cell-counts in table rows. Make the cells in each row correspond 1:1 with cells in the original table row. This fix also removes "noise" cells resulting from HTML-formatting whitespace and eliminates the "column-shifting" of cells that previously resulted from noise-cells.
* **Fix MongoDB connector URI password redaction.** MongoDB documentation states that characters `$ : / ? # [ ] @` must be percent encoded. URIs with password containing such special character were not redacted.

## 0.11.8

### Enhancements

* **Add SaaS API User Guide.** This documentation serves as a guide for Unstructured SaaS API users to register, receive an API key and URL, and manage your account and billing information.
* **Add inter-chunk overlap capability.** Implement overlap between chunks. This applies to all chunks prior to any text-splitting of oversized chunks so is a distinct behavior; overlap at text-splits of oversized chunks is independent of inter-chunk overlap (distinct chunk boundaries) and can be requested separately. Note this capability is not yet available from the API but will shortly be made accessible using a new `overlap_all` kwarg on partition functions.

### Features

### Fixes

## 0.11.7

### Enhancements

* **Add intra-chunk overlap capability.** Implement overlap for split-chunks where text-splitting is used to divide an oversized chunk into two or more chunks that fit in the chunking window. Note this capability is not yet available from the API but will shortly be made accessible using a new `overlap` kwarg on partition functions.
* **Update encoders to leverage dataclasses** All encoders now follow a class approach which get annotated with the dataclass decorator. Similar to the connectors, it uses a nested dataclass for the configs required to configure a client as well as a field/property approach to cache the client. This makes sure any variable associated with the class exists as a dataclass field.

### Features

* **Add Qdrant destination connector.** Adds support for writing documents and embeddings into a Qdrant collection.
* **Store base64 encoded image data in metadata fields.** Rather than saving to file, stores base64 encoded data of the image bytes and the mimetype for the image in metadata fields: `image_base64` and `image_mime_type` (if that is what the user specifies by some other param like `pdf_extract_to_payload`). This would allow the API to have parity with the library.

### Fixes

* **Fix table structure metric script** Update the call to table agent to now provide OCR tokens as required
* **Fix element extraction not working when using "auto" strategy for pdf and image** If element extraction is specified, the "auto" strategy falls back to the "hi_res" strategy.
* **Fix a bug passing a custom url to `partition_via_api`** Users that self host the api were not able to pass their custom url to `partition_via_api`.

## 0.11.6

### Enhancements

* **Update the layout analysis script.** The previous script only supported annotating `final` elements. The updated script also supports annotating `inferred` and `extracted` elements.
* **AWS Marketplace API documentation**: Added the user guide, including setting up VPC and CloudFormation, to deploy Unstructured API on AWS platform.
* **Azure Marketplace API documentation**: Improved the user guide to deploy Azure Marketplace API by adding references to Azure documentation.
* **Integration documentation**: Updated URLs for the `staging_for` bricks

### Features

* **Partition emails with base64-encoded text.** Automatically handles and decodes base64 encoded text in emails with content type `text/plain` and `text/html`.
* **Add Chroma destination connector** Chroma database connector added to ingest CLI.  Users may now use `unstructured-ingest` to write partitioned/embedded data to a Chroma vector database.
* **Add Elasticsearch destination connector.** Problem: After ingesting data from a source, users might want to move their data into a destination. Elasticsearch is a popular storage solution for various functionality such as search, or providing intermediary caches within data pipelines. Feature: Added Elasticsearch destination connector to be able to ingest documents from any supported source, embed them and write the embeddings / documents into Elasticsearch.

### Fixes

* **Enable --fields argument omission for elasticsearch connector** Solves two bugs where removing the optional parameter --fields broke the connector due to an integer processing error and using an elasticsearch config for a destination connector resulted in a serialization issue when optional parameter --fields was not provided.
* **Add hi_res_model_name** Adds kwarg to relevant functions and add comments that model_name is to be deprecated.

## 0.11.5

### Enhancements

### Features

### Fixes

* **Fix `partition_pdf()` and `partition_image()` importation issue.** Reorganize `pdf.py` and `image.py` modules to be consistent with other types of document import code.

## 0.11.4

### Enhancements

* **Refactor image extraction code.** The image extraction code is moved from `unstructured-inference` to `unstructured`.
* **Refactor pdfminer code.** The pdfminer code is moved from `unstructured-inference` to `unstructured`.
* **Improve handling of auth data for fsspec connectors.** Leverage an extension of the dataclass paradigm to support a `sensitive` annotation for fields related to auth (i.e. passwords, tokens). Refactor all fsspec connectors to use explicit access configs rather than a generic dictionary.
* **Add glob support for fsspec connectors** Similar to the glob support in the ingest local source connector, similar filters are now enabled on all fsspec based source connectors to limit files being partitioned.
* Define a constant for the splitter "+" used in tesseract ocr languages.

### Features

* **Save tables in PDF's separately as images.** The "table" elements are saved as `table-<pageN>-<tableN>.jpg`. This filename is presented in the `image_path` metadata field for the Table element. The default would be to not do this.
* **Add Weaviate destination connector** Weaviate connector added to ingest CLI.  Users may now use `unstructured-ingest` to write partitioned data from over 20 data sources (so far) to a Weaviate object collection.
* **Sftp Source Connector.** New source connector added to support downloading/partitioning files from Sftp.

### Fixes

* **Fix pdf `hi_res` partitioning failure when pdfminer fails.** Implemented logic to fall back to the "inferred_layout + OCR" if pdfminer fails in the `hi_res` strategy.
* **Fix a bug where image can be scaled too large for tesseract** Adds a limit to prevent auto-scaling an image beyond the maximum size `tesseract` can handle for ocr layout detection
* **Update partition_csv to handle different delimiters** CSV files containing both non-comma delimiters and commas in the data were throwing an error in Pandas. `partition_csv` now identifies the correct delimiter before the file is processed.
* **partition returning cid code in `hi_res`** occasionally pdfminer can fail to decode the text in an pdf file and return cid code as text. Now when this happens the text from OCR is used.

## 0.11.2

### Enhancements

* **Updated Documentation**: (i) Added examples, and (ii) API Documentation, including Usage, SDKs, Azure Marketplace, and parameters and validation errors.

### Features

* * **Add Pinecone destination connector.** Problem: After ingesting data from a source, users might want to produce embeddings for their data and write these into a vector DB. Pinecone is an option among these vector databases. Feature: Added Pinecone destination connector to be able to ingest documents from any supported source, embed them and write the embeddings / documents into Pinecone.

### Fixes

* **Process chunking parameter names in ingest correctly** Solves a bug where chunking parameters weren't being processed and used by ingest cli by renaming faulty parameter names and prepends; adds relevant parameters to ingest pinecone test to verify that the parameters are functional.

## 0.11.1

### Enhancements

* **Use `pikepdf` to repair invalid PDF structure** for PDFminer when we see error `PSSyntaxError` when PDFminer opens the document and creates the PDFminer pages object or processes a single PDF page.
* **Batch Source Connector support** For instances where it is more optimal to read content from a source connector in batches, a new batch ingest doc is added which created multiple ingest docs after reading them in in batches per process.

### Features

* **Staging Brick for Coco Format** Staging brick which converts a list of Elements into Coco Format.
* **Adds HubSpot connector** Adds connector to retrieve call, communications, emails, notes, products and tickets from HubSpot

### Fixes

* **Do not extract text of `<style>` tags in HTML.** `<style>` tags containing CSS in invalid positions previously contributed to element text. Do not consider text node of a `<style>` element as textual content.
* **Fix DOCX merged table cell repeats cell text.** Only include text for a merged cell, not for each underlying cell spanned by the merge.
* **Fix tables not extracted from DOCX header/footers.** Headers and footers in DOCX documents skip tables defined in the header and commonly used for layout/alignment purposes. Extract text from tables as a string and include in the `Header` and `Footer` document elements.
* **Fix output filepath for fsspec-based source connectors.** Previously the base directory was being included in the output filepath unnecessarily.

## 0.11.0

### Enhancements

* **Add a class for the strategy constants.** Add a class `PartitionStrategy` for the strategy constants and use the constants to replace strategy strings.
* **Temporary Support for paddle language parameter.** User can specify default langage code for paddle with ENV `DEFAULT_PADDLE_LANG` before we have the language mapping for paddle.
* **Improve DOCX page-break fidelity.** Improve page-break fidelity such that a paragraph containing a page-break is split into two elements, one containing the text before the page-break and the other the text after. Emit the PageBreak element between these two and assign the correct page-number (n and n+1 respectively) to the two textual elements.

### Features

* **Add ad-hoc fields to `ElementMetadata` instance.** End-users can now add their own metadata fields simply by assigning to an element-metadata attribute-name of their choice, like `element.metadata.coefficient = 0.58`. These fields will round-trip through JSON and can be accessed with dotted notation.
* **MongoDB Destination Connector.** New destination connector added to all CLI ingest commands to support writing partitioned json output to mongodb.

### Fixes

* **Fix `TYPE_TO_TEXT_ELEMENT_MAP`.** Updated `Figure` mapping from `FigureCaption` to `Image`.
* **Handle errors when extracting PDF text** Certain pdfs throw unexpected errors when being opened by `pdfminer`, causing `partition_pdf()` to fail. We expect to be able to partition smoothly using an alternative strategy if text extraction doesn't work.  Added exception handling to handle unexpected errors when extracting pdf text and to help determine pdf strategy.
* **Fix `fast` strategy fall back to `ocr_only`** The `fast` strategy should not fall back to a more expensive strategy.
* **Remove default user ./ssh folder** The default notebook user during image build would create the known_hosts file with incorrect ownership, this is legacy and no longer needed so it was removed.
* **Include `languages` in metadata when partitioning `strategy=hi_res` or `fast`** User defined `languages` was previously used for text detection, but not included in the resulting element metadata for some strategies. `languages` will now be included in the metadata regardless of partition strategy for pdfs and images.
* **Handle a case where Paddle returns a list item in ocr_data as None** In partition, while parsing PaddleOCR data, it was assumed that PaddleOCR does not return None for any list item in ocr_data. Removed the assumption by skipping the text region whenever this happens.
* **Fix some pdfs returning `KeyError: 'N'`** Certain pdfs were throwing this error when being opened by pdfminer. Added a wrapper function for pdfminer that allows these documents to be partitioned.
* **Fix mis-splits on `Table` chunks.** Remedies repeated appearance of full `.text_as_html` on metadata of each `TableChunk` split from a `Table` element too large to fit in the chunking window.
* **Import tables_agent from inference** so that we don't have to initialize a global table agent in unstructured OCR again
* **Fix empty table is identified as bulleted-table.** A table with no text content was mistakenly identified as a bulleted-table and processed by the wrong branch of the initial HTML partitioner.
* **Fix partition_html() emits empty (no text) tables.** A table with cells nested below a `<thead>` or `<tfoot>` element was emitted as a table element having no text and unparseable HTML in `element.metadata.text_as_html`. Do not emit empty tables to the element stream.
* **Fix HTML `element.metadata.text_as_html` contains spurious `<br>` elements in invalid locations.** The HTML generated for the `text_as_html` metadata for HTML tables contained `<br>` elements invalid locations like between `<table>` and `<tr>`. Change the HTML generator such that these do not appear.
* **Fix HTML table cells enclosed in `<thead>` and `<tfoot>` elements are dropped.** HTML table cells nested in a `<thead>` or `<tfoot>` element were not detected and the text in those cells was omitted from the table element text and `.text_as_html`. Detect table rows regardless of the semantic tag they may be nested in.
* **Remove whitespace padding from `.text_as_html`.** `tabulate` inserts padding spaces to achieve visual alignment of columns in HTML tables it generates. Add our own HTML generator to do this simple job and omit that padding as well as newlines ("\n") used for human readability.
* **Fix local connector with absolute input path** When passed an absolute filepath for the input document path, the local connector incorrectly writes the output file to the input file directory. This fixes such that the output in this case is written to `output-dir/input-filename.json`

## 0.10.30

### Enhancements

* **Support nested DOCX tables.** In DOCX, like HTML, a table cell can itself contain a table. In this case, create nested HTML tables to reflect that structure and create a plain-text table with captures all the text in nested tables, formatting it as a reasonable facsimile of a table.
* **Add connection check to ingest connectors** Each source and destination connector now support a `check_connection()` method which makes sure a valid connection can be established with the source/destination given any authentication credentials in a lightweight request.

### Features

* **Add functionality to do a second OCR on cropped table images.** Changes to the values for scaling ENVs affect entire page OCR output(OCR regression) so we now do a second OCR for tables.
* **Adds ability to pass timeout for a request when partitioning via a `url`.** `partition` now accepts a new optional parameter `request_timeout` which if set will prevent any `requests.get` from hanging indefinitely and instead will raise a timeout error. This is useful when partitioning a url that may be slow to respond or may not respond at all.

### Fixes

* **Fix logic that determines pdf auto strategy.** Previously, `_determine_pdf_auto_strategy` returned `hi_res` strategy only if `infer_table_structure` was true. It now returns the `hi_res` strategy if either `infer_table_structure` or `extract_images_in_pdf` is true.
* **Fix invalid coordinates when parsing tesseract ocr data.** Previously, when parsing tesseract ocr data, the ocr data had invalid bboxes if zoom was set to `0`. A logical check is now added to avoid such error.
* **Fix ingest partition parameters not being passed to the api.** When using the --partition-by-api flag via unstructured-ingest, none of the partition arguments are forwarded, meaning that these options are disregarded. With this change, we now pass through all of the relevant partition arguments to the api. This allows a user to specify all of the same partition arguments they would locally and have them respected when specifying --partition-by-api.
* **Support tables in section-less DOCX.** Generalize solution for MS Chat Transcripts exported as DOCX by including tables in the partitioned output when present.
* **Support tables that contain only numbers when partitioning via `ocr_only`** Tables that contain only numbers are returned as floats in a pandas.DataFrame when the image is converted from `.image_to_data()`. An AttributeError was raised downstream when trying to `.strip()` the floats.
* **Improve DOCX page-break detection.** DOCX page breaks are reliably indicated by `w:lastRenderedPageBreak` elements present in the document XML. Page breaks are NOT reliably indicated by "hard" page-breaks inserted by the author and when present are redundant to a `w:lastRenderedPageBreak` element so cause over-counting if used. Use rendered page-breaks only.

## 0.10.29

### Enhancements

* **Adds include_header argument for partition_csv and partition_tsv** Now supports retaining header rows in CSV and TSV documents element partitioning.
* **Add retry logic for all source connectors** All http calls being made by the ingest source connectors have been isolated and wrapped by the `SourceConnectionNetworkError` custom error, which triggers the retry logic, if enabled, in the ingest pipeline.
* **Google Drive source connector supports credentials from memory** Originally, the connector expected a filepath to pull the credentials from when creating the client. This was expanded to support passing that information from memory as a dict if access to the file system might not be available.
* **Add support for generic partition configs in ingest cli** Along with the explicit partition options supported by the cli, an `additional_partition_args` arg was added to allow users to pass in any other arguments that should be added when calling partition(). This helps keep any changes to the input parameters of the partition() exposed in the CLI.
* **Map full output schema for table-based destination connectors** A full schema was introduced to map the type of all output content from the json partition output and mapped to a flattened table structure to leverage table-based destination connectors. The delta table destination connector was updated at the moment to take advantage of this.
* **Incorporate multiple embedding model options into ingest, add diff test embeddings** Problem: Ingest pipeline already supported embedding functionality, however users might want to use different types of embedding providers. Enhancement: Extend ingest pipeline so that users can specify and embed via a particular embedding provider from a range of options. Also adds a diff test to compare output from an embedding module with the expected output

### Features

* **Allow setting table crop parameter** In certain circumstances, adjusting the table crop padding may improve table.

### Fixes

* **Fixes `partition_text` to prevent empty elements** Adds a check to filter out empty bullets.
* **Handle empty string for `ocr_languages` with values for `languages`** Some API users ran into an issue with sending `languages` params because the API defaulted to also using an empty string for `ocr_languages`. This update handles situations where `languages` is defined and `ocr_languages` is an empty string.
* **Fix PDF tried to loop through None** Previously the PDF annotation extraction tried to loop through `annots` that resolved out as None. A logical check added to avoid such error.
* **Ingest session handler not being shared correctly** All ingest docs that leverage the session handler should only need to set it once per process. It was recreating it each time because the right values weren't being set nor available given how dataclasses work in python.
* **Ingest download-only fix.** Previously the download only flag was being checked after the doc factory pipeline step, which occurs before the files are actually downloaded by the source node. This check was moved after the source node to allow for the files to be downloaded first before exiting the pipeline.
* **Fix flaky chunk-metadata.** Prior implementation was sensitive to element order in the section resulting in metadata values sometimes being dropped. Also, not all metadata items can be consolidated across multiple elements (e.g. coordinates) and so are now dropped from consolidated metadata.
* **Fix tesseract error `Estimating resolution as X`** leaded by invalid language parameters input. Proceed with defalut language `eng` when `lang.py` fails to find valid language code for tesseract, so that we don't pass an empty string to tesseract CLI and raise an exception in downstream.

## 0.10.28

### Enhancements

* **Add table structure evaluation helpers** Adds functions to evaluate the similarity between predicted table structure and actual table structure.
* **Use `yolox` by default for table extraction when partitioning pdf/image** `yolox` model provides higher recall of the table regions than the quantized version and it is now the default element detection model when `infer_table_structure=True` for partitioning pdf/image files
* **Remove pdfminer elements from inside tables** Previously, when using `hi_res` some elements where extracted using pdfminer too, so we removed pdfminer from the tables pipeline to avoid duplicated elements.
* **Fsspec downstream connectors** New destination connector added to ingest CLI, users may now use `unstructured-ingest` to write to any of the following:
  * Azure
  * Box
  * Dropbox
  * Google Cloud Service

### Features

* **Update `ocr_only` strategy in `partition_pdf()`** Adds the functionality to get accurate coordinate data when partitioning PDFs and Images with the `ocr_only` strategy.

### Fixes

* **Fixed SharePoint permissions for the fetching to be opt-in** Problem: Sharepoint permissions were trying to be fetched even when no reletad cli params were provided, and this gave an error due to values for those keys not existing. Fix: Updated getting keys to be with .get() method and changed the "skip-check" to check individual cli params rather than checking the existance of a config object.
* **Fixes issue where tables from markdown documents were being treated as text** Problem: Tables from markdown documents were being treated as text, and not being extracted as tables. Solution: Enable the `tables` extension when instantiating the `python-markdown` object. Importance: This will allow users to extract structured data from tables in markdown documents.
* **Fix wrong logger for paddle info** Replace the logger from unstructured-inference with the logger from unstructured for paddle_ocr.py module.
* **Fix ingest pipeline to be able to use chunking and embedding together** Problem: When ingest pipeline was using chunking and embedding together, embedding outputs were empty and the outputs of chunking couldn't be re-read into memory and be forwarded to embeddings. Fix: Added CompositeElement type to TYPE_TO_TEXT_ELEMENT_MAP to be able to process CompositeElements with unstructured.staging.base.isd_to_elements
* **Fix unnecessary mid-text chunk-splitting.** The "pre-chunker" did not consider separator blank-line ("\n\n") length when grouping elements for a single chunk. As a result, sections were frequently over-populated producing a over-sized chunk that required mid-text splitting.
* **Fix frequent dissociation of title from chunk.** The sectioning algorithm included the title of the next section with the prior section whenever it would fit, frequently producing association of a section title with the prior section and dissociating it from its actual section. Fix this by performing combination of whole sections only.
* **Fix PDF attempt to get dict value from string.** Fixes a rare edge case that prevented some PDF's from being partitioned. The `get_uris_from_annots` function tried to access the dictionary value of a string instance variable. Assign `None` to the annotation variable if the instance type is not dictionary to avoid the erroneous attempt.

## 0.10.27

### Enhancements

* **Leverage dict to share content across ingest pipeline** To share the ingest doc content across steps in the ingest pipeline, this was updated to use a multiprocessing-safe dictionary so changes get persisted and each step has the option to modify the ingest docs in place.

### Features

### Fixes

* **Removed `ebooklib` as a dependency** `ebooklib` is licensed under AGPL3, which is incompatible with the Apache 2.0 license. Thus it is being removed.
* **Caching fixes in ingest pipeline** Previously, steps like the source node were not leveraging parameters such as `re_download` to dictate if files should be forced to redownload rather than use what might already exist locally.

## 0.10.26

### Enhancements

* **Add text CCT CI evaluation workflow** Adds cct text extraction evaluation metrics to the current ingest workflow to measure the performance of each file extracted as well as aggregated-level performance.

### Features

* **Functionality to catch and classify overlapping/nested elements** Method to identify overlapping-bboxes cases within detected elements in a document. It returns two values: a boolean defining if there are overlapping elements present, and a list reporting them with relevant metadata. The output includes information about the `overlapping_elements`, `overlapping_case`, `overlapping_percentage`, `largest_ngram_percentage`, `overlap_percentage_total`, `max_area`, `min_area`, and `total_area`.
* **Add Local connector source metadata** python's os module used to pull stats from local file when processing via the local connector and populates fields such as last modified time, created time.

### Fixes

* **Fixes elements partitioned from an image file missing certain metadata** Metadata for image files, like file type, was being handled differently from other file types. This caused a bug where other metadata, like the file name, was being missed. This change brought metadata handling for image files to be more in line with the handling for other file types so that file name and other metadata fields are being captured.
* **Adds `typing-extensions` as an explicit dependency** This package is an implicit dependency, but the module is being imported directly in `unstructured.documents.elements` so the dependency should be explicit in case changes in other dependencies lead to `typing-extensions` being dropped as a dependency.
* **Stop passing `extract_tables` to `unstructured-inference` since it is now supported in `unstructured` instead** Table extraction previously occurred in `unstructured-inference`, but that logic, except for the table model itself, is now a part of the `unstructured` library. Thus the parameter triggering table extraction is no longer passed to the `unstructured-inference` package. Also noted the table output regression for PDF files.
* **Fix a bug in Table partitioning** Previously the `skip_infer_table_types` variable used in `partition` was not being passed down to specific file partitioners. Now you can utilize the `skip_infer_table_types` list variable when calling `partition` to specify the filetypes for which you want to skip table extraction, or the `infer_table_structure` boolean variable on the file specific partitioning function.
* **Fix partition docx without sections** Some docx files, like those from teams output, do not contain sections and it would produce no results because the code assumes all components are in sections. Now if no sections is detected from a document we iterate through the paragraphs and return contents found in the paragraphs.
* **Fix out-of-order sequencing of split chunks.** Fixes behavior where "split" chunks were inserted at the beginning of the chunk sequence. This would produce a chunk sequence like [5a, 5b, 3a, 3b, 1, 2, 4] when sections 3 and 5 exceeded `max_characters`.
* **Deserialization of ingest docs fixed** When ingest docs are being deserialized as part of the ingest pipeline process (cli), there were certain fields that weren't getting persisted (metadata and date processed). The from_dict method was updated to take these into account and a unit test added to check.
* **Map source cli command configs when destination set** Due to how the source connector is dynamically called when the destination connector is set via the CLI, the configs were being set incorrectoy, causing the source connector to break. The configs were fixed and updated to take into account Fsspec-specific connectors.

## 0.10.25

### Enhancements

* **Duplicate CLI param check** Given that many of the options associated with the `Click` based cli ingest commands are added dynamically from a number of configs, a check was incorporated to make sure there were no duplicate entries to prevent new configs from overwriting already added options.
* **Ingest CLI refactor for better code reuse** Much of the ingest cli code can be templated and was a copy-paste across files, adding potential risk. Code was refactored to use a base class which had much of the shared code templated.

### Features

* **Table OCR refactor** support Table OCR with pre-computed OCR data to ensure we only do one OCR for entrie document. User can specify
  ocr agent tesseract/paddle in environment variable `OCR_AGENT` for OCRing the entire document.
* **Adds accuracy function** The accuracy scoring was originally an option under `calculate_edit_distance`. For easy function call, it is now a wrapper around the original function that calls edit_distance and return as "score".
* **Adds HuggingFaceEmbeddingEncoder** The HuggingFace Embedding Encoder uses a local embedding model as opposed to using an API.
* **Add AWS bedrock embedding connector** `unstructured.embed.bedrock` now provides a connector to use AWS bedrock's `titan-embed-text` model to generate embeddings for elements. This features requires valid AWS bedrock setup and an internet connectionto run.

### Fixes

* **Import PDFResourceManager more directly** We were importing `PDFResourceManager` from `pdfminer.converter` which was causing an error for some users. We changed to import from the actual location of `PDFResourceManager`, which is `pdfminer.pdfinterp`.
* **Fix language detection of elements with empty strings** This resolves a warning message that was raised by `langdetect` if the language was attempted to be detected on an empty string. Language detection is now skipped for empty strings.
* **Fix chunks breaking on regex-metadata matches.** Fixes "over-chunking" when `regex_metadata` was used, where every element that contained a regex-match would start a new chunk.
* **Fix regex-metadata match offsets not adjusted within chunk.** Fixes incorrect regex-metadata match start/stop offset in chunks where multiple elements are combined.
* **Map source cli command configs when destination set** Due to how the source connector is dynamically called when the destination connector is set via the CLI, the configs were being set incorrectoy, causing the source connector to break. The configs were fixed and updated to take into account Fsspec-specific connectors.
* **Fix metrics folder not discoverable** Fixes issue where unstructured/metrics folder is not discoverable on PyPI by adding an `__init__.py` file under the folder.
* **Fix a bug when `parition_pdf` get `model_name=None`** In API usage the `model_name` value is `None` and the `cast` function in `partition_pdf` would return `None` and lead to attribution error. Now we use `str` function to explicit convert the content to string so it is garanteed to have `starts_with` and other string functions as attributes
* **Fix html partition fail on tables without `tbody` tag** HTML tables may sometimes just contain headers without body (`tbody` tag)

## 0.10.24

### Enhancements

* **Improve natural reading order** Some `OCR` elements with only spaces in the text have full-page width in the bounding box, which causes the `xycut` sorting to not work as expected. Now the logic to parse OCR results removes any elements with only spaces (more than one space).
* **Ingest compression utilities and fsspec connector support** Generic utility code added to handle files that get pulled from a source connector that are either tar or zip compressed and uncompress them locally. This is then processed using a local source connector. Currently this functionality has been incorporated into the fsspec connector and all those inheriting from it (currently: Azure Blob Storage, Google Cloud Storage, S3, Box, and Dropbox).
* **Ingest destination connectors support for writing raw list of elements** Along with the default write method used in the ingest pipeline to write the json content associated with the ingest docs, each destination connector can now also write a raw list of elements to the desired downstream location without having an ingest doc associated with it.

### Features

* **Adds element type percent match function** In order to evaluate the element type extracted, we add a function that calculates the matched percentage between two frequency dictionary.

### Fixes

* **Fix paddle model file not discoverable** Fixes issue where ocr_models/paddle_ocr.py file is not discoverable on PyPI by adding
  an `__init__.py` file under the folder.
* **Chipper v2 Fixes** Includes fix for a memory leak and rare last-element bbox fix. (unstructured-inference==0.7.7)
* **Fix image resizing issue** Includes fix related to resizing images in the tables pipeline. (unstructured-inference==0.7.6)

## 0.10.23

### Enhancements

* **Add functionality to limit precision when serializing to json** Precision for `points` is limited to 1 decimal point if coordinates["system"] == "PixelSpace" (otherwise 2 decimal points?). Precision for `detection_class_prob` is limited to 5 decimal points.
* **Fix csv file detection logic when mime-type is text/plain** Previously the logic to detect csv file type was considering only first row's comma count comparing with the header_row comma count and both the rows being same line the result was always true, Now the logic is changed to consider the comma's count for all the lines except first line and compare with header_row comma count.
* **Improved inference speed for Chipper V2** API requests with 'hi_res_model_name=chipper' now have ~2-3x faster responses.

### Features

### Fixes

* **Cleans up temporary files after conversion** Previously a file conversion utility was leaving temporary files behind on the filesystem without removing them when no longer needed. This fix helps prevent an accumulation of temporary files taking up excessive disk space.
* **Fixes `under_non_alpha_ratio` dividing by zero** Although this function guarded against a specific cause of division by zero, there were edge cases slipping through like strings with only whitespace. This update more generally prevents the function from performing a division by zero.
* **Fix languages default** Previously the default language was being set to English when elements didn't have text or if langdetect could not detect the language. It now defaults to None so there is not misleading information about the language detected.
* **Fixes recursion limit error that was being raised when partitioning Excel documents of a certain size** Previously we used a recursive method to find subtables within an excel sheet. However this would run afoul of Python's recursion depth limit when there was a contiguous block of more than 1000 cells within a sheet. This function has been updated to use the NetworkX library which avoids Python recursion issues.

## 0.10.22

### Enhancements

* **bump `unstructured-inference` to `0.7.3`** The updated version of `unstructured-inference` supports a new version of the Chipper model, as well as a cleaner schema for its output classes. Support is included for new inference features such as hierarchy and ordering.
* **Expose skip_infer_table_types in ingest CLI.** For each connector a new `--skip-infer-table-types` parameter was added to map to the `skip_infer_table_types` partition argument. This gives more granular control to unstructured-ingest users, allowing them to specify the file types for which we should attempt table extraction.
* **Add flag to ingest CLI to raise error if any single doc fails in pipeline** Currently if a single doc fails in the pipeline, the whole thing halts due to the error. This flag defaults to log an error but continue with the docs it can.
* **Emit hyperlink metadata for DOCX file-type.** DOCX partitioner now adds `metadata.links`, `metadata.link_texts` and `metadata.link_urls` for elements that contain a hyperlink that points to an external resource. So-called "jump" links pointing to document internal locations (such as those found in a table-of-contents "jumping" to a chapter or section) are excluded.

### Features

* **Add `elements_to_text` as a staging helper function** In order to get a single clean text output from unstructured for metric calculations, automate the process of extracting text from elements using this function.
* **Adds permissions(RBAC) data ingestion functionality for the Sharepoint connector.** Problem: Role based access control is an important component in many data storage systems. Users may need to pass permissions (RBAC) data to downstream systems when ingesting data. Feature: Added permissions data ingestion functionality to the Sharepoint connector.

### Fixes

* **Fixes PDF list parsing creating duplicate list items** Previously a bug in PDF list item parsing caused removal of other elements and duplication of the list item
* **Fixes duplicated elements** Fixes issue where elements are duplicated when embeddings are generated. This will allow users to generate embeddings for their list of Elements without duplicating/breaking the orginal content.
* **Fixes failure when flagging for embeddings through unstructured-ingest** Currently adding the embedding parameter to any connector results in a failure on the copy stage. This is resolves the issue by adding the IngestDoc to the context map in the embedding node's `run` method. This allows users to specify that connectors fetch embeddings without failure.
* **Fix ingest pipeline reformat nodes not discoverable** Fixes issue where  reformat nodes raise ModuleNotFoundError on import. This was due to the directory was missing `__init__.py` in order to make it discoverable.
* **Fix default language in ingest CLI** Previously the default was being set to english which injected potentially incorrect information to downstream language detection libraries. By setting the default to None allows those libraries to better detect what language the text is in the doc being processed.

## 0.10.21

* **Adds Scarf analytics**.

## 0.10.20

### Enhancements

* **Add document level language detection functionality.** Adds the "auto" default for the languages param to all partitioners. The primary language present in the document is detected using the `langdetect` package. Additional param `detect_language_per_element` is also added for partitioners that return multiple elements. Defaults to `False`.
* **Refactor OCR code** The OCR code for entire page is moved from unstructured-inference to unstructured. On top of continuing support for OCR language parameter, we also support two OCR processing modes, "entire_page" or "individual_blocks".
* **Align to top left when shrinking bounding boxes for `xy-cut` sorting:** Update `shrink_bbox()` to keep top left rather than center.
* **Add visualization script to annotate elements** This script is often used to analyze/visualize elements with coordinates (e.g. partition_pdf()).
* **Adds data source properties to the Jira, Github and Gitlab connectors** These properties (date_created, date_modified, version, source_url, record_locator) are written to element metadata during ingest, mapping elements to information about the document source from which they derive. This functionality enables downstream applications to reveal source document applications, e.g. a link to a GDrive doc, Salesforce record, etc.
* **Improve title detection in pptx documents** The default title textboxes on a pptx slide are now categorized as titles.
* **Improve hierarchy detection in pptx documents** List items, and other slide text are properly nested under the slide title. This will enable better chunking of pptx documents.
* **Refactor of the ingest cli workflow** The refactored approach uses a dynamically set pipeline with a snapshot along each step to save progress and accommodate continuation from a snapshot if an error occurs. This also allows the pipeline to dynamically assign any number of steps to modify the partitioned content before it gets written to a destination.
* **Applies `max_characters=<n>` argument to all element types in `add_chunking_strategy` decorator** Previously this argument was only utilized in chunking Table elements and now applies to all partitioned elements if `add_chunking_strategy` decorator is utilized, further preparing the elements for downstream processing.
* **Add common retry strategy utilities for unstructured-ingest** Dynamic retry strategy with exponential backoff added to Notion source connector.
*

### Features

* **Adds `bag_of_words` and `percent_missing_text` functions** In order to count the word frequencies in two input texts and calculate the percentage of text missing relative to the source document.
* **Adds `edit_distance` calculation metrics** In order to benchmark the cleaned, extracted text with unstructured, `edit_distance` (`Levenshtein distance`) is included.
* **Adds detection_origin field to metadata** Problem: Currently isn't an easy way to find out how an element was created. With this change that information is added. Importance: With this information the developers and users are now able to know how an element was created to make decisions on how to use it. In order tu use this feature
  setting UNSTRUCTURED_INCLUDE_DEBUG_METADATA=true is needed.
* **Adds a function that calculates frequency of the element type and its depth** To capture the accuracy of element type extraction, this function counts the occurrences of each unique element type with its depth for use in element metrics.

### Fixes

* **Fix zero division error in annotation bbox size** This fixes the bug where we find annotation bboxes realted to an element that need to divide the intersection size between annotation bbox and element bbox by the size of the annotation bbox
* **Fix prevent metadata module from importing dependencies from unnecessary modules** Problem: The `metadata` module had several top level imports that were only used in and applicable to code related to specific document types, while there were many general-purpose functions. As a result, general-purpose functions couldn't be used without unnecessary dependencies being installed. Fix: moved 3rd party dependency top level imports to inside the functions in which they are used and applied a decorator to check that the dependency is installed and emit a helpful error message if not.
* **Fixes category_depth None value for Title elements** Problem: `Title` elements from `chipper` get `category_depth`= None even when `Headline` and/or `Subheadline` elements are present in the same page. Fix: all `Title` elements with `category_depth` = None should be set to have a depth of 0 instead iff there are `Headline` and/or `Subheadline` element-types present. Importance: `Title` elements should be equivalent html `H1` when nested headings are present; otherwise, `category_depth` metadata can result ambiguous within elements in a page.
* **Tweak `xy-cut` ordering output to be more column friendly** This results in the order of elements more closely reflecting natural reading order which benefits downstream applications. While element ordering from `xy-cut` is usually mostly correct when ordering multi-column documents, sometimes elements from a RHS column will appear before elements in a LHS column. Fix: add swapped `xy-cut` ordering by sorting by X coordinate first and then Y coordinate.
* **Fixes badly initialized Formula** Problem: YoloX contain new types of elements, when loading a document that contain formulas a new element of that class
  should be generated, however the Formula class inherits from Element instead of Text. After this change the element is correctly created with the correct class
  allowing the document to be loaded. Fix: Change parent class for Formula to Text. Importance: Crucial to be able to load documents that contain formulas.
* **Fixes pdf uri error** An error was encountered when URI type of `GoToR` which refers to pdf resources outside of its own was detected since no condition catches such case. The code is fixing the issue by initialize URI before any condition check.

## 0.10.19

### Enhancements

* **Adds XLSX document level language detection** Enhancing on top of language detection functionality in previous release, we now support language detection within `.xlsx` file type at Element level.
* **bump `unstructured-inference` to `0.6.6`** The updated version of `unstructured-inference` makes table extraction in `hi_res` mode configurable to fine tune table extraction performance; it also improves element detection by adding a deduplication post processing step in the `hi_res` partitioning of pdfs and images.
* **Detect text in HTML Heading Tags as Titles** This will increase the accuracy of hierarchies in HTML documents and provide more accurate element categorization. If text is in an HTML heading tag and is not a list item, address, or narrative text, categorize it as a title.
* **Update python-based docs** Refactor docs to use the actual unstructured code rather than using the subprocess library to run the cli command itself.
* **Adds Table support for the `add_chunking_strategy` decorator to partition functions.** In addition to combining elements under Title elements, user's can now specify the `max_characters=<n>` argument to chunk Table elements into TableChunk elements with `text` and `text_as_html` of length `<n>` characters. This means partitioned Table results are ready for use in downstream applications without any post processing.
* **Expose endpoint url for s3 connectors** By allowing for the endpoint url to be explicitly overwritten, this allows for any non-AWS data providers supporting the s3 protocol to be supported (i.e. minio).

### Features

* **change default `hi_res` model for pdf/image partition to `yolox`** Now partitioning pdf/image using `hi_res` strategy utilizes `yolox_quantized` model isntead of `detectron2_onnx` model. This new default model has better recall for tables and produces more detailed categories for elements.
* **XLSX can now reads subtables within one sheet** Problem: Many .xlsx files are not created to be read as one full table per sheet. There are subtables, text and header along with more informations to extract from each sheet. Feature: This `partition_xlsx` now can reads subtable(s) within one .xlsx sheet, along with extracting other title and narrative texts. Importance: This enhance the power of .xlsx reading to not only one table per sheet, allowing user to capture more data tables from the file, if exists.
* **Update Documentation on Element Types and Metadata**: We have updated the documentation according to the latest element types and metadata. It includes the common and additional metadata provided by the Partitions and Connectors.

### Fixes

* **Fixes partition_pdf is_alnum reference bug** Problem: The `partition_pdf` when attempt to get bounding box from element experienced a reference before assignment error when the first object is not text extractable.  Fix: Switched to a flag when the condition is met. Importance: Crucial to be able to partition with pdf.
* **Fix various cases of HTML text missing after partition**
  Problem: Under certain circumstances, text immediately after some HTML tags will be misssing from partition result.
  Fix: Updated code to deal with these cases.
  Importance: This will ensure the correctness when partitioning HTML and Markdown documents.
* **Fixes chunking when `detection_class_prob` appears in Element metadata** Problem: when `detection_class_prob` appears in Element metadata, Elements will only be combined by chunk_by_title if they have the same `detection_class_prob` value (which is rare). This is unlikely a case we ever need to support and most often results in no chunking. Fix: `detection_class_prob` is included in the chunking list of metadata keys excluded for similarity comparison. Importance: This change allows `chunk_by_title` to operate as intended for documents which include `detection_class_prob` metadata in their Elements.

## 0.10.18

### Enhancements

* **Better detection of natural reading order in images and PDF's** The elements returned by partition better reflect natural reading order in some cases, particularly in complicated multi-column layouts, leading to better chunking and retrieval for downstream applications. Achieved by improving the `xy-cut` sorting to preprocess bboxes, shrinking all bounding boxes by 90% along x and y axes (still centered around the same center point), which allows projection lines to be drawn where not possible before if layout bboxes overlapped.
* **Improves `partition_xml` to be faster and more memory efficient when partitioning large XML files** The new behavior is to partition iteratively to prevent loading the entire XML tree into memory at once in most use cases.
* **Adds data source properties to SharePoint, Outlook, Onedrive, Reddit, Slack, DeltaTable connectors** These properties (date_created, date_modified, version, source_url, record_locator) are written to element metadata during ingest, mapping elements to information about the document source from which they derive. This functionality enables downstream applications to reveal source document applications, e.g. a link to a GDrive doc, Salesforce record, etc.
* **Add functionality to save embedded images in PDF's separately as images** This allows users to save embedded images in PDF's separately as images, given some directory path. The saved image path is written to the metadata for the Image element. Downstream applications may benefit by providing users with image links from relevant "hits."
* **Azure Cognite Search destination connector** New Azure Cognitive Search destination connector added to ingest CLI.  Users may now use `unstructured-ingest` to write partitioned data from over 20 data sources (so far) to an Azure Cognitive Search index.
* **Improves salesforce partitioning** Partitions Salesforce data as xlm instead of text for improved detail and flexibility. Partitions htmlbody instead of textbody for Salesforce emails. Importance: Allows all Salesforce fields to be ingested and gives Salesforce emails more detailed partitioning.
* **Add document level language detection functionality.** Introduces the "auto" default for the languages param, which then detects the languages present in the document using the `langdetect` package. Adds the document languages as ISO 639-3 codes to the element metadata. Implemented only for the partition_text function to start.
* **PPTX partitioner refactored in preparation for enhancement.** Behavior should be unchanged except that shapes enclosed in a group-shape are now included, as many levels deep as required (a group-shape can itself contain a group-shape).
* **Embeddings support for the SharePoint SourceConnector via unstructured-ingest CLI** The SharePoint connector can now optionally create embeddings from the elements it pulls out during partition and upload those embeddings to Azure Cognitive Search index.
* **Improves hierarchy from docx files by leveraging natural hierarchies built into docx documents**  Hierarchy can now be detected from an indentation level for list bullets/numbers and by style name (e.g. Heading 1, List Bullet 2, List Number).
* **Chunking support for the SharePoint SourceConnector via unstructured-ingest CLI** The SharePoint connector can now optionally chunk the elements pulled out during partition via the chunking unstructured brick. This can be used as a stage before creating embeddings.

### Features

* **Adds `links` metadata in `partition_pdf` for `fast` strategy.** Problem: PDF files contain rich information and hyperlink that Unstructured did not captured earlier. Feature: `partition_pdf` now can capture embedded links within the file along with its associated text and page number. Importance: Providing depth in extracted elements give user a better understanding and richer context of documents. This also enables user to map to other elements within the document if the hyperlink is refered internally.
* **Adds the embedding module to be able to embed Elements** Problem: Many NLP applications require the ability to represent parts of documents in a semantic way. Until now, Unstructured did not have text embedding ability within the core library. Feature: This embedding module is able to track embeddings related data with a class, embed a list of elements, and return an updated list of Elements with the *embeddings* property. The module is also able to embed query strings. Importance: Ability to embed documents or parts of documents will enable users to make use of these semantic representations in different NLP applications, such as search, retrieval, and retrieval augmented generation.

### Fixes

* **Fixes a metadata source serialization bug** Problem: In unstructured elements, when loading an elements json file from the disk, the data_source attribute is assumed to be an instance of DataSourceMetadata and the code acts based on that. However the loader did not satisfy the assumption, and loaded it as a dict instead, causing an error. Fix: Added necessary code block to initialize a DataSourceMetadata object, also refactored DataSourceMetadata.from_dict() method to remove redundant code. Importance: Crucial to be able to load elements (which have data_source fields) from json files.
* **Fixes issue where unstructured-inference was not getting updated** Problem: unstructured-inference was not getting upgraded to the version to match unstructured release when doing a pip install.  Solution: using `pip install unstructured[all-docs]` it will now upgrade both unstructured and unstructured-inference. Importance: This will ensure that the inference library is always in sync with the unstructured library, otherwise users will be using outdated libraries which will likely lead to unintended behavior.
* **Fixes SharePoint connector failures if any document has an unsupported filetype** Problem: Currently the entire connector ingest run fails if a single IngestDoc has an unsupported filetype. This is because a ValueError is raised in the IngestDoc's `__post_init__`. Fix: Adds a try/catch when the IngestConnector runs get_ingest_docs such that the error is logged but all processable documents->IngestDocs are still instantiated and returned. Importance: Allows users to ingest SharePoint content even when some files with unsupported filetypes exist there.
* **Fixes Sharepoint connector server_path issue** Problem: Server path for the Sharepoint Ingest Doc was incorrectly formatted, causing issues while fetching pages from the remote source. Fix: changes formatting of remote file path before instantiating SharepointIngestDocs and appends a '/' while fetching pages from the remote source. Importance: Allows users to fetch pages from Sharepoint Sites.
* **Fixes Sphinx errors.** Fixes errors when running Sphinx `make html` and installs library to suppress warnings.
* **Fixes a metadata backwards compatibility error** Problem: When calling `partition_via_api`, the hosted api may return an element schema that's newer than the current `unstructured`. In this case, metadata fields were added which did not exist in the local `ElementMetadata` dataclass, and `__init__()` threw an error. Fix: remove nonexistent fields before instantiating in `ElementMetadata.from_json()`. Importance: Crucial to avoid breaking changes when adding fields.
* **Fixes issue with Discord connector when a channel returns `None`** Problem: Getting the `jump_url` from a nonexistent Discord `channel` fails. Fix: property `jump_url` is now retrieved within the same context as the messages from the channel. Importance: Avoids cascading issues when the connector fails to fetch information about a Discord channel.
* **Fixes occasionally SIGABTR when writing table with `deltalake` on Linux** Problem: occasionally on Linux ingest can throw a `SIGABTR` when writing `deltalake` table even though the table was written correctly. Fix: put the writing function into a `Process` to ensure its execution to the fullest extent before returning to the main process. Importance: Improves stability of connectors using `deltalake`
* **Fixes badly initialized Formula** Problem: YoloX contain new types of elements, when loading a document that contain formulas a new element of that class should be generated, however the Formula class inherits from Element instead of Text. After this change the element is correctly created with the correct class allowing the document to be loaded. Fix: Change parent class for Formula to Text. Importance: Crucial to be able to load documents that contain formulas.

## 0.10.16

### Enhancements

* **Adds data source properties to Airtable, Confluence, Discord, Elasticsearch, Google Drive, and Wikipedia connectors** These properties (date_created, date_modified, version, source_url, record_locator) are written to element metadata during ingest, mapping elements to information about the document source from which they derive. This functionality enables downstream applications to reveal source document applications, e.g. a link to a GDrive doc, Salesforce record, etc.
* **DOCX partitioner refactored in preparation for enhancement.** Behavior should be unchanged except in multi-section documents containing different headers/footers for different sections. These will now emit all distinct headers and footers encountered instead of just those for the last section.
* **Add a function to map between Tesseract and standard language codes.** This allows users to input language information to the `languages` param in any Tesseract-supported langcode or any ISO 639 standard language code.
* **Add document level language detection functionality.** Introduces the "auto" default for the languages param, which then detects the languages present in the document using the `langdetect` package. Implemented only for the partition_text function to start.

### Features

### Fixes

* ***Fixes an issue that caused a partition error for some PDF's.** Fixes GH Issue 1460 by bypassing a coordinate check if an element has invalid coordinates.

## 0.10.15

### Enhancements

* **Support for better element categories from the next-generation image-to-text model ("chipper").** Previously, not all of the classifications from Chipper were being mapped to proper `unstructured` element categories so the consumer of the library would see many `UncategorizedText` elements. This fixes the issue, improving the granularity of the element categories outputs for better downstream processing and chunking. The mapping update is:
  * "Threading": `NarrativeText`
  * "Form": `NarrativeText`
  * "Field-Name": `Title`
  * "Value": `NarrativeText`
  * "Link": `NarrativeText`
  * "Headline": `Title` (with `category_depth=1`)
  * "Subheadline": `Title` (with `category_depth=2`)
  * "Abstract": `NarrativeText`
* **Better ListItem grouping for PDF's (fast strategy).** The `partition_pdf` with `fast` strategy previously broke down some numbered list item lines as separate elements. This enhancement leverages the x,y coordinates and bbox sizes to help decide whether the following chunk of text is a continuation of the immediate previous detected ListItem element or not, and not detect it as its own non-ListItem element.
* **Fall back to text-based classification for uncategorized Layout elements for Images and PDF's**. Improves element classification by running existing text-based rules on previously `UncategorizedText` elements.
* **Adds table partitioning for Partitioning for many doc types including: .html, .epub., .md, .rst, .odt, and .msg.** At the core of this change is the .html partition functionality, which is leveraged by the other effected doc types. This impacts many scenarios where `Table` Elements are now propery extracted.
* **Create and add `add_chunking_strategy` decorator to partition functions.** Previously, users were responsible for their own chunking after partitioning elements, often required for downstream applications. Now, individual elements may be combined into right-sized chunks where min and max character size may be specified if `chunking_strategy=by_title`. Relevant elements are grouped together for better downstream results. This enables users immediately use partitioned results effectively in downstream applications (e.g. RAG architecture apps) without any additional post-processing.
* **Adds `languages` as an input parameter and marks `ocr_languages` kwarg for deprecation in pdf, image, and auto partitioning functions.** Previously, language information was only being used for Tesseract OCR for image-based documents and was in a Tesseract specific string format, but by refactoring into a list of standard language codes independent of Tesseract, the `unstructured` library will better support `languages` for other non-image pipelines and/or support for other OCR engines.
* **Removes `UNSTRUCTURED_LANGUAGE` env var usage and replaces `language` with `languages` as an input parameter to unstructured-partition-text_type functions.** The previous parameter/input setup was not user-friendly or scalable to the variety of elements being processed. By refactoring the inputted language information into a list of standard language codes, we can support future applications of the element language such as detection, metadata, and multi-language elements. Now, to skip English specific checks, set the `languages` parameter to any non-English language(s).
* **Adds `xlsx` and `xls` filetype extensions to the `skip_infer_table_types` default list in `partition`.** By adding these file types to the input parameter these files should not go through table extraction. Users can still specify if they would like to extract tables from these filetypes, but will have to set the `skip_infer_table_types` to exclude the desired filetype extension. This avoids mis-representing complex spreadsheets where there may be multiple sub-tables and other content.
* **Better debug output related to sentence counting internals**. Clarify message when sentence is not counted toward sentence count because there aren't enough words, relevant for developers focused on `unstructured`s NLP internals.
* **Faster ocr_only speed for partitioning PDF and images.** Use `unstructured_pytesseract.run_and_get_multiple_output` function to reduce the number of calls to `tesseract` by half when partitioning pdf or image with `tesseract`
* **Adds data source properties to fsspec connectors** These properties (date_created, date_modified, version, source_url, record_locator) are written to element metadata during ingest, mapping elements to information about the document source from which they derive. This functionality enables downstream applications to reveal source document applications, e.g. a link to a GDrive doc, Salesforce record, etc.
* **Add delta table destination connector** New delta table destination connector added to ingest CLI.  Users may now use `unstructured-ingest` to write partitioned data from over 20 data sources (so far) to a Delta Table.
* **Rename to Source and Destination Connectors in the Documentation.** Maintain naming consistency between Connectors codebase and documentation with the first addition to a destination connector.
* **Non-HTML text files now return unstructured-elements as opposed to HTML-elements.** Previously the text based files that went through `partition_html` would return HTML-elements but now we preserve the format from the input using `source_format` argument in the partition call.
* **Adds `PaddleOCR` as an optional alternative to `Tesseract`** for OCR in processing of PDF or Image files, it is installable via the `makefile` command `install-paddleocr`. For experimental purposes only.
* **Bump unstructured-inference** to 0.5.28. This version bump markedly improves the output of table data, rendered as `metadata.text_as_html` in an element. These changes include:
  * add env variable `ENTIRE_PAGE_OCR` to specify using paddle or tesseract on entire page OCR
  * table structure detection now pads the input image by 25 pixels in all 4 directions to improve its recall (0.5.27)
  * support paddle with both cpu and gpu and assume it is pre-installed (0.5.26)
  * fix a bug where `cells_to_html` doesn't handle cells spanning multiple rows properly (0.5.25)
  * remove `cv2` preprocessing step before OCR step in table transformer (0.5.24)

### Features

* **Adds element metadata via `category_depth` with default value None**.
  * This additional metadata is useful for vectordb/LLM, chunking strategies, and retrieval applications.
* **Adds a naive hierarchy for elements via a `parent_id` on the element's metadata**
  * Users will now have more metadata for implementing vectordb/LLM chunking strategies. For example, text elements could be queried by their preceding title element.
  * Title elements created from HTML headings will properly nest

### Fixes

* **`add_pytesseract_bboxes_to_elements` no longer returns `nan` values**. The function logic is now broken into new methods
  `_get_element_box` and `convert_multiple_coordinates_to_new_system`
* **Selecting a different model wasn't being respected when calling `partition_image`.** Problem: `partition_pdf` allows for passing a `model_name` parameter. Given the similarity between the image and PDF pipelines, the expected behavior is that `partition_image` should support the same parameter, but `partition_image` was unintentionally not passing along its `kwargs`. This was corrected by adding the kwargs to the downstream call.
* **Fixes a chunking issue via dropping the field "coordinates".** Problem: chunk_by_title function was chunking each element to its own individual chunk while it needed to group elements into a fewer number of chunks. We've discovered that this happens due to a metadata matching logic in chunk_by_title function, and discovered that elements with different metadata can't be put into the same chunk. At the same time, any element with "coordinates" essentially had different metadata than other elements, due each element locating in different places and having different coordinates. Fix: That is why we have included the key "coordinates" inside a list of excluded metadata keys, while doing this "metadata_matches" comparision. Importance: This change is crucial to be able to chunk by title for documents which include "coordinates" metadata in their elements.

## 0.10.14

### Enhancements

* Update all connectors to use new downstream architecture
  * New click type added to parse comma-delimited string inputs
  * Some CLI options renamed

### Features

### Fixes

## 0.10.13

### Enhancements

* Updated documentation: Added back support doc types for partitioning, more Python codes in the API page,  RAG definition, and use case.
* Updated Hi-Res Metadata: PDFs and Images using Hi-Res strategy now have layout model class probabilities added ot metadata.
* Updated the `_detect_filetype_from_octet_stream()` function to use libmagic to infer the content type of file when it is not a zip file.
* Tesseract minor version bump to 5.3.2

### Features

* Add Jira Connector to be able to pull issues from a Jira organization
* Add `clean_ligatures` function to expand ligatures in text

### Fixes

* `partition_html` breaks on `<br>` elements.
* Ingest error handling to properly raise errors when wrapped
* GH issue 1361: fixes a sortig error that prevented some PDF's from being parsed
* Bump unstructured-inference
  * Brings back embedded images in PDF's (0.5.23)

## 0.10.12

### Enhancements

* Removed PIL pin as issue has been resolved upstream
* Bump unstructured-inference
  * Support for yolox_quantized layout detection model (0.5.20)
* YoloX element types added

### Features

* Add Salesforce Connector to be able to pull Account, Case, Campaign, EmailMessage, Lead

### Fixes

* Bump unstructured-inference
  * Avoid divide-by-zero errors swith `safe_division` (0.5.21)

## 0.10.11

### Enhancements

* Bump unstructured-inference
  * Combine entire-page OCR output with layout-detected elements, to ensure full coverage of the page (0.5.19)

### Features

* Add in ingest cli s3 writer

### Fixes

* Fix a bug where `xy-cut` sorting attemps to sort elements without valid coordinates; now xy cut sorting only works when **all** elements have valid coordinates

## 0.10.10

### Enhancements

* Adds `text` as an input parameter to `partition_xml`.
* `partition_xml` no longer runs through `partition_text`, avoiding incorrect splitting
  on carriage returns in the XML. Since `partition_xml` no longer calls `partition_text`,
  `min_partition` and `max_partition` are no longer supported in `partition_xml`.
* Bump `unstructured-inference==0.5.18`, change non-default detectron2 classification threshold
* Upgrade base image from rockylinux 8 to rockylinux 9
* Serialize IngestDocs to JSON when passing to subprocesses

### Features

### Fixes

- Fix a bug where mismatched `elements` and `bboxes` are passed into `add_pytesseract_bbox_to_elements`

## 0.10.9

### Enhancements

* Fix `test_json` to handle only non-extra dependencies file types (plain-text)

### Features

* Adds `chunk_by_title` to break a document into sections based on the presence of `Title`
  elements.
* add new extraction function `extract_image_urls_from_html` to extract all img related URL from html text.

### Fixes

* Make cv2 dependency optional
* Edit `add_pytesseract_bbox_to_elements`'s (`ocr_only` strategy) `metadata.coordinates.points` return type to `Tuple` for consistency.
* Re-enable test-ingest-confluence-diff for ingest tests
* Fix syntax for ingest test check number of files
* Fix csv and tsv partitioners loosing the first line of the files when creating elements

## 0.10.8

### Enhancements

* Release docker image that installs Python 3.10 rather than 3.8

### Features

### Fixes

## 0.10.7

### Enhancements

### Features

### Fixes

* Remove overly aggressive ListItem chunking for images and PDF's which typically resulted in inchorent elements.

## 0.10.6

### Enhancements

* Enable `partition_email` and `partition_msg` to detect if an email is PGP encryped. If
  and email is PGP encryped, the functions will return an empy list of elements and
  emit a warning about the encrypted content.
* Add threaded Slack conversations into Slack connector output
* Add functionality to sort elements using `xy-cut` sorting approach in `partition_pdf` for `hi_res` and `fast` strategies
* Bump unstructured-inference
  * Set OMP_THREAD_LIMIT to 1 if not set for better tesseract perf (0.5.17)

### Features

* Extract coordinates from PDFs and images when using OCR only strategy and add to metadata

### Fixes

* Update `partition_html` to respect the order of `<pre>` tags.
* Fix bug in `partition_pdf_or_image` where two partitions were called if `strategy == "ocr_only"`.
* Bump unstructured-inference
  * Fix issue where temporary files were being left behind (0.5.16)
* Adds deprecation warning for the `file_filename` kwarg to `partition`, `partition_via_api`,
  and `partition_multiple_via_api`.
* Fix documentation build workflow by pinning dependencies

## 0.10.5

### Enhancements

* Create new CI Pipelines
  - Checking text, xml, email, and html doc tests against the library installed without extras
  - Checking each library extra against their respective tests
* `partition` raises an error and tells the user to install the appropriate extra if a filetype
  is detected that is missing dependencies.
* Add custom errors to ingest
* Bump `unstructured-ingest==0.5.15`
  - Handle an uncaught TesseractError (0.5.15)
  - Add TIFF test file and TIFF filetype to `test_from_image_file` in `test_layout` (0.5.14)
* Use `entire_page` ocr mode for pdfs and images
* Add notes on extra installs to docs
* Adds ability to reuse connections per process in unstructured-ingest

### Features

* Add delta table connector

### Fixes

## 0.10.4

* Pass ocr_mode in partition_pdf and set the default back to individual pages for now
* Add diagrams and descriptions for ingest design in the ingest README

### Features

* Supports multipage TIFF image partitioning

### Fixes

## 0.10.2

### Enhancements

* Bump unstructured-inference==0.5.13:
  - Fix extracted image elements being included in layout merge, addresses the issue
    where an entire-page image in a PDF was not passed to the layout model when using hi_res.

### Features

### Fixes

## 0.10.1

### Enhancements

* Bump unstructured-inference==0.5.12:
  - fix to avoid trace for certain PDF's (0.5.12)
  - better defaults for DPI for hi_res and  Chipper (0.5.11)
  - implement full-page OCR (0.5.10)

### Features

### Fixes

* Fix dead links in repository README (Quick Start > Install for local development, and Learn more > Batch Processing)
* Update document dependencies to include tesseract-lang for additional language support (required for tests to pass)

## 0.10.0

### Enhancements

* Add `include_header` kwarg to `partition_xlsx` and change default behavior to `True`
* Update the `links` and `emphasized_texts` metadata fields

### Features

### Fixes

## 0.9.3

### Enhancements

* Pinned dependency cleanup.
* Update `partition_csv` to always use `soupparser_fromstring` to parse `html text`
* Update `partition_tsv` to always use `soupparser_fromstring` to parse `html text`
* Add `metadata.section` to capture epub table of contents data
* Add `unique_element_ids` kwarg to partition functions. If `True`, will use a UUID
  for element IDs instead of a SHA-256 hash.
* Update `partition_xlsx` to always use `soupparser_fromstring` to parse `html text`
* Add functionality to switch `html` text parser based on whether the `html` text contains emoji
* Add functionality to check if a string contains any emoji characters
* Add CI tests around Notion

### Features

* Add Airtable Connector to be able to pull views/tables/bases from an Airtable organization

### Fixes

* fix pdf partition of list items being detected as titles in OCR only mode
* make notion module discoverable
* fix emails with `Content-Distribution: inline` and `Content-Distribution: attachment` with no filename
* Fix email attachment filenames which had `=` in the filename itself

## 0.9.2

### Enhancements

* Update table extraction section in API documentation to sync with change in Prod API
* Update Notion connector to extract to html
* Added UUID option for `element_id`
* Bump unstructured-inference==0.5.9:
  - better caching of models
  - another version of detectron2 available, though the default layout model is unchanged
* Added UUID option for element_id
* Added UUID option for element_id
* CI improvements to run ingest tests in parallel

### Features

* Adds Sharepoint connector.

### Fixes

* Bump unstructured-inference==0.5.9:
  - ignores Tesseract errors where no text is extracted for tiles that indeed, have no text

## 0.9.1

### Enhancements

* Adds --partition-pdf-infer-table-structure to unstructured-ingest.
* Enable `partition_html` to skip headers and footers with the `skip_headers_and_footers` flag.
* Update `partition_doc` and `partition_docx` to track emphasized texts in the output
* Adds post processing function `filter_element_types`
* Set the default strategy for partitioning images to `hi_res`
* Add page break parameter section in API documentation to sync with change in Prod API
* Update `partition_html` to track emphasized texts in the output
* Update `XMLDocument._read_xml` to create `<p>` tag element for the text enclosed in the `<pre>` tag
* Add parameter `include_tail_text` to `_construct_text` to enable (skip) tail text inclusion
* Add Notion connector

### Features

### Fixes

* Remove unused `_partition_via_api` function
* Fixed emoji bug in `partition_xlsx`.
* Pass `file_filename` metadata when partitioning file object
* Skip ingest test on missing Slack token
* Add Dropbox variables to CI environments
* Remove default encoding for ingest
* Adds new element type `EmailAddress` for recognising email address in the  text
* Simplifies `min_partition` logic; makes partitions falling below the `min_partition`
  less likely.
* Fix bug where ingest test check for number of files fails in smoke test
* Fix unstructured-ingest entrypoint failure

## 0.9.0

### Enhancements

* Dependencies are now split by document type, creating a slimmer base installation.

## 0.8.8

### Enhancements

### Features

### Fixes

* Rename "date" field to "last_modified"
* Adds Box connector

### Fixes

## 0.8.7

### Enhancements

* Put back useful function `split_by_paragraph`

### Features

### Fixes

* Fix argument order in NLTK download step

## 0.8.6

### Enhancements

### Features

### Fixes

* Remove debug print lines and non-functional code

## 0.8.5

### Enhancements

* Add parameter `skip_infer_table_types` to enable (skip) table extraction for other doc types
* Adds optional Unstructured API unit tests in CI
* Tracks last modified date for all document types.
* Add auto_paragraph_grouper to detect new-line and blank-line new paragraph for .txt files.
* refactor the ingest cli to better support expanding supported connectors

## 0.8.3

### Enhancements

### Features

### Fixes

* NLTK now only gets downloaded if necessary.
* Handling for empty tables in Word Documents and PowerPoints.

## 0.8.4

### Enhancements

* Additional tests and refactor of JSON detection.
* Update functionality to retrieve image metadata from a page for `document_to_element_list`
* Links are now tracked in `partition_html` output.
* Set the file's current position to the beginning after reading the file in `convert_to_bytes`
* Add `min_partition` kwarg to that combines elements below a specified threshold and modifies splitting of strings longer than max partition so words are not split.
* set the file's current position to the beginning after reading the file in `convert_to_bytes`
* Add slide notes to pptx
* Add `--encoding` directive to ingest
* Improve json detection by `detect_filetype`

### Features

* Adds Outlook connector
* Add support for dpi parameter in inference library
* Adds Onedrive connector.
* Add Confluence connector for ingest cli to pull the body text from all documents from all spaces in a confluence domain.

### Fixes

* Fixes issue with email partitioning where From field was being assigned the To field value.
* Use the `image_metadata` property of the `PageLayout` instance to get the page image info in the `document_to_element_list`
* Add functionality to write images to computer storage temporarily instead of keeping them in memory for `ocr_only` strategy
* Add functionality to convert a PDF in small chunks of pages at a time for `ocr_only` strategy
* Adds `.txt`, `.text`, and `.tab` to list of extensions to check if file
  has a `text/plain` MIME type.
* Enables filters to be passed to `partition_doc` so it doesn't error with LibreOffice7.
* Removed old error message that's superseded by `requires_dependencies`.
* Removes using `hi_res` as the default strategy value for `partition_via_api` and `partition_multiple_via_api`

## 0.8.1

### Enhancements

* Add support for Python 3.11

### Features

### Fixes

* Fixed `auto` strategy detected scanned document as having extractable text and using `fast` strategy, resulting in no output.
* Fix list detection in MS Word documents.
* Don't instantiate an element with a coordinate system when there isn't a way to get its location data.

## 0.8.0

### Enhancements

* Allow model used for hi res pdf partition strategy to be chosen when called.
* Updated inference package

### Features

* Add `metadata_filename` parameter across all partition functions

### Fixes

* Update to ensure `convert_to_datafame` grabs all of the metadata fields.
* Adjust encoding recognition threshold value in `detect_file_encoding`
* Fix KeyError when `isd_to_elements` doesn't find a type
* Fix `_output_filename` for local connector, allowing single files to be written correctly to the disk
* Fix for cases where an invalid encoding is extracted from an email header.

### BREAKING CHANGES

* Information about an element's location is no longer returned as top-level attributes of an element. Instead, it is returned in the `coordinates` attribute of the element's metadata.

## 0.7.12

### Enhancements

* Adds `include_metadata` kwarg to `partition_doc`, `partition_docx`, `partition_email`, `partition_epub`, `partition_json`, `partition_msg`, `partition_odt`, `partition_org`, `partition_pdf`, `partition_ppt`, `partition_pptx`, `partition_rst`, and `partition_rtf`

### Features

* Add Elasticsearch connector for ingest cli to pull specific fields from all documents in an index.
* Adds Dropbox connector

### Fixes

* Fix tests that call unstructured-api by passing through an api-key
* Fixed page breaks being given (incorrect) page numbers
* Fix skipping download on ingest when a source document exists locally

## 0.7.11

### Enhancements

* More deterministic element ordering when using `hi_res` PDF parsing strategy (from unstructured-inference bump to 0.5.4)
* Make large model available (from unstructured-inference bump to 0.5.3)
* Combine inferred elements with extracted elements (from unstructured-inference bump to 0.5.2)
* `partition_email` and `partition_msg` will now process attachments if `process_attachments=True`
  and a attachment partitioning functions is passed through with `attachment_partitioner=partition`.

### Features

### Fixes

* Fix tests that call unstructured-api by passing through an api-key
* Fixed page breaks being given (incorrect) page numbers
* Fix skipping download on ingest when a source document exists locally

## 0.7.10

### Enhancements

* Adds a `max_partition` parameter to `partition_text`, `partition_pdf`, `partition_email`,
  `partition_msg` and `partition_xml` that sets a limit for the size of an individual
  document elements. Defaults to `1500` for everything except `partition_xml`, which has
  a default value of `None`.
* DRY connector refactor

### Features

* `hi_res` model for pdfs and images is selectable via environment variable.

### Fixes

* CSV check now ignores escaped commas.
* Fix for filetype exploration util when file content does not have a comma.
* Adds negative lookahead to bullet pattern to avoid detecting plain text line
  breaks like `-------` as list items.
* Fix pre tag parsing for `partition_html`
* Fix lookup error for annotated Arabic and Hebrew encodings

## 0.7.9

### Enhancements

* Improvements to string check for leafs in `partition_xml`.
* Adds --partition-ocr-languages to unstructured-ingest.

### Features

* Adds `partition_org` for processed Org Mode documents.

### Fixes

## 0.7.8

### Enhancements

### Features

* Adds Google Cloud Service connector

### Fixes

* Updates the `parse_email` for `partition_eml` so that `unstructured-api` passes the smoke tests
* `partition_email` now works if there is no message content
* Updates the `"fast"` strategy for `partition_pdf` so that it's able to recursively
* Adds recursive functionality to all fsspec connectors
* Adds generic --recursive ingest flag

## 0.7.7

### Enhancements

* Adds functionality to replace the `MIME` encodings for `eml` files with one of the common encodings if a `unicode` error occurs
* Adds missed file-like object handling in `detect_file_encoding`
* Adds functionality to extract charset info from `eml` files

### Features

* Added coordinate system class to track coordinate types and convert to different coordinate

### Fixes

* Adds an `html_assemble_articles` kwarg to `partition_html` to enable users to capture
  control whether content outside of `<article>` tags is captured when
  `<article>` tags are present.
* Check for the `xml` attribute on `element` before looking for pagebreaks in `partition_docx`.

## 0.7.6

### Enhancements

* Convert fast startegy to ocr_only for images
* Adds support for page numbers in `.docx` and `.doc` when user or renderer
  created page breaks are present.
* Adds retry logic for the unstructured-ingest Biomed connector

### Features

* Provides users with the ability to extract additional metadata via regex.
* Updates `partition_docx` to include headers and footers in the output.
* Create `partition_tsv` and associated tests. Make additional changes to `detect_filetype`.

### Fixes

* Remove fake api key in test `partition_via_api` since we now require valid/empty api keys
* Page number defaults to `None` instead of `1` when page number is not present in the metadata.
  A page number of `None` indicates that page numbers are not being tracked for the document
  or that page numbers do not apply to the element in question..
* Fixes an issue with some pptx files. Assume pptx shapes are found in top left position of slide
  in case the shape.top and shape.left attributes are `None`.

## 0.7.5

### Enhancements

* Adds functionality to sort elements in `partition_pdf` for `fast` strategy
* Adds ingest tests with `--fast` strategy on PDF documents
* Adds --api-key to unstructured-ingest

### Features

* Adds `partition_rst` for processed ReStructured Text documents.

### Fixes

* Adds handling for emails that do not have a datetime to extract.
* Adds pdf2image package as core requirement of unstructured (with no extras)

## 0.7.4

### Enhancements

* Allows passing kwargs to request data field for `partition_via_api` and `partition_multiple_via_api`
* Enable MIME type detection if libmagic is not available
* Adds handling for empty files in `detect_filetype` and `partition`.

### Features

### Fixes

* Reslove `grpcio` import issue on `weaviate.schema.validate_schema` for python 3.9 and 3.10
* Remove building `detectron2` from source in Dockerfile

## 0.7.3

### Enhancements

* Update IngestDoc abstractions and add data source metadata in ElementMetadata

### Features

### Fixes

* Pass `strategy` parameter down from `partition` for `partition_image`
* Filetype detection if a CSV has a `text/plain` MIME type
* `convert_office_doc` no longers prints file conversion info messages to stdout.
* `partition_via_api` reflects the actual filetype for the file processed in the API.

## 0.7.2

### Enhancements

* Adds an optional encoding kwarg to `elements_to_json` and `elements_from_json`
* Bump version of base image to use new stable version of tesseract

### Features

### Fixes

* Update the `read_txt_file` utility function to keep using `spooled_to_bytes_io_if_needed` for xml
* Add functionality to the `read_txt_file` utility function to handle file-like object from URL
* Remove the unused parameter `encoding` from `partition_pdf`
* Change auto.py to have a `None` default for encoding
* Add functionality to try other common encodings for html and xml files if an error related to the encoding is raised and the user has not specified an encoding.
* Adds benchmark test with test docs in example-docs
* Re-enable test_upload_label_studio_data_with_sdk
* File detection now detects code files as plain text
* Adds `tabulate` explicitly to dependencies
* Fixes an issue in `metadata.page_number` of pptx files
* Adds showing help if no parameters passed

## 0.7.1

### Enhancements

### Features

* Add `stage_for_weaviate` to stage `unstructured` outputs for upload to Weaviate, along with
  a helper function for defining a class to use in Weaviate schemas.
* Builds from Unstructured base image, built off of Rocky Linux 8.7, this resolves almost all CVE's in the image.

### Fixes

## 0.7.0

### Enhancements

* Installing `detectron2` from source is no longer required when using the `local-inference` extra.
* Updates `.pptx` parsing to include text in tables.

### Features

### Fixes

* Fixes an issue in `_add_element_metadata` that caused all elements to have `page_number=1`
  in the element metadata.
* Adds `.log` as a file extension for TXT files.
* Adds functionality to try other common encodings for email (`.eml`) files if an error related to the encoding is raised and the user has not specified an encoding.
* Allow passed encoding to be used in the `replace_mime_encodings`
* Fixes page metadata for `partition_html` when `include_metadata=False`
* A `ValueError` now raises if `file_filename` is not specified when you use `partition_via_api`
  with a file-like object.

## 0.6.11

### Enhancements

* Supports epub tests since pandoc is updated in base image

### Features

### Fixes

## 0.6.10

### Enhancements

* XLS support from auto partition

### Features

### Fixes

## 0.6.9

### Enhancements

* fast strategy for pdf now keeps element bounding box data
* setup.py refactor

### Features

### Fixes

* Adds functionality to try other common encodings if an error related to the encoding is raised and the user has not specified an encoding.
* Adds additional MIME types for CSV

## 0.6.8

### Enhancements

### Features

* Add `partition_csv` for CSV files.

### Fixes

## 0.6.7

### Enhancements

* Deprecate `--s3-url` in favor of `--remote-url` in CLI
* Refactor out non-connector-specific config variables
* Add `file_directory` to metadata
* Add `page_name` to metadata. Currently used for the sheet name in XLSX documents.
* Added a `--partition-strategy` parameter to unstructured-ingest so that users can specify
  partition strategy in CLI. For example, `--partition-strategy fast`.
* Added metadata for filetype.
* Add Discord connector to pull messages from a list of channels
* Refactor `unstructured/file-utils/filetype.py` to better utilise hashmap to return mime type.
* Add local declaration of DOCX_MIME_TYPES and XLSX_MIME_TYPES for `test_filetype.py`.

### Features

* Add `partition_xml` for XML files.
* Add `partition_xlsx` for Microsoft Excel documents.

### Fixes

* Supports `hml` filetype for partition as a variation of html filetype.
* Makes `pytesseract` a function level import in `partition_pdf` so you can use the `"fast"`
  or `"hi_res"` strategies if `pytesseract` is not installed. Also adds the
  `required_dependencies` decorator for the `"hi_res"` and `"ocr_only"` strategies.
* Fix to ensure `filename` is tracked in metadata for `docx` tables.

## 0.6.6

### Enhancements

* Adds an `"auto"` strategy that chooses the partitioning strategy based on document
  characteristics and function kwargs. This is the new default strategy for `partition_pdf`
  and `partition_image`. Users can maintain existing behavior by explicitly setting
  `strategy="hi_res"`.
* Added an additional trace logger for NLP debugging.
* Add `get_date` method to `ElementMetadata` for converting the datestring to a `datetime` object.
* Cleanup the `filename` attribute on `ElementMetadata` to remove the full filepath.

### Features

* Added table reading as html with URL parsing to `partition_docx` in docx
* Added metadata field for text_as_html for docx files

### Fixes

* `fileutils/file_type` check json and eml decode ignore error
* `partition_email` was updated to more flexibly handle deviations from the RFC-2822 standard.
  The time in the metadata returns `None` if the time does not match RFC-2822 at all.
* Include all metadata fields when converting to dataframe or CSV

## 0.6.5

### Enhancements

* Added support for SpooledTemporaryFile file argument.

### Features

### Fixes

## 0.6.4

### Enhancements

* Added an "ocr_only" strategy for `partition_pdf`. Refactored the strategy decision
  logic into its own module.

### Features

### Fixes

## 0.6.3

### Enhancements

* Add an "ocr_only" strategy for `partition_image`.

### Features

* Added `partition_multiple_via_api` for partitioning multiple documents in a single REST
  API call.
* Added `stage_for_baseplate` function to prepare outputs for ingestion into Baseplate.
* Added `partition_odt` for processing Open Office documents.

### Fixes

* Updates the grouping logic in the `partition_pdf` fast strategy to group together text
  in the same bounding box.

## 0.6.2

### Enhancements

* Added logic to `partition_pdf` for detecting copy protected PDFs and falling back
  to the hi res strategy when necessary.

### Features

* Add `partition_via_api` for partitioning documents through the hosted API.

### Fixes

* Fix how `exceeds_cap_ratio` handles empty (returns `True` instead of `False`)
* Updates `detect_filetype` to properly detect JSONs when the MIME type is `text/plain`.

## 0.6.1

### Enhancements

* Updated the table extraction parameter name to be more descriptive

### Features

### Fixes

## 0.6.0

### Enhancements

* Adds an `ssl_verify` kwarg to `partition` and `partition_html` to enable turning off
  SSL verification for HTTP requests. SSL verification is on by default.
* Allows users to pass in ocr language to `partition_pdf` and `partition_image` through
  the `ocr_language` kwarg. `ocr_language` corresponds to the code for the language pack
  in Tesseract. You will need to install the relevant Tesseract language pack to use a
  given language.

### Features

* Table extraction is now possible for pdfs from `partition` and `partition_pdf`.
* Adds support for extracting attachments from `.msg` files

### Fixes

* Adds an `ssl_verify` kwarg to `partition` and `partition_html` to enable turning off
  SSL verification for HTTP requests. SSL verification is on by default.

## 0.5.13

### Enhancements

* Allow headers to be passed into `partition` when `url` is used.

### Features

* `bytes_string_to_string` cleaning brick for bytes string output.

### Fixes

* Fixed typo in call to `exactly_one` in `partition_json`
* unstructured-documents encode xml string if document_tree is `None` in `_read_xml`.
* Update to `_read_xml` so that Markdown files with embedded HTML process correctly.
* Fallback to "fast" strategy only emits a warning if the user specifies the "hi_res" strategy.
* unstructured-partition-text_type exceeds_cap_ratio fix returns and how capitalization ratios are calculated
* `partition_pdf` and `partition_text` group broken paragraphs to avoid fragmented `NarrativeText` elements.
* .json files resolved as "application/json" on centos7 (or other installs with older libmagic libs)

## 0.5.12

### Enhancements

* Add OS mimetypes DB to docker image, mainly for unstructured-api compat.
* Use the image registry as a cache when building Docker images.
* Adds the ability for `partition_text` to group together broken paragraphs.
* Added method to utils to allow date time format validation

### Features

* Add Slack connector to pull messages for a specific channel
* Add --partition-by-api parameter to unstructured-ingest
* Added `partition_rtf` for processing rich text files.
* `partition` now accepts a `url` kwarg in addition to `file` and `filename`.

### Fixes

* Allow encoding to be passed into `replace_mime_encodings`.
* unstructured-ingest connector-specific dependencies are imported on demand.
* unstructured-ingest --flatten-metadata supported for local connector.
* unstructured-ingest fix runtime error when using --metadata-include.

## 0.5.11

### Enhancements

### Features

### Fixes

* Guard against null style attribute in docx document elements
* Update HTML encoding to better support foreign language characters

## 0.5.10

### Enhancements

* Updated inference package
* Add sender, recipient, date, and subject to element metadata for emails

### Features

* Added `--download-only` parameter to `unstructured-ingest`

### Fixes

* FileNotFound error when filename is provided but file is not on disk

## 0.5.9

### Enhancements

### Features

### Fixes

* Convert file to str in helper `split_by_paragraph` for `partition_text`

## 0.5.8

### Enhancements

* Update `elements_to_json` to return string when filename is not specified
* `elements_from_json` may take a string instead of a filename with the `text` kwarg
* `detect_filetype` now does a final fallback to file extension.
* Empty tags are now skipped during the depth check for HTML processing.

### Features

* Add local file system to `unstructured-ingest`
* Add `--max-docs` parameter to `unstructured-ingest`
* Added `partition_msg` for processing MSFT Outlook .msg files.

### Fixes

* `convert_file_to_text` now passes through the `source_format` and `target_format` kwargs.
  Previously they were hard coded.
* Partitioning functions that accept a `text` kwarg no longer raise an error if an empty
  string is passed (and empty list of elements is returned instead).
* `partition_json` no longer fails if the input is an empty list.
* Fixed bug in `chunk_by_attention_window` that caused the last word in segments to be cut-off
  in some cases.

### BREAKING CHANGES

* `stage_for_transformers` now returns a list of elements, making it consistent with other
  staging bricks

## 0.5.7

### Enhancements

* Refactored codebase using `exactly_one`
* Adds ability to pass headers when passing a url in partition_html()
* Added optional `content_type` and `file_filename` parameters to `partition()` to bypass file detection

### Features

* Add `--flatten-metadata` parameter to `unstructured-ingest`
* Add `--fields-include` parameter to `unstructured-ingest`

### Fixes

## 0.5.6

### Enhancements

* `contains_english_word()`, used heavily in text processing, is 10x faster.

### Features

* Add `--metadata-include` and `--metadata-exclude` parameters to `unstructured-ingest`
* Add `clean_non_ascii_chars` to remove non-ascii characters from unicode string

### Fixes

* Fix problem with PDF partition (duplicated test)

## 0.5.4

### Enhancements

* Added Biomedical literature connector for ingest cli.
* Add `FsspecConnector` to easily integrate any existing `fsspec` filesystem as a connector.
* Rename `s3_connector.py` to `s3.py` for readability and consistency with the
  rest of the connectors.
* Now `S3Connector` relies on `s3fs` instead of on `boto3`, and it inherits
  from `FsspecConnector`.
* Adds an `UNSTRUCTURED_LANGUAGE_CHECKS` environment variable to control whether or not language
  specific checks like vocabulary and POS tagging are applied. Set to `"true"` for higher
  resolution partitioning and `"false"` for faster processing.
* Improves `detect_filetype` warning to include filename when provided.
* Adds a "fast" strategy for partitioning PDFs with PDFMiner. Also falls back to the "fast"
  strategy if detectron2 is not available.
* Start deprecation life cycle for `unstructured-ingest --s3-url` option, to be deprecated in
  favor of `--remote-url`.

### Features

* Add `AzureBlobStorageConnector` based on its `fsspec` implementation inheriting
  from `FsspecConnector`
* Add `partition_epub` for partitioning e-books in EPUB3 format.

### Fixes

* Fixes processing for text files with `message/rfc822` MIME type.
* Open xml files in read-only mode when reading contents to construct an XMLDocument.

## 0.5.3

### Enhancements

* `auto.partition()` can now load Unstructured ISD json documents.
* Simplify partitioning functions.
* Improve logging for ingest CLI.

### Features

* Add `--wikipedia-auto-suggest` argument to the ingest CLI to disable automatic redirection
  to pages with similar names.
* Add setup script for Amazon Linux 2
* Add optional `encoding` argument to the `partition_(text/email/html)` functions.
* Added Google Drive connector for ingest cli.
* Added Gitlab connector for ingest cli.

### Fixes

## 0.5.2

### Enhancements

* Fully move from printing to logging.
* `unstructured-ingest` now uses a default `--download_dir` of `$HOME/.cache/unstructured/ingest`
  rather than a "tmp-ingest-" dir in the working directory.

### Features

### Fixes

* `setup_ubuntu.sh` no longer fails in some contexts by interpreting
  `DEBIAN_FRONTEND=noninteractive` as a command
* `unstructured-ingest` no longer re-downloads files when --preserve-downloads
  is used without --download-dir.
* Fixed an issue that was causing text to be skipped in some HTML documents.

## 0.5.1

### Enhancements

### Features

### Fixes

* Fixes an error causing JavaScript to appear in the output of `partition_html` sometimes.
* Fix several issues with the `requires_dependencies` decorator, including the error message
  and how it was used, which had caused an error for `unstructured-ingest --github-url ...`.

## 0.5.0

### Enhancements

* Add `requires_dependencies` Python decorator to check dependencies are installed before
  instantiating a class or running a function

### Features

* Added Wikipedia connector for ingest cli.

### Fixes

* Fix `process_document` file cleaning on failure
* Fixes an error introduced in the metadata tracking commit that caused `NarrativeText`
  and `FigureCaption` elements to be represented as `Text` in HTML documents.

## 0.4.16

### Enhancements

* Fallback to using file extensions for filetype detection if `libmagic` is not present

### Features

* Added setup script for Ubuntu
* Added GitHub connector for ingest cli.
* Added `partition_md` partitioner.
* Added Reddit connector for ingest cli.

### Fixes

* Initializes connector properly in ingest.main::MainProcess
* Restricts version of unstructured-inference to avoid multithreading issue

## 0.4.15

### Enhancements

* Added `elements_to_json` and `elements_from_json` for easier serialization/deserialization
* `convert_to_dict`, `dict_to_elements` and `convert_to_csv` are now aliases for functions
  that use the ISD terminology.

### Fixes

* Update to ensure all elements are preserved during serialization/deserialization

## 0.4.14

* Automatically install `nltk` models in the `tokenize` module.

## 0.4.13

* Fixes unstructured-ingest cli.

## 0.4.12

* Adds console_entrypoint for unstructured-ingest, other structure/doc updates related to ingest.
* Add `parser` parameter to `partition_html`.

## 0.4.11

* Adds `partition_doc` for partitioning Word documents in `.doc` format. Requires `libreoffice`.
* Adds `partition_ppt` for partitioning PowerPoint documents in `.ppt` format. Requires `libreoffice`.

## 0.4.10

* Fixes `ElementMetadata` so that it's JSON serializable when the filename is a `Path` object.

## 0.4.9

* Added ingest modules and s3 connector, sample ingest script
* Default to `url=None` for `partition_pdf` and `partition_image`
* Add ability to skip English specific check by setting the `UNSTRUCTURED_LANGUAGE` env var to `""`.
* Document `Element` objects now track metadata

## 0.4.8

* Modified XML and HTML parsers not to load comments.

## 0.4.7

* Added the ability to pull an HTML document from a url in `partition_html`.
* Added the the ability to get file summary info from lists of filenames and lists
  of file contents.
* Added optional page break to `partition` for `.pptx`, `.pdf`, images, and `.html` files.
* Added `to_dict` method to document elements.
* Include more unicode quotes in `replace_unicode_quotes`.

## 0.4.6

* Loosen the default cap threshold to `0.5`.
* Add a `UNSTRUCTURED_NARRATIVE_TEXT_CAP_THRESHOLD` environment variable for controlling
  the cap ratio threshold.
* Unknown text elements are identified as `Text` for HTML and plain text documents.
* `Body Text` styles no longer default to `NarrativeText` for Word documents. The style information
  is insufficient to determine that the text is narrative.
* Upper cased text is lower cased before checking for verbs. This helps avoid some missed verbs.
* Adds an `Address` element for capturing elements that only contain an address.
* Suppress the `UserWarning` when detectron is called.
* Checks that titles and narrative test have at least one English word.
* Checks that titles and narrative text are at least 50% alpha characters.
* Restricts titles to a maximum word length. Adds a `UNSTRUCTURED_TITLE_MAX_WORD_LENGTH`
  environment variable for controlling the max number of words in a title.
* Updated `partition_pptx` to order the elements on the page

## 0.4.4

* Updated `partition_pdf` and `partition_image` to return `unstructured` `Element` objects
* Fixed the healthcheck url path when partitioning images and PDFs via API
* Adds an optional `coordinates` attribute to document objects
* Adds `FigureCaption` and `CheckBox` document elements
* Added ability to split lists detected in `LayoutElement` objects
* Adds `partition_pptx` for partitioning PowerPoint documents
* LayoutParser models now download from HugginfaceHub instead of DropBox
* Fixed file type detection for XML and HTML files on Amazone Linux

## 0.4.3

* Adds `requests` as a base dependency
* Fix in `exceeds_cap_ratio` so the function doesn't break with empty text
* Fix bug in `_parse_received_data`.
* Update `detect_filetype` to properly handle `.doc`, `.xls`, and `.ppt`.

## 0.4.2

* Added `partition_image` to process documents in an image format.
* Fixed utf-8 encoding error in `partition_email` with attachments for `text/html`

## 0.4.1

* Added support for text files in the `partition` function
* Pinned `opencv-python` for easier installation on Linux

## 0.4.0

* Added generic `partition` brick that detects the file type and routes a file to the appropriate
  partitioning brick.
* Added a file type detection module.
* Updated `partition_html` and `partition_eml` to support file-like objects in 'rb' mode.
* Cleaning brick for removing ordered bullets `clean_ordered_bullets`.
* Extract brick method for ordered bullets `extract_ordered_bullets`.
* Test for `clean_ordered_bullets`.
* Test for `extract_ordered_bullets`.
* Added `partition_docx` for pre-processing Word Documents.
* Added new REGEX patterns to extract email header information
* Added new functions to extract header information `parse_received_data` and `partition_header`
* Added new function to parse plain text files `partition_text`
* Added new cleaners functions `extract_ip_address`, `extract_ip_address_name`, `extract_mapi_id`, `extract_datetimetz`
* Add new `Image` element and function to find embedded images `find_embedded_images`
* Added `get_directory_file_info` for summarizing information about source documents

## 0.3.5

* Add support for local inference
* Add new pattern to recognize plain text dash bullets
* Add test for bullet patterns
* Fix for `partition_html` that allows for processing `div` tags that have both text and child
  elements
* Add ability to extract document metadata from `.docx`, `.xlsx`, and `.jpg` files.
* Helper functions for identifying and extracting phone numbers
* Add new function `extract_attachment_info` that extracts and decodes the attachment
  of an email.
* Staging brick to convert a list of `Element`s to a `pandas` dataframe.
* Add plain text functionality to `partition_email`

## 0.3.4

* Python-3.7 compat

## 0.3.3

* Removes BasicConfig from logger configuration
* Adds the `partition_email` partitioning brick
* Adds the `replace_mime_encodings` cleaning bricks
* Small fix to HTML parsing related to processing list items with sub-tags
* Add `EmailElement` data structure to store email documents

## 0.3.2

* Added `translate_text` brick for translating text between languages
* Add an `apply` method to make it easier to apply cleaners to elements

## 0.3.1

* Added \_\_init.py\_\_ to `partition`

## 0.3.0

* Implement staging brick for Argilla. Converts lists of `Text` elements to `argilla` dataset classes.
* Removing the local PDF parsing code and any dependencies and tests.
* Reorganizes the staging bricks in the unstructured.partition module
* Allow entities to be passed into the Datasaur staging brick
* Added HTML escapes to the `replace_unicode_quotes` brick
* Fix bad responses in partition_pdf to raise ValueError
* Adds `partition_html` for partitioning HTML documents.

## 0.2.6

* Small change to how \_read is placed within the inheritance structure since it doesn't really apply to pdf
* Add partitioning brick for calling the document image analysis API

## 0.2.5

* Update python requirement to >=3.7

## 0.2.4

* Add alternative way of importing `Final` to support google colab

## 0.2.3

* Add cleaning bricks for removing prefixes and postfixes
* Add cleaning bricks for extracting text before and after a pattern

## 0.2.2

* Add staging brick for Datasaur

## 0.2.1

* Added brick to convert an ISD dictionary to a list of elements
* Update `PDFDocument` to use the `from_file` method
* Added staging brick for CSV format for ISD (Initial Structured Data) format.
* Added staging brick for separating text into attention window size chunks for `transformers`.
* Added staging brick for LabelBox.
* Added ability to upload LabelStudio predictions
* Added utility function for JSONL reading and writing
* Added staging brick for CSV format for Prodigy
* Added staging brick for Prodigy
* Added ability to upload LabelStudio annotations
* Added text_field and id_field to stage_for_label_studio signature

## 0.2.0

* Initial release of unstructured<|MERGE_RESOLUTION|>--- conflicted
+++ resolved
@@ -1,33 +1,9 @@
-<<<<<<< HEAD
-## 0.18.15-dev2
+## 0.18.15-dev1
 
 ### Enhancements
 - Speed up function _assign_hash_ids by 34% (codeflash)
-
-### Features
-
-### Fixes
-
-## 0.18.15-dev1
-
-### Enhancements
-- Speed up function group_broken_paragraphs by 30% (codeflash)
-
-### Features
-
-### Fixes
-
-## 0.18.15-dev0
-
-### Enhancements
-- Optimized the runtime of `ElementHtml._get_children_html`
-=======
-## 0.18.15-dev1
-
-### Enhancements
 - Optimized the runtime of `ElementHtml._get_children_html`
 - Speed up function group_broken_paragraphs by 30% (codeflash)
->>>>>>> 6aee1311
 
 ### Features
 
