--- conflicted
+++ resolved
@@ -1,8 +1,4 @@
-<<<<<<< HEAD
 ## 0.10.5
-=======
-## 0.10.5-dev4
->>>>>>> ab7fafcb
 
 ### Enhancements
 * Create new CI Pipelines
@@ -11,15 +7,12 @@
 * `partition` raises an error and tells the user to install the appropriate extra if a filetype
   is detected that is missing dependencies.
 * Add custom errors to ingest
-<<<<<<< HEAD
 * Bump `unstructured-ingest==0.5.15`
   - Handle an uncaught TesseractError (0.5.15)
   - Add TIFF test file and TIFF filetype to `test_from_image_file` in `test_layout` (0.5.14)
   - Fix extracted image elements being included in layout merge (0.5.13)
 * Use `entire_page` ocr mode for pdfs and images
-=======
 * Add notes on extra installs to docs
->>>>>>> ab7fafcb
 
 
 ## 0.10.3
