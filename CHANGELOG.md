--- conflicted
+++ resolved
@@ -1,4 +1,4 @@
-## 0.10.26-dev6
+## 0.10.26-dev7
 
 ### Enhancements
 
@@ -6,12 +6,8 @@
 
 ### Features
 
-<<<<<<< HEAD
 * **Adds HubSpot connector** Adds connector to retrieve call, communications, emails, notes, products and tickets from HubSpot
 * **Add Local connector source metadata** python's os module used to pull stats from local file when processing via the local connector and populates fields such as last modified time, created time.
-=======
-* **Add Local connector source metadata.** python's os module used to pull stats from local file when processing via the local connector and populates fields such as last modified time, created time.
->>>>>>> 2d5ffa45
 
 ### Fixes
 
