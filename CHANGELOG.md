## 0.15.2-dev3

### Enhancements

### Features

* **Added per-class Object Detection metrics in the evaluation**. The metrics include average precision, precision, recall, and f1-score for each class in the dataset.

### Fixes

* **Renames Astra to Astra DB** Conforms with DataStax internal naming conventions.
* **Accommodate single-column CSV files.** Resolves a limitation of `partition_csv()` where delimiter detection would fail on a single-column CSV file (which naturally has no delimeters).
* **Accommodate `image/jpg` in PPTX as alias for `image/jpeg`.** Resolves problem partitioning PPTX files having an invalid `image/jpg` (should be `image/jpeg`) MIME-type in the `[Content_Types].xml` member of the PPTX Zip archive.
<<<<<<< HEAD
* **EML File Partitioning** EML parts with Content Disposition type of `inline` are now included in content map when creating elements
=======
* **Fixes an issue in Object Detection metrics** The issue was in preprocessing/validating the ground truth and predicted data for object detection metrics.
>>>>>>> 43ae0bef

## 0.15.1

### Enhancements

* **Improve `pdfminer` embedded `image` extraction to exclude text elements and produce more accurate bounding boxes.** This results in cleaner, more precise element extraction in `pdf` partitioning.

### Features

* **Update partition_eml and partition_msg to capture cc, bcc, and message_id fields** Cc, bcc, and message_id information is captured in element metadata for both msg and email partitioning and `Recipient` elements are generated for cc and bcc when `include_headers=True` for email partitioning.
* **Mark ingest as deprecated** Begin sunset of ingest code in this repo as it's been moved to a dedicated repo.
* **Add `pdf_hi_res_max_pages` argument for partitioning, which allows rejecting PDF files that exceed this page number limit, when the `high_res` strategy is chosen.** By default, it will allow parsing PDF files with an unlimited number of pages.

### Fixes

* **Update `HuggingFaceEmbeddingEncoder` to use `HuggingFaceEmbeddings` from `langchain_huggingface` package instead of the deprecated version from `langchain-community`.** This resolves the deprecation warning and ensures compatibility with future versions of langchain.
* **Update `OpenAIEmbeddingEncoder` to use `OpenAIEmbeddings` from `langchain-openai` package instead of the deprecated version from `langchain-community`.** This resolves the deprecation warning and ensures compatibility with future versions of langchain.
* **Update import of Pinecone exception** Adds compatibility for pinecone-client>=5.0.0
* **File-type detection catches non-existent file-path.** `detect_filetype()` no longer silently falls back to detecting a file-type based on the extension when no file exists at the path provided. Instead `FileNotFoundError` is raised. This provides consistent user notification of a mis-typed path rather than an unpredictable exception from a file-type specific partitioner when the file cannot be opened.
* **EML files specified as a file-path are detected correctly.** Resolved a bug where an EML file submitted to `partition()` as a file-path was identified as TXT and partitioned using `partition_text()`. EML files specified by path are now identified and processed correctly, including processing any attachments.
* **A DOCX, PPTX, or XLSX file specified by path and ambiguously identified as MIME-type "application/octet-stream" is identified correctly.** Resolves a shortcoming where a file specified by path immediately fell back to filename-extension based identification when misidentified as "application/octet-stream", either by asserted content type or a mis-guess by libmagic. An MS Office file misidentified in this way is now correctly identified regardless of its filename and whether it is specified by path or file-like object.
* **Textual content retrieved from a URL with gzip transport compression now partitions correctly.** Resolves a bug where a textual file-type (such as Markdown) retrieved by passing a URL to `partition()` would raise when `gzip` compression was used for transport by the server.
* **A DOCX, PPTX, or XLSX content-type asserted on partition is confirmed or fixed.** Resolves a bug where calling `partition()` with a swapped MS-Office `content_type` would cause the file-type to be misidentified. A DOCX, PPTX, or XLSX MIME-type received by `partition()` is now checked for accuracy and corrected if the file is for a different MS-Office 2007+ type.
* **DOC, PPT, XLS, and MSG files are now auto-detected correctly.** Resolves a bug where DOC, PPT, and XLS files were auto-detected as MSG files under certain circumstances.

## 0.15.0

### Enhancements

* **Improve text clearing process in email partitioning.** Updated the email partitioner to remove both `=\n` and `=\r\n` characters during the clearing process. Previously, only `=\n` characters were removed.
* **Bump unstructured.paddleocr to 2.8.0.1.**
* **Refine HTML parser to accommodate block element nested in phrasing.** HTML parser no longer raises on a block element (e.g. `<p>`, `<div>`) nested inside a phrasing element (e.g. `<strong>` or `<cite>`). Instead it breaks the phrasing run (and therefore element) at the block-item start and begins a new phrasing run after the block-item. This is consistent with how the browser determines element boundaries in this situation.
* **Install rewritten HTML parser to fix 12 existing bugs and provide headroom for refinement and growth.** A rewritten HTML parser resolves a collection of outstanding bugs with HTML partitioning and provides a firm foundation for further elaborating that important partitioner.
* **CI check for dependency licenses** Adds a CI check to ensure dependencies are appropriately licensed.

### Features

* **Add support for specifying OCR language to `partition_pdf()`.** Extend language specification capability to `PaddleOCR` in addition to `TesseractOCR`. Users can now specify OCR languages for both OCR engines when using `partition_pdf()`.
* **Add AstraDB source connector** Adds support for ingesting documents from AstraDB.

### Fixes

* **Remedy error on Windows when `nltk` binaries are downloaded.** Work around a quirk in the Windows implementation of `tempfile.NamedTemporaryFile` where accessing the temporary file by name raises `PermissionError`.
* **Move Astra embedded_dimension to write config**

## 0.14.10

### Enhancements

* **Update unstructured-client dependency** Change unstructured-client dependency pin back to greater than min version and updated tests that were failing given the update.
* **`.doc` files are now supported in the `arm64` image.**. `libreoffice24` is added to the `arm64` image, meaning `.doc` files are now supported. We have follow on work planned to investigate adding `.ppt` support for `arm64` as well.
* **Add table detection metrics: recall, precision and f1.**
* **Remove unused _with_spans metrics.**

### Features

**Add Object Detection Metrics to CI** Add object detection metrics (average precision, precision, recall and f1-score) implementations.

### Fixes

* **Fix counting false negatives and false positives in table structure evaluation.**
* **Fix Slack CI test** Change channel that Slack test is pointing to because previous test bot expired
* **Remove NLTK download** Removes `nltk.download` in favor of downloading from an S3 bucket we host to mitigate CVE-2024-39705

## 0.14.9

### Enhancements

* **Added visualization and OD model result dump for PDF** In PDF `hi_res` strategy the `analysis` parameter can be used to visualize the result of the OD model and dump the result to a file. Additionally, the visualization of bounding boxes of each layout source is rendered and saved for each page.
* **`partition_docx()` distinguishes "file not found" from "not a ZIP archive" error.** `partition_docx()` now provides different error messages for "file not found" and "file is not a ZIP archive (and therefore not a DOCX file)". This aids diagnosis since these two conditions generally point in different directions as to the cause and fix.

### Features

### Fixes

* **Fix a bug where multiple `soffice` processes could be attempted** Add a wait mechanism in `convert_office_doc` so that the function first checks if another `soffice` is running already: if yes wait till the other process finishes or till the wait timeout before spawning a subprocess to run `soffice`
* **`partition()` now forwards `strategy` arg to `partition_docx()`, `partition_pptx()`, and their brokering partitioners for DOC, ODT, and PPT formats.** A `strategy` argument passed to `partition()` (or the default value "auto" assigned by `partition()`) is now forwarded to `partition_docx()`, `partition_pptx()`, and their brokering partitioners when those filetypes are detected.

## 0.14.8

### Enhancements

* **Move arm64 image to wolfi-base** The `arm64` image now runs on `wolfi-base`. The `arm64` build for `wolfi-base` does not yet include `libreoffce`, and so `arm64` does not currently support processing `.doc`, `.ppt`, or `.xls` file. If you need to process those files on `arm64`, use the legacy `rockylinux` image.

### Features

### Fixes

* **Bump unstructured-inference==0.7.36** Fix `ValueError` when converting cells to html.
* **`partition()` now forwards `strategy` arg to `partition_docx()`, `partition_ppt()`, and `partition_pptx()`.** A `strategy` argument passed to `partition()` (or the default value "auto" assigned by `partition()`) is now forwarded to `partition_docx()`, `partition_ppt()`, and `partition_pptx()` when those filetypes are detected.
* **Fix missing sensitive field markers** for embedders

## 0.14.7

### Enhancements

* **Pull from `wolfi-base` image.** The amd64 image now pulls from the `unstructured` `wolfi-base` image to avoid duplication of dependency setup steps.
* **Fix windows temp file.** Make the creation of a temp file in unstructured/partition/pdf_image/ocr.py windows compatible.

### Features

* **Expose conversion functions for tables** Adds public functions to convert tables from HTML to the Deckerd format and back

* **Adds Kafka Source and Destination** New source and destination connector added to all CLI ingest commands to support reading from and writing to Kafka streams. Also supports Confluent Kafka.

### Fixes

* **Fix an error publishing docker images.** Update user in docker-smoke-test to reflect changes made by the amd64 image pull from the "unstructured" "wolfi-base" image.
* **Fix a IndexError when partitioning a pdf with values for both `extract_image_block_types` and `starting_page_number`.

## 0.14.6

### Enhancements

* **Bump unstructured-inference==0.7.35** Fix syntax for generated HTML tables.

### Features

* **tqdm ingest support** add optional flag to ingest flow to print out progress bar of each step in the process.

### Fixes

* **Remove deprecated `overwrite_schema` kwarg from Delta Table connector.** The `overwrite_schema` kwarg is deprecated in `deltalake>=0.18.0`. `schema_mode=` should be used now instead. `schema_mode="overwrite"` is equivalent to `overwrite_schema=True` and `schema_mode="merge"` is equivalent to `overwrite_schema="False"`. `schema_mode` defaults to `None`. You can also now specify `engine`, which defaults to `"pyarrow"`. You need to specify `enginer="rust"` to use `"schema_mode"`.
* **Fix passing parameters to python-client** - Remove parsing list arguments to strings in passing arguments to python-client in Ingest workflow and `partition_via_api`
* **table metric bug fix** get_element_level_alignment()now will find all the matched indices in predicted table data instead of only returning the first match in the case of multiple matches for the same gt string.
* **fsspec connector path/permissions bug** V2 fsspec connectors were failing when defined relative filepaths had leading slash. This strips that slash to guarantee the relative path never has it.
* **Dropbox connector internal file path bugs** Dropbox source connector currently raises exceptions when indexing files due to two issues: a path formatting idiosyncrasy of the Dropbox library and a divergence in the definition of the Dropbox libraries fs.info method, expecting a 'url' parameter rather than 'path'.
* **update table metric evaluation to handle corrected HTML syntax for tables** This change is connected to the update in [unstructured-inference change](https://github.com/Unstructured-IO/unstructured-inference/pull/355) - fixes transforming HTML table to deckerd and internal cells format.

## 0.14.5

### Enhancements

* **Filtering for tar extraction** Adds tar filtering to the compression module for connectors to avoid decompression malicious content in `.tar.gz` files. This was added to the Python `tarfile` lib in Python 3.12. The change only applies when using Python 3.12 and above.
* **Use `python-oxmsg` for `partition_msg()`.** Outlook MSG emails are now partitioned using the `python-oxmsg` package which resolves some shortcomings of the prior MSG parser.

### Features

### Fixes

* **8-bit string Outlook MSG files are parsed.** `partition_msg()` is now able to parse non-unicode Outlook MSG emails.
* **Attachments to Outlook MSG files are extracted intact.** `partition_msg()` is now able to extract attachments without corruption.

## 0.14.4

### Enhancements

* **Move logger error to debug level when PDFminer fails to extract text** which includes error message for Invalid dictionary construct.
* **Add support for Pinecone serverless** Adds Pinecone serverless to the connector tests. Pinecone
    serverless will work version versions >=0.14.2, but hadn't been tested until now.

### Features

- **Allow configuration of the Google Vision API endpoint** Add an environment variable to select the Google Vision API in the US or the EU.

### Fixes

* **Address the issue of unrecognized tables in `UnstructuredTableTransformerModel`** When a table is not recognized, the `element.metadata.text_as_html` attribute is set to an empty string.
* **Remove root handlers in ingest logger**. Removes root handlers in ingest loggers to ensure secrets aren't accidentally exposed in Colab notebooks.
* **Fix V2 S3 Destination Connector authentication** Fixes bugs with S3 Destination Connector where the connection config was neither registered nor properly deserialized.
* **Clarified dependence on particular version of `python-docx`** Pinned `python-docx` version to ensure a particular method `unstructured` uses is included.
* **Ingest preserves original file extension** Ingest V2 introduced a change that dropped the original extension for upgraded connectors. This reverts that change.

## 0.14.3

### Enhancements

* **Move `category` field from Text class to Element class.**
* **`partition_docx()` now supports pluggable picture sub-partitioners.** A subpartitioner that accepts a DOCX `Paragraph` and generates elements is now supported. This allows adding a custom sub-partitioner that extracts images and applies OCR or summarization for the image.
* **Add VoyageAI embedder** Adds VoyageAI embeddings to support embedding via Voyage AI.

### Features

### Fixes

* **Fix `partition_pdf()` to keep spaces in the text**. The control character `\t` is now replaced with a space instead of being removed when merging inferred elements with embedded elements.
* **Turn off XML resolve entities** Sets `resolve_entities=False` for XML parsing with `lxml`
  to avoid text being dynamically injected into the XML document.
* **Add backward compatibility for the deprecated pdf_infer_table_structure parameter**.
* **Add the missing `form_extraction_skip_tables` argument to the `partition_pdf_or_image` call**.
  to avoid text being dynamically injected into the XML document.
* **Chromadb change from Add to Upsert using element_id to make idempotent**
* **Diable `table_as_cells` output by default** to reduce overhead in partition; now `table_as_cells` is only produced when the env `EXTACT_TABLE_AS_CELLS` is `true`
* **Reduce excessive logging** Change per page ocr info level logging into detail level trace logging
* **Replace try block in `document_to_element_list` for handling HTMLDocument** Use `getattr(element, "type", "")` to get the `type` attribute of an element when it exists. This is more explicit way to handle the special case for HTML documents and prevents other types of attribute error from being silenced by the try block

## 0.14.2

### Enhancements

* **Bump unstructured-inference==0.7.33**.

### Features

* **Add attribution to the `pinecone` connector**.

### Fixes

## 0.14.1

### Enhancements

* **Refactor code related to embedded text extraction**. The embedded text extraction code is moved from `unstructured-inference` to `unstructured`.

### Features

* **Large improvements to the ingest process:**
  * Support for multiprocessing and async, with limits for both.
  * Streamlined to process when mapping CLI invocations to the underlying code
  * More granular steps introduced to give better control over process (i.e. dedicated step to uncompress files already in the local filesystem, new optional staging step before upload)
  * Use the python client when calling the unstructured api for partitioning or chunking
  * Saving the final content is now a dedicated destination connector (local) set as the default if none are provided. Avoids adding new files locally if uploading elsewhere.
  * Leverage last modified date when deciding if new files should be downloaded and reprocessed.
  * Add attribution to the `pinecone` connector
  * **Add support for Python 3.12**. `unstructured` now works with Python 3.12!

### Fixes

## 0.14.0

### BREAKING CHANGES

* **Turn table extraction for PDFs and images off by default**. Reverting the default behavior for table extraction to "off" for PDFs and images. A number of users didn't realize we made the change and were impacted by slower processing times due to the extra model call for table extraction.

### Enhancements

* **Skip unnecessary element sorting in `partition_pdf()`**. Skip element sorting when determining whether embedded text can be extracted.
* **Faster evaluation** Support for concurrent processing of documents during evaluation
* **Add strategy parameter to `partition_docx()`.** Behavior of future enhancements may be sensitive the partitioning strategy. Add this parameter so `partition_docx()` is aware of the requested strategy.
* **Add GLOBAL_WORKING_DIR and GLOBAL_WORKING_PROCESS_DIR** configuration parameteres to control temporary storage.

### Features
* **Add form extraction basics (document elements and placeholder code in partition)**. This is to lay the ground work for the future. Form extraction models are not currently available in the library. An attempt to use this functionality will end in a `NotImplementedError`.

### Fixes

* **Add missing starting_page_num param to partition_image**
* **Make the filename and file params for partition_image and partition_pdf match the other partitioners**
* **Fix include_slide_notes and include_page_breaks params in partition_ppt**
* **Re-apply: skip accuracy calculation feature** Overwritten by mistake
* **Fix type hint for paragraph_grouper param** `paragraph_grouper` can be set to `False`, but the type hint did not not reflect this previously.
* **Remove links param from partition_pdf** `links` is extracted during partitioning and is not needed as a paramter in partition_pdf.
* **Improve CSV delimeter detection.** `partition_csv()` would raise on CSV files with very long lines.
* **Fix disk-space leak in `partition_doc()`.** Remove temporary file created but not removed when `file` argument is passed to `partition_doc()`.
* **Fix possible `SyntaxError` or `SyntaxWarning` on regex patterns.** Change regex patterns to raw strings to avoid these warnings/errors in Python 3.11+.
* **Fix disk-space leak in `partition_odt()`.** Remove temporary file created but not removed when `file` argument is passed to `partition_odt()`.
* **AstraDB: option to prevent indexing metadata**
* **Fix Missing py.typed**

## 0.13.7

### Enhancements

* **Remove `page_number` metadata fields** for HTML partition until we have a better strategy to decide page counting.
* **Extract OCRAgent.get_agent().** Generalize access to the configured OCRAgent instance beyond its use for PDFs.
* **Add calculation of table related metrics which take into account colspans and rowspans**
* **Evaluation: skip accuracy calculation** for files for which output and ground truth sizes differ greatly

### Features

* **add ability to get ratio of `cid` characters in embedded text extracted by `pdfminer`**.

### Fixes

* **`partition_docx()` handles short table rows.** The DOCX format allows a table row to start late and/or end early, meaning cells at the beginning or end of a row can be omitted. While there are legitimate uses for this capability, using it in practice is relatively rare. However, it can happen unintentionally when adjusting cell borders with the mouse. Accommodate this case and generate accurate `.text` and `.metadata.text_as_html` for these tables.
* **Remedy macOS test failure not triggered by CI.** Generalize temp-file detection beyond hard-coded Linux-specific prefix.
* **Remove unnecessary warning log for using default layout model.**
* **Add chunking to partition_tsv** Even though partition_tsv() produces a single Table element, chunking is made available because the Table element is often larger than the desired chunk size and must be divided into smaller chunks.

## 0.13.6

### Enhancements

### Features

### Fixes

- **ValueError: Invalid file (FileType.UNK) when parsing Content-Type header with charset directive** URL response Content-Type headers are now parsed according to RFC 9110.

## 0.13.5

### Enhancements

### Features

### Fixes

* **KeyError raised when updating parent_id** In the past, combining `ListItem` elements could result in reusing the same memory location which then led to unexpected side effects when updating element IDs.
* **Bump unstructured-inference==0.7.29**: table transformer predictions are now removed if confidence is below threshold

## 0.13.4

### Enhancements

* **Unique and deterministic hash IDs for elements** Element IDs produced by any partitioning
  function are now deterministic and unique at the document level by default. Before, hashes were
  based only on text; however, they now also take into account the element's sequence number on a
  page, the page's number in the document, and the document's file name.
* **Enable remote chunking via unstructured-ingest** Chunking using unstructured-ingest was
  previously limited to local chunking using the strategies `basic` and `by_title`. Remote chunking
  options via the API are now accessible.
* **Save table in cells format**. `UnstructuredTableTransformerModel` is able to return predicted table in cells format

### Features

* **Add a `PDF_ANNOTATION_THRESHOLD` environment variable to control the capture of embedded links in `partition_pdf()` for `fast` strategy**.
* **Add integration with the Google Cloud Vision API**. Adds a third OCR provider, alongside Tesseract and Paddle: the Google Cloud Vision API.

### Fixes

* **Remove ElementMetadata.section field.**. This field was unused, not populated by any partitioners.

## 0.13.3

### Enhancements

* **Remove duplicate image elements**. Remove image elements identified by PDFMiner that have similar bounding boxes and the same text.
* **Add support for `start_index` in `html` links extraction**
* **Add `strategy` arg value to `_PptxPartitionerOptions`.** This makes this paritioning option available for sub-partitioners to come that may optionally use inference or other expensive operations to improve the partitioning.
* **Support pluggable sub-partitioner for PPTX Picture shapes.** Use a distinct sub-partitioner for partitioning PPTX Picture (image) shapes and allow the default picture sub-partitioner to be replaced at run-time by one of the user's choosing.
* **Introduce `starting_page_number` parameter to partitioning functions** It applies to those partitioners which support `page_number` in element's metadata: PDF, TIFF, XLSX, DOC, DOCX, PPT, PPTX.
* **Redesign the internal mechanism of assigning element IDs** This allows for further enhancements related to element IDs such as deterministic and document-unique hashes. The way partitioning functions operate hasn't changed, which means `unique_element_ids` continues to be `False` by default, utilizing text hashes.

### Features

### Fixes

* **Add support for extracting text from tag tails in HTML**. This fix adds ability to generate separate elements using tag tails.
* **Add support for extracting text from `<b>` tags in HTML** Now `partition_html()` can extract text from `<b>` tags inside container tags (like `<div>`, `<pre>`).
* **Fix pip-compile make target** Missing base.in dependency missing from requirments make file added

## 0.13.2

### Enhancements

### Features

### Fixes

* **Brings back missing word list files** that caused `partition` failures in 0.13.1.

## 0.13.1

### Enhancements

* **Drop constraint on pydantic, supporting later versions** All dependencies has pydantic pinned at an old version. This explicit pin was removed, allowing the latest version to be pulled in when requirements are compiled.

### Features

* **Add a set of new `ElementType`s to extend future element types**

### Fixes

* **Fix `partition_html()` swallowing some paragraphs**. The `partition_html()` only considers elements with limited depth to avoid becoming the text representation of a giant div. This fix increases the limit value.
* **Fix SFTP** Adds flag options to SFTP connector on whether to use ssh keys / agent, with flag values defaulting to False. This is to prevent looking for ssh files when using username and password. Currently, username and password are required, making that always the case.

## 0.13.0

### Enhancements

* **Add `.metadata.is_continuation` to text-split chunks.** `.metadata.is_continuation=True` is added to second-and-later chunks formed by text-splitting an oversized `Table` element but not to their counterpart `Text` element splits. Add this indicator for `CompositeElement` to allow text-split continuation chunks to be identified for downstream processes that may wish to skip intentionally redundant metadata values in continuation chunks.
* **Add `compound_structure_acc` metric to table eval.** Add a new property to `unstructured.metrics.table_eval.TableEvaluation`: `composite_structure_acc`, which is computed from the element level row and column index and content accuracy scores
* **Add `.metadata.orig_elements` to chunks.** `.metadata.orig_elements: list[Element]` is added to chunks during the chunking process (when requested) to allow access to information from the elements each chunk was formed from. This is useful for example to recover metadata fields that cannot be consolidated to a single value for a chunk, like `page_number`, `coordinates`, and `image_base64`.
* **Add `--include_orig_elements` option to Ingest CLI.** By default, when chunking, the original elements used to form each chunk are added to `chunk.metadata.orig_elements` for each chunk. * The `include_orig_elements` parameter allows the user to turn off this behavior to produce a smaller payload when they don't need this metadata.
* **Add Google VertexAI embedder** Adds VertexAI embeddings to support embedding via Google Vertex AI.

### Features

* **Chunking populates `.metadata.orig_elements` for each chunk.** This behavior allows the text and metadata of the elements combined to make each chunk to be accessed. This can be important for example to recover metadata such as `.coordinates` that cannot be consolidated across elements and so is dropped from chunks. This option is controlled by the `include_orig_elements` parameter to `partition_*()` or to the chunking functions. This option defaults to `True` so original-elements are preserved by default. This behavior is not yet supported via the REST APIs or SDKs but will be in a closely subsequent PR to other `unstructured` repositories. The original elements will also not serialize or deserialize yet; this will also be added in a closely subsequent PR.
* **Add Clarifai destination connector** Adds support for writing partitioned and chunked documents into Clarifai.

### Fixes

* **Fix `clean_pdfminer_inner_elements()` to remove only pdfminer (embedded) elements merged with inferred elements**. Previously, some embedded elements were removed even if they were not merged with inferred elements. Now, only embedded elements that are already merged with inferred elements are removed.
* **Clarify IAM Role Requirement for GCS Platform Connectors**. The GCS Source Connector requires Storage Object Viewer and GCS Destination Connector requires Storage Object Creator IAM roles.
* **Change table extraction defaults** Change table extraction defaults in favor of using `skip_infer_table_types` parameter and reflect these changes in documentation.
* **Fix OneDrive dates with inconsistent formatting** Adds logic to conditionally support dates returned by office365 that may vary in date formatting or may be a datetime rather than a string. See previous fix for SharePoint
* **Adds tracking for AstraDB** Adds tracking info so AstraDB can see what source called their api.
* **Support AWS Bedrock Embeddings in ingest CLI** The configs required to instantiate the bedrock embedding class are now exposed in the api and the version of boto being used meets the minimum requirement to introduce the bedrock runtime required to hit the service.
* **Change MongoDB redacting** Original redact secrets solution is causing issues in platform. This fix uses our standard logging redact solution.

## 0.12.6

### Enhancements

* **Improve ability to capture embedded links in `partition_pdf()` for `fast` strategy** Previously, a threshold value that affects the capture of embedded links was set to a fixed value by default. This allows users to specify the threshold value for better capturing.
* **Refactor `add_chunking_strategy` decorator to dispatch by name.** Add `chunk()` function to be used by the `add_chunking_strategy` decorator to dispatch chunking call based on a chunking-strategy name (that can be dynamic at runtime). This decouples chunking dispatch from only those chunkers known at "compile" time and enables runtime registration of custom chunkers.
* **Redefine `table_level_acc` metric for table evaluation.** `table_level_acc` now is an average of individual predicted table's accuracy. A predicted table's accuracy is defined as the sequence matching ratio between itself and its corresponding ground truth table.

### Features

* **Added Unstructured Platform Documentation** The Unstructured Platform is currently in beta. The documentation provides how-to guides for setting up workflow automation, job scheduling, and configuring source and destination connectors.

### Fixes

* **Partitioning raises on file-like object with `.name` not a local file path.** When partitioning a file using the `file=` argument, and `file` is a file-like object (e.g. io.BytesIO) having a `.name` attribute, and the value of `file.name` is not a valid path to a file present on the local filesystem, `FileNotFoundError` is raised. This prevents use of the `file.name` attribute for downstream purposes to, for example, describe the source of a document retrieved from a network location via HTTP.
* **Fix SharePoint dates with inconsistent formatting** Adds logic to conditionally support dates returned by office365 that may vary in date formatting or may be a datetime rather than a string.
* **Include warnings** about the potential risk of installing a version of `pandoc` which does not support RTF files + instructions that will help resolve that issue.
* **Incorporate the `install-pandoc` Makefile recipe** into relevant stages of CI workflow, ensuring it is a version that supports RTF input files.
* **Fix Google Drive source key** Allow passing string for source connector key.
* **Fix table structure evaluations calculations** Replaced special value `-1.0` with `np.nan` and corrected rows filtering of files metrics basing on that.
* **Fix Sharepoint-with-permissions test** Ignore permissions metadata, update test.
* **Fix table structure evaluations for edge case** Fixes the issue when the prediction does not contain any table - no longer errors in such case.

## 0.12.5

### Enhancements

### Features
* Add `date_from_file_object` parameter to partition. If True and if file is provided via `file` parameter it will cause partition to infer last modified date from `file`'s content. If False, last modified metadata will be `None`.

* **Header and footer detection for fast strategy** `partition_pdf` with `fast` strategy now
  detects elements that are in the top or bottom 5 percent of the page as headers and footers.
* **Add parent_element to overlapping case output** Adds parent_element to the output for `identify_overlapping_or_nesting_case` and `catch_overlapping_and_nested_bboxes` functions.
* **Add table structure evaluation** Adds a new function to evaluate the structure of a table and return a metric that represents the quality of the table structure. This function is used to evaluate the quality of the table structure and the table contents.
* **Add AstraDB destination connector** Adds support for writing embedded documents into an AstraDB vector database.
* **Add OctoAI embedder** Adds support for embeddings via OctoAI.

### Fixes

* **Fix passing list type parameters when calling unstructured API via `partition_via_api()`** Update `partition_via_api()` to convert all list type parameters to JSON formatted strings before calling the unstructured client SDK. This will support image block extraction via `partition_via_api()`.
* **Fix `check_connection` in opensearch, databricks, postgres, azure connectors**
* **Fix don't treat plain text files with double quotes as JSON** If a file can be deserialized as JSON but it deserializes as a string, treat it as plain text even though it's valid JSON.
* **Fix `check_connection` in opensearch, databricks, postgres, azure connectors**
* **Fix cluster of bugs in `partition_xlsx()` that dropped content.** Algorithm for detecting "subtables" within a worksheet dropped table elements for certain patterns of populated cells such as when a trailing single-cell row appeared in a contiguous block of populated cells.
* **Improved documentation**. Fixed broken links and improved readability on `Key Concepts` page.
* **Rename `OpenAiEmbeddingConfig` to `OpenAIEmbeddingConfig`.**
* **Fix partition_json() doesn't chunk.** The `@add_chunking_strategy` decorator was missing from `partition_json()` such that pre-partitioned documents serialized to JSON did not chunk when a chunking-strategy was specified.


## 0.12.4

### Enhancements

* **Apply New Version of `black` formatting** The `black` library recently introduced a new major version that introduces new formatting conventions. This change brings code in the `unstructured` repo into compliance with the new conventions.
* **Move ingest imports to local scopes** Moved ingest dependencies into local scopes to be able to import ingest connector classes without the need of installing imported external dependencies. This allows lightweight use of the classes (not the instances. to use the instances as intended you'll still need the dependencies).
* **Add support for `.p7s` files** `partition_email` can now process `.p7s` files. The signature for the signed message is extracted and added to metadata.
* **Fallback to valid content types for emails** If the user selected content type does not exist on the email message, `partition_email` now falls back to anoter valid content type if it's available.

### Features

* **Add .heic file partitioning** .heic image files were previously unsupported and are now supported though partition_image()
* **Add the ability to specify an alternate OCR** implementation by implementing an `OCRAgent` interface and specify it using `OCR_AGENT` environment variable.
* **Add Vectara destination connector** Adds support for writing partitioned documents into a Vectara index.
* **Add ability to detect text in .docx inline shapes** extensions of docx partition, extracts text from inline shapes and includes them in paragraph's text

### Fixes

* **Fix `partition_pdf()` not working when using chipper model with `file`**
* **Handle common incorrect arguments for `languages` and `ocr_languages`** Users are regularly receiving errors on the API because they are defining `ocr_languages` or `languages` with additional quotationmarks, brackets, and similar mistakes. This update handles common incorrect arguments and raises an appropriate warning.
* **Default `hi_res_model_name` now relies on `unstructured-inference`** When no explicit `hi_res_model_name` is passed into `partition` or `partition_pdf_or_image` the default model is picked by `unstructured-inference`'s settings or os env variable `UNSTRUCTURED_HI_RES_MODEL_NAME`; it now returns the same model name regardless of `infer_table_structure`'s value; this function will be deprecated in the future and the default model name will simply rely on `unstructured-inference` and will not consider os env in a future release.
* **Fix remove Vectara requirements from setup.py - there are no dependencies**
* **Add missing dependency files to package manifest**. Updates the file path for the ingest
  dependencies and adds missing extra dependencies.
* **Fix remove Vectara requirements from setup.py - there are no dependencies **
* **Add title to Vectara upload - was not separated out from initial connector **
* **Fix change OpenSearch port to fix potential conflict with Elasticsearch in ingest test **


## 0.12.3

### Enhancements

* **Driver for MongoDB connector.** Adds a driver with `unstructured` version information to the
  MongoDB connector.

### Features

* **Add Databricks Volumes destination connector** Databricks Volumes connector added to ingest CLI.  Users may now use `unstructured-ingest` to write partitioned data to a Databricks Volumes storage service.

### Fixes

* **Fix support for different Chipper versions and prevent running PDFMiner with Chipper**
* **Treat YAML files as text.** Adds YAML MIME types to the file detection code and treats those
  files as text.
* **Fix FSSpec destination connectors check_connection.** FSSpec destination connectors did not use `check_connection`. There was an error when trying to `ls` destination directory - it may not exist at the moment of connector creation. Now `check_connection` calls `ls` on bucket root and this method is called on `initialize` of destination connector.
* **Fix databricks-volumes extra location.** `setup.py` is currently pointing to the wrong location for the databricks-volumes extra requirements. This results in errors when trying to build the wheel for unstructured. This change updates to point to the correct path.
* **Fix uploading None values to Chroma and Pinecone.** Removes keys with None values with Pinecone and Chroma destinations. Pins Pinecone dependency
* **Update documentation.** (i) best practice for table extration by using 'skip_infer_table_types' param, instead of 'pdf_infer_table_structure', and (ii) fixed CSS, RST issues and typo in the documentation.
* **Fix postgres storage of link_texts.** Formatting of link_texts was breaking metadata storage.

## 0.12.2

### Enhancements

### Features

### Fixes

* **Fix index error in table processing.** Bumps the `unstructured-inference` version to address and
  index error that occurs on some tables in the table transformer object.

## 0.12.1

### Enhancements

* **Allow setting image block crop padding parameter** In certain circumstances, adjusting the image block crop padding can improve image block extraction by preventing extracted image blocks from being clipped.
* **Add suport for bitmap images in `partition_image`** Adds support for `.bmp` files in
  `partition`, `partition_image`, and `detect_filetype`.
* **Keep all image elements when using "hi_res" strategy** Previously, `Image` elements with small chunks of text were ignored unless the image block extraction parameters (`extract_images_in_pdf` or `extract_image_block_types`) were specified. Now, all image elements are kept regardless of whether the image block extraction parameters are specified.
* **Add filetype detection for `.wav` files.** Add filetpye detection for `.wav` files.
* **Add "basic" chunking strategy.** Add baseline chunking strategy that includes all shared chunking behaviors without breaking chunks on section or page boundaries.
* **Add overlap option for chunking.** Add option to overlap chunks. Intra-chunk and inter-chunk overlap are requested separately. Intra-chunk overlap is applied only to the second and later chunks formed by text-splitting an oversized chunk. Inter-chunk overlap may also be specified; this applies overlap between "normal" (not-oversized) chunks.
* **Salesforce connector accepts private key path or value.** Salesforce parameter `private-key-file` has been renamed to `private-key`. Private key can be provided as path to file or file contents.
* **Update documentation**: (i) added verbiage about the free API cap limit, (ii) added deprecation warning on ``Staging`` bricks in favor of ``Destination Connectors``, (iii) added warning and code examples to use the SaaS API Endpoints using CLI-vs-SDKs, (iv) fixed example pages formatting, (v) added deprecation on ``model_name`` in favor of ``hi_res_model_name``, (vi) added ``extract_images_in_pdf`` usage in ``partition_pdf`` section, (vii) reorganize and improve the documentation introduction section, and (viii) added PDF table extraction best practices.
* **Add "basic" chunking to ingest CLI.** Add options to ingest CLI allowing access to the new "basic" chunking strategy and overlap options.
* **Make Elasticsearch Destination connector arguments optional.** Elasticsearch Destination connector write settings are made optional and will rely on default values when not specified.
* **Normalize Salesforce artifact names.** Introduced file naming pattern present in other connectors to Salesforce connector.
* **Install Kapa AI chatbot.** Added Kapa.ai website widget on the documentation.

### Features
* **MongoDB Source Connector.** New source connector added to all CLI ingest commands to support downloading/partitioning files from MongoDB.
* **Add OpenSearch source and destination connectors.** OpenSearch, a fork of Elasticsearch, is a popular storage solution for various functionality such as search, or providing intermediary caches within data pipelines. Feature: Added OpenSearch source connector to support downloading/partitioning files. Added OpenSearch destination connector to be able to ingest documents from any supported source, embed them and write the embeddings / documents into OpenSearch.

### Fixes

* **Fix GCS connector converting JSON to string with single quotes.** FSSpec serialization caused conversion of JSON token to string with single quotes. GCS requires token in form of dict so this format is now assured.
* **Pin version of unstructured-client** Set minimum version of unstructured-client to avoid raising a TypeError when passing `api_key_auth` to `UnstructuredClient`
* **Fix the serialization of the Pinecone destination connector.** Presence of the PineconeIndex object breaks serialization due to TypeError: cannot pickle '_thread.lock' object. This removes that object before serialization.
* **Fix the serialization of the Elasticsearch destination connector.** Presence of the _client object breaks serialization due to TypeError: cannot pickle '_thread.lock' object. This removes that object before serialization.
* **Fix the serialization of the Postgres destination connector.** Presence of the _client object breaks serialization due to TypeError: cannot pickle '_thread.lock' object. This removes that object before serialization.
* **Fix documentation and sample code for Chroma.** Was pointing to wrong examples..
* **Fix flatten_dict to be able to flatten tuples inside dicts** Update flatten_dict function to support flattening tuples inside dicts. This is necessary for objects like Coordinates, when the object is not written to the disk, therefore not being converted to a list before getting flattened (still being a tuple).
* **Fix the serialization of the Chroma destination connector.** Presence of the ChromaCollection object breaks serialization due to TypeError: cannot pickle 'module' object. This removes that object before serialization.
* **Fix fsspec connectors returning version as integer.** Connector data source versions should always be string values, however we were using the integer checksum value for the version for fsspec connectors. This casts that value to a string.

## 0.12.0

### Enhancements

* **Drop support for python3.8** All dependencies are now built off of the minimum version of python being `3.10`

## 0.11.9

### Enhancements

* **Rename kwargs related to extracting image blocks** Rename the kwargs related to extracting image blocks for consistency and API usage.

### Features

* **Add PostgreSQL/SQLite destination connector** PostgreSQL and SQLite connector added to ingest CLI.  Users may now use `unstructured-ingest` to write partitioned data to a PostgreSQL or SQLite database. And write embeddings to PostgreSQL pgvector database.

### Fixes

* **Handle users providing fully spelled out languages** Occasionally some users are defining the `languages` param as a fully spelled out language instead of a language code. This adds a dictionary for common languages so those small mistakes are caught and silently fixed.
* **Fix unequal row-length in HTMLTable.text_as_html.** Fixes to other aspects of partition_html() in v0.11 allowed unequal cell-counts in table rows. Make the cells in each row correspond 1:1 with cells in the original table row. This fix also removes "noise" cells resulting from HTML-formatting whitespace and eliminates the "column-shifting" of cells that previously resulted from noise-cells.
* **Fix MongoDB connector URI password redaction.** MongoDB documentation states that characters `$ : / ? # [ ] @` must be percent encoded. URIs with password containing such special character were not redacted.

## 0.11.8

### Enhancements

* **Add SaaS API User Guide.** This documentation serves as a guide for Unstructured SaaS API users to register, receive an API key and URL, and manage your account and billing information.
* **Add inter-chunk overlap capability.** Implement overlap between chunks. This applies to all chunks prior to any text-splitting of oversized chunks so is a distinct behavior; overlap at text-splits of oversized chunks is independent of inter-chunk overlap (distinct chunk boundaries) and can be requested separately. Note this capability is not yet available from the API but will shortly be made accessible using a new `overlap_all` kwarg on partition functions.

### Features

### Fixes

## 0.11.7

### Enhancements

* **Add intra-chunk overlap capability.** Implement overlap for split-chunks where text-splitting is used to divide an oversized chunk into two or more chunks that fit in the chunking window. Note this capability is not yet available from the API but will shortly be made accessible using a new `overlap` kwarg on partition functions.
* **Update encoders to leverage dataclasses** All encoders now follow a class approach which get annotated with the dataclass decorator. Similar to the connectors, it uses a nested dataclass for the configs required to configure a client as well as a field/property approach to cache the client. This makes sure any variable associated with the class exists as a dataclass field.

### Features

* **Add Qdrant destination connector.** Adds support for writing documents and embeddings into a Qdrant collection.
* **Store base64 encoded image data in metadata fields.** Rather than saving to file, stores base64 encoded data of the image bytes and the mimetype for the image in metadata fields: `image_base64` and `image_mime_type` (if that is what the user specifies by some other param like `pdf_extract_to_payload`). This would allow the API to have parity with the library.

### Fixes

* **Fix table structure metric script** Update the call to table agent to now provide OCR tokens as required
* **Fix element extraction not working when using "auto" strategy for pdf and image** If element extraction is specified, the "auto" strategy falls back to the "hi_res" strategy.
* **Fix a bug passing a custom url to `partition_via_api`** Users that self host the api were not able to pass their custom url to `partition_via_api`.

## 0.11.6

### Enhancements

* **Update the layout analysis script.** The previous script only supported annotating `final` elements. The updated script also supports annotating `inferred` and `extracted` elements.
* **AWS Marketplace API documentation**: Added the user guide, including setting up VPC and CloudFormation, to deploy Unstructured API on AWS platform.
* **Azure Marketplace API documentation**: Improved the user guide to deploy Azure Marketplace API by adding references to Azure documentation.
* **Integration documentation**: Updated URLs for the `staging_for` bricks

### Features

* **Partition emails with base64-encoded text.** Automatically handles and decodes base64 encoded text in emails with content type `text/plain` and `text/html`.
* **Add Chroma destination connector** Chroma database connector added to ingest CLI.  Users may now use `unstructured-ingest` to write partitioned/embedded data to a Chroma vector database.
* **Add Elasticsearch destination connector.** Problem: After ingesting data from a source, users might want to move their data into a destination. Elasticsearch is a popular storage solution for various functionality such as search, or providing intermediary caches within data pipelines. Feature: Added Elasticsearch destination connector to be able to ingest documents from any supported source, embed them and write the embeddings / documents into Elasticsearch.

### Fixes

* **Enable --fields argument omission for elasticsearch connector** Solves two bugs where removing the optional parameter --fields broke the connector due to an integer processing error and using an elasticsearch config for a destination connector resulted in a serialization issue when optional parameter --fields was not provided.
* **Add hi_res_model_name** Adds kwarg to relevant functions and add comments that model_name is to be deprecated.

## 0.11.5

### Enhancements

### Features

### Fixes

* **Fix `partition_pdf()` and `partition_image()` importation issue.** Reorganize `pdf.py` and `image.py` modules to be consistent with other types of document import code.

## 0.11.4

### Enhancements

* **Refactor image extraction code.** The image extraction code is moved from `unstructured-inference` to `unstructured`.
* **Refactor pdfminer code.** The pdfminer code is moved from `unstructured-inference` to `unstructured`.
* **Improve handling of auth data for fsspec connectors.** Leverage an extension of the dataclass paradigm to support a `sensitive` annotation for fields related to auth (i.e. passwords, tokens). Refactor all fsspec connectors to use explicit access configs rather than a generic dictionary.
* **Add glob support for fsspec connectors** Similar to the glob support in the ingest local source connector, similar filters are now enabled on all fsspec based source connectors to limit files being partitioned.
* Define a constant for the splitter "+" used in tesseract ocr languages.

### Features

* **Save tables in PDF's separately as images.** The "table" elements are saved as `table-<pageN>-<tableN>.jpg`. This filename is presented in the `image_path` metadata field for the Table element. The default would be to not do this.
* **Add Weaviate destination connector** Weaviate connector added to ingest CLI.  Users may now use `unstructured-ingest` to write partitioned data from over 20 data sources (so far) to a Weaviate object collection.
* **Sftp Source Connector.** New source connector added to support downloading/partitioning files from Sftp.

### Fixes

* **Fix pdf `hi_res` partitioning failure when pdfminer fails.** Implemented logic to fall back to the "inferred_layout + OCR" if pdfminer fails in the `hi_res` strategy.
* **Fix a bug where image can be scaled too large for tesseract** Adds a limit to prevent auto-scaling an image beyond the maximum size `tesseract` can handle for ocr layout detection
* **Update partition_csv to handle different delimiters** CSV files containing both non-comma delimiters and commas in the data were throwing an error in Pandas. `partition_csv` now identifies the correct delimiter before the file is processed.
* **partition returning cid code in `hi_res`** occasionally pdfminer can fail to decode the text in an pdf file and return cid code as text. Now when this happens the text from OCR is used.

## 0.11.2

### Enhancements

* **Updated Documentation**: (i) Added examples, and (ii) API Documentation, including Usage, SDKs, Azure Marketplace, and parameters and validation errors.

### Features

* * **Add Pinecone destination connector.** Problem: After ingesting data from a source, users might want to produce embeddings for their data and write these into a vector DB. Pinecone is an option among these vector databases. Feature: Added Pinecone destination connector to be able to ingest documents from any supported source, embed them and write the embeddings / documents into Pinecone.

### Fixes

* **Process chunking parameter names in ingest correctly** Solves a bug where chunking parameters weren't being processed and used by ingest cli by renaming faulty parameter names and prepends; adds relevant parameters to ingest pinecone test to verify that the parameters are functional.

## 0.11.1

### Enhancements

* **Use `pikepdf` to repair invalid PDF structure** for PDFminer when we see error `PSSyntaxError` when PDFminer opens the document and creates the PDFminer pages object or processes a single PDF page.
* **Batch Source Connector support** For instances where it is more optimal to read content from a source connector in batches, a new batch ingest doc is added which created multiple ingest docs after reading them in in batches per process.

### Features

* **Staging Brick for Coco Format** Staging brick which converts a list of Elements into Coco Format.
* **Adds HubSpot connector** Adds connector to retrieve call, communications, emails, notes, products and tickets from HubSpot

### Fixes

* **Do not extract text of `<style>` tags in HTML.** `<style>` tags containing CSS in invalid positions previously contributed to element text. Do not consider text node of a `<style>` element as textual content.
* **Fix DOCX merged table cell repeats cell text.** Only include text for a merged cell, not for each underlying cell spanned by the merge.
* **Fix tables not extracted from DOCX header/footers.** Headers and footers in DOCX documents skip tables defined in the header and commonly used for layout/alignment purposes. Extract text from tables as a string and include in the `Header` and `Footer` document elements.
* **Fix output filepath for fsspec-based source connectors.** Previously the base directory was being included in the output filepath unnecessarily.

## 0.11.0

### Enhancements

* **Add a class for the strategy constants.** Add a class `PartitionStrategy` for the strategy constants and use the constants to replace strategy strings.
* **Temporary Support for paddle language parameter.** User can specify default langage code for paddle with ENV `DEFAULT_PADDLE_LANG` before we have the language mapping for paddle.
* **Improve DOCX page-break fidelity.** Improve page-break fidelity such that a paragraph containing a page-break is split into two elements, one containing the text before the page-break and the other the text after. Emit the PageBreak element between these two and assign the correct page-number (n and n+1 respectively) to the two textual elements.

### Features

* **Add ad-hoc fields to `ElementMetadata` instance.** End-users can now add their own metadata fields simply by assigning to an element-metadata attribute-name of their choice, like `element.metadata.coefficient = 0.58`. These fields will round-trip through JSON and can be accessed with dotted notation.
* **MongoDB Destination Connector.** New destination connector added to all CLI ingest commands to support writing partitioned json output to mongodb.

### Fixes

* **Fix `TYPE_TO_TEXT_ELEMENT_MAP`.** Updated `Figure` mapping from `FigureCaption` to `Image`.
* **Handle errors when extracting PDF text** Certain pdfs throw unexpected errors when being opened by `pdfminer`, causing `partition_pdf()` to fail. We expect to be able to partition smoothly using an alternative strategy if text extraction doesn't work.  Added exception handling to handle unexpected errors when extracting pdf text and to help determine pdf strategy.
* **Fix `fast` strategy fall back to `ocr_only`** The `fast` strategy should not fall back to a more expensive strategy.
* **Remove default user ./ssh folder** The default notebook user during image build would create the known_hosts file with incorrect ownership, this is legacy and no longer needed so it was removed.
* **Include `languages` in metadata when partitioning `strategy=hi_res` or `fast`** User defined `languages` was previously used for text detection, but not included in the resulting element metadata for some strategies. `languages` will now be included in the metadata regardless of partition strategy for pdfs and images.
* **Handle a case where Paddle returns a list item in ocr_data as None** In partition, while parsing PaddleOCR data, it was assumed that PaddleOCR does not return None for any list item in ocr_data. Removed the assumption by skipping the text region whenever this happens.
* **Fix some pdfs returning `KeyError: 'N'`** Certain pdfs were throwing this error when being opened by pdfminer. Added a wrapper function for pdfminer that allows these documents to be partitioned.
* **Fix mis-splits on `Table` chunks.** Remedies repeated appearance of full `.text_as_html` on metadata of each `TableChunk` split from a `Table` element too large to fit in the chunking window.
* **Import tables_agent from inference** so that we don't have to initialize a global table agent in unstructured OCR again
* **Fix empty table is identified as bulleted-table.** A table with no text content was mistakenly identified as a bulleted-table and processed by the wrong branch of the initial HTML partitioner.
* **Fix partition_html() emits empty (no text) tables.** A table with cells nested below a `<thead>` or `<tfoot>` element was emitted as a table element having no text and unparseable HTML in `element.metadata.text_as_html`. Do not emit empty tables to the element stream.
* **Fix HTML `element.metadata.text_as_html` contains spurious <br> elements in invalid locations.** The HTML generated for the `text_as_html` metadata for HTML tables contained `<br>` elements invalid locations like between `<table>` and `<tr>`. Change the HTML generator such that these do not appear.
* **Fix HTML table cells enclosed in <thead> and <tfoot> elements are dropped.** HTML table cells nested in a `<thead>` or `<tfoot>` element were not detected and the text in those cells was omitted from the table element text and `.text_as_html`. Detect table rows regardless of the semantic tag they may be nested in.
* **Remove whitespace padding from `.text_as_html`.** `tabulate` inserts padding spaces to achieve visual alignment of columns in HTML tables it generates. Add our own HTML generator to do this simple job and omit that padding as well as newlines ("\n") used for human readability.
* **Fix local connector with absolute input path** When passed an absolute filepath for the input document path, the local connector incorrectly writes the output file to the input file directory. This fixes such that the output in this case is written to `output-dir/input-filename.json`

## 0.10.30

### Enhancements

* **Support nested DOCX tables.** In DOCX, like HTML, a table cell can itself contain a table. In this case, create nested HTML tables to reflect that structure and create a plain-text table with captures all the text in nested tables, formatting it as a reasonable facsimile of a table.
* **Add connection check to ingest connectors** Each source and destination connector now support a `check_connection()` method which makes sure a valid connection can be established with the source/destination given any authentication credentials in a lightweight request.

### Features

* **Add functionality to do a second OCR on cropped table images.** Changes to the values for scaling ENVs affect entire page OCR output(OCR regression) so we now do a second OCR for tables.
* **Adds ability to pass timeout for a request when partitioning via a `url`.** `partition` now accepts a new optional parameter `request_timeout` which if set will prevent any `requests.get` from hanging indefinitely and instead will raise a timeout error. This is useful when partitioning a url that may be slow to respond or may not respond at all.

### Fixes

* **Fix logic that determines pdf auto strategy.** Previously, `_determine_pdf_auto_strategy` returned `hi_res` strategy only if `infer_table_structure` was true. It now returns the `hi_res` strategy if either `infer_table_structure` or `extract_images_in_pdf` is true.
* **Fix invalid coordinates when parsing tesseract ocr data.** Previously, when parsing tesseract ocr data, the ocr data had invalid bboxes if zoom was set to `0`. A logical check is now added to avoid such error.
* **Fix ingest partition parameters not being passed to the api.** When using the --partition-by-api flag via unstructured-ingest, none of the partition arguments are forwarded, meaning that these options are disregarded. With this change, we now pass through all of the relevant partition arguments to the api. This allows a user to specify all of the same partition arguments they would locally and have them respected when specifying --partition-by-api.
* **Support tables in section-less DOCX.** Generalize solution for MS Chat Transcripts exported as DOCX by including tables in the partitioned output when present.
* **Support tables that contain only numbers when partitioning via `ocr_only`** Tables that contain only numbers are returned as floats in a pandas.DataFrame when the image is converted from `.image_to_data()`. An AttributeError was raised downstream when trying to `.strip()` the floats.
* **Improve DOCX page-break detection.** DOCX page breaks are reliably indicated by `w:lastRenderedPageBreak` elements present in the document XML. Page breaks are NOT reliably indicated by "hard" page-breaks inserted by the author and when present are redundant to a `w:lastRenderedPageBreak` element so cause over-counting if used. Use rendered page-breaks only.

## 0.10.29

### Enhancements

* **Adds include_header argument for partition_csv and partition_tsv** Now supports retaining header rows in CSV and TSV documents element partitioning.
* **Add retry logic for all source connectors** All http calls being made by the ingest source connectors have been isolated and wrapped by the `SourceConnectionNetworkError` custom error, which triggers the retry logic, if enabled, in the ingest pipeline.
* **Google Drive source connector supports credentials from memory** Originally, the connector expected a filepath to pull the credentials from when creating the client. This was expanded to support passing that information from memory as a dict if access to the file system might not be available.
* **Add support for generic partition configs in ingest cli** Along with the explicit partition options supported by the cli, an `additional_partition_args` arg was added to allow users to pass in any other arguments that should be added when calling partition(). This helps keep any changes to the input parameters of the partition() exposed in the CLI.
* **Map full output schema for table-based destination connectors** A full schema was introduced to map the type of all output content from the json partition output and mapped to a flattened table structure to leverage table-based destination connectors. The delta table destination connector was updated at the moment to take advantage of this.
* **Incorporate multiple embedding model options into ingest, add diff test embeddings** Problem: Ingest pipeline already supported embedding functionality, however users might want to use different types of embedding providers. Enhancement: Extend ingest pipeline so that users can specify and embed via a particular embedding provider from a range of options. Also adds a diff test to compare output from an embedding module with the expected output

### Features

* **Allow setting table crop parameter** In certain circumstances, adjusting the table crop padding may improve table.

### Fixes

* **Fixes `partition_text` to prevent empty elements** Adds a check to filter out empty bullets.
* **Handle empty string for `ocr_languages` with values for `languages`** Some API users ran into an issue with sending `languages` params because the API defaulted to also using an empty string for `ocr_languages`. This update handles situations where `languages` is defined and `ocr_languages` is an empty string.
* **Fix PDF tried to loop through None** Previously the PDF annotation extraction tried to loop through `annots` that resolved out as None. A logical check added to avoid such error.
* **Ingest session handler not being shared correctly** All ingest docs that leverage the session handler should only need to set it once per process. It was recreating it each time because the right values weren't being set nor available given how dataclasses work in python.
* **Ingest download-only fix.** Previously the download only flag was being checked after the doc factory pipeline step, which occurs before the files are actually downloaded by the source node. This check was moved after the source node to allow for the files to be downloaded first before exiting the pipeline.
* **Fix flaky chunk-metadata.** Prior implementation was sensitive to element order in the section resulting in metadata values sometimes being dropped. Also, not all metadata items can be consolidated across multiple elements (e.g. coordinates) and so are now dropped from consolidated metadata.
* **Fix tesseract error `Estimating resolution as X`** leaded by invalid language parameters input. Proceed with defalut language `eng` when `lang.py` fails to find valid language code for tesseract, so that we don't pass an empty string to tesseract CLI and raise an exception in downstream.

## 0.10.28

### Enhancements

* **Add table structure evaluation helpers** Adds functions to evaluate the similarity between predicted table structure and actual table structure.
* **Use `yolox` by default for table extraction when partitioning pdf/image** `yolox` model provides higher recall of the table regions than the quantized version and it is now the default element detection model when `infer_table_structure=True` for partitioning pdf/image files
* **Remove pdfminer elements from inside tables** Previously, when using `hi_res` some elements where extracted using pdfminer too, so we removed pdfminer from the tables pipeline to avoid duplicated elements.
* **Fsspec downstream connectors** New destination connector added to ingest CLI, users may now use `unstructured-ingest` to write to any of the following:
  * Azure
  * Box
  * Dropbox
  * Google Cloud Service

### Features

* **Update `ocr_only` strategy in `partition_pdf()`** Adds the functionality to get accurate coordinate data when partitioning PDFs and Images with the `ocr_only` strategy.

### Fixes
* **Fixed SharePoint permissions for the fetching to be opt-in** Problem: Sharepoint permissions were trying to be fetched even when no reletad cli params were provided, and this gave an error due to values for those keys not existing. Fix: Updated getting keys to be with .get() method and changed the "skip-check" to check individual cli params rather than checking the existance of a config object.

* **Fixes issue where tables from markdown documents were being treated as text** Problem: Tables from markdown documents were being treated as text, and not being extracted as tables. Solution: Enable the `tables` extension when instantiating the `python-markdown` object. Importance: This will allow users to extract structured data from tables in markdown documents.
* **Fix wrong logger for paddle info** Replace the logger from unstructured-inference with the logger from unstructured for paddle_ocr.py module.
* **Fix ingest pipeline to be able to use chunking and embedding together** Problem: When ingest pipeline was using chunking and embedding together, embedding outputs were empty and the outputs of chunking couldn't be re-read into memory and be forwarded to embeddings. Fix: Added CompositeElement type to TYPE_TO_TEXT_ELEMENT_MAP to be able to process CompositeElements with unstructured.staging.base.isd_to_elements
* **Fix unnecessary mid-text chunk-splitting.** The "pre-chunker" did not consider separator blank-line ("\n\n") length when grouping elements for a single chunk. As a result, sections were frequently over-populated producing a over-sized chunk that required mid-text splitting.
* **Fix frequent dissociation of title from chunk.** The sectioning algorithm included the title of the next section with the prior section whenever it would fit, frequently producing association of a section title with the prior section and dissociating it from its actual section. Fix this by performing combination of whole sections only.
* **Fix PDF attempt to get dict value from string.** Fixes a rare edge case that prevented some PDF's from being partitioned. The `get_uris_from_annots` function tried to access the dictionary value of a string instance variable. Assign `None` to the annotation variable if the instance type is not dictionary to avoid the erroneous attempt.

## 0.10.27

### Enhancements

* **Leverage dict to share content across ingest pipeline** To share the ingest doc content across steps in the ingest pipeline, this was updated to use a multiprocessing-safe dictionary so changes get persisted and each step has the option to modify the ingest docs in place.

### Features

### Fixes

* **Removed `ebooklib` as a dependency** `ebooklib` is licensed under AGPL3, which is incompatible with the Apache 2.0 license. Thus it is being removed.
* **Caching fixes in ingest pipeline** Previously, steps like the source node were not leveraging parameters such as `re_download` to dictate if files should be forced to redownload rather than use what might already exist locally.

## 0.10.26

### Enhancements

* **Add text CCT CI evaluation workflow** Adds cct text extraction evaluation metrics to the current ingest workflow to measure the performance of each file extracted as well as aggregated-level performance.

### Features

* **Functionality to catch and classify overlapping/nested elements** Method to identify overlapping-bboxes cases within detected elements in a document. It returns two values: a boolean defining if there are overlapping elements present, and a list reporting them with relevant metadata. The output includes information about the `overlapping_elements`, `overlapping_case`, `overlapping_percentage`, `largest_ngram_percentage`, `overlap_percentage_total`, `max_area`, `min_area`, and `total_area`.
* **Add Local connector source metadata** python's os module used to pull stats from local file when processing via the local connector and populates fields such as last modified time, created time.

### Fixes

* **Fixes elements partitioned from an image file missing certain metadata** Metadata for image files, like file type, was being handled differently from other file types. This caused a bug where other metadata, like the file name, was being missed. This change brought metadata handling for image files to be more in line with the handling for other file types so that file name and other metadata fields are being captured.
* **Adds `typing-extensions` as an explicit dependency** This package is an implicit dependency, but the module is being imported directly in `unstructured.documents.elements` so the dependency should be explicit in case changes in other dependencies lead to `typing-extensions` being dropped as a dependency.
* **Stop passing `extract_tables` to `unstructured-inference` since it is now supported in `unstructured` instead** Table extraction previously occurred in `unstructured-inference`, but that logic, except for the table model itself, is now a part of the `unstructured` library. Thus the parameter triggering table extraction is no longer passed to the `unstructured-inference` package. Also noted the table output regression for PDF files.
* **Fix a bug in Table partitioning** Previously the `skip_infer_table_types` variable used in `partition` was not being passed down to specific file partitioners. Now you can utilize the `skip_infer_table_types` list variable when calling `partition` to specify the filetypes for which you want to skip table extraction, or the `infer_table_structure` boolean variable on the file specific partitioning function.
* **Fix partition docx without sections** Some docx files, like those from teams output, do not contain sections and it would produce no results because the code assumes all components are in sections. Now if no sections is detected from a document we iterate through the paragraphs and return contents found in the paragraphs.
* **Fix out-of-order sequencing of split chunks.** Fixes behavior where "split" chunks were inserted at the beginning of the chunk sequence. This would produce a chunk sequence like [5a, 5b, 3a, 3b, 1, 2, 4] when sections 3 and 5 exceeded `max_characters`.
* **Deserialization of ingest docs fixed** When ingest docs are being deserialized as part of the ingest pipeline process (cli), there were certain fields that weren't getting persisted (metadata and date processed). The from_dict method was updated to take these into account and a unit test added to check.
* **Map source cli command configs when destination set** Due to how the source connector is dynamically called when the destination connector is set via the CLI, the configs were being set incorrectoy, causing the source connector to break. The configs were fixed and updated to take into account Fsspec-specific connectors.

## 0.10.25

### Enhancements

* **Duplicate CLI param check** Given that many of the options associated with the `Click` based cli ingest commands are added dynamically from a number of configs, a check was incorporated to make sure there were no duplicate entries to prevent new configs from overwriting already added options.
* **Ingest CLI refactor for better code reuse** Much of the ingest cli code can be templated and was a copy-paste across files, adding potential risk. Code was refactored to use a base class which had much of the shared code templated.

### Features

* **Table OCR refactor** support Table OCR with pre-computed OCR data to ensure we only do one OCR for entrie document. User can specify
ocr agent tesseract/paddle in environment variable `OCR_AGENT` for OCRing the entire document.
* **Adds accuracy function** The accuracy scoring was originally an option under `calculate_edit_distance`. For easy function call, it is now a wrapper around the original function that calls edit_distance and return as "score".
* **Adds HuggingFaceEmbeddingEncoder** The HuggingFace Embedding Encoder uses a local embedding model as opposed to using an API.
* **Add AWS bedrock embedding connector** `unstructured.embed.bedrock` now provides a connector to use AWS bedrock's `titan-embed-text` model to generate embeddings for elements. This features requires valid AWS bedrock setup and an internet connectionto run.

### Fixes

* **Import PDFResourceManager more directly** We were importing `PDFResourceManager` from `pdfminer.converter` which was causing an error for some users. We changed to import from the actual location of `PDFResourceManager`, which is `pdfminer.pdfinterp`.
* **Fix language detection of elements with empty strings** This resolves a warning message that was raised by `langdetect` if the language was attempted to be detected on an empty string. Language detection is now skipped for empty strings.
* **Fix chunks breaking on regex-metadata matches.** Fixes "over-chunking" when `regex_metadata` was used, where every element that contained a regex-match would start a new chunk.
* **Fix regex-metadata match offsets not adjusted within chunk.** Fixes incorrect regex-metadata match start/stop offset in chunks where multiple elements are combined.
* **Map source cli command configs when destination set** Due to how the source connector is dynamically called when the destination connector is set via the CLI, the configs were being set incorrectoy, causing the source connector to break. The configs were fixed and updated to take into account Fsspec-specific connectors.
* **Fix metrics folder not discoverable** Fixes issue where unstructured/metrics folder is not discoverable on PyPI by adding an `__init__.py` file under the folder.
* **Fix a bug when `parition_pdf` get `model_name=None`** In API usage the `model_name` value is `None` and the `cast` function in `partition_pdf` would return `None` and lead to attribution error. Now we use `str` function to explicit convert the content to string so it is garanteed to have `starts_with` and other string functions as attributes
* **Fix html partition fail on tables without `tbody` tag** HTML tables may sometimes just contain headers without body (`tbody` tag)

## 0.10.24

### Enhancements

* **Improve natural reading order** Some `OCR` elements with only spaces in the text have full-page width in the bounding box, which causes the `xycut` sorting to not work as expected. Now the logic to parse OCR results removes any elements with only spaces (more than one space).
* **Ingest compression utilities and fsspec connector support** Generic utility code added to handle files that get pulled from a source connector that are either tar or zip compressed and uncompress them locally. This is then processed using a local source connector. Currently this functionality has been incorporated into the fsspec connector and all those inheriting from it (currently: Azure Blob Storage, Google Cloud Storage, S3, Box, and Dropbox).
* **Ingest destination connectors support for writing raw list of elements** Along with the default write method used in the ingest pipeline to write the json content associated with the ingest docs, each destination connector can now also write a raw list of elements to the desired downstream location without having an ingest doc associated with it.

### Features

* **Adds element type percent match function** In order to evaluate the element type extracted, we add a function that calculates the matched percentage between two frequency dictionary.

### Fixes

* **Fix paddle model file not discoverable** Fixes issue where ocr_models/paddle_ocr.py file is not discoverable on PyPI by adding
an `__init__.py` file under the folder.
* **Chipper v2 Fixes** Includes fix for a memory leak and rare last-element bbox fix. (unstructured-inference==0.7.7)
* **Fix image resizing issue** Includes fix related to resizing images in the tables pipeline. (unstructured-inference==0.7.6)

## 0.10.23

### Enhancements

* **Add functionality to limit precision when serializing to json** Precision for `points` is limited to 1 decimal point if coordinates["system"] == "PixelSpace" (otherwise 2 decimal points?). Precision for `detection_class_prob` is limited to 5 decimal points.
* **Fix csv file detection logic when mime-type is text/plain** Previously the logic to detect csv file type was considering only first row's comma count comparing with the header_row comma count and both the rows being same line the result was always true, Now the logic is changed to consider the comma's count for all the lines except first line and compare with header_row comma count.
* **Improved inference speed for Chipper V2** API requests with 'hi_res_model_name=chipper' now have ~2-3x faster responses.

### Features

### Fixes

* **Cleans up temporary files after conversion** Previously a file conversion utility was leaving temporary files behind on the filesystem without removing them when no longer needed. This fix helps prevent an accumulation of temporary files taking up excessive disk space.
* **Fixes `under_non_alpha_ratio` dividing by zero** Although this function guarded against a specific cause of division by zero, there were edge cases slipping through like strings with only whitespace. This update more generally prevents the function from performing a division by zero.
* **Fix languages default** Previously the default language was being set to English when elements didn't have text or if langdetect could not detect the language. It now defaults to None so there is not misleading information about the language detected.
* **Fixes recursion limit error that was being raised when partitioning Excel documents of a certain size** Previously we used a recursive method to find subtables within an excel sheet. However this would run afoul of Python's recursion depth limit when there was a contiguous block of more than 1000 cells within a sheet. This function has been updated to use the NetworkX library which avoids Python recursion issues.

## 0.10.22

### Enhancements

* **bump `unstructured-inference` to `0.7.3`** The updated version of `unstructured-inference` supports a new version of the Chipper model, as well as a cleaner schema for its output classes. Support is included for new inference features such as hierarchy and ordering.
* **Expose skip_infer_table_types in ingest CLI.** For each connector a new `--skip-infer-table-types` parameter was added to map to the `skip_infer_table_types` partition argument. This gives more granular control to unstructured-ingest users, allowing them to specify the file types for which we should attempt table extraction.
* **Add flag to ingest CLI to raise error if any single doc fails in pipeline** Currently if a single doc fails in the pipeline, the whole thing halts due to the error. This flag defaults to log an error but continue with the docs it can.
* **Emit hyperlink metadata for DOCX file-type.** DOCX partitioner now adds `metadata.links`, `metadata.link_texts` and `metadata.link_urls` for elements that contain a hyperlink that points to an external resource. So-called "jump" links pointing to document internal locations (such as those found in a table-of-contents "jumping" to a chapter or section) are excluded.

### Features

* **Add `elements_to_text` as a staging helper function** In order to get a single clean text output from unstructured for metric calculations, automate the process of extracting text from elements using this function.
* **Adds permissions(RBAC) data ingestion functionality for the Sharepoint connector.** Problem: Role based access control is an important component in many data storage systems. Users may need to pass permissions (RBAC) data to downstream systems when ingesting data. Feature: Added permissions data ingestion functionality to the Sharepoint connector.

### Fixes

* **Fixes PDF list parsing creating duplicate list items** Previously a bug in PDF list item parsing caused removal of other elements and duplication of the list item
* **Fixes duplicated elements** Fixes issue where elements are duplicated when embeddings are generated. This will allow users to generate embeddings for their list of Elements without duplicating/breaking the orginal content.
* **Fixes failure when flagging for embeddings through unstructured-ingest** Currently adding the embedding parameter to any connector results in a failure on the copy stage. This is resolves the issue by adding the IngestDoc to the context map in the embedding node's `run` method. This allows users to specify that connectors fetch embeddings without failure.
* **Fix ingest pipeline reformat nodes not discoverable** Fixes issue where  reformat nodes raise ModuleNotFoundError on import. This was due to the directory was missing `__init__.py` in order to make it discoverable.
* **Fix default language in ingest CLI** Previously the default was being set to english which injected potentially incorrect information to downstream language detection libraries. By setting the default to None allows those libraries to better detect what language the text is in the doc being processed.

## 0.10.21

* **Adds Scarf analytics**.

## 0.10.20

### Enhancements

* **Add document level language detection functionality.** Adds the "auto" default for the languages param to all partitioners. The primary language present in the document is detected using the `langdetect` package. Additional param `detect_language_per_element` is also added for partitioners that return multiple elements. Defaults to `False`.
* **Refactor OCR code** The OCR code for entire page is moved from unstructured-inference to unstructured. On top of continuing support for OCR language parameter, we also support two OCR processing modes, "entire_page" or "individual_blocks".
* **Align to top left when shrinking bounding boxes for `xy-cut` sorting:** Update `shrink_bbox()` to keep top left rather than center.
* **Add visualization script to annotate elements** This script is often used to analyze/visualize elements with coordinates (e.g. partition_pdf()).
* **Adds data source properties to the Jira, Github and Gitlab connectors** These properties (date_created, date_modified, version, source_url, record_locator) are written to element metadata during ingest, mapping elements to information about the document source from which they derive. This functionality enables downstream applications to reveal source document applications, e.g. a link to a GDrive doc, Salesforce record, etc.
* **Improve title detection in pptx documents** The default title textboxes on a pptx slide are now categorized as titles.
* **Improve hierarchy detection in pptx documents** List items, and other slide text are properly nested under the slide title. This will enable better chunking of pptx documents.
* **Refactor of the ingest cli workflow** The refactored approach uses a dynamically set pipeline with a snapshot along each step to save progress and accommodate continuation from a snapshot if an error occurs. This also allows the pipeline to dynamically assign any number of steps to modify the partitioned content before it gets written to a destination.
* **Applies `max_characters=<n>` argument to all element types in `add_chunking_strategy` decorator** Previously this argument was only utilized in chunking Table elements and now applies to all partitioned elements if `add_chunking_strategy` decorator is utilized, further preparing the elements for downstream processing.
* **Add common retry strategy utilities for unstructured-ingest** Dynamic retry strategy with exponential backoff added to Notion source connector.
*
### Features

* **Adds `bag_of_words` and `percent_missing_text` functions** In order to count the word frequencies in two input texts and calculate the percentage of text missing relative to the source document.
* **Adds `edit_distance` calculation metrics** In order to benchmark the cleaned, extracted text with unstructured, `edit_distance` (`Levenshtein distance`) is included.
* **Adds detection_origin field to metadata** Problem: Currently isn't an easy way to find out how an element was created. With this change that information is added. Importance: With this information the developers and users are now able to know how an element was created to make decisions on how to use it. In order tu use this feature
setting UNSTRUCTURED_INCLUDE_DEBUG_METADATA=true is needed.
* **Adds a function that calculates frequency of the element type and its depth** To capture the accuracy of element type extraction, this function counts the occurrences of each unique element type with its depth for use in element metrics.

### Fixes

* **Fix zero division error in annotation bbox size** This fixes the bug where we find annotation bboxes realted to an element that need to divide the intersection size between annotation bbox and element bbox by the size of the annotation bbox
* **Fix prevent metadata module from importing dependencies from unnecessary modules** Problem: The `metadata` module had several top level imports that were only used in and applicable to code related to specific document types, while there were many general-purpose functions. As a result, general-purpose functions couldn't be used without unnecessary dependencies being installed. Fix: moved 3rd party dependency top level imports to inside the functions in which they are used and applied a decorator to check that the dependency is installed and emit a helpful error message if not.
* **Fixes category_depth None value for Title elements** Problem: `Title` elements from `chipper` get `category_depth`= None even when `Headline` and/or `Subheadline` elements are present in the same page. Fix: all `Title` elements with `category_depth` = None should be set to have a depth of 0 instead iff there are `Headline` and/or `Subheadline` element-types present. Importance: `Title` elements should be equivalent html `H1` when nested headings are present; otherwise, `category_depth` metadata can result ambiguous within elements in a page.
* **Tweak `xy-cut` ordering output to be more column friendly** This results in the order of elements more closely reflecting natural reading order which benefits downstream applications. While element ordering from `xy-cut` is usually mostly correct when ordering multi-column documents, sometimes elements from a RHS column will appear before elements in a LHS column. Fix: add swapped `xy-cut` ordering by sorting by X coordinate first and then Y coordinate.
* **Fixes badly initialized Formula** Problem: YoloX contain new types of elements, when loading a document that contain formulas a new element of that class
should be generated, however the Formula class inherits from Element instead of Text. After this change the element is correctly created with the correct class
allowing the document to be loaded. Fix: Change parent class for Formula to Text. Importance: Crucial to be able to load documents that contain formulas.
* **Fixes pdf uri error** An error was encountered when URI type of `GoToR` which refers to pdf resources outside of its own was detected since no condition catches such case. The code is fixing the issue by initialize URI before any condition check.


## 0.10.19

### Enhancements

* **Adds XLSX document level language detection** Enhancing on top of language detection functionality in previous release, we now support language detection within `.xlsx` file type at Element level.
* **bump `unstructured-inference` to `0.6.6`** The updated version of `unstructured-inference` makes table extraction in `hi_res` mode configurable to fine tune table extraction performance; it also improves element detection by adding a deduplication post processing step in the `hi_res` partitioning of pdfs and images.
* **Detect text in HTML Heading Tags as Titles** This will increase the accuracy of hierarchies in HTML documents and provide more accurate element categorization. If text is in an HTML heading tag and is not a list item, address, or narrative text, categorize it as a title.
* **Update python-based docs** Refactor docs to use the actual unstructured code rather than using the subprocess library to run the cli command itself.
* **Adds Table support for the `add_chunking_strategy` decorator to partition functions.** In addition to combining elements under Title elements, user's can now specify the `max_characters=<n>` argument to chunk Table elements into TableChunk elements with `text` and `text_as_html` of length <n> characters. This means partitioned Table results are ready for use in downstream applications without any post processing.
* **Expose endpoint url for s3 connectors** By allowing for the endpoint url to be explicitly overwritten, this allows for any non-AWS data providers supporting the s3 protocol to be supported (i.e. minio).

### Features

* **change default `hi_res` model for pdf/image partition to `yolox`** Now partitioning pdf/image using `hi_res` strategy utilizes `yolox_quantized` model isntead of `detectron2_onnx` model. This new default model has better recall for tables and produces more detailed categories for elements.
* **XLSX can now reads subtables within one sheet** Problem: Many .xlsx files are not created to be read as one full table per sheet. There are subtables, text and header along with more informations to extract from each sheet. Feature: This `partition_xlsx` now can reads subtable(s) within one .xlsx sheet, along with extracting other title and narrative texts. Importance: This enhance the power of .xlsx reading to not only one table per sheet, allowing user to capture more data tables from the file, if exists.
* **Update Documentation on Element Types and Metadata**: We have updated the documentation according to the latest element types and metadata. It includes the common and additional metadata provided by the Partitions and Connectors.

### Fixes

* **Fixes partition_pdf is_alnum reference bug** Problem: The `partition_pdf` when attempt to get bounding box from element experienced a reference before assignment error when the first object is not text extractable.  Fix: Switched to a flag when the condition is met. Importance: Crucial to be able to partition with pdf.
* **Fix various cases of HTML text missing after partition**
  Problem: Under certain circumstances, text immediately after some HTML tags will be misssing from partition result.
  Fix: Updated code to deal with these cases.
  Importance: This will ensure the correctness when partitioning HTML and Markdown documents.
* **Fixes chunking when `detection_class_prob` appears in Element metadata** Problem: when `detection_class_prob` appears in Element metadata, Elements will only be combined by chunk_by_title if they have the same `detection_class_prob` value (which is rare). This is unlikely a case we ever need to support and most often results in no chunking. Fix: `detection_class_prob` is included in the chunking list of metadata keys excluded for similarity comparison. Importance: This change allows `chunk_by_title` to operate as intended for documents which include `detection_class_prob` metadata in their Elements.

## 0.10.18

### Enhancements

* **Better detection of natural reading order in images and PDF's** The elements returned by partition better reflect natural reading order in some cases, particularly in complicated multi-column layouts, leading to better chunking and retrieval for downstream applications. Achieved by improving the `xy-cut` sorting to preprocess bboxes, shrinking all bounding boxes by 90% along x and y axes (still centered around the same center point), which allows projection lines to be drawn where not possible before if layout bboxes overlapped.
* **Improves `partition_xml` to be faster and more memory efficient when partitioning large XML files** The new behavior is to partition iteratively to prevent loading the entire XML tree into memory at once in most use cases.
* **Adds data source properties to SharePoint, Outlook, Onedrive, Reddit, Slack, DeltaTable connectors** These properties (date_created, date_modified, version, source_url, record_locator) are written to element metadata during ingest, mapping elements to information about the document source from which they derive. This functionality enables downstream applications to reveal source document applications, e.g. a link to a GDrive doc, Salesforce record, etc.
* **Add functionality to save embedded images in PDF's separately as images** This allows users to save embedded images in PDF's separately as images, given some directory path. The saved image path is written to the metadata for the Image element. Downstream applications may benefit by providing users with image links from relevant "hits."
* **Azure Cognite Search destination connector** New Azure Cognitive Search destination connector added to ingest CLI.  Users may now use `unstructured-ingest` to write partitioned data from over 20 data sources (so far) to an Azure Cognitive Search index.
* **Improves salesforce partitioning** Partitions Salesforce data as xlm instead of text for improved detail and flexibility. Partitions htmlbody instead of textbody for Salesforce emails. Importance: Allows all Salesforce fields to be ingested and gives Salesforce emails more detailed partitioning.
* **Add document level language detection functionality.** Introduces the "auto" default for the languages param, which then detects the languages present in the document using the `langdetect` package. Adds the document languages as ISO 639-3 codes to the element metadata. Implemented only for the partition_text function to start.
* **PPTX partitioner refactored in preparation for enhancement.** Behavior should be unchanged except that shapes enclosed in a group-shape are now included, as many levels deep as required (a group-shape can itself contain a group-shape).
* **Embeddings support for the SharePoint SourceConnector via unstructured-ingest CLI** The SharePoint connector can now optionally create embeddings from the elements it pulls out during partition and upload those embeddings to Azure Cognitive Search index.
* **Improves hierarchy from docx files by leveraging natural hierarchies built into docx documents**  Hierarchy can now be detected from an indentation level for list bullets/numbers and by style name (e.g. Heading 1, List Bullet 2, List Number).
* **Chunking support for the SharePoint SourceConnector via unstructured-ingest CLI** The SharePoint connector can now optionally chunk the elements pulled out during partition via the chunking unstructured brick. This can be used as a stage before creating embeddings.

### Features

* **Adds `links` metadata in `partition_pdf` for `fast` strategy.** Problem: PDF files contain rich information and hyperlink that Unstructured did not captured earlier. Feature: `partition_pdf` now can capture embedded links within the file along with its associated text and page number. Importance: Providing depth in extracted elements give user a better understanding and richer context of documents. This also enables user to map to other elements within the document if the hyperlink is refered internally.
* **Adds the embedding module to be able to embed Elements** Problem: Many NLP applications require the ability to represent parts of documents in a semantic way. Until now, Unstructured did not have text embedding ability within the core library. Feature: This embedding module is able to track embeddings related data with a class, embed a list of elements, and return an updated list of Elements with the *embeddings* property. The module is also able to embed query strings. Importance: Ability to embed documents or parts of documents will enable users to make use of these semantic representations in different NLP applications, such as search, retrieval, and retrieval augmented generation.

### Fixes

* **Fixes a metadata source serialization bug** Problem: In unstructured elements, when loading an elements json file from the disk, the data_source attribute is assumed to be an instance of DataSourceMetadata and the code acts based on that. However the loader did not satisfy the assumption, and loaded it as a dict instead, causing an error. Fix: Added necessary code block to initialize a DataSourceMetadata object, also refactored DataSourceMetadata.from_dict() method to remove redundant code. Importance: Crucial to be able to load elements (which have data_source fields) from json files.
* **Fixes issue where unstructured-inference was not getting updated** Problem: unstructured-inference was not getting upgraded to the version to match unstructured release when doing a pip install.  Solution: using `pip install unstructured[all-docs]` it will now upgrade both unstructured and unstructured-inference. Importance: This will ensure that the inference library is always in sync with the unstructured library, otherwise users will be using outdated libraries which will likely lead to unintended behavior.
* **Fixes SharePoint connector failures if any document has an unsupported filetype** Problem: Currently the entire connector ingest run fails if a single IngestDoc has an unsupported filetype. This is because a ValueError is raised in the IngestDoc's `__post_init__`. Fix: Adds a try/catch when the IngestConnector runs get_ingest_docs such that the error is logged but all processable documents->IngestDocs are still instantiated and returned. Importance: Allows users to ingest SharePoint content even when some files with unsupported filetypes exist there.
* **Fixes Sharepoint connector server_path issue** Problem: Server path for the Sharepoint Ingest Doc was incorrectly formatted, causing issues while fetching pages from the remote source. Fix: changes formatting of remote file path before instantiating SharepointIngestDocs and appends a '/' while fetching pages from the remote source. Importance: Allows users to fetch pages from Sharepoint Sites.
* **Fixes Sphinx errors.** Fixes errors when running Sphinx `make html` and installs library to suppress warnings.
* **Fixes a metadata backwards compatibility error** Problem: When calling `partition_via_api`, the hosted api may return an element schema that's newer than the current `unstructured`. In this case, metadata fields were added which did not exist in the local `ElementMetadata` dataclass, and `__init__()` threw an error. Fix: remove nonexistent fields before instantiating in `ElementMetadata.from_json()`. Importance: Crucial to avoid breaking changes when adding fields.
* **Fixes issue with Discord connector when a channel returns `None`** Problem: Getting the `jump_url` from a nonexistent Discord `channel` fails. Fix: property `jump_url` is now retrieved within the same context as the messages from the channel. Importance: Avoids cascading issues when the connector fails to fetch information about a Discord channel.
* **Fixes occasionally SIGABTR when writing table with `deltalake` on Linux** Problem: occasionally on Linux ingest can throw a `SIGABTR` when writing `deltalake` table even though the table was written correctly. Fix: put the writing function into a `Process` to ensure its execution to the fullest extent before returning to the main process. Importance: Improves stability of connectors using `deltalake`
* **Fixes badly initialized Formula** Problem: YoloX contain new types of elements, when loading a document that contain formulas a new element of that class should be generated, however the Formula class inherits from Element instead of Text. After this change the element is correctly created with the correct class allowing the document to be loaded. Fix: Change parent class for Formula to Text. Importance: Crucial to be able to load documents that contain formulas.

## 0.10.16

### Enhancements

* **Adds data source properties to Airtable, Confluence, Discord, Elasticsearch, Google Drive, and Wikipedia connectors** These properties (date_created, date_modified, version, source_url, record_locator) are written to element metadata during ingest, mapping elements to information about the document source from which they derive. This functionality enables downstream applications to reveal source document applications, e.g. a link to a GDrive doc, Salesforce record, etc.
* **DOCX partitioner refactored in preparation for enhancement.** Behavior should be unchanged except in multi-section documents containing different headers/footers for different sections. These will now emit all distinct headers and footers encountered instead of just those for the last section.
* **Add a function to map between Tesseract and standard language codes.** This allows users to input language information to the `languages` param in any Tesseract-supported langcode or any ISO 639 standard language code.
* **Add document level language detection functionality.** Introduces the "auto" default for the languages param, which then detects the languages present in the document using the `langdetect` package. Implemented only for the partition_text function to start.

### Features

### Fixes

* ***Fixes an issue that caused a partition error for some PDF's.** Fixes GH Issue 1460 by bypassing a coordinate check if an element has invalid coordinates.

## 0.10.15


### Enhancements

* **Support for better element categories from the next-generation image-to-text model ("chipper").** Previously, not all of the classifications from Chipper were being mapped to proper `unstructured` element categories so the consumer of the library would see many `UncategorizedText` elements. This fixes the issue, improving the granularity of the element categories outputs for better downstream processing and chunking. The mapping update is:
  * "Threading": `NarrativeText`
  * "Form": `NarrativeText`
  * "Field-Name": `Title`
  * "Value": `NarrativeText`
  * "Link": `NarrativeText`
  * "Headline": `Title` (with `category_depth=1`)
  * "Subheadline": `Title` (with `category_depth=2`)
  * "Abstract": `NarrativeText`
* **Better ListItem grouping for PDF's (fast strategy).** The `partition_pdf` with `fast` strategy previously broke down some numbered list item lines as separate elements. This enhancement leverages the x,y coordinates and bbox sizes to help decide whether the following chunk of text is a continuation of the immediate previous detected ListItem element or not, and not detect it as its own non-ListItem element.
* **Fall back to text-based classification for uncategorized Layout elements for Images and PDF's**. Improves element classification by running existing text-based rules on previously `UncategorizedText` elements.
* **Adds table partitioning for Partitioning for many doc types including: .html, .epub., .md, .rst, .odt, and .msg.** At the core of this change is the .html partition functionality, which is leveraged by the other effected doc types. This impacts many scenarios where `Table` Elements are now propery extracted.
* **Create and add `add_chunking_strategy` decorator to partition functions.** Previously, users were responsible for their own chunking after partitioning elements, often required for downstream applications. Now, individual elements may be combined into right-sized chunks where min and max character size may be specified if `chunking_strategy=by_title`. Relevant elements are grouped together for better downstream results. This enables users immediately use partitioned results effectively in downstream applications (e.g. RAG architecture apps) without any additional post-processing.
* **Adds `languages` as an input parameter and marks `ocr_languages` kwarg for deprecation in pdf, image, and auto partitioning functions.** Previously, language information was only being used for Tesseract OCR for image-based documents and was in a Tesseract specific string format, but by refactoring into a list of standard language codes independent of Tesseract, the `unstructured` library will better support `languages` for other non-image pipelines and/or support for other OCR engines.
* **Removes `UNSTRUCTURED_LANGUAGE` env var usage and replaces `language` with `languages` as an input parameter to unstructured-partition-text_type functions.** The previous parameter/input setup was not user-friendly or scalable to the variety of elements being processed. By refactoring the inputted language information into a list of standard language codes, we can support future applications of the element language such as detection, metadata, and multi-language elements. Now, to skip English specific checks, set the `languages` parameter to any non-English language(s).
* **Adds `xlsx` and `xls` filetype extensions to the `skip_infer_table_types` default list in `partition`.** By adding these file types to the input parameter these files should not go through table extraction. Users can still specify if they would like to extract tables from these filetypes, but will have to set the `skip_infer_table_types` to exclude the desired filetype extension. This avoids mis-representing complex spreadsheets where there may be multiple sub-tables and other content.
* **Better debug output related to sentence counting internals**. Clarify message when sentence is not counted toward sentence count because there aren't enough words, relevant for developers focused on `unstructured`s NLP internals.
* **Faster ocr_only speed for partitioning PDF and images.** Use `unstructured_pytesseract.run_and_get_multiple_output` function to reduce the number of calls to `tesseract` by half when partitioning pdf or image with `tesseract`
* **Adds data source properties to fsspec connectors** These properties (date_created, date_modified, version, source_url, record_locator) are written to element metadata during ingest, mapping elements to information about the document source from which they derive. This functionality enables downstream applications to reveal source document applications, e.g. a link to a GDrive doc, Salesforce record, etc.
* **Add delta table destination connector** New delta table destination connector added to ingest CLI.  Users may now use `unstructured-ingest` to write partitioned data from over 20 data sources (so far) to a Delta Table.
* **Rename to Source and Destination Connectors in the Documentation.** Maintain naming consistency between Connectors codebase and documentation with the first addition to a destination connector.
* **Non-HTML text files now return unstructured-elements as opposed to HTML-elements.** Previously the text based files that went through `partition_html` would return HTML-elements but now we preserve the format from the input using `source_format` argument in the partition call.
* **Adds `PaddleOCR` as an optional alternative to `Tesseract`** for OCR in processing of PDF or Image files, it is installable via the `makefile` command `install-paddleocr`. For experimental purposes only.
* **Bump unstructured-inference** to 0.5.28. This version bump markedly improves the output of table data, rendered as `metadata.text_as_html` in an element. These changes include:
  * add env variable `ENTIRE_PAGE_OCR` to specify using paddle or tesseract on entire page OCR
  * table structure detection now pads the input image by 25 pixels in all 4 directions to improve its recall (0.5.27)
  * support paddle with both cpu and gpu and assume it is pre-installed (0.5.26)
  * fix a bug where `cells_to_html` doesn't handle cells spanning multiple rows properly (0.5.25)
  * remove `cv2` preprocessing step before OCR step in table transformer (0.5.24)

### Features

* **Adds element metadata via `category_depth` with default value None**.
  * This additional metadata is useful for vectordb/LLM, chunking strategies, and retrieval applications.
* **Adds a naive hierarchy for elements via a `parent_id` on the element's metadata**
  * Users will now have more metadata for implementing vectordb/LLM chunking strategies. For example, text elements could be queried by their preceding title element.
  * Title elements created from HTML headings will properly nest

### Fixes

* **`add_pytesseract_bboxes_to_elements` no longer returns `nan` values**. The function logic is now broken into new methods
  `_get_element_box` and `convert_multiple_coordinates_to_new_system`
* **Selecting a different model wasn't being respected when calling `partition_image`.** Problem: `partition_pdf` allows for passing a `model_name` parameter. Given the similarity between the image and PDF pipelines, the expected behavior is that `partition_image` should support the same parameter, but `partition_image` was unintentionally not passing along its `kwargs`. This was corrected by adding the kwargs to the downstream call.
* **Fixes a chunking issue via dropping the field "coordinates".** Problem: chunk_by_title function was chunking each element to its own individual chunk while it needed to group elements into a fewer number of chunks. We've discovered that this happens due to a metadata matching logic in chunk_by_title function, and discovered that elements with different metadata can't be put into the same chunk. At the same time, any element with "coordinates" essentially had different metadata than other elements, due each element locating in different places and having different coordinates. Fix: That is why we have included the key "coordinates" inside a list of excluded metadata keys, while doing this "metadata_matches" comparision. Importance: This change is crucial to be able to chunk by title for documents which include "coordinates" metadata in their elements.

## 0.10.14

### Enhancements

* Update all connectors to use new downstream architecture
  * New click type added to parse comma-delimited string inputs
  * Some CLI options renamed

### Features

### Fixes

## 0.10.13

### Enhancements

* Updated documentation: Added back support doc types for partitioning, more Python codes in the API page,  RAG definition, and use case.
* Updated Hi-Res Metadata: PDFs and Images using Hi-Res strategy now have layout model class probabilities added ot metadata.
* Updated the `_detect_filetype_from_octet_stream()` function to use libmagic to infer the content type of file when it is not a zip file.
* Tesseract minor version bump to 5.3.2

### Features

* Add Jira Connector to be able to pull issues from a Jira organization
* Add `clean_ligatures` function to expand ligatures in text


### Fixes

* `partition_html` breaks on `<br>` elements.
* Ingest error handling to properly raise errors when wrapped
* GH issue 1361: fixes a sortig error that prevented some PDF's from being parsed
* Bump unstructured-inference
  * Brings back embedded images in PDF's (0.5.23)

## 0.10.12

### Enhancements

* Removed PIL pin as issue has been resolved upstream
* Bump unstructured-inference
  * Support for yolox_quantized layout detection model (0.5.20)
* YoloX element types added


### Features

* Add Salesforce Connector to be able to pull Account, Case, Campaign, EmailMessage, Lead

### Fixes


* Bump unstructured-inference
  * Avoid divide-by-zero errors swith `safe_division` (0.5.21)

## 0.10.11

### Enhancements

* Bump unstructured-inference
  * Combine entire-page OCR output with layout-detected elements, to ensure full coverage of the page (0.5.19)

### Features

* Add in ingest cli s3 writer

### Fixes

* Fix a bug where `xy-cut` sorting attemps to sort elements without valid coordinates; now xy cut sorting only works when **all** elements have valid coordinates

## 0.10.10

### Enhancements

* Adds `text` as an input parameter to `partition_xml`.
* `partition_xml` no longer runs through `partition_text`, avoiding incorrect splitting
  on carriage returns in the XML. Since `partition_xml` no longer calls `partition_text`,
  `min_partition` and `max_partition` are no longer supported in `partition_xml`.
* Bump `unstructured-inference==0.5.18`, change non-default detectron2 classification threshold
* Upgrade base image from rockylinux 8 to rockylinux 9
* Serialize IngestDocs to JSON when passing to subprocesses

### Features

### Fixes

- Fix a bug where mismatched `elements` and `bboxes` are passed into `add_pytesseract_bbox_to_elements`

## 0.10.9

### Enhancements

* Fix `test_json` to handle only non-extra dependencies file types (plain-text)

### Features

* Adds `chunk_by_title` to break a document into sections based on the presence of `Title`
  elements.
* add new extraction function `extract_image_urls_from_html` to extract all img related URL from html text.

### Fixes

* Make cv2 dependency optional
* Edit `add_pytesseract_bbox_to_elements`'s (`ocr_only` strategy) `metadata.coordinates.points` return type to `Tuple` for consistency.
* Re-enable test-ingest-confluence-diff for ingest tests
* Fix syntax for ingest test check number of files
* Fix csv and tsv partitioners loosing the first line of the files when creating elements

## 0.10.8

### Enhancements

* Release docker image that installs Python 3.10 rather than 3.8

### Features

### Fixes

## 0.10.7

### Enhancements

### Features

### Fixes

* Remove overly aggressive ListItem chunking for images and PDF's which typically resulted in inchorent elements.

## 0.10.6

### Enhancements

* Enable `partition_email` and `partition_msg` to detect if an email is PGP encryped. If
  and email is PGP encryped, the functions will return an empy list of elements and
  emit a warning about the encrypted content.
* Add threaded Slack conversations into Slack connector output
* Add functionality to sort elements using `xy-cut` sorting approach in `partition_pdf` for `hi_res` and `fast` strategies
* Bump unstructured-inference
  * Set OMP_THREAD_LIMIT to 1 if not set for better tesseract perf (0.5.17)

### Features

* Extract coordinates from PDFs and images when using OCR only strategy and add to metadata

### Fixes

* Update `partition_html` to respect the order of `<pre>` tags.
* Fix bug in `partition_pdf_or_image` where two partitions were called if `strategy == "ocr_only"`.
* Bump unstructured-inference
  * Fix issue where temporary files were being left behind (0.5.16)
* Adds deprecation warning for the `file_filename` kwarg to `partition`, `partition_via_api`,
  and `partition_multiple_via_api`.
* Fix documentation build workflow by pinning dependencies

## 0.10.5

### Enhancements

* Create new CI Pipelines
  - Checking text, xml, email, and html doc tests against the library installed without extras
  - Checking each library extra against their respective tests
* `partition` raises an error and tells the user to install the appropriate extra if a filetype
  is detected that is missing dependencies.
* Add custom errors to ingest
* Bump `unstructured-ingest==0.5.15`
  - Handle an uncaught TesseractError (0.5.15)
  - Add TIFF test file and TIFF filetype to `test_from_image_file` in `test_layout` (0.5.14)
* Use `entire_page` ocr mode for pdfs and images
* Add notes on extra installs to docs
* Adds ability to reuse connections per process in unstructured-ingest

### Features
* Add delta table connector

### Fixes

## 0.10.4
* Pass ocr_mode in partition_pdf and set the default back to individual pages for now
* Add diagrams and descriptions for ingest design in the ingest README

### Features
* Supports multipage TIFF image partitioning

### Fixes

## 0.10.2

### Enhancements
* Bump unstructured-inference==0.5.13:
  - Fix extracted image elements being included in layout merge, addresses the issue
    where an entire-page image in a PDF was not passed to the layout model when using hi_res.

### Features

### Fixes

## 0.10.1

### Enhancements
* Bump unstructured-inference==0.5.12:
  - fix to avoid trace for certain PDF's (0.5.12)
  - better defaults for DPI for hi_res and  Chipper (0.5.11)
  - implement full-page OCR (0.5.10)

### Features

### Fixes

* Fix dead links in repository README (Quick Start > Install for local development, and Learn more > Batch Processing)
* Update document dependencies to include tesseract-lang for additional language support (required for tests to pass)

## 0.10.0

### Enhancements

* Add `include_header` kwarg to `partition_xlsx` and change default behavior to `True`
* Update the `links` and `emphasized_texts` metadata fields

### Features

### Fixes

## 0.9.3

### Enhancements

* Pinned dependency cleanup.
* Update `partition_csv` to always use `soupparser_fromstring` to parse `html text`
* Update `partition_tsv` to always use `soupparser_fromstring` to parse `html text`
* Add `metadata.section` to capture epub table of contents data
* Add `unique_element_ids` kwarg to partition functions. If `True`, will use a UUID
  for element IDs instead of a SHA-256 hash.
* Update `partition_xlsx` to always use `soupparser_fromstring` to parse `html text`
* Add functionality to switch `html` text parser based on whether the `html` text contains emoji
* Add functionality to check if a string contains any emoji characters
* Add CI tests around Notion

### Features

* Add Airtable Connector to be able to pull views/tables/bases from an Airtable organization

### Fixes

* fix pdf partition of list items being detected as titles in OCR only mode
* make notion module discoverable
* fix emails with `Content-Distribution: inline` and `Content-Distribution: attachment` with no filename
* Fix email attachment filenames which had `=` in the filename itself

## 0.9.2


### Enhancements

* Update table extraction section in API documentation to sync with change in Prod API
* Update Notion connector to extract to html
* Added UUID option for `element_id`
* Bump unstructured-inference==0.5.9:
  - better caching of models
  - another version of detectron2 available, though the default layout model is unchanged
* Added UUID option for element_id
* Added UUID option for element_id
* CI improvements to run ingest tests in parallel

### Features

* Adds Sharepoint connector.

### Fixes

* Bump unstructured-inference==0.5.9:
  - ignores Tesseract errors where no text is extracted for tiles that indeed, have no text

## 0.9.1

### Enhancements

* Adds --partition-pdf-infer-table-structure to unstructured-ingest.
* Enable `partition_html` to skip headers and footers with the `skip_headers_and_footers` flag.
* Update `partition_doc` and `partition_docx` to track emphasized texts in the output
* Adds post processing function `filter_element_types`
* Set the default strategy for partitioning images to `hi_res`
* Add page break parameter section in API documentation to sync with change in Prod API
* Update `partition_html` to track emphasized texts in the output
* Update `XMLDocument._read_xml` to create `<p>` tag element for the text enclosed in the `<pre>` tag
* Add parameter `include_tail_text` to `_construct_text` to enable (skip) tail text inclusion
* Add Notion connector

### Features

### Fixes

* Remove unused `_partition_via_api` function
* Fixed emoji bug in `partition_xlsx`.
* Pass `file_filename` metadata when partitioning file object
* Skip ingest test on missing Slack token
* Add Dropbox variables to CI environments
* Remove default encoding for ingest
* Adds new element type `EmailAddress` for recognising email address in the  text
* Simplifies `min_partition` logic; makes partitions falling below the `min_partition`
  less likely.
* Fix bug where ingest test check for number of files fails in smoke test
* Fix unstructured-ingest entrypoint failure

## 0.9.0

### Enhancements

* Dependencies are now split by document type, creating a slimmer base installation.

## 0.8.8

### Enhancements

### Features

### Fixes

* Rename "date" field to "last_modified"
* Adds Box connector

### Fixes

## 0.8.7

### Enhancements

* Put back useful function `split_by_paragraph`

### Features

### Fixes

* Fix argument order in NLTK download step

## 0.8.6

### Enhancements

### Features

### Fixes

* Remove debug print lines and non-functional code

## 0.8.5

### Enhancements

* Add parameter `skip_infer_table_types` to enable (skip) table extraction for other doc types
* Adds optional Unstructured API unit tests in CI
* Tracks last modified date for all document types.
* Add auto_paragraph_grouper to detect new-line and blank-line new paragraph for .txt files.
* refactor the ingest cli to better support expanding supported connectors

## 0.8.3

### Enhancements

### Features

### Fixes

* NLTK now only gets downloaded if necessary.
* Handling for empty tables in Word Documents and PowerPoints.

## 0.8.4

### Enhancements

* Additional tests and refactor of JSON detection.
* Update functionality to retrieve image metadata from a page for `document_to_element_list`
* Links are now tracked in `partition_html` output.
* Set the file's current position to the beginning after reading the file in `convert_to_bytes`
* Add `min_partition` kwarg to that combines elements below a specified threshold and modifies splitting of strings longer than max partition so words are not split.
* set the file's current position to the beginning after reading the file in `convert_to_bytes`
* Add slide notes to pptx
* Add `--encoding` directive to ingest
* Improve json detection by `detect_filetype`

### Features

* Adds Outlook connector
* Add support for dpi parameter in inference library
* Adds Onedrive connector.
* Add Confluence connector for ingest cli to pull the body text from all documents from all spaces in a confluence domain.

### Fixes

* Fixes issue with email partitioning where From field was being assigned the To field value.
* Use the `image_metadata` property of the `PageLayout` instance to get the page image info in the `document_to_element_list`
* Add functionality to write images to computer storage temporarily instead of keeping them in memory for `ocr_only` strategy
* Add functionality to convert a PDF in small chunks of pages at a time for `ocr_only` strategy
* Adds `.txt`, `.text`, and `.tab` to list of extensions to check if file
  has a `text/plain` MIME type.
* Enables filters to be passed to `partition_doc` so it doesn't error with LibreOffice7.
* Removed old error message that's superseded by `requires_dependencies`.
* Removes using `hi_res` as the default strategy value for `partition_via_api` and `partition_multiple_via_api`

## 0.8.1

### Enhancements

* Add support for Python 3.11

### Features

### Fixes

* Fixed `auto` strategy detected scanned document as having extractable text and using `fast` strategy, resulting in no output.
* Fix list detection in MS Word documents.
* Don't instantiate an element with a coordinate system when there isn't a way to get its location data.

## 0.8.0

### Enhancements

* Allow model used for hi res pdf partition strategy to be chosen when called.
* Updated inference package

### Features

* Add `metadata_filename` parameter across all partition functions

### Fixes

* Update to ensure `convert_to_datafame` grabs all of the metadata fields.
* Adjust encoding recognition threshold value in `detect_file_encoding`
* Fix KeyError when `isd_to_elements` doesn't find a type
* Fix `_output_filename` for local connector, allowing single files to be written correctly to the disk

* Fix for cases where an invalid encoding is extracted from an email header.

### BREAKING CHANGES

* Information about an element's location is no longer returned as top-level attributes of an element. Instead, it is returned in the `coordinates` attribute of the element's metadata.

## 0.7.12

### Enhancements

* Adds `include_metadata` kwarg to `partition_doc`, `partition_docx`, `partition_email`, `partition_epub`, `partition_json`, `partition_msg`, `partition_odt`, `partition_org`, `partition_pdf`, `partition_ppt`, `partition_pptx`, `partition_rst`, and `partition_rtf`
### Features

* Add Elasticsearch connector for ingest cli to pull specific fields from all documents in an index.
* Adds Dropbox connector

### Fixes

* Fix tests that call unstructured-api by passing through an api-key
* Fixed page breaks being given (incorrect) page numbers
* Fix skipping download on ingest when a source document exists locally

## 0.7.11

### Enhancements

* More deterministic element ordering when using `hi_res` PDF parsing strategy (from unstructured-inference bump to 0.5.4)
* Make large model available (from unstructured-inference bump to 0.5.3)
* Combine inferred elements with extracted elements (from unstructured-inference bump to 0.5.2)
* `partition_email` and `partition_msg` will now process attachments if `process_attachments=True`
  and a attachment partitioning functions is passed through with `attachment_partitioner=partition`.

### Features

### Fixes

* Fix tests that call unstructured-api by passing through an api-key
* Fixed page breaks being given (incorrect) page numbers
* Fix skipping download on ingest when a source document exists locally

## 0.7.10

### Enhancements

* Adds a `max_partition` parameter to `partition_text`, `partition_pdf`, `partition_email`,
  `partition_msg` and `partition_xml` that sets a limit for the size of an individual
  document elements. Defaults to `1500` for everything except `partition_xml`, which has
  a default value of `None`.
* DRY connector refactor

### Features

* `hi_res` model for pdfs and images is selectable via environment variable.

### Fixes

* CSV check now ignores escaped commas.
* Fix for filetype exploration util when file content does not have a comma.
* Adds negative lookahead to bullet pattern to avoid detecting plain text line
  breaks like `-------` as list items.
* Fix pre tag parsing for `partition_html`
* Fix lookup error for annotated Arabic and Hebrew encodings

## 0.7.9

### Enhancements

* Improvements to string check for leafs in `partition_xml`.
* Adds --partition-ocr-languages to unstructured-ingest.

### Features

* Adds `partition_org` for processed Org Mode documents.

### Fixes

## 0.7.8

### Enhancements

### Features

* Adds Google Cloud Service connector

### Fixes

* Updates the `parse_email` for `partition_eml` so that `unstructured-api` passes the smoke tests
* `partition_email` now works if there is no message content
* Updates the `"fast"` strategy for `partition_pdf` so that it's able to recursively
* Adds recursive functionality to all fsspec connectors
* Adds generic --recursive ingest flag

## 0.7.7

### Enhancements

* Adds functionality to replace the `MIME` encodings for `eml` files with one of the common encodings if a `unicode` error occurs
* Adds missed file-like object handling in `detect_file_encoding`
* Adds functionality to extract charset info from `eml` files

### Features

* Added coordinate system class to track coordinate types and convert to different coordinate

### Fixes

* Adds an `html_assemble_articles` kwarg to `partition_html` to enable users to capture
  control whether content outside of `<article>` tags is captured when
  `<article>` tags are present.
* Check for the `xml` attribute on `element` before looking for pagebreaks in `partition_docx`.

## 0.7.6

### Enhancements

* Convert fast startegy to ocr_only for images
* Adds support for page numbers in `.docx` and `.doc` when user or renderer
  created page breaks are present.
* Adds retry logic for the unstructured-ingest Biomed connector

### Features

* Provides users with the ability to extract additional metadata via regex.
* Updates `partition_docx` to include headers and footers in the output.
* Create `partition_tsv` and associated tests. Make additional changes to `detect_filetype`.

### Fixes

* Remove fake api key in test `partition_via_api` since we now require valid/empty api keys
* Page number defaults to `None` instead of `1` when page number is not present in the metadata.
  A page number of `None` indicates that page numbers are not being tracked for the document
  or that page numbers do not apply to the element in question..
* Fixes an issue with some pptx files. Assume pptx shapes are found in top left position of slide
  in case the shape.top and shape.left attributes are `None`.

## 0.7.5

### Enhancements

* Adds functionality to sort elements in `partition_pdf` for `fast` strategy
* Adds ingest tests with `--fast` strategy on PDF documents
* Adds --api-key to unstructured-ingest

### Features

* Adds `partition_rst` for processed ReStructured Text documents.

### Fixes

* Adds handling for emails that do not have a datetime to extract.
* Adds pdf2image package as core requirement of unstructured (with no extras)

## 0.7.4

### Enhancements

* Allows passing kwargs to request data field for `partition_via_api` and `partition_multiple_via_api`
* Enable MIME type detection if libmagic is not available
* Adds handling for empty files in `detect_filetype` and `partition`.

### Features

### Fixes

* Reslove `grpcio` import issue on `weaviate.schema.validate_schema` for python 3.9 and 3.10
* Remove building `detectron2` from source in Dockerfile

## 0.7.3

### Enhancements

* Update IngestDoc abstractions and add data source metadata in ElementMetadata

### Features

### Fixes

* Pass `strategy` parameter down from `partition` for `partition_image`
* Filetype detection if a CSV has a `text/plain` MIME type
* `convert_office_doc` no longers prints file conversion info messages to stdout.
* `partition_via_api` reflects the actual filetype for the file processed in the API.

## 0.7.2

### Enhancements

* Adds an optional encoding kwarg to `elements_to_json` and `elements_from_json`
* Bump version of base image to use new stable version of tesseract

### Features

### Fixes

* Update the `read_txt_file` utility function to keep using `spooled_to_bytes_io_if_needed` for xml
* Add functionality to the `read_txt_file` utility function to handle file-like object from URL
* Remove the unused parameter `encoding` from `partition_pdf`
* Change auto.py to have a `None` default for encoding
* Add functionality to try other common encodings for html and xml files if an error related to the encoding is raised and the user has not specified an encoding.
* Adds benchmark test with test docs in example-docs
* Re-enable test_upload_label_studio_data_with_sdk
* File detection now detects code files as plain text
* Adds `tabulate` explicitly to dependencies
* Fixes an issue in `metadata.page_number` of pptx files
* Adds showing help if no parameters passed

## 0.7.1

### Enhancements

### Features

* Add `stage_for_weaviate` to stage `unstructured` outputs for upload to Weaviate, along with
  a helper function for defining a class to use in Weaviate schemas.
* Builds from Unstructured base image, built off of Rocky Linux 8.7, this resolves almost all CVE's in the image.

### Fixes

## 0.7.0

### Enhancements

* Installing `detectron2` from source is no longer required when using the `local-inference` extra.
* Updates `.pptx` parsing to include text in tables.

### Features

### Fixes

* Fixes an issue in `_add_element_metadata` that caused all elements to have `page_number=1`
  in the element metadata.
* Adds `.log` as a file extension for TXT files.
* Adds functionality to try other common encodings for email (`.eml`) files if an error related to the encoding is raised and the user has not specified an encoding.
* Allow passed encoding to be used in the `replace_mime_encodings`
* Fixes page metadata for `partition_html` when `include_metadata=False`
* A `ValueError` now raises if `file_filename` is not specified when you use `partition_via_api`
  with a file-like object.

## 0.6.11

### Enhancements

* Supports epub tests since pandoc is updated in base image

### Features


### Fixes


## 0.6.10

### Enhancements

* XLS support from auto partition

### Features

### Fixes

## 0.6.9

### Enhancements

* fast strategy for pdf now keeps element bounding box data
* setup.py refactor

### Features

### Fixes

* Adds functionality to try other common encodings if an error related to the encoding is raised and the user has not specified an encoding.
* Adds additional MIME types for CSV

## 0.6.8

### Enhancements

### Features

* Add `partition_csv` for CSV files.

### Fixes

## 0.6.7

### Enhancements

* Deprecate `--s3-url` in favor of `--remote-url` in CLI
* Refactor out non-connector-specific config variables
* Add `file_directory` to metadata
* Add `page_name` to metadata. Currently used for the sheet name in XLSX documents.
* Added a `--partition-strategy` parameter to unstructured-ingest so that users can specify
  partition strategy in CLI. For example, `--partition-strategy fast`.
* Added metadata for filetype.
* Add Discord connector to pull messages from a list of channels
* Refactor `unstructured/file-utils/filetype.py` to better utilise hashmap to return mime type.
* Add local declaration of DOCX_MIME_TYPES and XLSX_MIME_TYPES for `test_filetype.py`.

### Features

* Add `partition_xml` for XML files.
* Add `partition_xlsx` for Microsoft Excel documents.

### Fixes

* Supports `hml` filetype for partition as a variation of html filetype.
* Makes `pytesseract` a function level import in `partition_pdf` so you can use the `"fast"`
  or `"hi_res"` strategies if `pytesseract` is not installed. Also adds the
  `required_dependencies` decorator for the `"hi_res"` and `"ocr_only"` strategies.
* Fix to ensure `filename` is tracked in metadata for `docx` tables.

## 0.6.6

### Enhancements

* Adds an `"auto"` strategy that chooses the partitioning strategy based on document
  characteristics and function kwargs. This is the new default strategy for `partition_pdf`
  and `partition_image`. Users can maintain existing behavior by explicitly setting
  `strategy="hi_res"`.
* Added an additional trace logger for NLP debugging.
* Add `get_date` method to `ElementMetadata` for converting the datestring to a `datetime` object.
* Cleanup the `filename` attribute on `ElementMetadata` to remove the full filepath.

### Features

* Added table reading as html with URL parsing to `partition_docx` in docx
* Added metadata field for text_as_html for docx files

### Fixes

* `fileutils/file_type` check json and eml decode ignore error
* `partition_email` was updated to more flexibly handle deviations from the RFC-2822 standard.
  The time in the metadata returns `None` if the time does not match RFC-2822 at all.
* Include all metadata fields when converting to dataframe or CSV

## 0.6.5

### Enhancements

* Added support for SpooledTemporaryFile file argument.

### Features

### Fixes


## 0.6.4

### Enhancements

* Added an "ocr_only" strategy for `partition_pdf`. Refactored the strategy decision
  logic into its own module.

### Features

### Fixes

## 0.6.3

### Enhancements

* Add an "ocr_only" strategy for `partition_image`.

### Features

* Added `partition_multiple_via_api` for partitioning multiple documents in a single REST
  API call.
* Added `stage_for_baseplate` function to prepare outputs for ingestion into Baseplate.
* Added `partition_odt` for processing Open Office documents.

### Fixes

* Updates the grouping logic in the `partition_pdf` fast strategy to group together text
  in the same bounding box.

## 0.6.2

### Enhancements

* Added logic to `partition_pdf` for detecting copy protected PDFs and falling back
  to the hi res strategy when necessary.


### Features

* Add `partition_via_api` for partitioning documents through the hosted API.

### Fixes

* Fix how `exceeds_cap_ratio` handles empty (returns `True` instead of `False`)
* Updates `detect_filetype` to properly detect JSONs when the MIME type is `text/plain`.

## 0.6.1

### Enhancements

* Updated the table extraction parameter name to be more descriptive

### Features

### Fixes

## 0.6.0

### Enhancements

* Adds an `ssl_verify` kwarg to `partition` and `partition_html` to enable turning off
  SSL verification for HTTP requests. SSL verification is on by default.
* Allows users to pass in ocr language to `partition_pdf` and `partition_image` through
  the `ocr_language` kwarg. `ocr_language` corresponds to the code for the language pack
  in Tesseract. You will need to install the relevant Tesseract language pack to use a
  given language.

### Features

* Table extraction is now possible for pdfs from `partition` and `partition_pdf`.
* Adds support for extracting attachments from `.msg` files

### Fixes

* Adds an `ssl_verify` kwarg to `partition` and `partition_html` to enable turning off
  SSL verification for HTTP requests. SSL verification is on by default.

## 0.5.13

### Enhancements

* Allow headers to be passed into `partition` when `url` is used.

### Features

* `bytes_string_to_string` cleaning brick for bytes string output.

### Fixes

* Fixed typo in call to `exactly_one` in `partition_json`
* unstructured-documents encode xml string if document_tree is `None` in `_read_xml`.
* Update to `_read_xml` so that Markdown files with embedded HTML process correctly.
* Fallback to "fast" strategy only emits a warning if the user specifies the "hi_res" strategy.
* unstructured-partition-text_type exceeds_cap_ratio fix returns and how capitalization ratios are calculated
* `partition_pdf` and `partition_text` group broken paragraphs to avoid fragmented `NarrativeText` elements.
* .json files resolved as "application/json" on centos7 (or other installs with older libmagic libs)

## 0.5.12

### Enhancements

* Add OS mimetypes DB to docker image, mainly for unstructured-api compat.
* Use the image registry as a cache when building Docker images.
* Adds the ability for `partition_text` to group together broken paragraphs.
* Added method to utils to allow date time format validation

### Features
* Add Slack connector to pull messages for a specific channel

* Add --partition-by-api parameter to unstructured-ingest
* Added `partition_rtf` for processing rich text files.
* `partition` now accepts a `url` kwarg in addition to `file` and `filename`.

### Fixes

* Allow encoding to be passed into `replace_mime_encodings`.
* unstructured-ingest connector-specific dependencies are imported on demand.
* unstructured-ingest --flatten-metadata supported for local connector.
* unstructured-ingest fix runtime error when using --metadata-include.

## 0.5.11

### Enhancements

### Features

### Fixes

* Guard against null style attribute in docx document elements
* Update HTML encoding to better support foreign language characters

## 0.5.10

### Enhancements

* Updated inference package
* Add sender, recipient, date, and subject to element metadata for emails

### Features

* Added `--download-only` parameter to `unstructured-ingest`

### Fixes

* FileNotFound error when filename is provided but file is not on disk

## 0.5.9

### Enhancements

### Features

### Fixes

* Convert file to str in helper `split_by_paragraph` for `partition_text`

## 0.5.8

### Enhancements

* Update `elements_to_json` to return string when filename is not specified
* `elements_from_json` may take a string instead of a filename with the `text` kwarg
* `detect_filetype` now does a final fallback to file extension.
* Empty tags are now skipped during the depth check for HTML processing.

### Features

* Add local file system to `unstructured-ingest`
* Add `--max-docs` parameter to `unstructured-ingest`
* Added `partition_msg` for processing MSFT Outlook .msg files.

### Fixes

* `convert_file_to_text` now passes through the `source_format` and `target_format` kwargs.
  Previously they were hard coded.
* Partitioning functions that accept a `text` kwarg no longer raise an error if an empty
  string is passed (and empty list of elements is returned instead).
* `partition_json` no longer fails if the input is an empty list.
* Fixed bug in `chunk_by_attention_window` that caused the last word in segments to be cut-off
  in some cases.

### BREAKING CHANGES

* `stage_for_transformers` now returns a list of elements, making it consistent with other
  staging bricks

## 0.5.7

### Enhancements

* Refactored codebase using `exactly_one`
* Adds ability to pass headers when passing a url in partition_html()
* Added optional `content_type` and `file_filename` parameters to `partition()` to bypass file detection

### Features

* Add `--flatten-metadata` parameter to `unstructured-ingest`
* Add `--fields-include` parameter to `unstructured-ingest`

### Fixes

## 0.5.6

### Enhancements

* `contains_english_word()`, used heavily in text processing, is 10x faster.

### Features

* Add `--metadata-include` and `--metadata-exclude` parameters to `unstructured-ingest`
* Add `clean_non_ascii_chars` to remove non-ascii characters from unicode string

### Fixes

* Fix problem with PDF partition (duplicated test)

## 0.5.4

### Enhancements

* Added Biomedical literature connector for ingest cli.
* Add `FsspecConnector` to easily integrate any existing `fsspec` filesystem as a connector.
* Rename `s3_connector.py` to `s3.py` for readability and consistency with the
  rest of the connectors.
* Now `S3Connector` relies on `s3fs` instead of on `boto3`, and it inherits
  from `FsspecConnector`.
* Adds an `UNSTRUCTURED_LANGUAGE_CHECKS` environment variable to control whether or not language
  specific checks like vocabulary and POS tagging are applied. Set to `"true"` for higher
  resolution partitioning and `"false"` for faster processing.
* Improves `detect_filetype` warning to include filename when provided.
* Adds a "fast" strategy for partitioning PDFs with PDFMiner. Also falls back to the "fast"
  strategy if detectron2 is not available.
* Start deprecation life cycle for `unstructured-ingest --s3-url` option, to be deprecated in
  favor of `--remote-url`.

### Features

* Add `AzureBlobStorageConnector` based on its `fsspec` implementation inheriting
from `FsspecConnector`
* Add `partition_epub` for partitioning e-books in EPUB3 format.

### Fixes

* Fixes processing for text files with `message/rfc822` MIME type.
* Open xml files in read-only mode when reading contents to construct an XMLDocument.

## 0.5.3

### Enhancements

* `auto.partition()` can now load Unstructured ISD json documents.
* Simplify partitioning functions.
* Improve logging for ingest CLI.

### Features

* Add `--wikipedia-auto-suggest` argument to the ingest CLI to disable automatic redirection
  to pages with similar names.
* Add setup script for Amazon Linux 2
* Add optional `encoding` argument to the `partition_(text/email/html)` functions.
* Added Google Drive connector for ingest cli.
* Added Gitlab connector for ingest cli.

### Fixes

## 0.5.2

### Enhancements

* Fully move from printing to logging.
* `unstructured-ingest` now uses a default `--download_dir` of `$HOME/.cache/unstructured/ingest`
rather than a "tmp-ingest-" dir in the working directory.

### Features

### Fixes

* `setup_ubuntu.sh` no longer fails in some contexts by interpreting
`DEBIAN_FRONTEND=noninteractive` as a command
* `unstructured-ingest` no longer re-downloads files when --preserve-downloads
is used without --download-dir.
* Fixed an issue that was causing text to be skipped in some HTML documents.

## 0.5.1

### Enhancements

### Features

### Fixes

* Fixes an error causing JavaScript to appear in the output of `partition_html` sometimes.
* Fix several issues with the `requires_dependencies` decorator, including the error message
  and how it was used, which had caused an error for `unstructured-ingest --github-url ...`.

## 0.5.0

### Enhancements

* Add `requires_dependencies` Python decorator to check dependencies are installed before
  instantiating a class or running a function

### Features

* Added Wikipedia connector for ingest cli.

### Fixes

* Fix `process_document` file cleaning on failure
* Fixes an error introduced in the metadata tracking commit that caused `NarrativeText`
  and `FigureCaption` elements to be represented as `Text` in HTML documents.

## 0.4.16

### Enhancements

* Fallback to using file extensions for filetype detection if `libmagic` is not present

### Features

* Added setup script for Ubuntu
* Added GitHub connector for ingest cli.
* Added `partition_md` partitioner.
* Added Reddit connector for ingest cli.

### Fixes

* Initializes connector properly in ingest.main::MainProcess
* Restricts version of unstructured-inference to avoid multithreading issue

## 0.4.15

### Enhancements

* Added `elements_to_json` and `elements_from_json` for easier serialization/deserialization
* `convert_to_dict`, `dict_to_elements` and `convert_to_csv` are now aliases for functions
  that use the ISD terminology.

### Fixes

* Update to ensure all elements are preserved during serialization/deserialization

## 0.4.14

* Automatically install `nltk` models in the `tokenize` module.

## 0.4.13

* Fixes unstructured-ingest cli.

## 0.4.12

* Adds console_entrypoint for unstructured-ingest, other structure/doc updates related to ingest.
* Add `parser` parameter to `partition_html`.

## 0.4.11

* Adds `partition_doc` for partitioning Word documents in `.doc` format. Requires `libreoffice`.
* Adds `partition_ppt` for partitioning PowerPoint documents in `.ppt` format. Requires `libreoffice`.

## 0.4.10

* Fixes `ElementMetadata` so that it's JSON serializable when the filename is a `Path` object.

## 0.4.9

* Added ingest modules and s3 connector, sample ingest script
* Default to `url=None` for `partition_pdf` and `partition_image`
* Add ability to skip English specific check by setting the `UNSTRUCTURED_LANGUAGE` env var to `""`.
* Document `Element` objects now track metadata

## 0.4.8

* Modified XML and HTML parsers not to load comments.

## 0.4.7

* Added the ability to pull an HTML document from a url in `partition_html`.
* Added the the ability to get file summary info from lists of filenames and lists
  of file contents.
* Added optional page break to `partition` for `.pptx`, `.pdf`, images, and `.html` files.
* Added `to_dict` method to document elements.
* Include more unicode quotes in `replace_unicode_quotes`.

## 0.4.6

* Loosen the default cap threshold to `0.5`.
* Add a `UNSTRUCTURED_NARRATIVE_TEXT_CAP_THRESHOLD` environment variable for controlling
  the cap ratio threshold.
* Unknown text elements are identified as `Text` for HTML and plain text documents.
* `Body Text` styles no longer default to `NarrativeText` for Word documents. The style information
  is insufficient to determine that the text is narrative.
* Upper cased text is lower cased before checking for verbs. This helps avoid some missed verbs.
* Adds an `Address` element for capturing elements that only contain an address.
* Suppress the `UserWarning` when detectron is called.
* Checks that titles and narrative test have at least one English word.
* Checks that titles and narrative text are at least 50% alpha characters.
* Restricts titles to a maximum word length. Adds a `UNSTRUCTURED_TITLE_MAX_WORD_LENGTH`
  environment variable for controlling the max number of words in a title.
* Updated `partition_pptx` to order the elements on the page

## 0.4.4

* Updated `partition_pdf` and `partition_image` to return `unstructured` `Element` objects
* Fixed the healthcheck url path when partitioning images and PDFs via API
* Adds an optional `coordinates` attribute to document objects
* Adds `FigureCaption` and `CheckBox` document elements
* Added ability to split lists detected in `LayoutElement` objects
* Adds `partition_pptx` for partitioning PowerPoint documents
* LayoutParser models now download from HugginfaceHub instead of DropBox
* Fixed file type detection for XML and HTML files on Amazone Linux

## 0.4.3

* Adds `requests` as a base dependency
* Fix in `exceeds_cap_ratio` so the function doesn't break with empty text
* Fix bug in `_parse_received_data`.
* Update `detect_filetype` to properly handle `.doc`, `.xls`, and `.ppt`.

## 0.4.2

* Added `partition_image` to process documents in an image format.
* Fixed utf-8 encoding error in `partition_email` with attachments for `text/html`

## 0.4.1

* Added support for text files in the `partition` function
* Pinned `opencv-python` for easier installation on Linux

## 0.4.0

* Added generic `partition` brick that detects the file type and routes a file to the appropriate
  partitioning brick.
* Added a file type detection module.
* Updated `partition_html` and `partition_eml` to support file-like objects in 'rb' mode.
* Cleaning brick for removing ordered bullets `clean_ordered_bullets`.
* Extract brick method for ordered bullets `extract_ordered_bullets`.
* Test for `clean_ordered_bullets`.
* Test for `extract_ordered_bullets`.
* Added `partition_docx` for pre-processing Word Documents.
* Added new REGEX patterns to extract email header information
* Added new functions to extract header information `parse_received_data` and `partition_header`
* Added new function to parse plain text files `partition_text`
* Added new cleaners functions `extract_ip_address`, `extract_ip_address_name`, `extract_mapi_id`, `extract_datetimetz`
* Add new `Image` element and function to find embedded images `find_embedded_images`
* Added `get_directory_file_info` for summarizing information about source documents

## 0.3.5

* Add support for local inference
* Add new pattern to recognize plain text dash bullets
* Add test for bullet patterns
* Fix for `partition_html` that allows for processing `div` tags that have both text and child
  elements
* Add ability to extract document metadata from `.docx`, `.xlsx`, and `.jpg` files.
* Helper functions for identifying and extracting phone numbers
* Add new function `extract_attachment_info` that extracts and decodes the attachment
of an email.
* Staging brick to convert a list of `Element`s to a `pandas` dataframe.
* Add plain text functionality to `partition_email`

## 0.3.4

* Python-3.7 compat

## 0.3.3

* Removes BasicConfig from logger configuration
* Adds the `partition_email` partitioning brick
* Adds the `replace_mime_encodings` cleaning bricks
* Small fix to HTML parsing related to processing list items with sub-tags
* Add `EmailElement` data structure to store email documents

## 0.3.2

* Added `translate_text` brick for translating text between languages
* Add an `apply` method to make it easier to apply cleaners to elements

## 0.3.1

* Added \_\_init.py\_\_ to `partition`

## 0.3.0

* Implement staging brick for Argilla. Converts lists of `Text` elements to `argilla` dataset classes.
* Removing the local PDF parsing code and any dependencies and tests.
* Reorganizes the staging bricks in the unstructured.partition module
* Allow entities to be passed into the Datasaur staging brick
* Added HTML escapes to the `replace_unicode_quotes` brick
* Fix bad responses in partition_pdf to raise ValueError
* Adds `partition_html` for partitioning HTML documents.

## 0.2.6

* Small change to how \_read is placed within the inheritance structure since it doesn't really apply to pdf
* Add partitioning brick for calling the document image analysis API

## 0.2.5

* Update python requirement to >=3.7

## 0.2.4

* Add alternative way of importing `Final` to support google colab

## 0.2.3

* Add cleaning bricks for removing prefixes and postfixes
* Add cleaning bricks for extracting text before and after a pattern

## 0.2.2

* Add staging brick for Datasaur

## 0.2.1

* Added brick to convert an ISD dictionary to a list of elements
* Update `PDFDocument` to use the `from_file` method
* Added staging brick for CSV format for ISD (Initial Structured Data) format.
* Added staging brick for separating text into attention window size chunks for `transformers`.
* Added staging brick for LabelBox.
* Added ability to upload LabelStudio predictions
* Added utility function for JSONL reading and writing
* Added staging brick for CSV format for Prodigy
* Added staging brick for Prodigy
* Added ability to upload LabelStudio annotations
* Added text_field and id_field to stage_for_label_studio signature

## 0.2.0

* Initial release of unstructured<|MERGE_RESOLUTION|>--- conflicted
+++ resolved
@@ -11,11 +11,8 @@
 * **Renames Astra to Astra DB** Conforms with DataStax internal naming conventions.
 * **Accommodate single-column CSV files.** Resolves a limitation of `partition_csv()` where delimiter detection would fail on a single-column CSV file (which naturally has no delimeters).
 * **Accommodate `image/jpg` in PPTX as alias for `image/jpeg`.** Resolves problem partitioning PPTX files having an invalid `image/jpg` (should be `image/jpeg`) MIME-type in the `[Content_Types].xml` member of the PPTX Zip archive.
-<<<<<<< HEAD
 * **EML File Partitioning** EML parts with Content Disposition type of `inline` are now included in content map when creating elements
-=======
 * **Fixes an issue in Object Detection metrics** The issue was in preprocessing/validating the ground truth and predicted data for object detection metrics.
->>>>>>> 43ae0bef
 
 ## 0.15.1
 
