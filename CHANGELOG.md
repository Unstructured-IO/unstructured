<<<<<<< HEAD
## 0.10.14-dev0
=======
## 0.10.15-dev1

### Enhancements

* Updated HTML Partitioning to extract tables

### Features

### Fixes

## 0.10.14
>>>>>>> a501d1d1

### Enhancements

* Create and add `add_chunking_strategy` decorator to partition functions
* Update all connectors to use new downstream architecture
  * New click type added to parse comma-delimited string inputs
  * Some CLI options renamed

### Features

### Fixes

## 0.10.13

### Enhancements

* Updated documentation: Added back support doc types for partitioning, more Python codes in the API page,  RAG definition, and use case.
* Updated Hi-Res Metadata: PDFs and Images using Hi-Res strategy now have layout model class probabilities added ot metadata.
* Updated the `_detect_filetype_from_octet_stream()` function to use libmagic to infer the content type of file when it is not a zip file.
* Tesseract minor version bump to 5.3.2

### Features

* Add Jira Connector to be able to pull issues from a Jira organization
* Add `clean_ligatures` function to expand ligatures in text

### Fixes

* `partition_html` breaks on `<br>` elements.
* Ingest error handling to properly raise errors when wrapped
* GH issue 1361: fixes a sortig error that prevented some PDF's from being parsed
* Bump unstructured-inference
  * Brings back embedded images in PDF's (0.5.23)

## 0.10.12

### Enhancements

* Removed PIL pin as issue has been resolved upstream
* Bump unstructured-inference
  * Support for yolox_quantized layout detection model (0.5.20)
* YoloX element types added


### Features

* Add Salesforce Connector to be able to pull Account, Case, Campaign, EmailMessage, Lead

### Fixes


* Bump unstructured-inference
  * Avoid divide-by-zero errors swith `safe_division` (0.5.21)

## 0.10.11

### Enhancements

* Bump unstructured-inference
  * Combine entire-page OCR output with layout-detected elements, to ensure full coverage of the page (0.5.19)

### Features

* Add in ingest cli s3 writer

### Fixes

* Fix a bug where `xy-cut` sorting attemps to sort elements without valid coordinates; now xy cut sorting only works when **all** elements have valid coordinates

## 0.10.10

### Enhancements

* Adds `text` as an input parameter to `partition_xml`.
* `partition_xml` no longer runs through `partition_text`, avoiding incorrect splitting
  on carriage returns in the XML. Since `partition_xml` no longer calls `partition_text`,
  `min_partition` and `max_partition` are no longer supported in `partition_xml`.
* Bump `unstructured-inference==0.5.18`, change non-default detectron2 classification threshold
* Upgrade base image from rockylinux 8 to rockylinux 9
* Serialize IngestDocs to JSON when passing to subprocesses

### Features

### Fixes

- Fix a bug where mismatched `elements` and `bboxes` are passed into `add_pytesseract_bbox_to_elements`

## 0.10.9

### Enhancements

* Fix `test_json` to handle only non-extra dependencies file types (plain-text)

### Features

* Adds `chunk_by_title` to break a document into sections based on the presence of `Title`
  elements.
* add new extraction function `extract_image_urls_from_html` to extract all img related URL from html text.

### Fixes

* Make cv2 dependency optional
* Edit `add_pytesseract_bbox_to_elements`'s (`ocr_only` strategy) `metadata.coordinates.points` return type to `Tuple` for consistency.
* Re-enable test-ingest-confluence-diff for ingest tests
* Fix syntax for ingest test check number of files

## 0.10.8

### Enhancements

* Release docker image that installs Python 3.10 rather than 3.8

### Features

### Fixes

## 0.10.7

### Enhancements

### Features

### Fixes

* Remove overly aggressive ListItem chunking for images and PDF's which typically resulted in inchorent elements.

## 0.10.6

### Enhancements

* Enable `partition_email` and `partition_msg` to detect if an email is PGP encryped. If
  and email is PGP encryped, the functions will return an empy list of elements and
  emit a warning about the encrypted content.
* Add threaded Slack conversations into Slack connector output
* Add functionality to sort elements using `xy-cut` sorting approach in `partition_pdf` for `hi_res` and `fast` strategies
* Bump unstructured-inference
  * Set OMP_THREAD_LIMIT to 1 if not set for better tesseract perf (0.5.17)

### Features

* Extract coordinates from PDFs and images when using OCR only strategy and add to metadata

### Fixes

* Update `partition_html` to respect the order of `<pre>` tags.
* Fix bug in `partition_pdf_or_image` where two partitions were called if `strategy == "ocr_only"`.
* Bump unstructured-inference
  * Fix issue where temporary files were being left behind (0.5.16)
* Adds deprecation warning for the `file_filename` kwarg to `partition`, `partition_via_api`,
  and `partition_multiple_via_api`.
* Fix documentation build workflow by pinning dependencies

## 0.10.5

### Enhancements

* Create new CI Pipelines
  - Checking text, xml, email, and html doc tests against the library installed without extras
  - Checking each library extra against their respective tests
* `partition` raises an error and tells the user to install the appropriate extra if a filetype
  is detected that is missing dependencies.
* Add custom errors to ingest
* Bump `unstructured-ingest==0.5.15`
  - Handle an uncaught TesseractError (0.5.15)
  - Add TIFF test file and TIFF filetype to `test_from_image_file` in `test_layout` (0.5.14)
* Use `entire_page` ocr mode for pdfs and images
* Add notes on extra installs to docs
* Adds ability to reuse connections per process in unstructured-ingest

### Features
* Add delta table connector

### Fixes

## 0.10.4
* Pass ocr_mode in partition_pdf and set the default back to individual pages for now
* Add diagrams and descriptions for ingest design in the ingest README

### Features
* Supports multipage TIFF image partitioning

### Fixes

## 0.10.2

### Enhancements
* Bump unstructured-inference==0.5.13:
  - Fix extracted image elements being included in layout merge, addresses the issue
    where an entire-page image in a PDF was not passed to the layout model when using hi_res.

### Features

### Fixes

## 0.10.1

### Enhancements
* Bump unstructured-inference==0.5.12:
  - fix to avoid trace for certain PDF's (0.5.12)
  - better defaults for DPI for hi_res and  Chipper (0.5.11)
  - implement full-page OCR (0.5.10)

### Features

### Fixes

* Fix dead links in repository README (Quick Start > Install for local development, and Learn more > Batch Processing)
* Update document dependencies to include tesseract-lang for additional language support (required for tests to pass)

## 0.10.0

### Enhancements

* Add `include_header` kwarg to `partition_xlsx` and change default behavior to `True`
* Update the `links` and `emphasized_texts` metadata fields

### Features

### Fixes

## 0.9.3

### Enhancements

* Pinned dependency cleanup.
* Update `partition_csv` to always use `soupparser_fromstring` to parse `html text`
* Update `partition_tsv` to always use `soupparser_fromstring` to parse `html text`
* Add `metadata.section` to capture epub table of contents data
* Add `unique_element_ids` kwarg to partition functions. If `True`, will use a UUID
  for element IDs instead of a SHA-256 hash.
* Update `partition_xlsx` to always use `soupparser_fromstring` to parse `html text`
* Add functionality to switch `html` text parser based on whether the `html` text contains emoji
* Add functionality to check if a string contains any emoji characters
* Add CI tests around Notion

### Features

* Add Airtable Connector to be able to pull views/tables/bases from an Airtable organization

### Fixes

* fix pdf partition of list items being detected as titles in OCR only mode
* make notion module discoverable
* fix emails with `Content-Distribution: inline` and `Content-Distribution: attachment` with no filename
* Fix email attachment filenames which had `=` in the filename itself

## 0.9.2


### Enhancements

* Update table extraction section in API documentation to sync with change in Prod API
* Update Notion connector to extract to html
* Added UUID option for `element_id`
* Bump unstructured-inference==0.5.9:
  - better caching of models
  - another version of detectron2 available, though the default layout model is unchanged
* Added UUID option for element_id
* Added UUID option for element_id
* CI improvements to run ingest tests in parallel

### Features

* Adds Sharepoint connector.

### Fixes

* Bump unstructured-inference==0.5.9:
  - ignores Tesseract errors where no text is extracted for tiles that indeed, have no text

## 0.9.1

### Enhancements

* Adds --partition-pdf-infer-table-structure to unstructured-ingest.
* Enable `partition_html` to skip headers and footers with the `skip_headers_and_footers` flag.
* Update `partition_doc` and `partition_docx` to track emphasized texts in the output
* Adds post processing function `filter_element_types`
* Set the default strategy for partitioning images to `hi_res`
* Add page break parameter section in API documentation to sync with change in Prod API
* Update `partition_html` to track emphasized texts in the output
* Update `XMLDocument._read_xml` to create `<p>` tag element for the text enclosed in the `<pre>` tag
* Add parameter `include_tail_text` to `_construct_text` to enable (skip) tail text inclusion
* Add Notion connector

### Features

### Fixes

* Remove unused `_partition_via_api` function
* Fixed emoji bug in `partition_xlsx`.
* Pass `file_filename` metadata when partitioning file object
* Skip ingest test on missing Slack token
* Add Dropbox variables to CI environments
* Remove default encoding for ingest
* Adds new element type `EmailAddress` for recognising email address in the  text
* Simplifies `min_partition` logic; makes partitions falling below the `min_partition`
  less likely.
* Fix bug where ingest test check for number of files fails in smoke test
* Fix unstructured-ingest entrypoint failure

## 0.9.0

### Enhancements

* Dependencies are now split by document type, creating a slimmer base installation.

## 0.8.8

### Enhancements

### Features

### Fixes

* Rename "date" field to "last_modified"
* Adds Box connector

### Fixes

## 0.8.7

### Enhancements

* Put back useful function `split_by_paragraph`

### Features

### Fixes

* Fix argument order in NLTK download step

## 0.8.6

### Enhancements

### Features

### Fixes

* Remove debug print lines and non-functional code

## 0.8.5

### Enhancements

* Add parameter `skip_infer_table_types` to enable (skip) table extraction for other doc types
* Adds optional Unstructured API unit tests in CI
* Tracks last modified date for all document types.
* Add auto_paragraph_grouper to detect new-line and blank-line new paragraph for .txt files.
* refactor the ingest cli to better support expanding supported connectors

## 0.8.3

### Enhancements

### Features

### Fixes

* NLTK now only gets downloaded if necessary.
* Handling for empty tables in Word Documents and PowerPoints.

## 0.8.4

### Enhancements

* Additional tests and refactor of JSON detection.
* Update functionality to retrieve image metadata from a page for `document_to_element_list`
* Links are now tracked in `partition_html` output.
* Set the file's current position to the beginning after reading the file in `convert_to_bytes`
* Add `min_partition` kwarg to that combines elements below a specified threshold and modifies splitting of strings longer than max partition so words are not split.
* set the file's current position to the beginning after reading the file in `convert_to_bytes`
* Add slide notes to pptx
* Add `--encoding` directive to ingest
* Improve json detection by `detect_filetype`

### Features

* Adds Outlook connector
* Add support for dpi parameter in inference library
* Adds Onedrive connector.
* Add Confluence connector for ingest cli to pull the body text from all documents from all spaces in a confluence domain.

### Fixes

* Fixes issue with email partitioning where From field was being assigned the To field value.
* Use the `image_metadata` property of the `PageLayout` instance to get the page image info in the `document_to_element_list`
* Add functionality to write images to computer storage temporarily instead of keeping them in memory for `ocr_only` strategy
* Add functionality to convert a PDF in small chunks of pages at a time for `ocr_only` strategy
* Adds `.txt`, `.text`, and `.tab` to list of extensions to check if file
  has a `text/plain` MIME type.
* Enables filters to be passed to `partition_doc` so it doesn't error with LibreOffice7.
* Removed old error message that's superseded by `requires_dependencies`.
* Removes using `hi_res` as the default strategy value for `partition_via_api` and `partition_multiple_via_api`

## 0.8.1

### Enhancements

* Add support for Python 3.11

### Features

### Fixes

* Fixed `auto` strategy detected scanned document as having extractable text and using `fast` strategy, resulting in no output.
* Fix list detection in MS Word documents.
* Don't instantiate an element with a coordinate system when there isn't a way to get its location data.

## 0.8.0

### Enhancements

* Allow model used for hi res pdf partition strategy to be chosen when called.
* Updated inference package

### Features

* Add `metadata_filename` parameter across all partition functions

### Fixes

* Update to ensure `convert_to_datafame` grabs all of the metadata fields.
* Adjust encoding recognition threshold value in `detect_file_encoding`
* Fix KeyError when `isd_to_elements` doesn't find a type
* Fix `_output_filename` for local connector, allowing single files to be written correctly to the disk

* Fix for cases where an invalid encoding is extracted from an email header.

### BREAKING CHANGES

* Information about an element's location is no longer returned as top-level attributes of an element. Instead, it is returned in the `coordinates` attribute of the element's metadata.

## 0.7.12

### Enhancements

* Adds `include_metadata` kwarg to `partition_doc`, `partition_docx`, `partition_email`, `partition_epub`, `partition_json`, `partition_msg`, `partition_odt`, `partition_org`, `partition_pdf`, `partition_ppt`, `partition_pptx`, `partition_rst`, and `partition_rtf`
### Features

* Add Elasticsearch connector for ingest cli to pull specific fields from all documents in an index.
* Adds Dropbox connector

### Fixes

* Fix tests that call unstructured-api by passing through an api-key
* Fixed page breaks being given (incorrect) page numbers
* Fix skipping download on ingest when a source document exists locally

## 0.7.11

### Enhancements

* More deterministic element ordering when using `hi_res` PDF parsing strategy (from unstructured-inference bump to 0.5.4)
* Make large model available (from unstructured-inference bump to 0.5.3)
* Combine inferred elements with extracted elements (from unstructured-inference bump to 0.5.2)
* `partition_email` and `partition_msg` will now process attachments if `process_attachments=True`
  and a attachment partitioning functions is passed through with `attachment_partitioner=partition`.

### Features

### Fixes

* Fix tests that call unstructured-api by passing through an api-key
* Fixed page breaks being given (incorrect) page numbers
* Fix skipping download on ingest when a source document exists locally

## 0.7.10

### Enhancements

* Adds a `max_partition` parameter to `partition_text`, `partition_pdf`, `partition_email`,
  `partition_msg` and `partition_xml` that sets a limit for the size of an individual
  document elements. Defaults to `1500` for everything except `partition_xml`, which has
  a default value of `None`.
* DRY connector refactor

### Features

* `hi_res` model for pdfs and images is selectable via environment variable.

### Fixes

* CSV check now ignores escaped commas.
* Fix for filetype exploration util when file content does not have a comma.
* Adds negative lookahead to bullet pattern to avoid detecting plain text line
  breaks like `-------` as list items.
* Fix pre tag parsing for `partition_html`
* Fix lookup error for annotated Arabic and Hebrew encodings

## 0.7.9

### Enhancements

* Improvements to string check for leafs in `partition_xml`.
* Adds --partition-ocr-languages to unstructured-ingest.

### Features

* Adds `partition_org` for processed Org Mode documents.

### Fixes

## 0.7.8

### Enhancements

### Features

* Adds Google Cloud Service connector

### Fixes

* Updates the `parse_email` for `partition_eml` so that `unstructured-api` passes the smoke tests
* `partition_email` now works if there is no message content
* Updates the `"fast"` strategy for `partition_pdf` so that it's able to recursively
* Adds recursive functionality to all fsspec connectors
* Adds generic --recursive ingest flag

## 0.7.7

### Enhancements

* Adds functionality to replace the `MIME` encodings for `eml` files with one of the common encodings if a `unicode` error occurs
* Adds missed file-like object handling in `detect_file_encoding`
* Adds functionality to extract charset info from `eml` files

### Features

* Added coordinate system class to track coordinate types and convert to different coordinate

### Fixes

* Adds an `html_assemble_articles` kwarg to `partition_html` to enable users to capture
  control whether content outside of `<article>` tags is captured when
  `<article>` tags are present.
* Check for the `xml` attribute on `element` before looking for pagebreaks in `partition_docx`.

## 0.7.6

### Enhancements

* Convert fast startegy to ocr_only for images
* Adds support for page numbers in `.docx` and `.doc` when user or renderer
  created page breaks are present.
* Adds retry logic for the unstructured-ingest Biomed connector

### Features

* Provides users with the ability to extract additional metadata via regex.
* Updates `partition_docx` to include headers and footers in the output.
* Create `partition_tsv` and associated tests. Make additional changes to `detect_filetype`.

### Fixes

* Remove fake api key in test `partition_via_api` since we now require valid/empty api keys
* Page number defaults to `None` instead of `1` when page number is not present in the metadata.
  A page number of `None` indicates that page numbers are not being tracked for the document
  or that page numbers do not apply to the element in question..
* Fixes an issue with some pptx files. Assume pptx shapes are found in top left position of slide
  in case the shape.top and shape.left attributes are `None`.

## 0.7.5

### Enhancements

* Adds functionality to sort elements in `partition_pdf` for `fast` strategy
* Adds ingest tests with `--fast` strategy on PDF documents
* Adds --api-key to unstructured-ingest

### Features

* Adds `partition_rst` for processed ReStructured Text documents.

### Fixes

* Adds handling for emails that do not have a datetime to extract.
* Adds pdf2image package as core requirement of unstructured (with no extras)

## 0.7.4

### Enhancements

* Allows passing kwargs to request data field for `partition_via_api` and `partition_multiple_via_api`
* Enable MIME type detection if libmagic is not available
* Adds handling for empty files in `detect_filetype` and `partition`.

### Features

### Fixes

* Reslove `grpcio` import issue on `weaviate.schema.validate_schema` for python 3.9 and 3.10
* Remove building `detectron2` from source in Dockerfile

## 0.7.3

### Enhancements

* Update IngestDoc abstractions and add data source metadata in ElementMetadata

### Features

### Fixes

* Pass `strategy` parameter down from `partition` for `partition_image`
* Filetype detection if a CSV has a `text/plain` MIME type
* `convert_office_doc` no longers prints file conversion info messages to stdout.
* `partition_via_api` reflects the actual filetype for the file processed in the API.

## 0.7.2

### Enhancements

* Adds an optional encoding kwarg to `elements_to_json` and `elements_from_json`
* Bump version of base image to use new stable version of tesseract

### Features

### Fixes

* Update the `read_txt_file` utility function to keep using `spooled_to_bytes_io_if_needed` for xml
* Add functionality to the `read_txt_file` utility function to handle file-like object from URL
* Remove the unused parameter `encoding` from `partition_pdf`
* Change auto.py to have a `None` default for encoding
* Add functionality to try other common encodings for html and xml files if an error related to the encoding is raised and the user has not specified an encoding.
* Adds benchmark test with test docs in example-docs
* Re-enable test_upload_label_studio_data_with_sdk
* File detection now detects code files as plain text
* Adds `tabulate` explicitly to dependencies
* Fixes an issue in `metadata.page_number` of pptx files
* Adds showing help if no parameters passed

## 0.7.1

### Enhancements

### Features

* Add `stage_for_weaviate` to stage `unstructured` outputs for upload to Weaviate, along with
  a helper function for defining a class to use in Weaviate schemas.
* Builds from Unstructured base image, built off of Rocky Linux 8.7, this resolves almost all CVE's in the image.

### Fixes

## 0.7.0

### Enhancements

* Installing `detectron2` from source is no longer required when using the `local-inference` extra.
* Updates `.pptx` parsing to include text in tables.

### Features

### Fixes

* Fixes an issue in `_add_element_metadata` that caused all elements to have `page_number=1`
  in the element metadata.
* Adds `.log` as a file extension for TXT files.
* Adds functionality to try other common encodings for email (`.eml`) files if an error related to the encoding is raised and the user has not specified an encoding.
* Allow passed encoding to be used in the `replace_mime_encodings`
* Fixes page metadata for `partition_html` when `include_metadata=False`
* A `ValueError` now raises if `file_filename` is not specified when you use `partition_via_api`
  with a file-like object.

## 0.6.11

### Enhancements

* Supports epub tests since pandoc is updated in base image

### Features


### Fixes


## 0.6.10

### Enhancements

* XLS support from auto partition

### Features

### Fixes

## 0.6.9

### Enhancements

* fast strategy for pdf now keeps element bounding box data
* setup.py refactor

### Features

### Fixes

* Adds functionality to try other common encodings if an error related to the encoding is raised and the user has not specified an encoding.
* Adds additional MIME types for CSV

## 0.6.8

### Enhancements

### Features

* Add `partition_csv` for CSV files.

### Fixes

## 0.6.7

### Enhancements

* Deprecate `--s3-url` in favor of `--remote-url` in CLI
* Refactor out non-connector-specific config variables
* Add `file_directory` to metadata
* Add `page_name` to metadata. Currently used for the sheet name in XLSX documents.
* Added a `--partition-strategy` parameter to unstructured-ingest so that users can specify
  partition strategy in CLI. For example, `--partition-strategy fast`.
* Added metadata for filetype.
* Add Discord connector to pull messages from a list of channels
* Refactor `unstructured/file-utils/filetype.py` to better utilise hashmap to return mime type.
* Add local declaration of DOCX_MIME_TYPES and XLSX_MIME_TYPES for `test_filetype.py`.

### Features

* Add `partition_xml` for XML files.
* Add `partition_xlsx` for Microsoft Excel documents.

### Fixes

* Supports `hml` filetype for partition as a variation of html filetype.
* Makes `pytesseract` a function level import in `partition_pdf` so you can use the `"fast"`
  or `"hi_res"` strategies if `pytesseract` is not installed. Also adds the
  `required_dependencies` decorator for the `"hi_res"` and `"ocr_only"` strategies.
* Fix to ensure `filename` is tracked in metadata for `docx` tables.

## 0.6.6

### Enhancements

* Adds an `"auto"` strategy that chooses the partitioning strategy based on document
  characteristics and function kwargs. This is the new default strategy for `partition_pdf`
  and `partition_image`. Users can maintain existing behavior by explicitly setting
  `strategy="hi_res"`.
* Added an additional trace logger for NLP debugging.
* Add `get_date` method to `ElementMetadata` for converting the datestring to a `datetime` object.
* Cleanup the `filename` attribute on `ElementMetadata` to remove the full filepath.

### Features

* Added table reading as html with URL parsing to `partition_docx` in docx
* Added metadata field for text_as_html for docx files

### Fixes

* `fileutils/file_type` check json and eml decode ignore error
* `partition_email` was updated to more flexibly handle deviations from the RFC-2822 standard.
  The time in the metadata returns `None` if the time does not match RFC-2822 at all.
* Include all metadata fields when converting to dataframe or CSV

## 0.6.5

### Enhancements

* Added support for SpooledTemporaryFile file argument.

### Features

### Fixes


## 0.6.4

### Enhancements

* Added an "ocr_only" strategy for `partition_pdf`. Refactored the strategy decision
  logic into its own module.

### Features

### Fixes

## 0.6.3

### Enhancements

* Add an "ocr_only" strategy for `partition_image`.

### Features

* Added `partition_multiple_via_api` for partitioning multiple documents in a single REST
  API call.
* Added `stage_for_baseplate` function to prepare outputs for ingestion into Baseplate.
* Added `partition_odt` for processing Open Office documents.

### Fixes

* Updates the grouping logic in the `partition_pdf` fast strategy to group together text
  in the same bounding box.

## 0.6.2

### Enhancements

* Added logic to `partition_pdf` for detecting copy protected PDFs and falling back
  to the hi res strategy when necessary.


### Features

* Add `partition_via_api` for partitioning documents through the hosted API.

### Fixes

* Fix how `exceeds_cap_ratio` handles empty (returns `True` instead of `False`)
* Updates `detect_filetype` to properly detect JSONs when the MIME type is `text/plain`.

## 0.6.1

### Enhancements

* Updated the table extraction parameter name to be more descriptive

### Features

### Fixes

## 0.6.0

### Enhancements

* Adds an `ssl_verify` kwarg to `partition` and `partition_html` to enable turning off
  SSL verification for HTTP requests. SSL verification is on by default.
* Allows users to pass in ocr language to `partition_pdf` and `partition_image` through
  the `ocr_language` kwarg. `ocr_language` corresponds to the code for the language pack
  in Tesseract. You will need to install the relevant Tesseract language pack to use a
  given language.

### Features

* Table extraction is now possible for pdfs from `partition` and `partition_pdf`.
* Adds support for extracting attachments from `.msg` files

### Fixes

* Adds an `ssl_verify` kwarg to `partition` and `partition_html` to enable turning off
  SSL verification for HTTP requests. SSL verification is on by default.

## 0.5.13

### Enhancements

* Allow headers to be passed into `partition` when `url` is used.

### Features

* `bytes_string_to_string` cleaning brick for bytes string output.

### Fixes

* Fixed typo in call to `exactly_one` in `partition_json`
* unstructured-documents encode xml string if document_tree is `None` in `_read_xml`.
* Update to `_read_xml` so that Markdown files with embedded HTML process correctly.
* Fallback to "fast" strategy only emits a warning if the user specifies the "hi_res" strategy.
* unstructured-partition-text_type exceeds_cap_ratio fix returns and how capitalization ratios are calculated
* `partition_pdf` and `partition_text` group broken paragraphs to avoid fragmented `NarrativeText` elements.
* .json files resolved as "application/json" on centos7 (or other installs with older libmagic libs)

## 0.5.12

### Enhancements

* Add OS mimetypes DB to docker image, mainly for unstructured-api compat.
* Use the image registry as a cache when building Docker images.
* Adds the ability for `partition_text` to group together broken paragraphs.
* Added method to utils to allow date time format validation

### Features
* Add Slack connector to pull messages for a specific channel

* Add --partition-by-api parameter to unstructured-ingest
* Added `partition_rtf` for processing rich text files.
* `partition` now accepts a `url` kwarg in addition to `file` and `filename`.

### Fixes

* Allow encoding to be passed into `replace_mime_encodings`.
* unstructured-ingest connector-specific dependencies are imported on demand.
* unstructured-ingest --flatten-metadata supported for local connector.
* unstructured-ingest fix runtime error when using --metadata-include.

## 0.5.11

### Enhancements

### Features

### Fixes

* Guard against null style attribute in docx document elements
* Update HTML encoding to better support foreign language characters

## 0.5.10

### Enhancements

* Updated inference package
* Add sender, recipient, date, and subject to element metadata for emails

### Features

* Added `--download-only` parameter to `unstructured-ingest`

### Fixes

* FileNotFound error when filename is provided but file is not on disk

## 0.5.9

### Enhancements

### Features

### Fixes

* Convert file to str in helper `split_by_paragraph` for `partition_text`

## 0.5.8

### Enhancements

* Update `elements_to_json` to return string when filename is not specified
* `elements_from_json` may take a string instead of a filename with the `text` kwarg
* `detect_filetype` now does a final fallback to file extension.
* Empty tags are now skipped during the depth check for HTML processing.

### Features

* Add local file system to `unstructured-ingest`
* Add `--max-docs` parameter to `unstructured-ingest`
* Added `partition_msg` for processing MSFT Outlook .msg files.

### Fixes

* `convert_file_to_text` now passes through the `source_format` and `target_format` kwargs.
  Previously they were hard coded.
* Partitioning functions that accept a `text` kwarg no longer raise an error if an empty
  string is passed (and empty list of elements is returned instead).
* `partition_json` no longer fails if the input is an empty list.
* Fixed bug in `chunk_by_attention_window` that caused the last word in segments to be cut-off
  in some cases.

### BREAKING CHANGES

* `stage_for_transformers` now returns a list of elements, making it consistent with other
  staging bricks

## 0.5.7

### Enhancements

* Refactored codebase using `exactly_one`
* Adds ability to pass headers when passing a url in partition_html()
* Added optional `content_type` and `file_filename` parameters to `partition()` to bypass file detection

### Features

* Add `--flatten-metadata` parameter to `unstructured-ingest`
* Add `--fields-include` parameter to `unstructured-ingest`

### Fixes

## 0.5.6

### Enhancements

* `contains_english_word()`, used heavily in text processing, is 10x faster.

### Features

* Add `--metadata-include` and `--metadata-exclude` parameters to `unstructured-ingest`
* Add `clean_non_ascii_chars` to remove non-ascii characters from unicode string

### Fixes

* Fix problem with PDF partition (duplicated test)

## 0.5.4

### Enhancements

* Added Biomedical literature connector for ingest cli.
* Add `FsspecConnector` to easily integrate any existing `fsspec` filesystem as a connector.
* Rename `s3_connector.py` to `s3.py` for readability and consistency with the
  rest of the connectors.
* Now `S3Connector` relies on `s3fs` instead of on `boto3`, and it inherits
  from `FsspecConnector`.
* Adds an `UNSTRUCTURED_LANGUAGE_CHECKS` environment variable to control whether or not language
  specific checks like vocabulary and POS tagging are applied. Set to `"true"` for higher
  resolution partitioning and `"false"` for faster processing.
* Improves `detect_filetype` warning to include filename when provided.
* Adds a "fast" strategy for partitioning PDFs with PDFMiner. Also falls back to the "fast"
  strategy if detectron2 is not available.
* Start deprecation life cycle for `unstructured-ingest --s3-url` option, to be deprecated in
  favor of `--remote-url`.

### Features

* Add `AzureBlobStorageConnector` based on its `fsspec` implementation inheriting
from `FsspecConnector`
* Add `partition_epub` for partitioning e-books in EPUB3 format.

### Fixes

* Fixes processing for text files with `message/rfc822` MIME type.
* Open xml files in read-only mode when reading contents to construct an XMLDocument.

## 0.5.3

### Enhancements

* `auto.partition()` can now load Unstructured ISD json documents.
* Simplify partitioning functions.
* Improve logging for ingest CLI.

### Features

* Add `--wikipedia-auto-suggest` argument to the ingest CLI to disable automatic redirection
  to pages with similar names.
* Add setup script for Amazon Linux 2
* Add optional `encoding` argument to the `partition_(text/email/html)` functions.
* Added Google Drive connector for ingest cli.
* Added Gitlab connector for ingest cli.

### Fixes

## 0.5.2

### Enhancements

* Fully move from printing to logging.
* `unstructured-ingest` now uses a default `--download_dir` of `$HOME/.cache/unstructured/ingest`
rather than a "tmp-ingest-" dir in the working directory.

### Features

### Fixes

* `setup_ubuntu.sh` no longer fails in some contexts by interpreting
`DEBIAN_FRONTEND=noninteractive` as a command
* `unstructured-ingest` no longer re-downloads files when --preserve-downloads
is used without --download-dir.
* Fixed an issue that was causing text to be skipped in some HTML documents.

## 0.5.1

### Enhancements

### Features

### Fixes

* Fixes an error causing JavaScript to appear in the output of `partition_html` sometimes.
* Fix several issues with the `requires_dependencies` decorator, including the error message
  and how it was used, which had caused an error for `unstructured-ingest --github-url ...`.

## 0.5.0

### Enhancements

* Add `requires_dependencies` Python decorator to check dependencies are installed before
  instantiating a class or running a function

### Features

* Added Wikipedia connector for ingest cli.

### Fixes

* Fix `process_document` file cleaning on failure
* Fixes an error introduced in the metadata tracking commit that caused `NarrativeText`
  and `FigureCaption` elements to be represented as `Text` in HTML documents.

## 0.4.16

### Enhancements

* Fallback to using file extensions for filetype detection if `libmagic` is not present

### Features

* Added setup script for Ubuntu
* Added GitHub connector for ingest cli.
* Added `partition_md` partitioner.
* Added Reddit connector for ingest cli.

### Fixes

* Initializes connector properly in ingest.main::MainProcess
* Restricts version of unstructured-inference to avoid multithreading issue

## 0.4.15

### Enhancements

* Added `elements_to_json` and `elements_from_json` for easier serialization/deserialization
* `convert_to_dict`, `dict_to_elements` and `convert_to_csv` are now aliases for functions
  that use the ISD terminology.

### Fixes

* Update to ensure all elements are preserved during serialization/deserialization

## 0.4.14

* Automatically install `nltk` models in the `tokenize` module.

## 0.4.13

* Fixes unstructured-ingest cli.

## 0.4.12

* Adds console_entrypoint for unstructured-ingest, other structure/doc updates related to ingest.
* Add `parser` parameter to `partition_html`.

## 0.4.11

* Adds `partition_doc` for partitioning Word documents in `.doc` format. Requires `libreoffice`.
* Adds `partition_ppt` for partitioning PowerPoint documents in `.ppt` format. Requires `libreoffice`.

## 0.4.10

* Fixes `ElementMetadata` so that it's JSON serializable when the filename is a `Path` object.

## 0.4.9

* Added ingest modules and s3 connector, sample ingest script
* Default to `url=None` for `partition_pdf` and `partition_image`
* Add ability to skip English specific check by setting the `UNSTRUCTURED_LANGUAGE` env var to `""`.
* Document `Element` objects now track metadata

## 0.4.8

* Modified XML and HTML parsers not to load comments.

## 0.4.7

* Added the ability to pull an HTML document from a url in `partition_html`.
* Added the the ability to get file summary info from lists of filenames and lists
  of file contents.
* Added optional page break to `partition` for `.pptx`, `.pdf`, images, and `.html` files.
* Added `to_dict` method to document elements.
* Include more unicode quotes in `replace_unicode_quotes`.

## 0.4.6

* Loosen the default cap threshold to `0.5`.
* Add a `UNSTRUCTURED_NARRATIVE_TEXT_CAP_THRESHOLD` environment variable for controlling
  the cap ratio threshold.
* Unknown text elements are identified as `Text` for HTML and plain text documents.
* `Body Text` styles no longer default to `NarrativeText` for Word documents. The style information
  is insufficient to determine that the text is narrative.
* Upper cased text is lower cased before checking for verbs. This helps avoid some missed verbs.
* Adds an `Address` element for capturing elements that only contain an address.
* Suppress the `UserWarning` when detectron is called.
* Checks that titles and narrative test have at least one English word.
* Checks that titles and narrative text are at least 50% alpha characters.
* Restricts titles to a maximum word length. Adds a `UNSTRUCTURED_TITLE_MAX_WORD_LENGTH`
  environment variable for controlling the max number of words in a title.
* Updated `partition_pptx` to order the elements on the page

## 0.4.4

* Updated `partition_pdf` and `partition_image` to return `unstructured` `Element` objects
* Fixed the healthcheck url path when partitioning images and PDFs via API
* Adds an optional `coordinates` attribute to document objects
* Adds `FigureCaption` and `CheckBox` document elements
* Added ability to split lists detected in `LayoutElement` objects
* Adds `partition_pptx` for partitioning PowerPoint documents
* LayoutParser models now download from HugginfaceHub instead of DropBox
* Fixed file type detection for XML and HTML files on Amazone Linux

## 0.4.3

* Adds `requests` as a base dependency
* Fix in `exceeds_cap_ratio` so the function doesn't break with empty text
* Fix bug in `_parse_received_data`.
* Update `detect_filetype` to properly handle `.doc`, `.xls`, and `.ppt`.

## 0.4.2

* Added `partition_image` to process documents in an image format.
* Fixed utf-8 encoding error in `partition_email` with attachments for `text/html`

## 0.4.1

* Added support for text files in the `partition` function
* Pinned `opencv-python` for easier installation on Linux

## 0.4.0

* Added generic `partition` brick that detects the file type and routes a file to the appropriate
  partitioning brick.
* Added a file type detection module.
* Updated `partition_html` and `partition_eml` to support file-like objects in 'rb' mode.
* Cleaning brick for removing ordered bullets `clean_ordered_bullets`.
* Extract brick method for ordered bullets `extract_ordered_bullets`.
* Test for `clean_ordered_bullets`.
* Test for `extract_ordered_bullets`.
* Added `partition_docx` for pre-processing Word Documents.
* Added new REGEX patterns to extract email header information
* Added new functions to extract header information `parse_received_data` and `partition_header`
* Added new function to parse plain text files `partition_text`
* Added new cleaners functions `extract_ip_address`, `extract_ip_address_name`, `extract_mapi_id`, `extract_datetimetz`
* Add new `Image` element and function to find embedded images `find_embedded_images`
* Added `get_directory_file_info` for summarizing information about source documents

## 0.3.5

* Add support for local inference
* Add new pattern to recognize plain text dash bullets
* Add test for bullet patterns
* Fix for `partition_html` that allows for processing `div` tags that have both text and child
  elements
* Add ability to extract document metadata from `.docx`, `.xlsx`, and `.jpg` files.
* Helper functions for identifying and extracting phone numbers
* Add new function `extract_attachment_info` that extracts and decodes the attachment
of an email.
* Staging brick to convert a list of `Element`s to a `pandas` dataframe.
* Add plain text functionality to `partition_email`

## 0.3.4

* Python-3.7 compat

## 0.3.3

* Removes BasicConfig from logger configuration
* Adds the `partition_email` partitioning brick
* Adds the `replace_mime_encodings` cleaning bricks
* Small fix to HTML parsing related to processing list items with sub-tags
* Add `EmailElement` data structure to store email documents

## 0.3.2

* Added `translate_text` brick for translating text between languages
* Add an `apply` method to make it easier to apply cleaners to elements

## 0.3.1

* Added \_\_init.py\_\_ to `partition`

## 0.3.0

* Implement staging brick for Argilla. Converts lists of `Text` elements to `argilla` dataset classes.
* Removing the local PDF parsing code and any dependencies and tests.
* Reorganizes the staging bricks in the unstructured.partition module
* Allow entities to be passed into the Datasaur staging brick
* Added HTML escapes to the `replace_unicode_quotes` brick
* Fix bad responses in partition_pdf to raise ValueError
* Adds `partition_html` for partitioning HTML documents.

## 0.2.6

* Small change to how \_read is placed within the inheritance structure since it doesn't really apply to pdf
* Add partitioning brick for calling the document image analysis API

## 0.2.5

* Update python requirement to >=3.7

## 0.2.4

* Add alternative way of importing `Final` to support google colab

## 0.2.3

* Add cleaning bricks for removing prefixes and postfixes
* Add cleaning bricks for extracting text before and after a pattern

## 0.2.2

* Add staging brick for Datasaur

## 0.2.1

* Added brick to convert an ISD dictionary to a list of elements
* Update `PDFDocument` to use the `from_file` method
* Added staging brick for CSV format for ISD (Initial Structured Data) format.
* Added staging brick for separating text into attention window size chunks for `transformers`.
* Added staging brick for LabelBox.
* Added ability to upload LabelStudio predictions
* Added utility function for JSONL reading and writing
* Added staging brick for CSV format for Prodigy
* Added staging brick for Prodigy
* Added ability to upload LabelStudio annotations
* Added text_field and id_field to stage_for_label_studio signature

## 0.2.0

* Initial release of unstructured<|MERGE_RESOLUTION|>--- conflicted
+++ resolved
@@ -1,22 +1,18 @@
-<<<<<<< HEAD
-## 0.10.14-dev0
-=======
-## 0.10.15-dev1
+## 0.10.15-dev2
 
 ### Enhancements
 
 * Updated HTML Partitioning to extract tables
+* Create and add `add_chunking_strategy` decorator to partition functions
 
 ### Features
 
 ### Fixes
 
 ## 0.10.14
->>>>>>> a501d1d1
-
-### Enhancements
-
-* Create and add `add_chunking_strategy` decorator to partition functions
+
+### Enhancements
+
 * Update all connectors to use new downstream architecture
   * New click type added to parse comma-delimited string inputs
   * Some CLI options renamed
