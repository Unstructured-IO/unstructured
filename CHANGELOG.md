--- conflicted
+++ resolved
@@ -1,17 +1,10 @@
-<<<<<<< HEAD
 ## 0.5.2-dev2
 
 ### Enhancements
 
 * Fully move from printing to logging, optionally using the `rich` logger.
-=======
-## 0.5.2-dev0
-
-### Enhancements
-
 * `unstructured-ingest` now uses a default `--download_dir` of `$HOME/.cache/unstructured/ingest`
 rather than a "tmp-ingest-" dir in the working directory.
->>>>>>> 707f92f7
 
 ### Features
 
