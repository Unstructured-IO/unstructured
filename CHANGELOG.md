## 0.11.4-dev9

### Enhancements

* **Refactor image extraction code.** The image extraction code is moved from `unstructured-inference` to `unstructured`.
* **Refactor pdfminer code.** The pdfminer code is moved from `unstructured-inference` to `unstructured`.
* **Improve handling of auth data for fsspec connectors.** Leverage an extension of the dataclass paradigm to support a `sensitive` annotation for fields related to auth (i.e. passwords, tokens). Refactor all fsspec connectors to use explicit access configs rather than a generic dictionary.
* **Add glob support for fsspec connectors** Similar to the glob support in the ingest local source connector, similar filters are now enabled on all fsspec based source connectors to limit files being partitioned.
* Define a constant for the splitter "+" used in tesseract ocr languages.

### Features

* **Save tables in PDF's separately as images.** The "table" elements are saved as `table-<pageN>-<tableN>.jpg`. This filename is presented in the `image_path` metadata field for the Table element. The default would be to not do this.
* **Add Weaviate destination connector** Weaviate connector added to ingest CLI.  Users may now use `unstructured-ingest` to write partitioned data from over 20 data sources (so far) to a Weaviate object collection.
* **Sftp Source Connector.** New source connector added to support downloading/partitioning files from Sftp.

### Fixes

<<<<<<< HEAD
* **Fix a bug where image can be scaled too large for tesseract** Adds a limit to prevent auto-scaling an image beyond the maximum size `tesseract` can handle for ocr layout detection
=======
* **Fix pdf `hi_res` partitioning failure when pdfminer fails.** Implemented logic to fall back to the "inferred_layout + OCR" if pdfminer fails in the `hi_res` strategy.
>>>>>>> d3a404cf

## 0.11.3

### Enhancements

* **Updated Documentation**: (i) Added examples, and (ii) API Documentation, including Usage, SDKs, Azure Marketplace, and parameters and validation errors.

### Features

* * **Add Pinecone destination connector.** Problem: After ingesting data from a source, users might want to produce embeddings for their data and write these into a vector DB. Pinecone is an option among these vector databases. Feature: Added Pinecone destination connector to be able to ingest documents from any supported source, embed them and write the embeddings / documents into Pinecone.

### Fixes

* **Process chunking parameter names in ingest correctly** Solves a bug where chunking parameters weren't being processed and used by ingest cli by renaming faulty parameter names and prepends; adds relevant parameters to ingest pinecone test to verify that the parameters are functional.

## 0.11.1

### Enhancements

* **Use `pikepdf` to repair invalid PDF structure** for PDFminer when we see error `PSSyntaxError` when PDFminer opens the document and creates the PDFminer pages object or processes a single PDF page.
* **Batch Source Connector support** For instances where it is more optimal to read content from a source connector in batches, a new batch ingest doc is added which created multiple ingest docs after reading them in in batches per process.

### Features

* **Staging Brick for Coco Format** Staging brick which converts a list of Elements into Coco Format.
* **Adds HubSpot connector** Adds connector to retrieve call, communications, emails, notes, products and tickets from HubSpot

### Fixes

* **Do not extract text of `<style>` tags in HTML.** `<style>` tags containing CSS in invalid positions previously contributed to element text. Do not consider text node of a `<style>` element as textual content.
* **Fix DOCX merged table cell repeats cell text.** Only include text for a merged cell, not for each underlying cell spanned by the merge.
* **Fix tables not extracted from DOCX header/footers.** Headers and footers in DOCX documents skip tables defined in the header and commonly used for layout/alignment purposes. Extract text from tables as a string and include in the `Header` and `Footer` document elements.
* **Fix output filepath for fsspec-based source connectors.** Previously the base directory was being included in the output filepath unnecessarily.

## 0.11.0

### Enhancements

* **Add a class for the strategy constants.** Add a class `PartitionStrategy` for the strategy constants and use the constants to replace strategy strings.
* **Temporary Support for paddle language parameter.** User can specify default langage code for paddle with ENV `DEFAULT_PADDLE_LANG` before we have the language mapping for paddle.
* **Improve DOCX page-break fidelity.** Improve page-break fidelity such that a paragraph containing a page-break is split into two elements, one containing the text before the page-break and the other the text after. Emit the PageBreak element between these two and assign the correct page-number (n and n+1 respectively) to the two textual elements.

### Features

* **Add ad-hoc fields to `ElementMetadata` instance.** End-users can now add their own metadata fields simply by assigning to an element-metadata attribute-name of their choice, like `element.metadata.coefficient = 0.58`. These fields will round-trip through JSON and can be accessed with dotted notation.
* **MongoDB Destination Connector.** New destination connector added to all CLI ingest commands to support writing partitioned json output to mongodb.

### Fixes

* **Fix `TYPE_TO_TEXT_ELEMENT_MAP`.** Updated `Figure` mapping from `FigureCaption` to `Image`.
* **Handle errors when extracting PDF text** Certain pdfs throw unexpected errors when being opened by `pdfminer`, causing `partition_pdf()` to fail. We expect to be able to partition smoothly using an alternative strategy if text extraction doesn't work.  Added exception handling to handle unexpected errors when extracting pdf text and to help determine pdf strategy.
* **Fix `fast` strategy fall back to `ocr_only`** The `fast` strategy should not fall back to a more expensive strategy.
* **Remove default user ./ssh folder** The default notebook user during image build would create the known_hosts file with incorrect ownership, this is legacy and no longer needed so it was removed.
* **Include `languages` in metadata when partitioning `strategy=hi_res` or `fast`** User defined `languages` was previously used for text detection, but not included in the resulting element metadata for some strategies. `languages` will now be included in the metadata regardless of partition strategy for pdfs and images.
* **Handle a case where Paddle returns a list item in ocr_data as None** In partition, while parsing PaddleOCR data, it was assumed that PaddleOCR does not return None for any list item in ocr_data. Removed the assumption by skipping the text region whenever this happens.
* **Fix some pdfs returning `KeyError: 'N'`** Certain pdfs were throwing this error when being opened by pdfminer. Added a wrapper function for pdfminer that allows these documents to be partitioned.
* **Fix mis-splits on `Table` chunks.** Remedies repeated appearance of full `.text_as_html` on metadata of each `TableChunk` split from a `Table` element too large to fit in the chunking window.
* **Import tables_agent from inference** so that we don't have to initialize a global table agent in unstructured OCR again
* **Fix empty table is identified as bulleted-table.** A table with no text content was mistakenly identified as a bulleted-table and processed by the wrong branch of the initial HTML partitioner.
* **Fix partition_html() emits empty (no text) tables.** A table with cells nested below a `<thead>` or `<tfoot>` element was emitted as a table element having no text and unparseable HTML in `element.metadata.text_as_html`. Do not emit empty tables to the element stream.
* **Fix HTML `element.metadata.text_as_html` contains spurious <br> elements in invalid locations.** The HTML generated for the `text_as_html` metadata for HTML tables contained `<br>` elements invalid locations like between `<table>` and `<tr>`. Change the HTML generator such that these do not appear.
* **Fix HTML table cells enclosed in <thead> and <tfoot> elements are dropped.** HTML table cells nested in a `<thead>` or `<tfoot>` element were not detected and the text in those cells was omitted from the table element text and `.text_as_html`. Detect table rows regardless of the semantic tag they may be nested in.
* **Remove whitespace padding from `.text_as_html`.** `tabulate` inserts padding spaces to achieve visual alignment of columns in HTML tables it generates. Add our own HTML generator to do this simple job and omit that padding as well as newlines ("\n") used for human readability.
* **Fix local connector with absolute input path** When passed an absolute filepath for the input document path, the local connector incorrectly writes the output file to the input file directory. This fixes such that the output in this case is written to `output-dir/input-filename.json`

## 0.10.30

### Enhancements

* **Support nested DOCX tables.** In DOCX, like HTML, a table cell can itself contain a table. In this case, create nested HTML tables to reflect that structure and create a plain-text table with captures all the text in nested tables, formatting it as a reasonable facsimile of a table.
* **Add connection check to ingest connectors** Each source and destination connector now support a `check_connection()` method which makes sure a valid connection can be established with the source/destination given any authentication credentials in a lightweight request.

### Features

* **Add functionality to do a second OCR on cropped table images.** Changes to the values for scaling ENVs affect entire page OCR output(OCR regression) so we now do a second OCR for tables.
* **Adds ability to pass timeout for a request when partitioning via a `url`.** `partition` now accepts a new optional parameter `request_timeout` which if set will prevent any `requests.get` from hanging indefinitely and instead will raise a timeout error. This is useful when partitioning a url that may be slow to respond or may not respond at all.

### Fixes

* **Fix logic that determines pdf auto strategy.** Previously, `_determine_pdf_auto_strategy` returned `hi_res` strategy only if `infer_table_structure` was true. It now returns the `hi_res` strategy if either `infer_table_structure` or `extract_images_in_pdf` is true.
* **Fix invalid coordinates when parsing tesseract ocr data.** Previously, when parsing tesseract ocr data, the ocr data had invalid bboxes if zoom was set to `0`. A logical check is now added to avoid such error.
* **Fix ingest partition parameters not being passed to the api.** When using the --partition-by-api flag via unstructured-ingest, none of the partition arguments are forwarded, meaning that these options are disregarded. With this change, we now pass through all of the relevant partition arguments to the api. This allows a user to specify all of the same partition arguments they would locally and have them respected when specifying --partition-by-api.
* **Support tables in section-less DOCX.** Generalize solution for MS Chat Transcripts exported as DOCX by including tables in the partitioned output when present.
* **Support tables that contain only numbers when partitioning via `ocr_only`** Tables that contain only numbers are returned as floats in a pandas.DataFrame when the image is converted from `.image_to_data()`. An AttributeError was raised downstream when trying to `.strip()` the floats.
* **Improve DOCX page-break detection.** DOCX page breaks are reliably indicated by `w:lastRenderedPageBreak` elements present in the document XML. Page breaks are NOT reliably indicated by "hard" page-breaks inserted by the author and when present are redundant to a `w:lastRenderedPageBreak` element so cause over-counting if used. Use rendered page-breaks only.

## 0.10.29

### Enhancements

* **Adds include_header argument for partition_csv and partition_tsv** Now supports retaining header rows in CSV and TSV documents element partitioning.
* **Add retry logic for all source connectors** All http calls being made by the ingest source connectors have been isolated and wrapped by the `SourceConnectionNetworkError` custom error, which triggers the retry logic, if enabled, in the ingest pipeline.
* **Google Drive source connector supports credentials from memory** Originally, the connector expected a filepath to pull the credentials from when creating the client. This was expanded to support passing that information from memory as a dict if access to the file system might not be available.
* **Add support for generic partition configs in ingest cli** Along with the explicit partition options supported by the cli, an `additional_partition_args` arg was added to allow users to pass in any other arguments that should be added when calling partition(). This helps keep any changes to the input parameters of the partition() exposed in the CLI.
* **Map full output schema for table-based destination connectors** A full schema was introduced to map the type of all output content from the json partition output and mapped to a flattened table structure to leverage table-based destination connectors. The delta table destination connector was updated at the moment to take advantage of this.
* **Incorporate multiple embedding model options into ingest, add diff test embeddings** Problem: Ingest pipeline already supported embedding functionality, however users might want to use different types of embedding providers. Enhancement: Extend ingest pipeline so that users can specify and embed via a particular embedding provider from a range of options. Also adds a diff test to compare output from an embedding module with the expected output

### Features

* **Allow setting table crop parameter** In certain circumstances, adjusting the table crop padding may improve table.

### Fixes

* **Fixes `partition_text` to prevent empty elements** Adds a check to filter out empty bullets.
* **Handle empty string for `ocr_languages` with values for `languages`** Some API users ran into an issue with sending `languages` params because the API defaulted to also using an empty string for `ocr_languages`. This update handles situations where `languages` is defined and `ocr_languages` is an empty string.
* **Fix PDF tried to loop through None** Previously the PDF annotation extraction tried to loop through `annots` that resolved out as None. A logical check added to avoid such error.
* **Ingest session handler not being shared correctly** All ingest docs that leverage the session handler should only need to set it once per process. It was recreating it each time because the right values weren't being set nor available given how dataclasses work in python.
* **Ingest download-only fix.** Previously the download only flag was being checked after the doc factory pipeline step, which occurs before the files are actually downloaded by the source node. This check was moved after the source node to allow for the files to be downloaded first before exiting the pipeline.
* **Fix flaky chunk-metadata.** Prior implementation was sensitive to element order in the section resulting in metadata values sometimes being dropped. Also, not all metadata items can be consolidated across multiple elements (e.g. coordinates) and so are now dropped from consolidated metadata.
* **Fix tesseract error `Estimating resolution as X`** leaded by invalid language parameters input. Proceed with defalut language `eng` when `lang.py` fails to find valid language code for tesseract, so that we don't pass an empty string to tesseract CLI and raise an exception in downstream.

## 0.10.28

### Enhancements

* **Add table structure evaluation helpers** Adds functions to evaluate the similarity between predicted table structure and actual table structure.
* **Use `yolox` by default for table extraction when partitioning pdf/image** `yolox` model provides higher recall of the table regions than the quantized version and it is now the default element detection model when `infer_table_structure=True` for partitioning pdf/image files
* **Remove pdfminer elements from inside tables** Previously, when using `hi_res` some elements where extracted using pdfminer too, so we removed pdfminer from the tables pipeline to avoid duplicated elements.
* **Fsspec downstream connectors** New destination connector added to ingest CLI, users may now use `unstructured-ingest` to write to any of the following:
  * Azure
  * Box
  * Dropbox
  * Google Cloud Service

### Features

* **Update `ocr_only` strategy in `partition_pdf()`** Adds the functionality to get accurate coordinate data when partitioning PDFs and Images with the `ocr_only` strategy.

### Fixes
* **Fixed SharePoint permissions for the fetching to be opt-in** Problem: Sharepoint permissions were trying to be fetched even when no reletad cli params were provided, and this gave an error due to values for those keys not existing. Fix: Updated getting keys to be with .get() method and changed the "skip-check" to check individual cli params rather than checking the existance of a config object.

* **Fixes issue where tables from markdown documents were being treated as text** Problem: Tables from markdown documents were being treated as text, and not being extracted as tables. Solution: Enable the `tables` extension when instantiating the `python-markdown` object. Importance: This will allow users to extract structured data from tables in markdown documents.
* **Fix wrong logger for paddle info** Replace the logger from unstructured-inference with the logger from unstructured for paddle_ocr.py module.
* **Fix ingest pipeline to be able to use chunking and embedding together** Problem: When ingest pipeline was using chunking and embedding together, embedding outputs were empty and the outputs of chunking couldn't be re-read into memory and be forwarded to embeddings. Fix: Added CompositeElement type to TYPE_TO_TEXT_ELEMENT_MAP to be able to process CompositeElements with unstructured.staging.base.isd_to_elements
* **Fix unnecessary mid-text chunk-splitting.** The "pre-chunker" did not consider separator blank-line ("\n\n") length when grouping elements for a single chunk. As a result, sections were frequently over-populated producing a over-sized chunk that required mid-text splitting.
* **Fix frequent dissociation of title from chunk.** The sectioning algorithm included the title of the next section with the prior section whenever it would fit, frequently producing association of a section title with the prior section and dissociating it from its actual section. Fix this by performing combination of whole sections only.
* **Fix PDF attempt to get dict value from string.** Fixes a rare edge case that prevented some PDF's from being partitioned. The `get_uris_from_annots` function tried to access the dictionary value of a string instance variable. Assign `None` to the annotation variable if the instance type is not dictionary to avoid the erroneous attempt.

## 0.10.27

### Enhancements

* **Leverage dict to share content across ingest pipeline** To share the ingest doc content across steps in the ingest pipeline, this was updated to use a multiprocessing-safe dictionary so changes get persisted and each step has the option to modify the ingest docs in place.

### Features

### Fixes

* **Removed `ebooklib` as a dependency** `ebooklib` is licensed under AGPL3, which is incompatible with the Apache 2.0 license. Thus it is being removed.
* **Caching fixes in ingest pipeline** Previously, steps like the source node were not leveraging parameters such as `re_download` to dictate if files should be forced to redownload rather than use what might already exist locally.

## 0.10.26

### Enhancements

* **Add text CCT CI evaluation workflow** Adds cct text extraction evaluation metrics to the current ingest workflow to measure the performance of each file extracted as well as aggregated-level performance.

### Features

* **Functionality to catch and classify overlapping/nested elements** Method to identify overlapping-bboxes cases within detected elements in a document. It returns two values: a boolean defining if there are overlapping elements present, and a list reporting them with relevant metadata. The output includes information about the `overlapping_elements`, `overlapping_case`, `overlapping_percentage`, `largest_ngram_percentage`, `overlap_percentage_total`, `max_area`, `min_area`, and `total_area`.
* **Add Local connector source metadata** python's os module used to pull stats from local file when processing via the local connector and populates fields such as last modified time, created time.

### Fixes

* **Fixes elements partitioned from an image file missing certain metadata** Metadata for image files, like file type, was being handled differently from other file types. This caused a bug where other metadata, like the file name, was being missed. This change brought metadata handling for image files to be more in line with the handling for other file types so that file name and other metadata fields are being captured.
* **Adds `typing-extensions` as an explicit dependency** This package is an implicit dependency, but the module is being imported directly in `unstructured.documents.elements` so the dependency should be explicit in case changes in other dependencies lead to `typing-extensions` being dropped as a dependency.
* **Stop passing `extract_tables` to `unstructured-inference` since it is now supported in `unstructured` instead** Table extraction previously occurred in `unstructured-inference`, but that logic, except for the table model itself, is now a part of the `unstructured` library. Thus the parameter triggering table extraction is no longer passed to the `unstructured-inference` package. Also noted the table output regression for PDF files.
* **Fix a bug in Table partitioning** Previously the `skip_infer_table_types` variable used in `partition` was not being passed down to specific file partitioners. Now you can utilize the `skip_infer_table_types` list variable when calling `partition` to specify the filetypes for which you want to skip table extraction, or the `infer_table_structure` boolean variable on the file specific partitioning function.
* **Fix partition docx without sections** Some docx files, like those from teams output, do not contain sections and it would produce no results because the code assumes all components are in sections. Now if no sections is detected from a document we iterate through the paragraphs and return contents found in the paragraphs.
* **Fix out-of-order sequencing of split chunks.** Fixes behavior where "split" chunks were inserted at the beginning of the chunk sequence. This would produce a chunk sequence like [5a, 5b, 3a, 3b, 1, 2, 4] when sections 3 and 5 exceeded `max_characters`.
* **Deserialization of ingest docs fixed** When ingest docs are being deserialized as part of the ingest pipeline process (cli), there were certain fields that weren't getting persisted (metadata and date processed). The from_dict method was updated to take these into account and a unit test added to check.
* **Map source cli command configs when destination set** Due to how the source connector is dynamically called when the destination connector is set via the CLI, the configs were being set incorrectoy, causing the source connector to break. The configs were fixed and updated to take into account Fsspec-specific connectors.

## 0.10.25

### Enhancements

* **Duplicate CLI param check** Given that many of the options associated with the `Click` based cli ingest commands are added dynamically from a number of configs, a check was incorporated to make sure there were no duplicate entries to prevent new configs from overwriting already added options.
* **Ingest CLI refactor for better code reuse** Much of the ingest cli code can be templated and was a copy-paste across files, adding potential risk. Code was refactored to use a base class which had much of the shared code templated.

### Features

* **Table OCR refactor** support Table OCR with pre-computed OCR data to ensure we only do one OCR for entrie document. User can specify
ocr agent tesseract/paddle in environment variable `OCR_AGENT` for OCRing the entire document.
* **Adds accuracy function** The accuracy scoring was originally an option under `calculate_edit_distance`. For easy function call, it is now a wrapper around the original function that calls edit_distance and return as "score".
* **Adds HuggingFaceEmbeddingEncoder** The HuggingFace Embedding Encoder uses a local embedding model as opposed to using an API.
* **Add AWS bedrock embedding connector** `unstructured.embed.bedrock` now provides a connector to use AWS bedrock's `titan-embed-text` model to generate embeddings for elements. This features requires valid AWS bedrock setup and an internet connectionto run.

### Fixes

* **Import PDFResourceManager more directly** We were importing `PDFResourceManager` from `pdfminer.converter` which was causing an error for some users. We changed to import from the actual location of `PDFResourceManager`, which is `pdfminer.pdfinterp`.
* **Fix language detection of elements with empty strings** This resolves a warning message that was raised by `langdetect` if the language was attempted to be detected on an empty string. Language detection is now skipped for empty strings.
* **Fix chunks breaking on regex-metadata matches.** Fixes "over-chunking" when `regex_metadata` was used, where every element that contained a regex-match would start a new chunk.
* **Fix regex-metadata match offsets not adjusted within chunk.** Fixes incorrect regex-metadata match start/stop offset in chunks where multiple elements are combined.
* **Map source cli command configs when destination set** Due to how the source connector is dynamically called when the destination connector is set via the CLI, the configs were being set incorrectoy, causing the source connector to break. The configs were fixed and updated to take into account Fsspec-specific connectors.
* **Fix metrics folder not discoverable** Fixes issue where unstructured/metrics folder is not discoverable on PyPI by adding an `__init__.py` file under the folder.
* **Fix a bug when `parition_pdf` get `model_name=None`** In API usage the `model_name` value is `None` and the `cast` function in `partition_pdf` would return `None` and lead to attribution error. Now we use `str` function to explicit convert the content to string so it is garanteed to have `starts_with` and other string functions as attributes
* **Fix html partition fail on tables without `tbody` tag** HTML tables may sometimes just contain headers without body (`tbody` tag)

## 0.10.24

### Enhancements

* **Improve natural reading order** Some `OCR` elements with only spaces in the text have full-page width in the bounding box, which causes the `xycut` sorting to not work as expected. Now the logic to parse OCR results removes any elements with only spaces (more than one space).
* **Ingest compression utilities and fsspec connector support** Generic utility code added to handle files that get pulled from a source connector that are either tar or zip compressed and uncompress them locally. This is then processed using a local source connector. Currently this functionality has been incorporated into the fsspec connector and all those inheriting from it (currently: Azure Blob Storage, Google Cloud Storage, S3, Box, and Dropbox).
* **Ingest destination connectors support for writing raw list of elements** Along with the default write method used in the ingest pipeline to write the json content associated with the ingest docs, each destination connector can now also write a raw list of elements to the desired downstream location without having an ingest doc associated with it.

### Features

* **Adds element type percent match function** In order to evaluate the element type extracted, we add a function that calculates the matched percentage between two frequency dictionary.

### Fixes

* **Fix paddle model file not discoverable** Fixes issue where ocr_models/paddle_ocr.py file is not discoverable on PyPI by adding
an `__init__.py` file under the folder.
* **Chipper v2 Fixes** Includes fix for a memory leak and rare last-element bbox fix. (unstructured-inference==0.7.7)
* **Fix image resizing issue** Includes fix related to resizing images in the tables pipeline. (unstructured-inference==0.7.6)

## 0.10.23

### Enhancements

* **Add functionality to limit precision when serializing to json** Precision for `points` is limited to 1 decimal point if coordinates["system"] == "PixelSpace" (otherwise 2 decimal points?). Precision for `detection_class_prob` is limited to 5 decimal points.
* **Fix csv file detection logic when mime-type is text/plain** Previously the logic to detect csv file type was considering only first row's comma count comparing with the header_row comma count and both the rows being same line the result was always true, Now the logic is changed to consider the comma's count for all the lines except first line and compare with header_row comma count.
* **Improved inference speed for Chipper V2** API requests with 'hi_res_model_name=chipper' now have ~2-3x faster responses.

### Features

### Fixes

* **Cleans up temporary files after conversion** Previously a file conversion utility was leaving temporary files behind on the filesystem without removing them when no longer needed. This fix helps prevent an accumulation of temporary files taking up excessive disk space.
* **Fixes `under_non_alpha_ratio` dividing by zero** Although this function guarded against a specific cause of division by zero, there were edge cases slipping through like strings with only whitespace. This update more generally prevents the function from performing a division by zero.
* **Fix languages default** Previously the default language was being set to English when elements didn't have text or if langdetect could not detect the language. It now defaults to None so there is not misleading information about the language detected.
* **Fixes recursion limit error that was being raised when partitioning Excel documents of a certain size** Previously we used a recursive method to find subtables within an excel sheet. However this would run afoul of Python's recursion depth limit when there was a contiguous block of more than 1000 cells within a sheet. This function has been updated to use the NetworkX library which avoids Python recursion issues.

## 0.10.22

### Enhancements

* **bump `unstructured-inference` to `0.7.3`** The updated version of `unstructured-inference` supports a new version of the Chipper model, as well as a cleaner schema for its output classes. Support is included for new inference features such as hierarchy and ordering.
* **Expose skip_infer_table_types in ingest CLI.** For each connector a new `--skip-infer-table-types` parameter was added to map to the `skip_infer_table_types` partition argument. This gives more granular control to unstructured-ingest users, allowing them to specify the file types for which we should attempt table extraction.
* **Add flag to ingest CLI to raise error if any single doc fails in pipeline** Currently if a single doc fails in the pipeline, the whole thing halts due to the error. This flag defaults to log an error but continue with the docs it can.
* **Emit hyperlink metadata for DOCX file-type.** DOCX partitioner now adds `metadata.links`, `metadata.link_texts` and `metadata.link_urls` for elements that contain a hyperlink that points to an external resource. So-called "jump" links pointing to document internal locations (such as those found in a table-of-contents "jumping" to a chapter or section) are excluded.

### Features

* **Add `elements_to_text` as a staging helper function** In order to get a single clean text output from unstructured for metric calculations, automate the process of extracting text from elements using this function.
* **Adds permissions(RBAC) data ingestion functionality for the Sharepoint connector.** Problem: Role based access control is an important component in many data storage systems. Users may need to pass permissions (RBAC) data to downstream systems when ingesting data. Feature: Added permissions data ingestion functionality to the Sharepoint connector.

### Fixes

* **Fixes PDF list parsing creating duplicate list items** Previously a bug in PDF list item parsing caused removal of other elements and duplication of the list item
* **Fixes duplicated elements** Fixes issue where elements are duplicated when embeddings are generated. This will allow users to generate embeddings for their list of Elements without duplicating/breaking the orginal content.
* **Fixes failure when flagging for embeddings through unstructured-ingest** Currently adding the embedding parameter to any connector results in a failure on the copy stage. This is resolves the issue by adding the IngestDoc to the context map in the embedding node's `run` method. This allows users to specify that connectors fetch embeddings without failure.
* **Fix ingest pipeline reformat nodes not discoverable** Fixes issue where  reformat nodes raise ModuleNotFoundError on import. This was due to the directory was missing `__init__.py` in order to make it discoverable.
* **Fix default language in ingest CLI** Previously the default was being set to english which injected potentially incorrect information to downstream language detection libraries. By setting the default to None allows those libraries to better detect what language the text is in the doc being processed.

## 0.10.21

* **Adds Scarf analytics**.

## 0.10.20

### Enhancements

* **Add document level language detection functionality.** Adds the "auto" default for the languages param to all partitioners. The primary language present in the document is detected using the `langdetect` package. Additional param `detect_language_per_element` is also added for partitioners that return multiple elements. Defaults to `False`.
* **Refactor OCR code** The OCR code for entire page is moved from unstructured-inference to unstructured. On top of continuing support for OCR language parameter, we also support two OCR processing modes, "entire_page" or "individual_blocks".
* **Align to top left when shrinking bounding boxes for `xy-cut` sorting:** Update `shrink_bbox()` to keep top left rather than center.
* **Add visualization script to annotate elements** This script is often used to analyze/visualize elements with coordinates (e.g. partition_pdf()).
* **Adds data source properties to the Jira, Github and Gitlab connectors** These properties (date_created, date_modified, version, source_url, record_locator) are written to element metadata during ingest, mapping elements to information about the document source from which they derive. This functionality enables downstream applications to reveal source document applications, e.g. a link to a GDrive doc, Salesforce record, etc.
* **Improve title detection in pptx documents** The default title textboxes on a pptx slide are now categorized as titles.
* **Improve hierarchy detection in pptx documents** List items, and other slide text are properly nested under the slide title. This will enable better chunking of pptx documents.
* **Refactor of the ingest cli workflow** The refactored approach uses a dynamically set pipeline with a snapshot along each step to save progress and accommodate continuation from a snapshot if an error occurs. This also allows the pipeline to dynamically assign any number of steps to modify the partitioned content before it gets written to a destination.
* **Applies `max_characters=<n>` argument to all element types in `add_chunking_strategy` decorator** Previously this argument was only utilized in chunking Table elements and now applies to all partitioned elements if `add_chunking_strategy` decorator is utilized, further preparing the elements for downstream processing.
* **Add common retry strategy utilities for unstructured-ingest** Dynamic retry strategy with exponential backoff added to Notion source connector.
*
### Features

* **Adds `bag_of_words` and `percent_missing_text` functions** In order to count the word frequencies in two input texts and calculate the percentage of text missing relative to the source document.
* **Adds `edit_distance` calculation metrics** In order to benchmark the cleaned, extracted text with unstructured, `edit_distance` (`Levenshtein distance`) is included.
* **Adds detection_origin field to metadata** Problem: Currently isn't an easy way to find out how an element was created. With this change that information is added. Importance: With this information the developers and users are now able to know how an element was created to make decisions on how to use it. In order tu use this feature
setting UNSTRUCTURED_INCLUDE_DEBUG_METADATA=true is needed.
* **Adds a function that calculates frequency of the element type and its depth** To capture the accuracy of element type extraction, this function counts the occurrences of each unique element type with its depth for use in element metrics.

### Fixes

* **Fix zero division error in annotation bbox size** This fixes the bug where we find annotation bboxes realted to an element that need to divide the intersection size between annotation bbox and element bbox by the size of the annotation bbox
* **Fix prevent metadata module from importing dependencies from unnecessary modules** Problem: The `metadata` module had several top level imports that were only used in and applicable to code related to specific document types, while there were many general-purpose functions. As a result, general-purpose functions couldn't be used without unnecessary dependencies being installed. Fix: moved 3rd party dependency top level imports to inside the functions in which they are used and applied a decorator to check that the dependency is installed and emit a helpful error message if not.
* **Fixes category_depth None value for Title elements** Problem: `Title` elements from `chipper` get `category_depth`= None even when `Headline` and/or `Subheadline` elements are present in the same page. Fix: all `Title` elements with `category_depth` = None should be set to have a depth of 0 instead iff there are `Headline` and/or `Subheadline` element-types present. Importance: `Title` elements should be equivalent html `H1` when nested headings are present; otherwise, `category_depth` metadata can result ambiguous within elements in a page.
* **Tweak `xy-cut` ordering output to be more column friendly** This results in the order of elements more closely reflecting natural reading order which benefits downstream applications. While element ordering from `xy-cut` is usually mostly correct when ordering multi-column documents, sometimes elements from a RHS column will appear before elements in a LHS column. Fix: add swapped `xy-cut` ordering by sorting by X coordinate first and then Y coordinate.
* **Fixes badly initialized Formula** Problem: YoloX contain new types of elements, when loading a document that contain formulas a new element of that class
should be generated, however the Formula class inherits from Element instead of Text. After this change the element is correctly created with the correct class
allowing the document to be loaded. Fix: Change parent class for Formula to Text. Importance: Crucial to be able to load documents that contain formulas.
* **Fixes pdf uri error** An error was encountered when URI type of `GoToR` which refers to pdf resources outside of its own was detected since no condition catches such case. The code is fixing the issue by initialize URI before any condition check.


## 0.10.19

### Enhancements

* **Adds XLSX document level language detection** Enhancing on top of language detection functionality in previous release, we now support language detection within `.xlsx` file type at Element level.
* **bump `unstructured-inference` to `0.6.6`** The updated version of `unstructured-inference` makes table extraction in `hi_res` mode configurable to fine tune table extraction performance; it also improves element detection by adding a deduplication post processing step in the `hi_res` partitioning of pdfs and images.
* **Detect text in HTML Heading Tags as Titles** This will increase the accuracy of hierarchies in HTML documents and provide more accurate element categorization. If text is in an HTML heading tag and is not a list item, address, or narrative text, categorize it as a title.
* **Update python-based docs** Refactor docs to use the actual unstructured code rather than using the subprocess library to run the cli command itself.
* **Adds Table support for the `add_chunking_strategy` decorator to partition functions.** In addition to combining elements under Title elements, user's can now specify the `max_characters=<n>` argument to chunk Table elements into TableChunk elements with `text` and `text_as_html` of length <n> characters. This means partitioned Table results are ready for use in downstream applications without any post processing.
* **Expose endpoint url for s3 connectors** By allowing for the endpoint url to be explicitly overwritten, this allows for any non-AWS data providers supporting the s3 protocol to be supported (i.e. minio).

### Features

* **change default `hi_res` model for pdf/image partition to `yolox`** Now partitioning pdf/image using `hi_res` strategy utilizes `yolox_quantized` model isntead of `detectron2_onnx` model. This new default model has better recall for tables and produces more detailed categories for elements.
* **XLSX can now reads subtables within one sheet** Problem: Many .xlsx files are not created to be read as one full table per sheet. There are subtables, text and header along with more informations to extract from each sheet. Feature: This `partition_xlsx` now can reads subtable(s) within one .xlsx sheet, along with extracting other title and narrative texts. Importance: This enhance the power of .xlsx reading to not only one table per sheet, allowing user to capture more data tables from the file, if exists.
* **Update Documentation on Element Types and Metadata**: We have updated the documentation according to the latest element types and metadata. It includes the common and additional metadata provided by the Partitions and Connectors.

### Fixes

* **Fixes partition_pdf is_alnum reference bug** Problem: The `partition_pdf` when attempt to get bounding box from element experienced a reference before assignment error when the first object is not text extractable.  Fix: Switched to a flag when the condition is met. Importance: Crucial to be able to partition with pdf.
* **Fix various cases of HTML text missing after partition**
  Problem: Under certain circumstances, text immediately after some HTML tags will be misssing from partition result.
  Fix: Updated code to deal with these cases.
  Importance: This will ensure the correctness when partitioning HTML and Markdown documents.
* **Fixes chunking when `detection_class_prob` appears in Element metadata** Problem: when `detection_class_prob` appears in Element metadata, Elements will only be combined by chunk_by_title if they have the same `detection_class_prob` value (which is rare). This is unlikely a case we ever need to support and most often results in no chunking. Fix: `detection_class_prob` is included in the chunking list of metadata keys excluded for similarity comparison. Importance: This change allows `chunk_by_title` to operate as intended for documents which include `detection_class_prob` metadata in their Elements.

## 0.10.18

### Enhancements

* **Better detection of natural reading order in images and PDF's** The elements returned by partition better reflect natural reading order in some cases, particularly in complicated multi-column layouts, leading to better chunking and retrieval for downstream applications. Achieved by improving the `xy-cut` sorting to preprocess bboxes, shrinking all bounding boxes by 90% along x and y axes (still centered around the same center point), which allows projection lines to be drawn where not possible before if layout bboxes overlapped.
* **Improves `partition_xml` to be faster and more memory efficient when partitioning large XML files** The new behavior is to partition iteratively to prevent loading the entire XML tree into memory at once in most use cases.
* **Adds data source properties to SharePoint, Outlook, Onedrive, Reddit, Slack, DeltaTable connectors** These properties (date_created, date_modified, version, source_url, record_locator) are written to element metadata during ingest, mapping elements to information about the document source from which they derive. This functionality enables downstream applications to reveal source document applications, e.g. a link to a GDrive doc, Salesforce record, etc.
* **Add functionality to save embedded images in PDF's separately as images** This allows users to save embedded images in PDF's separately as images, given some directory path. The saved image path is written to the metadata for the Image element. Downstream applications may benefit by providing users with image links from relevant "hits."
* **Azure Cognite Search destination connector** New Azure Cognitive Search destination connector added to ingest CLI.  Users may now use `unstructured-ingest` to write partitioned data from over 20 data sources (so far) to an Azure Cognitive Search index.
* **Improves salesforce partitioning** Partitions Salesforce data as xlm instead of text for improved detail and flexibility. Partitions htmlbody instead of textbody for Salesforce emails. Importance: Allows all Salesforce fields to be ingested and gives Salesforce emails more detailed partitioning.
* **Add document level language detection functionality.** Introduces the "auto" default for the languages param, which then detects the languages present in the document using the `langdetect` package. Adds the document languages as ISO 639-3 codes to the element metadata. Implemented only for the partition_text function to start.
* **PPTX partitioner refactored in preparation for enhancement.** Behavior should be unchanged except that shapes enclosed in a group-shape are now included, as many levels deep as required (a group-shape can itself contain a group-shape).
* **Embeddings support for the SharePoint SourceConnector via unstructured-ingest CLI** The SharePoint connector can now optionally create embeddings from the elements it pulls out during partition and upload those embeddings to Azure Cognitive Search index.
* **Improves hierarchy from docx files by leveraging natural hierarchies built into docx documents**  Hierarchy can now be detected from an indentation level for list bullets/numbers and by style name (e.g. Heading 1, List Bullet 2, List Number).
* **Chunking support for the SharePoint SourceConnector via unstructured-ingest CLI** The SharePoint connector can now optionally chunk the elements pulled out during partition via the chunking unstructured brick. This can be used as a stage before creating embeddings.

### Features

* **Adds `links` metadata in `partition_pdf` for `fast` strategy.** Problem: PDF files contain rich information and hyperlink that Unstructured did not captured earlier. Feature: `partition_pdf` now can capture embedded links within the file along with its associated text and page number. Importance: Providing depth in extracted elements give user a better understanding and richer context of documents. This also enables user to map to other elements within the document if the hyperlink is refered internally.
* **Adds the embedding module to be able to embed Elements** Problem: Many NLP applications require the ability to represent parts of documents in a semantic way. Until now, Unstructured did not have text embedding ability within the core library. Feature: This embedding module is able to track embeddings related data with a class, embed a list of elements, and return an updated list of Elements with the *embeddings* property. The module is also able to embed query strings. Importance: Ability to embed documents or parts of documents will enable users to make use of these semantic representations in different NLP applications, such as search, retrieval, and retrieval augmented generation.

### Fixes

* **Fixes a metadata source serialization bug** Problem: In unstructured elements, when loading an elements json file from the disk, the data_source attribute is assumed to be an instance of DataSourceMetadata and the code acts based on that. However the loader did not satisfy the assumption, and loaded it as a dict instead, causing an error. Fix: Added necessary code block to initialize a DataSourceMetadata object, also refactored DataSourceMetadata.from_dict() method to remove redundant code. Importance: Crucial to be able to load elements (which have data_source fields) from json files.
* **Fixes issue where unstructured-inference was not getting updated** Problem: unstructured-inference was not getting upgraded to the version to match unstructured release when doing a pip install.  Solution: using `pip install unstructured[all-docs]` it will now upgrade both unstructured and unstructured-inference. Importance: This will ensure that the inference library is always in sync with the unstructured library, otherwise users will be using outdated libraries which will likely lead to unintended behavior.
* **Fixes SharePoint connector failures if any document has an unsupported filetype** Problem: Currently the entire connector ingest run fails if a single IngestDoc has an unsupported filetype. This is because a ValueError is raised in the IngestDoc's `__post_init__`. Fix: Adds a try/catch when the IngestConnector runs get_ingest_docs such that the error is logged but all processable documents->IngestDocs are still instantiated and returned. Importance: Allows users to ingest SharePoint content even when some files with unsupported filetypes exist there.
* **Fixes Sharepoint connector server_path issue** Problem: Server path for the Sharepoint Ingest Doc was incorrectly formatted, causing issues while fetching pages from the remote source. Fix: changes formatting of remote file path before instantiating SharepointIngestDocs and appends a '/' while fetching pages from the remote source. Importance: Allows users to fetch pages from Sharepoint Sites.
* **Fixes Sphinx errors.** Fixes errors when running Sphinx `make html` and installs library to suppress warnings.
* **Fixes a metadata backwards compatibility error** Problem: When calling `partition_via_api`, the hosted api may return an element schema that's newer than the current `unstructured`. In this case, metadata fields were added which did not exist in the local `ElementMetadata` dataclass, and `__init__()` threw an error. Fix: remove nonexistent fields before instantiating in `ElementMetadata.from_json()`. Importance: Crucial to avoid breaking changes when adding fields.
* **Fixes issue with Discord connector when a channel returns `None`** Problem: Getting the `jump_url` from a nonexistent Discord `channel` fails. Fix: property `jump_url` is now retrieved within the same context as the messages from the channel. Importance: Avoids cascading issues when the connector fails to fetch information about a Discord channel.
* **Fixes occasionally SIGABTR when writing table with `deltalake` on Linux** Problem: occasionally on Linux ingest can throw a `SIGABTR` when writing `deltalake` table even though the table was written correctly. Fix: put the writing function into a `Process` to ensure its execution to the fullest extent before returning to the main process. Importance: Improves stability of connectors using `deltalake`
* **Fixes badly initialized Formula** Problem: YoloX contain new types of elements, when loading a document that contain formulas a new element of that class should be generated, however the Formula class inherits from Element instead of Text. After this change the element is correctly created with the correct class allowing the document to be loaded. Fix: Change parent class for Formula to Text. Importance: Crucial to be able to load documents that contain formulas.

## 0.10.16

### Enhancements

* **Adds data source properties to Airtable, Confluence, Discord, Elasticsearch, Google Drive, and Wikipedia connectors** These properties (date_created, date_modified, version, source_url, record_locator) are written to element metadata during ingest, mapping elements to information about the document source from which they derive. This functionality enables downstream applications to reveal source document applications, e.g. a link to a GDrive doc, Salesforce record, etc.
* **DOCX partitioner refactored in preparation for enhancement.** Behavior should be unchanged except in multi-section documents containing different headers/footers for different sections. These will now emit all distinct headers and footers encountered instead of just those for the last section.
* **Add a function to map between Tesseract and standard language codes.** This allows users to input language information to the `languages` param in any Tesseract-supported langcode or any ISO 639 standard language code.
* **Add document level language detection functionality.** Introduces the "auto" default for the languages param, which then detects the languages present in the document using the `langdetect` package. Implemented only for the partition_text function to start.

### Features

### Fixes

* ***Fixes an issue that caused a partition error for some PDF's.** Fixes GH Issue 1460 by bypassing a coordinate check if an element has invalid coordinates.

## 0.10.15


### Enhancements

* **Support for better element categories from the next-generation image-to-text model ("chipper").** Previously, not all of the classifications from Chipper were being mapped to proper `unstructured` element categories so the consumer of the library would see many `UncategorizedText` elements. This fixes the issue, improving the granularity of the element categories outputs for better downstream processing and chunking. The mapping update is:
  * "Threading": `NarrativeText`
  * "Form": `NarrativeText`
  * "Field-Name": `Title`
  * "Value": `NarrativeText`
  * "Link": `NarrativeText`
  * "Headline": `Title` (with `category_depth=1`)
  * "Subheadline": `Title` (with `category_depth=2`)
  * "Abstract": `NarrativeText`
* **Better ListItem grouping for PDF's (fast strategy).** The `partition_pdf` with `fast` strategy previously broke down some numbered list item lines as separate elements. This enhancement leverages the x,y coordinates and bbox sizes to help decide whether the following chunk of text is a continuation of the immediate previous detected ListItem element or not, and not detect it as its own non-ListItem element.
* **Fall back to text-based classification for uncategorized Layout elements for Images and PDF's**. Improves element classification by running existing text-based rules on previously `UncategorizedText` elements.
* **Adds table partitioning for Partitioning for many doc types including: .html, .epub., .md, .rst, .odt, and .msg.** At the core of this change is the .html partition functionality, which is leveraged by the other effected doc types. This impacts many scenarios where `Table` Elements are now propery extracted.
* **Create and add `add_chunking_strategy` decorator to partition functions.** Previously, users were responsible for their own chunking after partitioning elements, often required for downstream applications. Now, individual elements may be combined into right-sized chunks where min and max character size may be specified if `chunking_strategy=by_title`. Relevant elements are grouped together for better downstream results. This enables users immediately use partitioned results effectively in downstream applications (e.g. RAG architecture apps) without any additional post-processing.
* **Adds `languages` as an input parameter and marks `ocr_languages` kwarg for deprecation in pdf, image, and auto partitioning functions.** Previously, language information was only being used for Tesseract OCR for image-based documents and was in a Tesseract specific string format, but by refactoring into a list of standard language codes independent of Tesseract, the `unstructured` library will better support `languages` for other non-image pipelines and/or support for other OCR engines.
* **Removes `UNSTRUCTURED_LANGUAGE` env var usage and replaces `language` with `languages` as an input parameter to unstructured-partition-text_type functions.** The previous parameter/input setup was not user-friendly or scalable to the variety of elements being processed. By refactoring the inputted language information into a list of standard language codes, we can support future applications of the element language such as detection, metadata, and multi-language elements. Now, to skip English specific checks, set the `languages` parameter to any non-English language(s).
* **Adds `xlsx` and `xls` filetype extensions to the `skip_infer_table_types` default list in `partition`.** By adding these file types to the input parameter these files should not go through table extraction. Users can still specify if they would like to extract tables from these filetypes, but will have to set the `skip_infer_table_types` to exclude the desired filetype extension. This avoids mis-representing complex spreadsheets where there may be multiple sub-tables and other content.
* **Better debug output related to sentence counting internals**. Clarify message when sentence is not counted toward sentence count because there aren't enough words, relevant for developers focused on `unstructured`s NLP internals.
* **Faster ocr_only speed for partitioning PDF and images.** Use `unstructured_pytesseract.run_and_get_multiple_output` function to reduce the number of calls to `tesseract` by half when partitioning pdf or image with `tesseract`
* **Adds data source properties to fsspec connectors** These properties (date_created, date_modified, version, source_url, record_locator) are written to element metadata during ingest, mapping elements to information about the document source from which they derive. This functionality enables downstream applications to reveal source document applications, e.g. a link to a GDrive doc, Salesforce record, etc.
* **Add delta table destination connector** New delta table destination connector added to ingest CLI.  Users may now use `unstructured-ingest` to write partitioned data from over 20 data sources (so far) to a Delta Table.
* **Rename to Source and Destination Connectors in the Documentation.** Maintain naming consistency between Connectors codebase and documentation with the first addition to a destination connector.
* **Non-HTML text files now return unstructured-elements as opposed to HTML-elements.** Previously the text based files that went through `partition_html` would return HTML-elements but now we preserve the format from the input using `source_format` argument in the partition call.
* **Adds `PaddleOCR` as an optional alternative to `Tesseract`** for OCR in processing of PDF or Image files, it is installable via the `makefile` command `install-paddleocr`. For experimental purposes only.
* **Bump unstructured-inference** to 0.5.28. This version bump markedly improves the output of table data, rendered as `metadata.text_as_html` in an element. These changes include:
  * add env variable `ENTIRE_PAGE_OCR` to specify using paddle or tesseract on entire page OCR
  * table structure detection now pads the input image by 25 pixels in all 4 directions to improve its recall (0.5.27)
  * support paddle with both cpu and gpu and assume it is pre-installed (0.5.26)
  * fix a bug where `cells_to_html` doesn't handle cells spanning multiple rows properly (0.5.25)
  * remove `cv2` preprocessing step before OCR step in table transformer (0.5.24)

### Features

* **Adds element metadata via `category_depth` with default value None**.
  * This additional metadata is useful for vectordb/LLM, chunking strategies, and retrieval applications.
* **Adds a naive hierarchy for elements via a `parent_id` on the element's metadata**
  * Users will now have more metadata for implementing vectordb/LLM chunking strategies. For example, text elements could be queried by their preceding title element.
  * Title elements created from HTML headings will properly nest

### Fixes

* **`add_pytesseract_bboxes_to_elements` no longer returns `nan` values**. The function logic is now broken into new methods
  `_get_element_box` and `convert_multiple_coordinates_to_new_system`
* **Selecting a different model wasn't being respected when calling `partition_image`.** Problem: `partition_pdf` allows for passing a `model_name` parameter. Given the similarity between the image and PDF pipelines, the expected behavior is that `partition_image` should support the same parameter, but `partition_image` was unintentionally not passing along its `kwargs`. This was corrected by adding the kwargs to the downstream call.
* **Fixes a chunking issue via dropping the field "coordinates".** Problem: chunk_by_title function was chunking each element to its own individual chunk while it needed to group elements into a fewer number of chunks. We've discovered that this happens due to a metadata matching logic in chunk_by_title function, and discovered that elements with different metadata can't be put into the same chunk. At the same time, any element with "coordinates" essentially had different metadata than other elements, due each element locating in different places and having different coordinates. Fix: That is why we have included the key "coordinates" inside a list of excluded metadata keys, while doing this "metadata_matches" comparision. Importance: This change is crucial to be able to chunk by title for documents which include "coordinates" metadata in their elements.

## 0.10.14

### Enhancements

* Update all connectors to use new downstream architecture
  * New click type added to parse comma-delimited string inputs
  * Some CLI options renamed

### Features

### Fixes

## 0.10.13

### Enhancements

* Updated documentation: Added back support doc types for partitioning, more Python codes in the API page,  RAG definition, and use case.
* Updated Hi-Res Metadata: PDFs and Images using Hi-Res strategy now have layout model class probabilities added ot metadata.
* Updated the `_detect_filetype_from_octet_stream()` function to use libmagic to infer the content type of file when it is not a zip file.
* Tesseract minor version bump to 5.3.2

### Features

* Add Jira Connector to be able to pull issues from a Jira organization
* Add `clean_ligatures` function to expand ligatures in text


### Fixes

* `partition_html` breaks on `<br>` elements.
* Ingest error handling to properly raise errors when wrapped
* GH issue 1361: fixes a sortig error that prevented some PDF's from being parsed
* Bump unstructured-inference
  * Brings back embedded images in PDF's (0.5.23)

## 0.10.12

### Enhancements

* Removed PIL pin as issue has been resolved upstream
* Bump unstructured-inference
  * Support for yolox_quantized layout detection model (0.5.20)
* YoloX element types added


### Features

* Add Salesforce Connector to be able to pull Account, Case, Campaign, EmailMessage, Lead

### Fixes


* Bump unstructured-inference
  * Avoid divide-by-zero errors swith `safe_division` (0.5.21)

## 0.10.11

### Enhancements

* Bump unstructured-inference
  * Combine entire-page OCR output with layout-detected elements, to ensure full coverage of the page (0.5.19)

### Features

* Add in ingest cli s3 writer

### Fixes

* Fix a bug where `xy-cut` sorting attemps to sort elements without valid coordinates; now xy cut sorting only works when **all** elements have valid coordinates

## 0.10.10

### Enhancements

* Adds `text` as an input parameter to `partition_xml`.
* `partition_xml` no longer runs through `partition_text`, avoiding incorrect splitting
  on carriage returns in the XML. Since `partition_xml` no longer calls `partition_text`,
  `min_partition` and `max_partition` are no longer supported in `partition_xml`.
* Bump `unstructured-inference==0.5.18`, change non-default detectron2 classification threshold
* Upgrade base image from rockylinux 8 to rockylinux 9
* Serialize IngestDocs to JSON when passing to subprocesses

### Features

### Fixes

- Fix a bug where mismatched `elements` and `bboxes` are passed into `add_pytesseract_bbox_to_elements`

## 0.10.9

### Enhancements

* Fix `test_json` to handle only non-extra dependencies file types (plain-text)

### Features

* Adds `chunk_by_title` to break a document into sections based on the presence of `Title`
  elements.
* add new extraction function `extract_image_urls_from_html` to extract all img related URL from html text.

### Fixes

* Make cv2 dependency optional
* Edit `add_pytesseract_bbox_to_elements`'s (`ocr_only` strategy) `metadata.coordinates.points` return type to `Tuple` for consistency.
* Re-enable test-ingest-confluence-diff for ingest tests
* Fix syntax for ingest test check number of files
* Fix csv and tsv partitioners loosing the first line of the files when creating elements

## 0.10.8

### Enhancements

* Release docker image that installs Python 3.10 rather than 3.8

### Features

### Fixes

## 0.10.7

### Enhancements

### Features

### Fixes

* Remove overly aggressive ListItem chunking for images and PDF's which typically resulted in inchorent elements.

## 0.10.6

### Enhancements

* Enable `partition_email` and `partition_msg` to detect if an email is PGP encryped. If
  and email is PGP encryped, the functions will return an empy list of elements and
  emit a warning about the encrypted content.
* Add threaded Slack conversations into Slack connector output
* Add functionality to sort elements using `xy-cut` sorting approach in `partition_pdf` for `hi_res` and `fast` strategies
* Bump unstructured-inference
  * Set OMP_THREAD_LIMIT to 1 if not set for better tesseract perf (0.5.17)

### Features

* Extract coordinates from PDFs and images when using OCR only strategy and add to metadata

### Fixes

* Update `partition_html` to respect the order of `<pre>` tags.
* Fix bug in `partition_pdf_or_image` where two partitions were called if `strategy == "ocr_only"`.
* Bump unstructured-inference
  * Fix issue where temporary files were being left behind (0.5.16)
* Adds deprecation warning for the `file_filename` kwarg to `partition`, `partition_via_api`,
  and `partition_multiple_via_api`.
* Fix documentation build workflow by pinning dependencies

## 0.10.5

### Enhancements

* Create new CI Pipelines
  - Checking text, xml, email, and html doc tests against the library installed without extras
  - Checking each library extra against their respective tests
* `partition` raises an error and tells the user to install the appropriate extra if a filetype
  is detected that is missing dependencies.
* Add custom errors to ingest
* Bump `unstructured-ingest==0.5.15`
  - Handle an uncaught TesseractError (0.5.15)
  - Add TIFF test file and TIFF filetype to `test_from_image_file` in `test_layout` (0.5.14)
* Use `entire_page` ocr mode for pdfs and images
* Add notes on extra installs to docs
* Adds ability to reuse connections per process in unstructured-ingest

### Features
* Add delta table connector

### Fixes

## 0.10.4
* Pass ocr_mode in partition_pdf and set the default back to individual pages for now
* Add diagrams and descriptions for ingest design in the ingest README

### Features
* Supports multipage TIFF image partitioning

### Fixes

## 0.10.2

### Enhancements
* Bump unstructured-inference==0.5.13:
  - Fix extracted image elements being included in layout merge, addresses the issue
    where an entire-page image in a PDF was not passed to the layout model when using hi_res.

### Features

### Fixes

## 0.10.1

### Enhancements
* Bump unstructured-inference==0.5.12:
  - fix to avoid trace for certain PDF's (0.5.12)
  - better defaults for DPI for hi_res and  Chipper (0.5.11)
  - implement full-page OCR (0.5.10)

### Features

### Fixes

* Fix dead links in repository README (Quick Start > Install for local development, and Learn more > Batch Processing)
* Update document dependencies to include tesseract-lang for additional language support (required for tests to pass)

## 0.10.0

### Enhancements

* Add `include_header` kwarg to `partition_xlsx` and change default behavior to `True`
* Update the `links` and `emphasized_texts` metadata fields

### Features

### Fixes

## 0.9.3

### Enhancements

* Pinned dependency cleanup.
* Update `partition_csv` to always use `soupparser_fromstring` to parse `html text`
* Update `partition_tsv` to always use `soupparser_fromstring` to parse `html text`
* Add `metadata.section` to capture epub table of contents data
* Add `unique_element_ids` kwarg to partition functions. If `True`, will use a UUID
  for element IDs instead of a SHA-256 hash.
* Update `partition_xlsx` to always use `soupparser_fromstring` to parse `html text`
* Add functionality to switch `html` text parser based on whether the `html` text contains emoji
* Add functionality to check if a string contains any emoji characters
* Add CI tests around Notion

### Features

* Add Airtable Connector to be able to pull views/tables/bases from an Airtable organization

### Fixes

* fix pdf partition of list items being detected as titles in OCR only mode
* make notion module discoverable
* fix emails with `Content-Distribution: inline` and `Content-Distribution: attachment` with no filename
* Fix email attachment filenames which had `=` in the filename itself

## 0.9.2


### Enhancements

* Update table extraction section in API documentation to sync with change in Prod API
* Update Notion connector to extract to html
* Added UUID option for `element_id`
* Bump unstructured-inference==0.5.9:
  - better caching of models
  - another version of detectron2 available, though the default layout model is unchanged
* Added UUID option for element_id
* Added UUID option for element_id
* CI improvements to run ingest tests in parallel

### Features

* Adds Sharepoint connector.

### Fixes

* Bump unstructured-inference==0.5.9:
  - ignores Tesseract errors where no text is extracted for tiles that indeed, have no text

## 0.9.1

### Enhancements

* Adds --partition-pdf-infer-table-structure to unstructured-ingest.
* Enable `partition_html` to skip headers and footers with the `skip_headers_and_footers` flag.
* Update `partition_doc` and `partition_docx` to track emphasized texts in the output
* Adds post processing function `filter_element_types`
* Set the default strategy for partitioning images to `hi_res`
* Add page break parameter section in API documentation to sync with change in Prod API
* Update `partition_html` to track emphasized texts in the output
* Update `XMLDocument._read_xml` to create `<p>` tag element for the text enclosed in the `<pre>` tag
* Add parameter `include_tail_text` to `_construct_text` to enable (skip) tail text inclusion
* Add Notion connector

### Features

### Fixes

* Remove unused `_partition_via_api` function
* Fixed emoji bug in `partition_xlsx`.
* Pass `file_filename` metadata when partitioning file object
* Skip ingest test on missing Slack token
* Add Dropbox variables to CI environments
* Remove default encoding for ingest
* Adds new element type `EmailAddress` for recognising email address in the  text
* Simplifies `min_partition` logic; makes partitions falling below the `min_partition`
  less likely.
* Fix bug where ingest test check for number of files fails in smoke test
* Fix unstructured-ingest entrypoint failure

## 0.9.0

### Enhancements

* Dependencies are now split by document type, creating a slimmer base installation.

## 0.8.8

### Enhancements

### Features

### Fixes

* Rename "date" field to "last_modified"
* Adds Box connector

### Fixes

## 0.8.7

### Enhancements

* Put back useful function `split_by_paragraph`

### Features

### Fixes

* Fix argument order in NLTK download step

## 0.8.6

### Enhancements

### Features

### Fixes

* Remove debug print lines and non-functional code

## 0.8.5

### Enhancements

* Add parameter `skip_infer_table_types` to enable (skip) table extraction for other doc types
* Adds optional Unstructured API unit tests in CI
* Tracks last modified date for all document types.
* Add auto_paragraph_grouper to detect new-line and blank-line new paragraph for .txt files.
* refactor the ingest cli to better support expanding supported connectors

## 0.8.3

### Enhancements

### Features

### Fixes

* NLTK now only gets downloaded if necessary.
* Handling for empty tables in Word Documents and PowerPoints.

## 0.8.4

### Enhancements

* Additional tests and refactor of JSON detection.
* Update functionality to retrieve image metadata from a page for `document_to_element_list`
* Links are now tracked in `partition_html` output.
* Set the file's current position to the beginning after reading the file in `convert_to_bytes`
* Add `min_partition` kwarg to that combines elements below a specified threshold and modifies splitting of strings longer than max partition so words are not split.
* set the file's current position to the beginning after reading the file in `convert_to_bytes`
* Add slide notes to pptx
* Add `--encoding` directive to ingest
* Improve json detection by `detect_filetype`

### Features

* Adds Outlook connector
* Add support for dpi parameter in inference library
* Adds Onedrive connector.
* Add Confluence connector for ingest cli to pull the body text from all documents from all spaces in a confluence domain.

### Fixes

* Fixes issue with email partitioning where From field was being assigned the To field value.
* Use the `image_metadata` property of the `PageLayout` instance to get the page image info in the `document_to_element_list`
* Add functionality to write images to computer storage temporarily instead of keeping them in memory for `ocr_only` strategy
* Add functionality to convert a PDF in small chunks of pages at a time for `ocr_only` strategy
* Adds `.txt`, `.text`, and `.tab` to list of extensions to check if file
  has a `text/plain` MIME type.
* Enables filters to be passed to `partition_doc` so it doesn't error with LibreOffice7.
* Removed old error message that's superseded by `requires_dependencies`.
* Removes using `hi_res` as the default strategy value for `partition_via_api` and `partition_multiple_via_api`

## 0.8.1

### Enhancements

* Add support for Python 3.11

### Features

### Fixes

* Fixed `auto` strategy detected scanned document as having extractable text and using `fast` strategy, resulting in no output.
* Fix list detection in MS Word documents.
* Don't instantiate an element with a coordinate system when there isn't a way to get its location data.

## 0.8.0

### Enhancements

* Allow model used for hi res pdf partition strategy to be chosen when called.
* Updated inference package

### Features

* Add `metadata_filename` parameter across all partition functions

### Fixes

* Update to ensure `convert_to_datafame` grabs all of the metadata fields.
* Adjust encoding recognition threshold value in `detect_file_encoding`
* Fix KeyError when `isd_to_elements` doesn't find a type
* Fix `_output_filename` for local connector, allowing single files to be written correctly to the disk

* Fix for cases where an invalid encoding is extracted from an email header.

### BREAKING CHANGES

* Information about an element's location is no longer returned as top-level attributes of an element. Instead, it is returned in the `coordinates` attribute of the element's metadata.

## 0.7.12

### Enhancements

* Adds `include_metadata` kwarg to `partition_doc`, `partition_docx`, `partition_email`, `partition_epub`, `partition_json`, `partition_msg`, `partition_odt`, `partition_org`, `partition_pdf`, `partition_ppt`, `partition_pptx`, `partition_rst`, and `partition_rtf`
### Features

* Add Elasticsearch connector for ingest cli to pull specific fields from all documents in an index.
* Adds Dropbox connector

### Fixes

* Fix tests that call unstructured-api by passing through an api-key
* Fixed page breaks being given (incorrect) page numbers
* Fix skipping download on ingest when a source document exists locally

## 0.7.11

### Enhancements

* More deterministic element ordering when using `hi_res` PDF parsing strategy (from unstructured-inference bump to 0.5.4)
* Make large model available (from unstructured-inference bump to 0.5.3)
* Combine inferred elements with extracted elements (from unstructured-inference bump to 0.5.2)
* `partition_email` and `partition_msg` will now process attachments if `process_attachments=True`
  and a attachment partitioning functions is passed through with `attachment_partitioner=partition`.

### Features

### Fixes

* Fix tests that call unstructured-api by passing through an api-key
* Fixed page breaks being given (incorrect) page numbers
* Fix skipping download on ingest when a source document exists locally

## 0.7.10

### Enhancements

* Adds a `max_partition` parameter to `partition_text`, `partition_pdf`, `partition_email`,
  `partition_msg` and `partition_xml` that sets a limit for the size of an individual
  document elements. Defaults to `1500` for everything except `partition_xml`, which has
  a default value of `None`.
* DRY connector refactor

### Features

* `hi_res` model for pdfs and images is selectable via environment variable.

### Fixes

* CSV check now ignores escaped commas.
* Fix for filetype exploration util when file content does not have a comma.
* Adds negative lookahead to bullet pattern to avoid detecting plain text line
  breaks like `-------` as list items.
* Fix pre tag parsing for `partition_html`
* Fix lookup error for annotated Arabic and Hebrew encodings

## 0.7.9

### Enhancements

* Improvements to string check for leafs in `partition_xml`.
* Adds --partition-ocr-languages to unstructured-ingest.

### Features

* Adds `partition_org` for processed Org Mode documents.

### Fixes

## 0.7.8

### Enhancements

### Features

* Adds Google Cloud Service connector

### Fixes

* Updates the `parse_email` for `partition_eml` so that `unstructured-api` passes the smoke tests
* `partition_email` now works if there is no message content
* Updates the `"fast"` strategy for `partition_pdf` so that it's able to recursively
* Adds recursive functionality to all fsspec connectors
* Adds generic --recursive ingest flag

## 0.7.7

### Enhancements

* Adds functionality to replace the `MIME` encodings for `eml` files with one of the common encodings if a `unicode` error occurs
* Adds missed file-like object handling in `detect_file_encoding`
* Adds functionality to extract charset info from `eml` files

### Features

* Added coordinate system class to track coordinate types and convert to different coordinate

### Fixes

* Adds an `html_assemble_articles` kwarg to `partition_html` to enable users to capture
  control whether content outside of `<article>` tags is captured when
  `<article>` tags are present.
* Check for the `xml` attribute on `element` before looking for pagebreaks in `partition_docx`.

## 0.7.6

### Enhancements

* Convert fast startegy to ocr_only for images
* Adds support for page numbers in `.docx` and `.doc` when user or renderer
  created page breaks are present.
* Adds retry logic for the unstructured-ingest Biomed connector

### Features

* Provides users with the ability to extract additional metadata via regex.
* Updates `partition_docx` to include headers and footers in the output.
* Create `partition_tsv` and associated tests. Make additional changes to `detect_filetype`.

### Fixes

* Remove fake api key in test `partition_via_api` since we now require valid/empty api keys
* Page number defaults to `None` instead of `1` when page number is not present in the metadata.
  A page number of `None` indicates that page numbers are not being tracked for the document
  or that page numbers do not apply to the element in question..
* Fixes an issue with some pptx files. Assume pptx shapes are found in top left position of slide
  in case the shape.top and shape.left attributes are `None`.

## 0.7.5

### Enhancements

* Adds functionality to sort elements in `partition_pdf` for `fast` strategy
* Adds ingest tests with `--fast` strategy on PDF documents
* Adds --api-key to unstructured-ingest

### Features

* Adds `partition_rst` for processed ReStructured Text documents.

### Fixes

* Adds handling for emails that do not have a datetime to extract.
* Adds pdf2image package as core requirement of unstructured (with no extras)

## 0.7.4

### Enhancements

* Allows passing kwargs to request data field for `partition_via_api` and `partition_multiple_via_api`
* Enable MIME type detection if libmagic is not available
* Adds handling for empty files in `detect_filetype` and `partition`.

### Features

### Fixes

* Reslove `grpcio` import issue on `weaviate.schema.validate_schema` for python 3.9 and 3.10
* Remove building `detectron2` from source in Dockerfile

## 0.7.3

### Enhancements

* Update IngestDoc abstractions and add data source metadata in ElementMetadata

### Features

### Fixes

* Pass `strategy` parameter down from `partition` for `partition_image`
* Filetype detection if a CSV has a `text/plain` MIME type
* `convert_office_doc` no longers prints file conversion info messages to stdout.
* `partition_via_api` reflects the actual filetype for the file processed in the API.

## 0.7.2

### Enhancements

* Adds an optional encoding kwarg to `elements_to_json` and `elements_from_json`
* Bump version of base image to use new stable version of tesseract

### Features

### Fixes

* Update the `read_txt_file` utility function to keep using `spooled_to_bytes_io_if_needed` for xml
* Add functionality to the `read_txt_file` utility function to handle file-like object from URL
* Remove the unused parameter `encoding` from `partition_pdf`
* Change auto.py to have a `None` default for encoding
* Add functionality to try other common encodings for html and xml files if an error related to the encoding is raised and the user has not specified an encoding.
* Adds benchmark test with test docs in example-docs
* Re-enable test_upload_label_studio_data_with_sdk
* File detection now detects code files as plain text
* Adds `tabulate` explicitly to dependencies
* Fixes an issue in `metadata.page_number` of pptx files
* Adds showing help if no parameters passed

## 0.7.1

### Enhancements

### Features

* Add `stage_for_weaviate` to stage `unstructured` outputs for upload to Weaviate, along with
  a helper function for defining a class to use in Weaviate schemas.
* Builds from Unstructured base image, built off of Rocky Linux 8.7, this resolves almost all CVE's in the image.

### Fixes

## 0.7.0

### Enhancements

* Installing `detectron2` from source is no longer required when using the `local-inference` extra.
* Updates `.pptx` parsing to include text in tables.

### Features

### Fixes

* Fixes an issue in `_add_element_metadata` that caused all elements to have `page_number=1`
  in the element metadata.
* Adds `.log` as a file extension for TXT files.
* Adds functionality to try other common encodings for email (`.eml`) files if an error related to the encoding is raised and the user has not specified an encoding.
* Allow passed encoding to be used in the `replace_mime_encodings`
* Fixes page metadata for `partition_html` when `include_metadata=False`
* A `ValueError` now raises if `file_filename` is not specified when you use `partition_via_api`
  with a file-like object.

## 0.6.11

### Enhancements

* Supports epub tests since pandoc is updated in base image

### Features


### Fixes


## 0.6.10

### Enhancements

* XLS support from auto partition

### Features

### Fixes

## 0.6.9

### Enhancements

* fast strategy for pdf now keeps element bounding box data
* setup.py refactor

### Features

### Fixes

* Adds functionality to try other common encodings if an error related to the encoding is raised and the user has not specified an encoding.
* Adds additional MIME types for CSV

## 0.6.8

### Enhancements

### Features

* Add `partition_csv` for CSV files.

### Fixes

## 0.6.7

### Enhancements

* Deprecate `--s3-url` in favor of `--remote-url` in CLI
* Refactor out non-connector-specific config variables
* Add `file_directory` to metadata
* Add `page_name` to metadata. Currently used for the sheet name in XLSX documents.
* Added a `--partition-strategy` parameter to unstructured-ingest so that users can specify
  partition strategy in CLI. For example, `--partition-strategy fast`.
* Added metadata for filetype.
* Add Discord connector to pull messages from a list of channels
* Refactor `unstructured/file-utils/filetype.py` to better utilise hashmap to return mime type.
* Add local declaration of DOCX_MIME_TYPES and XLSX_MIME_TYPES for `test_filetype.py`.

### Features

* Add `partition_xml` for XML files.
* Add `partition_xlsx` for Microsoft Excel documents.

### Fixes

* Supports `hml` filetype for partition as a variation of html filetype.
* Makes `pytesseract` a function level import in `partition_pdf` so you can use the `"fast"`
  or `"hi_res"` strategies if `pytesseract` is not installed. Also adds the
  `required_dependencies` decorator for the `"hi_res"` and `"ocr_only"` strategies.
* Fix to ensure `filename` is tracked in metadata for `docx` tables.

## 0.6.6

### Enhancements

* Adds an `"auto"` strategy that chooses the partitioning strategy based on document
  characteristics and function kwargs. This is the new default strategy for `partition_pdf`
  and `partition_image`. Users can maintain existing behavior by explicitly setting
  `strategy="hi_res"`.
* Added an additional trace logger for NLP debugging.
* Add `get_date` method to `ElementMetadata` for converting the datestring to a `datetime` object.
* Cleanup the `filename` attribute on `ElementMetadata` to remove the full filepath.

### Features

* Added table reading as html with URL parsing to `partition_docx` in docx
* Added metadata field for text_as_html for docx files

### Fixes

* `fileutils/file_type` check json and eml decode ignore error
* `partition_email` was updated to more flexibly handle deviations from the RFC-2822 standard.
  The time in the metadata returns `None` if the time does not match RFC-2822 at all.
* Include all metadata fields when converting to dataframe or CSV

## 0.6.5

### Enhancements

* Added support for SpooledTemporaryFile file argument.

### Features

### Fixes


## 0.6.4

### Enhancements

* Added an "ocr_only" strategy for `partition_pdf`. Refactored the strategy decision
  logic into its own module.

### Features

### Fixes

## 0.6.3

### Enhancements

* Add an "ocr_only" strategy for `partition_image`.

### Features

* Added `partition_multiple_via_api` for partitioning multiple documents in a single REST
  API call.
* Added `stage_for_baseplate` function to prepare outputs for ingestion into Baseplate.
* Added `partition_odt` for processing Open Office documents.

### Fixes

* Updates the grouping logic in the `partition_pdf` fast strategy to group together text
  in the same bounding box.

## 0.6.2

### Enhancements

* Added logic to `partition_pdf` for detecting copy protected PDFs and falling back
  to the hi res strategy when necessary.


### Features

* Add `partition_via_api` for partitioning documents through the hosted API.

### Fixes

* Fix how `exceeds_cap_ratio` handles empty (returns `True` instead of `False`)
* Updates `detect_filetype` to properly detect JSONs when the MIME type is `text/plain`.

## 0.6.1

### Enhancements

* Updated the table extraction parameter name to be more descriptive

### Features

### Fixes

## 0.6.0

### Enhancements

* Adds an `ssl_verify` kwarg to `partition` and `partition_html` to enable turning off
  SSL verification for HTTP requests. SSL verification is on by default.
* Allows users to pass in ocr language to `partition_pdf` and `partition_image` through
  the `ocr_language` kwarg. `ocr_language` corresponds to the code for the language pack
  in Tesseract. You will need to install the relevant Tesseract language pack to use a
  given language.

### Features

* Table extraction is now possible for pdfs from `partition` and `partition_pdf`.
* Adds support for extracting attachments from `.msg` files

### Fixes

* Adds an `ssl_verify` kwarg to `partition` and `partition_html` to enable turning off
  SSL verification for HTTP requests. SSL verification is on by default.

## 0.5.13

### Enhancements

* Allow headers to be passed into `partition` when `url` is used.

### Features

* `bytes_string_to_string` cleaning brick for bytes string output.

### Fixes

* Fixed typo in call to `exactly_one` in `partition_json`
* unstructured-documents encode xml string if document_tree is `None` in `_read_xml`.
* Update to `_read_xml` so that Markdown files with embedded HTML process correctly.
* Fallback to "fast" strategy only emits a warning if the user specifies the "hi_res" strategy.
* unstructured-partition-text_type exceeds_cap_ratio fix returns and how capitalization ratios are calculated
* `partition_pdf` and `partition_text` group broken paragraphs to avoid fragmented `NarrativeText` elements.
* .json files resolved as "application/json" on centos7 (or other installs with older libmagic libs)

## 0.5.12

### Enhancements

* Add OS mimetypes DB to docker image, mainly for unstructured-api compat.
* Use the image registry as a cache when building Docker images.
* Adds the ability for `partition_text` to group together broken paragraphs.
* Added method to utils to allow date time format validation

### Features
* Add Slack connector to pull messages for a specific channel

* Add --partition-by-api parameter to unstructured-ingest
* Added `partition_rtf` for processing rich text files.
* `partition` now accepts a `url` kwarg in addition to `file` and `filename`.

### Fixes

* Allow encoding to be passed into `replace_mime_encodings`.
* unstructured-ingest connector-specific dependencies are imported on demand.
* unstructured-ingest --flatten-metadata supported for local connector.
* unstructured-ingest fix runtime error when using --metadata-include.

## 0.5.11

### Enhancements

### Features

### Fixes

* Guard against null style attribute in docx document elements
* Update HTML encoding to better support foreign language characters

## 0.5.10

### Enhancements

* Updated inference package
* Add sender, recipient, date, and subject to element metadata for emails

### Features

* Added `--download-only` parameter to `unstructured-ingest`

### Fixes

* FileNotFound error when filename is provided but file is not on disk

## 0.5.9

### Enhancements

### Features

### Fixes

* Convert file to str in helper `split_by_paragraph` for `partition_text`

## 0.5.8

### Enhancements

* Update `elements_to_json` to return string when filename is not specified
* `elements_from_json` may take a string instead of a filename with the `text` kwarg
* `detect_filetype` now does a final fallback to file extension.
* Empty tags are now skipped during the depth check for HTML processing.

### Features

* Add local file system to `unstructured-ingest`
* Add `--max-docs` parameter to `unstructured-ingest`
* Added `partition_msg` for processing MSFT Outlook .msg files.

### Fixes

* `convert_file_to_text` now passes through the `source_format` and `target_format` kwargs.
  Previously they were hard coded.
* Partitioning functions that accept a `text` kwarg no longer raise an error if an empty
  string is passed (and empty list of elements is returned instead).
* `partition_json` no longer fails if the input is an empty list.
* Fixed bug in `chunk_by_attention_window` that caused the last word in segments to be cut-off
  in some cases.

### BREAKING CHANGES

* `stage_for_transformers` now returns a list of elements, making it consistent with other
  staging bricks

## 0.5.7

### Enhancements

* Refactored codebase using `exactly_one`
* Adds ability to pass headers when passing a url in partition_html()
* Added optional `content_type` and `file_filename` parameters to `partition()` to bypass file detection

### Features

* Add `--flatten-metadata` parameter to `unstructured-ingest`
* Add `--fields-include` parameter to `unstructured-ingest`

### Fixes

## 0.5.6

### Enhancements

* `contains_english_word()`, used heavily in text processing, is 10x faster.

### Features

* Add `--metadata-include` and `--metadata-exclude` parameters to `unstructured-ingest`
* Add `clean_non_ascii_chars` to remove non-ascii characters from unicode string

### Fixes

* Fix problem with PDF partition (duplicated test)

## 0.5.4

### Enhancements

* Added Biomedical literature connector for ingest cli.
* Add `FsspecConnector` to easily integrate any existing `fsspec` filesystem as a connector.
* Rename `s3_connector.py` to `s3.py` for readability and consistency with the
  rest of the connectors.
* Now `S3Connector` relies on `s3fs` instead of on `boto3`, and it inherits
  from `FsspecConnector`.
* Adds an `UNSTRUCTURED_LANGUAGE_CHECKS` environment variable to control whether or not language
  specific checks like vocabulary and POS tagging are applied. Set to `"true"` for higher
  resolution partitioning and `"false"` for faster processing.
* Improves `detect_filetype` warning to include filename when provided.
* Adds a "fast" strategy for partitioning PDFs with PDFMiner. Also falls back to the "fast"
  strategy if detectron2 is not available.
* Start deprecation life cycle for `unstructured-ingest --s3-url` option, to be deprecated in
  favor of `--remote-url`.

### Features

* Add `AzureBlobStorageConnector` based on its `fsspec` implementation inheriting
from `FsspecConnector`
* Add `partition_epub` for partitioning e-books in EPUB3 format.

### Fixes

* Fixes processing for text files with `message/rfc822` MIME type.
* Open xml files in read-only mode when reading contents to construct an XMLDocument.

## 0.5.3

### Enhancements

* `auto.partition()` can now load Unstructured ISD json documents.
* Simplify partitioning functions.
* Improve logging for ingest CLI.

### Features

* Add `--wikipedia-auto-suggest` argument to the ingest CLI to disable automatic redirection
  to pages with similar names.
* Add setup script for Amazon Linux 2
* Add optional `encoding` argument to the `partition_(text/email/html)` functions.
* Added Google Drive connector for ingest cli.
* Added Gitlab connector for ingest cli.

### Fixes

## 0.5.2

### Enhancements

* Fully move from printing to logging.
* `unstructured-ingest` now uses a default `--download_dir` of `$HOME/.cache/unstructured/ingest`
rather than a "tmp-ingest-" dir in the working directory.

### Features

### Fixes

* `setup_ubuntu.sh` no longer fails in some contexts by interpreting
`DEBIAN_FRONTEND=noninteractive` as a command
* `unstructured-ingest` no longer re-downloads files when --preserve-downloads
is used without --download-dir.
* Fixed an issue that was causing text to be skipped in some HTML documents.

## 0.5.1

### Enhancements

### Features

### Fixes

* Fixes an error causing JavaScript to appear in the output of `partition_html` sometimes.
* Fix several issues with the `requires_dependencies` decorator, including the error message
  and how it was used, which had caused an error for `unstructured-ingest --github-url ...`.

## 0.5.0

### Enhancements

* Add `requires_dependencies` Python decorator to check dependencies are installed before
  instantiating a class or running a function

### Features

* Added Wikipedia connector for ingest cli.

### Fixes

* Fix `process_document` file cleaning on failure
* Fixes an error introduced in the metadata tracking commit that caused `NarrativeText`
  and `FigureCaption` elements to be represented as `Text` in HTML documents.

## 0.4.16

### Enhancements

* Fallback to using file extensions for filetype detection if `libmagic` is not present

### Features

* Added setup script for Ubuntu
* Added GitHub connector for ingest cli.
* Added `partition_md` partitioner.
* Added Reddit connector for ingest cli.

### Fixes

* Initializes connector properly in ingest.main::MainProcess
* Restricts version of unstructured-inference to avoid multithreading issue

## 0.4.15

### Enhancements

* Added `elements_to_json` and `elements_from_json` for easier serialization/deserialization
* `convert_to_dict`, `dict_to_elements` and `convert_to_csv` are now aliases for functions
  that use the ISD terminology.

### Fixes

* Update to ensure all elements are preserved during serialization/deserialization

## 0.4.14

* Automatically install `nltk` models in the `tokenize` module.

## 0.4.13

* Fixes unstructured-ingest cli.

## 0.4.12

* Adds console_entrypoint for unstructured-ingest, other structure/doc updates related to ingest.
* Add `parser` parameter to `partition_html`.

## 0.4.11

* Adds `partition_doc` for partitioning Word documents in `.doc` format. Requires `libreoffice`.
* Adds `partition_ppt` for partitioning PowerPoint documents in `.ppt` format. Requires `libreoffice`.

## 0.4.10

* Fixes `ElementMetadata` so that it's JSON serializable when the filename is a `Path` object.

## 0.4.9

* Added ingest modules and s3 connector, sample ingest script
* Default to `url=None` for `partition_pdf` and `partition_image`
* Add ability to skip English specific check by setting the `UNSTRUCTURED_LANGUAGE` env var to `""`.
* Document `Element` objects now track metadata

## 0.4.8

* Modified XML and HTML parsers not to load comments.

## 0.4.7

* Added the ability to pull an HTML document from a url in `partition_html`.
* Added the the ability to get file summary info from lists of filenames and lists
  of file contents.
* Added optional page break to `partition` for `.pptx`, `.pdf`, images, and `.html` files.
* Added `to_dict` method to document elements.
* Include more unicode quotes in `replace_unicode_quotes`.

## 0.4.6

* Loosen the default cap threshold to `0.5`.
* Add a `UNSTRUCTURED_NARRATIVE_TEXT_CAP_THRESHOLD` environment variable for controlling
  the cap ratio threshold.
* Unknown text elements are identified as `Text` for HTML and plain text documents.
* `Body Text` styles no longer default to `NarrativeText` for Word documents. The style information
  is insufficient to determine that the text is narrative.
* Upper cased text is lower cased before checking for verbs. This helps avoid some missed verbs.
* Adds an `Address` element for capturing elements that only contain an address.
* Suppress the `UserWarning` when detectron is called.
* Checks that titles and narrative test have at least one English word.
* Checks that titles and narrative text are at least 50% alpha characters.
* Restricts titles to a maximum word length. Adds a `UNSTRUCTURED_TITLE_MAX_WORD_LENGTH`
  environment variable for controlling the max number of words in a title.
* Updated `partition_pptx` to order the elements on the page

## 0.4.4

* Updated `partition_pdf` and `partition_image` to return `unstructured` `Element` objects
* Fixed the healthcheck url path when partitioning images and PDFs via API
* Adds an optional `coordinates` attribute to document objects
* Adds `FigureCaption` and `CheckBox` document elements
* Added ability to split lists detected in `LayoutElement` objects
* Adds `partition_pptx` for partitioning PowerPoint documents
* LayoutParser models now download from HugginfaceHub instead of DropBox
* Fixed file type detection for XML and HTML files on Amazone Linux

## 0.4.3

* Adds `requests` as a base dependency
* Fix in `exceeds_cap_ratio` so the function doesn't break with empty text
* Fix bug in `_parse_received_data`.
* Update `detect_filetype` to properly handle `.doc`, `.xls`, and `.ppt`.

## 0.4.2

* Added `partition_image` to process documents in an image format.
* Fixed utf-8 encoding error in `partition_email` with attachments for `text/html`

## 0.4.1

* Added support for text files in the `partition` function
* Pinned `opencv-python` for easier installation on Linux

## 0.4.0

* Added generic `partition` brick that detects the file type and routes a file to the appropriate
  partitioning brick.
* Added a file type detection module.
* Updated `partition_html` and `partition_eml` to support file-like objects in 'rb' mode.
* Cleaning brick for removing ordered bullets `clean_ordered_bullets`.
* Extract brick method for ordered bullets `extract_ordered_bullets`.
* Test for `clean_ordered_bullets`.
* Test for `extract_ordered_bullets`.
* Added `partition_docx` for pre-processing Word Documents.
* Added new REGEX patterns to extract email header information
* Added new functions to extract header information `parse_received_data` and `partition_header`
* Added new function to parse plain text files `partition_text`
* Added new cleaners functions `extract_ip_address`, `extract_ip_address_name`, `extract_mapi_id`, `extract_datetimetz`
* Add new `Image` element and function to find embedded images `find_embedded_images`
* Added `get_directory_file_info` for summarizing information about source documents

## 0.3.5

* Add support for local inference
* Add new pattern to recognize plain text dash bullets
* Add test for bullet patterns
* Fix for `partition_html` that allows for processing `div` tags that have both text and child
  elements
* Add ability to extract document metadata from `.docx`, `.xlsx`, and `.jpg` files.
* Helper functions for identifying and extracting phone numbers
* Add new function `extract_attachment_info` that extracts and decodes the attachment
of an email.
* Staging brick to convert a list of `Element`s to a `pandas` dataframe.
* Add plain text functionality to `partition_email`

## 0.3.4

* Python-3.7 compat

## 0.3.3

* Removes BasicConfig from logger configuration
* Adds the `partition_email` partitioning brick
* Adds the `replace_mime_encodings` cleaning bricks
* Small fix to HTML parsing related to processing list items with sub-tags
* Add `EmailElement` data structure to store email documents

## 0.3.2

* Added `translate_text` brick for translating text between languages
* Add an `apply` method to make it easier to apply cleaners to elements

## 0.3.1

* Added \_\_init.py\_\_ to `partition`

## 0.3.0

* Implement staging brick for Argilla. Converts lists of `Text` elements to `argilla` dataset classes.
* Removing the local PDF parsing code and any dependencies and tests.
* Reorganizes the staging bricks in the unstructured.partition module
* Allow entities to be passed into the Datasaur staging brick
* Added HTML escapes to the `replace_unicode_quotes` brick
* Fix bad responses in partition_pdf to raise ValueError
* Adds `partition_html` for partitioning HTML documents.

## 0.2.6

* Small change to how \_read is placed within the inheritance structure since it doesn't really apply to pdf
* Add partitioning brick for calling the document image analysis API

## 0.2.5

* Update python requirement to >=3.7

## 0.2.4

* Add alternative way of importing `Final` to support google colab

## 0.2.3

* Add cleaning bricks for removing prefixes and postfixes
* Add cleaning bricks for extracting text before and after a pattern

## 0.2.2

* Add staging brick for Datasaur

## 0.2.1

* Added brick to convert an ISD dictionary to a list of elements
* Update `PDFDocument` to use the `from_file` method
* Added staging brick for CSV format for ISD (Initial Structured Data) format.
* Added staging brick for separating text into attention window size chunks for `transformers`.
* Added staging brick for LabelBox.
* Added ability to upload LabelStudio predictions
* Added utility function for JSONL reading and writing
* Added staging brick for CSV format for Prodigy
* Added staging brick for Prodigy
* Added ability to upload LabelStudio annotations
* Added text_field and id_field to stage_for_label_studio signature

## 0.2.0

* Initial release of unstructured<|MERGE_RESOLUTION|>--- conflicted
+++ resolved
@@ -16,11 +16,8 @@
 
 ### Fixes
 
-<<<<<<< HEAD
+* **Fix pdf `hi_res` partitioning failure when pdfminer fails.** Implemented logic to fall back to the "inferred_layout + OCR" if pdfminer fails in the `hi_res` strategy.
 * **Fix a bug where image can be scaled too large for tesseract** Adds a limit to prevent auto-scaling an image beyond the maximum size `tesseract` can handle for ocr layout detection
-=======
-* **Fix pdf `hi_res` partitioning failure when pdfminer fails.** Implemented logic to fall back to the "inferred_layout + OCR" if pdfminer fails in the `hi_res` strategy.
->>>>>>> d3a404cf
 
 ## 0.11.3
 
