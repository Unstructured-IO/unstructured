<<<<<<< HEAD
## 0.6.7-dev5
=======
## 0.6.7-dev6
>>>>>>> 23ff32cc

### Enhancements

* Refactor out non-connector-specific config variables
* Add `file_directory` to metadata
* Add `page_name` to metadata. Currently used for the sheet name in XLSX documents.
* Added a `--partition-strategy` parameter to unstructured-ingest so that users can specify
  partition strategy in CLI. For example, `--partition-strategy fast`.
* Added metadata for filetype.
* Add Discord connector to pull messages from a list of channels
* Refactor `unstructured/file-utils/filetype.py` to better utilise hashmap to return mime type.
* Add local declaration of DOCX_MIME_TYPES and XLSX_MIME_TYPES for `test_filetype.py`.

### Features

* Add `partition_xml` for XML files.
* Add `partition_xlsx` for Microsoft Excel documents.

### Fixes

* Supports `hml` filetype for partition as a variation of html filetype.
* Makes `pytesseract` a function level import in `partition_pdf` so you can use the `"fast"`
  or `"hi_res"` strategies if `pytesseract` is not installed. Also adds the
  `required_dependencies` decorator for the `"hi_res"` and `"ocr_only"` strategies.
* Fix to ensure `filename` is tracked in metadata for `docx` tables.

## 0.6.6

### Enhancements

* Adds an `"auto"` strategy that chooses the partitioning strategy based on document
  characteristics and function kwargs. This is the new default strategy for `partition_pdf`
  and `partition_image`. Users can maintain existing behavior by explicitly setting
  `strategy="hi_res"`.
* Added an additional trace logger for NLP debugging.
* Add `get_date` method to `ElementMetadata` for converting the datestring to a `datetime` object.
* Cleanup the `filename` attribute on `ElementMetadata` to remove the full filepath.

### Features

* Added table reading as html with URL parsing to `partition_docx` in docx
* Added metadata field for text_as_html for docx files

### Fixes

* `fileutils/file_type` check json and eml decode ignore error
* `partition_email` was updated to more flexibly handle deviations from the RFC-2822 standard.
  The time in the metadata returns `None` if the time does not match RFC-2822 at all.
* Include all metadata fields when converting to dataframe or CSV

## 0.6.5

### Enhancements

* Added support for SpooledTemporaryFile file argument.

### Features

### Fixes


## 0.6.4

### Enhancements

* Added an "ocr_only" strategy for `partition_pdf`. Refactored the strategy decision
  logic into its own module.

### Features

### Fixes

## 0.6.3

### Enhancements

* Add an "ocr_only" strategy for `partition_image`.

### Features

* Added `partition_multiple_via_api` for partitioning multiple documents in a single REST
  API call.
* Added `stage_for_baseplate` function to prepare outputs for ingestion into Baseplate.
* Added `partition_odt` for processing Open Office documents.

### Fixes

* Updates the grouping logic in the `partition_pdf` fast strategy to group together text
  in the same bounding box.

## 0.6.2

### Enhancements

* Added logic to `partition_pdf` for detecting copy protected PDFs and falling back
  to the hi res strategy when necessary.


### Features

* Add `partition_via_api` for partitioning documents through the hosted API.

### Fixes

* Fix how `exceeds_cap_ratio` handles empty (returns `True` instead of `False`)
* Updates `detect_filetype` to properly detect JSONs when the MIME type is `text/plain`.

## 0.6.1

### Enhancements

* Updated the table extraction parameter name to be more descriptive

### Features

### Fixes

## 0.6.0

### Enhancements

* Adds an `ssl_verify` kwarg to `partition` and `partition_html` to enable turning off
  SSL verification for HTTP requests. SSL verification is on by default.
* Allows users to pass in ocr language to `partition_pdf` and `partition_image` through
  the `ocr_language` kwarg. `ocr_language` corresponds to the code for the language pack
  in Tesseract. You will need to install the relevant Tesseract language pack to use a
  given language.

### Features

* Table extraction is now possible for pdfs from `partition` and `partition_pdf`.
* Adds support for extracting attachments from `.msg` files

### Fixes

* Adds an `ssl_verify` kwarg to `partition` and `partition_html` to enable turning off
  SSL verification for HTTP requests. SSL verification is on by default.

## 0.5.13

### Enhancements

* Allow headers to be passed into `partition` when `url` is used.

### Features

* `bytes_string_to_string` cleaning brick for bytes string output.

### Fixes

* Fixed typo in call to `exactly_one` in `partition_json`
* unstructured-documents encode xml string if document_tree is `None` in `_read_xml`.
* Update to `_read_xml` so that Markdown files with embedded HTML process correctly.
* Fallback to "fast" strategy only emits a warning if the user specifies the "hi_res" strategy.
* unstructured-partition-text_type exceeds_cap_ratio fix returns and how capitalization ratios are calculated
* `partition_pdf` and `partition_text` group broken paragraphs to avoid fragmented `NarrativeText` elements.
* .json files resolved as "application/json" on centos7 (or other installs with older libmagic libs)

## 0.5.12

### Enhancements

* Add OS mimetypes DB to docker image, mainly for unstructured-api compat.
* Use the image registry as a cache when building Docker images.
* Adds the ability for `partition_text` to group together broken paragraphs.
* Added method to utils to allow date time format validation

### Features
* Add Slack connector to pull messages for a specific channel

* Add --partition-by-api parameter to unstructured-ingest
* Added `partition_rtf` for processing rich text files.
* `partition` now accepts a `url` kwarg in addition to `file` and `filename`.

### Fixes

* Allow encoding to be passed into `replace_mime_encodings`.
* unstructured-ingest connector-specific dependencies are imported on demand.
* unstructured-ingest --flatten-metadata supported for local connector.
* unstructured-ingest fix runtime error when using --metadata-include.

## 0.5.11

### Enhancements

### Features

### Fixes

* Guard against null style attribute in docx document elements
* Update HTML encoding to better support foreign language characters

## 0.5.10

### Enhancements

* Updated inference package
* Add sender, recipient, date, and subject to element metadata for emails

### Features

* Added `--download-only` parameter to `unstructured-ingest`

### Fixes

* FileNotFound error when filename is provided but file is not on disk

## 0.5.9

### Enhancements

### Features

### Fixes

* Convert file to str in helper `split_by_paragraph` for `partition_text`

## 0.5.8

### Enhancements

* Update `elements_to_json` to return string when filename is not specified
* `elements_from_json` may take a string instead of a filename with the `text` kwarg
* `detect_filetype` now does a final fallback to file extension.
* Empty tags are now skipped during the depth check for HTML processing.

### Features

* Add local file system to `unstructured-ingest`
* Add `--max-docs` parameter to `unstructured-ingest`
* Added `partition_msg` for processing MSFT Outlook .msg files.

### Fixes

* `convert_file_to_text` now passes through the `source_format` and `target_format` kwargs.
  Previously they were hard coded.
* Partitioning functions that accept a `text` kwarg no longer raise an error if an empty
  string is passed (and empty list of elements is returned instead).
* `partition_json` no longer fails if the input is an empty list.
* Fixed bug in `chunk_by_attention_window` that caused the last word in segments to be cut-off
  in some cases.

### BREAKING CHANGES

* `stage_for_transformers` now returns a list of elements, making it consistent with other
  staging bricks

## 0.5.7

### Enhancements

* Refactored codebase using `exactly_one`
* Adds ability to pass headers when passing a url in partition_html()
* Added optional `content_type` and `file_filename` parameters to `partition()` to bypass file detection

### Features

* Add `--flatten-metadata` parameter to `unstructured-ingest`
* Add `--fields-include` parameter to `unstructured-ingest`

### Fixes

## 0.5.6

### Enhancements

* `contains_english_word()`, used heavily in text processing, is 10x faster.

### Features

* Add `--metadata-include` and `--metadata-exclude` parameters to `unstructured-ingest`
* Add `clean_non_ascii_chars` to remove non-ascii characters from unicode string

### Fixes

* Fix problem with PDF partition (duplicated test)

## 0.5.4

### Enhancements

* Added Biomedical literature connector for ingest cli.
* Add `FsspecConnector` to easily integrate any existing `fsspec` filesystem as a connector.
* Rename `s3_connector.py` to `s3.py` for readability and consistency with the
  rest of the connectors.
* Now `S3Connector` relies on `s3fs` instead of on `boto3`, and it inherits
  from `FsspecConnector`.
* Adds an `UNSTRUCTURED_LANGUAGE_CHECKS` environment variable to control whether or not language
  specific checks like vocabulary and POS tagging are applied. Set to `"true"` for higher
  resolution partitioning and `"false"` for faster processing.
* Improves `detect_filetype` warning to include filename when provided.
* Adds a "fast" strategy for partitioning PDFs with PDFMiner. Also falls back to the "fast"
  strategy if detectron2 is not available.
* Start deprecation life cycle for `unstructured-ingest --s3-url` option, to be deprecated in
  favor of `--remote-url`.

### Features

* Add `AzureBlobStorageConnector` based on its `fsspec` implementation inheriting
from `FsspecConnector`
* Add `partition_epub` for partitioning e-books in EPUB3 format.

### Fixes

* Fixes processing for text files with `message/rfc822` MIME type.
* Open xml files in read-only mode when reading contents to construct an XMLDocument.

## 0.5.3

### Enhancements

* `auto.partition()` can now load Unstructured ISD json documents.
* Simplify partitioning functions.
* Improve logging for ingest CLI.

### Features

* Add `--wikipedia-auto-suggest` argument to the ingest CLI to disable automatic redirection
  to pages with similar names.
* Add setup script for Amazon Linux 2
* Add optional `encoding` argument to the `partition_(text/email/html)` functions.
* Added Google Drive connector for ingest cli.
* Added Gitlab connector for ingest cli.

### Fixes

## 0.5.2

### Enhancements

* Fully move from printing to logging.
* `unstructured-ingest` now uses a default `--download_dir` of `$HOME/.cache/unstructured/ingest`
rather than a "tmp-ingest-" dir in the working directory.

### Features

### Fixes

* `setup_ubuntu.sh` no longer fails in some contexts by interpreting
`DEBIAN_FRONTEND=noninteractive` as a command
* `unstructured-ingest` no longer re-downloads files when --preserve-downloads
is used without --download-dir.
* Fixed an issue that was causing text to be skipped in some HTML documents.

## 0.5.1

### Enhancements

### Features

### Fixes

* Fixes an error causing JavaScript to appear in the output of `partition_html` sometimes.
* Fix several issues with the `requires_dependencies` decorator, including the error message
  and how it was used, which had caused an error for `unstructured-ingest --github-url ...`.

## 0.5.0

### Enhancements

* Add `requires_dependencies` Python decorator to check dependencies are installed before
  instantiating a class or running a function

### Features

* Added Wikipedia connector for ingest cli.

### Fixes

* Fix `process_document` file cleaning on failure
* Fixes an error introduced in the metadata tracking commit that caused `NarrativeText`
  and `FigureCaption` elements to be represented as `Text` in HTML documents.

## 0.4.16

### Enhancements

* Fallback to using file extensions for filetype detection if `libmagic` is not present

### Features

* Added setup script for Ubuntu
* Added GitHub connector for ingest cli.
* Added `partition_md` partitioner.
* Added Reddit connector for ingest cli.

### Fixes

* Initializes connector properly in ingest.main::MainProcess
* Restricts version of unstructured-inference to avoid multithreading issue

## 0.4.15

### Enhancements

* Added `elements_to_json` and `elements_from_json` for easier serialization/deserialization
* `convert_to_dict`, `dict_to_elements` and `convert_to_csv` are now aliases for functions
  that use the ISD terminology.

### Fixes

* Update to ensure all elements are preserved during serialization/deserialization

## 0.4.14

* Automatically install `nltk` models in the `tokenize` module.

## 0.4.13

* Fixes unstructured-ingest cli.

## 0.4.12

* Adds console_entrypoint for unstructured-ingest, other structure/doc updates related to ingest.
* Add `parser` parameter to `partition_html`.

## 0.4.11

* Adds `partition_doc` for partitioning Word documents in `.doc` format. Requires `libreoffice`.
* Adds `partition_ppt` for partitioning PowerPoint documents in `.ppt` format. Requires `libreoffice`.

## 0.4.10

* Fixes `ElementMetadata` so that it's JSON serializable when the filename is a `Path` object.

## 0.4.9

* Added ingest modules and s3 connector, sample ingest script
* Default to `url=None` for `partition_pdf` and `partition_image`
* Add ability to skip English specific check by setting the `UNSTRUCTURED_LANGUAGE` env var to `""`.
* Document `Element` objects now track metadata

## 0.4.8

* Modified XML and HTML parsers not to load comments.

## 0.4.7

* Added the ability to pull an HTML document from a url in `partition_html`.
* Added the the ability to get file summary info from lists of filenames and lists
  of file contents.
* Added optional page break to `partition` for `.pptx`, `.pdf`, images, and `.html` files.
* Added `to_dict` method to document elements.
* Include more unicode quotes in `replace_unicode_quotes`.

## 0.4.6

* Loosen the default cap threshold to `0.5`.
* Add a `UNSTRUCTURED_NARRATIVE_TEXT_CAP_THRESHOLD` environment variable for controlling
  the cap ratio threshold.
* Unknown text elements are identified as `Text` for HTML and plain text documents.
* `Body Text` styles no longer default to `NarrativeText` for Word documents. The style information
  is insufficient to determine that the text is narrative.
* Upper cased text is lower cased before checking for verbs. This helps avoid some missed verbs.
* Adds an `Address` element for capturing elements that only contain an address.
* Suppress the `UserWarning` when detectron is called.
* Checks that titles and narrative test have at least one English word.
* Checks that titles and narrative text are at least 50% alpha characters.
* Restricts titles to a maximum word length. Adds a `UNSTRUCTURED_TITLE_MAX_WORD_LENGTH`
  environment variable for controlling the max number of words in a title.
* Updated `partition_pptx` to order the elements on the page

## 0.4.4

* Updated `partition_pdf` and `partition_image` to return `unstructured` `Element` objects
* Fixed the healthcheck url path when partitioning images and PDFs via API
* Adds an optional `coordinates` attribute to document objects
* Adds `FigureCaption` and `CheckBox` document elements
* Added ability to split lists detected in `LayoutElement` objects
* Adds `partition_pptx` for partitioning PowerPoint documents
* LayoutParser models now download from HugginfaceHub instead of DropBox
* Fixed file type detection for XML and HTML files on Amazone Linux

## 0.4.3

* Adds `requests` as a base dependency
* Fix in `exceeds_cap_ratio` so the function doesn't break with empty text
* Fix bug in `_parse_received_data`.
* Update `detect_filetype` to properly handle `.doc`, `.xls`, and `.ppt`.

## 0.4.2

* Added `partition_image` to process documents in an image format.
* Fixed utf-8 encoding error in `partition_email` with attachments for `text/html`

## 0.4.1

* Added support for text files in the `partition` function
* Pinned `opencv-python` for easier installation on Linux

## 0.4.0

* Added generic `partition` brick that detects the file type and routes a file to the appropriate
  partitioning brick.
* Added a file type detection module.
* Updated `partition_html` and `partition_eml` to support file-like objects in 'rb' mode.
* Cleaning brick for removing ordered bullets `clean_ordered_bullets`.
* Extract brick method for ordered bullets `extract_ordered_bullets`.
* Test for `clean_ordered_bullets`.
* Test for `extract_ordered_bullets`.
* Added `partition_docx` for pre-processing Word Documents.
* Added new REGEX patterns to extract email header information
* Added new functions to extract header information `parse_received_data` and `partition_header`
* Added new function to parse plain text files `partition_text`
* Added new cleaners functions `extract_ip_address`, `extract_ip_address_name`, `extract_mapi_id`, `extract_datetimetz`
* Add new `Image` element and function to find embedded images `find_embedded_images`
* Added `get_directory_file_info` for summarizing information about source documents

## 0.3.5

* Add support for local inference
* Add new pattern to recognize plain text dash bullets
* Add test for bullet patterns
* Fix for `partition_html` that allows for processing `div` tags that have both text and child
  elements
* Add ability to extract document metadata from `.docx`, `.xlsx`, and `.jpg` files.
* Helper functions for identifying and extracting phone numbers
* Add new function `extract_attachment_info` that extracts and decodes the attachment
of an email.
* Staging brick to convert a list of `Element`s to a `pandas` dataframe.
* Add plain text functionality to `partition_email`

## 0.3.4

* Python-3.7 compat

## 0.3.3

* Removes BasicConfig from logger configuration
* Adds the `partition_email` partitioning brick
* Adds the `replace_mime_encodings` cleaning bricks
* Small fix to HTML parsing related to processing list items with sub-tags
* Add `EmailElement` data structure to store email documents

## 0.3.2

* Added `translate_text` brick for translating text between languages
* Add an `apply` method to make it easier to apply cleaners to elements

## 0.3.1

* Added \_\_init.py\_\_ to `partition`

## 0.3.0

* Implement staging brick for Argilla. Converts lists of `Text` elements to `argilla` dataset classes.
* Removing the local PDF parsing code and any dependencies and tests.
* Reorganizes the staging bricks in the unstructured.partition module
* Allow entities to be passed into the Datasaur staging brick
* Added HTML escapes to the `replace_unicode_quotes` brick
* Fix bad responses in partition_pdf to raise ValueError
* Adds `partition_html` for partitioning HTML documents.

## 0.2.6

* Small change to how \_read is placed within the inheritance structure since it doesn't really apply to pdf
* Add partitioning brick for calling the document image analysis API

## 0.2.5

* Update python requirement to >=3.7

## 0.2.4

* Add alternative way of importing `Final` to support google colab

## 0.2.3

* Add cleaning bricks for removing prefixes and postfixes
* Add cleaning bricks for extracting text before and after a pattern

## 0.2.2

* Add staging brick for Datasaur

## 0.2.1

* Added brick to convert an ISD dictionary to a list of elements
* Update `PDFDocument` to use the `from_file` method
* Added staging brick for CSV format for ISD (Initial Structured Data) format.
* Added staging brick for separating text into attention window size chunks for `transformers`.
* Added staging brick for LabelBox.
* Added ability to upload LabelStudio predictions
* Added utility function for JSONL reading and writing
* Added staging brick for CSV format for Prodigy
* Added staging brick for Prodigy
* Added ability to upload LabelStudio annotations
* Added text_field and id_field to stage_for_label_studio signature

## 0.2.0

* Initial release of unstructured<|MERGE_RESOLUTION|>--- conflicted
+++ resolved
@@ -1,8 +1,4 @@
-<<<<<<< HEAD
-## 0.6.7-dev5
-=======
-## 0.6.7-dev6
->>>>>>> 23ff32cc
+## 0.6.7-dev7
 
 ### Enhancements
 
