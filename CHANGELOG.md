--- conflicted
+++ resolved
@@ -1,14 +1,8 @@
 ## 0.10.6-dev1
 
 ### Enhancements
-<<<<<<< HEAD
-* Fix `test_json` to handle only non-extra dependencies file types (plain-text)
-* Add json invariant tests to all the filetype tests (`partition_filetype() == partition_json(element_to_json)`)
-=======
 * Add threaded Slack conversations into Slack connector output
-
 * Add functionality to sort elements using `xy-cut` sorting approach in `partition_pdf` for `hi_res` and `fast` strategies
->>>>>>> 483b09b3
 
 ### Features
 
