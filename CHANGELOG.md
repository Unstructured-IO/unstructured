--- conflicted
+++ resolved
@@ -10,10 +10,8 @@
 ### Features
 
 * **Add AstraDB source connector** Adds support for ingesting documents from AstraDB.
-<<<<<<< HEAD
 * **Add MixedbreadAI embedder** Adds MixedbreadAI embeddings to support embedding via Mixedbread AI.
-=======
->>>>>>> 3e1a30d3
+
 
 ### Fixes
 
