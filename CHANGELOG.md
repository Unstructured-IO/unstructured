--- conflicted
+++ resolved
@@ -1,4 +1,3 @@
-<<<<<<< HEAD
 ## 0.10.9-dev3
 
 ### Enhancements
@@ -9,10 +8,7 @@
 
 ### Fixes
 
-## 0.10.9-dev2
-=======
 ## 0.10.9
->>>>>>> e4535d29
 
 ### Enhancements
 
