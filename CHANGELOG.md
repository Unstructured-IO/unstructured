<<<<<<< HEAD
## 0.5.9-dev0

### Enhancements

* Updated inference package

=======
## 0.5.9

### Enhancements

>>>>>>> 555b95b8
### Features

### Fixes

<<<<<<< HEAD
=======
* Convert file to str in helper `split_by_paragraph` for `partition_text`

>>>>>>> 555b95b8
## 0.5.8

### Enhancements

* Update `elements_to_json` to return string when filename is not specified
* `elements_from_json` may take a string instead of a filename with the `text` kwarg
* `detect_filetype` now does a final fallback to file extension.
* Empty tags are now skipped during the depth check for HTML processing.

### Features

* Add local file system to `unstructured-ingest`
* Add `--max-docs` parameter to `unstructured-ingest`
* Added `partition_msg` for processing MSFT Outlook .msg files.

### Fixes

* `convert_file_to_text` now passes through the `source_format` and `target_format` kwargs.
  Previously they were hard coded.
* Partitioning functions that accept a `text` kwarg no longer raise an error if an empty
  string is passed (and empty list of elements is returned instead).
* `partition_json` no longer fails if the input is an empty list.
* Fixed bug in `chunk_by_attention_window` that caused the last word in segments to be cut-off
  in some cases.

### BREAKING CHANGES

* `stage_for_transformers` now returns a list of elements, making it consistent with other
  staging bricks

## 0.5.7

### Enhancements

* Refactored codebase using `exactly_one`
* Adds ability to pass headers when passing a url in partition_html()
* Added optional `content_type` and `file_filename` parameters to `partition()` to bypass file detection

### Features

* Add `--flatten-metadata` parameter to `unstructured-ingest`
* Add `--fields-include` parameter to `unstructured-ingest`

### Fixes

## 0.5.6

### Enhancements

* `contains_english_word()`, used heavily in text processing, is 10x faster.

### Features

* Add `--metadata-include` and `--metadata-exclude` parameters to `unstructured-ingest`
* Add `clean_non_ascii_chars` to remove non-ascii characters from unicode string

### Fixes

* Fix problem with PDF partition (duplicated test)

## 0.5.4

### Enhancements

* Added Biomedical literature connector for ingest cli.
* Add `FsspecConnector` to easily integrate any existing `fsspec` filesystem as a connector.
* Rename `s3_connector.py` to `s3.py` for readability and consistency with the
  rest of the connectors.
* Now `S3Connector` relies on `s3fs` instead of on `boto3`, and it inherits
  from `FsspecConnector`.
* Adds an `UNSTRUCTURED_LANGUAGE_CHECKS` environment variable to control whether or not language
  specific checks like vocabulary and POS tagging are applied. Set to `"true"` for higher
  resolution partitioning and `"false"` for faster processing.
* Improves `detect_filetype` warning to include filename when provided.
* Adds a "fast" strategy for partitioning PDFs with PDFMiner. Also falls back to the "fast"
  strategy if detectron2 is not available.
* Start deprecation life cycle for `unstructured-ingest --s3-url` option, to be deprecated in
  favor of `--remote-url`.

### Features

* Add `AzureBlobStorageConnector` based on its `fsspec` implementation inheriting
from `FsspecConnector`
* Add `partition_epub` for partitioning e-books in EPUB3 format.

### Fixes

* Fixes processing for text files with `message/rfc822` MIME type.
* Open xml files in read-only mode when reading contents to construct an XMLDocument.

## 0.5.3

### Enhancements

* `auto.partition()` can now load Unstructured ISD json documents.
* Simplify partitioning functions.
* Improve logging for ingest CLI.

### Features

* Add `--wikipedia-auto-suggest` argument to the ingest CLI to disable automatic redirection
  to pages with similar names.
* Add setup script for Amazon Linux 2
* Add optional `encoding` argument to the `partition_(text/email/html)` functions.
* Added Google Drive connector for ingest cli.
* Added Gitlab connector for ingest cli.

### Fixes

## 0.5.2

### Enhancements

* Fully move from printing to logging.
* `unstructured-ingest` now uses a default `--download_dir` of `$HOME/.cache/unstructured/ingest`
rather than a "tmp-ingest-" dir in the working directory.

### Features

### Fixes

* `setup_ubuntu.sh` no longer fails in some contexts by interpreting
`DEBIAN_FRONTEND=noninteractive` as a command
* `unstructured-ingest` no longer re-downloads files when --preserve-downloads
is used without --download-dir.
* Fixed an issue that was causing text to be skipped in some HTML documents.

## 0.5.1

### Enhancements

### Features

### Fixes

* Fixes an error causing JavaScript to appear in the output of `partition_html` sometimes.
* Fix several issues with the `requires_dependencies` decorator, including the error message
  and how it was used, which had caused an error for `unstructured-ingest --github-url ...`.

## 0.5.0

### Enhancements

* Add `requires_dependencies` Python decorator to check dependencies are installed before
  instantiating a class or running a function

### Features

* Added Wikipedia connector for ingest cli.

### Fixes

* Fix `process_document` file cleaning on failure
* Fixes an error introduced in the metadata tracking commit that caused `NarrativeText`
  and `FigureCaption` elements to be represented as `Text` in HTML documents.

## 0.4.16

### Enhancements

* Fallback to using file extensions for filetype detection if `libmagic` is not present

### Features

* Added setup script for Ubuntu
* Added GitHub connector for ingest cli.
* Added `partition_md` partitioner.
* Added Reddit connector for ingest cli.

### Fixes

* Initializes connector properly in ingest.main::MainProcess
* Restricts version of unstructured-inference to avoid multithreading issue

## 0.4.15

### Enhancements

* Added `elements_to_json` and `elements_from_json` for easier serialization/deserialization
* `convert_to_dict`, `dict_to_elements` and `convert_to_csv` are now aliases for functions
  that use the ISD terminology.

### Fixes

* Update to ensure all elements are preserved during serialization/deserialization

## 0.4.14

* Automatically install `nltk` models in the `tokenize` module.

## 0.4.13

* Fixes unstructured-ingest cli.

## 0.4.12

* Adds console_entrypoint for unstructured-ingest, other structure/doc updates related to ingest.
* Add `parser` parameter to `partition_html`.

## 0.4.11

* Adds `partition_doc` for partitioning Word documents in `.doc` format. Requires `libreoffice`.
* Adds `partition_ppt` for partitioning PowerPoint documents in `.ppt` format. Requires `libreoffice`.

## 0.4.10

* Fixes `ElementMetadata` so that it's JSON serializable when the filename is a `Path` object.

## 0.4.9

* Added ingest modules and s3 connector, sample ingest script
* Default to `url=None` for `partition_pdf` and `partition_image`
* Add ability to skip English specific check by setting the `UNSTRUCTURED_LANGUAGE` env var to `""`.
* Document `Element` objects now track metadata

## 0.4.8

* Modified XML and HTML parsers not to load comments.

## 0.4.7

* Added the ability to pull an HTML document from a url in `partition_html`.
* Added the the ability to get file summary info from lists of filenames and lists
  of file contents.
* Added optional page break to `partition` for `.pptx`, `.pdf`, images, and `.html` files.
* Added `to_dict` method to document elements.
* Include more unicode quotes in `replace_unicode_quotes`.

## 0.4.6

* Loosen the default cap threshold to `0.5`.
* Add a `UNSTRUCTURED_NARRATIVE_TEXT_CAP_THRESHOLD` environment variable for controlling
  the cap ratio threshold.
* Unknown text elements are identified as `Text` for HTML and plain text documents.
* `Body Text` styles no longer default to `NarrativeText` for Word documents. The style information
  is insufficient to determine that the text is narrative.
* Upper cased text is lower cased before checking for verbs. This helps avoid some missed verbs.
* Adds an `Address` element for capturing elements that only contain an address.
* Suppress the `UserWarning` when detectron is called.
* Checks that titles and narrative test have at least one English word.
* Checks that titles and narrative text are at least 50% alpha characters.
* Restricts titles to a maximum word length. Adds a `UNSTRUCTURED_TITLE_MAX_WORD_LENGTH`
  environment variable for controlling the max number of words in a title.
* Updated `partition_pptx` to order the elements on the page

## 0.4.4

* Updated `partition_pdf` and `partition_image` to return `unstructured` `Element` objects
* Fixed the healthcheck url path when partitioning images and PDFs via API
* Adds an optional `coordinates` attribute to document objects
* Adds `FigureCaption` and `CheckBox` document elements
* Added ability to split lists detected in `LayoutElement` objects
* Adds `partition_pptx` for partitioning PowerPoint documents
* LayoutParser models now download from HugginfaceHub instead of DropBox
* Fixed file type detection for XML and HTML files on Amazone Linux

## 0.4.3

* Adds `requests` as a base dependency
* Fix in `exceeds_cap_ratio` so the function doesn't break with empty text
* Fix bug in `_parse_received_data`.
* Update `detect_filetype` to properly handle `.doc`, `.xls`, and `.ppt`.

## 0.4.2

* Added `partition_image` to process documents in an image format.
* Fixed utf-8 encoding error in `partition_email` with attachments for `text/html`

## 0.4.1

* Added support for text files in the `partition` function
* Pinned `opencv-python` for easier installation on Linux

## 0.4.0

* Added generic `partition` brick that detects the file type and routes a file to the appropriate
  partitioning brick.
* Added a file type detection module.
* Updated `partition_html` and `partition_eml` to support file-like objects in 'rb' mode.
* Cleaning brick for removing ordered bullets `clean_ordered_bullets`.
* Extract brick method for ordered bullets `extract_ordered_bullets`.
* Test for `clean_ordered_bullets`.
* Test for `extract_ordered_bullets`.
* Added `partition_docx` for pre-processing Word Documents.
* Added new REGEX patterns to extract email header information
* Added new functions to extract header information `parse_received_data` and `partition_header`
* Added new function to parse plain text files `partition_text`
* Added new cleaners functions `extract_ip_address`, `extract_ip_address_name`, `extract_mapi_id`, `extract_datetimetz`
* Add new `Image` element and function to find embedded images `find_embedded_images`
* Added `get_directory_file_info` for summarizing information about source documents

## 0.3.5

* Add support for local inference
* Add new pattern to recognize plain text dash bullets
* Add test for bullet patterns
* Fix for `partition_html` that allows for processing `div` tags that have both text and child
  elements
* Add ability to extract document metadata from `.docx`, `.xlsx`, and `.jpg` files.
* Helper functions for identifying and extracting phone numbers
* Add new function `extract_attachment_info` that extracts and decodes the attachment
of an email.
* Staging brick to convert a list of `Element`s to a `pandas` dataframe.
* Add plain text functionality to `partition_email`

## 0.3.4

* Python-3.7 compat

## 0.3.3

* Removes BasicConfig from logger configuration
* Adds the `partition_email` partitioning brick
* Adds the `replace_mime_encodings` cleaning bricks
* Small fix to HTML parsing related to processing list items with sub-tags
* Add `EmailElement` data structure to store email documents

## 0.3.2

* Added `translate_text` brick for translating text between languages
* Add an `apply` method to make it easier to apply cleaners to elements

## 0.3.1

* Added \_\_init.py\_\_ to `partition`

## 0.3.0

* Implement staging brick for Argilla. Converts lists of `Text` elements to `argilla` dataset classes.
* Removing the local PDF parsing code and any dependencies and tests.
* Reorganizes the staging bricks in the unstructured.partition module
* Allow entities to be passed into the Datasaur staging brick
* Added HTML escapes to the `replace_unicode_quotes` brick
* Fix bad responses in partition_pdf to raise ValueError
* Adds `partition_html` for partitioning HTML documents.

## 0.2.6

* Small change to how \_read is placed within the inheritance structure since it doesn't really apply to pdf
* Add partitioning brick for calling the document image analysis API

## 0.2.5

* Update python requirement to >=3.7

## 0.2.4

* Add alternative way of importing `Final` to support google colab

## 0.2.3

* Add cleaning bricks for removing prefixes and postfixes
* Add cleaning bricks for extracting text before and after a pattern

## 0.2.2

* Add staging brick for Datasaur

## 0.2.1

* Added brick to convert an ISD dictionary to a list of elements
* Update `PDFDocument` to use the `from_file` method
* Added staging brick for CSV format for ISD (Initial Structured Data) format.
* Added staging brick for separating text into attention window size chunks for `transformers`.
* Added staging brick for LabelBox.
* Added ability to upload LabelStudio predictions
* Added utility function for JSONL reading and writing
* Added staging brick for CSV format for Prodigy
* Added staging brick for Prodigy
* Added ability to upload LabelStudio annotations
* Added text_field and id_field to stage_for_label_studio signature

## 0.2.0

* Initial release of unstructured<|MERGE_RESOLUTION|>--- conflicted
+++ resolved
@@ -1,25 +1,23 @@
-<<<<<<< HEAD
-## 0.5.9-dev0
+## 0.5.10-dev0
 
 ### Enhancements
 
 * Updated inference package
 
-=======
+### Features
+
+### Fixes
+
 ## 0.5.9
 
 ### Enhancements
 
->>>>>>> 555b95b8
-### Features
-
-### Fixes
-
-<<<<<<< HEAD
-=======
+### Features
+
+### Fixes
+
 * Convert file to str in helper `split_by_paragraph` for `partition_text`
 
->>>>>>> 555b95b8
 ## 0.5.8
 
 ### Enhancements
