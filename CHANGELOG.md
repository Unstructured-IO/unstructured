--- conflicted
+++ resolved
@@ -1,8 +1,4 @@
-<<<<<<< HEAD
-## 0.11.4-dev3
-=======
 ## 0.11.4-dev4
->>>>>>> f193d3d4
 
 ### Enhancements
 
@@ -13,10 +9,7 @@
 ### Features
 
 * **Add Weaviate destination connector** Weaviate connector added to ingest CLI.  Users may now use `unstructured-ingest` to write partitioned data from over 20 data sources (so far) to a Weaviate object collection.
-<<<<<<< HEAD
 * **Sftp Source Connector.** New source connector added to support downloading/partitioning files from sftp.
-=======
->>>>>>> f193d3d4
 
 ### Fixes
 
