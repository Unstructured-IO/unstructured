--- conflicted
+++ resolved
@@ -1,4 +1,4 @@
-## 0.14.3-dev3
+## 0.14.3-dev4
 
 ### Enhancements
 
@@ -9,17 +9,11 @@
 
 ### Fixes
 
-<<<<<<< HEAD
 * **Turn off XML resolve entities** Sets `resolve_entities=False` for XML parsing with `lxml`
   to avoid text being dynamically injected into the XML document.
-* Add the missing `form_extraction_skip_tables` argument to the `partition_pdf_or_image` call.
-=======
 * **Add backward compatibility for the deprecated pdf_infer_table_structure parameter**.
 * **Add the missing `form_extraction_skip_tables` argument to the `partition_pdf_or_image` call**.
-* **Turn off XML resolve entities** Sets `resolve_entities=False` for XML parsing with `lxml`
   to avoid text being dynamically injected into the XML document.
-
->>>>>>> 35ec21ec
 * **Chromadb change from Add to Upsert using element_id to make idempotent**
 * **Diable `table_as_cells` output by default** to reduce overhead in partition; now `table_as_cells` is only produced when the env `EXTACT_TABLE_AS_CELLS` is `true`
 
