--- conflicted
+++ resolved
@@ -1,39 +1,23 @@
-<<<<<<< HEAD
-## 0.18.8-dev0
+## 0.18.11-dev1
 
 ### Enhancements
 - **Standardized on `charset-normalizer` library for encoding detection** Previously we had both `chardet` and `charset-normalizer` as dependencies. We are dropping `chardet` and only using `charset-normalizer`.
-=======
-## 0.18.11-dev0
-
-### Enhancements
->>>>>>> d24dec5e
-
-### Features
-
-### Fixes
-<<<<<<< HEAD
-=======
+
+### Features
+
+### Fixes
 - **Recognize '|' as a delimiter** csv parser will now recognize '|' as a delimiter in addition to ',' and ';'.
 
 ## 0.18.10
 
 ### Enhancements
+- **Updated CodeQL** Updated CodeQL GHA to v3 from deprecated v2.
 
 ### Features
 - **Add OCR_AGENT_CACHE_SIZE environment variable** Added configurable cache size for OCR agents to control memory usage.
 
 ### Fixes
 
-## 0.18.10-dev0
-
-### Enhancements
-- **Updated CodeQL** Updated CodeQL GHA to v3 from deprecated v2.
-
-### Features
-
-### Fixes
-
 ## 0.18.9
 
 ### Enhancements
@@ -52,7 +36,6 @@
 
 ### Fixes
 - **Properly handle password protected xlsx** - detect password protection on XLSX files and raise appropriate
->>>>>>> d24dec5e
 
 ## 0.18.7
 
