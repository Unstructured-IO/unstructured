--- conflicted
+++ resolved
@@ -1,17 +1,12 @@
-<<<<<<< HEAD
-## 0.17.1-dev0
-
-### Enhancements
+## 0.17.1-dev2
+
+### Enhancements
+
+- **Add image_url of images in html partitioner** `<img>` tags with non-data content include a new image_url metadata field with the content of the src attribute.
+
+- **Use `lxml` instead of `bs4` to parse hOCR data.** `lxml` is much faster than `bs4` given the hOCR data format is regular (garanteed because it is programatically generated)
 
 - **bump `numpy` to `>2`**. And upgrade `paddlepaddle`, `unstructured-paddleocr`, `onnx` so they are compatible with `numpy>2`.
-=======
-## 0.17.1-dev1
-
-### Enhancements
-
-- **Add image_url of images in html partitioner** `<img>` tags with non-data content include a new image_url metadata field with the content of the src attribute.
-- **Use `lxml` instead of `bs4` to parse hOCR data.** `lxml` is much faster than `bs4` given the hOCR data format is regular (garanteed because it is programatically generated)
->>>>>>> 4e424efd
 
 ### Features
 
