## 0.10.15-dev14

### Enhancements

* **Better ListItem grouping for PDF's (fast strategy).** The `partition_pdf` with `fast` strategy previously broke down some numbered list item lines as separate elements. This enhancement leverages the x,y coordinates and bbox sizes to help decide whether the following chunk of text is a continuation of the immediate previous detected ListItem element or not, and not detect it as its own non-ListItem element.
* **Fall back to text-based classification for uncategorized Layout elements for Images and PDF's**. Improves element classification by running existing text-based rules on previously UncategorizedText elements
* **Adds table partitioning for Partitioning for many doc types including: .html, .epub., .md, .rst, .odt, and .msg.** At the core of this change is the .html partition functionality, which is leveraged by the other effected doc types. This impacts many scenarios where `Table` Elements are now propery extracted.
* **Create and add `add_chunking_strategy` decorator to partition functions.** Previously, users were responsible for their own chunking after partitioning elements, often required for downstream applications. Now, individual elements may be combined into right-sized chunks where min and max character size may be specified if `chunking_strategy=by_title`. Relevant elements are grouped together for better downstream results. This enables users immediately use partitioned results effectively in downstream applications (e.g. RAG architecture apps) without any additional post-processing.
* **Adds `languages` as an input parameter and marks `ocr_languages` kwarg for deprecation in pdf, image, and auto partitioning functions.** Previously, language information was only being used for Tesseract OCR for image-based documents and was in a Tesseract specific string format, but by refactoring into a list of standard language codes independent of Tesseract, the `unstructured` library will better support `languages` for other non-image pipelines and/or support for other OCR engines.
* **Removes `UNSTRUCTURED_LANGUAGE` env var usage and replaces `language` with `languages` as an input parameter to unstructured-partition-text_type functions.** The previous parameter/input setup was not user-friendly or scalable to the variety of elements being processed. By refactoring the inputted language information into a list of standard language codes, we can support future applications of the element language such as detection, metadata, and multi-language elements. Now, to skip English specific checks, set the `languages` parameter to any non-English language(s).
* **Adds `xlsx` and `xls` filetype extensions to the `skip_infer_table_types` default list in `partition`.** By adding these file types to the input parameter these files should not go through table extraction. Users can still specify if they would like to extract tables from these filetypes, but will have to set the `skip_infer_table_types` to exclude the desired filetype extension. This avoids mis-representing complex spreadsheets where there may be multiple sub-tables and other content.
* **Better debug output related to sentence counting internals**. Clarify message when sentence is not counted toward sentence count because there aren't enough words, relevant for developers focused on `unstructured`s NLP internals.
* **Faster ocr_only speed for partitioning PDF and images.** Use `unstructured_pytesseract.run_and_get_multiple_output` function to reduce the number of calls to `tesseract` by half when partitioning pdf or image with `tesseract`
<<<<<<< HEAD
* **Adds SourceMetadata to base classes and `update_source_metadata` to` base interface.**
* **Adds data source properties (date_created, date_modified, version, exists, source_url, record_locator) to Airtable, Confluence and Discord connectors.** Implements `update_source_metadata` function to fetch properties from files/objects on Airtable, Confluence and Discord connectors.

=======
* **Adds data source properties to fsspec connectors** These properties (date_created, date_modified, version, source_url, record_locator) are written to element metadata during ingest, mapping elements to information about the document source from which they derive.
>>>>>>> ad69d93d

### Features

* **Adds a naive hierarchy for elements via a `parent_id` on the element's metadata**
  * Users will now have more metadata for implementing vectordb/LLM chunking strategies. For example, text elements could be queried by their preceding title element.
  * Title elements created from HTML headings will properly nest

### Fixes

* **Fixes a chunking issue via dropping the field "coordinates".** Problem: chunk_by_title function was chunking each element to its own individual chunk while it needed to group elements into a fewer number of chunks. We've discovered that this happens due to a metadata matching logic in chunk_by_title function, and discovered that elements with different metadata can't be put into the same chunk. At the same time, any element with "coordinates" essentially had different metadata than other elements, due each element locating in different places and having different coordinates. Fix: That is why we have included the key "coordinates" inside a list of excluded metadata keys, while doing this "metadata_matches" comparision. Importance: This change is crucial to be able to chunk by title for documents which include "coordinates" metadata in their elements.

## 0.10.14

### Enhancements

* Update all connectors to use new downstream architecture
  * New click type added to parse comma-delimited string inputs
  * Some CLI options renamed

### Features

### Fixes

## 0.10.13

### Enhancements

* Updated documentation: Added back support doc types for partitioning, more Python codes in the API page,  RAG definition, and use case.
* Updated Hi-Res Metadata: PDFs and Images using Hi-Res strategy now have layout model class probabilities added ot metadata.
* Updated the `_detect_filetype_from_octet_stream()` function to use libmagic to infer the content type of file when it is not a zip file.
* Tesseract minor version bump to 5.3.2

### Features

* Add Jira Connector to be able to pull issues from a Jira organization
* Add `clean_ligatures` function to expand ligatures in text

### Fixes

* `partition_html` breaks on `<br>` elements.
* Ingest error handling to properly raise errors when wrapped
* GH issue 1361: fixes a sortig error that prevented some PDF's from being parsed
* Bump unstructured-inference
  * Brings back embedded images in PDF's (0.5.23)

## 0.10.12

### Enhancements

* Removed PIL pin as issue has been resolved upstream
* Bump unstructured-inference
  * Support for yolox_quantized layout detection model (0.5.20)
* YoloX element types added


### Features

* Add Salesforce Connector to be able to pull Account, Case, Campaign, EmailMessage, Lead

### Fixes


* Bump unstructured-inference
  * Avoid divide-by-zero errors swith `safe_division` (0.5.21)

## 0.10.11

### Enhancements

* Bump unstructured-inference
  * Combine entire-page OCR output with layout-detected elements, to ensure full coverage of the page (0.5.19)

### Features

* Add in ingest cli s3 writer

### Fixes

* Fix a bug where `xy-cut` sorting attemps to sort elements without valid coordinates; now xy cut sorting only works when **all** elements have valid coordinates

## 0.10.10

### Enhancements

* Adds `text` as an input parameter to `partition_xml`.
* `partition_xml` no longer runs through `partition_text`, avoiding incorrect splitting
  on carriage returns in the XML. Since `partition_xml` no longer calls `partition_text`,
  `min_partition` and `max_partition` are no longer supported in `partition_xml`.
* Bump `unstructured-inference==0.5.18`, change non-default detectron2 classification threshold
* Upgrade base image from rockylinux 8 to rockylinux 9
* Serialize IngestDocs to JSON when passing to subprocesses

### Features

### Fixes

- Fix a bug where mismatched `elements` and `bboxes` are passed into `add_pytesseract_bbox_to_elements`

## 0.10.9

### Enhancements

* Fix `test_json` to handle only non-extra dependencies file types (plain-text)

### Features

* Adds `chunk_by_title` to break a document into sections based on the presence of `Title`
  elements.
* add new extraction function `extract_image_urls_from_html` to extract all img related URL from html text.

### Fixes

* Make cv2 dependency optional
* Edit `add_pytesseract_bbox_to_elements`'s (`ocr_only` strategy) `metadata.coordinates.points` return type to `Tuple` for consistency.
* Re-enable test-ingest-confluence-diff for ingest tests
* Fix syntax for ingest test check number of files

## 0.10.8

### Enhancements

* Release docker image that installs Python 3.10 rather than 3.8

### Features

### Fixes

## 0.10.7

### Enhancements

### Features

### Fixes

* Remove overly aggressive ListItem chunking for images and PDF's which typically resulted in inchorent elements.

## 0.10.6

### Enhancements

* Enable `partition_email` and `partition_msg` to detect if an email is PGP encryped. If
  and email is PGP encryped, the functions will return an empy list of elements and
  emit a warning about the encrypted content.
* Add threaded Slack conversations into Slack connector output
* Add functionality to sort elements using `xy-cut` sorting approach in `partition_pdf` for `hi_res` and `fast` strategies
* Bump unstructured-inference
  * Set OMP_THREAD_LIMIT to 1 if not set for better tesseract perf (0.5.17)

### Features

* Extract coordinates from PDFs and images when using OCR only strategy and add to metadata

### Fixes

* Update `partition_html` to respect the order of `<pre>` tags.
* Fix bug in `partition_pdf_or_image` where two partitions were called if `strategy == "ocr_only"`.
* Bump unstructured-inference
  * Fix issue where temporary files were being left behind (0.5.16)
* Adds deprecation warning for the `file_filename` kwarg to `partition`, `partition_via_api`,
  and `partition_multiple_via_api`.
* Fix documentation build workflow by pinning dependencies

## 0.10.5

### Enhancements

* Create new CI Pipelines
  - Checking text, xml, email, and html doc tests against the library installed without extras
  - Checking each library extra against their respective tests
* `partition` raises an error and tells the user to install the appropriate extra if a filetype
  is detected that is missing dependencies.
* Add custom errors to ingest
* Bump `unstructured-ingest==0.5.15`
  - Handle an uncaught TesseractError (0.5.15)
  - Add TIFF test file and TIFF filetype to `test_from_image_file` in `test_layout` (0.5.14)
* Use `entire_page` ocr mode for pdfs and images
* Add notes on extra installs to docs
* Adds ability to reuse connections per process in unstructured-ingest

### Features
* Add delta table connector

### Fixes

## 0.10.4
* Pass ocr_mode in partition_pdf and set the default back to individual pages for now
* Add diagrams and descriptions for ingest design in the ingest README

### Features
* Supports multipage TIFF image partitioning

### Fixes

## 0.10.2

### Enhancements
* Bump unstructured-inference==0.5.13:
  - Fix extracted image elements being included in layout merge, addresses the issue
    where an entire-page image in a PDF was not passed to the layout model when using hi_res.

### Features

### Fixes

## 0.10.1

### Enhancements
* Bump unstructured-inference==0.5.12:
  - fix to avoid trace for certain PDF's (0.5.12)
  - better defaults for DPI for hi_res and  Chipper (0.5.11)
  - implement full-page OCR (0.5.10)

### Features

### Fixes

* Fix dead links in repository README (Quick Start > Install for local development, and Learn more > Batch Processing)
* Update document dependencies to include tesseract-lang for additional language support (required for tests to pass)

## 0.10.0

### Enhancements

* Add `include_header` kwarg to `partition_xlsx` and change default behavior to `True`
* Update the `links` and `emphasized_texts` metadata fields

### Features

### Fixes

## 0.9.3

### Enhancements

* Pinned dependency cleanup.
* Update `partition_csv` to always use `soupparser_fromstring` to parse `html text`
* Update `partition_tsv` to always use `soupparser_fromstring` to parse `html text`
* Add `metadata.section` to capture epub table of contents data
* Add `unique_element_ids` kwarg to partition functions. If `True`, will use a UUID
  for element IDs instead of a SHA-256 hash.
* Update `partition_xlsx` to always use `soupparser_fromstring` to parse `html text`
* Add functionality to switch `html` text parser based on whether the `html` text contains emoji
* Add functionality to check if a string contains any emoji characters
* Add CI tests around Notion

### Features

* Add Airtable Connector to be able to pull views/tables/bases from an Airtable organization

### Fixes

* fix pdf partition of list items being detected as titles in OCR only mode
* make notion module discoverable
* fix emails with `Content-Distribution: inline` and `Content-Distribution: attachment` with no filename
* Fix email attachment filenames which had `=` in the filename itself

## 0.9.2


### Enhancements

* Update table extraction section in API documentation to sync with change in Prod API
* Update Notion connector to extract to html
* Added UUID option for `element_id`
* Bump unstructured-inference==0.5.9:
  - better caching of models
  - another version of detectron2 available, though the default layout model is unchanged
* Added UUID option for element_id
* Added UUID option for element_id
* CI improvements to run ingest tests in parallel

### Features

* Adds Sharepoint connector.

### Fixes

* Bump unstructured-inference==0.5.9:
  - ignores Tesseract errors where no text is extracted for tiles that indeed, have no text

## 0.9.1

### Enhancements

* Adds --partition-pdf-infer-table-structure to unstructured-ingest.
* Enable `partition_html` to skip headers and footers with the `skip_headers_and_footers` flag.
* Update `partition_doc` and `partition_docx` to track emphasized texts in the output
* Adds post processing function `filter_element_types`
* Set the default strategy for partitioning images to `hi_res`
* Add page break parameter section in API documentation to sync with change in Prod API
* Update `partition_html` to track emphasized texts in the output
* Update `XMLDocument._read_xml` to create `<p>` tag element for the text enclosed in the `<pre>` tag
* Add parameter `include_tail_text` to `_construct_text` to enable (skip) tail text inclusion
* Add Notion connector

### Features

### Fixes

* Remove unused `_partition_via_api` function
* Fixed emoji bug in `partition_xlsx`.
* Pass `file_filename` metadata when partitioning file object
* Skip ingest test on missing Slack token
* Add Dropbox variables to CI environments
* Remove default encoding for ingest
* Adds new element type `EmailAddress` for recognising email address in the  text
* Simplifies `min_partition` logic; makes partitions falling below the `min_partition`
  less likely.
* Fix bug where ingest test check for number of files fails in smoke test
* Fix unstructured-ingest entrypoint failure

## 0.9.0

### Enhancements

* Dependencies are now split by document type, creating a slimmer base installation.

## 0.8.8

### Enhancements

### Features

### Fixes

* Rename "date" field to "last_modified"
* Adds Box connector

### Fixes

## 0.8.7

### Enhancements

* Put back useful function `split_by_paragraph`

### Features

### Fixes

* Fix argument order in NLTK download step

## 0.8.6

### Enhancements

### Features

### Fixes

* Remove debug print lines and non-functional code

## 0.8.5

### Enhancements

* Add parameter `skip_infer_table_types` to enable (skip) table extraction for other doc types
* Adds optional Unstructured API unit tests in CI
* Tracks last modified date for all document types.
* Add auto_paragraph_grouper to detect new-line and blank-line new paragraph for .txt files.
* refactor the ingest cli to better support expanding supported connectors

## 0.8.3

### Enhancements

### Features

### Fixes

* NLTK now only gets downloaded if necessary.
* Handling for empty tables in Word Documents and PowerPoints.

## 0.8.4

### Enhancements

* Additional tests and refactor of JSON detection.
* Update functionality to retrieve image metadata from a page for `document_to_element_list`
* Links are now tracked in `partition_html` output.
* Set the file's current position to the beginning after reading the file in `convert_to_bytes`
* Add `min_partition` kwarg to that combines elements below a specified threshold and modifies splitting of strings longer than max partition so words are not split.
* set the file's current position to the beginning after reading the file in `convert_to_bytes`
* Add slide notes to pptx
* Add `--encoding` directive to ingest
* Improve json detection by `detect_filetype`

### Features

* Adds Outlook connector
* Add support for dpi parameter in inference library
* Adds Onedrive connector.
* Add Confluence connector for ingest cli to pull the body text from all documents from all spaces in a confluence domain.

### Fixes

* Fixes issue with email partitioning where From field was being assigned the To field value.
* Use the `image_metadata` property of the `PageLayout` instance to get the page image info in the `document_to_element_list`
* Add functionality to write images to computer storage temporarily instead of keeping them in memory for `ocr_only` strategy
* Add functionality to convert a PDF in small chunks of pages at a time for `ocr_only` strategy
* Adds `.txt`, `.text`, and `.tab` to list of extensions to check if file
  has a `text/plain` MIME type.
* Enables filters to be passed to `partition_doc` so it doesn't error with LibreOffice7.
* Removed old error message that's superseded by `requires_dependencies`.
* Removes using `hi_res` as the default strategy value for `partition_via_api` and `partition_multiple_via_api`

## 0.8.1

### Enhancements

* Add support for Python 3.11

### Features

### Fixes

* Fixed `auto` strategy detected scanned document as having extractable text and using `fast` strategy, resulting in no output.
* Fix list detection in MS Word documents.
* Don't instantiate an element with a coordinate system when there isn't a way to get its location data.

## 0.8.0

### Enhancements

* Allow model used for hi res pdf partition strategy to be chosen when called.
* Updated inference package

### Features

* Add `metadata_filename` parameter across all partition functions

### Fixes

* Update to ensure `convert_to_datafame` grabs all of the metadata fields.
* Adjust encoding recognition threshold value in `detect_file_encoding`
* Fix KeyError when `isd_to_elements` doesn't find a type
* Fix `_output_filename` for local connector, allowing single files to be written correctly to the disk

* Fix for cases where an invalid encoding is extracted from an email header.

### BREAKING CHANGES

* Information about an element's location is no longer returned as top-level attributes of an element. Instead, it is returned in the `coordinates` attribute of the element's metadata.

## 0.7.12

### Enhancements

* Adds `include_metadata` kwarg to `partition_doc`, `partition_docx`, `partition_email`, `partition_epub`, `partition_json`, `partition_msg`, `partition_odt`, `partition_org`, `partition_pdf`, `partition_ppt`, `partition_pptx`, `partition_rst`, and `partition_rtf`
### Features

* Add Elasticsearch connector for ingest cli to pull specific fields from all documents in an index.
* Adds Dropbox connector

### Fixes

* Fix tests that call unstructured-api by passing through an api-key
* Fixed page breaks being given (incorrect) page numbers
* Fix skipping download on ingest when a source document exists locally

## 0.7.11

### Enhancements

* More deterministic element ordering when using `hi_res` PDF parsing strategy (from unstructured-inference bump to 0.5.4)
* Make large model available (from unstructured-inference bump to 0.5.3)
* Combine inferred elements with extracted elements (from unstructured-inference bump to 0.5.2)
* `partition_email` and `partition_msg` will now process attachments if `process_attachments=True`
  and a attachment partitioning functions is passed through with `attachment_partitioner=partition`.

### Features

### Fixes

* Fix tests that call unstructured-api by passing through an api-key
* Fixed page breaks being given (incorrect) page numbers
* Fix skipping download on ingest when a source document exists locally

## 0.7.10

### Enhancements

* Adds a `max_partition` parameter to `partition_text`, `partition_pdf`, `partition_email`,
  `partition_msg` and `partition_xml` that sets a limit for the size of an individual
  document elements. Defaults to `1500` for everything except `partition_xml`, which has
  a default value of `None`.
* DRY connector refactor

### Features

* `hi_res` model for pdfs and images is selectable via environment variable.

### Fixes

* CSV check now ignores escaped commas.
* Fix for filetype exploration util when file content does not have a comma.
* Adds negative lookahead to bullet pattern to avoid detecting plain text line
  breaks like `-------` as list items.
* Fix pre tag parsing for `partition_html`
* Fix lookup error for annotated Arabic and Hebrew encodings

## 0.7.9

### Enhancements

* Improvements to string check for leafs in `partition_xml`.
* Adds --partition-ocr-languages to unstructured-ingest.

### Features

* Adds `partition_org` for processed Org Mode documents.

### Fixes

## 0.7.8

### Enhancements

### Features

* Adds Google Cloud Service connector

### Fixes

* Updates the `parse_email` for `partition_eml` so that `unstructured-api` passes the smoke tests
* `partition_email` now works if there is no message content
* Updates the `"fast"` strategy for `partition_pdf` so that it's able to recursively
* Adds recursive functionality to all fsspec connectors
* Adds generic --recursive ingest flag

## 0.7.7

### Enhancements

* Adds functionality to replace the `MIME` encodings for `eml` files with one of the common encodings if a `unicode` error occurs
* Adds missed file-like object handling in `detect_file_encoding`
* Adds functionality to extract charset info from `eml` files

### Features

* Added coordinate system class to track coordinate types and convert to different coordinate

### Fixes

* Adds an `html_assemble_articles` kwarg to `partition_html` to enable users to capture
  control whether content outside of `<article>` tags is captured when
  `<article>` tags are present.
* Check for the `xml` attribute on `element` before looking for pagebreaks in `partition_docx`.

## 0.7.6

### Enhancements

* Convert fast startegy to ocr_only for images
* Adds support for page numbers in `.docx` and `.doc` when user or renderer
  created page breaks are present.
* Adds retry logic for the unstructured-ingest Biomed connector

### Features

* Provides users with the ability to extract additional metadata via regex.
* Updates `partition_docx` to include headers and footers in the output.
* Create `partition_tsv` and associated tests. Make additional changes to `detect_filetype`.

### Fixes

* Remove fake api key in test `partition_via_api` since we now require valid/empty api keys
* Page number defaults to `None` instead of `1` when page number is not present in the metadata.
  A page number of `None` indicates that page numbers are not being tracked for the document
  or that page numbers do not apply to the element in question..
* Fixes an issue with some pptx files. Assume pptx shapes are found in top left position of slide
  in case the shape.top and shape.left attributes are `None`.

## 0.7.5

### Enhancements

* Adds functionality to sort elements in `partition_pdf` for `fast` strategy
* Adds ingest tests with `--fast` strategy on PDF documents
* Adds --api-key to unstructured-ingest

### Features

* Adds `partition_rst` for processed ReStructured Text documents.

### Fixes

* Adds handling for emails that do not have a datetime to extract.
* Adds pdf2image package as core requirement of unstructured (with no extras)

## 0.7.4

### Enhancements

* Allows passing kwargs to request data field for `partition_via_api` and `partition_multiple_via_api`
* Enable MIME type detection if libmagic is not available
* Adds handling for empty files in `detect_filetype` and `partition`.

### Features

### Fixes

* Reslove `grpcio` import issue on `weaviate.schema.validate_schema` for python 3.9 and 3.10
* Remove building `detectron2` from source in Dockerfile

## 0.7.3

### Enhancements

* Update IngestDoc abstractions and add data source metadata in ElementMetadata

### Features

### Fixes

* Pass `strategy` parameter down from `partition` for `partition_image`
* Filetype detection if a CSV has a `text/plain` MIME type
* `convert_office_doc` no longers prints file conversion info messages to stdout.
* `partition_via_api` reflects the actual filetype for the file processed in the API.

## 0.7.2

### Enhancements

* Adds an optional encoding kwarg to `elements_to_json` and `elements_from_json`
* Bump version of base image to use new stable version of tesseract

### Features

### Fixes

* Update the `read_txt_file` utility function to keep using `spooled_to_bytes_io_if_needed` for xml
* Add functionality to the `read_txt_file` utility function to handle file-like object from URL
* Remove the unused parameter `encoding` from `partition_pdf`
* Change auto.py to have a `None` default for encoding
* Add functionality to try other common encodings for html and xml files if an error related to the encoding is raised and the user has not specified an encoding.
* Adds benchmark test with test docs in example-docs
* Re-enable test_upload_label_studio_data_with_sdk
* File detection now detects code files as plain text
* Adds `tabulate` explicitly to dependencies
* Fixes an issue in `metadata.page_number` of pptx files
* Adds showing help if no parameters passed

## 0.7.1

### Enhancements

### Features

* Add `stage_for_weaviate` to stage `unstructured` outputs for upload to Weaviate, along with
  a helper function for defining a class to use in Weaviate schemas.
* Builds from Unstructured base image, built off of Rocky Linux 8.7, this resolves almost all CVE's in the image.

### Fixes

## 0.7.0

### Enhancements

* Installing `detectron2` from source is no longer required when using the `local-inference` extra.
* Updates `.pptx` parsing to include text in tables.

### Features

### Fixes

* Fixes an issue in `_add_element_metadata` that caused all elements to have `page_number=1`
  in the element metadata.
* Adds `.log` as a file extension for TXT files.
* Adds functionality to try other common encodings for email (`.eml`) files if an error related to the encoding is raised and the user has not specified an encoding.
* Allow passed encoding to be used in the `replace_mime_encodings`
* Fixes page metadata for `partition_html` when `include_metadata=False`
* A `ValueError` now raises if `file_filename` is not specified when you use `partition_via_api`
  with a file-like object.

## 0.6.11

### Enhancements

* Supports epub tests since pandoc is updated in base image

### Features


### Fixes


## 0.6.10

### Enhancements

* XLS support from auto partition

### Features

### Fixes

## 0.6.9

### Enhancements

* fast strategy for pdf now keeps element bounding box data
* setup.py refactor

### Features

### Fixes

* Adds functionality to try other common encodings if an error related to the encoding is raised and the user has not specified an encoding.
* Adds additional MIME types for CSV

## 0.6.8

### Enhancements

### Features

* Add `partition_csv` for CSV files.

### Fixes

## 0.6.7

### Enhancements

* Deprecate `--s3-url` in favor of `--remote-url` in CLI
* Refactor out non-connector-specific config variables
* Add `file_directory` to metadata
* Add `page_name` to metadata. Currently used for the sheet name in XLSX documents.
* Added a `--partition-strategy` parameter to unstructured-ingest so that users can specify
  partition strategy in CLI. For example, `--partition-strategy fast`.
* Added metadata for filetype.
* Add Discord connector to pull messages from a list of channels
* Refactor `unstructured/file-utils/filetype.py` to better utilise hashmap to return mime type.
* Add local declaration of DOCX_MIME_TYPES and XLSX_MIME_TYPES for `test_filetype.py`.

### Features

* Add `partition_xml` for XML files.
* Add `partition_xlsx` for Microsoft Excel documents.

### Fixes

* Supports `hml` filetype for partition as a variation of html filetype.
* Makes `pytesseract` a function level import in `partition_pdf` so you can use the `"fast"`
  or `"hi_res"` strategies if `pytesseract` is not installed. Also adds the
  `required_dependencies` decorator for the `"hi_res"` and `"ocr_only"` strategies.
* Fix to ensure `filename` is tracked in metadata for `docx` tables.

## 0.6.6

### Enhancements

* Adds an `"auto"` strategy that chooses the partitioning strategy based on document
  characteristics and function kwargs. This is the new default strategy for `partition_pdf`
  and `partition_image`. Users can maintain existing behavior by explicitly setting
  `strategy="hi_res"`.
* Added an additional trace logger for NLP debugging.
* Add `get_date` method to `ElementMetadata` for converting the datestring to a `datetime` object.
* Cleanup the `filename` attribute on `ElementMetadata` to remove the full filepath.

### Features

* Added table reading as html with URL parsing to `partition_docx` in docx
* Added metadata field for text_as_html for docx files

### Fixes

* `fileutils/file_type` check json and eml decode ignore error
* `partition_email` was updated to more flexibly handle deviations from the RFC-2822 standard.
  The time in the metadata returns `None` if the time does not match RFC-2822 at all.
* Include all metadata fields when converting to dataframe or CSV

## 0.6.5

### Enhancements

* Added support for SpooledTemporaryFile file argument.

### Features

### Fixes


## 0.6.4

### Enhancements

* Added an "ocr_only" strategy for `partition_pdf`. Refactored the strategy decision
  logic into its own module.

### Features

### Fixes

## 0.6.3

### Enhancements

* Add an "ocr_only" strategy for `partition_image`.

### Features

* Added `partition_multiple_via_api` for partitioning multiple documents in a single REST
  API call.
* Added `stage_for_baseplate` function to prepare outputs for ingestion into Baseplate.
* Added `partition_odt` for processing Open Office documents.

### Fixes

* Updates the grouping logic in the `partition_pdf` fast strategy to group together text
  in the same bounding box.

## 0.6.2

### Enhancements

* Added logic to `partition_pdf` for detecting copy protected PDFs and falling back
  to the hi res strategy when necessary.


### Features

* Add `partition_via_api` for partitioning documents through the hosted API.

### Fixes

* Fix how `exceeds_cap_ratio` handles empty (returns `True` instead of `False`)
* Updates `detect_filetype` to properly detect JSONs when the MIME type is `text/plain`.

## 0.6.1

### Enhancements

* Updated the table extraction parameter name to be more descriptive

### Features

### Fixes

## 0.6.0

### Enhancements

* Adds an `ssl_verify` kwarg to `partition` and `partition_html` to enable turning off
  SSL verification for HTTP requests. SSL verification is on by default.
* Allows users to pass in ocr language to `partition_pdf` and `partition_image` through
  the `ocr_language` kwarg. `ocr_language` corresponds to the code for the language pack
  in Tesseract. You will need to install the relevant Tesseract language pack to use a
  given language.

### Features

* Table extraction is now possible for pdfs from `partition` and `partition_pdf`.
* Adds support for extracting attachments from `.msg` files

### Fixes

* Adds an `ssl_verify` kwarg to `partition` and `partition_html` to enable turning off
  SSL verification for HTTP requests. SSL verification is on by default.

## 0.5.13

### Enhancements

* Allow headers to be passed into `partition` when `url` is used.

### Features

* `bytes_string_to_string` cleaning brick for bytes string output.

### Fixes

* Fixed typo in call to `exactly_one` in `partition_json`
* unstructured-documents encode xml string if document_tree is `None` in `_read_xml`.
* Update to `_read_xml` so that Markdown files with embedded HTML process correctly.
* Fallback to "fast" strategy only emits a warning if the user specifies the "hi_res" strategy.
* unstructured-partition-text_type exceeds_cap_ratio fix returns and how capitalization ratios are calculated
* `partition_pdf` and `partition_text` group broken paragraphs to avoid fragmented `NarrativeText` elements.
* .json files resolved as "application/json" on centos7 (or other installs with older libmagic libs)

## 0.5.12

### Enhancements

* Add OS mimetypes DB to docker image, mainly for unstructured-api compat.
* Use the image registry as a cache when building Docker images.
* Adds the ability for `partition_text` to group together broken paragraphs.
* Added method to utils to allow date time format validation

### Features
* Add Slack connector to pull messages for a specific channel

* Add --partition-by-api parameter to unstructured-ingest
* Added `partition_rtf` for processing rich text files.
* `partition` now accepts a `url` kwarg in addition to `file` and `filename`.

### Fixes

* Allow encoding to be passed into `replace_mime_encodings`.
* unstructured-ingest connector-specific dependencies are imported on demand.
* unstructured-ingest --flatten-metadata supported for local connector.
* unstructured-ingest fix runtime error when using --metadata-include.

## 0.5.11

### Enhancements

### Features

### Fixes

* Guard against null style attribute in docx document elements
* Update HTML encoding to better support foreign language characters

## 0.5.10

### Enhancements

* Updated inference package
* Add sender, recipient, date, and subject to element metadata for emails

### Features

* Added `--download-only` parameter to `unstructured-ingest`

### Fixes

* FileNotFound error when filename is provided but file is not on disk

## 0.5.9

### Enhancements

### Features

### Fixes

* Convert file to str in helper `split_by_paragraph` for `partition_text`

## 0.5.8

### Enhancements

* Update `elements_to_json` to return string when filename is not specified
* `elements_from_json` may take a string instead of a filename with the `text` kwarg
* `detect_filetype` now does a final fallback to file extension.
* Empty tags are now skipped during the depth check for HTML processing.

### Features

* Add local file system to `unstructured-ingest`
* Add `--max-docs` parameter to `unstructured-ingest`
* Added `partition_msg` for processing MSFT Outlook .msg files.

### Fixes

* `convert_file_to_text` now passes through the `source_format` and `target_format` kwargs.
  Previously they were hard coded.
* Partitioning functions that accept a `text` kwarg no longer raise an error if an empty
  string is passed (and empty list of elements is returned instead).
* `partition_json` no longer fails if the input is an empty list.
* Fixed bug in `chunk_by_attention_window` that caused the last word in segments to be cut-off
  in some cases.

### BREAKING CHANGES

* `stage_for_transformers` now returns a list of elements, making it consistent with other
  staging bricks

## 0.5.7

### Enhancements

* Refactored codebase using `exactly_one`
* Adds ability to pass headers when passing a url in partition_html()
* Added optional `content_type` and `file_filename` parameters to `partition()` to bypass file detection

### Features

* Add `--flatten-metadata` parameter to `unstructured-ingest`
* Add `--fields-include` parameter to `unstructured-ingest`

### Fixes

## 0.5.6

### Enhancements

* `contains_english_word()`, used heavily in text processing, is 10x faster.

### Features

* Add `--metadata-include` and `--metadata-exclude` parameters to `unstructured-ingest`
* Add `clean_non_ascii_chars` to remove non-ascii characters from unicode string

### Fixes

* Fix problem with PDF partition (duplicated test)

## 0.5.4

### Enhancements

* Added Biomedical literature connector for ingest cli.
* Add `FsspecConnector` to easily integrate any existing `fsspec` filesystem as a connector.
* Rename `s3_connector.py` to `s3.py` for readability and consistency with the
  rest of the connectors.
* Now `S3Connector` relies on `s3fs` instead of on `boto3`, and it inherits
  from `FsspecConnector`.
* Adds an `UNSTRUCTURED_LANGUAGE_CHECKS` environment variable to control whether or not language
  specific checks like vocabulary and POS tagging are applied. Set to `"true"` for higher
  resolution partitioning and `"false"` for faster processing.
* Improves `detect_filetype` warning to include filename when provided.
* Adds a "fast" strategy for partitioning PDFs with PDFMiner. Also falls back to the "fast"
  strategy if detectron2 is not available.
* Start deprecation life cycle for `unstructured-ingest --s3-url` option, to be deprecated in
  favor of `--remote-url`.

### Features

* Add `AzureBlobStorageConnector` based on its `fsspec` implementation inheriting
from `FsspecConnector`
* Add `partition_epub` for partitioning e-books in EPUB3 format.

### Fixes

* Fixes processing for text files with `message/rfc822` MIME type.
* Open xml files in read-only mode when reading contents to construct an XMLDocument.

## 0.5.3

### Enhancements

* `auto.partition()` can now load Unstructured ISD json documents.
* Simplify partitioning functions.
* Improve logging for ingest CLI.

### Features

* Add `--wikipedia-auto-suggest` argument to the ingest CLI to disable automatic redirection
  to pages with similar names.
* Add setup script for Amazon Linux 2
* Add optional `encoding` argument to the `partition_(text/email/html)` functions.
* Added Google Drive connector for ingest cli.
* Added Gitlab connector for ingest cli.

### Fixes

## 0.5.2

### Enhancements

* Fully move from printing to logging.
* `unstructured-ingest` now uses a default `--download_dir` of `$HOME/.cache/unstructured/ingest`
rather than a "tmp-ingest-" dir in the working directory.

### Features

### Fixes

* `setup_ubuntu.sh` no longer fails in some contexts by interpreting
`DEBIAN_FRONTEND=noninteractive` as a command
* `unstructured-ingest` no longer re-downloads files when --preserve-downloads
is used without --download-dir.
* Fixed an issue that was causing text to be skipped in some HTML documents.

## 0.5.1

### Enhancements

### Features

### Fixes

* Fixes an error causing JavaScript to appear in the output of `partition_html` sometimes.
* Fix several issues with the `requires_dependencies` decorator, including the error message
  and how it was used, which had caused an error for `unstructured-ingest --github-url ...`.

## 0.5.0

### Enhancements

* Add `requires_dependencies` Python decorator to check dependencies are installed before
  instantiating a class or running a function

### Features

* Added Wikipedia connector for ingest cli.

### Fixes

* Fix `process_document` file cleaning on failure
* Fixes an error introduced in the metadata tracking commit that caused `NarrativeText`
  and `FigureCaption` elements to be represented as `Text` in HTML documents.

## 0.4.16

### Enhancements

* Fallback to using file extensions for filetype detection if `libmagic` is not present

### Features

* Added setup script for Ubuntu
* Added GitHub connector for ingest cli.
* Added `partition_md` partitioner.
* Added Reddit connector for ingest cli.

### Fixes

* Initializes connector properly in ingest.main::MainProcess
* Restricts version of unstructured-inference to avoid multithreading issue

## 0.4.15

### Enhancements

* Added `elements_to_json` and `elements_from_json` for easier serialization/deserialization
* `convert_to_dict`, `dict_to_elements` and `convert_to_csv` are now aliases for functions
  that use the ISD terminology.

### Fixes

* Update to ensure all elements are preserved during serialization/deserialization

## 0.4.14

* Automatically install `nltk` models in the `tokenize` module.

## 0.4.13

* Fixes unstructured-ingest cli.

## 0.4.12

* Adds console_entrypoint for unstructured-ingest, other structure/doc updates related to ingest.
* Add `parser` parameter to `partition_html`.

## 0.4.11

* Adds `partition_doc` for partitioning Word documents in `.doc` format. Requires `libreoffice`.
* Adds `partition_ppt` for partitioning PowerPoint documents in `.ppt` format. Requires `libreoffice`.

## 0.4.10

* Fixes `ElementMetadata` so that it's JSON serializable when the filename is a `Path` object.

## 0.4.9

* Added ingest modules and s3 connector, sample ingest script
* Default to `url=None` for `partition_pdf` and `partition_image`
* Add ability to skip English specific check by setting the `UNSTRUCTURED_LANGUAGE` env var to `""`.
* Document `Element` objects now track metadata

## 0.4.8

* Modified XML and HTML parsers not to load comments.

## 0.4.7

* Added the ability to pull an HTML document from a url in `partition_html`.
* Added the the ability to get file summary info from lists of filenames and lists
  of file contents.
* Added optional page break to `partition` for `.pptx`, `.pdf`, images, and `.html` files.
* Added `to_dict` method to document elements.
* Include more unicode quotes in `replace_unicode_quotes`.

## 0.4.6

* Loosen the default cap threshold to `0.5`.
* Add a `UNSTRUCTURED_NARRATIVE_TEXT_CAP_THRESHOLD` environment variable for controlling
  the cap ratio threshold.
* Unknown text elements are identified as `Text` for HTML and plain text documents.
* `Body Text` styles no longer default to `NarrativeText` for Word documents. The style information
  is insufficient to determine that the text is narrative.
* Upper cased text is lower cased before checking for verbs. This helps avoid some missed verbs.
* Adds an `Address` element for capturing elements that only contain an address.
* Suppress the `UserWarning` when detectron is called.
* Checks that titles and narrative test have at least one English word.
* Checks that titles and narrative text are at least 50% alpha characters.
* Restricts titles to a maximum word length. Adds a `UNSTRUCTURED_TITLE_MAX_WORD_LENGTH`
  environment variable for controlling the max number of words in a title.
* Updated `partition_pptx` to order the elements on the page

## 0.4.4

* Updated `partition_pdf` and `partition_image` to return `unstructured` `Element` objects
* Fixed the healthcheck url path when partitioning images and PDFs via API
* Adds an optional `coordinates` attribute to document objects
* Adds `FigureCaption` and `CheckBox` document elements
* Added ability to split lists detected in `LayoutElement` objects
* Adds `partition_pptx` for partitioning PowerPoint documents
* LayoutParser models now download from HugginfaceHub instead of DropBox
* Fixed file type detection for XML and HTML files on Amazone Linux

## 0.4.3

* Adds `requests` as a base dependency
* Fix in `exceeds_cap_ratio` so the function doesn't break with empty text
* Fix bug in `_parse_received_data`.
* Update `detect_filetype` to properly handle `.doc`, `.xls`, and `.ppt`.

## 0.4.2

* Added `partition_image` to process documents in an image format.
* Fixed utf-8 encoding error in `partition_email` with attachments for `text/html`

## 0.4.1

* Added support for text files in the `partition` function
* Pinned `opencv-python` for easier installation on Linux

## 0.4.0

* Added generic `partition` brick that detects the file type and routes a file to the appropriate
  partitioning brick.
* Added a file type detection module.
* Updated `partition_html` and `partition_eml` to support file-like objects in 'rb' mode.
* Cleaning brick for removing ordered bullets `clean_ordered_bullets`.
* Extract brick method for ordered bullets `extract_ordered_bullets`.
* Test for `clean_ordered_bullets`.
* Test for `extract_ordered_bullets`.
* Added `partition_docx` for pre-processing Word Documents.
* Added new REGEX patterns to extract email header information
* Added new functions to extract header information `parse_received_data` and `partition_header`
* Added new function to parse plain text files `partition_text`
* Added new cleaners functions `extract_ip_address`, `extract_ip_address_name`, `extract_mapi_id`, `extract_datetimetz`
* Add new `Image` element and function to find embedded images `find_embedded_images`
* Added `get_directory_file_info` for summarizing information about source documents

## 0.3.5

* Add support for local inference
* Add new pattern to recognize plain text dash bullets
* Add test for bullet patterns
* Fix for `partition_html` that allows for processing `div` tags that have both text and child
  elements
* Add ability to extract document metadata from `.docx`, `.xlsx`, and `.jpg` files.
* Helper functions for identifying and extracting phone numbers
* Add new function `extract_attachment_info` that extracts and decodes the attachment
of an email.
* Staging brick to convert a list of `Element`s to a `pandas` dataframe.
* Add plain text functionality to `partition_email`

## 0.3.4

* Python-3.7 compat

## 0.3.3

* Removes BasicConfig from logger configuration
* Adds the `partition_email` partitioning brick
* Adds the `replace_mime_encodings` cleaning bricks
* Small fix to HTML parsing related to processing list items with sub-tags
* Add `EmailElement` data structure to store email documents

## 0.3.2

* Added `translate_text` brick for translating text between languages
* Add an `apply` method to make it easier to apply cleaners to elements

## 0.3.1

* Added \_\_init.py\_\_ to `partition`

## 0.3.0

* Implement staging brick for Argilla. Converts lists of `Text` elements to `argilla` dataset classes.
* Removing the local PDF parsing code and any dependencies and tests.
* Reorganizes the staging bricks in the unstructured.partition module
* Allow entities to be passed into the Datasaur staging brick
* Added HTML escapes to the `replace_unicode_quotes` brick
* Fix bad responses in partition_pdf to raise ValueError
* Adds `partition_html` for partitioning HTML documents.

## 0.2.6

* Small change to how \_read is placed within the inheritance structure since it doesn't really apply to pdf
* Add partitioning brick for calling the document image analysis API

## 0.2.5

* Update python requirement to >=3.7

## 0.2.4

* Add alternative way of importing `Final` to support google colab

## 0.2.3

* Add cleaning bricks for removing prefixes and postfixes
* Add cleaning bricks for extracting text before and after a pattern

## 0.2.2

* Add staging brick for Datasaur

## 0.2.1

* Added brick to convert an ISD dictionary to a list of elements
* Update `PDFDocument` to use the `from_file` method
* Added staging brick for CSV format for ISD (Initial Structured Data) format.
* Added staging brick for separating text into attention window size chunks for `transformers`.
* Added staging brick for LabelBox.
* Added ability to upload LabelStudio predictions
* Added utility function for JSONL reading and writing
* Added staging brick for CSV format for Prodigy
* Added staging brick for Prodigy
* Added ability to upload LabelStudio annotations
* Added text_field and id_field to stage_for_label_studio signature

## 0.2.0

* Initial release of unstructured<|MERGE_RESOLUTION|>--- conflicted
+++ resolved
@@ -1,4 +1,4 @@
-## 0.10.15-dev14
+## 0.10.15-dev15
 
 ### Enhancements
 
@@ -11,13 +11,9 @@
 * **Adds `xlsx` and `xls` filetype extensions to the `skip_infer_table_types` default list in `partition`.** By adding these file types to the input parameter these files should not go through table extraction. Users can still specify if they would like to extract tables from these filetypes, but will have to set the `skip_infer_table_types` to exclude the desired filetype extension. This avoids mis-representing complex spreadsheets where there may be multiple sub-tables and other content.
 * **Better debug output related to sentence counting internals**. Clarify message when sentence is not counted toward sentence count because there aren't enough words, relevant for developers focused on `unstructured`s NLP internals.
 * **Faster ocr_only speed for partitioning PDF and images.** Use `unstructured_pytesseract.run_and_get_multiple_output` function to reduce the number of calls to `tesseract` by half when partitioning pdf or image with `tesseract`
-<<<<<<< HEAD
 * **Adds SourceMetadata to base classes and `update_source_metadata` to` base interface.**
 * **Adds data source properties (date_created, date_modified, version, exists, source_url, record_locator) to Airtable, Confluence and Discord connectors.** Implements `update_source_metadata` function to fetch properties from files/objects on Airtable, Confluence and Discord connectors.
-
-=======
 * **Adds data source properties to fsspec connectors** These properties (date_created, date_modified, version, source_url, record_locator) are written to element metadata during ingest, mapping elements to information about the document source from which they derive.
->>>>>>> ad69d93d
 
 ### Features
 
