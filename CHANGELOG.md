<<<<<<< HEAD
## 0.16.22-dev0
=======
## 0.16.22
>>>>>>> 147add9a

### Enhancements

### Features

### Fixes
<<<<<<< HEAD
- **Fixes detect_filetype when SpooledTemporaryFile is passed**. Previously some random name would get assigned to the file and the function raised error.
=======

- **Fix open CVES in and bump dependencies
>>>>>>> 147add9a

## 0.16.21

### Enhancements
- **Use password** to load PDF with all modes

- **use vectorized logic to merge inferred and extracted layouts**. Using the new `LayoutElements` data structure and numpy library to refactor the layout merging logic to improve compute performance as well as making logic more clear

- **Add PDF Miner configuration** Now PDF Miner can be configured via `pdfminer_line_overlap`, `pdfminer_word_margin`, `pdfminer_line_margin` and `pdfminer_char_margin` parameters added to partition method.

### Features

### Fixes

- **Fix file type detection for NDJSON files** NDJSON files were being detected as JSON due to having the same mime-type.

## 0.16.20

### Enhancements

### Features

### Fixes
- **Fix a security issue where rst and org files could read files in the local filesystem**. Certain filetypes could 'include' or 'import' local files into their content, allowing partitioning of arbitrary files from the local filesystem. Partitioning of these files is now sandboxed.

## 0.16.19

### Enhancements

### Features

### Fixes
- **Fix a bug where table extraction is skipped when it shouldn't**. Pages with just one table as its content or starts with a table misses table extraction. The routing logic is now fixed.
- **Correct deprecated `ruff` invocation in `make tidy`**.  This will future-proof it or avoid surprises if someone happens to upgrade Ruff.
- **Remove upper bound constraint on python version** in setup.py. Python3.13 is not yet officially supported, but allow users to try.
- **Fixes removing HTML elements from the inside of table cells** in html partition v=2.0. The HTML partitioner now correctly preserves HTML elements from the inside of table cells.

## 0.16.17

### Enhancements
- **Refactoring the VoyageAI integration** to use voyageai package directly, allowing extra features.

### Features

### Fixes
- **Fix a bug where `build_layout_elements_from_cor_regions` incorrectly joins texts in wrong order**.

## 0.16.16

### Enhancements

### Features
- **Vectorize layout (inferred, extracted, and OCR) data structure** Using `np.ndarray` to store a group of layout elements or text regions instead of using a list of objects. This improves the memory efficiency and compute speed around layout merging and deduplication.

### Fixes
- **Add auto-download for NLTK for Python Enviroment** When user import tokenize, It will  automatic download nltk data from `tokenize.py` file. Added `AUTO_DOWNLOAD_NLTK` flag in `tokenize.py` to download `NLTK_DATA`.
- **Correctly patch pdfminer to avoid PDF repair**. The patch applied to pdfminer's parser caused it to occasionally split tokens in content streams, throwing `PDFSyntaxError`.  Repairing these PDFs sometimes failed (since they were not actually invalid) resulting in unnecessary OCR fallback.
- **Drop usage of ndjson dependency**

## 0.16.15
### Enhancements

### Features

### Fixes
- **Update `unstructured-inference`** to 0.8.6 in requirements which removed `layoutparser` dependency libs
- **Update `pdfminer-six` to 20240706**

## 0.16.14

### Enhancements

### Features

### Fixes
- **Fix an issue with multiple values for `infer_table_structure`** when paritioning email with image attachements the kwarg calls into `partition` to partition the image already contains `infer_table_structure`. Now `partition` function checks if the `kwarg` has `infer_table_structure` already

## 0.16.13

### Enhancements
- **Add character-level filtering for tesseract output**. It is controllable via `TESSERACT_CHARACTER_CONFIDENCE_THRESHOLD` environment variable.

### Features

### Fixes

- **Fix NLTK Download** to use nltk assets in docker image
- removed the ability to automatically download nltk package if missing

## 0.16.12

### Enhancements

- **Prepare auto-partitioning for pluggable partitioners**. Move toward a uniform partitioner call signature so a custom or override partitioner can be registered without code changes.
- **Add NDJSON file type support.**

### Features

### Fixes

- **Base image has been updated.**
- **Upgrade ruff to latest.** Previously the ruff version was pinned to <0.5. Remove that pin and fix the handful of lint items that resulted.
- **CSV with asserted XLS content-type is correctly identified as CSV.** Resolves a bug where a CSV file with an asserted content-type of `application/vnd.ms-excel` was incorrectly identified as an XLS file.
- **Improve element-type mapping for Chinese text.** Fixes bug where Chinese text would produce large numbers of false-positive `Title` elements.
- **Improve element-type mapping for HTML.** Fixes bug where certain non-title elements were classified as `Title`.

## 0.16.11

### Enhancements

- **Enhance quote standardization tests** with additional Unicode scenarios
- **Relax table segregation rule in chunking.** Previously a `Table` element was always segregated into its own pre-chunk such that the `Table` appeared alone in a chunk or was split into multiple `TableChunk` elements, but never combined with `Text`-subtype elements. Allow table elements to be combined with other elements in the same chunk when space allows.
- **Compute chunk length based solely on `element.text`.** Previously `.metadata.text_as_html` was also considered and since it is always longer that the text (due to HTML tag overhead) it was the effective length criterion. Remove text-as-html from the length calculation such that text-length is the sole criterion for sizing a chunk.

### Features

### Fixes

- Fix ipv4 regex to correctly include up to three digit octets.

## 0.16.10

### Enhancements

### Features

### Fixes

- **Fix original file doctype detection** from cct converted file paths for metrics calculation.

## 0.16.9

### Enhancements

### Features

### Fixes

- **Fix NLTK Download** to not download from unstructured S3 Bucket

## 0.16.8

### Enhancements
- **Metrics: Weighted table average is optional**

### Features

### Fixes

## 0.16.7

### Enhancements
- **Add image_alt_mode to partition_html** Adds an `image_alt_mode` parameter to `partition_html()` to control how alt text is extracted from images in HTML documents for `html_parser_version=v2` . The parameter can be set to `to_text` to extract alt text as text from `<img>` html tags

### Features

### Fixes


## 0.16.6

### Enhancements
- **Every `<table>` tag is considered to be ontology.Table** Added special handling for tables in HTML partitioning (`html_parser_version=v2`. This change is made to improve the accuracy of table extraction from HTML documents.
- **Every HTML has default ontology class assigned** When parsing HTML with `html_parser_version=v2` to ontology each defined HTML in the Ontology has assigned default ontology class. This way it is possible to assign ontology class instead of UncategorizedText when the HTML tag is predicted correctly without class assigned class
- **Use (number of actual table) weighted average for table metrics** In evaluating table metrics the mean aggregation now uses the actual number of tables in a document to weight the metric scores

### Features

### Fixes
- **ElementMetadata consolidation** Now `text_as_html` metadata is combined across all elements in CompositeElement when chunking HTML output

## 0.16.5

### Enhancements

### Features

### Fixes
- **Fixes parsing HTML v2 parser** Now max recursion limit is set and value is correctly extracted from ontology element


## 0.16.4

### Enhancements

* **`value` attribute in `<input/>` element is parsed to `OntologyElement.text` in ontology**
* **`id` and `class` attributes removed from Table subtags in HTML partitioning**
* **cleaned `to_html` and newly introduced `to_text` in `OntologyElement`**
* **Elements created from V2 HTML are less granular** Added merging of adjacent text elements and inline html tags in the HTML partitioner to reduce the number of elements created from V2 HTML.

### Features

* **Add support for link extraction in pdf hi_res strategy.** The `partition_pdf()` function now supports link extraction when using the `hi_res` strategy, allowing users to extract hyperlinks from PDF documents more effectively.

### Fixes


## 0.16.3

### Enhancements

### Features

### Fixes

* **V2 elements without first parent ID can be parsed**
* **Fix missing elements when layout element parsed in V2 ontology**
* updated **unstructured-inference** to be **0.8.1** in requirements/extra-pdf-image.in


## 0.16.2

### Enhancements

### Features

* **Whitespace-invariant CCT distance metric.** CCT Levenshtein distance for strings is by default computed with standardized whitespaces.

### Fixes

* **Fixed retry config settings for partition_via_api function** If the SDK's default retry config is not set the retry config getter function does not fail anymore.

## 0.16.1

### Enhancements

* **Bump `unstructured-inference` to 0.7.39** and upgrade other dependencies
* **Round coordinates** Round coordinates when computing bounding box overlaps in `pdfminer_processing.py` to nearest machine precision. This can help reduce underterministic behavior from machine precision that affects which bounding boxes to combine.
* **Request retry parameters in `partition_via_api` function.** Expose retry-mechanism related parameters in the `partition_via_api` function to allow users to configure the retry behavior of the API requests.

### Features

* **Parsing HTML to Unstructured Elements and back**

### Fixes

* **Remove unsupported chipper model**
* **Rewrite of `partition.email` module and tests.** Use modern Python stdlib `email` module interface to parse email messages and attachments. This change shortens and simplifies the code, and makes it more robust and maintainable. Several historical problems were remedied in the process.
* **Minify text_as_html from DOCX.** Previously `.metadata.text_as_html` for DOCX tables was "bloated" with whitespace and noise elements introduced by `tabulate` that produced over-chunking and lower "semantic density" of elements. Reduce HTML to minimum character count while preserving all text.
* **Fall back to filename extension-based file-type detection for unidentified OLE files.** Resolves a problem where a DOC file that could not be detected as such by `filetype` was incorrectly identified as a MSG file.
* **Minify text_as_html from XLSX.** Previously `.metadata.text_as_html` for DOCX tables was "bloated" with whitespace and noise elements introduced by `pandas` that produced over-chunking and lower "semantic density" of elements. Reduce HTML to minimum character count while preserving all text.
* **Minify text_as_html from CSV.** Previously `.metadata.text_as_html` for CSV tables was "bloated" with whitespace and noise elements introduced by `pandas` that produced over-chunking and lower "semantic density" of elements. Reduce HTML to minimum character count while preserving all text.
* **Minify text_as_html from PPTX.** Previously `.metadata.text_as_html` for PPTX tables was "bloated" with whitespace and noise elements introduced by `tabulate` that produced over-chunking and lower "semantic density" of elements. Reduce HTML to minimum character count while preserving all text and structure.

## 0.16.0

### Enhancements

* **Remove ingest implementation.** The deprecated ingest functionality has been removed, as it is now maintained in the separate [unstructured-ingest](https://github.com/Unstructured-IO/unstructured-ingest) repository.
  * Replace extras in `requirements/ingest` directory with a new `ingest.txt` extra for installing the `unstructured-ingest` library.
  * Remove the `unstructured.ingest` submodule.
  * Delete all shell scripts previously used for destination ingest tests.

### Features

### Fixes

* **Add language parameter to `OCRAgentGoogleVision`.**  Introduces an optional language parameter in the `OCRAgentGoogleVision` constructor to serve as a language hint for `document_text_detection`. This ensures compatibility with the OCRAgent's `get_instance` method and resolves errors when parsing PDFs with Google Cloud Vision as the OCR agent.

## 0.15.14

### Enhancements

### Features

* **Add (but do not install) a new post-partitioning decorator to handle metadata added for all file-types, like `.filename`, `.filetype` and `.languages`.** This will be installed in a closely following PR to replace the four currently being used for this purpose.

### Fixes

* **Update Python SDK usage in `partition_via_api`.** Make a minor syntax change to ensure forward compatibility with the upcoming 0.26.0 Python SDK.
* **Remove "unused" `date_from_file_object` parameter.** As part of simplifying partitioning parameter set, remove `date_from_file_object` parameter. A file object does not have a last-modified date attribute so can never give a useful value. When a file-object is used as the document source (such as in Unstructured API) the last-modified date must come from the `metadata_last_modified` argument.
* **Fix occasional `KeyError` when mapping parent ids to hash ids.** Occasionally the input elements into `assign_and_map_hash_ids` can contain duplicated element instances, which lead to error when mapping parent id.
* **Allow empty text files.** Fixes an issue where text files with only white space would fail to be partitioned.
* **Remove double-decoration for CSV, DOC, ODT partitioners.** Refactor these partitioners to use the new `@apply_metadata()` decorator and only decorate the principal partitioner (CSV and DOCX in this case); remove decoration from delegating partitioners.
* **Remove double-decoration for PPTX, TSV, XLSX, and XML partitioners.** Refactor these partitioners to use the new `@apply_metadata()` decorator and only decorate the principal partitioner; remove decoration from delegating partitioners.
* **Remove double-decoration for HTML, EPUB, MD, ORG, RST, and RTF partitioners.** Refactor these partitioners to use the new `@apply_metadata()` decorator and only decorate the principal partitioner (HTML in this case); remove decoration from delegating partitioners.
* **Remove obsolete min_partition/max_partition args from TXT and EML.** The legacy `min_partition` and `max_partition` parameters were an initial rough implementation of chunking but now interfere with chunking and are unused. Remove those parameters from `partition_text()` and `partition_email()`.
* **Remove double-decoration on EML and MSG.** Refactor these partitioners to rely on the new `@apply_metadata()` decorator operating on partitioners they delegate to (TXT, HTML, and all others for attachments) and remove direct decoration from EML and MSG.
* **Remove double-decoration for PPT.** Remove decorators from the delegating PPT partitioner.
* **Quick-fix CI error in auto test-filetype.** Better fix to follow shortly.

## 0.15.13

### BREAKING CHANGES

* **Remove dead experimental code.** Unused code in `file_utils.experimental` and `file_utils.metadata` was removed. These functions were never published in the documentation, but if a client dug these out and used them this removal could break client code.

### Enhancements

* **Improve `pdfminer` image cleanup process**. Optimized the removal of duplicated pdfminer images by performing the cleanup before merging elements, rather than after. This improvement reduces execution time and enhances overall processing speed of PDF documents.

### Features

### Fixes

* **Fixes high memory overhead for intersection area computation** Using `numpy.float32` for coordinates and remove intermediate variables to reduce memory usage when computing intersection areas
* **Fixes the `arm64` image build** `arm64` builds are now fixed and will be available against starting with the `0.15.13` release.

## 0.15.12

### Enhancements

* **Improve `pdfminer` element processing** Implemented splitting of `pdfminer` elements (groups of text chunks) into smaller bounding boxes (text lines). This prevents loss of information from the object detection model and facilitates more effective removal of duplicated `pdfminer` text.

### Features

### Fixes

* **Fixed table accuracy metric** Table accuracy was incorrectly using column content difference in calculating row accuracy.

## 0.15.11

### Enhancements

* **Add deprecation warning to embed code**
* **Remove ingest console script**

## 0.15.10

### Enhancements

* **Enhance `pdfminer` element cleanup** Expand removal of `pdfminer` elements to include those inside all `non-pdfminer` elements, not just `tables`.
* **Modified analysis drawing tools to dump to files and draw from dumps** If the parameter `analysis` of the `partition_pdf` function is set to `True`, the layout for Object Detection, Pdfminer Extraction, OCR and final layouts will be dumped as json files. The drawers now accept dict (dump) objects instead of internal classes instances.
* **Vectorize pdfminer elements deduplication computation**. Use `numpy` operations to compute IOU and sub-region membership instead of using simply loop. This improves the speed of deduplicating elements for pages with a lot of elements.

### Features

### Fixes

## 0.15.9

### Enhancements

### Features

* **Add support for encoding parameter in partition_csv**

### Fixes

* **Check storage contents for OLE file type detection** Updates `detect_filetype` to check the content of OLE files to more reliable differentiate DOC, PPT, XLS, and MSG files. As part of this, the `"msg"` extra was removed because the `python-oxmsg` package is now a base dependency.
* **Fix disk space leaks and Windows errors when accessing file.name on a NamedTemporaryFile** Uses of `NamedTemporaryFile(..., delete=False)` and/or uses of `file.name` of NamedTemporaryFiles have been replaced with TemporaryFileDirectory to avoid a known issue: https://docs.python.org/3/library/tempfile.html#tempfile.NamedTemporaryFile

## 0.15.8

### Enhancements

* **Bump unstructured.paddleocr to 2.8.1.0.**

### Features

* **Add MixedbreadAI embedder** Adds MixedbreadAI embeddings to support embedding via Mixedbread AI.

### Fixes

* **Replace `pillow-heif` with `pi-heif`**. Replaces `pillow-heif` with `pi-heif` due to more permissive licensing on the wheel for `pi-heif`.
* **Minify text_as_html from DOCX.** Previously `.metadata.text_as_html` for DOCX tables was "bloated" with whitespace and noise elements introduced by `tabulate` that produced over-chunking and lower "semantic density" of elements. Reduce HTML to minimum character count without preserving all text.
* **Fall back to filename extension-based file-type detection for unidentified OLE files.** Resolves a problem where a DOC file that could not be detected as such by `filetype` was incorrectly identified as a MSG file.

## 0.15.7

### Enhancements

### Features

### Fixes

* **Fix NLTK data download path to prevent nested directories**. Resolved an issue where a nested "nltk_data" directory was created within the parent "nltk_data" directory when it already existed. This fix prevents errors in checking for existing downloads and loading models from NLTK data.

## 0.15.6

### Enhancements

### Features

### Fixes

* **Bump to NLTK 3.9.x** Bumps to the latest `nltk` version to resolve CVE.
* **Update CI for `ingest-test-fixture-update-pr` to resolve NLTK model download errors.**
* **Synchronized text and html on `TableChunk` splits.** When a `Table` element is divided during chunking to fit the chunking window, `TableChunk.text` corresponds exactly with the table text in `TableChunk.metadata.text_as_html`, `.text_as_html` is always parseable HTML, and the table is split on even row boundaries whenever possible.

## 0.15.5

### Enhancements

### Features

### Fixes

* **Revert to using `unstructured.pytesseract` fork**. Due to the unavailability of some recent release versions of `pytesseract` on PyPI, the project now uses the `unstructured.pytesseract` fork to ensure stability and continued support.
* **Bump `libreoffice` verson in image.** Bumps the `libreoffice` version to `25.2.5.2` to address CVEs.
* **Downgrade NLTK dependency version for compatibility**. Due to the unavailability of `nltk==3.8.2` on PyPI, the NLTK dependency has been downgraded to `<3.8.2`. This change ensures continued functionality and compatibility.

## 0.15.4

### Enhancements

### Features

### Fixes

* **Resolve an installation error with `pytesseract>=0.3.12` that occurred during `pip install unstructured[pdf]==0.15.3`.**

## 0.15.3

### Enhancements

### Features

### Fixes

* **Remove the custom index URL from `extra-paddleocr.in` to resolve the error in the `setup.py` configuration.**

## 0.15.2

### Enhancements

* **Improve directory handling when extracting image blocks**. The `figures` directory is no longer created when the `extract_image_block_to_payload` parameter is set to `True`.

### Features

* **Added per-class Object Detection metrics in the evaluation**. The metrics include average precision, precision, recall, and f1-score for each class in the dataset.

### Fixes

* **Updates NLTK data file for compatibility with `nltk>=3.8.2`**. The NLTK data file now container `punkt_tab`, making it possible to upgrade to `nltk>=3.8.2`. The `nltk==3.8.2` patches CVE-2024-39705.
* **Renames Astra to Astra DB** Conforms with DataStax internal naming conventions.
* **Accommodate single-column CSV files.** Resolves a limitation of `partition_csv()` where delimiter detection would fail on a single-column CSV file (which naturally has no delimeters).
* **Accommodate `image/jpg` in PPTX as alias for `image/jpeg`.** Resolves problem partitioning PPTX files having an invalid `image/jpg` (should be `image/jpeg`) MIME-type in the `[Content_Types].xml` member of the PPTX Zip archive.
* **Fixes an issue in Object Detection metrics** The issue was in preprocessing/validating the ground truth and predicted data for object detection metrics.
* **Removes dependency on unstructured.pytesseract** Unstructured forked pytesseract while waiting for code to be upstreamed. Now that the new version has been released, this fork can be removed.

## 0.15.1

### Enhancements

* **Improve `pdfminer` embedded `image` extraction to exclude text elements and produce more accurate bounding boxes.** This results in cleaner, more precise element extraction in `pdf` partitioning.

### Features

* **Update partition_eml and partition_msg to capture cc, bcc, and message_id fields** Cc, bcc, and message_id information is captured in element metadata for both msg and email partitioning and `Recipient` elements are generated for cc and bcc when `include_headers=True` for email partitioning.
* **Mark ingest as deprecated** Begin sunset of ingest code in this repo as it's been moved to a dedicated repo.
* **Add `pdf_hi_res_max_pages` argument for partitioning, which allows rejecting PDF files that exceed this page number limit, when the `high_res` strategy is chosen.** By default, it will allow parsing PDF files with an unlimited number of pages.

### Fixes

* **Update `HuggingFaceEmbeddingEncoder` to use `HuggingFaceEmbeddings` from `langchain_huggingface` package instead of the deprecated version from `langchain-community`.** This resolves the deprecation warning and ensures compatibility with future versions of langchain.
* **Update `OpenAIEmbeddingEncoder` to use `OpenAIEmbeddings` from `langchain-openai` package instead of the deprecated version from `langchain-community`.** This resolves the deprecation warning and ensures compatibility with future versions of langchain.
* **Update import of Pinecone exception** Adds compatibility for pinecone-client>=5.0.0
* **File-type detection catches non-existent file-path.** `detect_filetype()` no longer silently falls back to detecting a file-type based on the extension when no file exists at the path provided. Instead `FileNotFoundError` is raised. This provides consistent user notification of a mis-typed path rather than an unpredictable exception from a file-type specific partitioner when the file cannot be opened.
* **EML files specified as a file-path are detected correctly.** Resolved a bug where an EML file submitted to `partition()` as a file-path was identified as TXT and partitioned using `partition_text()`. EML files specified by path are now identified and processed correctly, including processing any attachments.
* **A DOCX, PPTX, or XLSX file specified by path and ambiguously identified as MIME-type "application/octet-stream" is identified correctly.** Resolves a shortcoming where a file specified by path immediately fell back to filename-extension based identification when misidentified as "application/octet-stream", either by asserted content type or a mis-guess by libmagic. An MS Office file misidentified in this way is now correctly identified regardless of its filename and whether it is specified by path or file-like object.
* **Textual content retrieved from a URL with gzip transport compression now partitions correctly.** Resolves a bug where a textual file-type (such as Markdown) retrieved by passing a URL to `partition()` would raise when `gzip` compression was used for transport by the server.
* **A DOCX, PPTX, or XLSX content-type asserted on partition is confirmed or fixed.** Resolves a bug where calling `partition()` with a swapped MS-Office `content_type` would cause the file-type to be misidentified. A DOCX, PPTX, or XLSX MIME-type received by `partition()` is now checked for accuracy and corrected if the file is for a different MS-Office 2007+ type.
* **DOC, PPT, XLS, and MSG files are now auto-detected correctly.** Resolves a bug where DOC, PPT, and XLS files were auto-detected as MSG files under certain circumstances.

## 0.15.0

### Enhancements

* **Improve text clearing process in email partitioning.** Updated the email partitioner to remove both `=\n` and `=\r\n` characters during the clearing process. Previously, only `=\n` characters were removed.
* **Bump unstructured.paddleocr to 2.8.0.1.**
* **Refine HTML parser to accommodate block element nested in phrasing.** HTML parser no longer raises on a block element (e.g. `<p>`, `<div>`) nested inside a phrasing element (e.g. `<strong>` or `<cite>`). Instead it breaks the phrasing run (and therefore element) at the block-item start and begins a new phrasing run after the block-item. This is consistent with how the browser determines element boundaries in this situation.
* **Install rewritten HTML parser to fix 12 existing bugs and provide headroom for refinement and growth.** A rewritten HTML parser resolves a collection of outstanding bugs with HTML partitioning and provides a firm foundation for further elaborating that important partitioner.
* **CI check for dependency licenses** Adds a CI check to ensure dependencies are appropriately licensed.

### Features

* **Add support for specifying OCR language to `partition_pdf()`.** Extend language specification capability to `PaddleOCR` in addition to `TesseractOCR`. Users can now specify OCR languages for both OCR engines when using `partition_pdf()`.
* **Add AstraDB source connector** Adds support for ingesting documents from AstraDB.

### Fixes

* **Remedy error on Windows when `nltk` binaries are downloaded.** Work around a quirk in the Windows implementation of `tempfile.NamedTemporaryFile` where accessing the temporary file by name raises `PermissionError`.
* **Move Astra embedded_dimension to write config**

## 0.14.10

### Enhancements

* **Update unstructured-client dependency** Change unstructured-client dependency pin back to greater than min version and updated tests that were failing given the update.
* **`.doc` files are now supported in the `arm64` image.**. `libreoffice24` is added to the `arm64` image, meaning `.doc` files are now supported. We have follow on work planned to investigate adding `.ppt` support for `arm64` as well.
* **Add table detection metrics: recall, precision and f1.**
* **Remove unused _with_spans metrics.**

### Features

**Add Object Detection Metrics to CI** Add object detection metrics (average precision, precision, recall and f1-score) implementations.

### Fixes

* **Fix counting false negatives and false positives in table structure evaluation.**
* **Fix Slack CI test** Change channel that Slack test is pointing to because previous test bot expired
* **Remove NLTK download** Removes `nltk.download` in favor of downloading from an S3 bucket we host to mitigate CVE-2024-39705

## 0.14.9

### Enhancements

* **Added visualization and OD model result dump for PDF** In PDF `hi_res` strategy the `analysis` parameter can be used to visualize the result of the OD model and dump the result to a file. Additionally, the visualization of bounding boxes of each layout source is rendered and saved for each page.
* **`partition_docx()` distinguishes "file not found" from "not a ZIP archive" error.** `partition_docx()` now provides different error messages for "file not found" and "file is not a ZIP archive (and therefore not a DOCX file)". This aids diagnosis since these two conditions generally point in different directions as to the cause and fix.

### Features

### Fixes

* **Fix a bug where multiple `soffice` processes could be attempted** Add a wait mechanism in `convert_office_doc` so that the function first checks if another `soffice` is running already: if yes wait till the other process finishes or till the wait timeout before spawning a subprocess to run `soffice`
* **`partition()` now forwards `strategy` arg to `partition_docx()`, `partition_pptx()`, and their brokering partitioners for DOC, ODT, and PPT formats.** A `strategy` argument passed to `partition()` (or the default value "auto" assigned by `partition()`) is now forwarded to `partition_docx()`, `partition_pptx()`, and their brokering partitioners when those filetypes are detected.

## 0.14.8

### Enhancements

* **Move arm64 image to wolfi-base** The `arm64` image now runs on `wolfi-base`. The `arm64` build for `wolfi-base` does not yet include `libreoffce`, and so `arm64` does not currently support processing `.doc`, `.ppt`, or `.xls` file. If you need to process those files on `arm64`, use the legacy `rockylinux` image.

### Features

### Fixes

* **Bump unstructured-inference==0.7.36** Fix `ValueError` when converting cells to html.
* **`partition()` now forwards `strategy` arg to `partition_docx()`, `partition_ppt()`, and `partition_pptx()`.** A `strategy` argument passed to `partition()` (or the default value "auto" assigned by `partition()`) is now forwarded to `partition_docx()`, `partition_ppt()`, and `partition_pptx()` when those filetypes are detected.
* **Fix missing sensitive field markers** for embedders

## 0.14.7

### Enhancements

* **Pull from `wolfi-base` image.** The amd64 image now pulls from the `unstructured` `wolfi-base` image to avoid duplication of dependency setup steps.
* **Fix windows temp file.** Make the creation of a temp file in unstructured/partition/pdf_image/ocr.py windows compatible.

### Features

* **Expose conversion functions for tables** Adds public functions to convert tables from HTML to the Deckerd format and back
* **Adds Kafka Source and Destination** New source and destination connector added to all CLI ingest commands to support reading from and writing to Kafka streams. Also supports Confluent Kafka.

### Fixes

* **Fix an error publishing docker images.** Update user in docker-smoke-test to reflect changes made by the amd64 image pull from the "unstructured" "wolfi-base" image.
* **Fix a IndexError when partitioning a pdf with values for both `extract_image_block_types` and `starting_page_number`.

## 0.14.6

### Enhancements

* **Bump unstructured-inference==0.7.35** Fix syntax for generated HTML tables.

### Features

* **tqdm ingest support** add optional flag to ingest flow to print out progress bar of each step in the process.

### Fixes

* **Remove deprecated `overwrite_schema` kwarg from Delta Table connector.** The `overwrite_schema` kwarg is deprecated in `deltalake>=0.18.0`. `schema_mode=` should be used now instead. `schema_mode="overwrite"` is equivalent to `overwrite_schema=True` and `schema_mode="merge"` is equivalent to `overwrite_schema="False"`. `schema_mode` defaults to `None`. You can also now specify `engine`, which defaults to `"pyarrow"`. You need to specify `enginer="rust"` to use `"schema_mode"`.
* **Fix passing parameters to python-client** - Remove parsing list arguments to strings in passing arguments to python-client in Ingest workflow and `partition_via_api`
* **table metric bug fix** get_element_level_alignment()now will find all the matched indices in predicted table data instead of only returning the first match in the case of multiple matches for the same gt string.
* **fsspec connector path/permissions bug** V2 fsspec connectors were failing when defined relative filepaths had leading slash. This strips that slash to guarantee the relative path never has it.
* **Dropbox connector internal file path bugs** Dropbox source connector currently raises exceptions when indexing files due to two issues: a path formatting idiosyncrasy of the Dropbox library and a divergence in the definition of the Dropbox libraries fs.info method, expecting a 'url' parameter rather than 'path'.
* **update table metric evaluation to handle corrected HTML syntax for tables** This change is connected to the update in [unstructured-inference change](https://github.com/Unstructured-IO/unstructured-inference/pull/355) - fixes transforming HTML table to deckerd and internal cells format.

## 0.14.5

### Enhancements

* **Filtering for tar extraction** Adds tar filtering to the compression module for connectors to avoid decompression malicious content in `.tar.gz` files. This was added to the Python `tarfile` lib in Python 3.12. The change only applies when using Python 3.12 and above.
* **Use `python-oxmsg` for `partition_msg()`.** Outlook MSG emails are now partitioned using the `python-oxmsg` package which resolves some shortcomings of the prior MSG parser.

### Features

### Fixes

* **8-bit string Outlook MSG files are parsed.** `partition_msg()` is now able to parse non-unicode Outlook MSG emails.
* **Attachments to Outlook MSG files are extracted intact.** `partition_msg()` is now able to extract attachments without corruption.

## 0.14.4

### Enhancements

* **Move logger error to debug level when PDFminer fails to extract text** which includes error message for Invalid dictionary construct.
* **Add support for Pinecone serverless** Adds Pinecone serverless to the connector tests. Pinecone
  serverless will work version versions >=0.14.2, but hadn't been tested until now.

### Features

- **Allow configuration of the Google Vision API endpoint** Add an environment variable to select the Google Vision API in the US or the EU.

### Fixes

* **Address the issue of unrecognized tables in `UnstructuredTableTransformerModel`** When a table is not recognized, the `element.metadata.text_as_html` attribute is set to an empty string.
* **Remove root handlers in ingest logger**. Removes root handlers in ingest loggers to ensure secrets aren't accidentally exposed in Colab notebooks.
* **Fix V2 S3 Destination Connector authentication** Fixes bugs with S3 Destination Connector where the connection config was neither registered nor properly deserialized.
* **Clarified dependence on particular version of `python-docx`** Pinned `python-docx` version to ensure a particular method `unstructured` uses is included.
* **Ingest preserves original file extension** Ingest V2 introduced a change that dropped the original extension for upgraded connectors. This reverts that change.

## 0.14.3

### Enhancements

* **Move `category` field from Text class to Element class.**
* **`partition_docx()` now supports pluggable picture sub-partitioners.** A subpartitioner that accepts a DOCX `Paragraph` and generates elements is now supported. This allows adding a custom sub-partitioner that extracts images and applies OCR or summarization for the image.
* **Add VoyageAI embedder** Adds VoyageAI embeddings to support embedding via Voyage AI.

### Features

### Fixes

* **Fix `partition_pdf()` to keep spaces in the text**. The control character `\t` is now replaced with a space instead of being removed when merging inferred elements with embedded elements.
* **Turn off XML resolve entities** Sets `resolve_entities=False` for XML parsing with `lxml`
  to avoid text being dynamically injected into the XML document.
* **Add backward compatibility for the deprecated pdf_infer_table_structure parameter**.
* **Add the missing `form_extraction_skip_tables` argument to the `partition_pdf_or_image` call**.
  to avoid text being dynamically injected into the XML document.
* **Chromadb change from Add to Upsert using element_id to make idempotent**
* **Diable `table_as_cells` output by default** to reduce overhead in partition; now `table_as_cells` is only produced when the env `EXTACT_TABLE_AS_CELLS` is `true`
* **Reduce excessive logging** Change per page ocr info level logging into detail level trace logging
* **Replace try block in `document_to_element_list` for handling HTMLDocument** Use `getattr(element, "type", "")` to get the `type` attribute of an element when it exists. This is more explicit way to handle the special case for HTML documents and prevents other types of attribute error from being silenced by the try block

## 0.14.2

### Enhancements

* **Bump unstructured-inference==0.7.33**.

### Features

* **Add attribution to the `pinecone` connector**.

### Fixes

## 0.14.1

### Enhancements

* **Refactor code related to embedded text extraction**. The embedded text extraction code is moved from `unstructured-inference` to `unstructured`.

### Features

* **Large improvements to the ingest process:**
  * Support for multiprocessing and async, with limits for both.
  * Streamlined to process when mapping CLI invocations to the underlying code
  * More granular steps introduced to give better control over process (i.e. dedicated step to uncompress files already in the local filesystem, new optional staging step before upload)
  * Use the python client when calling the unstructured api for partitioning or chunking
  * Saving the final content is now a dedicated destination connector (local) set as the default if none are provided. Avoids adding new files locally if uploading elsewhere.
  * Leverage last modified date when deciding if new files should be downloaded and reprocessed.
  * Add attribution to the `pinecone` connector
  * **Add support for Python 3.12**. `unstructured` now works with Python 3.12!

### Fixes

## 0.14.0

### BREAKING CHANGES

* **Turn table extraction for PDFs and images off by default**. Reverting the default behavior for table extraction to "off" for PDFs and images. A number of users didn't realize we made the change and were impacted by slower processing times due to the extra model call for table extraction.

### Enhancements

* **Skip unnecessary element sorting in `partition_pdf()`**. Skip element sorting when determining whether embedded text can be extracted.
* **Faster evaluation** Support for concurrent processing of documents during evaluation
* **Add strategy parameter to `partition_docx()`.** Behavior of future enhancements may be sensitive the partitioning strategy. Add this parameter so `partition_docx()` is aware of the requested strategy.
* **Add GLOBAL_WORKING_DIR and GLOBAL_WORKING_PROCESS_DIR** configuration parameteres to control temporary storage.

### Features

* **Add form extraction basics (document elements and placeholder code in partition)**. This is to lay the ground work for the future. Form extraction models are not currently available in the library. An attempt to use this functionality will end in a `NotImplementedError`.

### Fixes

* **Add missing starting_page_num param to partition_image**
* **Make the filename and file params for partition_image and partition_pdf match the other partitioners**
* **Fix include_slide_notes and include_page_breaks params in partition_ppt**
* **Re-apply: skip accuracy calculation feature** Overwritten by mistake
* **Fix type hint for paragraph_grouper param** `paragraph_grouper` can be set to `False`, but the type hint did not not reflect this previously.
* **Remove links param from partition_pdf** `links` is extracted during partitioning and is not needed as a paramter in partition_pdf.
* **Improve CSV delimeter detection.** `partition_csv()` would raise on CSV files with very long lines.
* **Fix disk-space leak in `partition_doc()`.** Remove temporary file created but not removed when `file` argument is passed to `partition_doc()`.
* **Fix possible `SyntaxError` or `SyntaxWarning` on regex patterns.** Change regex patterns to raw strings to avoid these warnings/errors in Python 3.11+.
* **Fix disk-space leak in `partition_odt()`.** Remove temporary file created but not removed when `file` argument is passed to `partition_odt()`.
* **AstraDB: option to prevent indexing metadata**
* **Fix Missing py.typed**

## 0.13.7

### Enhancements

* **Remove `page_number` metadata fields** for HTML partition until we have a better strategy to decide page counting.
* **Extract OCRAgent.get_agent().** Generalize access to the configured OCRAgent instance beyond its use for PDFs.
* **Add calculation of table related metrics which take into account colspans and rowspans**
* **Evaluation: skip accuracy calculation** for files for which output and ground truth sizes differ greatly

### Features

* **add ability to get ratio of `cid` characters in embedded text extracted by `pdfminer`**.

### Fixes

* **`partition_docx()` handles short table rows.** The DOCX format allows a table row to start late and/or end early, meaning cells at the beginning or end of a row can be omitted. While there are legitimate uses for this capability, using it in practice is relatively rare. However, it can happen unintentionally when adjusting cell borders with the mouse. Accommodate this case and generate accurate `.text` and `.metadata.text_as_html` for these tables.
* **Remedy macOS test failure not triggered by CI.** Generalize temp-file detection beyond hard-coded Linux-specific prefix.
* **Remove unnecessary warning log for using default layout model.**
* **Add chunking to partition_tsv** Even though partition_tsv() produces a single Table element, chunking is made available because the Table element is often larger than the desired chunk size and must be divided into smaller chunks.

## 0.13.6

### Enhancements

### Features

### Fixes

- **ValueError: Invalid file (FileType.UNK) when parsing Content-Type header with charset directive** URL response Content-Type headers are now parsed according to RFC 9110.

## 0.13.5

### Enhancements

### Features

### Fixes

* **KeyError raised when updating parent_id** In the past, combining `ListItem` elements could result in reusing the same memory location which then led to unexpected side effects when updating element IDs.
* **Bump unstructured-inference==0.7.29**: table transformer predictions are now removed if confidence is below threshold

## 0.13.4

### Enhancements

* **Unique and deterministic hash IDs for elements** Element IDs produced by any partitioning
  function are now deterministic and unique at the document level by default. Before, hashes were
  based only on text; however, they now also take into account the element's sequence number on a
  page, the page's number in the document, and the document's file name.
* **Enable remote chunking via unstructured-ingest** Chunking using unstructured-ingest was
  previously limited to local chunking using the strategies `basic` and `by_title`. Remote chunking
  options via the API are now accessible.
* **Save table in cells format**. `UnstructuredTableTransformerModel` is able to return predicted table in cells format

### Features

* **Add a `PDF_ANNOTATION_THRESHOLD` environment variable to control the capture of embedded links in `partition_pdf()` for `fast` strategy**.
* **Add integration with the Google Cloud Vision API**. Adds a third OCR provider, alongside Tesseract and Paddle: the Google Cloud Vision API.

### Fixes

* **Remove ElementMetadata.section field.**. This field was unused, not populated by any partitioners.

## 0.13.3

### Enhancements

* **Remove duplicate image elements**. Remove image elements identified by PDFMiner that have similar bounding boxes and the same text.
* **Add support for `start_index` in `html` links extraction**
* **Add `strategy` arg value to `_PptxPartitionerOptions`.** This makes this paritioning option available for sub-partitioners to come that may optionally use inference or other expensive operations to improve the partitioning.
* **Support pluggable sub-partitioner for PPTX Picture shapes.** Use a distinct sub-partitioner for partitioning PPTX Picture (image) shapes and allow the default picture sub-partitioner to be replaced at run-time by one of the user's choosing.
* **Introduce `starting_page_number` parameter to partitioning functions** It applies to those partitioners which support `page_number` in element's metadata: PDF, TIFF, XLSX, DOC, DOCX, PPT, PPTX.
* **Redesign the internal mechanism of assigning element IDs** This allows for further enhancements related to element IDs such as deterministic and document-unique hashes. The way partitioning functions operate hasn't changed, which means `unique_element_ids` continues to be `False` by default, utilizing text hashes.

### Features

### Fixes

* **Add support for extracting text from tag tails in HTML**. This fix adds ability to generate separate elements using tag tails.
* **Add support for extracting text from `<b>` tags in HTML** Now `partition_html()` can extract text from `<b>` tags inside container tags (like `<div>`, `<pre>`).
* **Fix pip-compile make target** Missing base.in dependency missing from requirments make file added

## 0.13.2

### Enhancements

### Features

### Fixes

* **Brings back missing word list files** that caused `partition` failures in 0.13.1.

## 0.13.1

### Enhancements

* **Drop constraint on pydantic, supporting later versions** All dependencies has pydantic pinned at an old version. This explicit pin was removed, allowing the latest version to be pulled in when requirements are compiled.

### Features

* **Add a set of new `ElementType`s to extend future element types**

### Fixes

* **Fix `partition_html()` swallowing some paragraphs**. The `partition_html()` only considers elements with limited depth to avoid becoming the text representation of a giant div. This fix increases the limit value.
* **Fix SFTP** Adds flag options to SFTP connector on whether to use ssh keys / agent, with flag values defaulting to False. This is to prevent looking for ssh files when using username and password. Currently, username and password are required, making that always the case.

## 0.13.0

### Enhancements

* **Add `.metadata.is_continuation` to text-split chunks.** `.metadata.is_continuation=True` is added to second-and-later chunks formed by text-splitting an oversized `Table` element but not to their counterpart `Text` element splits. Add this indicator for `CompositeElement` to allow text-split continuation chunks to be identified for downstream processes that may wish to skip intentionally redundant metadata values in continuation chunks.
* **Add `compound_structure_acc` metric to table eval.** Add a new property to `unstructured.metrics.table_eval.TableEvaluation`: `composite_structure_acc`, which is computed from the element level row and column index and content accuracy scores
* **Add `.metadata.orig_elements` to chunks.** `.metadata.orig_elements: list[Element]` is added to chunks during the chunking process (when requested) to allow access to information from the elements each chunk was formed from. This is useful for example to recover metadata fields that cannot be consolidated to a single value for a chunk, like `page_number`, `coordinates`, and `image_base64`.
* **Add `--include_orig_elements` option to Ingest CLI.** By default, when chunking, the original elements used to form each chunk are added to `chunk.metadata.orig_elements` for each chunk. * The `include_orig_elements` parameter allows the user to turn off this behavior to produce a smaller payload when they don't need this metadata.
* **Add Google VertexAI embedder** Adds VertexAI embeddings to support embedding via Google Vertex AI.

### Features

* **Chunking populates `.metadata.orig_elements` for each chunk.** This behavior allows the text and metadata of the elements combined to make each chunk to be accessed. This can be important for example to recover metadata such as `.coordinates` that cannot be consolidated across elements and so is dropped from chunks. This option is controlled by the `include_orig_elements` parameter to `partition_*()` or to the chunking functions. This option defaults to `True` so original-elements are preserved by default. This behavior is not yet supported via the REST APIs or SDKs but will be in a closely subsequent PR to other `unstructured` repositories. The original elements will also not serialize or deserialize yet; this will also be added in a closely subsequent PR.
* **Add Clarifai destination connector** Adds support for writing partitioned and chunked documents into Clarifai.

### Fixes

* **Fix `clean_pdfminer_inner_elements()` to remove only pdfminer (embedded) elements merged with inferred elements**. Previously, some embedded elements were removed even if they were not merged with inferred elements. Now, only embedded elements that are already merged with inferred elements are removed.
* **Clarify IAM Role Requirement for GCS Platform Connectors**. The GCS Source Connector requires Storage Object Viewer and GCS Destination Connector requires Storage Object Creator IAM roles.
* **Change table extraction defaults** Change table extraction defaults in favor of using `skip_infer_table_types` parameter and reflect these changes in documentation.
* **Fix OneDrive dates with inconsistent formatting** Adds logic to conditionally support dates returned by office365 that may vary in date formatting or may be a datetime rather than a string. See previous fix for SharePoint
* **Adds tracking for AstraDB** Adds tracking info so AstraDB can see what source called their api.
* **Support AWS Bedrock Embeddings in ingest CLI** The configs required to instantiate the bedrock embedding class are now exposed in the api and the version of boto being used meets the minimum requirement to introduce the bedrock runtime required to hit the service.
* **Change MongoDB redacting** Original redact secrets solution is causing issues in platform. This fix uses our standard logging redact solution.

## 0.12.6

### Enhancements

* **Improve ability to capture embedded links in `partition_pdf()` for `fast` strategy** Previously, a threshold value that affects the capture of embedded links was set to a fixed value by default. This allows users to specify the threshold value for better capturing.
* **Refactor `add_chunking_strategy` decorator to dispatch by name.** Add `chunk()` function to be used by the `add_chunking_strategy` decorator to dispatch chunking call based on a chunking-strategy name (that can be dynamic at runtime). This decouples chunking dispatch from only those chunkers known at "compile" time and enables runtime registration of custom chunkers.
* **Redefine `table_level_acc` metric for table evaluation.** `table_level_acc` now is an average of individual predicted table's accuracy. A predicted table's accuracy is defined as the sequence matching ratio between itself and its corresponding ground truth table.

### Features

* **Added Unstructured Platform Documentation** The Unstructured Platform is currently in beta. The documentation provides how-to guides for setting up workflow automation, job scheduling, and configuring source and destination connectors.

### Fixes

* **Partitioning raises on file-like object with `.name` not a local file path.** When partitioning a file using the `file=` argument, and `file` is a file-like object (e.g. io.BytesIO) having a `.name` attribute, and the value of `file.name` is not a valid path to a file present on the local filesystem, `FileNotFoundError` is raised. This prevents use of the `file.name` attribute for downstream purposes to, for example, describe the source of a document retrieved from a network location via HTTP.
* **Fix SharePoint dates with inconsistent formatting** Adds logic to conditionally support dates returned by office365 that may vary in date formatting or may be a datetime rather than a string.
* **Include warnings** about the potential risk of installing a version of `pandoc` which does not support RTF files + instructions that will help resolve that issue.
* **Incorporate the `install-pandoc` Makefile recipe** into relevant stages of CI workflow, ensuring it is a version that supports RTF input files.
* **Fix Google Drive source key** Allow passing string for source connector key.
* **Fix table structure evaluations calculations** Replaced special value `-1.0` with `np.nan` and corrected rows filtering of files metrics basing on that.
* **Fix Sharepoint-with-permissions test** Ignore permissions metadata, update test.
* **Fix table structure evaluations for edge case** Fixes the issue when the prediction does not contain any table - no longer errors in such case.

## 0.12.5

### Enhancements

### Features

* Add `date_from_file_object` parameter to partition. If True and if file is provided via `file` parameter it will cause partition to infer last modified date from `file`'s content. If False, last modified metadata will be `None`.
* **Header and footer detection for fast strategy** `partition_pdf` with `fast` strategy now
  detects elements that are in the top or bottom 5 percent of the page as headers and footers.
* **Add parent_element to overlapping case output** Adds parent_element to the output for `identify_overlapping_or_nesting_case` and `catch_overlapping_and_nested_bboxes` functions.
* **Add table structure evaluation** Adds a new function to evaluate the structure of a table and return a metric that represents the quality of the table structure. This function is used to evaluate the quality of the table structure and the table contents.
* **Add AstraDB destination connector** Adds support for writing embedded documents into an AstraDB vector database.
* **Add OctoAI embedder** Adds support for embeddings via OctoAI.

### Fixes

* **Fix passing list type parameters when calling unstructured API via `partition_via_api()`** Update `partition_via_api()` to convert all list type parameters to JSON formatted strings before calling the unstructured client SDK. This will support image block extraction via `partition_via_api()`.
* **Fix `check_connection` in opensearch, databricks, postgres, azure connectors**
* **Fix don't treat plain text files with double quotes as JSON** If a file can be deserialized as JSON but it deserializes as a string, treat it as plain text even though it's valid JSON.
* **Fix `check_connection` in opensearch, databricks, postgres, azure connectors**
* **Fix cluster of bugs in `partition_xlsx()` that dropped content.** Algorithm for detecting "subtables" within a worksheet dropped table elements for certain patterns of populated cells such as when a trailing single-cell row appeared in a contiguous block of populated cells.
* **Improved documentation**. Fixed broken links and improved readability on `Key Concepts` page.
* **Rename `OpenAiEmbeddingConfig` to `OpenAIEmbeddingConfig`.**
* **Fix partition_json() doesn't chunk.** The `@add_chunking_strategy` decorator was missing from `partition_json()` such that pre-partitioned documents serialized to JSON did not chunk when a chunking-strategy was specified.

## 0.12.4

### Enhancements

* **Apply New Version of `black` formatting** The `black` library recently introduced a new major version that introduces new formatting conventions. This change brings code in the `unstructured` repo into compliance with the new conventions.
* **Move ingest imports to local scopes** Moved ingest dependencies into local scopes to be able to import ingest connector classes without the need of installing imported external dependencies. This allows lightweight use of the classes (not the instances. to use the instances as intended you'll still need the dependencies).
* **Add support for `.p7s` files** `partition_email` can now process `.p7s` files. The signature for the signed message is extracted and added to metadata.
* **Fallback to valid content types for emails** If the user selected content type does not exist on the email message, `partition_email` now falls back to anoter valid content type if it's available.

### Features

* **Add .heic file partitioning** .heic image files were previously unsupported and are now supported though partition_image()
* **Add the ability to specify an alternate OCR** implementation by implementing an `OCRAgent` interface and specify it using `OCR_AGENT` environment variable.
* **Add Vectara destination connector** Adds support for writing partitioned documents into a Vectara index.
* **Add ability to detect text in .docx inline shapes** extensions of docx partition, extracts text from inline shapes and includes them in paragraph's text

### Fixes

* **Fix `partition_pdf()` not working when using chipper model with `file`**
* **Handle common incorrect arguments for `languages` and `ocr_languages`** Users are regularly receiving errors on the API because they are defining `ocr_languages` or `languages` with additional quotationmarks, brackets, and similar mistakes. This update handles common incorrect arguments and raises an appropriate warning.
* **Default `hi_res_model_name` now relies on `unstructured-inference`** When no explicit `hi_res_model_name` is passed into `partition` or `partition_pdf_or_image` the default model is picked by `unstructured-inference`'s settings or os env variable `UNSTRUCTURED_HI_RES_MODEL_NAME`; it now returns the same model name regardless of `infer_table_structure`'s value; this function will be deprecated in the future and the default model name will simply rely on `unstructured-inference` and will not consider os env in a future release.
* **Fix remove Vectara requirements from setup.py - there are no dependencies**
* **Add missing dependency files to package manifest**. Updates the file path for the ingest
  dependencies and adds missing extra dependencies.
* **Fix remove Vectara requirements from setup.py - there are no dependencies **
* **Add title to Vectara upload - was not separated out from initial connector **
* **Fix change OpenSearch port to fix potential conflict with Elasticsearch in ingest test **

## 0.12.3

### Enhancements

* **Driver for MongoDB connector.** Adds a driver with `unstructured` version information to the
  MongoDB connector.

### Features

* **Add Databricks Volumes destination connector** Databricks Volumes connector added to ingest CLI.  Users may now use `unstructured-ingest` to write partitioned data to a Databricks Volumes storage service.

### Fixes

* **Fix support for different Chipper versions and prevent running PDFMiner with Chipper**
* **Treat YAML files as text.** Adds YAML MIME types to the file detection code and treats those
  files as text.
* **Fix FSSpec destination connectors check_connection.** FSSpec destination connectors did not use `check_connection`. There was an error when trying to `ls` destination directory - it may not exist at the moment of connector creation. Now `check_connection` calls `ls` on bucket root and this method is called on `initialize` of destination connector.
* **Fix databricks-volumes extra location.** `setup.py` is currently pointing to the wrong location for the databricks-volumes extra requirements. This results in errors when trying to build the wheel for unstructured. This change updates to point to the correct path.
* **Fix uploading None values to Chroma and Pinecone.** Removes keys with None values with Pinecone and Chroma destinations. Pins Pinecone dependency
* **Update documentation.** (i) best practice for table extration by using 'skip_infer_table_types' param, instead of 'pdf_infer_table_structure', and (ii) fixed CSS, RST issues and typo in the documentation.
* **Fix postgres storage of link_texts.** Formatting of link_texts was breaking metadata storage.

## 0.12.2

### Enhancements

### Features

### Fixes

* **Fix index error in table processing.** Bumps the `unstructured-inference` version to address and
  index error that occurs on some tables in the table transformer object.

## 0.12.1

### Enhancements

* **Allow setting image block crop padding parameter** In certain circumstances, adjusting the image block crop padding can improve image block extraction by preventing extracted image blocks from being clipped.
* **Add suport for bitmap images in `partition_image`** Adds support for `.bmp` files in
  `partition`, `partition_image`, and `detect_filetype`.
* **Keep all image elements when using "hi_res" strategy** Previously, `Image` elements with small chunks of text were ignored unless the image block extraction parameters (`extract_images_in_pdf` or `extract_image_block_types`) were specified. Now, all image elements are kept regardless of whether the image block extraction parameters are specified.
* **Add filetype detection for `.wav` files.** Add filetpye detection for `.wav` files.
* **Add "basic" chunking strategy.** Add baseline chunking strategy that includes all shared chunking behaviors without breaking chunks on section or page boundaries.
* **Add overlap option for chunking.** Add option to overlap chunks. Intra-chunk and inter-chunk overlap are requested separately. Intra-chunk overlap is applied only to the second and later chunks formed by text-splitting an oversized chunk. Inter-chunk overlap may also be specified; this applies overlap between "normal" (not-oversized) chunks.
* **Salesforce connector accepts private key path or value.** Salesforce parameter `private-key-file` has been renamed to `private-key`. Private key can be provided as path to file or file contents.
* **Update documentation**: (i) added verbiage about the free API cap limit, (ii) added deprecation warning on ``Staging`` bricks in favor of ``Destination Connectors``, (iii) added warning and code examples to use the SaaS API Endpoints using CLI-vs-SDKs, (iv) fixed example pages formatting, (v) added deprecation on ``model_name`` in favor of ``hi_res_model_name``, (vi) added ``extract_images_in_pdf`` usage in ``partition_pdf`` section, (vii) reorganize and improve the documentation introduction section, and (viii) added PDF table extraction best practices.
* **Add "basic" chunking to ingest CLI.** Add options to ingest CLI allowing access to the new "basic" chunking strategy and overlap options.
* **Make Elasticsearch Destination connector arguments optional.** Elasticsearch Destination connector write settings are made optional and will rely on default values when not specified.
* **Normalize Salesforce artifact names.** Introduced file naming pattern present in other connectors to Salesforce connector.
* **Install Kapa AI chatbot.** Added Kapa.ai website widget on the documentation.

### Features

* **MongoDB Source Connector.** New source connector added to all CLI ingest commands to support downloading/partitioning files from MongoDB.
* **Add OpenSearch source and destination connectors.** OpenSearch, a fork of Elasticsearch, is a popular storage solution for various functionality such as search, or providing intermediary caches within data pipelines. Feature: Added OpenSearch source connector to support downloading/partitioning files. Added OpenSearch destination connector to be able to ingest documents from any supported source, embed them and write the embeddings / documents into OpenSearch.

### Fixes

* **Fix GCS connector converting JSON to string with single quotes.** FSSpec serialization caused conversion of JSON token to string with single quotes. GCS requires token in form of dict so this format is now assured.
* **Pin version of unstructured-client** Set minimum version of unstructured-client to avoid raising a TypeError when passing `api_key_auth` to `UnstructuredClient`
* **Fix the serialization of the Pinecone destination connector.** Presence of the PineconeIndex object breaks serialization due to TypeError: cannot pickle '_thread.lock' object. This removes that object before serialization.
* **Fix the serialization of the Elasticsearch destination connector.** Presence of the _client object breaks serialization due to TypeError: cannot pickle '_thread.lock' object. This removes that object before serialization.
* **Fix the serialization of the Postgres destination connector.** Presence of the _client object breaks serialization due to TypeError: cannot pickle '_thread.lock' object. This removes that object before serialization.
* **Fix documentation and sample code for Chroma.** Was pointing to wrong examples..
* **Fix flatten_dict to be able to flatten tuples inside dicts** Update flatten_dict function to support flattening tuples inside dicts. This is necessary for objects like Coordinates, when the object is not written to the disk, therefore not being converted to a list before getting flattened (still being a tuple).
* **Fix the serialization of the Chroma destination connector.** Presence of the ChromaCollection object breaks serialization due to TypeError: cannot pickle 'module' object. This removes that object before serialization.
* **Fix fsspec connectors returning version as integer.** Connector data source versions should always be string values, however we were using the integer checksum value for the version for fsspec connectors. This casts that value to a string.

## 0.12.0

### Enhancements

* **Drop support for python3.8** All dependencies are now built off of the minimum version of python being `3.10`

## 0.11.9

### Enhancements

* **Rename kwargs related to extracting image blocks** Rename the kwargs related to extracting image blocks for consistency and API usage.

### Features

* **Add PostgreSQL/SQLite destination connector** PostgreSQL and SQLite connector added to ingest CLI.  Users may now use `unstructured-ingest` to write partitioned data to a PostgreSQL or SQLite database. And write embeddings to PostgreSQL pgvector database.

### Fixes

* **Handle users providing fully spelled out languages** Occasionally some users are defining the `languages` param as a fully spelled out language instead of a language code. This adds a dictionary for common languages so those small mistakes are caught and silently fixed.
* **Fix unequal row-length in HTMLTable.text_as_html.** Fixes to other aspects of partition_html() in v0.11 allowed unequal cell-counts in table rows. Make the cells in each row correspond 1:1 with cells in the original table row. This fix also removes "noise" cells resulting from HTML-formatting whitespace and eliminates the "column-shifting" of cells that previously resulted from noise-cells.
* **Fix MongoDB connector URI password redaction.** MongoDB documentation states that characters `$ : / ? # [ ] @` must be percent encoded. URIs with password containing such special character were not redacted.

## 0.11.8

### Enhancements

* **Add SaaS API User Guide.** This documentation serves as a guide for Unstructured SaaS API users to register, receive an API key and URL, and manage your account and billing information.
* **Add inter-chunk overlap capability.** Implement overlap between chunks. This applies to all chunks prior to any text-splitting of oversized chunks so is a distinct behavior; overlap at text-splits of oversized chunks is independent of inter-chunk overlap (distinct chunk boundaries) and can be requested separately. Note this capability is not yet available from the API but will shortly be made accessible using a new `overlap_all` kwarg on partition functions.

### Features

### Fixes

## 0.11.7

### Enhancements

* **Add intra-chunk overlap capability.** Implement overlap for split-chunks where text-splitting is used to divide an oversized chunk into two or more chunks that fit in the chunking window. Note this capability is not yet available from the API but will shortly be made accessible using a new `overlap` kwarg on partition functions.
* **Update encoders to leverage dataclasses** All encoders now follow a class approach which get annotated with the dataclass decorator. Similar to the connectors, it uses a nested dataclass for the configs required to configure a client as well as a field/property approach to cache the client. This makes sure any variable associated with the class exists as a dataclass field.

### Features

* **Add Qdrant destination connector.** Adds support for writing documents and embeddings into a Qdrant collection.
* **Store base64 encoded image data in metadata fields.** Rather than saving to file, stores base64 encoded data of the image bytes and the mimetype for the image in metadata fields: `image_base64` and `image_mime_type` (if that is what the user specifies by some other param like `pdf_extract_to_payload`). This would allow the API to have parity with the library.

### Fixes

* **Fix table structure metric script** Update the call to table agent to now provide OCR tokens as required
* **Fix element extraction not working when using "auto" strategy for pdf and image** If element extraction is specified, the "auto" strategy falls back to the "hi_res" strategy.
* **Fix a bug passing a custom url to `partition_via_api`** Users that self host the api were not able to pass their custom url to `partition_via_api`.

## 0.11.6

### Enhancements

* **Update the layout analysis script.** The previous script only supported annotating `final` elements. The updated script also supports annotating `inferred` and `extracted` elements.
* **AWS Marketplace API documentation**: Added the user guide, including setting up VPC and CloudFormation, to deploy Unstructured API on AWS platform.
* **Azure Marketplace API documentation**: Improved the user guide to deploy Azure Marketplace API by adding references to Azure documentation.
* **Integration documentation**: Updated URLs for the `staging_for` bricks

### Features

* **Partition emails with base64-encoded text.** Automatically handles and decodes base64 encoded text in emails with content type `text/plain` and `text/html`.
* **Add Chroma destination connector** Chroma database connector added to ingest CLI.  Users may now use `unstructured-ingest` to write partitioned/embedded data to a Chroma vector database.
* **Add Elasticsearch destination connector.** Problem: After ingesting data from a source, users might want to move their data into a destination. Elasticsearch is a popular storage solution for various functionality such as search, or providing intermediary caches within data pipelines. Feature: Added Elasticsearch destination connector to be able to ingest documents from any supported source, embed them and write the embeddings / documents into Elasticsearch.

### Fixes

* **Enable --fields argument omission for elasticsearch connector** Solves two bugs where removing the optional parameter --fields broke the connector due to an integer processing error and using an elasticsearch config for a destination connector resulted in a serialization issue when optional parameter --fields was not provided.
* **Add hi_res_model_name** Adds kwarg to relevant functions and add comments that model_name is to be deprecated.

## 0.11.5

### Enhancements

### Features

### Fixes

* **Fix `partition_pdf()` and `partition_image()` importation issue.** Reorganize `pdf.py` and `image.py` modules to be consistent with other types of document import code.

## 0.11.4

### Enhancements

* **Refactor image extraction code.** The image extraction code is moved from `unstructured-inference` to `unstructured`.
* **Refactor pdfminer code.** The pdfminer code is moved from `unstructured-inference` to `unstructured`.
* **Improve handling of auth data for fsspec connectors.** Leverage an extension of the dataclass paradigm to support a `sensitive` annotation for fields related to auth (i.e. passwords, tokens). Refactor all fsspec connectors to use explicit access configs rather than a generic dictionary.
* **Add glob support for fsspec connectors** Similar to the glob support in the ingest local source connector, similar filters are now enabled on all fsspec based source connectors to limit files being partitioned.
* Define a constant for the splitter "+" used in tesseract ocr languages.

### Features

* **Save tables in PDF's separately as images.** The "table" elements are saved as `table-<pageN>-<tableN>.jpg`. This filename is presented in the `image_path` metadata field for the Table element. The default would be to not do this.
* **Add Weaviate destination connector** Weaviate connector added to ingest CLI.  Users may now use `unstructured-ingest` to write partitioned data from over 20 data sources (so far) to a Weaviate object collection.
* **Sftp Source Connector.** New source connector added to support downloading/partitioning files from Sftp.

### Fixes

* **Fix pdf `hi_res` partitioning failure when pdfminer fails.** Implemented logic to fall back to the "inferred_layout + OCR" if pdfminer fails in the `hi_res` strategy.
* **Fix a bug where image can be scaled too large for tesseract** Adds a limit to prevent auto-scaling an image beyond the maximum size `tesseract` can handle for ocr layout detection
* **Update partition_csv to handle different delimiters** CSV files containing both non-comma delimiters and commas in the data were throwing an error in Pandas. `partition_csv` now identifies the correct delimiter before the file is processed.
* **partition returning cid code in `hi_res`** occasionally pdfminer can fail to decode the text in an pdf file and return cid code as text. Now when this happens the text from OCR is used.

## 0.11.2

### Enhancements

* **Updated Documentation**: (i) Added examples, and (ii) API Documentation, including Usage, SDKs, Azure Marketplace, and parameters and validation errors.

### Features

* * **Add Pinecone destination connector.** Problem: After ingesting data from a source, users might want to produce embeddings for their data and write these into a vector DB. Pinecone is an option among these vector databases. Feature: Added Pinecone destination connector to be able to ingest documents from any supported source, embed them and write the embeddings / documents into Pinecone.

### Fixes

* **Process chunking parameter names in ingest correctly** Solves a bug where chunking parameters weren't being processed and used by ingest cli by renaming faulty parameter names and prepends; adds relevant parameters to ingest pinecone test to verify that the parameters are functional.

## 0.11.1

### Enhancements

* **Use `pikepdf` to repair invalid PDF structure** for PDFminer when we see error `PSSyntaxError` when PDFminer opens the document and creates the PDFminer pages object or processes a single PDF page.
* **Batch Source Connector support** For instances where it is more optimal to read content from a source connector in batches, a new batch ingest doc is added which created multiple ingest docs after reading them in in batches per process.

### Features

* **Staging Brick for Coco Format** Staging brick which converts a list of Elements into Coco Format.
* **Adds HubSpot connector** Adds connector to retrieve call, communications, emails, notes, products and tickets from HubSpot

### Fixes

* **Do not extract text of `<style>` tags in HTML.** `<style>` tags containing CSS in invalid positions previously contributed to element text. Do not consider text node of a `<style>` element as textual content.
* **Fix DOCX merged table cell repeats cell text.** Only include text for a merged cell, not for each underlying cell spanned by the merge.
* **Fix tables not extracted from DOCX header/footers.** Headers and footers in DOCX documents skip tables defined in the header and commonly used for layout/alignment purposes. Extract text from tables as a string and include in the `Header` and `Footer` document elements.
* **Fix output filepath for fsspec-based source connectors.** Previously the base directory was being included in the output filepath unnecessarily.

## 0.11.0

### Enhancements

* **Add a class for the strategy constants.** Add a class `PartitionStrategy` for the strategy constants and use the constants to replace strategy strings.
* **Temporary Support for paddle language parameter.** User can specify default langage code for paddle with ENV `DEFAULT_PADDLE_LANG` before we have the language mapping for paddle.
* **Improve DOCX page-break fidelity.** Improve page-break fidelity such that a paragraph containing a page-break is split into two elements, one containing the text before the page-break and the other the text after. Emit the PageBreak element between these two and assign the correct page-number (n and n+1 respectively) to the two textual elements.

### Features

* **Add ad-hoc fields to `ElementMetadata` instance.** End-users can now add their own metadata fields simply by assigning to an element-metadata attribute-name of their choice, like `element.metadata.coefficient = 0.58`. These fields will round-trip through JSON and can be accessed with dotted notation.
* **MongoDB Destination Connector.** New destination connector added to all CLI ingest commands to support writing partitioned json output to mongodb.

### Fixes

* **Fix `TYPE_TO_TEXT_ELEMENT_MAP`.** Updated `Figure` mapping from `FigureCaption` to `Image`.
* **Handle errors when extracting PDF text** Certain pdfs throw unexpected errors when being opened by `pdfminer`, causing `partition_pdf()` to fail. We expect to be able to partition smoothly using an alternative strategy if text extraction doesn't work.  Added exception handling to handle unexpected errors when extracting pdf text and to help determine pdf strategy.
* **Fix `fast` strategy fall back to `ocr_only`** The `fast` strategy should not fall back to a more expensive strategy.
* **Remove default user ./ssh folder** The default notebook user during image build would create the known_hosts file with incorrect ownership, this is legacy and no longer needed so it was removed.
* **Include `languages` in metadata when partitioning `strategy=hi_res` or `fast`** User defined `languages` was previously used for text detection, but not included in the resulting element metadata for some strategies. `languages` will now be included in the metadata regardless of partition strategy for pdfs and images.
* **Handle a case where Paddle returns a list item in ocr_data as None** In partition, while parsing PaddleOCR data, it was assumed that PaddleOCR does not return None for any list item in ocr_data. Removed the assumption by skipping the text region whenever this happens.
* **Fix some pdfs returning `KeyError: 'N'`** Certain pdfs were throwing this error when being opened by pdfminer. Added a wrapper function for pdfminer that allows these documents to be partitioned.
* **Fix mis-splits on `Table` chunks.** Remedies repeated appearance of full `.text_as_html` on metadata of each `TableChunk` split from a `Table` element too large to fit in the chunking window.
* **Import tables_agent from inference** so that we don't have to initialize a global table agent in unstructured OCR again
* **Fix empty table is identified as bulleted-table.** A table with no text content was mistakenly identified as a bulleted-table and processed by the wrong branch of the initial HTML partitioner.
* **Fix partition_html() emits empty (no text) tables.** A table with cells nested below a `<thead>` or `<tfoot>` element was emitted as a table element having no text and unparseable HTML in `element.metadata.text_as_html`. Do not emit empty tables to the element stream.
* **Fix HTML `element.metadata.text_as_html` contains spurious `<br>` elements in invalid locations.** The HTML generated for the `text_as_html` metadata for HTML tables contained `<br>` elements invalid locations like between `<table>` and `<tr>`. Change the HTML generator such that these do not appear.
* **Fix HTML table cells enclosed in `<thead>` and `<tfoot>` elements are dropped.** HTML table cells nested in a `<thead>` or `<tfoot>` element were not detected and the text in those cells was omitted from the table element text and `.text_as_html`. Detect table rows regardless of the semantic tag they may be nested in.
* **Remove whitespace padding from `.text_as_html`.** `tabulate` inserts padding spaces to achieve visual alignment of columns in HTML tables it generates. Add our own HTML generator to do this simple job and omit that padding as well as newlines ("\n") used for human readability.
* **Fix local connector with absolute input path** When passed an absolute filepath for the input document path, the local connector incorrectly writes the output file to the input file directory. This fixes such that the output in this case is written to `output-dir/input-filename.json`

## 0.10.30

### Enhancements

* **Support nested DOCX tables.** In DOCX, like HTML, a table cell can itself contain a table. In this case, create nested HTML tables to reflect that structure and create a plain-text table with captures all the text in nested tables, formatting it as a reasonable facsimile of a table.
* **Add connection check to ingest connectors** Each source and destination connector now support a `check_connection()` method which makes sure a valid connection can be established with the source/destination given any authentication credentials in a lightweight request.

### Features

* **Add functionality to do a second OCR on cropped table images.** Changes to the values for scaling ENVs affect entire page OCR output(OCR regression) so we now do a second OCR for tables.
* **Adds ability to pass timeout for a request when partitioning via a `url`.** `partition` now accepts a new optional parameter `request_timeout` which if set will prevent any `requests.get` from hanging indefinitely and instead will raise a timeout error. This is useful when partitioning a url that may be slow to respond or may not respond at all.

### Fixes

* **Fix logic that determines pdf auto strategy.** Previously, `_determine_pdf_auto_strategy` returned `hi_res` strategy only if `infer_table_structure` was true. It now returns the `hi_res` strategy if either `infer_table_structure` or `extract_images_in_pdf` is true.
* **Fix invalid coordinates when parsing tesseract ocr data.** Previously, when parsing tesseract ocr data, the ocr data had invalid bboxes if zoom was set to `0`. A logical check is now added to avoid such error.
* **Fix ingest partition parameters not being passed to the api.** When using the --partition-by-api flag via unstructured-ingest, none of the partition arguments are forwarded, meaning that these options are disregarded. With this change, we now pass through all of the relevant partition arguments to the api. This allows a user to specify all of the same partition arguments they would locally and have them respected when specifying --partition-by-api.
* **Support tables in section-less DOCX.** Generalize solution for MS Chat Transcripts exported as DOCX by including tables in the partitioned output when present.
* **Support tables that contain only numbers when partitioning via `ocr_only`** Tables that contain only numbers are returned as floats in a pandas.DataFrame when the image is converted from `.image_to_data()`. An AttributeError was raised downstream when trying to `.strip()` the floats.
* **Improve DOCX page-break detection.** DOCX page breaks are reliably indicated by `w:lastRenderedPageBreak` elements present in the document XML. Page breaks are NOT reliably indicated by "hard" page-breaks inserted by the author and when present are redundant to a `w:lastRenderedPageBreak` element so cause over-counting if used. Use rendered page-breaks only.

## 0.10.29

### Enhancements

* **Adds include_header argument for partition_csv and partition_tsv** Now supports retaining header rows in CSV and TSV documents element partitioning.
* **Add retry logic for all source connectors** All http calls being made by the ingest source connectors have been isolated and wrapped by the `SourceConnectionNetworkError` custom error, which triggers the retry logic, if enabled, in the ingest pipeline.
* **Google Drive source connector supports credentials from memory** Originally, the connector expected a filepath to pull the credentials from when creating the client. This was expanded to support passing that information from memory as a dict if access to the file system might not be available.
* **Add support for generic partition configs in ingest cli** Along with the explicit partition options supported by the cli, an `additional_partition_args` arg was added to allow users to pass in any other arguments that should be added when calling partition(). This helps keep any changes to the input parameters of the partition() exposed in the CLI.
* **Map full output schema for table-based destination connectors** A full schema was introduced to map the type of all output content from the json partition output and mapped to a flattened table structure to leverage table-based destination connectors. The delta table destination connector was updated at the moment to take advantage of this.
* **Incorporate multiple embedding model options into ingest, add diff test embeddings** Problem: Ingest pipeline already supported embedding functionality, however users might want to use different types of embedding providers. Enhancement: Extend ingest pipeline so that users can specify and embed via a particular embedding provider from a range of options. Also adds a diff test to compare output from an embedding module with the expected output

### Features

* **Allow setting table crop parameter** In certain circumstances, adjusting the table crop padding may improve table.

### Fixes

* **Fixes `partition_text` to prevent empty elements** Adds a check to filter out empty bullets.
* **Handle empty string for `ocr_languages` with values for `languages`** Some API users ran into an issue with sending `languages` params because the API defaulted to also using an empty string for `ocr_languages`. This update handles situations where `languages` is defined and `ocr_languages` is an empty string.
* **Fix PDF tried to loop through None** Previously the PDF annotation extraction tried to loop through `annots` that resolved out as None. A logical check added to avoid such error.
* **Ingest session handler not being shared correctly** All ingest docs that leverage the session handler should only need to set it once per process. It was recreating it each time because the right values weren't being set nor available given how dataclasses work in python.
* **Ingest download-only fix.** Previously the download only flag was being checked after the doc factory pipeline step, which occurs before the files are actually downloaded by the source node. This check was moved after the source node to allow for the files to be downloaded first before exiting the pipeline.
* **Fix flaky chunk-metadata.** Prior implementation was sensitive to element order in the section resulting in metadata values sometimes being dropped. Also, not all metadata items can be consolidated across multiple elements (e.g. coordinates) and so are now dropped from consolidated metadata.
* **Fix tesseract error `Estimating resolution as X`** leaded by invalid language parameters input. Proceed with defalut language `eng` when `lang.py` fails to find valid language code for tesseract, so that we don't pass an empty string to tesseract CLI and raise an exception in downstream.

## 0.10.28

### Enhancements

* **Add table structure evaluation helpers** Adds functions to evaluate the similarity between predicted table structure and actual table structure.
* **Use `yolox` by default for table extraction when partitioning pdf/image** `yolox` model provides higher recall of the table regions than the quantized version and it is now the default element detection model when `infer_table_structure=True` for partitioning pdf/image files
* **Remove pdfminer elements from inside tables** Previously, when using `hi_res` some elements where extracted using pdfminer too, so we removed pdfminer from the tables pipeline to avoid duplicated elements.
* **Fsspec downstream connectors** New destination connector added to ingest CLI, users may now use `unstructured-ingest` to write to any of the following:
  * Azure
  * Box
  * Dropbox
  * Google Cloud Service

### Features

* **Update `ocr_only` strategy in `partition_pdf()`** Adds the functionality to get accurate coordinate data when partitioning PDFs and Images with the `ocr_only` strategy.

### Fixes

* **Fixed SharePoint permissions for the fetching to be opt-in** Problem: Sharepoint permissions were trying to be fetched even when no reletad cli params were provided, and this gave an error due to values for those keys not existing. Fix: Updated getting keys to be with .get() method and changed the "skip-check" to check individual cli params rather than checking the existance of a config object.
* **Fixes issue where tables from markdown documents were being treated as text** Problem: Tables from markdown documents were being treated as text, and not being extracted as tables. Solution: Enable the `tables` extension when instantiating the `python-markdown` object. Importance: This will allow users to extract structured data from tables in markdown documents.
* **Fix wrong logger for paddle info** Replace the logger from unstructured-inference with the logger from unstructured for paddle_ocr.py module.
* **Fix ingest pipeline to be able to use chunking and embedding together** Problem: When ingest pipeline was using chunking and embedding together, embedding outputs were empty and the outputs of chunking couldn't be re-read into memory and be forwarded to embeddings. Fix: Added CompositeElement type to TYPE_TO_TEXT_ELEMENT_MAP to be able to process CompositeElements with unstructured.staging.base.isd_to_elements
* **Fix unnecessary mid-text chunk-splitting.** The "pre-chunker" did not consider separator blank-line ("\n\n") length when grouping elements for a single chunk. As a result, sections were frequently over-populated producing a over-sized chunk that required mid-text splitting.
* **Fix frequent dissociation of title from chunk.** The sectioning algorithm included the title of the next section with the prior section whenever it would fit, frequently producing association of a section title with the prior section and dissociating it from its actual section. Fix this by performing combination of whole sections only.
* **Fix PDF attempt to get dict value from string.** Fixes a rare edge case that prevented some PDF's from being partitioned. The `get_uris_from_annots` function tried to access the dictionary value of a string instance variable. Assign `None` to the annotation variable if the instance type is not dictionary to avoid the erroneous attempt.

## 0.10.27

### Enhancements

* **Leverage dict to share content across ingest pipeline** To share the ingest doc content across steps in the ingest pipeline, this was updated to use a multiprocessing-safe dictionary so changes get persisted and each step has the option to modify the ingest docs in place.

### Features

### Fixes

* **Removed `ebooklib` as a dependency** `ebooklib` is licensed under AGPL3, which is incompatible with the Apache 2.0 license. Thus it is being removed.
* **Caching fixes in ingest pipeline** Previously, steps like the source node were not leveraging parameters such as `re_download` to dictate if files should be forced to redownload rather than use what might already exist locally.

## 0.10.26

### Enhancements

* **Add text CCT CI evaluation workflow** Adds cct text extraction evaluation metrics to the current ingest workflow to measure the performance of each file extracted as well as aggregated-level performance.

### Features

* **Functionality to catch and classify overlapping/nested elements** Method to identify overlapping-bboxes cases within detected elements in a document. It returns two values: a boolean defining if there are overlapping elements present, and a list reporting them with relevant metadata. The output includes information about the `overlapping_elements`, `overlapping_case`, `overlapping_percentage`, `largest_ngram_percentage`, `overlap_percentage_total`, `max_area`, `min_area`, and `total_area`.
* **Add Local connector source metadata** python's os module used to pull stats from local file when processing via the local connector and populates fields such as last modified time, created time.

### Fixes

* **Fixes elements partitioned from an image file missing certain metadata** Metadata for image files, like file type, was being handled differently from other file types. This caused a bug where other metadata, like the file name, was being missed. This change brought metadata handling for image files to be more in line with the handling for other file types so that file name and other metadata fields are being captured.
* **Adds `typing-extensions` as an explicit dependency** This package is an implicit dependency, but the module is being imported directly in `unstructured.documents.elements` so the dependency should be explicit in case changes in other dependencies lead to `typing-extensions` being dropped as a dependency.
* **Stop passing `extract_tables` to `unstructured-inference` since it is now supported in `unstructured` instead** Table extraction previously occurred in `unstructured-inference`, but that logic, except for the table model itself, is now a part of the `unstructured` library. Thus the parameter triggering table extraction is no longer passed to the `unstructured-inference` package. Also noted the table output regression for PDF files.
* **Fix a bug in Table partitioning** Previously the `skip_infer_table_types` variable used in `partition` was not being passed down to specific file partitioners. Now you can utilize the `skip_infer_table_types` list variable when calling `partition` to specify the filetypes for which you want to skip table extraction, or the `infer_table_structure` boolean variable on the file specific partitioning function.
* **Fix partition docx without sections** Some docx files, like those from teams output, do not contain sections and it would produce no results because the code assumes all components are in sections. Now if no sections is detected from a document we iterate through the paragraphs and return contents found in the paragraphs.
* **Fix out-of-order sequencing of split chunks.** Fixes behavior where "split" chunks were inserted at the beginning of the chunk sequence. This would produce a chunk sequence like [5a, 5b, 3a, 3b, 1, 2, 4] when sections 3 and 5 exceeded `max_characters`.
* **Deserialization of ingest docs fixed** When ingest docs are being deserialized as part of the ingest pipeline process (cli), there were certain fields that weren't getting persisted (metadata and date processed). The from_dict method was updated to take these into account and a unit test added to check.
* **Map source cli command configs when destination set** Due to how the source connector is dynamically called when the destination connector is set via the CLI, the configs were being set incorrectoy, causing the source connector to break. The configs were fixed and updated to take into account Fsspec-specific connectors.

## 0.10.25

### Enhancements

* **Duplicate CLI param check** Given that many of the options associated with the `Click` based cli ingest commands are added dynamically from a number of configs, a check was incorporated to make sure there were no duplicate entries to prevent new configs from overwriting already added options.
* **Ingest CLI refactor for better code reuse** Much of the ingest cli code can be templated and was a copy-paste across files, adding potential risk. Code was refactored to use a base class which had much of the shared code templated.

### Features

* **Table OCR refactor** support Table OCR with pre-computed OCR data to ensure we only do one OCR for entrie document. User can specify
  ocr agent tesseract/paddle in environment variable `OCR_AGENT` for OCRing the entire document.
* **Adds accuracy function** The accuracy scoring was originally an option under `calculate_edit_distance`. For easy function call, it is now a wrapper around the original function that calls edit_distance and return as "score".
* **Adds HuggingFaceEmbeddingEncoder** The HuggingFace Embedding Encoder uses a local embedding model as opposed to using an API.
* **Add AWS bedrock embedding connector** `unstructured.embed.bedrock` now provides a connector to use AWS bedrock's `titan-embed-text` model to generate embeddings for elements. This features requires valid AWS bedrock setup and an internet connectionto run.

### Fixes

* **Import PDFResourceManager more directly** We were importing `PDFResourceManager` from `pdfminer.converter` which was causing an error for some users. We changed to import from the actual location of `PDFResourceManager`, which is `pdfminer.pdfinterp`.
* **Fix language detection of elements with empty strings** This resolves a warning message that was raised by `langdetect` if the language was attempted to be detected on an empty string. Language detection is now skipped for empty strings.
* **Fix chunks breaking on regex-metadata matches.** Fixes "over-chunking" when `regex_metadata` was used, where every element that contained a regex-match would start a new chunk.
* **Fix regex-metadata match offsets not adjusted within chunk.** Fixes incorrect regex-metadata match start/stop offset in chunks where multiple elements are combined.
* **Map source cli command configs when destination set** Due to how the source connector is dynamically called when the destination connector is set via the CLI, the configs were being set incorrectoy, causing the source connector to break. The configs were fixed and updated to take into account Fsspec-specific connectors.
* **Fix metrics folder not discoverable** Fixes issue where unstructured/metrics folder is not discoverable on PyPI by adding an `__init__.py` file under the folder.
* **Fix a bug when `parition_pdf` get `model_name=None`** In API usage the `model_name` value is `None` and the `cast` function in `partition_pdf` would return `None` and lead to attribution error. Now we use `str` function to explicit convert the content to string so it is garanteed to have `starts_with` and other string functions as attributes
* **Fix html partition fail on tables without `tbody` tag** HTML tables may sometimes just contain headers without body (`tbody` tag)

## 0.10.24

### Enhancements

* **Improve natural reading order** Some `OCR` elements with only spaces in the text have full-page width in the bounding box, which causes the `xycut` sorting to not work as expected. Now the logic to parse OCR results removes any elements with only spaces (more than one space).
* **Ingest compression utilities and fsspec connector support** Generic utility code added to handle files that get pulled from a source connector that are either tar or zip compressed and uncompress them locally. This is then processed using a local source connector. Currently this functionality has been incorporated into the fsspec connector and all those inheriting from it (currently: Azure Blob Storage, Google Cloud Storage, S3, Box, and Dropbox).
* **Ingest destination connectors support for writing raw list of elements** Along with the default write method used in the ingest pipeline to write the json content associated with the ingest docs, each destination connector can now also write a raw list of elements to the desired downstream location without having an ingest doc associated with it.

### Features

* **Adds element type percent match function** In order to evaluate the element type extracted, we add a function that calculates the matched percentage between two frequency dictionary.

### Fixes

* **Fix paddle model file not discoverable** Fixes issue where ocr_models/paddle_ocr.py file is not discoverable on PyPI by adding
  an `__init__.py` file under the folder.
* **Chipper v2 Fixes** Includes fix for a memory leak and rare last-element bbox fix. (unstructured-inference==0.7.7)
* **Fix image resizing issue** Includes fix related to resizing images in the tables pipeline. (unstructured-inference==0.7.6)

## 0.10.23

### Enhancements

* **Add functionality to limit precision when serializing to json** Precision for `points` is limited to 1 decimal point if coordinates["system"] == "PixelSpace" (otherwise 2 decimal points?). Precision for `detection_class_prob` is limited to 5 decimal points.
* **Fix csv file detection logic when mime-type is text/plain** Previously the logic to detect csv file type was considering only first row's comma count comparing with the header_row comma count and both the rows being same line the result was always true, Now the logic is changed to consider the comma's count for all the lines except first line and compare with header_row comma count.
* **Improved inference speed for Chipper V2** API requests with 'hi_res_model_name=chipper' now have ~2-3x faster responses.

### Features

### Fixes

* **Cleans up temporary files after conversion** Previously a file conversion utility was leaving temporary files behind on the filesystem without removing them when no longer needed. This fix helps prevent an accumulation of temporary files taking up excessive disk space.
* **Fixes `under_non_alpha_ratio` dividing by zero** Although this function guarded against a specific cause of division by zero, there were edge cases slipping through like strings with only whitespace. This update more generally prevents the function from performing a division by zero.
* **Fix languages default** Previously the default language was being set to English when elements didn't have text or if langdetect could not detect the language. It now defaults to None so there is not misleading information about the language detected.
* **Fixes recursion limit error that was being raised when partitioning Excel documents of a certain size** Previously we used a recursive method to find subtables within an excel sheet. However this would run afoul of Python's recursion depth limit when there was a contiguous block of more than 1000 cells within a sheet. This function has been updated to use the NetworkX library which avoids Python recursion issues.

## 0.10.22

### Enhancements

* **bump `unstructured-inference` to `0.7.3`** The updated version of `unstructured-inference` supports a new version of the Chipper model, as well as a cleaner schema for its output classes. Support is included for new inference features such as hierarchy and ordering.
* **Expose skip_infer_table_types in ingest CLI.** For each connector a new `--skip-infer-table-types` parameter was added to map to the `skip_infer_table_types` partition argument. This gives more granular control to unstructured-ingest users, allowing them to specify the file types for which we should attempt table extraction.
* **Add flag to ingest CLI to raise error if any single doc fails in pipeline** Currently if a single doc fails in the pipeline, the whole thing halts due to the error. This flag defaults to log an error but continue with the docs it can.
* **Emit hyperlink metadata for DOCX file-type.** DOCX partitioner now adds `metadata.links`, `metadata.link_texts` and `metadata.link_urls` for elements that contain a hyperlink that points to an external resource. So-called "jump" links pointing to document internal locations (such as those found in a table-of-contents "jumping" to a chapter or section) are excluded.

### Features

* **Add `elements_to_text` as a staging helper function** In order to get a single clean text output from unstructured for metric calculations, automate the process of extracting text from elements using this function.
* **Adds permissions(RBAC) data ingestion functionality for the Sharepoint connector.** Problem: Role based access control is an important component in many data storage systems. Users may need to pass permissions (RBAC) data to downstream systems when ingesting data. Feature: Added permissions data ingestion functionality to the Sharepoint connector.

### Fixes

* **Fixes PDF list parsing creating duplicate list items** Previously a bug in PDF list item parsing caused removal of other elements and duplication of the list item
* **Fixes duplicated elements** Fixes issue where elements are duplicated when embeddings are generated. This will allow users to generate embeddings for their list of Elements without duplicating/breaking the orginal content.
* **Fixes failure when flagging for embeddings through unstructured-ingest** Currently adding the embedding parameter to any connector results in a failure on the copy stage. This is resolves the issue by adding the IngestDoc to the context map in the embedding node's `run` method. This allows users to specify that connectors fetch embeddings without failure.
* **Fix ingest pipeline reformat nodes not discoverable** Fixes issue where  reformat nodes raise ModuleNotFoundError on import. This was due to the directory was missing `__init__.py` in order to make it discoverable.
* **Fix default language in ingest CLI** Previously the default was being set to english which injected potentially incorrect information to downstream language detection libraries. By setting the default to None allows those libraries to better detect what language the text is in the doc being processed.

## 0.10.21

* **Adds Scarf analytics**.

## 0.10.20

### Enhancements

* **Add document level language detection functionality.** Adds the "auto" default for the languages param to all partitioners. The primary language present in the document is detected using the `langdetect` package. Additional param `detect_language_per_element` is also added for partitioners that return multiple elements. Defaults to `False`.
* **Refactor OCR code** The OCR code for entire page is moved from unstructured-inference to unstructured. On top of continuing support for OCR language parameter, we also support two OCR processing modes, "entire_page" or "individual_blocks".
* **Align to top left when shrinking bounding boxes for `xy-cut` sorting:** Update `shrink_bbox()` to keep top left rather than center.
* **Add visualization script to annotate elements** This script is often used to analyze/visualize elements with coordinates (e.g. partition_pdf()).
* **Adds data source properties to the Jira, Github and Gitlab connectors** These properties (date_created, date_modified, version, source_url, record_locator) are written to element metadata during ingest, mapping elements to information about the document source from which they derive. This functionality enables downstream applications to reveal source document applications, e.g. a link to a GDrive doc, Salesforce record, etc.
* **Improve title detection in pptx documents** The default title textboxes on a pptx slide are now categorized as titles.
* **Improve hierarchy detection in pptx documents** List items, and other slide text are properly nested under the slide title. This will enable better chunking of pptx documents.
* **Refactor of the ingest cli workflow** The refactored approach uses a dynamically set pipeline with a snapshot along each step to save progress and accommodate continuation from a snapshot if an error occurs. This also allows the pipeline to dynamically assign any number of steps to modify the partitioned content before it gets written to a destination.
* **Applies `max_characters=<n>` argument to all element types in `add_chunking_strategy` decorator** Previously this argument was only utilized in chunking Table elements and now applies to all partitioned elements if `add_chunking_strategy` decorator is utilized, further preparing the elements for downstream processing.
* **Add common retry strategy utilities for unstructured-ingest** Dynamic retry strategy with exponential backoff added to Notion source connector.
*

### Features

* **Adds `bag_of_words` and `percent_missing_text` functions** In order to count the word frequencies in two input texts and calculate the percentage of text missing relative to the source document.
* **Adds `edit_distance` calculation metrics** In order to benchmark the cleaned, extracted text with unstructured, `edit_distance` (`Levenshtein distance`) is included.
* **Adds detection_origin field to metadata** Problem: Currently isn't an easy way to find out how an element was created. With this change that information is added. Importance: With this information the developers and users are now able to know how an element was created to make decisions on how to use it. In order tu use this feature
  setting UNSTRUCTURED_INCLUDE_DEBUG_METADATA=true is needed.
* **Adds a function that calculates frequency of the element type and its depth** To capture the accuracy of element type extraction, this function counts the occurrences of each unique element type with its depth for use in element metrics.

### Fixes

* **Fix zero division error in annotation bbox size** This fixes the bug where we find annotation bboxes realted to an element that need to divide the intersection size between annotation bbox and element bbox by the size of the annotation bbox
* **Fix prevent metadata module from importing dependencies from unnecessary modules** Problem: The `metadata` module had several top level imports that were only used in and applicable to code related to specific document types, while there were many general-purpose functions. As a result, general-purpose functions couldn't be used without unnecessary dependencies being installed. Fix: moved 3rd party dependency top level imports to inside the functions in which they are used and applied a decorator to check that the dependency is installed and emit a helpful error message if not.
* **Fixes category_depth None value for Title elements** Problem: `Title` elements from `chipper` get `category_depth`= None even when `Headline` and/or `Subheadline` elements are present in the same page. Fix: all `Title` elements with `category_depth` = None should be set to have a depth of 0 instead iff there are `Headline` and/or `Subheadline` element-types present. Importance: `Title` elements should be equivalent html `H1` when nested headings are present; otherwise, `category_depth` metadata can result ambiguous within elements in a page.
* **Tweak `xy-cut` ordering output to be more column friendly** This results in the order of elements more closely reflecting natural reading order which benefits downstream applications. While element ordering from `xy-cut` is usually mostly correct when ordering multi-column documents, sometimes elements from a RHS column will appear before elements in a LHS column. Fix: add swapped `xy-cut` ordering by sorting by X coordinate first and then Y coordinate.
* **Fixes badly initialized Formula** Problem: YoloX contain new types of elements, when loading a document that contain formulas a new element of that class
  should be generated, however the Formula class inherits from Element instead of Text. After this change the element is correctly created with the correct class
  allowing the document to be loaded. Fix: Change parent class for Formula to Text. Importance: Crucial to be able to load documents that contain formulas.
* **Fixes pdf uri error** An error was encountered when URI type of `GoToR` which refers to pdf resources outside of its own was detected since no condition catches such case. The code is fixing the issue by initialize URI before any condition check.

## 0.10.19

### Enhancements

* **Adds XLSX document level language detection** Enhancing on top of language detection functionality in previous release, we now support language detection within `.xlsx` file type at Element level.
* **bump `unstructured-inference` to `0.6.6`** The updated version of `unstructured-inference` makes table extraction in `hi_res` mode configurable to fine tune table extraction performance; it also improves element detection by adding a deduplication post processing step in the `hi_res` partitioning of pdfs and images.
* **Detect text in HTML Heading Tags as Titles** This will increase the accuracy of hierarchies in HTML documents and provide more accurate element categorization. If text is in an HTML heading tag and is not a list item, address, or narrative text, categorize it as a title.
* **Update python-based docs** Refactor docs to use the actual unstructured code rather than using the subprocess library to run the cli command itself.
* **Adds Table support for the `add_chunking_strategy` decorator to partition functions.** In addition to combining elements under Title elements, user's can now specify the `max_characters=<n>` argument to chunk Table elements into TableChunk elements with `text` and `text_as_html` of length `<n>` characters. This means partitioned Table results are ready for use in downstream applications without any post processing.
* **Expose endpoint url for s3 connectors** By allowing for the endpoint url to be explicitly overwritten, this allows for any non-AWS data providers supporting the s3 protocol to be supported (i.e. minio).

### Features

* **change default `hi_res` model for pdf/image partition to `yolox`** Now partitioning pdf/image using `hi_res` strategy utilizes `yolox_quantized` model isntead of `detectron2_onnx` model. This new default model has better recall for tables and produces more detailed categories for elements.
* **XLSX can now reads subtables within one sheet** Problem: Many .xlsx files are not created to be read as one full table per sheet. There are subtables, text and header along with more informations to extract from each sheet. Feature: This `partition_xlsx` now can reads subtable(s) within one .xlsx sheet, along with extracting other title and narrative texts. Importance: This enhance the power of .xlsx reading to not only one table per sheet, allowing user to capture more data tables from the file, if exists.
* **Update Documentation on Element Types and Metadata**: We have updated the documentation according to the latest element types and metadata. It includes the common and additional metadata provided by the Partitions and Connectors.

### Fixes

* **Fixes partition_pdf is_alnum reference bug** Problem: The `partition_pdf` when attempt to get bounding box from element experienced a reference before assignment error when the first object is not text extractable.  Fix: Switched to a flag when the condition is met. Importance: Crucial to be able to partition with pdf.
* **Fix various cases of HTML text missing after partition**
  Problem: Under certain circumstances, text immediately after some HTML tags will be misssing from partition result.
  Fix: Updated code to deal with these cases.
  Importance: This will ensure the correctness when partitioning HTML and Markdown documents.
* **Fixes chunking when `detection_class_prob` appears in Element metadata** Problem: when `detection_class_prob` appears in Element metadata, Elements will only be combined by chunk_by_title if they have the same `detection_class_prob` value (which is rare). This is unlikely a case we ever need to support and most often results in no chunking. Fix: `detection_class_prob` is included in the chunking list of metadata keys excluded for similarity comparison. Importance: This change allows `chunk_by_title` to operate as intended for documents which include `detection_class_prob` metadata in their Elements.

## 0.10.18

### Enhancements

* **Better detection of natural reading order in images and PDF's** The elements returned by partition better reflect natural reading order in some cases, particularly in complicated multi-column layouts, leading to better chunking and retrieval for downstream applications. Achieved by improving the `xy-cut` sorting to preprocess bboxes, shrinking all bounding boxes by 90% along x and y axes (still centered around the same center point), which allows projection lines to be drawn where not possible before if layout bboxes overlapped.
* **Improves `partition_xml` to be faster and more memory efficient when partitioning large XML files** The new behavior is to partition iteratively to prevent loading the entire XML tree into memory at once in most use cases.
* **Adds data source properties to SharePoint, Outlook, Onedrive, Reddit, Slack, DeltaTable connectors** These properties (date_created, date_modified, version, source_url, record_locator) are written to element metadata during ingest, mapping elements to information about the document source from which they derive. This functionality enables downstream applications to reveal source document applications, e.g. a link to a GDrive doc, Salesforce record, etc.
* **Add functionality to save embedded images in PDF's separately as images** This allows users to save embedded images in PDF's separately as images, given some directory path. The saved image path is written to the metadata for the Image element. Downstream applications may benefit by providing users with image links from relevant "hits."
* **Azure Cognite Search destination connector** New Azure Cognitive Search destination connector added to ingest CLI.  Users may now use `unstructured-ingest` to write partitioned data from over 20 data sources (so far) to an Azure Cognitive Search index.
* **Improves salesforce partitioning** Partitions Salesforce data as xlm instead of text for improved detail and flexibility. Partitions htmlbody instead of textbody for Salesforce emails. Importance: Allows all Salesforce fields to be ingested and gives Salesforce emails more detailed partitioning.
* **Add document level language detection functionality.** Introduces the "auto" default for the languages param, which then detects the languages present in the document using the `langdetect` package. Adds the document languages as ISO 639-3 codes to the element metadata. Implemented only for the partition_text function to start.
* **PPTX partitioner refactored in preparation for enhancement.** Behavior should be unchanged except that shapes enclosed in a group-shape are now included, as many levels deep as required (a group-shape can itself contain a group-shape).
* **Embeddings support for the SharePoint SourceConnector via unstructured-ingest CLI** The SharePoint connector can now optionally create embeddings from the elements it pulls out during partition and upload those embeddings to Azure Cognitive Search index.
* **Improves hierarchy from docx files by leveraging natural hierarchies built into docx documents**  Hierarchy can now be detected from an indentation level for list bullets/numbers and by style name (e.g. Heading 1, List Bullet 2, List Number).
* **Chunking support for the SharePoint SourceConnector via unstructured-ingest CLI** The SharePoint connector can now optionally chunk the elements pulled out during partition via the chunking unstructured brick. This can be used as a stage before creating embeddings.

### Features

* **Adds `links` metadata in `partition_pdf` for `fast` strategy.** Problem: PDF files contain rich information and hyperlink that Unstructured did not captured earlier. Feature: `partition_pdf` now can capture embedded links within the file along with its associated text and page number. Importance: Providing depth in extracted elements give user a better understanding and richer context of documents. This also enables user to map to other elements within the document if the hyperlink is refered internally.
* **Adds the embedding module to be able to embed Elements** Problem: Many NLP applications require the ability to represent parts of documents in a semantic way. Until now, Unstructured did not have text embedding ability within the core library. Feature: This embedding module is able to track embeddings related data with a class, embed a list of elements, and return an updated list of Elements with the *embeddings* property. The module is also able to embed query strings. Importance: Ability to embed documents or parts of documents will enable users to make use of these semantic representations in different NLP applications, such as search, retrieval, and retrieval augmented generation.

### Fixes

* **Fixes a metadata source serialization bug** Problem: In unstructured elements, when loading an elements json file from the disk, the data_source attribute is assumed to be an instance of DataSourceMetadata and the code acts based on that. However the loader did not satisfy the assumption, and loaded it as a dict instead, causing an error. Fix: Added necessary code block to initialize a DataSourceMetadata object, also refactored DataSourceMetadata.from_dict() method to remove redundant code. Importance: Crucial to be able to load elements (which have data_source fields) from json files.
* **Fixes issue where unstructured-inference was not getting updated** Problem: unstructured-inference was not getting upgraded to the version to match unstructured release when doing a pip install.  Solution: using `pip install unstructured[all-docs]` it will now upgrade both unstructured and unstructured-inference. Importance: This will ensure that the inference library is always in sync with the unstructured library, otherwise users will be using outdated libraries which will likely lead to unintended behavior.
* **Fixes SharePoint connector failures if any document has an unsupported filetype** Problem: Currently the entire connector ingest run fails if a single IngestDoc has an unsupported filetype. This is because a ValueError is raised in the IngestDoc's `__post_init__`. Fix: Adds a try/catch when the IngestConnector runs get_ingest_docs such that the error is logged but all processable documents->IngestDocs are still instantiated and returned. Importance: Allows users to ingest SharePoint content even when some files with unsupported filetypes exist there.
* **Fixes Sharepoint connector server_path issue** Problem: Server path for the Sharepoint Ingest Doc was incorrectly formatted, causing issues while fetching pages from the remote source. Fix: changes formatting of remote file path before instantiating SharepointIngestDocs and appends a '/' while fetching pages from the remote source. Importance: Allows users to fetch pages from Sharepoint Sites.
* **Fixes Sphinx errors.** Fixes errors when running Sphinx `make html` and installs library to suppress warnings.
* **Fixes a metadata backwards compatibility error** Problem: When calling `partition_via_api`, the hosted api may return an element schema that's newer than the current `unstructured`. In this case, metadata fields were added which did not exist in the local `ElementMetadata` dataclass, and `__init__()` threw an error. Fix: remove nonexistent fields before instantiating in `ElementMetadata.from_json()`. Importance: Crucial to avoid breaking changes when adding fields.
* **Fixes issue with Discord connector when a channel returns `None`** Problem: Getting the `jump_url` from a nonexistent Discord `channel` fails. Fix: property `jump_url` is now retrieved within the same context as the messages from the channel. Importance: Avoids cascading issues when the connector fails to fetch information about a Discord channel.
* **Fixes occasionally SIGABTR when writing table with `deltalake` on Linux** Problem: occasionally on Linux ingest can throw a `SIGABTR` when writing `deltalake` table even though the table was written correctly. Fix: put the writing function into a `Process` to ensure its execution to the fullest extent before returning to the main process. Importance: Improves stability of connectors using `deltalake`
* **Fixes badly initialized Formula** Problem: YoloX contain new types of elements, when loading a document that contain formulas a new element of that class should be generated, however the Formula class inherits from Element instead of Text. After this change the element is correctly created with the correct class allowing the document to be loaded. Fix: Change parent class for Formula to Text. Importance: Crucial to be able to load documents that contain formulas.

## 0.10.16

### Enhancements

* **Adds data source properties to Airtable, Confluence, Discord, Elasticsearch, Google Drive, and Wikipedia connectors** These properties (date_created, date_modified, version, source_url, record_locator) are written to element metadata during ingest, mapping elements to information about the document source from which they derive. This functionality enables downstream applications to reveal source document applications, e.g. a link to a GDrive doc, Salesforce record, etc.
* **DOCX partitioner refactored in preparation for enhancement.** Behavior should be unchanged except in multi-section documents containing different headers/footers for different sections. These will now emit all distinct headers and footers encountered instead of just those for the last section.
* **Add a function to map between Tesseract and standard language codes.** This allows users to input language information to the `languages` param in any Tesseract-supported langcode or any ISO 639 standard language code.
* **Add document level language detection functionality.** Introduces the "auto" default for the languages param, which then detects the languages present in the document using the `langdetect` package. Implemented only for the partition_text function to start.

### Features

### Fixes

* ***Fixes an issue that caused a partition error for some PDF's.** Fixes GH Issue 1460 by bypassing a coordinate check if an element has invalid coordinates.

## 0.10.15

### Enhancements

* **Support for better element categories from the next-generation image-to-text model ("chipper").** Previously, not all of the classifications from Chipper were being mapped to proper `unstructured` element categories so the consumer of the library would see many `UncategorizedText` elements. This fixes the issue, improving the granularity of the element categories outputs for better downstream processing and chunking. The mapping update is:
  * "Threading": `NarrativeText`
  * "Form": `NarrativeText`
  * "Field-Name": `Title`
  * "Value": `NarrativeText`
  * "Link": `NarrativeText`
  * "Headline": `Title` (with `category_depth=1`)
  * "Subheadline": `Title` (with `category_depth=2`)
  * "Abstract": `NarrativeText`
* **Better ListItem grouping for PDF's (fast strategy).** The `partition_pdf` with `fast` strategy previously broke down some numbered list item lines as separate elements. This enhancement leverages the x,y coordinates and bbox sizes to help decide whether the following chunk of text is a continuation of the immediate previous detected ListItem element or not, and not detect it as its own non-ListItem element.
* **Fall back to text-based classification for uncategorized Layout elements for Images and PDF's**. Improves element classification by running existing text-based rules on previously `UncategorizedText` elements.
* **Adds table partitioning for Partitioning for many doc types including: .html, .epub., .md, .rst, .odt, and .msg.** At the core of this change is the .html partition functionality, which is leveraged by the other effected doc types. This impacts many scenarios where `Table` Elements are now propery extracted.
* **Create and add `add_chunking_strategy` decorator to partition functions.** Previously, users were responsible for their own chunking after partitioning elements, often required for downstream applications. Now, individual elements may be combined into right-sized chunks where min and max character size may be specified if `chunking_strategy=by_title`. Relevant elements are grouped together for better downstream results. This enables users immediately use partitioned results effectively in downstream applications (e.g. RAG architecture apps) without any additional post-processing.
* **Adds `languages` as an input parameter and marks `ocr_languages` kwarg for deprecation in pdf, image, and auto partitioning functions.** Previously, language information was only being used for Tesseract OCR for image-based documents and was in a Tesseract specific string format, but by refactoring into a list of standard language codes independent of Tesseract, the `unstructured` library will better support `languages` for other non-image pipelines and/or support for other OCR engines.
* **Removes `UNSTRUCTURED_LANGUAGE` env var usage and replaces `language` with `languages` as an input parameter to unstructured-partition-text_type functions.** The previous parameter/input setup was not user-friendly or scalable to the variety of elements being processed. By refactoring the inputted language information into a list of standard language codes, we can support future applications of the element language such as detection, metadata, and multi-language elements. Now, to skip English specific checks, set the `languages` parameter to any non-English language(s).
* **Adds `xlsx` and `xls` filetype extensions to the `skip_infer_table_types` default list in `partition`.** By adding these file types to the input parameter these files should not go through table extraction. Users can still specify if they would like to extract tables from these filetypes, but will have to set the `skip_infer_table_types` to exclude the desired filetype extension. This avoids mis-representing complex spreadsheets where there may be multiple sub-tables and other content.
* **Better debug output related to sentence counting internals**. Clarify message when sentence is not counted toward sentence count because there aren't enough words, relevant for developers focused on `unstructured`s NLP internals.
* **Faster ocr_only speed for partitioning PDF and images.** Use `unstructured_pytesseract.run_and_get_multiple_output` function to reduce the number of calls to `tesseract` by half when partitioning pdf or image with `tesseract`
* **Adds data source properties to fsspec connectors** These properties (date_created, date_modified, version, source_url, record_locator) are written to element metadata during ingest, mapping elements to information about the document source from which they derive. This functionality enables downstream applications to reveal source document applications, e.g. a link to a GDrive doc, Salesforce record, etc.
* **Add delta table destination connector** New delta table destination connector added to ingest CLI.  Users may now use `unstructured-ingest` to write partitioned data from over 20 data sources (so far) to a Delta Table.
* **Rename to Source and Destination Connectors in the Documentation.** Maintain naming consistency between Connectors codebase and documentation with the first addition to a destination connector.
* **Non-HTML text files now return unstructured-elements as opposed to HTML-elements.** Previously the text based files that went through `partition_html` would return HTML-elements but now we preserve the format from the input using `source_format` argument in the partition call.
* **Adds `PaddleOCR` as an optional alternative to `Tesseract`** for OCR in processing of PDF or Image files, it is installable via the `makefile` command `install-paddleocr`. For experimental purposes only.
* **Bump unstructured-inference** to 0.5.28. This version bump markedly improves the output of table data, rendered as `metadata.text_as_html` in an element. These changes include:
  * add env variable `ENTIRE_PAGE_OCR` to specify using paddle or tesseract on entire page OCR
  * table structure detection now pads the input image by 25 pixels in all 4 directions to improve its recall (0.5.27)
  * support paddle with both cpu and gpu and assume it is pre-installed (0.5.26)
  * fix a bug where `cells_to_html` doesn't handle cells spanning multiple rows properly (0.5.25)
  * remove `cv2` preprocessing step before OCR step in table transformer (0.5.24)

### Features

* **Adds element metadata via `category_depth` with default value None**.
  * This additional metadata is useful for vectordb/LLM, chunking strategies, and retrieval applications.
* **Adds a naive hierarchy for elements via a `parent_id` on the element's metadata**
  * Users will now have more metadata for implementing vectordb/LLM chunking strategies. For example, text elements could be queried by their preceding title element.
  * Title elements created from HTML headings will properly nest

### Fixes

* **`add_pytesseract_bboxes_to_elements` no longer returns `nan` values**. The function logic is now broken into new methods
  `_get_element_box` and `convert_multiple_coordinates_to_new_system`
* **Selecting a different model wasn't being respected when calling `partition_image`.** Problem: `partition_pdf` allows for passing a `model_name` parameter. Given the similarity between the image and PDF pipelines, the expected behavior is that `partition_image` should support the same parameter, but `partition_image` was unintentionally not passing along its `kwargs`. This was corrected by adding the kwargs to the downstream call.
* **Fixes a chunking issue via dropping the field "coordinates".** Problem: chunk_by_title function was chunking each element to its own individual chunk while it needed to group elements into a fewer number of chunks. We've discovered that this happens due to a metadata matching logic in chunk_by_title function, and discovered that elements with different metadata can't be put into the same chunk. At the same time, any element with "coordinates" essentially had different metadata than other elements, due each element locating in different places and having different coordinates. Fix: That is why we have included the key "coordinates" inside a list of excluded metadata keys, while doing this "metadata_matches" comparision. Importance: This change is crucial to be able to chunk by title for documents which include "coordinates" metadata in their elements.

## 0.10.14

### Enhancements

* Update all connectors to use new downstream architecture
  * New click type added to parse comma-delimited string inputs
  * Some CLI options renamed

### Features

### Fixes

## 0.10.13

### Enhancements

* Updated documentation: Added back support doc types for partitioning, more Python codes in the API page,  RAG definition, and use case.
* Updated Hi-Res Metadata: PDFs and Images using Hi-Res strategy now have layout model class probabilities added ot metadata.
* Updated the `_detect_filetype_from_octet_stream()` function to use libmagic to infer the content type of file when it is not a zip file.
* Tesseract minor version bump to 5.3.2

### Features

* Add Jira Connector to be able to pull issues from a Jira organization
* Add `clean_ligatures` function to expand ligatures in text

### Fixes

* `partition_html` breaks on `<br>` elements.
* Ingest error handling to properly raise errors when wrapped
* GH issue 1361: fixes a sortig error that prevented some PDF's from being parsed
* Bump unstructured-inference
  * Brings back embedded images in PDF's (0.5.23)

## 0.10.12

### Enhancements

* Removed PIL pin as issue has been resolved upstream
* Bump unstructured-inference
  * Support for yolox_quantized layout detection model (0.5.20)
* YoloX element types added

### Features

* Add Salesforce Connector to be able to pull Account, Case, Campaign, EmailMessage, Lead

### Fixes

* Bump unstructured-inference
  * Avoid divide-by-zero errors swith `safe_division` (0.5.21)

## 0.10.11

### Enhancements

* Bump unstructured-inference
  * Combine entire-page OCR output with layout-detected elements, to ensure full coverage of the page (0.5.19)

### Features

* Add in ingest cli s3 writer

### Fixes

* Fix a bug where `xy-cut` sorting attemps to sort elements without valid coordinates; now xy cut sorting only works when **all** elements have valid coordinates

## 0.10.10

### Enhancements

* Adds `text` as an input parameter to `partition_xml`.
* `partition_xml` no longer runs through `partition_text`, avoiding incorrect splitting
  on carriage returns in the XML. Since `partition_xml` no longer calls `partition_text`,
  `min_partition` and `max_partition` are no longer supported in `partition_xml`.
* Bump `unstructured-inference==0.5.18`, change non-default detectron2 classification threshold
* Upgrade base image from rockylinux 8 to rockylinux 9
* Serialize IngestDocs to JSON when passing to subprocesses

### Features

### Fixes

- Fix a bug where mismatched `elements` and `bboxes` are passed into `add_pytesseract_bbox_to_elements`

## 0.10.9

### Enhancements

* Fix `test_json` to handle only non-extra dependencies file types (plain-text)

### Features

* Adds `chunk_by_title` to break a document into sections based on the presence of `Title`
  elements.
* add new extraction function `extract_image_urls_from_html` to extract all img related URL from html text.

### Fixes

* Make cv2 dependency optional
* Edit `add_pytesseract_bbox_to_elements`'s (`ocr_only` strategy) `metadata.coordinates.points` return type to `Tuple` for consistency.
* Re-enable test-ingest-confluence-diff for ingest tests
* Fix syntax for ingest test check number of files
* Fix csv and tsv partitioners loosing the first line of the files when creating elements

## 0.10.8

### Enhancements

* Release docker image that installs Python 3.10 rather than 3.8

### Features

### Fixes

## 0.10.7

### Enhancements

### Features

### Fixes

* Remove overly aggressive ListItem chunking for images and PDF's which typically resulted in inchorent elements.

## 0.10.6

### Enhancements

* Enable `partition_email` and `partition_msg` to detect if an email is PGP encryped. If
  and email is PGP encryped, the functions will return an empy list of elements and
  emit a warning about the encrypted content.
* Add threaded Slack conversations into Slack connector output
* Add functionality to sort elements using `xy-cut` sorting approach in `partition_pdf` for `hi_res` and `fast` strategies
* Bump unstructured-inference
  * Set OMP_THREAD_LIMIT to 1 if not set for better tesseract perf (0.5.17)

### Features

* Extract coordinates from PDFs and images when using OCR only strategy and add to metadata

### Fixes

* Update `partition_html` to respect the order of `<pre>` tags.
* Fix bug in `partition_pdf_or_image` where two partitions were called if `strategy == "ocr_only"`.
* Bump unstructured-inference
  * Fix issue where temporary files were being left behind (0.5.16)
* Adds deprecation warning for the `file_filename` kwarg to `partition`, `partition_via_api`,
  and `partition_multiple_via_api`.
* Fix documentation build workflow by pinning dependencies

## 0.10.5

### Enhancements

* Create new CI Pipelines
  - Checking text, xml, email, and html doc tests against the library installed without extras
  - Checking each library extra against their respective tests
* `partition` raises an error and tells the user to install the appropriate extra if a filetype
  is detected that is missing dependencies.
* Add custom errors to ingest
* Bump `unstructured-ingest==0.5.15`
  - Handle an uncaught TesseractError (0.5.15)
  - Add TIFF test file and TIFF filetype to `test_from_image_file` in `test_layout` (0.5.14)
* Use `entire_page` ocr mode for pdfs and images
* Add notes on extra installs to docs
* Adds ability to reuse connections per process in unstructured-ingest

### Features

* Add delta table connector

### Fixes

## 0.10.4

* Pass ocr_mode in partition_pdf and set the default back to individual pages for now
* Add diagrams and descriptions for ingest design in the ingest README

### Features

* Supports multipage TIFF image partitioning

### Fixes

## 0.10.2

### Enhancements

* Bump unstructured-inference==0.5.13:
  - Fix extracted image elements being included in layout merge, addresses the issue
    where an entire-page image in a PDF was not passed to the layout model when using hi_res.

### Features

### Fixes

## 0.10.1

### Enhancements

* Bump unstructured-inference==0.5.12:
  - fix to avoid trace for certain PDF's (0.5.12)
  - better defaults for DPI for hi_res and  Chipper (0.5.11)
  - implement full-page OCR (0.5.10)

### Features

### Fixes

* Fix dead links in repository README (Quick Start > Install for local development, and Learn more > Batch Processing)
* Update document dependencies to include tesseract-lang for additional language support (required for tests to pass)

## 0.10.0

### Enhancements

* Add `include_header` kwarg to `partition_xlsx` and change default behavior to `True`
* Update the `links` and `emphasized_texts` metadata fields

### Features

### Fixes

## 0.9.3

### Enhancements

* Pinned dependency cleanup.
* Update `partition_csv` to always use `soupparser_fromstring` to parse `html text`
* Update `partition_tsv` to always use `soupparser_fromstring` to parse `html text`
* Add `metadata.section` to capture epub table of contents data
* Add `unique_element_ids` kwarg to partition functions. If `True`, will use a UUID
  for element IDs instead of a SHA-256 hash.
* Update `partition_xlsx` to always use `soupparser_fromstring` to parse `html text`
* Add functionality to switch `html` text parser based on whether the `html` text contains emoji
* Add functionality to check if a string contains any emoji characters
* Add CI tests around Notion

### Features

* Add Airtable Connector to be able to pull views/tables/bases from an Airtable organization

### Fixes

* fix pdf partition of list items being detected as titles in OCR only mode
* make notion module discoverable
* fix emails with `Content-Distribution: inline` and `Content-Distribution: attachment` with no filename
* Fix email attachment filenames which had `=` in the filename itself

## 0.9.2

### Enhancements

* Update table extraction section in API documentation to sync with change in Prod API
* Update Notion connector to extract to html
* Added UUID option for `element_id`
* Bump unstructured-inference==0.5.9:
  - better caching of models
  - another version of detectron2 available, though the default layout model is unchanged
* Added UUID option for element_id
* Added UUID option for element_id
* CI improvements to run ingest tests in parallel

### Features

* Adds Sharepoint connector.

### Fixes

* Bump unstructured-inference==0.5.9:
  - ignores Tesseract errors where no text is extracted for tiles that indeed, have no text

## 0.9.1

### Enhancements

* Adds --partition-pdf-infer-table-structure to unstructured-ingest.
* Enable `partition_html` to skip headers and footers with the `skip_headers_and_footers` flag.
* Update `partition_doc` and `partition_docx` to track emphasized texts in the output
* Adds post processing function `filter_element_types`
* Set the default strategy for partitioning images to `hi_res`
* Add page break parameter section in API documentation to sync with change in Prod API
* Update `partition_html` to track emphasized texts in the output
* Update `XMLDocument._read_xml` to create `<p>` tag element for the text enclosed in the `<pre>` tag
* Add parameter `include_tail_text` to `_construct_text` to enable (skip) tail text inclusion
* Add Notion connector

### Features

### Fixes

* Remove unused `_partition_via_api` function
* Fixed emoji bug in `partition_xlsx`.
* Pass `file_filename` metadata when partitioning file object
* Skip ingest test on missing Slack token
* Add Dropbox variables to CI environments
* Remove default encoding for ingest
* Adds new element type `EmailAddress` for recognising email address in the  text
* Simplifies `min_partition` logic; makes partitions falling below the `min_partition`
  less likely.
* Fix bug where ingest test check for number of files fails in smoke test
* Fix unstructured-ingest entrypoint failure

## 0.9.0

### Enhancements

* Dependencies are now split by document type, creating a slimmer base installation.

## 0.8.8

### Enhancements

### Features

### Fixes

* Rename "date" field to "last_modified"
* Adds Box connector

### Fixes

## 0.8.7

### Enhancements

* Put back useful function `split_by_paragraph`

### Features

### Fixes

* Fix argument order in NLTK download step

## 0.8.6

### Enhancements

### Features

### Fixes

* Remove debug print lines and non-functional code

## 0.8.5

### Enhancements

* Add parameter `skip_infer_table_types` to enable (skip) table extraction for other doc types
* Adds optional Unstructured API unit tests in CI
* Tracks last modified date for all document types.
* Add auto_paragraph_grouper to detect new-line and blank-line new paragraph for .txt files.
* refactor the ingest cli to better support expanding supported connectors

## 0.8.3

### Enhancements

### Features

### Fixes

* NLTK now only gets downloaded if necessary.
* Handling for empty tables in Word Documents and PowerPoints.

## 0.8.4

### Enhancements

* Additional tests and refactor of JSON detection.
* Update functionality to retrieve image metadata from a page for `document_to_element_list`
* Links are now tracked in `partition_html` output.
* Set the file's current position to the beginning after reading the file in `convert_to_bytes`
* Add `min_partition` kwarg to that combines elements below a specified threshold and modifies splitting of strings longer than max partition so words are not split.
* set the file's current position to the beginning after reading the file in `convert_to_bytes`
* Add slide notes to pptx
* Add `--encoding` directive to ingest
* Improve json detection by `detect_filetype`

### Features

* Adds Outlook connector
* Add support for dpi parameter in inference library
* Adds Onedrive connector.
* Add Confluence connector for ingest cli to pull the body text from all documents from all spaces in a confluence domain.

### Fixes

* Fixes issue with email partitioning where From field was being assigned the To field value.
* Use the `image_metadata` property of the `PageLayout` instance to get the page image info in the `document_to_element_list`
* Add functionality to write images to computer storage temporarily instead of keeping them in memory for `ocr_only` strategy
* Add functionality to convert a PDF in small chunks of pages at a time for `ocr_only` strategy
* Adds `.txt`, `.text`, and `.tab` to list of extensions to check if file
  has a `text/plain` MIME type.
* Enables filters to be passed to `partition_doc` so it doesn't error with LibreOffice7.
* Removed old error message that's superseded by `requires_dependencies`.
* Removes using `hi_res` as the default strategy value for `partition_via_api` and `partition_multiple_via_api`

## 0.8.1

### Enhancements

* Add support for Python 3.11

### Features

### Fixes

* Fixed `auto` strategy detected scanned document as having extractable text and using `fast` strategy, resulting in no output.
* Fix list detection in MS Word documents.
* Don't instantiate an element with a coordinate system when there isn't a way to get its location data.

## 0.8.0

### Enhancements

* Allow model used for hi res pdf partition strategy to be chosen when called.
* Updated inference package

### Features

* Add `metadata_filename` parameter across all partition functions

### Fixes

* Update to ensure `convert_to_datafame` grabs all of the metadata fields.
* Adjust encoding recognition threshold value in `detect_file_encoding`
* Fix KeyError when `isd_to_elements` doesn't find a type
* Fix `_output_filename` for local connector, allowing single files to be written correctly to the disk
* Fix for cases where an invalid encoding is extracted from an email header.

### BREAKING CHANGES

* Information about an element's location is no longer returned as top-level attributes of an element. Instead, it is returned in the `coordinates` attribute of the element's metadata.

## 0.7.12

### Enhancements

* Adds `include_metadata` kwarg to `partition_doc`, `partition_docx`, `partition_email`, `partition_epub`, `partition_json`, `partition_msg`, `partition_odt`, `partition_org`, `partition_pdf`, `partition_ppt`, `partition_pptx`, `partition_rst`, and `partition_rtf`

### Features

* Add Elasticsearch connector for ingest cli to pull specific fields from all documents in an index.
* Adds Dropbox connector

### Fixes

* Fix tests that call unstructured-api by passing through an api-key
* Fixed page breaks being given (incorrect) page numbers
* Fix skipping download on ingest when a source document exists locally

## 0.7.11

### Enhancements

* More deterministic element ordering when using `hi_res` PDF parsing strategy (from unstructured-inference bump to 0.5.4)
* Make large model available (from unstructured-inference bump to 0.5.3)
* Combine inferred elements with extracted elements (from unstructured-inference bump to 0.5.2)
* `partition_email` and `partition_msg` will now process attachments if `process_attachments=True`
  and a attachment partitioning functions is passed through with `attachment_partitioner=partition`.

### Features

### Fixes

* Fix tests that call unstructured-api by passing through an api-key
* Fixed page breaks being given (incorrect) page numbers
* Fix skipping download on ingest when a source document exists locally

## 0.7.10

### Enhancements

* Adds a `max_partition` parameter to `partition_text`, `partition_pdf`, `partition_email`,
  `partition_msg` and `partition_xml` that sets a limit for the size of an individual
  document elements. Defaults to `1500` for everything except `partition_xml`, which has
  a default value of `None`.
* DRY connector refactor

### Features

* `hi_res` model for pdfs and images is selectable via environment variable.

### Fixes

* CSV check now ignores escaped commas.
* Fix for filetype exploration util when file content does not have a comma.
* Adds negative lookahead to bullet pattern to avoid detecting plain text line
  breaks like `-------` as list items.
* Fix pre tag parsing for `partition_html`
* Fix lookup error for annotated Arabic and Hebrew encodings

## 0.7.9

### Enhancements

* Improvements to string check for leafs in `partition_xml`.
* Adds --partition-ocr-languages to unstructured-ingest.

### Features

* Adds `partition_org` for processed Org Mode documents.

### Fixes

## 0.7.8

### Enhancements

### Features

* Adds Google Cloud Service connector

### Fixes

* Updates the `parse_email` for `partition_eml` so that `unstructured-api` passes the smoke tests
* `partition_email` now works if there is no message content
* Updates the `"fast"` strategy for `partition_pdf` so that it's able to recursively
* Adds recursive functionality to all fsspec connectors
* Adds generic --recursive ingest flag

## 0.7.7

### Enhancements

* Adds functionality to replace the `MIME` encodings for `eml` files with one of the common encodings if a `unicode` error occurs
* Adds missed file-like object handling in `detect_file_encoding`
* Adds functionality to extract charset info from `eml` files

### Features

* Added coordinate system class to track coordinate types and convert to different coordinate

### Fixes

* Adds an `html_assemble_articles` kwarg to `partition_html` to enable users to capture
  control whether content outside of `<article>` tags is captured when
  `<article>` tags are present.
* Check for the `xml` attribute on `element` before looking for pagebreaks in `partition_docx`.

## 0.7.6

### Enhancements

* Convert fast startegy to ocr_only for images
* Adds support for page numbers in `.docx` and `.doc` when user or renderer
  created page breaks are present.
* Adds retry logic for the unstructured-ingest Biomed connector

### Features

* Provides users with the ability to extract additional metadata via regex.
* Updates `partition_docx` to include headers and footers in the output.
* Create `partition_tsv` and associated tests. Make additional changes to `detect_filetype`.

### Fixes

* Remove fake api key in test `partition_via_api` since we now require valid/empty api keys
* Page number defaults to `None` instead of `1` when page number is not present in the metadata.
  A page number of `None` indicates that page numbers are not being tracked for the document
  or that page numbers do not apply to the element in question..
* Fixes an issue with some pptx files. Assume pptx shapes are found in top left position of slide
  in case the shape.top and shape.left attributes are `None`.

## 0.7.5

### Enhancements

* Adds functionality to sort elements in `partition_pdf` for `fast` strategy
* Adds ingest tests with `--fast` strategy on PDF documents
* Adds --api-key to unstructured-ingest

### Features

* Adds `partition_rst` for processed ReStructured Text documents.

### Fixes

* Adds handling for emails that do not have a datetime to extract.
* Adds pdf2image package as core requirement of unstructured (with no extras)

## 0.7.4

### Enhancements

* Allows passing kwargs to request data field for `partition_via_api` and `partition_multiple_via_api`
* Enable MIME type detection if libmagic is not available
* Adds handling for empty files in `detect_filetype` and `partition`.

### Features

### Fixes

* Reslove `grpcio` import issue on `weaviate.schema.validate_schema` for python 3.9 and 3.10
* Remove building `detectron2` from source in Dockerfile

## 0.7.3

### Enhancements

* Update IngestDoc abstractions and add data source metadata in ElementMetadata

### Features

### Fixes

* Pass `strategy` parameter down from `partition` for `partition_image`
* Filetype detection if a CSV has a `text/plain` MIME type
* `convert_office_doc` no longers prints file conversion info messages to stdout.
* `partition_via_api` reflects the actual filetype for the file processed in the API.

## 0.7.2

### Enhancements

* Adds an optional encoding kwarg to `elements_to_json` and `elements_from_json`
* Bump version of base image to use new stable version of tesseract

### Features

### Fixes

* Update the `read_txt_file` utility function to keep using `spooled_to_bytes_io_if_needed` for xml
* Add functionality to the `read_txt_file` utility function to handle file-like object from URL
* Remove the unused parameter `encoding` from `partition_pdf`
* Change auto.py to have a `None` default for encoding
* Add functionality to try other common encodings for html and xml files if an error related to the encoding is raised and the user has not specified an encoding.
* Adds benchmark test with test docs in example-docs
* Re-enable test_upload_label_studio_data_with_sdk
* File detection now detects code files as plain text
* Adds `tabulate` explicitly to dependencies
* Fixes an issue in `metadata.page_number` of pptx files
* Adds showing help if no parameters passed

## 0.7.1

### Enhancements

### Features

* Add `stage_for_weaviate` to stage `unstructured` outputs for upload to Weaviate, along with
  a helper function for defining a class to use in Weaviate schemas.
* Builds from Unstructured base image, built off of Rocky Linux 8.7, this resolves almost all CVE's in the image.

### Fixes

## 0.7.0

### Enhancements

* Installing `detectron2` from source is no longer required when using the `local-inference` extra.
* Updates `.pptx` parsing to include text in tables.

### Features

### Fixes

* Fixes an issue in `_add_element_metadata` that caused all elements to have `page_number=1`
  in the element metadata.
* Adds `.log` as a file extension for TXT files.
* Adds functionality to try other common encodings for email (`.eml`) files if an error related to the encoding is raised and the user has not specified an encoding.
* Allow passed encoding to be used in the `replace_mime_encodings`
* Fixes page metadata for `partition_html` when `include_metadata=False`
* A `ValueError` now raises if `file_filename` is not specified when you use `partition_via_api`
  with a file-like object.

## 0.6.11

### Enhancements

* Supports epub tests since pandoc is updated in base image

### Features

### Fixes

## 0.6.10

### Enhancements

* XLS support from auto partition

### Features

### Fixes

## 0.6.9

### Enhancements

* fast strategy for pdf now keeps element bounding box data
* setup.py refactor

### Features

### Fixes

* Adds functionality to try other common encodings if an error related to the encoding is raised and the user has not specified an encoding.
* Adds additional MIME types for CSV

## 0.6.8

### Enhancements

### Features

* Add `partition_csv` for CSV files.

### Fixes

## 0.6.7

### Enhancements

* Deprecate `--s3-url` in favor of `--remote-url` in CLI
* Refactor out non-connector-specific config variables
* Add `file_directory` to metadata
* Add `page_name` to metadata. Currently used for the sheet name in XLSX documents.
* Added a `--partition-strategy` parameter to unstructured-ingest so that users can specify
  partition strategy in CLI. For example, `--partition-strategy fast`.
* Added metadata for filetype.
* Add Discord connector to pull messages from a list of channels
* Refactor `unstructured/file-utils/filetype.py` to better utilise hashmap to return mime type.
* Add local declaration of DOCX_MIME_TYPES and XLSX_MIME_TYPES for `test_filetype.py`.

### Features

* Add `partition_xml` for XML files.
* Add `partition_xlsx` for Microsoft Excel documents.

### Fixes

* Supports `hml` filetype for partition as a variation of html filetype.
* Makes `pytesseract` a function level import in `partition_pdf` so you can use the `"fast"`
  or `"hi_res"` strategies if `pytesseract` is not installed. Also adds the
  `required_dependencies` decorator for the `"hi_res"` and `"ocr_only"` strategies.
* Fix to ensure `filename` is tracked in metadata for `docx` tables.

## 0.6.6

### Enhancements

* Adds an `"auto"` strategy that chooses the partitioning strategy based on document
  characteristics and function kwargs. This is the new default strategy for `partition_pdf`
  and `partition_image`. Users can maintain existing behavior by explicitly setting
  `strategy="hi_res"`.
* Added an additional trace logger for NLP debugging.
* Add `get_date` method to `ElementMetadata` for converting the datestring to a `datetime` object.
* Cleanup the `filename` attribute on `ElementMetadata` to remove the full filepath.

### Features

* Added table reading as html with URL parsing to `partition_docx` in docx
* Added metadata field for text_as_html for docx files

### Fixes

* `fileutils/file_type` check json and eml decode ignore error
* `partition_email` was updated to more flexibly handle deviations from the RFC-2822 standard.
  The time in the metadata returns `None` if the time does not match RFC-2822 at all.
* Include all metadata fields when converting to dataframe or CSV

## 0.6.5

### Enhancements

* Added support for SpooledTemporaryFile file argument.

### Features

### Fixes

## 0.6.4

### Enhancements

* Added an "ocr_only" strategy for `partition_pdf`. Refactored the strategy decision
  logic into its own module.

### Features

### Fixes

## 0.6.3

### Enhancements

* Add an "ocr_only" strategy for `partition_image`.

### Features

* Added `partition_multiple_via_api` for partitioning multiple documents in a single REST
  API call.
* Added `stage_for_baseplate` function to prepare outputs for ingestion into Baseplate.
* Added `partition_odt` for processing Open Office documents.

### Fixes

* Updates the grouping logic in the `partition_pdf` fast strategy to group together text
  in the same bounding box.

## 0.6.2

### Enhancements

* Added logic to `partition_pdf` for detecting copy protected PDFs and falling back
  to the hi res strategy when necessary.

### Features

* Add `partition_via_api` for partitioning documents through the hosted API.

### Fixes

* Fix how `exceeds_cap_ratio` handles empty (returns `True` instead of `False`)
* Updates `detect_filetype` to properly detect JSONs when the MIME type is `text/plain`.

## 0.6.1

### Enhancements

* Updated the table extraction parameter name to be more descriptive

### Features

### Fixes

## 0.6.0

### Enhancements

* Adds an `ssl_verify` kwarg to `partition` and `partition_html` to enable turning off
  SSL verification for HTTP requests. SSL verification is on by default.
* Allows users to pass in ocr language to `partition_pdf` and `partition_image` through
  the `ocr_language` kwarg. `ocr_language` corresponds to the code for the language pack
  in Tesseract. You will need to install the relevant Tesseract language pack to use a
  given language.

### Features

* Table extraction is now possible for pdfs from `partition` and `partition_pdf`.
* Adds support for extracting attachments from `.msg` files

### Fixes

* Adds an `ssl_verify` kwarg to `partition` and `partition_html` to enable turning off
  SSL verification for HTTP requests. SSL verification is on by default.

## 0.5.13

### Enhancements

* Allow headers to be passed into `partition` when `url` is used.

### Features

* `bytes_string_to_string` cleaning brick for bytes string output.

### Fixes

* Fixed typo in call to `exactly_one` in `partition_json`
* unstructured-documents encode xml string if document_tree is `None` in `_read_xml`.
* Update to `_read_xml` so that Markdown files with embedded HTML process correctly.
* Fallback to "fast" strategy only emits a warning if the user specifies the "hi_res" strategy.
* unstructured-partition-text_type exceeds_cap_ratio fix returns and how capitalization ratios are calculated
* `partition_pdf` and `partition_text` group broken paragraphs to avoid fragmented `NarrativeText` elements.
* .json files resolved as "application/json" on centos7 (or other installs with older libmagic libs)

## 0.5.12

### Enhancements

* Add OS mimetypes DB to docker image, mainly for unstructured-api compat.
* Use the image registry as a cache when building Docker images.
* Adds the ability for `partition_text` to group together broken paragraphs.
* Added method to utils to allow date time format validation

### Features

* Add Slack connector to pull messages for a specific channel
* Add --partition-by-api parameter to unstructured-ingest
* Added `partition_rtf` for processing rich text files.
* `partition` now accepts a `url` kwarg in addition to `file` and `filename`.

### Fixes

* Allow encoding to be passed into `replace_mime_encodings`.
* unstructured-ingest connector-specific dependencies are imported on demand.
* unstructured-ingest --flatten-metadata supported for local connector.
* unstructured-ingest fix runtime error when using --metadata-include.

## 0.5.11

### Enhancements

### Features

### Fixes

* Guard against null style attribute in docx document elements
* Update HTML encoding to better support foreign language characters

## 0.5.10

### Enhancements

* Updated inference package
* Add sender, recipient, date, and subject to element metadata for emails

### Features

* Added `--download-only` parameter to `unstructured-ingest`

### Fixes

* FileNotFound error when filename is provided but file is not on disk

## 0.5.9

### Enhancements

### Features

### Fixes

* Convert file to str in helper `split_by_paragraph` for `partition_text`

## 0.5.8

### Enhancements

* Update `elements_to_json` to return string when filename is not specified
* `elements_from_json` may take a string instead of a filename with the `text` kwarg
* `detect_filetype` now does a final fallback to file extension.
* Empty tags are now skipped during the depth check for HTML processing.

### Features

* Add local file system to `unstructured-ingest`
* Add `--max-docs` parameter to `unstructured-ingest`
* Added `partition_msg` for processing MSFT Outlook .msg files.

### Fixes

* `convert_file_to_text` now passes through the `source_format` and `target_format` kwargs.
  Previously they were hard coded.
* Partitioning functions that accept a `text` kwarg no longer raise an error if an empty
  string is passed (and empty list of elements is returned instead).
* `partition_json` no longer fails if the input is an empty list.
* Fixed bug in `chunk_by_attention_window` that caused the last word in segments to be cut-off
  in some cases.

### BREAKING CHANGES

* `stage_for_transformers` now returns a list of elements, making it consistent with other
  staging bricks

## 0.5.7

### Enhancements

* Refactored codebase using `exactly_one`
* Adds ability to pass headers when passing a url in partition_html()
* Added optional `content_type` and `file_filename` parameters to `partition()` to bypass file detection

### Features

* Add `--flatten-metadata` parameter to `unstructured-ingest`
* Add `--fields-include` parameter to `unstructured-ingest`

### Fixes

## 0.5.6

### Enhancements

* `contains_english_word()`, used heavily in text processing, is 10x faster.

### Features

* Add `--metadata-include` and `--metadata-exclude` parameters to `unstructured-ingest`
* Add `clean_non_ascii_chars` to remove non-ascii characters from unicode string

### Fixes

* Fix problem with PDF partition (duplicated test)

## 0.5.4

### Enhancements

* Added Biomedical literature connector for ingest cli.
* Add `FsspecConnector` to easily integrate any existing `fsspec` filesystem as a connector.
* Rename `s3_connector.py` to `s3.py` for readability and consistency with the
  rest of the connectors.
* Now `S3Connector` relies on `s3fs` instead of on `boto3`, and it inherits
  from `FsspecConnector`.
* Adds an `UNSTRUCTURED_LANGUAGE_CHECKS` environment variable to control whether or not language
  specific checks like vocabulary and POS tagging are applied. Set to `"true"` for higher
  resolution partitioning and `"false"` for faster processing.
* Improves `detect_filetype` warning to include filename when provided.
* Adds a "fast" strategy for partitioning PDFs with PDFMiner. Also falls back to the "fast"
  strategy if detectron2 is not available.
* Start deprecation life cycle for `unstructured-ingest --s3-url` option, to be deprecated in
  favor of `--remote-url`.

### Features

* Add `AzureBlobStorageConnector` based on its `fsspec` implementation inheriting
  from `FsspecConnector`
* Add `partition_epub` for partitioning e-books in EPUB3 format.

### Fixes

* Fixes processing for text files with `message/rfc822` MIME type.
* Open xml files in read-only mode when reading contents to construct an XMLDocument.

## 0.5.3

### Enhancements

* `auto.partition()` can now load Unstructured ISD json documents.
* Simplify partitioning functions.
* Improve logging for ingest CLI.

### Features

* Add `--wikipedia-auto-suggest` argument to the ingest CLI to disable automatic redirection
  to pages with similar names.
* Add setup script for Amazon Linux 2
* Add optional `encoding` argument to the `partition_(text/email/html)` functions.
* Added Google Drive connector for ingest cli.
* Added Gitlab connector for ingest cli.

### Fixes

## 0.5.2

### Enhancements

* Fully move from printing to logging.
* `unstructured-ingest` now uses a default `--download_dir` of `$HOME/.cache/unstructured/ingest`
  rather than a "tmp-ingest-" dir in the working directory.

### Features

### Fixes

* `setup_ubuntu.sh` no longer fails in some contexts by interpreting
  `DEBIAN_FRONTEND=noninteractive` as a command
* `unstructured-ingest` no longer re-downloads files when --preserve-downloads
  is used without --download-dir.
* Fixed an issue that was causing text to be skipped in some HTML documents.

## 0.5.1

### Enhancements

### Features

### Fixes

* Fixes an error causing JavaScript to appear in the output of `partition_html` sometimes.
* Fix several issues with the `requires_dependencies` decorator, including the error message
  and how it was used, which had caused an error for `unstructured-ingest --github-url ...`.

## 0.5.0

### Enhancements

* Add `requires_dependencies` Python decorator to check dependencies are installed before
  instantiating a class or running a function

### Features

* Added Wikipedia connector for ingest cli.

### Fixes

* Fix `process_document` file cleaning on failure
* Fixes an error introduced in the metadata tracking commit that caused `NarrativeText`
  and `FigureCaption` elements to be represented as `Text` in HTML documents.

## 0.4.16

### Enhancements

* Fallback to using file extensions for filetype detection if `libmagic` is not present

### Features

* Added setup script for Ubuntu
* Added GitHub connector for ingest cli.
* Added `partition_md` partitioner.
* Added Reddit connector for ingest cli.

### Fixes

* Initializes connector properly in ingest.main::MainProcess
* Restricts version of unstructured-inference to avoid multithreading issue

## 0.4.15

### Enhancements

* Added `elements_to_json` and `elements_from_json` for easier serialization/deserialization
* `convert_to_dict`, `dict_to_elements` and `convert_to_csv` are now aliases for functions
  that use the ISD terminology.

### Fixes

* Update to ensure all elements are preserved during serialization/deserialization

## 0.4.14

* Automatically install `nltk` models in the `tokenize` module.

## 0.4.13

* Fixes unstructured-ingest cli.

## 0.4.12

* Adds console_entrypoint for unstructured-ingest, other structure/doc updates related to ingest.
* Add `parser` parameter to `partition_html`.

## 0.4.11

* Adds `partition_doc` for partitioning Word documents in `.doc` format. Requires `libreoffice`.
* Adds `partition_ppt` for partitioning PowerPoint documents in `.ppt` format. Requires `libreoffice`.

## 0.4.10

* Fixes `ElementMetadata` so that it's JSON serializable when the filename is a `Path` object.

## 0.4.9

* Added ingest modules and s3 connector, sample ingest script
* Default to `url=None` for `partition_pdf` and `partition_image`
* Add ability to skip English specific check by setting the `UNSTRUCTURED_LANGUAGE` env var to `""`.
* Document `Element` objects now track metadata

## 0.4.8

* Modified XML and HTML parsers not to load comments.

## 0.4.7

* Added the ability to pull an HTML document from a url in `partition_html`.
* Added the the ability to get file summary info from lists of filenames and lists
  of file contents.
* Added optional page break to `partition` for `.pptx`, `.pdf`, images, and `.html` files.
* Added `to_dict` method to document elements.
* Include more unicode quotes in `replace_unicode_quotes`.

## 0.4.6

* Loosen the default cap threshold to `0.5`.
* Add a `UNSTRUCTURED_NARRATIVE_TEXT_CAP_THRESHOLD` environment variable for controlling
  the cap ratio threshold.
* Unknown text elements are identified as `Text` for HTML and plain text documents.
* `Body Text` styles no longer default to `NarrativeText` for Word documents. The style information
  is insufficient to determine that the text is narrative.
* Upper cased text is lower cased before checking for verbs. This helps avoid some missed verbs.
* Adds an `Address` element for capturing elements that only contain an address.
* Suppress the `UserWarning` when detectron is called.
* Checks that titles and narrative test have at least one English word.
* Checks that titles and narrative text are at least 50% alpha characters.
* Restricts titles to a maximum word length. Adds a `UNSTRUCTURED_TITLE_MAX_WORD_LENGTH`
  environment variable for controlling the max number of words in a title.
* Updated `partition_pptx` to order the elements on the page

## 0.4.4

* Updated `partition_pdf` and `partition_image` to return `unstructured` `Element` objects
* Fixed the healthcheck url path when partitioning images and PDFs via API
* Adds an optional `coordinates` attribute to document objects
* Adds `FigureCaption` and `CheckBox` document elements
* Added ability to split lists detected in `LayoutElement` objects
* Adds `partition_pptx` for partitioning PowerPoint documents
* LayoutParser models now download from HugginfaceHub instead of DropBox
* Fixed file type detection for XML and HTML files on Amazone Linux

## 0.4.3

* Adds `requests` as a base dependency
* Fix in `exceeds_cap_ratio` so the function doesn't break with empty text
* Fix bug in `_parse_received_data`.
* Update `detect_filetype` to properly handle `.doc`, `.xls`, and `.ppt`.

## 0.4.2

* Added `partition_image` to process documents in an image format.
* Fixed utf-8 encoding error in `partition_email` with attachments for `text/html`

## 0.4.1

* Added support for text files in the `partition` function
* Pinned `opencv-python` for easier installation on Linux

## 0.4.0

* Added generic `partition` brick that detects the file type and routes a file to the appropriate
  partitioning brick.
* Added a file type detection module.
* Updated `partition_html` and `partition_eml` to support file-like objects in 'rb' mode.
* Cleaning brick for removing ordered bullets `clean_ordered_bullets`.
* Extract brick method for ordered bullets `extract_ordered_bullets`.
* Test for `clean_ordered_bullets`.
* Test for `extract_ordered_bullets`.
* Added `partition_docx` for pre-processing Word Documents.
* Added new REGEX patterns to extract email header information
* Added new functions to extract header information `parse_received_data` and `partition_header`
* Added new function to parse plain text files `partition_text`
* Added new cleaners functions `extract_ip_address`, `extract_ip_address_name`, `extract_mapi_id`, `extract_datetimetz`
* Add new `Image` element and function to find embedded images `find_embedded_images`
* Added `get_directory_file_info` for summarizing information about source documents

## 0.3.5

* Add support for local inference
* Add new pattern to recognize plain text dash bullets
* Add test for bullet patterns
* Fix for `partition_html` that allows for processing `div` tags that have both text and child
  elements
* Add ability to extract document metadata from `.docx`, `.xlsx`, and `.jpg` files.
* Helper functions for identifying and extracting phone numbers
* Add new function `extract_attachment_info` that extracts and decodes the attachment
  of an email.
* Staging brick to convert a list of `Element`s to a `pandas` dataframe.
* Add plain text functionality to `partition_email`

## 0.3.4

* Python-3.7 compat

## 0.3.3

* Removes BasicConfig from logger configuration
* Adds the `partition_email` partitioning brick
* Adds the `replace_mime_encodings` cleaning bricks
* Small fix to HTML parsing related to processing list items with sub-tags
* Add `EmailElement` data structure to store email documents

## 0.3.2

* Added `translate_text` brick for translating text between languages
* Add an `apply` method to make it easier to apply cleaners to elements

## 0.3.1

* Added \_\_init.py\_\_ to `partition`

## 0.3.0

* Implement staging brick for Argilla. Converts lists of `Text` elements to `argilla` dataset classes.
* Removing the local PDF parsing code and any dependencies and tests.
* Reorganizes the staging bricks in the unstructured.partition module
* Allow entities to be passed into the Datasaur staging brick
* Added HTML escapes to the `replace_unicode_quotes` brick
* Fix bad responses in partition_pdf to raise ValueError
* Adds `partition_html` for partitioning HTML documents.

## 0.2.6

* Small change to how \_read is placed within the inheritance structure since it doesn't really apply to pdf
* Add partitioning brick for calling the document image analysis API

## 0.2.5

* Update python requirement to >=3.7

## 0.2.4

* Add alternative way of importing `Final` to support google colab

## 0.2.3

* Add cleaning bricks for removing prefixes and postfixes
* Add cleaning bricks for extracting text before and after a pattern

## 0.2.2

* Add staging brick for Datasaur

## 0.2.1

* Added brick to convert an ISD dictionary to a list of elements
* Update `PDFDocument` to use the `from_file` method
* Added staging brick for CSV format for ISD (Initial Structured Data) format.
* Added staging brick for separating text into attention window size chunks for `transformers`.
* Added staging brick for LabelBox.
* Added ability to upload LabelStudio predictions
* Added utility function for JSONL reading and writing
* Added staging brick for CSV format for Prodigy
* Added staging brick for Prodigy
* Added ability to upload LabelStudio annotations
* Added text_field and id_field to stage_for_label_studio signature

## 0.2.0

* Initial release of unstructured<|MERGE_RESOLUTION|>--- conflicted
+++ resolved
@@ -1,20 +1,22 @@
-<<<<<<< HEAD
-## 0.16.22-dev0
-=======
+## 0.16.23-dev0
+
+### Enhancements
+
+### Features
+
+### Fixes
+- **Fixes detect_filetype when SpooledTemporaryFile is passed**. Previously some random name would get assigned to the file and the function raised error.
+
+
 ## 0.16.22
->>>>>>> 147add9a
-
-### Enhancements
-
-### Features
-
-### Fixes
-<<<<<<< HEAD
-- **Fixes detect_filetype when SpooledTemporaryFile is passed**. Previously some random name would get assigned to the file and the function raised error.
-=======
+
+### Enhancements
+
+### Features
+
+### Fixes
 
 - **Fix open CVES in and bump dependencies
->>>>>>> 147add9a
 
 ## 0.16.21
 
