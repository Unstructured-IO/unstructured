<<<<<<< HEAD
## 0.5.3-dev1
=======
## 0.5.3-dev2
>>>>>>> 78f43018

### Enhancements

* Improve logging for ingest CLI.

### Features

* Add `--wikipedia-auto-suggest` argument to the ingest CLI to disable automatic redirection
  to pages with similar names.
* Add optional `encoding` argument to the `partition_(text/email/html)` functions.
* Added Google Drive connector for ingest cli.

### Fixes

## 0.5.2

### Enhancements

* Fully move from printing to logging.
* `unstructured-ingest` now uses a default `--download_dir` of `$HOME/.cache/unstructured/ingest`
rather than a "tmp-ingest-" dir in the working directory.

### Features

### Fixes

* 'setup_ubuntu.sh` no longer fails in some contexts by interpreting
`DEBIAN_FRONTEND=noninteractive` as a command
* `unstructured-ingest` no longer re-downloads files when --preserve-downloads
is used without --download-dir.
* Fixed an issue that was causing text to be skipped in some HTML documents.

## 0.5.1

### Enhancements

### Features

### Fixes

* Fixes an error causing JavaScript to appear in the output of `partition_html` sometimes.
* Fix several issues with the `requires_dependencies` decorator, including the error message
  and how it was used, which had caused an error for `unstructured-ingest --github-url ...`.

## 0.5.0

### Enhancements

* Add `requires_dependencies` Python decorator to check dependencies are installed before
  instantiating a class or running a function

### Features

* Added Wikipedia connector for ingest cli.

### Fixes

* Fix `process_document` file cleaning on failure
* Fixes an error introduced in the metadata tracking commit that caused `NarrativeText`
  and `FigureCaption` elements to be represented as `Text` in HTML documents.

## 0.4.16

### Enhancements

* Fallback to using file extensions for filetype detection if `libmagic` is not present

### Features

* Added setup script for Ubuntu
* Added GitHub connector for ingest cli.
* Added `partition_md` partitioner.
* Added Reddit connector for ingest cli.

### Fixes

* Initializes connector properly in ingest.main::MainProcess
* Restricts version of unstructured-inference to avoid multithreading issue

## 0.4.15

### Enhancements

* Added `elements_to_json` and `elements_from_json` for easier serialization/deserialization
* `convert_to_dict`, `dict_to_elements` and `convert_to_csv` are now aliases for functions
  that use the ISD terminology.

### Fixes

* Update to ensure all elements are preserved during serialization/deserialization

## 0.4.14

* Automatically install `nltk` models in the `tokenize` module.

## 0.4.13

* Fixes unstructured-ingest cli.

## 0.4.12

* Adds console_entrypoint for unstructured-ingest, other structure/doc updates related to ingest.
* Add `parser` parameter to `partition_html`.

## 0.4.11

* Adds `partition_doc` for partitioning Word documents in `.doc` format. Requires `libreoffice`.
* Adds `partition_ppt` for partitioning PowerPoint documents in `.ppt` format. Requires `libreoffice`.

## 0.4.10

* Fixes `ElementMetadata` so that it's JSON serializable when the filename is a `Path` object.

## 0.4.9

* Added ingest modules and s3 connector, sample ingest script
* Default to `url=None` for `partition_pdf` and `partition_image`
* Add ability to skip English specific check by setting the `UNSTRUCTURED_LANGUAGE` env var to `""`.
* Document `Element` objects now track metadata

## 0.4.8

* Modified XML and HTML parsers not to load comments.

## 0.4.7

* Added the ability to pull an HTML document from a url in `partition_html`.
* Added the the ability to get file summary info from lists of filenames and lists
  of file contents.
* Added optional page break to `partition` for `.pptx`, `.pdf`, images, and `.html` files.
* Added `to_dict` method to document elements.
* Include more unicode quotes in `replace_unicode_quotes`.

## 0.4.6

* Loosen the default cap threshold to `0.5`.
* Add a `UNSTRUCTURED_NARRATIVE_TEXT_CAP_THRESHOLD` environment variable for controlling
  the cap ratio threshold.
* Unknown text elements are identified as `Text` for HTML and plain text documents.
* `Body Text` styles no longer default to `NarrativeText` for Word documents. The style information
  is insufficient to determine that the text is narrative.
* Upper cased text is lower cased before checking for verbs. This helps avoid some missed verbs.
* Adds an `Address` element for capturing elements that only contain an address.
* Suppress the `UserWarning` when detectron is called.
* Checks that titles and narrative test have at least one English word.
* Checks that titles and narrative text are at least 50% alpha characters.
* Restricts titles to a maximum word length. Adds a `UNSTRUCTURED_TITLE_MAX_WORD_LENGTH`
  environment variable for controlling the max number of words in a title.
* Updated `partition_pptx` to order the elements on the page

## 0.4.4

* Updated `partition_pdf` and `partition_image` to return `unstructured` `Element` objects
* Fixed the healthcheck url path when partitioning images and PDFs via API
* Adds an optional `coordinates` attribute to document objects
* Adds `FigureCaption` and `CheckBox` document elements
* Added ability to split lists detected in `LayoutElement` objects
* Adds `partition_pptx` for partitioning PowerPoint documents
* LayoutParser models now download from HugginfaceHub instead of DropBox
* Fixed file type detection for XML and HTML files on Amazone Linux

## 0.4.3

* Adds `requests` as a base dependency
* Fix in `exceeds_cap_ratio` so the function doesn't break with empty text
* Fix bug in `_parse_received_data`.
* Update `detect_filetype` to properly handle `.doc`, `.xls`, and `.ppt`.

## 0.4.2

* Added `partition_image` to process documents in an image format.
* Fixed utf-8 encoding error in `partition_email` with attachments for `text/html`

## 0.4.1

* Added support for text files in the `partition` function
* Pinned `opencv-python` for easier installation on Linux

## 0.4.0

* Added generic `partition` brick that detects the file type and routes a file to the appropriate
  partitioning brick.
* Added a file type detection module.
* Updated `partition_html` and `partition_eml` to support file-like objects in 'rb' mode.
* Cleaning brick for removing ordered bullets `clean_ordered_bullets`.
* Extract brick method for ordered bullets `extract_ordered_bullets`.
* Test for `clean_ordered_bullets`.
* Test for `extract_ordered_bullets`.
* Added `partition_docx` for pre-processing Word Documents.
* Added new REGEX patterns to extract email header information
* Added new functions to extract header information `parse_received_data` and `partition_header`
* Added new function to parse plain text files `partition_text`
* Added new cleaners functions `extract_ip_address`, `extract_ip_address_name`, `extract_mapi_id`, `extract_datetimetz`
* Add new `Image` element and function to find embedded images `find_embedded_images`
* Added `get_directory_file_info` for summarizing information about source documents

## 0.3.5

* Add support for local inference
* Add new pattern to recognize plain text dash bullets
* Add test for bullet patterns
* Fix for `partition_html` that allows for processing `div` tags that have both text and child
  elements
* Add ability to extract document metadata from `.docx`, `.xlsx`, and `.jpg` files.
* Helper functions for identifying and extracting phone numbers
* Add new function `extract_attachment_info` that extracts and decodes the attachment
of an email.
* Staging brick to convert a list of `Element`s to a `pandas` dataframe.
* Add plain text functionality to `partition_email`

## 0.3.4

* Python-3.7 compat

## 0.3.3

* Removes BasicConfig from logger configuration
* Adds the `partition_email` partitioning brick
* Adds the `replace_mime_encodings` cleaning bricks
* Small fix to HTML parsing related to processing list items with sub-tags
* Add `EmailElement` data structure to store email documents

## 0.3.2

* Added `translate_text` brick for translating text between languages
* Add an `apply` method to make it easier to apply cleaners to elements

## 0.3.1

* Added \_\_init.py\_\_ to `partition`

## 0.3.0

* Implement staging brick for Argilla. Converts lists of `Text` elements to `argilla` dataset classes.
* Removing the local PDF parsing code and any dependencies and tests.
* Reorganizes the staging bricks in the unstructured.partition module
* Allow entities to be passed into the Datasaur staging brick
* Added HTML escapes to the `replace_unicode_quotes` brick
* Fix bad responses in partition_pdf to raise ValueError
* Adds `partition_html` for partitioning HTML documents.

## 0.2.6

* Small change to how \_read is placed within the inheritance structure since it doesn't really apply to pdf
* Add partitioning brick for calling the document image analysis API

## 0.2.5

* Update python requirement to >=3.7

## 0.2.4

* Add alternative way of importing `Final` to support google colab

## 0.2.3

* Add cleaning bricks for removing prefixes and postfixes
* Add cleaning bricks for extracting text before and after a pattern

## 0.2.2

* Add staging brick for Datasaur

## 0.2.1

* Added brick to convert an ISD dictionary to a list of elements
* Update `PDFDocument` to use the `from_file` method
* Added staging brick for CSV format for ISD (Initial Structured Data) format.
* Added staging brick for separating text into attention window size chunks for `transformers`.
* Added staging brick for LabelBox.
* Added ability to upload LabelStudio predictions
* Added utility function for JSONL reading and writing
* Added staging brick for CSV format for Prodigy
* Added staging brick for Prodigy
* Added ability to upload LabelStudio annotations
* Added text_field and id_field to stage_for_label_studio signature

## 0.2.0

* Initial release of unstructured
<|MERGE_RESOLUTION|>--- conflicted
+++ resolved
@@ -1,8 +1,4 @@
-<<<<<<< HEAD
-## 0.5.3-dev1
-=======
-## 0.5.3-dev2
->>>>>>> 78f43018
+## 0.5.3-dev3
 
 ### Enhancements
 
