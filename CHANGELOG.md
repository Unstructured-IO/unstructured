--- conflicted
+++ resolved
@@ -1,12 +1,3 @@
-<<<<<<< HEAD
-## 0.10.30-dev0
-
-### Enhancements
-
-### Features
-
-* **Adds HubSpot connector** Adds connector to retrieve call, communications, emails, notes, products and tickets from HubSpot
-=======
 ## 0.10.30-dev2
 
 ### Enhancements
@@ -17,7 +8,7 @@
 ### Features
 
 * **Adds ability to pass timeout for a request when partitioning via a `url`.** `partition` now accepts a new optional parameter `request_timeout` which if set will prevent any `requests.get` from hanging indefinitely and instead will raise a timeout error. This is useful when partitioning a url that may be slow to respond or may not respond at all.
->>>>>>> 03f62faf
+* **Adds HubSpot connector** Adds connector to retrieve call, communications, emails, notes, products and tickets from HubSpot
 
 ### Fixes
 
