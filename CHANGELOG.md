<<<<<<< HEAD
## 0.15.1-dev10
=======
## 0.15.2-dev1

### Enhancements

### Features

### Fixes

* **Renames Astra to Astra DB** Conforms with DataStax internal naming conventions.
* **Accommodate single-column CSV files.** Resolves a limitation of `partition_csv()` where delimiter detection would fail on a single-column CSV file (which naturally has no delimeters).

## 0.15.1
>>>>>>> a468b2de

### Enhancements

* **Improve `pdfminer` embedded `image` extraction to exclude text elements and produce more accurate bounding boxes.** This results in cleaner, more precise element extraction in `pdf` partitioning.

### Features

* **Update partition_eml and partition_msg to capture cc, bcc, and message_id fields** Cc, bcc, and message_id information is captured in element metadata for both msg and email partitioning and `Recipient` elements are generated for cc and bcc when `include_headers=True` for email partitioning.
* **Mark ingest as deprecated** Begin sunset of ingest code in this repo as it's been moved to a dedicated repo.
* **Add `pdf_hi_res_max_pages` argument for partitioning, which allows rejecting PDF files that exceed this page number limit, when the `high_res` strategy is chosen.** By default, it will allow parsing PDF files with an unlimited number of pages.

### Fixes

* **Update `HuggingFaceEmbeddingEncoder` to use `HuggingFaceEmbeddings` from `langchain_huggingface` package instead of the deprecated version from `langchain-community`.** This resolves the deprecation warning and ensures compatibility with future versions of langchain.
* **Update `OpenAIEmbeddingEncoder` to use `OpenAIEmbeddings` from `langchain-openai` package instead of the deprecated version from `langchain-community`.** This resolves the deprecation warning and ensures compatibility with future versions of langchain.
* **Update import of Pinecone exception** Adds compatibility for pinecone-client>=5.0.0
* **File-type detection catches non-existent file-path.** `detect_filetype()` no longer silently falls back to detecting a file-type based on the extension when no file exists at the path provided. Instead `FileNotFoundError` is raised. This provides consistent user notification of a mis-typed path rather than an unpredictable exception from a file-type specific partitioner when the file cannot be opened.
* **EML files specified as a file-path are detected correctly.** Resolved a bug where an EML file submitted to `partition()` as a file-path was identified as TXT and partitioned using `partition_text()`. EML files specified by path are now identified and processed correctly, including processing any attachments.
* **A DOCX, PPTX, or XLSX file specified by path and ambiguously identified as MIME-type "application/octet-stream" is identified correctly.** Resolves a shortcoming where a file specified by path immediately fell back to filename-extension based identification when misidentified as "application/octet-stream", either by asserted content type or a mis-guess by libmagic. An MS Office file misidentified in this way is now correctly identified regardless of its filename and whether it is specified by path or file-like object.
* **Textual content retrieved from a URL with gzip transport compression now partitions correctly.** Resolves a bug where a textual file-type (such as Markdown) retrieved by passing a URL to `partition()` would raise when `gzip` compression was used for transport by the server.
* **A DOCX, PPTX, or XLSX content-type asserted on partition is confirmed or fixed.** Resolves a bug where calling `partition()` with a swapped MS-Office `content_type` would cause the file-type to be misidentified. A DOCX, PPTX, or XLSX MIME-type received by `partition()` is now checked for accuracy and corrected if the file is for a different MS-Office 2007+ type.
* **DOC, PPT, XLS, and MSG files are now auto-detected correctly.** Resolves a bug where DOC, PPT, and XLS files were auto-detected as MSG files under certain circumstances.

## 0.15.0

### Enhancements

* **Improve text clearing process in email partitioning.** Updated the email partitioner to remove both `=\n` and `=\r\n` characters during the clearing process. Previously, only `=\n` characters were removed.
* **Bump unstructured.paddleocr to 2.8.0.1.**
* **Refine HTML parser to accommodate block element nested in phrasing.** HTML parser no longer raises on a block element (e.g. `<p>`, `<div>`) nested inside a phrasing element (e.g. `<strong>` or `<cite>`). Instead it breaks the phrasing run (and therefore element) at the block-item start and begins a new phrasing run after the block-item. This is consistent with how the browser determines element boundaries in this situation.
* **Install rewritten HTML parser to fix 12 existing bugs and provide headroom for refinement and growth.** A rewritten HTML parser resolves a collection of outstanding bugs with HTML partitioning and provides a firm foundation for further elaborating that important partitioner.
* **CI check for dependency licenses** Adds a CI check to ensure dependencies are appropriately licensed.

### Features

* **Add support for specifying OCR language to `partition_pdf()`.** Extend language specification capability to `PaddleOCR` in addition to `TesseractOCR`. Users can now specify OCR languages for both OCR engines when using `partition_pdf()`.
* **Add AstraDB source connector** Adds support for ingesting documents from AstraDB.

### Fixes

* **Remedy error on Windows when `nltk` binaries are downloaded.** Work around a quirk in the Windows implementation of `tempfile.NamedTemporaryFile` where accessing the temporary file by name raises `PermissionError`.
* **Move Astra embedded_dimension to write config**

## 0.14.10

### Enhancements

* **Update unstructured-client dependency** Change unstructured-client dependency pin back to greater than min version and updated tests that were failing given the update.
* **`.doc` files are now supported in the `arm64` image.**. `libreoffice24` is added to the `arm64` image, meaning `.doc` files are now supported. We have follow on work planned to investigate adding `.ppt` support for `arm64` as well.
* **Add table detection metrics: recall, precision and f1.**
* **Remove unused _with_spans metrics.**

### Features

**Add Object Detection Metrics to CI** Add object detection metrics (average precision, precision, recall and f1-score) implementations.

### Fixes

* **Fix counting false negatives and false positives in table structure evaluation.**
* **Fix Slack CI test** Change channel that Slack test is pointing to because previous test bot expired
* **Remove NLTK download** Removes `nltk.download` in favor of downloading from an S3 bucket we host to mitigate CVE-2024-39705

## 0.14.9

### Enhancements

* **Added visualization and OD model result dump for PDF** In PDF `hi_res` strategy the `analysis` parameter can be used to visualize the result of the OD model and dump the result to a file. Additionally, the visualization of bounding boxes of each layout source is rendered and saved for each page.
* **`partition_docx()` distinguishes "file not found" from "not a ZIP archive" error.** `partition_docx()` now provides different error messages for "file not found" and "file is not a ZIP archive (and therefore not a DOCX file)". This aids diagnosis since these two conditions generally point in different directions as to the cause and fix.

### Features

### Fixes

* **Fix a bug where multiple `soffice` processes could be attempted** Add a wait mechanism in `convert_office_doc` so that the function first checks if another `soffice` is running already: if yes wait till the other process finishes or till the wait timeout before spawning a subprocess to run `soffice`
* **`partition()` now forwards `strategy` arg to `partition_docx()`, `partition_pptx()`, and their brokering partitioners for DOC, ODT, and PPT formats.** A `strategy` argument passed to `partition()` (or the default value "auto" assigned by `partition()`) is now forwarded to `partition_docx()`, `partition_pptx()`, and their brokering partitioners when those filetypes are detected.

## 0.14.8

### Enhancements

* **Move arm64 image to wolfi-base** The `arm64` image now runs on `wolfi-base`. The `arm64` build for `wolfi-base` does not yet include `libreoffce`, and so `arm64` does not currently support processing `.doc`, `.ppt`, or `.xls` file. If you need to process those files on `arm64`, use the legacy `rockylinux` image.

### Features

### Fixes

* **Bump unstructured-inference==0.7.36** Fix `ValueError` when converting cells to html.
* **`partition()` now forwards `strategy` arg to `partition_docx()`, `partition_ppt()`, and `partition_pptx()`.** A `strategy` argument passed to `partition()` (or the default value "auto" assigned by `partition()`) is now forwarded to `partition_docx()`, `partition_ppt()`, and `partition_pptx()` when those filetypes are detected.
* **Fix missing sensitive field markers** for embedders

## 0.14.7

### Enhancements

* **Pull from `wolfi-base` image.** The amd64 image now pulls from the `unstructured` `wolfi-base` image to avoid duplication of dependency setup steps.
* **Fix windows temp file.** Make the creation of a temp file in unstructured/partition/pdf_image/ocr.py windows compatible.

### Features

* **Expose conversion functions for tables** Adds public functions to convert tables from HTML to the Deckerd format and back

* **Adds Kafka Source and Destination** New source and destination connector added to all CLI ingest commands to support reading from and writing to Kafka streams. Also supports Confluent Kafka.

### Fixes

* **Fix an error publishing docker images.** Update user in docker-smoke-test to reflect changes made by the amd64 image pull from the "unstructured" "wolfi-base" image.
* **Fix a IndexError when partitioning a pdf with values for both `extract_image_block_types` and `starting_page_number`.

## 0.14.6

### Enhancements

* **Bump unstructured-inference==0.7.35** Fix syntax for generated HTML tables.

### Features

* **tqdm ingest support** add optional flag to ingest flow to print out progress bar of each step in the process.

### Fixes

* **Remove deprecated `overwrite_schema` kwarg from Delta Table connector.** The `overwrite_schema` kwarg is deprecated in `deltalake>=0.18.0`. `schema_mode=` should be used now instead. `schema_mode="overwrite"` is equivalent to `overwrite_schema=True` and `schema_mode="merge"` is equivalent to `overwrite_schema="False"`. `schema_mode` defaults to `None`. You can also now specify `engine`, which defaults to `"pyarrow"`. You need to specify `enginer="rust"` to use `"schema_mode"`.
* **Fix passing parameters to python-client** - Remove parsing list arguments to strings in passing arguments to python-client in Ingest workflow and `partition_via_api`
* **table metric bug fix** get_element_level_alignment()now will find all the matched indices in predicted table data instead of only returning the first match in the case of multiple matches for the same gt string.
* **fsspec connector path/permissions bug** V2 fsspec connectors were failing when defined relative filepaths had leading slash. This strips that slash to guarantee the relative path never has it.
* **Dropbox connector internal file path bugs** Dropbox source connector currently raises exceptions when indexing files due to two issues: a path formatting idiosyncrasy of the Dropbox library and a divergence in the definition of the Dropbox libraries fs.info method, expecting a 'url' parameter rather than 'path'.
* **update table metric evaluation to handle corrected HTML syntax for tables** This change is connected to the update in [unstructured-inference change](https://github.com/Unstructured-IO/unstructured-inference/pull/355) - fixes transforming HTML table to deckerd and internal cells format.

## 0.14.5

### Enhancements

* **Filtering for tar extraction** Adds tar filtering to the compression module for connectors to avoid decompression malicious content in `.tar.gz` files. This was added to the Python `tarfile` lib in Python 3.12. The change only applies when using Python 3.12 and above.
* **Use `python-oxmsg` for `partition_msg()`.** Outlook MSG emails are now partitioned using the `python-oxmsg` package which resolves some shortcomings of the prior MSG parser.

### Features

### Fixes

* **8-bit string Outlook MSG files are parsed.** `partition_msg()` is now able to parse non-unicode Outlook MSG emails.
* **Attachments to Outlook MSG files are extracted intact.** `partition_msg()` is now able to extract attachments without corruption.

## 0.14.4

### Enhancements

* **Move logger error to debug level when PDFminer fails to extract text** which includes error message for Invalid dictionary construct.
* **Add support for Pinecone serverless** Adds Pinecone serverless to the connector tests. Pinecone
    serverless will work version versions >=0.14.2, but hadn't been tested until now.

### Features

- **Allow configuration of the Google Vision API endpoint** Add an environment variable to select the Google Vision API in the US or the EU.

### Fixes

* **Address the issue of unrecognized tables in `UnstructuredTableTransformerModel`** When a table is not recognized, the `element.metadata.text_as_html` attribute is set to an empty string.
* **Remove root handlers in ingest logger**. Removes root handlers in ingest loggers to ensure secrets aren't accidentally exposed in Colab notebooks.
* **Fix V2 S3 Destination Connector authentication** Fixes bugs with S3 Destination Connector where the connection config was neither registered nor properly deserialized.
* **Clarified dependence on particular version of `python-docx`** Pinned `python-docx` version to ensure a particular method `unstructured` uses is included.
* **Ingest preserves original file extension** Ingest V2 introduced a change that dropped the original extension for upgraded connectors. This reverts that change.

## 0.14.3

### Enhancements

* **Move `category` field from Text class to Element class.**
* **`partition_docx()` now supports pluggable picture sub-partitioners.** A subpartitioner that accepts a DOCX `Paragraph` and generates elements is now supported. This allows adding a custom sub-partitioner that extracts images and applies OCR or summarization for the image.
* **Add VoyageAI embedder** Adds VoyageAI embeddings to support embedding via Voyage AI.

### Features

### Fixes

* **Fix `partition_pdf()` to keep spaces in the text**. The control character `\t` is now replaced with a space instead of being removed when merging inferred elements with embedded elements.
* **Turn off XML resolve entities** Sets `resolve_entities=False` for XML parsing with `lxml`
  to avoid text being dynamically injected into the XML document.
* **Add backward compatibility for the deprecated pdf_infer_table_structure parameter**.
* **Add the missing `form_extraction_skip_tables` argument to the `partition_pdf_or_image` call**.
  to avoid text being dynamically injected into the XML document.
* **Chromadb change from Add to Upsert using element_id to make idempotent**
* **Diable `table_as_cells` output by default** to reduce overhead in partition; now `table_as_cells` is only produced when the env `EXTACT_TABLE_AS_CELLS` is `true`
* **Reduce excessive logging** Change per page ocr info level logging into detail level trace logging
* **Replace try block in `document_to_element_list` for handling HTMLDocument** Use `getattr(element, "type", "")` to get the `type` attribute of an element when it exists. This is more explicit way to handle the special case for HTML documents and prevents other types of attribute error from being silenced by the try block

## 0.14.2

### Enhancements

* **Bump unstructured-inference==0.7.33**.

### Features

* **Add attribution to the `pinecone` connector**.

### Fixes

## 0.14.1

### Enhancements

* **Refactor code related to embedded text extraction**. The embedded text extraction code is moved from `unstructured-inference` to `unstructured`.

### Features

* **Large improvements to the ingest process:**
  * Support for multiprocessing and async, with limits for both.
  * Streamlined to process when mapping CLI invocations to the underlying code
  * More granular steps introduced to give better control over process (i.e. dedicated step to uncompress files already in the local filesystem, new optional staging step before upload)
  * Use the python client when calling the unstructured api for partitioning or chunking
  * Saving the final content is now a dedicated destination connector (local) set as the default if none are provided. Avoids adding new files locally if uploading elsewhere.
  * Leverage last modified date when deciding if new files should be downloaded and reprocessed.
  * Add attribution to the `pinecone` connector
  * **Add support for Python 3.12**. `unstructured` now works with Python 3.12!

### Fixes

## 0.14.0

### BREAKING CHANGES

* **Turn table extraction for PDFs and images off by default**. Reverting the default behavior for table extraction to "off" for PDFs and images. A number of users didn't realize we made the change and were impacted by slower processing times due to the extra model call for table extraction.

### Enhancements

* **Skip unnecessary element sorting in `partition_pdf()`**. Skip element sorting when determining whether embedded text can be extracted.
* **Faster evaluation** Support for concurrent processing of documents during evaluation
* **Add strategy parameter to `partition_docx()`.** Behavior of future enhancements may be sensitive the partitioning strategy. Add this parameter so `partition_docx()` is aware of the requested strategy.
* **Add GLOBAL_WORKING_DIR and GLOBAL_WORKING_PROCESS_DIR** configuration parameteres to control temporary storage.

### Features
* **Add form extraction basics (document elements and placeholder code in partition)**. This is to lay the ground work for the future. Form extraction models are not currently available in the library. An attempt to use this functionality will end in a `NotImplementedError`.

### Fixes

* **Add missing starting_page_num param to partition_image**
* **Make the filename and file params for partition_image and partition_pdf match the other partitioners**
* **Fix include_slide_notes and include_page_breaks params in partition_ppt**
* **Re-apply: skip accuracy calculation feature** Overwritten by mistake
* **Fix type hint for paragraph_grouper param** `paragraph_grouper` can be set to `False`, but the type hint did not not reflect this previously.
* **Remove links param from partition_pdf** `links` is extracted during partitioning and is not needed as a paramter in partition_pdf.
* **Improve CSV delimeter detection.** `partition_csv()` would raise on CSV files with very long lines.
* **Fix disk-space leak in `partition_doc()`.** Remove temporary file created but not removed when `file` argument is passed to `partition_doc()`.
* **Fix possible `SyntaxError` or `SyntaxWarning` on regex patterns.** Change regex patterns to raw strings to avoid these warnings/errors in Python 3.11+.
* **Fix disk-space leak in `partition_odt()`.** Remove temporary file created but not removed when `file` argument is passed to `partition_odt()`.
* **AstraDB: option to prevent indexing metadata**
* **Fix Missing py.typed**

## 0.13.7

### Enhancements

* **Remove `page_number` metadata fields** for HTML partition until we have a better strategy to decide page counting.
* **Extract OCRAgent.get_agent().** Generalize access to the configured OCRAgent instance beyond its use for PDFs.
* **Add calculation of table related metrics which take into account colspans and rowspans**
* **Evaluation: skip accuracy calculation** for files for which output and ground truth sizes differ greatly

### Features

* **add ability to get ratio of `cid` characters in embedded text extracted by `pdfminer`**.

### Fixes

* **`partition_docx()` handles short table rows.** The DOCX format allows a table row to start late and/or end early, meaning cells at the beginning or end of a row can be omitted. While there are legitimate uses for this capability, using it in practice is relatively rare. However, it can happen unintentionally when adjusting cell borders with the mouse. Accommodate this case and generate accurate `.text` and `.metadata.text_as_html` for these tables.
* **Remedy macOS test failure not triggered by CI.** Generalize temp-file detection beyond hard-coded Linux-specific prefix.
* **Remove unnecessary warning log for using default layout model.**
* **Add chunking to partition_tsv** Even though partition_tsv() produces a single Table element, chunking is made available because the Table element is often larger than the desired chunk size and must be divided into smaller chunks.

## 0.13.6

### Enhancements

### Features

### Fixes

- **ValueError: Invalid file (FileType.UNK) when parsing Content-Type header with charset directive** URL response Content-Type headers are now parsed according to RFC 9110.

## 0.13.5

### Enhancements

### Features

### Fixes

* **KeyError raised when updating parent_id** In the past, combining `ListItem` elements could result in reusing the same memory location which then led to unexpected side effects when updating element IDs.
* **Bump unstructured-inference==0.7.29**: table transformer predictions are now removed if confidence is below threshold

## 0.13.4

### Enhancements

* **Unique and deterministic hash IDs for elements** Element IDs produced by any partitioning
  function are now deterministic and unique at the document level by default. Before, hashes were
  based only on text; however, they now also take into account the element's sequence number on a
  page, the page's number in the document, and the document's file name.
* **Enable remote chunking via unstructured-ingest** Chunking using unstructured-ingest was
  previously limited to local chunking using the strategies `basic` and `by_title`. Remote chunking
  options via the API are now accessible.
* **Save table in cells format**. `UnstructuredTableTransformerModel` is able to return predicted table in cells format

### Features

* **Add a `PDF_ANNOTATION_THRESHOLD` environment variable to control the capture of embedded links in `partition_pdf()` for `fast` strategy**.
* **Add integration with the Google Cloud Vision API**. Adds a third OCR provider, alongside Tesseract and Paddle: the Google Cloud Vision API.

### Fixes

* **Remove ElementMetadata.section field.**. This field was unused, not populated by any partitioners.

## 0.13.3

### Enhancements

* **Remove duplicate image elements**. Remove image elements identified by PDFMiner that have similar bounding boxes and the same text.
* **Add support for `start_index` in `html` links extraction**
* **Add `strategy` arg value to `_PptxPartitionerOptions`.** This makes this paritioning option available for sub-partitioners to come that may optionally use inference or other expensive operations to improve the partitioning.
* **Support pluggable sub-partitioner for PPTX Picture shapes.** Use a distinct sub-partitioner for partitioning PPTX Picture (image) shapes and allow the default picture sub-partitioner to be replaced at run-time by one of the user's choosing.
* **Introduce `starting_page_number` parameter to partitioning functions** It applies to those partitioners which support `page_number` in element's metadata: PDF, TIFF, XLSX, DOC, DOCX, PPT, PPTX.
* **Redesign the internal mechanism of assigning element IDs** This allows for further enhancements related to element IDs such as deterministic and document-unique hashes. The way partitioning functions operate hasn't changed, which means `unique_element_ids` continues to be `False` by default, utilizing text hashes.

### Features

### Fixes

* **Add support for extracting text from tag tails in HTML**. This fix adds ability to generate separate elements using tag tails.
* **Add support for extracting text from `<b>` tags in HTML** Now `partition_html()` can extract text from `<b>` tags inside container tags (like `<div>`, `<pre>`).
* **Fix pip-compile make target** Missing base.in dependency missing from requirments make file added

## 0.13.2

### Enhancements

### Features

### Fixes

* **Brings back missing word list files** that caused `partition` failures in 0.13.1.

## 0.13.1

### Enhancements

* **Drop constraint on pydantic, supporting later versions** All dependencies has pydantic pinned at an old version. This explicit pin was removed, allowing the latest version to be pulled in when requirements are compiled.

### Features

* **Add a set of new `ElementType`s to extend future element types**

### Fixes

* **Fix `partition_html()` swallowing some paragraphs**. The `partition_html()` only considers elements with limited depth to avoid becoming the text representation of a giant div. This fix increases the limit value.
* **Fix SFTP** Adds flag options to SFTP connector on whether to use ssh keys / agent, with flag values defaulting to False. This is to prevent looking for ssh files when using username and password. Currently, username and password are required, making that always the case.

## 0.13.0

### Enhancements

* **Add `.metadata.is_continuation` to text-split chunks.** `.metadata.is_continuation=True` is added to second-and-later chunks formed by text-splitting an oversized `Table` element but not to their counterpart `Text` element splits. Add this indicator for `CompositeElement` to allow text-split continuation chunks to be identified for downstream processes that may wish to skip intentionally redundant metadata values in continuation chunks.
* **Add `compound_structure_acc` metric to table eval.** Add a new property to `unstructured.metrics.table_eval.TableEvaluation`: `composite_structure_acc`, which is computed from the element level row and column index and content accuracy scores
* **Add `.metadata.orig_elements` to chunks.** `.metadata.orig_elements: list[Element]` is added to chunks during the chunking process (when requested) to allow access to information from the elements each chunk was formed from. This is useful for example to recover metadata fields that cannot be consolidated to a single value for a chunk, like `page_number`, `coordinates`, and `image_base64`.
* **Add `--include_orig_elements` option to Ingest CLI.** By default, when chunking, the original elements used to form each chunk are added to `chunk.metadata.orig_elements` for each chunk. * The `include_orig_elements` parameter allows the user to turn off this behavior to produce a smaller payload when they don't need this metadata.
* **Add Google VertexAI embedder** Adds VertexAI embeddings to support embedding via Google Vertex AI.

### Features

* **Chunking populates `.metadata.orig_elements` for each chunk.** This behavior allows the text and metadata of the elements combined to make each chunk to be accessed. This can be important for example to recover metadata such as `.coordinates` that cannot be consolidated across elements and so is dropped from chunks. This option is controlled by the `include_orig_elements` parameter to `partition_*()` or to the chunking functions. This option defaults to `True` so original-elements are preserved by default. This behavior is not yet supported via the REST APIs or SDKs but will be in a closely subsequent PR to other `unstructured` repositories. The original elements will also not serialize or deserialize yet; this will also be added in a closely subsequent PR.
* **Add Clarifai destination connector** Adds support for writing partitioned and chunked documents into Clarifai.

### Fixes

* **Fix `clean_pdfminer_inner_elements()` to remove only pdfminer (embedded) elements merged with inferred elements**. Previously, some embedded elements were removed even if they were not merged with inferred elements. Now, only embedded elements that are already merged with inferred elements are removed.
* **Clarify IAM Role Requirement for GCS Platform Connectors**. The GCS Source Connector requires Storage Object Viewer and GCS Destination Connector requires Storage Object Creator IAM roles.
* **Change table extraction defaults** Change table extraction defaults in favor of using `skip_infer_table_types` parameter and reflect these changes in documentation.
* **Fix OneDrive dates with inconsistent formatting** Adds logic to conditionally support dates returned by office365 that may vary in date formatting or may be a datetime rather than a string. See previous fix for SharePoint
* **Adds tracking for AstraDB** Adds tracking info so AstraDB can see what source called their api.
* **Support AWS Bedrock Embeddings in ingest CLI** The configs required to instantiate the bedrock embedding class are now exposed in the api and the version of boto being used meets the minimum requirement to introduce the bedrock runtime required to hit the service.
* **Change MongoDB redacting** Original redact secrets solution is causing issues in platform. This fix uses our standard logging redact solution.

## 0.12.6

### Enhancements

* **Improve ability to capture embedded links in `partition_pdf()` for `fast` strategy** Previously, a threshold value that affects the capture of embedded links was set to a fixed value by default. This allows users to specify the threshold value for better capturing.
* **Refactor `add_chunking_strategy` decorator to dispatch by name.** Add `chunk()` function to be used by the `add_chunking_strategy` decorator to dispatch chunking call based on a chunking-strategy name (that can be dynamic at runtime). This decouples chunking dispatch from only those chunkers known at "compile" time and enables runtime registration of custom chunkers.
* **Redefine `table_level_acc` metric for table evaluation.** `table_level_acc` now is an average of individual predicted table's accuracy. A predicted table's accuracy is defined as the sequence matching ratio between itself and its corresponding ground truth table.

### Features

* **Added Unstructured Platform Documentation** The Unstructured Platform is currently in beta. The documentation provides how-to guides for setting up workflow automation, job scheduling, and configuring source and destination connectors.

### Fixes

* **Partitioning raises on file-like object with `.name` not a local file path.** When partitioning a file using the `file=` argument, and `file` is a file-like object (e.g. io.BytesIO) having a `.name` attribute, and the value of `file.name` is not a valid path to a file present on the local filesystem, `FileNotFoundError` is raised. This prevents use of the `file.name` attribute for downstream purposes to, for example, describe the source of a document retrieved from a network location via HTTP.
* **Fix SharePoint dates with inconsistent formatting** Adds logic to conditionally support dates returned by office365 that may vary in date formatting or may be a datetime rather than a string.
* **Include warnings** about the potential risk of installing a version of `pandoc` which does not support RTF files + instructions that will help resolve that issue.
* **Incorporate the `install-pandoc` Makefile recipe** into relevant stages of CI workflow, ensuring it is a version that supports RTF input files.
* **Fix Google Drive source key** Allow passing string for source connector key.
* **Fix table structure evaluations calculations** Replaced special value `-1.0` with `np.nan` and corrected rows filtering of files metrics basing on that.
* **Fix Sharepoint-with-permissions test** Ignore permissions metadata, update test.
* **Fix table structure evaluations for edge case** Fixes the issue when the prediction does not contain any table - no longer errors in such case.

## 0.12.5

### Enhancements

### Features
* Add `date_from_file_object` parameter to partition. If True and if file is provided via `file` parameter it will cause partition to infer last modified date from `file`'s content. If False, last modified metadata will be `None`.

* **Header and footer detection for fast strategy** `partition_pdf` with `fast` strategy now
  detects elements that are in the top or bottom 5 percent of the page as headers and footers.
* **Add parent_element to overlapping case output** Adds parent_element to the output for `identify_overlapping_or_nesting_case` and `catch_overlapping_and_nested_bboxes` functions.
* **Add table structure evaluation** Adds a new function to evaluate the structure of a table and return a metric that represents the quality of the table structure. This function is used to evaluate the quality of the table structure and the table contents.
* **Add AstraDB destination connector** Adds support for writing embedded documents into an AstraDB vector database.
* **Add OctoAI embedder** Adds support for embeddings via OctoAI.

### Fixes

* **Fix passing list type parameters when calling unstructured API via `partition_via_api()`** Update `partition_via_api()` to convert all list type parameters to JSON formatted strings before calling the unstructured client SDK. This will support image block extraction via `partition_via_api()`.
* **Fix `check_connection` in opensearch, databricks, postgres, azure connectors**
* **Fix don't treat plain text files with double quotes as JSON** If a file can be deserialized as JSON but it deserializes as a string, treat it as plain text even though it's valid JSON.
* **Fix `check_connection` in opensearch, databricks, postgres, azure connectors**
* **Fix cluster of bugs in `partition_xlsx()` that dropped content.** Algorithm for detecting "subtables" within a worksheet dropped table elements for certain patterns of populated cells such as when a trailing single-cell row appeared in a contiguous block of populated cells.
* **Improved documentation**. Fixed broken links and improved readability on `Key Concepts` page.
* **Rename `OpenAiEmbeddingConfig` to `OpenAIEmbeddingConfig`.**
* **Fix partition_json() doesn't chunk.** The `@add_chunking_strategy` decorator was missing from `partition_json()` such that pre-partitioned documents serialized to JSON did not chunk when a chunking-strategy was specified.


## 0.12.4

### Enhancements

* **Apply New Version of `black` formatting** The `black` library recently introduced a new major version that introduces new formatting conventions. This change brings code in the `unstructured` repo into compliance with the new conventions.
* **Move ingest imports to local scopes** Moved ingest dependencies into local scopes to be able to import ingest connector classes without the need of installing imported external dependencies. This allows lightweight use of the classes (not the instances. to use the instances as intended you'll still need the dependencies).
* **Add support for `.p7s` files** `partition_email` can now process `.p7s` files. The signature for the signed message is extracted and added to metadata.
* **Fallback to valid content types for emails** If the user selected content type does not exist on the email message, `partition_email` now falls back to anoter valid content type if it's available.

### Features

* **Add .heic file partitioning** .heic image files were previously unsupported and are now supported though partition_image()
* **Add the ability to specify an alternate OCR** implementation by implementing an `OCRAgent` interface and specify it using `OCR_AGENT` environment variable.
* **Add Vectara destination connector** Adds support for writing partitioned documents into a Vectara index.
* **Add ability to detect text in .docx inline shapes** extensions of docx partition, extracts text from inline shapes and includes them in paragraph's text

### Fixes

* **Fix `partition_pdf()` not working when using chipper model with `file`**
* **Handle common incorrect arguments for `languages` and `ocr_languages`** Users are regularly receiving errors on the API because they are defining `ocr_languages` or `languages` with additional quotationmarks, brackets, and similar mistakes. This update handles common incorrect arguments and raises an appropriate warning.
* **Default `hi_res_model_name` now relies on `unstructured-inference`** When no explicit `hi_res_model_name` is passed into `partition` or `partition_pdf_or_image` the default model is picked by `unstructured-inference`'s settings or os env variable `UNSTRUCTURED_HI_RES_MODEL_NAME`; it now returns the same model name regardless of `infer_table_structure`'s value; this function will be deprecated in the future and the default model name will simply rely on `unstructured-inference` and will not consider os env in a future release.
* **Fix remove Vectara requirements from setup.py - there are no dependencies**
* **Add missing dependency files to package manifest**. Updates the file path for the ingest
  dependencies and adds missing extra dependencies.
* **Fix remove Vectara requirements from setup.py - there are no dependencies **
* **Add title to Vectara upload - was not separated out from initial connector **
* **Fix change OpenSearch port to fix potential conflict with Elasticsearch in ingest test **


## 0.12.3

### Enhancements

* **Driver for MongoDB connector.** Adds a driver with `unstructured` version information to the
  MongoDB connector.

### Features

* **Add Databricks Volumes destination connector** Databricks Volumes connector added to ingest CLI.  Users may now use `unstructured-ingest` to write partitioned data to a Databricks Volumes storage service.

### Fixes

* **Fix support for different Chipper versions and prevent running PDFMiner with Chipper**
* **Treat YAML files as text.** Adds YAML MIME types to the file detection code and treats those
  files as text.
* **Fix FSSpec destination connectors check_connection.** FSSpec destination connectors did not use `check_connection`. There was an error when trying to `ls` destination directory - it may not exist at the moment of connector creation. Now `check_connection` calls `ls` on bucket root and this method is called on `initialize` of destination connector.
* **Fix databricks-volumes extra location.** `setup.py` is currently pointing to the wrong location for the databricks-volumes extra requirements. This results in errors when trying to build the wheel for unstructured. This change updates to point to the correct path.
* **Fix uploading None values to Chroma and Pinecone.** Removes keys with None values with Pinecone and Chroma destinations. Pins Pinecone dependency
* **Update documentation.** (i) best practice for table extration by using 'skip_infer_table_types' param, instead of 'pdf_infer_table_structure', and (ii) fixed CSS, RST issues and typo in the documentation.
* **Fix postgres storage of link_texts.** Formatting of link_texts was breaking metadata storage.

## 0.12.2

### Enhancements

### Features

### Fixes

* **Fix index error in table processing.** Bumps the `unstructured-inference` version to address and
  index error that occurs on some tables in the table transformer object.

## 0.12.1

### Enhancements

* **Allow setting image block crop padding parameter** In certain circumstances, adjusting the image block crop padding can improve image block extraction by preventing extracted image blocks from being clipped.
* **Add suport for bitmap images in `partition_image`** Adds support for `.bmp` files in
  `partition`, `partition_image`, and `detect_filetype`.
* **Keep all image elements when using "hi_res" strategy** Previously, `Image` elements with small chunks of text were ignored unless the image block extraction parameters (`extract_images_in_pdf` or `extract_image_block_types`) were specified. Now, all image elements are kept regardless of whether the image block extraction parameters are specified.
* **Add filetype detection for `.wav` files.** Add filetpye detection for `.wav` files.
* **Add "basic" chunking strategy.** Add baseline chunking strategy that includes all shared chunking behaviors without breaking chunks on section or page boundaries.
* **Add overlap option for chunking.** Add option to overlap chunks. Intra-chunk and inter-chunk overlap are requested separately. Intra-chunk overlap is applied only to the second and later chunks formed by text-splitting an oversized chunk. Inter-chunk overlap may also be specified; this applies overlap between "normal" (not-oversized) chunks.
* **Salesforce connector accepts private key path or value.** Salesforce parameter `private-key-file` has been renamed to `private-key`. Private key can be provided as path to file or file contents.
* **Update documentation**: (i) added verbiage about the free API cap limit, (ii) added deprecation warning on ``Staging`` bricks in favor of ``Destination Connectors``, (iii) added warning and code examples to use the SaaS API Endpoints using CLI-vs-SDKs, (iv) fixed example pages formatting, (v) added deprecation on ``model_name`` in favor of ``hi_res_model_name``, (vi) added ``extract_images_in_pdf`` usage in ``partition_pdf`` section, (vii) reorganize and improve the documentation introduction section, and (viii) added PDF table extraction best practices.
* **Add "basic" chunking to ingest CLI.** Add options to ingest CLI allowing access to the new "basic" chunking strategy and overlap options.
* **Make Elasticsearch Destination connector arguments optional.** Elasticsearch Destination connector write settings are made optional and will rely on default values when not specified.
* **Normalize Salesforce artifact names.** Introduced file naming pattern present in other connectors to Salesforce connector.
* **Install Kapa AI chatbot.** Added Kapa.ai website widget on the documentation.

### Features
* **MongoDB Source Connector.** New source connector added to all CLI ingest commands to support downloading/partitioning files from MongoDB.
* **Add OpenSearch source and destination connectors.** OpenSearch, a fork of Elasticsearch, is a popular storage solution for various functionality such as search, or providing intermediary caches within data pipelines. Feature: Added OpenSearch source connector to support downloading/partitioning files. Added OpenSearch destination connector to be able to ingest documents from any supported source, embed them and write the embeddings / documents into OpenSearch.

### Fixes

* **Fix GCS connector converting JSON to string with single quotes.** FSSpec serialization caused conversion of JSON token to string with single quotes. GCS requires token in form of dict so this format is now assured.
* **Pin version of unstructured-client** Set minimum version of unstructured-client to avoid raising a TypeError when passing `api_key_auth` to `UnstructuredClient`
* **Fix the serialization of the Pinecone destination connector.** Presence of the PineconeIndex object breaks serialization due to TypeError: cannot pickle '_thread.lock' object. This removes that object before serialization.
* **Fix the serialization of the Elasticsearch destination connector.** Presence of the _client object breaks serialization due to TypeError: cannot pickle '_thread.lock' object. This removes that object before serialization.
* **Fix the serialization of the Postgres destination connector.** Presence of the _client object breaks serialization due to TypeError: cannot pickle '_thread.lock' object. This removes that object before serialization.
* **Fix documentation and sample code for Chroma.** Was pointing to wrong examples..
* **Fix flatten_dict to be able to flatten tuples inside dicts** Update flatten_dict function to support flattening tuples inside dicts. This is necessary for objects like Coordinates, when the object is not written to the disk, therefore not being converted to a list before getting flattened (still being a tuple).
* **Fix the serialization of the Chroma destination connector.** Presence of the ChromaCollection object breaks serialization due to TypeError: cannot pickle 'module' object. This removes that object before serialization.
* **Fix fsspec connectors returning version as integer.** Connector data source versions should always be string values, however we were using the integer checksum value for the version for fsspec connectors. This casts that value to a string.

## 0.12.0

### Enhancements

* **Drop support for python3.8** All dependencies are now built off of the minimum version of python being `3.10`

## 0.11.9

### Enhancements

* **Rename kwargs related to extracting image blocks** Rename the kwargs related to extracting image blocks for consistency and API usage.

### Features

* **Add PostgreSQL/SQLite destination connector** PostgreSQL and SQLite connector added to ingest CLI.  Users may now use `unstructured-ingest` to write partitioned data to a PostgreSQL or SQLite database. And write embeddings to PostgreSQL pgvector database.

### Fixes

* **Handle users providing fully spelled out languages** Occasionally some users are defining the `languages` param as a fully spelled out language instead of a language code. This adds a dictionary for common languages so those small mistakes are caught and silently fixed.
* **Fix unequal row-length in HTMLTable.text_as_html.** Fixes to other aspects of partition_html() in v0.11 allowed unequal cell-counts in table rows. Make the cells in each row correspond 1:1 with cells in the original table row. This fix also removes "noise" cells resulting from HTML-formatting whitespace and eliminates the "column-shifting" of cells that previously resulted from noise-cells.
* **Fix MongoDB connector URI password redaction.** MongoDB documentation states that characters `$ : / ? # [ ] @` must be percent encoded. URIs with password containing such special character were not redacted.

## 0.11.8

### Enhancements

* **Add SaaS API User Guide.** This documentation serves as a guide for Unstructured SaaS API users to register, receive an API key and URL, and manage your account and billing information.
* **Add inter-chunk overlap capability.** Implement overlap between chunks. This applies to all chunks prior to any text-splitting of oversized chunks so is a distinct behavior; overlap at text-splits of oversized chunks is independent of inter-chunk overlap (distinct chunk boundaries) and can be requested separately. Note this capability is not yet available from the API but will shortly be made accessible using a new `overlap_all` kwarg on partition functions.

### Features

### Fixes

## 0.11.7

### Enhancements

* **Add intra-chunk overlap capability.** Implement overlap for split-chunks where text-splitting is used to divide an oversized chunk into two or more chunks that fit in the chunking window. Note this capability is not yet available from the API but will shortly be made accessible using a new `overlap` kwarg on partition functions.
* **Update encoders to leverage dataclasses** All encoders now follow a class approach which get annotated with the dataclass decorator. Similar to the connectors, it uses a nested dataclass for the configs required to configure a client as well as a field/property approach to cache the client. This makes sure any variable associated with the class exists as a dataclass field.

### Features

* **Add Qdrant destination connector.** Adds support for writing documents and embeddings into a Qdrant collection.
* **Store base64 encoded image data in metadata fields.** Rather than saving to file, stores base64 encoded data of the image bytes and the mimetype for the image in metadata fields: `image_base64` and `image_mime_type` (if that is what the user specifies by some other param like `pdf_extract_to_payload`). This would allow the API to have parity with the library.

### Fixes

* **Fix table structure metric script** Update the call to table agent to now provide OCR tokens as required
* **Fix element extraction not working when using "auto" strategy for pdf and image** If element extraction is specified, the "auto" strategy falls back to the "hi_res" strategy.
* **Fix a bug passing a custom url to `partition_via_api`** Users that self host the api were not able to pass their custom url to `partition_via_api`.

## 0.11.6

### Enhancements

* **Update the layout analysis script.** The previous script only supported annotating `final` elements. The updated script also supports annotating `inferred` and `extracted` elements.
* **AWS Marketplace API documentation**: Added the user guide, including setting up VPC and CloudFormation, to deploy Unstructured API on AWS platform.
* **Azure Marketplace API documentation**: Improved the user guide to deploy Azure Marketplace API by adding references to Azure documentation.
* **Integration documentation**: Updated URLs for the `staging_for` bricks

### Features

* **Partition emails with base64-encoded text.** Automatically handles and decodes base64 encoded text in emails with content type `text/plain` and `text/html`.
* **Add Chroma destination connector** Chroma database connector added to ingest CLI.  Users may now use `unstructured-ingest` to write partitioned/embedded data to a Chroma vector database.
* **Add Elasticsearch destination connector.** Problem: After ingesting data from a source, users might want to move their data into a destination. Elasticsearch is a popular storage solution for various functionality such as search, or providing intermediary caches within data pipelines. Feature: Added Elasticsearch destination connector to be able to ingest documents from any supported source, embed them and write the embeddings / documents into Elasticsearch.

### Fixes

* **Enable --fields argument omission for elasticsearch connector** Solves two bugs where removing the optional parameter --fields broke the connector due to an integer processing error and using an elasticsearch config for a destination connector resulted in a serialization issue when optional parameter --fields was not provided.
* **Add hi_res_model_name** Adds kwarg to relevant functions and add comments that model_name is to be deprecated.

## 0.11.5

### Enhancements

### Features

### Fixes

* **Fix `partition_pdf()` and `partition_image()` importation issue.** Reorganize `pdf.py` and `image.py` modules to be consistent with other types of document import code.

## 0.11.4

### Enhancements

* **Refactor image extraction code.** The image extraction code is moved from `unstructured-inference` to `unstructured`.
* **Refactor pdfminer code.** The pdfminer code is moved from `unstructured-inference` to `unstructured`.
* **Improve handling of auth data for fsspec connectors.** Leverage an extension of the dataclass paradigm to support a `sensitive` annotation for fields related to auth (i.e. passwords, tokens). Refactor all fsspec connectors to use explicit access configs rather than a generic dictionary.
* **Add glob support for fsspec connectors** Similar to the glob support in the ingest local source connector, similar filters are now enabled on all fsspec based source connectors to limit files being partitioned.
* Define a constant for the splitter "+" used in tesseract ocr languages.

### Features

* **Save tables in PDF's separately as images.** The "table" elements are saved as `table-<pageN>-<tableN>.jpg`. This filename is presented in the `image_path` metadata field for the Table element. The default would be to not do this.
* **Add Weaviate destination connector** Weaviate connector added to ingest CLI.  Users may now use `unstructured-ingest` to write partitioned data from over 20 data sources (so far) to a Weaviate object collection.
* **Sftp Source Connector.** New source connector added to support downloading/partitioning files from Sftp.

### Fixes

* **Fix pdf `hi_res` partitioning failure when pdfminer fails.** Implemented logic to fall back to the "inferred_layout + OCR" if pdfminer fails in the `hi_res` strategy.
* **Fix a bug where image can be scaled too large for tesseract** Adds a limit to prevent auto-scaling an image beyond the maximum size `tesseract` can handle for ocr layout detection
* **Update partition_csv to handle different delimiters** CSV files containing both non-comma delimiters and commas in the data were throwing an error in Pandas. `partition_csv` now identifies the correct delimiter before the file is processed.
* **partition returning cid code in `hi_res`** occasionally pdfminer can fail to decode the text in an pdf file and return cid code as text. Now when this happens the text from OCR is used.

## 0.11.2

### Enhancements

* **Updated Documentation**: (i) Added examples, and (ii) API Documentation, including Usage, SDKs, Azure Marketplace, and parameters and validation errors.

### Features

* * **Add Pinecone destination connector.** Problem: After ingesting data from a source, users might want to produce embeddings for their data and write these into a vector DB. Pinecone is an option among these vector databases. Feature: Added Pinecone destination connector to be able to ingest documents from any supported source, embed them and write the embeddings / documents into Pinecone.

### Fixes

* **Process chunking parameter names in ingest correctly** Solves a bug where chunking parameters weren't being processed and used by ingest cli by renaming faulty parameter names and prepends; adds relevant parameters to ingest pinecone test to verify that the parameters are functional.

## 0.11.1

### Enhancements

* **Use `pikepdf` to repair invalid PDF structure** for PDFminer when we see error `PSSyntaxError` when PDFminer opens the document and creates the PDFminer pages object or processes a single PDF page.
* **Batch Source Connector support** For instances where it is more optimal to read content from a source connector in batches, a new batch ingest doc is added which created multiple ingest docs after reading them in in batches per process.

### Features

* **Staging Brick for Coco Format** Staging brick which converts a list of Elements into Coco Format.
* **Adds HubSpot connector** Adds connector to retrieve call, communications, emails, notes, products and tickets from HubSpot

### Fixes

* **Do not extract text of `<style>` tags in HTML.** `<style>` tags containing CSS in invalid positions previously contributed to element text. Do not consider text node of a `<style>` element as textual content.
* **Fix DOCX merged table cell repeats cell text.** Only include text for a merged cell, not for each underlying cell spanned by the merge.
* **Fix tables not extracted from DOCX header/footers.** Headers and footers in DOCX documents skip tables defined in the header and commonly used for layout/alignment purposes. Extract text from tables as a string and include in the `Header` and `Footer` document elements.
* **Fix output filepath for fsspec-based source connectors.** Previously the base directory was being included in the output filepath unnecessarily.

## 0.11.0

### Enhancements

* **Add a class for the strategy constants.** Add a class `PartitionStrategy` for the strategy constants and use the constants to replace strategy strings.
* **Temporary Support for paddle language parameter.** User can specify default langage code for paddle with ENV `DEFAULT_PADDLE_LANG` before we have the language mapping for paddle.
* **Improve DOCX page-break fidelity.** Improve page-break fidelity such that a paragraph containing a page-break is split into two elements, one containing the text before the page-break and the other the text after. Emit the PageBreak element between these two and assign the correct page-number (n and n+1 respectively) to the two textual elements.

### Features

* **Add ad-hoc fields to `ElementMetadata` instance.** End-users can now add their own metadata fields simply by assigning to an element-metadata attribute-name of their choice, like `element.metadata.coefficient = 0.58`. These fields will round-trip through JSON and can be accessed with dotted notation.
* **MongoDB Destination Connector.** New destination connector added to all CLI ingest commands to support writing partitioned json output to mongodb.

### Fixes

* **Fix `TYPE_TO_TEXT_ELEMENT_MAP`.** Updated `Figure` mapping from `FigureCaption` to `Image`.
* **Handle errors when extracting PDF text** Certain pdfs throw unexpected errors when being opened by `pdfminer`, causing `partition_pdf()` to fail. We expect to be able to partition smoothly using an alternative strategy if text extraction doesn't work.  Added exception handling to handle unexpected errors when extracting pdf text and to help determine pdf strategy.
* **Fix `fast` strategy fall back to `ocr_only`** The `fast` strategy should not fall back to a more expensive strategy.
* **Remove default user ./ssh folder** The default notebook user during image build would create the known_hosts file with incorrect ownership, this is legacy and no longer needed so it was removed.
* **Include `languages` in metadata when partitioning `strategy=hi_res` or `fast`** User defined `languages` was previously used for text detection, but not included in the resulting element metadata for some strategies. `languages` will now be included in the metadata regardless of partition strategy for pdfs and images.
* **Handle a case where Paddle returns a list item in ocr_data as None** In partition, while parsing PaddleOCR data, it was assumed that PaddleOCR does not return None for any list item in ocr_data. Removed the assumption by skipping the text region whenever this happens.
* **Fix some pdfs returning `KeyError: 'N'`** Certain pdfs were throwing this error when being opened by pdfminer. Added a wrapper function for pdfminer that allows these documents to be partitioned.
* **Fix mis-splits on `Table` chunks.** Remedies repeated appearance of full `.text_as_html` on metadata of each `TableChunk` split from a `Table` element too large to fit in the chunking window.
* **Import tables_agent from inference** so that we don't have to initialize a global table agent in unstructured OCR again
* **Fix empty table is identified as bulleted-table.** A table with no text content was mistakenly identified as a bulleted-table and processed by the wrong branch of the initial HTML partitioner.
* **Fix partition_html() emits empty (no text) tables.** A table with cells nested below a `<thead>` or `<tfoot>` element was emitted as a table element having no text and unparseable HTML in `element.metadata.text_as_html`. Do not emit empty tables to the element stream.
* **Fix HTML `element.metadata.text_as_html` contains spurious <br> elements in invalid locations.** The HTML generated for the `text_as_html` metadata for HTML tables contained `<br>` elements invalid locations like between `<table>` and `<tr>`. Change the HTML generator such that these do not appear.
* **Fix HTML table cells enclosed in <thead> and <tfoot> elements are dropped.** HTML table cells nested in a `<thead>` or `<tfoot>` element were not detected and the text in those cells was omitted from the table element text and `.text_as_html`. Detect table rows regardless of the semantic tag they may be nested in.
* **Remove whitespace padding from `.text_as_html`.** `tabulate` inserts padding spaces to achieve visual alignment of columns in HTML tables it generates. Add our own HTML generator to do this simple job and omit that padding as well as newlines ("\n") used for human readability.
* **Fix local connector with absolute input path** When passed an absolute filepath for the input document path, the local connector incorrectly writes the output file to the input file directory. This fixes such that the output in this case is written to `output-dir/input-filename.json`

## 0.10.30

### Enhancements

* **Support nested DOCX tables.** In DOCX, like HTML, a table cell can itself contain a table. In this case, create nested HTML tables to reflect that structure and create a plain-text table with captures all the text in nested tables, formatting it as a reasonable facsimile of a table.
* **Add connection check to ingest connectors** Each source and destination connector now support a `check_connection()` method which makes sure a valid connection can be established with the source/destination given any authentication credentials in a lightweight request.

### Features

* **Add functionality to do a second OCR on cropped table images.** Changes to the values for scaling ENVs affect entire page OCR output(OCR regression) so we now do a second OCR for tables.
* **Adds ability to pass timeout for a request when partitioning via a `url`.** `partition` now accepts a new optional parameter `request_timeout` which if set will prevent any `requests.get` from hanging indefinitely and instead will raise a timeout error. This is useful when partitioning a url that may be slow to respond or may not respond at all.

### Fixes

* **Fix logic that determines pdf auto strategy.** Previously, `_determine_pdf_auto_strategy` returned `hi_res` strategy only if `infer_table_structure` was true. It now returns the `hi_res` strategy if either `infer_table_structure` or `extract_images_in_pdf` is true.
* **Fix invalid coordinates when parsing tesseract ocr data.** Previously, when parsing tesseract ocr data, the ocr data had invalid bboxes if zoom was set to `0`. A logical check is now added to avoid such error.
* **Fix ingest partition parameters not being passed to the api.** When using the --partition-by-api flag via unstructured-ingest, none of the partition arguments are forwarded, meaning that these options are disregarded. With this change, we now pass through all of the relevant partition arguments to the api. This allows a user to specify all of the same partition arguments they would locally and have them respected when specifying --partition-by-api.
* **Support tables in section-less DOCX.** Generalize solution for MS Chat Transcripts exported as DOCX by including tables in the partitioned output when present.
* **Support tables that contain only numbers when partitioning via `ocr_only`** Tables that contain only numbers are returned as floats in a pandas.DataFrame when the image is converted from `.image_to_data()`. An AttributeError was raised downstream when trying to `.strip()` the floats.
* **Improve DOCX page-break detection.** DOCX page breaks are reliably indicated by `w:lastRenderedPageBreak` elements present in the document XML. Page breaks are NOT reliably indicated by "hard" page-breaks inserted by the author and when present are redundant to a `w:lastRenderedPageBreak` element so cause over-counting if used. Use rendered page-breaks only.

## 0.10.29

### Enhancements

* **Adds include_header argument for partition_csv and partition_tsv** Now supports retaining header rows in CSV and TSV documents element partitioning.
* **Add retry logic for all source connectors** All http calls being made by the ingest source connectors have been isolated and wrapped by the `SourceConnectionNetworkError` custom error, which triggers the retry logic, if enabled, in the ingest pipeline.
* **Google Drive source connector supports credentials from memory** Originally, the connector expected a filepath to pull the credentials from when creating the client. This was expanded to support passing that information from memory as a dict if access to the file system might not be available.
* **Add support for generic partition configs in ingest cli** Along with the explicit partition options supported by the cli, an `additional_partition_args` arg was added to allow users to pass in any other arguments that should be added when calling partition(). This helps keep any changes to the input parameters of the partition() exposed in the CLI.
* **Map full output schema for table-based destination connectors** A full schema was introduced to map the type of all output content from the json partition output and mapped to a flattened table structure to leverage table-based destination connectors. The delta table destination connector was updated at the moment to take advantage of this.
* **Incorporate multiple embedding model options into ingest, add diff test embeddings** Problem: Ingest pipeline already supported embedding functionality, however users might want to use different types of embedding providers. Enhancement: Extend ingest pipeline so that users can specify and embed via a particular embedding provider from a range of options. Also adds a diff test to compare output from an embedding module with the expected output

### Features

* **Allow setting table crop parameter** In certain circumstances, adjusting the table crop padding may improve table.

### Fixes

* **Fixes `partition_text` to prevent empty elements** Adds a check to filter out empty bullets.
* **Handle empty string for `ocr_languages` with values for `languages`** Some API users ran into an issue with sending `languages` params because the API defaulted to also using an empty string for `ocr_languages`. This update handles situations where `languages` is defined and `ocr_languages` is an empty string.
* **Fix PDF tried to loop through None** Previously the PDF annotation extraction tried to loop through `annots` that resolved out as None. A logical check added to avoid such error.
* **Ingest session handler not being shared correctly** All ingest docs that leverage the session handler should only need to set it once per process. It was recreating it each time because the right values weren't being set nor available given how dataclasses work in python.
* **Ingest download-only fix.** Previously the download only flag was being checked after the doc factory pipeline step, which occurs before the files are actually downloaded by the source node. This check was moved after the source node to allow for the files to be downloaded first before exiting the pipeline.
* **Fix flaky chunk-metadata.** Prior implementation was sensitive to element order in the section resulting in metadata values sometimes being dropped. Also, not all metadata items can be consolidated across multiple elements (e.g. coordinates) and so are now dropped from consolidated metadata.
* **Fix tesseract error `Estimating resolution as X`** leaded by invalid language parameters input. Proceed with defalut language `eng` when `lang.py` fails to find valid language code for tesseract, so that we don't pass an empty string to tesseract CLI and raise an exception in downstream.

## 0.10.28

### Enhancements

* **Add table structure evaluation helpers** Adds functions to evaluate the similarity between predicted table structure and actual table structure.
* **Use `yolox` by default for table extraction when partitioning pdf/image** `yolox` model provides higher recall of the table regions than the quantized version and it is now the default element detection model when `infer_table_structure=True` for partitioning pdf/image files
* **Remove pdfminer elements from inside tables** Previously, when using `hi_res` some elements where extracted using pdfminer too, so we removed pdfminer from the tables pipeline to avoid duplicated elements.
* **Fsspec downstream connectors** New destination connector added to ingest CLI, users may now use `unstructured-ingest` to write to any of the following:
  * Azure
  * Box
  * Dropbox
  * Google Cloud Service

### Features

* **Update `ocr_only` strategy in `partition_pdf()`** Adds the functionality to get accurate coordinate data when partitioning PDFs and Images with the `ocr_only` strategy.

### Fixes
* **Fixed SharePoint permissions for the fetching to be opt-in** Problem: Sharepoint permissions were trying to be fetched even when no reletad cli params were provided, and this gave an error due to values for those keys not existing. Fix: Updated getting keys to be with .get() method and changed the "skip-check" to check individual cli params rather than checking the existance of a config object.

* **Fixes issue where tables from markdown documents were being treated as text** Problem: Tables from markdown documents were being treated as text, and not being extracted as tables. Solution: Enable the `tables` extension when instantiating the `python-markdown` object. Importance: This will allow users to extract structured data from tables in markdown documents.
* **Fix wrong logger for paddle info** Replace the logger from unstructured-inference with the logger from unstructured for paddle_ocr.py module.
* **Fix ingest pipeline to be able to use chunking and embedding together** Problem: When ingest pipeline was using chunking and embedding together, embedding outputs were empty and the outputs of chunking couldn't be re-read into memory and be forwarded to embeddings. Fix: Added CompositeElement type to TYPE_TO_TEXT_ELEMENT_MAP to be able to process CompositeElements with unstructured.staging.base.isd_to_elements
* **Fix unnecessary mid-text chunk-splitting.** The "pre-chunker" did not consider separator blank-line ("\n\n") length when grouping elements for a single chunk. As a result, sections were frequently over-populated producing a over-sized chunk that required mid-text splitting.
* **Fix frequent dissociation of title from chunk.** The sectioning algorithm included the title of the next section with the prior section whenever it would fit, frequently producing association of a section title with the prior section and dissociating it from its actual section. Fix this by performing combination of whole sections only.
* **Fix PDF attempt to get dict value from string.** Fixes a rare edge case that prevented some PDF's from being partitioned. The `get_uris_from_annots` function tried to access the dictionary value of a string instance variable. Assign `None` to the annotation variable if the instance type is not dictionary to avoid the erroneous attempt.

## 0.10.27

### Enhancements

* **Leverage dict to share content across ingest pipeline** To share the ingest doc content across steps in the ingest pipeline, this was updated to use a multiprocessing-safe dictionary so changes get persisted and each step has the option to modify the ingest docs in place.

### Features

### Fixes

* **Removed `ebooklib` as a dependency** `ebooklib` is licensed under AGPL3, which is incompatible with the Apache 2.0 license. Thus it is being removed.
* **Caching fixes in ingest pipeline** Previously, steps like the source node were not leveraging parameters such as `re_download` to dictate if files should be forced to redownload rather than use what might already exist locally.

## 0.10.26

### Enhancements

* **Add text CCT CI evaluation workflow** Adds cct text extraction evaluation metrics to the current ingest workflow to measure the performance of each file extracted as well as aggregated-level performance.

### Features

* **Functionality to catch and classify overlapping/nested elements** Method to identify overlapping-bboxes cases within detected elements in a document. It returns two values: a boolean defining if there are overlapping elements present, and a list reporting them with relevant metadata. The output includes information about the `overlapping_elements`, `overlapping_case`, `overlapping_percentage`, `largest_ngram_percentage`, `overlap_percentage_total`, `max_area`, `min_area`, and `total_area`.
* **Add Local connector source metadata** python's os module used to pull stats from local file when processing via the local connector and populates fields such as last modified time, created time.

### Fixes

* **Fixes elements partitioned from an image file missing certain metadata** Metadata for image files, like file type, was being handled differently from other file types. This caused a bug where other metadata, like the file name, was being missed. This change brought metadata handling for image files to be more in line with the handling for other file types so that file name and other metadata fields are being captured.
* **Adds `typing-extensions` as an explicit dependency** This package is an implicit dependency, but the module is being imported directly in `unstructured.documents.elements` so the dependency should be explicit in case changes in other dependencies lead to `typing-extensions` being dropped as a dependency.
* **Stop passing `extract_tables` to `unstructured-inference` since it is now supported in `unstructured` instead** Table extraction previously occurred in `unstructured-inference`, but that logic, except for the table model itself, is now a part of the `unstructured` library. Thus the parameter triggering table extraction is no longer passed to the `unstructured-inference` package. Also noted the table output regression for PDF files.
* **Fix a bug in Table partitioning** Previously the `skip_infer_table_types` variable used in `partition` was not being passed down to specific file partitioners. Now you can utilize the `skip_infer_table_types` list variable when calling `partition` to specify the filetypes for which you want to skip table extraction, or the `infer_table_structure` boolean variable on the file specific partitioning function.
* **Fix partition docx without sections** Some docx files, like those from teams output, do not contain sections and it would produce no results because the code assumes all components are in sections. Now if no sections is detected from a document we iterate through the paragraphs and return contents found in the paragraphs.
* **Fix out-of-order sequencing of split chunks.** Fixes behavior where "split" chunks were inserted at the beginning of the chunk sequence. This would produce a chunk sequence like [5a, 5b, 3a, 3b, 1, 2, 4] when sections 3 and 5 exceeded `max_characters`.
* **Deserialization of ingest docs fixed** When ingest docs are being deserialized as part of the ingest pipeline process (cli), there were certain fields that weren't getting persisted (metadata and date processed). The from_dict method was updated to take these into account and a unit test added to check.
* **Map source cli command configs when destination set** Due to how the source connector is dynamically called when the destination connector is set via the CLI, the configs were being set incorrectoy, causing the source connector to break. The configs were fixed and updated to take into account Fsspec-specific connectors.

## 0.10.25

### Enhancements

* **Duplicate CLI param check** Given that many of the options associated with the `Click` based cli ingest commands are added dynamically from a number of configs, a check was incorporated to make sure there were no duplicate entries to prevent new configs from overwriting already added options.
* **Ingest CLI refactor for better code reuse** Much of the ingest cli code can be templated and was a copy-paste across files, adding potential risk. Code was refactored to use a base class which had much of the shared code templated.

### Features

* **Table OCR refactor** support Table OCR with pre-computed OCR data to ensure we only do one OCR for entrie document. User can specify
ocr agent tesseract/paddle in environment variable `OCR_AGENT` for OCRing the entire document.
* **Adds accuracy function** The accuracy scoring was originally an option under `calculate_edit_distance`. For easy function call, it is now a wrapper around the original function that calls edit_distance and return as "score".
* **Adds HuggingFaceEmbeddingEncoder** The HuggingFace Embedding Encoder uses a local embedding model as opposed to using an API.
* **Add AWS bedrock embedding connector** `unstructured.embed.bedrock` now provides a connector to use AWS bedrock's `titan-embed-text` model to generate embeddings for elements. This features requires valid AWS bedrock setup and an internet connectionto run.

### Fixes

* **Import PDFResourceManager more directly** We were importing `PDFResourceManager` from `pdfminer.converter` which was causing an error for some users. We changed to import from the actual location of `PDFResourceManager`, which is `pdfminer.pdfinterp`.
* **Fix language detection of elements with empty strings** This resolves a warning message that was raised by `langdetect` if the language was attempted to be detected on an empty string. Language detection is now skipped for empty strings.
* **Fix chunks breaking on regex-metadata matches.** Fixes "over-chunking" when `regex_metadata` was used, where every element that contained a regex-match would start a new chunk.
* **Fix regex-metadata match offsets not adjusted within chunk.** Fixes incorrect regex-metadata match start/stop offset in chunks where multiple elements are combined.
* **Map source cli command configs when destination set** Due to how the source connector is dynamically called when the destination connector is set via the CLI, the configs were being set incorrectoy, causing the source connector to break. The configs were fixed and updated to take into account Fsspec-specific connectors.
* **Fix metrics folder not discoverable** Fixes issue where unstructured/metrics folder is not discoverable on PyPI by adding an `__init__.py` file under the folder.
* **Fix a bug when `parition_pdf` get `model_name=None`** In API usage the `model_name` value is `None` and the `cast` function in `partition_pdf` would return `None` and lead to attribution error. Now we use `str` function to explicit convert the content to string so it is garanteed to have `starts_with` and other string functions as attributes
* **Fix html partition fail on tables without `tbody` tag** HTML tables may sometimes just contain headers without body (`tbody` tag)

## 0.10.24

### Enhancements

* **Improve natural reading order** Some `OCR` elements with only spaces in the text have full-page width in the bounding box, which causes the `xycut` sorting to not work as expected. Now the logic to parse OCR results removes any elements with only spaces (more than one space).
* **Ingest compression utilities and fsspec connector support** Generic utility code added to handle files that get pulled from a source connector that are either tar or zip compressed and uncompress them locally. This is then processed using a local source connector. Currently this functionality has been incorporated into the fsspec connector and all those inheriting from it (currently: Azure Blob Storage, Google Cloud Storage, S3, Box, and Dropbox).
* **Ingest destination connectors support for writing raw list of elements** Along with the default write method used in the ingest pipeline to write the json content associated with the ingest docs, each destination connector can now also write a raw list of elements to the desired downstream location without having an ingest doc associated with it.

### Features

* **Adds element type percent match function** In order to evaluate the element type extracted, we add a function that calculates the matched percentage between two frequency dictionary.

### Fixes

* **Fix paddle model file not discoverable** Fixes issue where ocr_models/paddle_ocr.py file is not discoverable on PyPI by adding
an `__init__.py` file under the folder.
* **Chipper v2 Fixes** Includes fix for a memory leak and rare last-element bbox fix. (unstructured-inference==0.7.7)
* **Fix image resizing issue** Includes fix related to resizing images in the tables pipeline. (unstructured-inference==0.7.6)

## 0.10.23

### Enhancements

* **Add functionality to limit precision when serializing to json** Precision for `points` is limited to 1 decimal point if coordinates["system"] == "PixelSpace" (otherwise 2 decimal points?). Precision for `detection_class_prob` is limited to 5 decimal points.
* **Fix csv file detection logic when mime-type is text/plain** Previously the logic to detect csv file type was considering only first row's comma count comparing with the header_row comma count and both the rows being same line the result was always true, Now the logic is changed to consider the comma's count for all the lines except first line and compare with header_row comma count.
* **Improved inference speed for Chipper V2** API requests with 'hi_res_model_name=chipper' now have ~2-3x faster responses.

### Features

### Fixes

* **Cleans up temporary files after conversion** Previously a file conversion utility was leaving temporary files behind on the filesystem without removing them when no longer needed. This fix helps prevent an accumulation of temporary files taking up excessive disk space.
* **Fixes `under_non_alpha_ratio` dividing by zero** Although this function guarded against a specific cause of division by zero, there were edge cases slipping through like strings with only whitespace. This update more generally prevents the function from performing a division by zero.
* **Fix languages default** Previously the default language was being set to English when elements didn't have text or if langdetect could not detect the language. It now defaults to None so there is not misleading information about the language detected.
* **Fixes recursion limit error that was being raised when partitioning Excel documents of a certain size** Previously we used a recursive method to find subtables within an excel sheet. However this would run afoul of Python's recursion depth limit when there was a contiguous block of more than 1000 cells within a sheet. This function has been updated to use the NetworkX library which avoids Python recursion issues.

## 0.10.22

### Enhancements

* **bump `unstructured-inference` to `0.7.3`** The updated version of `unstructured-inference` supports a new version of the Chipper model, as well as a cleaner schema for its output classes. Support is included for new inference features such as hierarchy and ordering.
* **Expose skip_infer_table_types in ingest CLI.** For each connector a new `--skip-infer-table-types` parameter was added to map to the `skip_infer_table_types` partition argument. This gives more granular control to unstructured-ingest users, allowing them to specify the file types for which we should attempt table extraction.
* **Add flag to ingest CLI to raise error if any single doc fails in pipeline** Currently if a single doc fails in the pipeline, the whole thing halts due to the error. This flag defaults to log an error but continue with the docs it can.
* **Emit hyperlink metadata for DOCX file-type.** DOCX partitioner now adds `metadata.links`, `metadata.link_texts` and `metadata.link_urls` for elements that contain a hyperlink that points to an external resource. So-called "jump" links pointing to document internal locations (such as those found in a table-of-contents "jumping" to a chapter or section) are excluded.

### Features

* **Add `elements_to_text` as a staging helper function** In order to get a single clean text output from unstructured for metric calculations, automate the process of extracting text from elements using this function.
* **Adds permissions(RBAC) data ingestion functionality for the Sharepoint connector.** Problem: Role based access control is an important component in many data storage systems. Users may need to pass permissions (RBAC) data to downstream systems when ingesting data. Feature: Added permissions data ingestion functionality to the Sharepoint connector.

### Fixes

* **Fixes PDF list parsing creating duplicate list items** Previously a bug in PDF list item parsing caused removal of other elements and duplication of the list item
* **Fixes duplicated elements** Fixes issue where elements are duplicated when embeddings are generated. This will allow users to generate embeddings for their list of Elements without duplicating/breaking the orginal content.
* **Fixes failure when flagging for embeddings through unstructured-ingest** Currently adding the embedding parameter to any connector results in a failure on the copy stage. This is resolves the issue by adding the IngestDoc to the context map in the embedding node's `run` method. This allows users to specify that connectors fetch embeddings without failure.
* **Fix ingest pipeline reformat nodes not discoverable** Fixes issue where  reformat nodes raise ModuleNotFoundError on import. This was due to the directory was missing `__init__.py` in order to make it discoverable.
* **Fix default language in ingest CLI** Previously the default was being set to english which injected potentially incorrect information to downstream language detection libraries. By setting the default to None allows those libraries to better detect what language the text is in the doc being processed.

## 0.10.21

* **Adds Scarf analytics**.

## 0.10.20

### Enhancements

* **Add document level language detection functionality.** Adds the "auto" default for the languages param to all partitioners. The primary language present in the document is detected using the `langdetect` package. Additional param `detect_language_per_element` is also added for partitioners that return multiple elements. Defaults to `False`.
* **Refactor OCR code** The OCR code for entire page is moved from unstructured-inference to unstructured. On top of continuing support for OCR language parameter, we also support two OCR processing modes, "entire_page" or "individual_blocks".
* **Align to top left when shrinking bounding boxes for `xy-cut` sorting:** Update `shrink_bbox()` to keep top left rather than center.
* **Add visualization script to annotate elements** This script is often used to analyze/visualize elements with coordinates (e.g. partition_pdf()).
* **Adds data source properties to the Jira, Github and Gitlab connectors** These properties (date_created, date_modified, version, source_url, record_locator) are written to element metadata during ingest, mapping elements to information about the document source from which they derive. This functionality enables downstream applications to reveal source document applications, e.g. a link to a GDrive doc, Salesforce record, etc.
* **Improve title detection in pptx documents** The default title textboxes on a pptx slide are now categorized as titles.
* **Improve hierarchy detection in pptx documents** List items, and other slide text are properly nested under the slide title. This will enable better chunking of pptx documents.
* **Refactor of the ingest cli workflow** The refactored approach uses a dynamically set pipeline with a snapshot along each step to save progress and accommodate continuation from a snapshot if an error occurs. This also allows the pipeline to dynamically assign any number of steps to modify the partitioned content before it gets written to a destination.
* **Applies `max_characters=<n>` argument to all element types in `add_chunking_strategy` decorator** Previously this argument was only utilized in chunking Table elements and now applies to all partitioned elements if `add_chunking_strategy` decorator is utilized, further preparing the elements for downstream processing.
* **Add common retry strategy utilities for unstructured-ingest** Dynamic retry strategy with exponential backoff added to Notion source connector.
*
### Features

* **Adds `bag_of_words` and `percent_missing_text` functions** In order to count the word frequencies in two input texts and calculate the percentage of text missing relative to the source document.
* **Adds `edit_distance` calculation metrics** In order to benchmark the cleaned, extracted text with unstructured, `edit_distance` (`Levenshtein distance`) is included.
* **Adds detection_origin field to metadata** Problem: Currently isn't an easy way to find out how an element was created. With this change that information is added. Importance: With this information the developers and users are now able to know how an element was created to make decisions on how to use it. In order tu use this feature
setting UNSTRUCTURED_INCLUDE_DEBUG_METADATA=true is needed.
* **Adds a function that calculates frequency of the element type and its depth** To capture the accuracy of element type extraction, this function counts the occurrences of each unique element type with its depth for use in element metrics.

### Fixes

* **Fix zero division error in annotation bbox size** This fixes the bug where we find annotation bboxes realted to an element that need to divide the intersection size between annotation bbox and element bbox by the size of the annotation bbox
* **Fix prevent metadata module from importing dependencies from unnecessary modules** Problem: The `metadata` module had several top level imports that were only used in and applicable to code related to specific document types, while there were many general-purpose functions. As a result, general-purpose functions couldn't be used without unnecessary dependencies being installed. Fix: moved 3rd party dependency top level imports to inside the functions in which they are used and applied a decorator to check that the dependency is installed and emit a helpful error message if not.
* **Fixes category_depth None value for Title elements** Problem: `Title` elements from `chipper` get `category_depth`= None even when `Headline` and/or `Subheadline` elements are present in the same page. Fix: all `Title` elements with `category_depth` = None should be set to have a depth of 0 instead iff there are `Headline` and/or `Subheadline` element-types present. Importance: `Title` elements should be equivalent html `H1` when nested headings are present; otherwise, `category_depth` metadata can result ambiguous within elements in a page.
* **Tweak `xy-cut` ordering output to be more column friendly** This results in the order of elements more closely reflecting natural reading order which benefits downstream applications. While element ordering from `xy-cut` is usually mostly correct when ordering multi-column documents, sometimes elements from a RHS column will appear before elements in a LHS column. Fix: add swapped `xy-cut` ordering by sorting by X coordinate first and then Y coordinate.
* **Fixes badly initialized Formula** Problem: YoloX contain new types of elements, when loading a document that contain formulas a new element of that class
should be generated, however the Formula class inherits from Element instead of Text. After this change the element is correctly created with the correct class
allowing the document to be loaded. Fix: Change parent class for Formula to Text. Importance: Crucial to be able to load documents that contain formulas.
* **Fixes pdf uri error** An error was encountered when URI type of `GoToR` which refers to pdf resources outside of its own was detected since no condition catches such case. The code is fixing the issue by initialize URI before any condition check.


## 0.10.19

### Enhancements

* **Adds XLSX document level language detection** Enhancing on top of language detection functionality in previous release, we now support language detection within `.xlsx` file type at Element level.
* **bump `unstructured-inference` to `0.6.6`** The updated version of `unstructured-inference` makes table extraction in `hi_res` mode configurable to fine tune table extraction performance; it also improves element detection by adding a deduplication post processing step in the `hi_res` partitioning of pdfs and images.
* **Detect text in HTML Heading Tags as Titles** This will increase the accuracy of hierarchies in HTML documents and provide more accurate element categorization. If text is in an HTML heading tag and is not a list item, address, or narrative text, categorize it as a title.
* **Update python-based docs** Refactor docs to use the actual unstructured code rather than using the subprocess library to run the cli command itself.
* **Adds Table support for the `add_chunking_strategy` decorator to partition functions.** In addition to combining elements under Title elements, user's can now specify the `max_characters=<n>` argument to chunk Table elements into TableChunk elements with `text` and `text_as_html` of length <n> characters. This means partitioned Table results are ready for use in downstream applications without any post processing.
* **Expose endpoint url for s3 connectors** By allowing for the endpoint url to be explicitly overwritten, this allows for any non-AWS data providers supporting the s3 protocol to be supported (i.e. minio).

### Features

* **change default `hi_res` model for pdf/image partition to `yolox`** Now partitioning pdf/image using `hi_res` strategy utilizes `yolox_quantized` model isntead of `detectron2_onnx` model. This new default model has better recall for tables and produces more detailed categories for elements.
* **XLSX can now reads subtables within one sheet** Problem: Many .xlsx files are not created to be read as one full table per sheet. There are subtables, text and header along with more informations to extract from each sheet. Feature: This `partition_xlsx` now can reads subtable(s) within one .xlsx sheet, along with extracting other title and narrative texts. Importance: This enhance the power of .xlsx reading to not only one table per sheet, allowing user to capture more data tables from the file, if exists.
* **Update Documentation on Element Types and Metadata**: We have updated the documentation according to the latest element types and metadata. It includes the common and additional metadata provided by the Partitions and Connectors.

### Fixes

* **Fixes partition_pdf is_alnum reference bug** Problem: The `partition_pdf` when attempt to get bounding box from element experienced a reference before assignment error when the first object is not text extractable.  Fix: Switched to a flag when the condition is met. Importance: Crucial to be able to partition with pdf.
* **Fix various cases of HTML text missing after partition**
  Problem: Under certain circumstances, text immediately after some HTML tags will be misssing from partition result.
  Fix: Updated code to deal with these cases.
  Importance: This will ensure the correctness when partitioning HTML and Markdown documents.
* **Fixes chunking when `detection_class_prob` appears in Element metadata** Problem: when `detection_class_prob` appears in Element metadata, Elements will only be combined by chunk_by_title if they have the same `detection_class_prob` value (which is rare). This is unlikely a case we ever need to support and most often results in no chunking. Fix: `detection_class_prob` is included in the chunking list of metadata keys excluded for similarity comparison. Importance: This change allows `chunk_by_title` to operate as intended for documents which include `detection_class_prob` metadata in their Elements.

## 0.10.18

### Enhancements

* **Better detection of natural reading order in images and PDF's** The elements returned by partition better reflect natural reading order in some cases, particularly in complicated multi-column layouts, leading to better chunking and retrieval for downstream applications. Achieved by improving the `xy-cut` sorting to preprocess bboxes, shrinking all bounding boxes by 90% along x and y axes (still centered around the same center point), which allows projection lines to be drawn where not possible before if layout bboxes overlapped.
* **Improves `partition_xml` to be faster and more memory efficient when partitioning large XML files** The new behavior is to partition iteratively to prevent loading the entire XML tree into memory at once in most use cases.
* **Adds data source properties to SharePoint, Outlook, Onedrive, Reddit, Slack, DeltaTable connectors** These properties (date_created, date_modified, version, source_url, record_locator) are written to element metadata during ingest, mapping elements to information about the document source from which they derive. This functionality enables downstream applications to reveal source document applications, e.g. a link to a GDrive doc, Salesforce record, etc.
* **Add functionality to save embedded images in PDF's separately as images** This allows users to save embedded images in PDF's separately as images, given some directory path. The saved image path is written to the metadata for the Image element. Downstream applications may benefit by providing users with image links from relevant "hits."
* **Azure Cognite Search destination connector** New Azure Cognitive Search destination connector added to ingest CLI.  Users may now use `unstructured-ingest` to write partitioned data from over 20 data sources (so far) to an Azure Cognitive Search index.
* **Improves salesforce partitioning** Partitions Salesforce data as xlm instead of text for improved detail and flexibility. Partitions htmlbody instead of textbody for Salesforce emails. Importance: Allows all Salesforce fields to be ingested and gives Salesforce emails more detailed partitioning.
* **Add document level language detection functionality.** Introduces the "auto" default for the languages param, which then detects the languages present in the document using the `langdetect` package. Adds the document languages as ISO 639-3 codes to the element metadata. Implemented only for the partition_text function to start.
* **PPTX partitioner refactored in preparation for enhancement.** Behavior should be unchanged except that shapes enclosed in a group-shape are now included, as many levels deep as required (a group-shape can itself contain a group-shape).
* **Embeddings support for the SharePoint SourceConnector via unstructured-ingest CLI** The SharePoint connector can now optionally create embeddings from the elements it pulls out during partition and upload those embeddings to Azure Cognitive Search index.
* **Improves hierarchy from docx files by leveraging natural hierarchies built into docx documents**  Hierarchy can now be detected from an indentation level for list bullets/numbers and by style name (e.g. Heading 1, List Bullet 2, List Number).
* **Chunking support for the SharePoint SourceConnector via unstructured-ingest CLI** The SharePoint connector can now optionally chunk the elements pulled out during partition via the chunking unstructured brick. This can be used as a stage before creating embeddings.

### Features

* **Adds `links` metadata in `partition_pdf` for `fast` strategy.** Problem: PDF files contain rich information and hyperlink that Unstructured did not captured earlier. Feature: `partition_pdf` now can capture embedded links within the file along with its associated text and page number. Importance: Providing depth in extracted elements give user a better understanding and richer context of documents. This also enables user to map to other elements within the document if the hyperlink is refered internally.
* **Adds the embedding module to be able to embed Elements** Problem: Many NLP applications require the ability to represent parts of documents in a semantic way. Until now, Unstructured did not have text embedding ability within the core library. Feature: This embedding module is able to track embeddings related data with a class, embed a list of elements, and return an updated list of Elements with the *embeddings* property. The module is also able to embed query strings. Importance: Ability to embed documents or parts of documents will enable users to make use of these semantic representations in different NLP applications, such as search, retrieval, and retrieval augmented generation.

### Fixes

* **Fixes a metadata source serialization bug** Problem: In unstructured elements, when loading an elements json file from the disk, the data_source attribute is assumed to be an instance of DataSourceMetadata and the code acts based on that. However the loader did not satisfy the assumption, and loaded it as a dict instead, causing an error. Fix: Added necessary code block to initialize a DataSourceMetadata object, also refactored DataSourceMetadata.from_dict() method to remove redundant code. Importance: Crucial to be able to load elements (which have data_source fields) from json files.
* **Fixes issue where unstructured-inference was not getting updated** Problem: unstructured-inference was not getting upgraded to the version to match unstructured release when doing a pip install.  Solution: using `pip install unstructured[all-docs]` it will now upgrade both unstructured and unstructured-inference. Importance: This will ensure that the inference library is always in sync with the unstructured library, otherwise users will be using outdated libraries which will likely lead to unintended behavior.
* **Fixes SharePoint connector failures if any document has an unsupported filetype** Problem: Currently the entire connector ingest run fails if a single IngestDoc has an unsupported filetype. This is because a ValueError is raised in the IngestDoc's `__post_init__`. Fix: Adds a try/catch when the IngestConnector runs get_ingest_docs such that the error is logged but all processable documents->IngestDocs are still instantiated and returned. Importance: Allows users to ingest SharePoint content even when some files with unsupported filetypes exist there.
* **Fixes Sharepoint connector server_path issue** Problem: Server path for the Sharepoint Ingest Doc was incorrectly formatted, causing issues while fetching pages from the remote source. Fix: changes formatting of remote file path before instantiating SharepointIngestDocs and appends a '/' while fetching pages from the remote source. Importance: Allows users to fetch pages from Sharepoint Sites.
* **Fixes Sphinx errors.** Fixes errors when running Sphinx `make html` and installs library to suppress warnings.
* **Fixes a metadata backwards compatibility error** Problem: When calling `partition_via_api`, the hosted api may return an element schema that's newer than the current `unstructured`. In this case, metadata fields were added which did not exist in the local `ElementMetadata` dataclass, and `__init__()` threw an error. Fix: remove nonexistent fields before instantiating in `ElementMetadata.from_json()`. Importance: Crucial to avoid breaking changes when adding fields.
* **Fixes issue with Discord connector when a channel returns `None`** Problem: Getting the `jump_url` from a nonexistent Discord `channel` fails. Fix: property `jump_url` is now retrieved within the same context as the messages from the channel. Importance: Avoids cascading issues when the connector fails to fetch information about a Discord channel.
* **Fixes occasionally SIGABTR when writing table with `deltalake` on Linux** Problem: occasionally on Linux ingest can throw a `SIGABTR` when writing `deltalake` table even though the table was written correctly. Fix: put the writing function into a `Process` to ensure its execution to the fullest extent before returning to the main process. Importance: Improves stability of connectors using `deltalake`
* **Fixes badly initialized Formula** Problem: YoloX contain new types of elements, when loading a document that contain formulas a new element of that class should be generated, however the Formula class inherits from Element instead of Text. After this change the element is correctly created with the correct class allowing the document to be loaded. Fix: Change parent class for Formula to Text. Importance: Crucial to be able to load documents that contain formulas.

## 0.10.16

### Enhancements

* **Adds data source properties to Airtable, Confluence, Discord, Elasticsearch, Google Drive, and Wikipedia connectors** These properties (date_created, date_modified, version, source_url, record_locator) are written to element metadata during ingest, mapping elements to information about the document source from which they derive. This functionality enables downstream applications to reveal source document applications, e.g. a link to a GDrive doc, Salesforce record, etc.
* **DOCX partitioner refactored in preparation for enhancement.** Behavior should be unchanged except in multi-section documents containing different headers/footers for different sections. These will now emit all distinct headers and footers encountered instead of just those for the last section.
* **Add a function to map between Tesseract and standard language codes.** This allows users to input language information to the `languages` param in any Tesseract-supported langcode or any ISO 639 standard language code.
* **Add document level language detection functionality.** Introduces the "auto" default for the languages param, which then detects the languages present in the document using the `langdetect` package. Implemented only for the partition_text function to start.

### Features

### Fixes

* ***Fixes an issue that caused a partition error for some PDF's.** Fixes GH Issue 1460 by bypassing a coordinate check if an element has invalid coordinates.

## 0.10.15


### Enhancements

* **Support for better element categories from the next-generation image-to-text model ("chipper").** Previously, not all of the classifications from Chipper were being mapped to proper `unstructured` element categories so the consumer of the library would see many `UncategorizedText` elements. This fixes the issue, improving the granularity of the element categories outputs for better downstream processing and chunking. The mapping update is:
  * "Threading": `NarrativeText`
  * "Form": `NarrativeText`
  * "Field-Name": `Title`
  * "Value": `NarrativeText`
  * "Link": `NarrativeText`
  * "Headline": `Title` (with `category_depth=1`)
  * "Subheadline": `Title` (with `category_depth=2`)
  * "Abstract": `NarrativeText`
* **Better ListItem grouping for PDF's (fast strategy).** The `partition_pdf` with `fast` strategy previously broke down some numbered list item lines as separate elements. This enhancement leverages the x,y coordinates and bbox sizes to help decide whether the following chunk of text is a continuation of the immediate previous detected ListItem element or not, and not detect it as its own non-ListItem element.
* **Fall back to text-based classification for uncategorized Layout elements for Images and PDF's**. Improves element classification by running existing text-based rules on previously `UncategorizedText` elements.
* **Adds table partitioning for Partitioning for many doc types including: .html, .epub., .md, .rst, .odt, and .msg.** At the core of this change is the .html partition functionality, which is leveraged by the other effected doc types. This impacts many scenarios where `Table` Elements are now propery extracted.
* **Create and add `add_chunking_strategy` decorator to partition functions.** Previously, users were responsible for their own chunking after partitioning elements, often required for downstream applications. Now, individual elements may be combined into right-sized chunks where min and max character size may be specified if `chunking_strategy=by_title`. Relevant elements are grouped together for better downstream results. This enables users immediately use partitioned results effectively in downstream applications (e.g. RAG architecture apps) without any additional post-processing.
* **Adds `languages` as an input parameter and marks `ocr_languages` kwarg for deprecation in pdf, image, and auto partitioning functions.** Previously, language information was only being used for Tesseract OCR for image-based documents and was in a Tesseract specific string format, but by refactoring into a list of standard language codes independent of Tesseract, the `unstructured` library will better support `languages` for other non-image pipelines and/or support for other OCR engines.
* **Removes `UNSTRUCTURED_LANGUAGE` env var usage and replaces `language` with `languages` as an input parameter to unstructured-partition-text_type functions.** The previous parameter/input setup was not user-friendly or scalable to the variety of elements being processed. By refactoring the inputted language information into a list of standard language codes, we can support future applications of the element language such as detection, metadata, and multi-language elements. Now, to skip English specific checks, set the `languages` parameter to any non-English language(s).
* **Adds `xlsx` and `xls` filetype extensions to the `skip_infer_table_types` default list in `partition`.** By adding these file types to the input parameter these files should not go through table extraction. Users can still specify if they would like to extract tables from these filetypes, but will have to set the `skip_infer_table_types` to exclude the desired filetype extension. This avoids mis-representing complex spreadsheets where there may be multiple sub-tables and other content.
* **Better debug output related to sentence counting internals**. Clarify message when sentence is not counted toward sentence count because there aren't enough words, relevant for developers focused on `unstructured`s NLP internals.
* **Faster ocr_only speed for partitioning PDF and images.** Use `unstructured_pytesseract.run_and_get_multiple_output` function to reduce the number of calls to `tesseract` by half when partitioning pdf or image with `tesseract`
* **Adds data source properties to fsspec connectors** These properties (date_created, date_modified, version, source_url, record_locator) are written to element metadata during ingest, mapping elements to information about the document source from which they derive. This functionality enables downstream applications to reveal source document applications, e.g. a link to a GDrive doc, Salesforce record, etc.
* **Add delta table destination connector** New delta table destination connector added to ingest CLI.  Users may now use `unstructured-ingest` to write partitioned data from over 20 data sources (so far) to a Delta Table.
* **Rename to Source and Destination Connectors in the Documentation.** Maintain naming consistency between Connectors codebase and documentation with the first addition to a destination connector.
* **Non-HTML text files now return unstructured-elements as opposed to HTML-elements.** Previously the text based files that went through `partition_html` would return HTML-elements but now we preserve the format from the input using `source_format` argument in the partition call.
* **Adds `PaddleOCR` as an optional alternative to `Tesseract`** for OCR in processing of PDF or Image files, it is installable via the `makefile` command `install-paddleocr`. For experimental purposes only.
* **Bump unstructured-inference** to 0.5.28. This version bump markedly improves the output of table data, rendered as `metadata.text_as_html` in an element. These changes include:
  * add env variable `ENTIRE_PAGE_OCR` to specify using paddle or tesseract on entire page OCR
  * table structure detection now pads the input image by 25 pixels in all 4 directions to improve its recall (0.5.27)
  * support paddle with both cpu and gpu and assume it is pre-installed (0.5.26)
  * fix a bug where `cells_to_html` doesn't handle cells spanning multiple rows properly (0.5.25)
  * remove `cv2` preprocessing step before OCR step in table transformer (0.5.24)

### Features

* **Adds element metadata via `category_depth` with default value None**.
  * This additional metadata is useful for vectordb/LLM, chunking strategies, and retrieval applications.
* **Adds a naive hierarchy for elements via a `parent_id` on the element's metadata**
  * Users will now have more metadata for implementing vectordb/LLM chunking strategies. For example, text elements could be queried by their preceding title element.
  * Title elements created from HTML headings will properly nest

### Fixes

* **`add_pytesseract_bboxes_to_elements` no longer returns `nan` values**. The function logic is now broken into new methods
  `_get_element_box` and `convert_multiple_coordinates_to_new_system`
* **Selecting a different model wasn't being respected when calling `partition_image`.** Problem: `partition_pdf` allows for passing a `model_name` parameter. Given the similarity between the image and PDF pipelines, the expected behavior is that `partition_image` should support the same parameter, but `partition_image` was unintentionally not passing along its `kwargs`. This was corrected by adding the kwargs to the downstream call.
* **Fixes a chunking issue via dropping the field "coordinates".** Problem: chunk_by_title function was chunking each element to its own individual chunk while it needed to group elements into a fewer number of chunks. We've discovered that this happens due to a metadata matching logic in chunk_by_title function, and discovered that elements with different metadata can't be put into the same chunk. At the same time, any element with "coordinates" essentially had different metadata than other elements, due each element locating in different places and having different coordinates. Fix: That is why we have included the key "coordinates" inside a list of excluded metadata keys, while doing this "metadata_matches" comparision. Importance: This change is crucial to be able to chunk by title for documents which include "coordinates" metadata in their elements.

## 0.10.14

### Enhancements

* Update all connectors to use new downstream architecture
  * New click type added to parse comma-delimited string inputs
  * Some CLI options renamed

### Features

### Fixes

## 0.10.13

### Enhancements

* Updated documentation: Added back support doc types for partitioning, more Python codes in the API page,  RAG definition, and use case.
* Updated Hi-Res Metadata: PDFs and Images using Hi-Res strategy now have layout model class probabilities added ot metadata.
* Updated the `_detect_filetype_from_octet_stream()` function to use libmagic to infer the content type of file when it is not a zip file.
* Tesseract minor version bump to 5.3.2

### Features

* Add Jira Connector to be able to pull issues from a Jira organization
* Add `clean_ligatures` function to expand ligatures in text


### Fixes

* `partition_html` breaks on `<br>` elements.
* Ingest error handling to properly raise errors when wrapped
* GH issue 1361: fixes a sortig error that prevented some PDF's from being parsed
* Bump unstructured-inference
  * Brings back embedded images in PDF's (0.5.23)

## 0.10.12

### Enhancements

* Removed PIL pin as issue has been resolved upstream
* Bump unstructured-inference
  * Support for yolox_quantized layout detection model (0.5.20)
* YoloX element types added


### Features

* Add Salesforce Connector to be able to pull Account, Case, Campaign, EmailMessage, Lead

### Fixes


* Bump unstructured-inference
  * Avoid divide-by-zero errors swith `safe_division` (0.5.21)

## 0.10.11

### Enhancements

* Bump unstructured-inference
  * Combine entire-page OCR output with layout-detected elements, to ensure full coverage of the page (0.5.19)

### Features

* Add in ingest cli s3 writer

### Fixes

* Fix a bug where `xy-cut` sorting attemps to sort elements without valid coordinates; now xy cut sorting only works when **all** elements have valid coordinates

## 0.10.10

### Enhancements

* Adds `text` as an input parameter to `partition_xml`.
* `partition_xml` no longer runs through `partition_text`, avoiding incorrect splitting
  on carriage returns in the XML. Since `partition_xml` no longer calls `partition_text`,
  `min_partition` and `max_partition` are no longer supported in `partition_xml`.
* Bump `unstructured-inference==0.5.18`, change non-default detectron2 classification threshold
* Upgrade base image from rockylinux 8 to rockylinux 9
* Serialize IngestDocs to JSON when passing to subprocesses

### Features

### Fixes

- Fix a bug where mismatched `elements` and `bboxes` are passed into `add_pytesseract_bbox_to_elements`

## 0.10.9

### Enhancements

* Fix `test_json` to handle only non-extra dependencies file types (plain-text)

### Features

* Adds `chunk_by_title` to break a document into sections based on the presence of `Title`
  elements.
* add new extraction function `extract_image_urls_from_html` to extract all img related URL from html text.

### Fixes

* Make cv2 dependency optional
* Edit `add_pytesseract_bbox_to_elements`'s (`ocr_only` strategy) `metadata.coordinates.points` return type to `Tuple` for consistency.
* Re-enable test-ingest-confluence-diff for ingest tests
* Fix syntax for ingest test check number of files
* Fix csv and tsv partitioners loosing the first line of the files when creating elements

## 0.10.8

### Enhancements

* Release docker image that installs Python 3.10 rather than 3.8

### Features

### Fixes

## 0.10.7

### Enhancements

### Features

### Fixes

* Remove overly aggressive ListItem chunking for images and PDF's which typically resulted in inchorent elements.

## 0.10.6

### Enhancements

* Enable `partition_email` and `partition_msg` to detect if an email is PGP encryped. If
  and email is PGP encryped, the functions will return an empy list of elements and
  emit a warning about the encrypted content.
* Add threaded Slack conversations into Slack connector output
* Add functionality to sort elements using `xy-cut` sorting approach in `partition_pdf` for `hi_res` and `fast` strategies
* Bump unstructured-inference
  * Set OMP_THREAD_LIMIT to 1 if not set for better tesseract perf (0.5.17)

### Features

* Extract coordinates from PDFs and images when using OCR only strategy and add to metadata

### Fixes

* Update `partition_html` to respect the order of `<pre>` tags.
* Fix bug in `partition_pdf_or_image` where two partitions were called if `strategy == "ocr_only"`.
* Bump unstructured-inference
  * Fix issue where temporary files were being left behind (0.5.16)
* Adds deprecation warning for the `file_filename` kwarg to `partition`, `partition_via_api`,
  and `partition_multiple_via_api`.
* Fix documentation build workflow by pinning dependencies

## 0.10.5

### Enhancements

* Create new CI Pipelines
  - Checking text, xml, email, and html doc tests against the library installed without extras
  - Checking each library extra against their respective tests
* `partition` raises an error and tells the user to install the appropriate extra if a filetype
  is detected that is missing dependencies.
* Add custom errors to ingest
* Bump `unstructured-ingest==0.5.15`
  - Handle an uncaught TesseractError (0.5.15)
  - Add TIFF test file and TIFF filetype to `test_from_image_file` in `test_layout` (0.5.14)
* Use `entire_page` ocr mode for pdfs and images
* Add notes on extra installs to docs
* Adds ability to reuse connections per process in unstructured-ingest

### Features
* Add delta table connector

### Fixes

## 0.10.4
* Pass ocr_mode in partition_pdf and set the default back to individual pages for now
* Add diagrams and descriptions for ingest design in the ingest README

### Features
* Supports multipage TIFF image partitioning

### Fixes

## 0.10.2

### Enhancements
* Bump unstructured-inference==0.5.13:
  - Fix extracted image elements being included in layout merge, addresses the issue
    where an entire-page image in a PDF was not passed to the layout model when using hi_res.

### Features

### Fixes

## 0.10.1

### Enhancements
* Bump unstructured-inference==0.5.12:
  - fix to avoid trace for certain PDF's (0.5.12)
  - better defaults for DPI for hi_res and  Chipper (0.5.11)
  - implement full-page OCR (0.5.10)

### Features

### Fixes

* Fix dead links in repository README (Quick Start > Install for local development, and Learn more > Batch Processing)
* Update document dependencies to include tesseract-lang for additional language support (required for tests to pass)

## 0.10.0

### Enhancements

* Add `include_header` kwarg to `partition_xlsx` and change default behavior to `True`
* Update the `links` and `emphasized_texts` metadata fields

### Features

### Fixes

## 0.9.3

### Enhancements

* Pinned dependency cleanup.
* Update `partition_csv` to always use `soupparser_fromstring` to parse `html text`
* Update `partition_tsv` to always use `soupparser_fromstring` to parse `html text`
* Add `metadata.section` to capture epub table of contents data
* Add `unique_element_ids` kwarg to partition functions. If `True`, will use a UUID
  for element IDs instead of a SHA-256 hash.
* Update `partition_xlsx` to always use `soupparser_fromstring` to parse `html text`
* Add functionality to switch `html` text parser based on whether the `html` text contains emoji
* Add functionality to check if a string contains any emoji characters
* Add CI tests around Notion

### Features

* Add Airtable Connector to be able to pull views/tables/bases from an Airtable organization

### Fixes

* fix pdf partition of list items being detected as titles in OCR only mode
* make notion module discoverable
* fix emails with `Content-Distribution: inline` and `Content-Distribution: attachment` with no filename
* Fix email attachment filenames which had `=` in the filename itself

## 0.9.2


### Enhancements

* Update table extraction section in API documentation to sync with change in Prod API
* Update Notion connector to extract to html
* Added UUID option for `element_id`
* Bump unstructured-inference==0.5.9:
  - better caching of models
  - another version of detectron2 available, though the default layout model is unchanged
* Added UUID option for element_id
* Added UUID option for element_id
* CI improvements to run ingest tests in parallel

### Features

* Adds Sharepoint connector.

### Fixes

* Bump unstructured-inference==0.5.9:
  - ignores Tesseract errors where no text is extracted for tiles that indeed, have no text

## 0.9.1

### Enhancements

* Adds --partition-pdf-infer-table-structure to unstructured-ingest.
* Enable `partition_html` to skip headers and footers with the `skip_headers_and_footers` flag.
* Update `partition_doc` and `partition_docx` to track emphasized texts in the output
* Adds post processing function `filter_element_types`
* Set the default strategy for partitioning images to `hi_res`
* Add page break parameter section in API documentation to sync with change in Prod API
* Update `partition_html` to track emphasized texts in the output
* Update `XMLDocument._read_xml` to create `<p>` tag element for the text enclosed in the `<pre>` tag
* Add parameter `include_tail_text` to `_construct_text` to enable (skip) tail text inclusion
* Add Notion connector

### Features

### Fixes

* Remove unused `_partition_via_api` function
* Fixed emoji bug in `partition_xlsx`.
* Pass `file_filename` metadata when partitioning file object
* Skip ingest test on missing Slack token
* Add Dropbox variables to CI environments
* Remove default encoding for ingest
* Adds new element type `EmailAddress` for recognising email address in the  text
* Simplifies `min_partition` logic; makes partitions falling below the `min_partition`
  less likely.
* Fix bug where ingest test check for number of files fails in smoke test
* Fix unstructured-ingest entrypoint failure

## 0.9.0

### Enhancements

* Dependencies are now split by document type, creating a slimmer base installation.

## 0.8.8

### Enhancements

### Features

### Fixes

* Rename "date" field to "last_modified"
* Adds Box connector

### Fixes

## 0.8.7

### Enhancements

* Put back useful function `split_by_paragraph`

### Features

### Fixes

* Fix argument order in NLTK download step

## 0.8.6

### Enhancements

### Features

### Fixes

* Remove debug print lines and non-functional code

## 0.8.5

### Enhancements

* Add parameter `skip_infer_table_types` to enable (skip) table extraction for other doc types
* Adds optional Unstructured API unit tests in CI
* Tracks last modified date for all document types.
* Add auto_paragraph_grouper to detect new-line and blank-line new paragraph for .txt files.
* refactor the ingest cli to better support expanding supported connectors

## 0.8.3

### Enhancements

### Features

### Fixes

* NLTK now only gets downloaded if necessary.
* Handling for empty tables in Word Documents and PowerPoints.

## 0.8.4

### Enhancements

* Additional tests and refactor of JSON detection.
* Update functionality to retrieve image metadata from a page for `document_to_element_list`
* Links are now tracked in `partition_html` output.
* Set the file's current position to the beginning after reading the file in `convert_to_bytes`
* Add `min_partition` kwarg to that combines elements below a specified threshold and modifies splitting of strings longer than max partition so words are not split.
* set the file's current position to the beginning after reading the file in `convert_to_bytes`
* Add slide notes to pptx
* Add `--encoding` directive to ingest
* Improve json detection by `detect_filetype`

### Features

* Adds Outlook connector
* Add support for dpi parameter in inference library
* Adds Onedrive connector.
* Add Confluence connector for ingest cli to pull the body text from all documents from all spaces in a confluence domain.

### Fixes

* Fixes issue with email partitioning where From field was being assigned the To field value.
* Use the `image_metadata` property of the `PageLayout` instance to get the page image info in the `document_to_element_list`
* Add functionality to write images to computer storage temporarily instead of keeping them in memory for `ocr_only` strategy
* Add functionality to convert a PDF in small chunks of pages at a time for `ocr_only` strategy
* Adds `.txt`, `.text`, and `.tab` to list of extensions to check if file
  has a `text/plain` MIME type.
* Enables filters to be passed to `partition_doc` so it doesn't error with LibreOffice7.
* Removed old error message that's superseded by `requires_dependencies`.
* Removes using `hi_res` as the default strategy value for `partition_via_api` and `partition_multiple_via_api`

## 0.8.1

### Enhancements

* Add support for Python 3.11

### Features

### Fixes

* Fixed `auto` strategy detected scanned document as having extractable text and using `fast` strategy, resulting in no output.
* Fix list detection in MS Word documents.
* Don't instantiate an element with a coordinate system when there isn't a way to get its location data.

## 0.8.0

### Enhancements

* Allow model used for hi res pdf partition strategy to be chosen when called.
* Updated inference package

### Features

* Add `metadata_filename` parameter across all partition functions

### Fixes

* Update to ensure `convert_to_datafame` grabs all of the metadata fields.
* Adjust encoding recognition threshold value in `detect_file_encoding`
* Fix KeyError when `isd_to_elements` doesn't find a type
* Fix `_output_filename` for local connector, allowing single files to be written correctly to the disk

* Fix for cases where an invalid encoding is extracted from an email header.

### BREAKING CHANGES

* Information about an element's location is no longer returned as top-level attributes of an element. Instead, it is returned in the `coordinates` attribute of the element's metadata.

## 0.7.12

### Enhancements

* Adds `include_metadata` kwarg to `partition_doc`, `partition_docx`, `partition_email`, `partition_epub`, `partition_json`, `partition_msg`, `partition_odt`, `partition_org`, `partition_pdf`, `partition_ppt`, `partition_pptx`, `partition_rst`, and `partition_rtf`
### Features

* Add Elasticsearch connector for ingest cli to pull specific fields from all documents in an index.
* Adds Dropbox connector

### Fixes

* Fix tests that call unstructured-api by passing through an api-key
* Fixed page breaks being given (incorrect) page numbers
* Fix skipping download on ingest when a source document exists locally

## 0.7.11

### Enhancements

* More deterministic element ordering when using `hi_res` PDF parsing strategy (from unstructured-inference bump to 0.5.4)
* Make large model available (from unstructured-inference bump to 0.5.3)
* Combine inferred elements with extracted elements (from unstructured-inference bump to 0.5.2)
* `partition_email` and `partition_msg` will now process attachments if `process_attachments=True`
  and a attachment partitioning functions is passed through with `attachment_partitioner=partition`.

### Features

### Fixes

* Fix tests that call unstructured-api by passing through an api-key
* Fixed page breaks being given (incorrect) page numbers
* Fix skipping download on ingest when a source document exists locally

## 0.7.10

### Enhancements

* Adds a `max_partition` parameter to `partition_text`, `partition_pdf`, `partition_email`,
  `partition_msg` and `partition_xml` that sets a limit for the size of an individual
  document elements. Defaults to `1500` for everything except `partition_xml`, which has
  a default value of `None`.
* DRY connector refactor

### Features

* `hi_res` model for pdfs and images is selectable via environment variable.

### Fixes

* CSV check now ignores escaped commas.
* Fix for filetype exploration util when file content does not have a comma.
* Adds negative lookahead to bullet pattern to avoid detecting plain text line
  breaks like `-------` as list items.
* Fix pre tag parsing for `partition_html`
* Fix lookup error for annotated Arabic and Hebrew encodings

## 0.7.9

### Enhancements

* Improvements to string check for leafs in `partition_xml`.
* Adds --partition-ocr-languages to unstructured-ingest.

### Features

* Adds `partition_org` for processed Org Mode documents.

### Fixes

## 0.7.8

### Enhancements

### Features

* Adds Google Cloud Service connector

### Fixes

* Updates the `parse_email` for `partition_eml` so that `unstructured-api` passes the smoke tests
* `partition_email` now works if there is no message content
* Updates the `"fast"` strategy for `partition_pdf` so that it's able to recursively
* Adds recursive functionality to all fsspec connectors
* Adds generic --recursive ingest flag

## 0.7.7

### Enhancements

* Adds functionality to replace the `MIME` encodings for `eml` files with one of the common encodings if a `unicode` error occurs
* Adds missed file-like object handling in `detect_file_encoding`
* Adds functionality to extract charset info from `eml` files

### Features

* Added coordinate system class to track coordinate types and convert to different coordinate

### Fixes

* Adds an `html_assemble_articles` kwarg to `partition_html` to enable users to capture
  control whether content outside of `<article>` tags is captured when
  `<article>` tags are present.
* Check for the `xml` attribute on `element` before looking for pagebreaks in `partition_docx`.

## 0.7.6

### Enhancements

* Convert fast startegy to ocr_only for images
* Adds support for page numbers in `.docx` and `.doc` when user or renderer
  created page breaks are present.
* Adds retry logic for the unstructured-ingest Biomed connector

### Features

* Provides users with the ability to extract additional metadata via regex.
* Updates `partition_docx` to include headers and footers in the output.
* Create `partition_tsv` and associated tests. Make additional changes to `detect_filetype`.

### Fixes

* Remove fake api key in test `partition_via_api` since we now require valid/empty api keys
* Page number defaults to `None` instead of `1` when page number is not present in the metadata.
  A page number of `None` indicates that page numbers are not being tracked for the document
  or that page numbers do not apply to the element in question..
* Fixes an issue with some pptx files. Assume pptx shapes are found in top left position of slide
  in case the shape.top and shape.left attributes are `None`.

## 0.7.5

### Enhancements

* Adds functionality to sort elements in `partition_pdf` for `fast` strategy
* Adds ingest tests with `--fast` strategy on PDF documents
* Adds --api-key to unstructured-ingest

### Features

* Adds `partition_rst` for processed ReStructured Text documents.

### Fixes

* Adds handling for emails that do not have a datetime to extract.
* Adds pdf2image package as core requirement of unstructured (with no extras)

## 0.7.4

### Enhancements

* Allows passing kwargs to request data field for `partition_via_api` and `partition_multiple_via_api`
* Enable MIME type detection if libmagic is not available
* Adds handling for empty files in `detect_filetype` and `partition`.

### Features

### Fixes

* Reslove `grpcio` import issue on `weaviate.schema.validate_schema` for python 3.9 and 3.10
* Remove building `detectron2` from source in Dockerfile

## 0.7.3

### Enhancements

* Update IngestDoc abstractions and add data source metadata in ElementMetadata

### Features

### Fixes

* Pass `strategy` parameter down from `partition` for `partition_image`
* Filetype detection if a CSV has a `text/plain` MIME type
* `convert_office_doc` no longers prints file conversion info messages to stdout.
* `partition_via_api` reflects the actual filetype for the file processed in the API.

## 0.7.2

### Enhancements

* Adds an optional encoding kwarg to `elements_to_json` and `elements_from_json`
* Bump version of base image to use new stable version of tesseract

### Features

### Fixes

* Update the `read_txt_file` utility function to keep using `spooled_to_bytes_io_if_needed` for xml
* Add functionality to the `read_txt_file` utility function to handle file-like object from URL
* Remove the unused parameter `encoding` from `partition_pdf`
* Change auto.py to have a `None` default for encoding
* Add functionality to try other common encodings for html and xml files if an error related to the encoding is raised and the user has not specified an encoding.
* Adds benchmark test with test docs in example-docs
* Re-enable test_upload_label_studio_data_with_sdk
* File detection now detects code files as plain text
* Adds `tabulate` explicitly to dependencies
* Fixes an issue in `metadata.page_number` of pptx files
* Adds showing help if no parameters passed

## 0.7.1

### Enhancements

### Features

* Add `stage_for_weaviate` to stage `unstructured` outputs for upload to Weaviate, along with
  a helper function for defining a class to use in Weaviate schemas.
* Builds from Unstructured base image, built off of Rocky Linux 8.7, this resolves almost all CVE's in the image.

### Fixes

## 0.7.0

### Enhancements

* Installing `detectron2` from source is no longer required when using the `local-inference` extra.
* Updates `.pptx` parsing to include text in tables.

### Features

### Fixes

* Fixes an issue in `_add_element_metadata` that caused all elements to have `page_number=1`
  in the element metadata.
* Adds `.log` as a file extension for TXT files.
* Adds functionality to try other common encodings for email (`.eml`) files if an error related to the encoding is raised and the user has not specified an encoding.
* Allow passed encoding to be used in the `replace_mime_encodings`
* Fixes page metadata for `partition_html` when `include_metadata=False`
* A `ValueError` now raises if `file_filename` is not specified when you use `partition_via_api`
  with a file-like object.

## 0.6.11

### Enhancements

* Supports epub tests since pandoc is updated in base image

### Features


### Fixes


## 0.6.10

### Enhancements

* XLS support from auto partition

### Features

### Fixes

## 0.6.9

### Enhancements

* fast strategy for pdf now keeps element bounding box data
* setup.py refactor

### Features

### Fixes

* Adds functionality to try other common encodings if an error related to the encoding is raised and the user has not specified an encoding.
* Adds additional MIME types for CSV

## 0.6.8

### Enhancements

### Features

* Add `partition_csv` for CSV files.

### Fixes

## 0.6.7

### Enhancements

* Deprecate `--s3-url` in favor of `--remote-url` in CLI
* Refactor out non-connector-specific config variables
* Add `file_directory` to metadata
* Add `page_name` to metadata. Currently used for the sheet name in XLSX documents.
* Added a `--partition-strategy` parameter to unstructured-ingest so that users can specify
  partition strategy in CLI. For example, `--partition-strategy fast`.
* Added metadata for filetype.
* Add Discord connector to pull messages from a list of channels
* Refactor `unstructured/file-utils/filetype.py` to better utilise hashmap to return mime type.
* Add local declaration of DOCX_MIME_TYPES and XLSX_MIME_TYPES for `test_filetype.py`.

### Features

* Add `partition_xml` for XML files.
* Add `partition_xlsx` for Microsoft Excel documents.

### Fixes

* Supports `hml` filetype for partition as a variation of html filetype.
* Makes `pytesseract` a function level import in `partition_pdf` so you can use the `"fast"`
  or `"hi_res"` strategies if `pytesseract` is not installed. Also adds the
  `required_dependencies` decorator for the `"hi_res"` and `"ocr_only"` strategies.
* Fix to ensure `filename` is tracked in metadata for `docx` tables.

## 0.6.6

### Enhancements

* Adds an `"auto"` strategy that chooses the partitioning strategy based on document
  characteristics and function kwargs. This is the new default strategy for `partition_pdf`
  and `partition_image`. Users can maintain existing behavior by explicitly setting
  `strategy="hi_res"`.
* Added an additional trace logger for NLP debugging.
* Add `get_date` method to `ElementMetadata` for converting the datestring to a `datetime` object.
* Cleanup the `filename` attribute on `ElementMetadata` to remove the full filepath.

### Features

* Added table reading as html with URL parsing to `partition_docx` in docx
* Added metadata field for text_as_html for docx files

### Fixes

* `fileutils/file_type` check json and eml decode ignore error
* `partition_email` was updated to more flexibly handle deviations from the RFC-2822 standard.
  The time in the metadata returns `None` if the time does not match RFC-2822 at all.
* Include all metadata fields when converting to dataframe or CSV

## 0.6.5

### Enhancements

* Added support for SpooledTemporaryFile file argument.

### Features

### Fixes


## 0.6.4

### Enhancements

* Added an "ocr_only" strategy for `partition_pdf`. Refactored the strategy decision
  logic into its own module.

### Features

### Fixes

## 0.6.3

### Enhancements

* Add an "ocr_only" strategy for `partition_image`.

### Features

* Added `partition_multiple_via_api` for partitioning multiple documents in a single REST
  API call.
* Added `stage_for_baseplate` function to prepare outputs for ingestion into Baseplate.
* Added `partition_odt` for processing Open Office documents.

### Fixes

* Updates the grouping logic in the `partition_pdf` fast strategy to group together text
  in the same bounding box.

## 0.6.2

### Enhancements

* Added logic to `partition_pdf` for detecting copy protected PDFs and falling back
  to the hi res strategy when necessary.


### Features

* Add `partition_via_api` for partitioning documents through the hosted API.

### Fixes

* Fix how `exceeds_cap_ratio` handles empty (returns `True` instead of `False`)
* Updates `detect_filetype` to properly detect JSONs when the MIME type is `text/plain`.

## 0.6.1

### Enhancements

* Updated the table extraction parameter name to be more descriptive

### Features

### Fixes

## 0.6.0

### Enhancements

* Adds an `ssl_verify` kwarg to `partition` and `partition_html` to enable turning off
  SSL verification for HTTP requests. SSL verification is on by default.
* Allows users to pass in ocr language to `partition_pdf` and `partition_image` through
  the `ocr_language` kwarg. `ocr_language` corresponds to the code for the language pack
  in Tesseract. You will need to install the relevant Tesseract language pack to use a
  given language.

### Features

* Table extraction is now possible for pdfs from `partition` and `partition_pdf`.
* Adds support for extracting attachments from `.msg` files

### Fixes

* Adds an `ssl_verify` kwarg to `partition` and `partition_html` to enable turning off
  SSL verification for HTTP requests. SSL verification is on by default.

## 0.5.13

### Enhancements

* Allow headers to be passed into `partition` when `url` is used.

### Features

* `bytes_string_to_string` cleaning brick for bytes string output.

### Fixes

* Fixed typo in call to `exactly_one` in `partition_json`
* unstructured-documents encode xml string if document_tree is `None` in `_read_xml`.
* Update to `_read_xml` so that Markdown files with embedded HTML process correctly.
* Fallback to "fast" strategy only emits a warning if the user specifies the "hi_res" strategy.
* unstructured-partition-text_type exceeds_cap_ratio fix returns and how capitalization ratios are calculated
* `partition_pdf` and `partition_text` group broken paragraphs to avoid fragmented `NarrativeText` elements.
* .json files resolved as "application/json" on centos7 (or other installs with older libmagic libs)

## 0.5.12

### Enhancements

* Add OS mimetypes DB to docker image, mainly for unstructured-api compat.
* Use the image registry as a cache when building Docker images.
* Adds the ability for `partition_text` to group together broken paragraphs.
* Added method to utils to allow date time format validation

### Features
* Add Slack connector to pull messages for a specific channel

* Add --partition-by-api parameter to unstructured-ingest
* Added `partition_rtf` for processing rich text files.
* `partition` now accepts a `url` kwarg in addition to `file` and `filename`.

### Fixes

* Allow encoding to be passed into `replace_mime_encodings`.
* unstructured-ingest connector-specific dependencies are imported on demand.
* unstructured-ingest --flatten-metadata supported for local connector.
* unstructured-ingest fix runtime error when using --metadata-include.

## 0.5.11

### Enhancements

### Features

### Fixes

* Guard against null style attribute in docx document elements
* Update HTML encoding to better support foreign language characters

## 0.5.10

### Enhancements

* Updated inference package
* Add sender, recipient, date, and subject to element metadata for emails

### Features

* Added `--download-only` parameter to `unstructured-ingest`

### Fixes

* FileNotFound error when filename is provided but file is not on disk

## 0.5.9

### Enhancements

### Features

### Fixes

* Convert file to str in helper `split_by_paragraph` for `partition_text`

## 0.5.8

### Enhancements

* Update `elements_to_json` to return string when filename is not specified
* `elements_from_json` may take a string instead of a filename with the `text` kwarg
* `detect_filetype` now does a final fallback to file extension.
* Empty tags are now skipped during the depth check for HTML processing.

### Features

* Add local file system to `unstructured-ingest`
* Add `--max-docs` parameter to `unstructured-ingest`
* Added `partition_msg` for processing MSFT Outlook .msg files.

### Fixes

* `convert_file_to_text` now passes through the `source_format` and `target_format` kwargs.
  Previously they were hard coded.
* Partitioning functions that accept a `text` kwarg no longer raise an error if an empty
  string is passed (and empty list of elements is returned instead).
* `partition_json` no longer fails if the input is an empty list.
* Fixed bug in `chunk_by_attention_window` that caused the last word in segments to be cut-off
  in some cases.

### BREAKING CHANGES

* `stage_for_transformers` now returns a list of elements, making it consistent with other
  staging bricks

## 0.5.7

### Enhancements

* Refactored codebase using `exactly_one`
* Adds ability to pass headers when passing a url in partition_html()
* Added optional `content_type` and `file_filename` parameters to `partition()` to bypass file detection

### Features

* Add `--flatten-metadata` parameter to `unstructured-ingest`
* Add `--fields-include` parameter to `unstructured-ingest`

### Fixes

## 0.5.6

### Enhancements

* `contains_english_word()`, used heavily in text processing, is 10x faster.

### Features

* Add `--metadata-include` and `--metadata-exclude` parameters to `unstructured-ingest`
* Add `clean_non_ascii_chars` to remove non-ascii characters from unicode string

### Fixes

* Fix problem with PDF partition (duplicated test)

## 0.5.4

### Enhancements

* Added Biomedical literature connector for ingest cli.
* Add `FsspecConnector` to easily integrate any existing `fsspec` filesystem as a connector.
* Rename `s3_connector.py` to `s3.py` for readability and consistency with the
  rest of the connectors.
* Now `S3Connector` relies on `s3fs` instead of on `boto3`, and it inherits
  from `FsspecConnector`.
* Adds an `UNSTRUCTURED_LANGUAGE_CHECKS` environment variable to control whether or not language
  specific checks like vocabulary and POS tagging are applied. Set to `"true"` for higher
  resolution partitioning and `"false"` for faster processing.
* Improves `detect_filetype` warning to include filename when provided.
* Adds a "fast" strategy for partitioning PDFs with PDFMiner. Also falls back to the "fast"
  strategy if detectron2 is not available.
* Start deprecation life cycle for `unstructured-ingest --s3-url` option, to be deprecated in
  favor of `--remote-url`.

### Features

* Add `AzureBlobStorageConnector` based on its `fsspec` implementation inheriting
from `FsspecConnector`
* Add `partition_epub` for partitioning e-books in EPUB3 format.

### Fixes

* Fixes processing for text files with `message/rfc822` MIME type.
* Open xml files in read-only mode when reading contents to construct an XMLDocument.

## 0.5.3

### Enhancements

* `auto.partition()` can now load Unstructured ISD json documents.
* Simplify partitioning functions.
* Improve logging for ingest CLI.

### Features

* Add `--wikipedia-auto-suggest` argument to the ingest CLI to disable automatic redirection
  to pages with similar names.
* Add setup script for Amazon Linux 2
* Add optional `encoding` argument to the `partition_(text/email/html)` functions.
* Added Google Drive connector for ingest cli.
* Added Gitlab connector for ingest cli.

### Fixes

## 0.5.2

### Enhancements

* Fully move from printing to logging.
* `unstructured-ingest` now uses a default `--download_dir` of `$HOME/.cache/unstructured/ingest`
rather than a "tmp-ingest-" dir in the working directory.

### Features

### Fixes

* `setup_ubuntu.sh` no longer fails in some contexts by interpreting
`DEBIAN_FRONTEND=noninteractive` as a command
* `unstructured-ingest` no longer re-downloads files when --preserve-downloads
is used without --download-dir.
* Fixed an issue that was causing text to be skipped in some HTML documents.

## 0.5.1

### Enhancements

### Features

### Fixes

* Fixes an error causing JavaScript to appear in the output of `partition_html` sometimes.
* Fix several issues with the `requires_dependencies` decorator, including the error message
  and how it was used, which had caused an error for `unstructured-ingest --github-url ...`.

## 0.5.0

### Enhancements

* Add `requires_dependencies` Python decorator to check dependencies are installed before
  instantiating a class or running a function

### Features

* Added Wikipedia connector for ingest cli.

### Fixes

* Fix `process_document` file cleaning on failure
* Fixes an error introduced in the metadata tracking commit that caused `NarrativeText`
  and `FigureCaption` elements to be represented as `Text` in HTML documents.

## 0.4.16

### Enhancements

* Fallback to using file extensions for filetype detection if `libmagic` is not present

### Features

* Added setup script for Ubuntu
* Added GitHub connector for ingest cli.
* Added `partition_md` partitioner.
* Added Reddit connector for ingest cli.

### Fixes

* Initializes connector properly in ingest.main::MainProcess
* Restricts version of unstructured-inference to avoid multithreading issue

## 0.4.15

### Enhancements

* Added `elements_to_json` and `elements_from_json` for easier serialization/deserialization
* `convert_to_dict`, `dict_to_elements` and `convert_to_csv` are now aliases for functions
  that use the ISD terminology.

### Fixes

* Update to ensure all elements are preserved during serialization/deserialization

## 0.4.14

* Automatically install `nltk` models in the `tokenize` module.

## 0.4.13

* Fixes unstructured-ingest cli.

## 0.4.12

* Adds console_entrypoint for unstructured-ingest, other structure/doc updates related to ingest.
* Add `parser` parameter to `partition_html`.

## 0.4.11

* Adds `partition_doc` for partitioning Word documents in `.doc` format. Requires `libreoffice`.
* Adds `partition_ppt` for partitioning PowerPoint documents in `.ppt` format. Requires `libreoffice`.

## 0.4.10

* Fixes `ElementMetadata` so that it's JSON serializable when the filename is a `Path` object.

## 0.4.9

* Added ingest modules and s3 connector, sample ingest script
* Default to `url=None` for `partition_pdf` and `partition_image`
* Add ability to skip English specific check by setting the `UNSTRUCTURED_LANGUAGE` env var to `""`.
* Document `Element` objects now track metadata

## 0.4.8

* Modified XML and HTML parsers not to load comments.

## 0.4.7

* Added the ability to pull an HTML document from a url in `partition_html`.
* Added the the ability to get file summary info from lists of filenames and lists
  of file contents.
* Added optional page break to `partition` for `.pptx`, `.pdf`, images, and `.html` files.
* Added `to_dict` method to document elements.
* Include more unicode quotes in `replace_unicode_quotes`.

## 0.4.6

* Loosen the default cap threshold to `0.5`.
* Add a `UNSTRUCTURED_NARRATIVE_TEXT_CAP_THRESHOLD` environment variable for controlling
  the cap ratio threshold.
* Unknown text elements are identified as `Text` for HTML and plain text documents.
* `Body Text` styles no longer default to `NarrativeText` for Word documents. The style information
  is insufficient to determine that the text is narrative.
* Upper cased text is lower cased before checking for verbs. This helps avoid some missed verbs.
* Adds an `Address` element for capturing elements that only contain an address.
* Suppress the `UserWarning` when detectron is called.
* Checks that titles and narrative test have at least one English word.
* Checks that titles and narrative text are at least 50% alpha characters.
* Restricts titles to a maximum word length. Adds a `UNSTRUCTURED_TITLE_MAX_WORD_LENGTH`
  environment variable for controlling the max number of words in a title.
* Updated `partition_pptx` to order the elements on the page

## 0.4.4

* Updated `partition_pdf` and `partition_image` to return `unstructured` `Element` objects
* Fixed the healthcheck url path when partitioning images and PDFs via API
* Adds an optional `coordinates` attribute to document objects
* Adds `FigureCaption` and `CheckBox` document elements
* Added ability to split lists detected in `LayoutElement` objects
* Adds `partition_pptx` for partitioning PowerPoint documents
* LayoutParser models now download from HugginfaceHub instead of DropBox
* Fixed file type detection for XML and HTML files on Amazone Linux

## 0.4.3

* Adds `requests` as a base dependency
* Fix in `exceeds_cap_ratio` so the function doesn't break with empty text
* Fix bug in `_parse_received_data`.
* Update `detect_filetype` to properly handle `.doc`, `.xls`, and `.ppt`.

## 0.4.2

* Added `partition_image` to process documents in an image format.
* Fixed utf-8 encoding error in `partition_email` with attachments for `text/html`

## 0.4.1

* Added support for text files in the `partition` function
* Pinned `opencv-python` for easier installation on Linux

## 0.4.0

* Added generic `partition` brick that detects the file type and routes a file to the appropriate
  partitioning brick.
* Added a file type detection module.
* Updated `partition_html` and `partition_eml` to support file-like objects in 'rb' mode.
* Cleaning brick for removing ordered bullets `clean_ordered_bullets`.
* Extract brick method for ordered bullets `extract_ordered_bullets`.
* Test for `clean_ordered_bullets`.
* Test for `extract_ordered_bullets`.
* Added `partition_docx` for pre-processing Word Documents.
* Added new REGEX patterns to extract email header information
* Added new functions to extract header information `parse_received_data` and `partition_header`
* Added new function to parse plain text files `partition_text`
* Added new cleaners functions `extract_ip_address`, `extract_ip_address_name`, `extract_mapi_id`, `extract_datetimetz`
* Add new `Image` element and function to find embedded images `find_embedded_images`
* Added `get_directory_file_info` for summarizing information about source documents

## 0.3.5

* Add support for local inference
* Add new pattern to recognize plain text dash bullets
* Add test for bullet patterns
* Fix for `partition_html` that allows for processing `div` tags that have both text and child
  elements
* Add ability to extract document metadata from `.docx`, `.xlsx`, and `.jpg` files.
* Helper functions for identifying and extracting phone numbers
* Add new function `extract_attachment_info` that extracts and decodes the attachment
of an email.
* Staging brick to convert a list of `Element`s to a `pandas` dataframe.
* Add plain text functionality to `partition_email`

## 0.3.4

* Python-3.7 compat

## 0.3.3

* Removes BasicConfig from logger configuration
* Adds the `partition_email` partitioning brick
* Adds the `replace_mime_encodings` cleaning bricks
* Small fix to HTML parsing related to processing list items with sub-tags
* Add `EmailElement` data structure to store email documents

## 0.3.2

* Added `translate_text` brick for translating text between languages
* Add an `apply` method to make it easier to apply cleaners to elements

## 0.3.1

* Added \_\_init.py\_\_ to `partition`

## 0.3.0

* Implement staging brick for Argilla. Converts lists of `Text` elements to `argilla` dataset classes.
* Removing the local PDF parsing code and any dependencies and tests.
* Reorganizes the staging bricks in the unstructured.partition module
* Allow entities to be passed into the Datasaur staging brick
* Added HTML escapes to the `replace_unicode_quotes` brick
* Fix bad responses in partition_pdf to raise ValueError
* Adds `partition_html` for partitioning HTML documents.

## 0.2.6

* Small change to how \_read is placed within the inheritance structure since it doesn't really apply to pdf
* Add partitioning brick for calling the document image analysis API

## 0.2.5

* Update python requirement to >=3.7

## 0.2.4

* Add alternative way of importing `Final` to support google colab

## 0.2.3

* Add cleaning bricks for removing prefixes and postfixes
* Add cleaning bricks for extracting text before and after a pattern

## 0.2.2

* Add staging brick for Datasaur

## 0.2.1

* Added brick to convert an ISD dictionary to a list of elements
* Update `PDFDocument` to use the `from_file` method
* Added staging brick for CSV format for ISD (Initial Structured Data) format.
* Added staging brick for separating text into attention window size chunks for `transformers`.
* Added staging brick for LabelBox.
* Added ability to upload LabelStudio predictions
* Added utility function for JSONL reading and writing
* Added staging brick for CSV format for Prodigy
* Added staging brick for Prodigy
* Added ability to upload LabelStudio annotations
* Added text_field and id_field to stage_for_label_studio signature

## 0.2.0

* Initial release of unstructured<|MERGE_RESOLUTION|>--- conflicted
+++ resolved
@@ -1,7 +1,4 @@
-<<<<<<< HEAD
-## 0.15.1-dev10
-=======
-## 0.15.2-dev1
+## 0.15.2-dev2
 
 ### Enhancements
 
@@ -13,7 +10,6 @@
 * **Accommodate single-column CSV files.** Resolves a limitation of `partition_csv()` where delimiter detection would fail on a single-column CSV file (which naturally has no delimeters).
 
 ## 0.15.1
->>>>>>> a468b2de
 
 ### Enhancements
 
