<<<<<<< HEAD
## 0.16.17
=======
## 0.16.17-dev2
>>>>>>> a9ff1e70

### Enhancements
- **Refactoring the VoyageAI integration** to use voyageai package directly, allowing extra features.

### Features

### Fixes
- **Fix a bug where `build_layout_elements_from_cor_regions` incorrectly joins texts in wrong order**.

## 0.16.16

### Enhancements

### Features
- **Vectorize layout (inferred, extracted, and OCR) data structure** Using `np.ndarray` to store a group of layout elements or text regions instead of using a list of objects. This improves the memory efficiency and compute speed around layout merging and deduplication.

### Fixes
- **Add auto-download for NLTK for Python Enviroment** When user import tokenize, It will  automatic download nltk data from `tokenize.py` file. Added `AUTO_DOWNLOAD_NLTK` flag in `tokenize.py` to download `NLTK_DATA`.
- **Correctly patch pdfminer to avoid PDF repair**. The patch applied to pdfminer's parser caused it to occasionally split tokens in content streams, throwing `PDFSyntaxError`.  Repairing these PDFs sometimes failed (since they were not actually invalid) resulting in unnecessary OCR fallback.
- **Drop usage of ndjson dependency**

## 0.16.15
### Enhancements

### Features

### Fixes
- **Update `unstructured-inference`** to 0.8.6 in requirements which removed `layoutparser` dependency libs
- **Update `pdfminer-six` to 20240706**

## 0.16.14

### Enhancements

### Features

### Fixes
- **Fix an issue with multiple values for `infer_table_structure`** when paritioning email with image attachements the kwarg calls into `partition` to partition the image already contains `infer_table_structure`. Now `partition` function checks if the `kwarg` has `infer_table_structure` already

## 0.16.13

### Enhancements
- **Add character-level filtering for tesseract output**. It is controllable via `TESSERACT_CHARACTER_CONFIDENCE_THRESHOLD` environment variable.

### Features

### Fixes

- **Fix NLTK Download** to use nltk assets in docker image
- removed the ability to automatically download nltk package if missing

## 0.16.12

### Enhancements

- **Prepare auto-partitioning for pluggable partitioners**. Move toward a uniform partitioner call signature so a custom or override partitioner can be registered without code changes.
- **Add NDJSON file type support.**

### Features

### Fixes

- **Base image has been updated.**
- **Upgrade ruff to latest.** Previously the ruff version was pinned to <0.5. Remove that pin and fix the handful of lint items that resulted.
- **CSV with asserted XLS content-type is correctly identified as CSV.** Resolves a bug where a CSV file with an asserted content-type of `application/vnd.ms-excel` was incorrectly identified as an XLS file.
- **Improve element-type mapping for Chinese text.** Fixes bug where Chinese text would produce large numbers of false-positive `Title` elements.
- **Improve element-type mapping for HTML.** Fixes bug where certain non-title elements were classified as `Title`.

## 0.16.11

### Enhancements

- **Enhance quote standardization tests** with additional Unicode scenarios
- **Relax table segregation rule in chunking.** Previously a `Table` element was always segregated into its own pre-chunk such that the `Table` appeared alone in a chunk or was split into multiple `TableChunk` elements, but never combined with `Text`-subtype elements. Allow table elements to be combined with other elements in the same chunk when space allows.
- **Compute chunk length based solely on `element.text`.** Previously `.metadata.text_as_html` was also considered and since it is always longer that the text (due to HTML tag overhead) it was the effective length criterion. Remove text-as-html from the length calculation such that text-length is the sole criterion for sizing a chunk.

### Features

### Fixes

- Fix ipv4 regex to correctly include up to three digit octets.

## 0.16.10

### Enhancements

### Features

### Fixes

- **Fix original file doctype detection** from cct converted file paths for metrics calculation.

## 0.16.9

### Enhancements

### Features

### Fixes

- **Fix NLTK Download** to not download from unstructured S3 Bucket

## 0.16.8

### Enhancements
- **Metrics: Weighted table average is optional**

### Features

### Fixes

## 0.16.7

### Enhancements
- **Add image_alt_mode to partition_html** Adds an `image_alt_mode` parameter to `partition_html()` to control how alt text is extracted from images in HTML documents for `html_parser_version=v2` . The parameter can be set to `to_text` to extract alt text as text from `<img>` html tags

### Features

### Fixes


## 0.16.6

### Enhancements
- **Every `<table>` tag is considered to be ontology.Table** Added special handling for tables in HTML partitioning (`html_parser_version=v2`. This change is made to improve the accuracy of table extraction from HTML documents.
- **Every HTML has default ontology class assigned** When parsing HTML with `html_parser_version=v2` to ontology each defined HTML in the Ontology has assigned default ontology class. This way it is possible to assign ontology class instead of UncategorizedText when the HTML tag is predicted correctly without class assigned class
- **Use (number of actual table) weighted average for table metrics** In evaluating table metrics the mean aggregation now uses the actual number of tables in a document to weight the metric scores

### Features

### Fixes
- **ElementMetadata consolidation** Now `text_as_html` metadata is combined across all elements in CompositeElement when chunking HTML output

## 0.16.5

### Enhancements

### Features

### Fixes
- **Fixes parsing HTML v2 parser** Now max recursion limit is set and value is correctly extracted from ontology element


## 0.16.4

### Enhancements

* **`value` attribute in `<input/>` element is parsed to `OntologyElement.text` in ontology**
* **`id` and `class` attributes removed from Table subtags in HTML partitioning**
* **cleaned `to_html` and newly introduced `to_text` in `OntologyElement`**
* **Elements created from V2 HTML are less granular** Added merging of adjacent text elements and inline html tags in the HTML partitioner to reduce the number of elements created from V2 HTML.

### Features

* **Add support for link extraction in pdf hi_res strategy.** The `partition_pdf()` function now supports link extraction when using the `hi_res` strategy, allowing users to extract hyperlinks from PDF documents more effectively.

### Fixes


## 0.16.3

### Enhancements

### Features

### Fixes

* **V2 elements without first parent ID can be parsed**
* **Fix missing elements when layout element parsed in V2 ontology**
* updated **unstructured-inference** to be **0.8.1** in requirements/extra-pdf-image.in


## 0.16.2

### Enhancements

### Features

* **Whitespace-invariant CCT distance metric.** CCT Levenshtein distance for strings is by default computed with standardized whitespaces.

### Fixes

* **Fixed retry config settings for partition_via_api function** If the SDK's default retry config is not set the retry config getter function does not fail anymore.

## 0.16.1

### Enhancements

* **Bump `unstructured-inference` to 0.7.39** and upgrade other dependencies
* **Round coordinates** Round coordinates when computing bounding box overlaps in `pdfminer_processing.py` to nearest machine precision. This can help reduce underterministic behavior from machine precision that affects which bounding boxes to combine.
* **Request retry parameters in `partition_via_api` function.** Expose retry-mechanism related parameters in the `partition_via_api` function to allow users to configure the retry behavior of the API requests.

### Features

* **Parsing HTML to Unstructured Elements and back**

### Fixes

* **Remove unsupported chipper model**
* **Rewrite of `partition.email` module and tests.** Use modern Python stdlib `email` module interface to parse email messages and attachments. This change shortens and simplifies the code, and makes it more robust and maintainable. Several historical problems were remedied in the process.
* **Minify text_as_html from DOCX.** Previously `.metadata.text_as_html` for DOCX tables was "bloated" with whitespace and noise elements introduced by `tabulate` that produced over-chunking and lower "semantic density" of elements. Reduce HTML to minimum character count while preserving all text.
* **Fall back to filename extension-based file-type detection for unidentified OLE files.** Resolves a problem where a DOC file that could not be detected as such by `filetype` was incorrectly identified as a MSG file.
* **Minify text_as_html from XLSX.** Previously `.metadata.text_as_html` for DOCX tables was "bloated" with whitespace and noise elements introduced by `pandas` that produced over-chunking and lower "semantic density" of elements. Reduce HTML to minimum character count while preserving all text.
* **Minify text_as_html from CSV.** Previously `.metadata.text_as_html` for CSV tables was "bloated" with whitespace and noise elements introduced by `pandas` that produced over-chunking and lower "semantic density" of elements. Reduce HTML to minimum character count while preserving all text.
* **Minify text_as_html from PPTX.** Previously `.metadata.text_as_html` for PPTX tables was "bloated" with whitespace and noise elements introduced by `tabulate` that produced over-chunking and lower "semantic density" of elements. Reduce HTML to minimum character count while preserving all text and structure.

## 0.16.0

### Enhancements

* **Remove ingest implementation.** The deprecated ingest functionality has been removed, as it is now maintained in the separate [unstructured-ingest](https://github.com/Unstructured-IO/unstructured-ingest) repository.
  * Replace extras in `requirements/ingest` directory with a new `ingest.txt` extra for installing the `unstructured-ingest` library.
  * Remove the `unstructured.ingest` submodule.
  * Delete all shell scripts previously used for destination ingest tests.

### Features

### Fixes

* **Add language parameter to `OCRAgentGoogleVision`.**  Introduces an optional language parameter in the `OCRAgentGoogleVision` constructor to serve as a language hint for `document_text_detection`. This ensures compatibility with the OCRAgent's `get_instance` method and resolves errors when parsing PDFs with Google Cloud Vision as the OCR agent.

## 0.15.14

### Enhancements

### Features

* **Add (but do not install) a new post-partitioning decorator to handle metadata added for all file-types, like `.filename`, `.filetype` and `.languages`.** This will be installed in a closely following PR to replace the four currently being used for this purpose.

### Fixes

* **Update Python SDK usage in `partition_via_api`.** Make a minor syntax change to ensure forward compatibility with the upcoming 0.26.0 Python SDK.
* **Remove "unused" `date_from_file_object` parameter.** As part of simplifying partitioning parameter set, remove `date_from_file_object` parameter. A file object does not have a last-modified date attribute so can never give a useful value. When a file-object is used as the document source (such as in Unstructured API) the last-modified date must come from the `metadata_last_modified` argument.
* **Fix occasional `KeyError` when mapping parent ids to hash ids.** Occasionally the input elements into `assign_and_map_hash_ids` can contain duplicated element instances, which lead to error when mapping parent id.
* **Allow empty text files.** Fixes an issue where text files with only white space would fail to be partitioned.
* **Remove double-decoration for CSV, DOC, ODT partitioners.** Refactor these partitioners to use the new `@apply_metadata()` decorator and only decorate the principal partitioner (CSV and DOCX in this case); remove decoration from delegating partitioners.
* **Remove double-decoration for PPTX, TSV, XLSX, and XML partitioners.** Refactor these partitioners to use the new `@apply_metadata()` decorator and only decorate the principal partitioner; remove decoration from delegating partitioners.
* **Remove double-decoration for HTML, EPUB, MD, ORG, RST, and RTF partitioners.** Refactor these partitioners to use the new `@apply_metadata()` decorator and only decorate the principal partitioner (HTML in this case); remove decoration from delegating partitioners.
* **Remove obsolete min_partition/max_partition args from TXT and EML.** The legacy `min_partition` and `max_partition` parameters were an initial rough implementation of chunking but now interfere with chunking and are unused. Remove those parameters from `partition_text()` and `partition_email()`.
* **Remove double-decoration on EML and MSG.** Refactor these partitioners to rely on the new `@apply_metadata()` decorator operating on partitioners they delegate to (TXT, HTML, and all others for attachments) and remove direct decoration from EML and MSG.
* **Remove double-decoration for PPT.** Remove decorators from the delegating PPT partitioner.
* **Quick-fix CI error in auto test-filetype.** Better fix to follow shortly.

## 0.15.13

### BREAKING CHANGES

* **Remove dead experimental code.** Unused code in `file_utils.experimental` and `file_utils.metadata` was removed. These functions were never published in the documentation, but if a client dug these out and used them this removal could break client code.

### Enhancements

* **Improve `pdfminer` image cleanup process**. Optimized the removal of duplicated pdfminer images by performing the cleanup before merging elements, rather than after. This improvement reduces execution time and enhances overall processing speed of PDF documents.

### Features

### Fixes

* **Fixes high memory overhead for intersection area computation** Using `numpy.float32` for coordinates and remove intermediate variables to reduce memory usage when computing intersection areas
* **Fixes the `arm64` image build** `arm64` builds are now fixed and will be available against starting with the `0.15.13` release.

## 0.15.12

### Enhancements

* **Improve `pdfminer` element processing** Implemented splitting of `pdfminer` elements (groups of text chunks) into smaller bounding boxes (text lines). This prevents loss of information from the object detection model and facilitates more effective removal of duplicated `pdfminer` text.

### Features

### Fixes

* **Fixed table accuracy metric** Table accuracy was incorrectly using column content difference in calculating row accuracy.

## 0.15.11

### Enhancements

* **Add deprecation warning to embed code**
* **Remove ingest console script**

## 0.15.10

### Enhancements

* **Enhance `pdfminer` element cleanup** Expand removal of `pdfminer` elements to include those inside all `non-pdfminer` elements, not just `tables`.
* **Modified analysis drawing tools to dump to files and draw from dumps** If the parameter `analysis` of the `partition_pdf` function is set to `True`, the layout for Object Detection, Pdfminer Extraction, OCR and final layouts will be dumped as json files. The drawers now accept dict (dump) objects instead of internal classes instances.
* **Vectorize pdfminer elements deduplication computation**. Use `numpy` operations to compute IOU and sub-region membership instead of using simply loop. This improves the speed of deduplicating elements for pages with a lot of elements.

### Features

### Fixes

## 0.15.9

### Enhancements

### Features

* **Add support for encoding parameter in partition_csv**

### Fixes

* **Check storage contents for OLE file type detection** Updates `detect_filetype` to check the content of OLE files to more reliable differentiate DOC, PPT, XLS, and MSG files. As part of this, the `"msg"` extra was removed because the `python-oxmsg` package is now a base dependency.
* **Fix disk space leaks and Windows errors when accessing file.name on a NamedTemporaryFile** Uses of `NamedTemporaryFile(..., delete=False)` and/or uses of `file.name` of NamedTemporaryFiles have been replaced with TemporaryFileDirectory to avoid a known issue: https://docs.python.org/3/library/tempfile.html#tempfile.NamedTemporaryFile

## 0.15.8

### Enhancements

* **Bump unstructured.paddleocr to 2.8.1.0.**

### Features

* **Add MixedbreadAI embedder** Adds MixedbreadAI embeddings to support embedding via Mixedbread AI.

### Fixes

* **Replace `pillow-heif` with `pi-heif`**. Replaces `pillow-heif` with `pi-heif` due to more permissive licensing on the wheel for `pi-heif`.
* **Minify text_as_html from DOCX.** Previously `.metadata.text_as_html` for DOCX tables was "bloated" with whitespace and noise elements introduced by `tabulate` that produced over-chunking and lower "semantic density" of elements. Reduce HTML to minimum character count without preserving all text.
* **Fall back to filename extension-based file-type detection for unidentified OLE files.** Resolves a problem where a DOC file that could not be detected as such by `filetype` was incorrectly identified as a MSG file.

## 0.15.7

### Enhancements

### Features

### Fixes

* **Fix NLTK data download path to prevent nested directories**. Resolved an issue where a nested "nltk_data" directory was created within the parent "nltk_data" directory when it already existed. This fix prevents errors in checking for existing downloads and loading models from NLTK data.

## 0.15.6

### Enhancements

### Features

### Fixes

* **Bump to NLTK 3.9.x** Bumps to the latest `nltk` version to resolve CVE.
* **Update CI for `ingest-test-fixture-update-pr` to resolve NLTK model download errors.**
* **Synchronized text and html on `TableChunk` splits.** When a `Table` element is divided during chunking to fit the chunking window, `TableChunk.text` corresponds exactly with the table text in `TableChunk.metadata.text_as_html`, `.text_as_html` is always parseable HTML, and the table is split on even row boundaries whenever possible.

## 0.15.5

### Enhancements

### Features

### Fixes

* **Revert to using `unstructured.pytesseract` fork**. Due to the unavailability of some recent release versions of `pytesseract` on PyPI, the project now uses the `unstructured.pytesseract` fork to ensure stability and continued support.
* **Bump `libreoffice` verson in image.** Bumps the `libreoffice` version to `25.2.5.2` to address CVEs.
* **Downgrade NLTK dependency version for compatibility**. Due to the unavailability of `nltk==3.8.2` on PyPI, the NLTK dependency has been downgraded to `<3.8.2`. This change ensures continued functionality and compatibility.

## 0.15.4

### Enhancements

### Features

### Fixes

* **Resolve an installation error with `pytesseract>=0.3.12` that occurred during `pip install unstructured[pdf]==0.15.3`.**

## 0.15.3

### Enhancements

### Features

### Fixes

* **Remove the custom index URL from `extra-paddleocr.in` to resolve the error in the `setup.py` configuration.**

## 0.15.2

### Enhancements

* **Improve directory handling when extracting image blocks**. The `figures` directory is no longer created when the `extract_image_block_to_payload` parameter is set to `True`.

### Features

* **Added per-class Object Detection metrics in the evaluation**. The metrics include average precision, precision, recall, and f1-score for each class in the dataset.

### Fixes

* **Updates NLTK data file for compatibility with `nltk>=3.8.2`**. The NLTK data file now container `punkt_tab`, making it possible to upgrade to `nltk>=3.8.2`. The `nltk==3.8.2` patches CVE-2024-39705.
* **Renames Astra to Astra DB** Conforms with DataStax internal naming conventions.
* **Accommodate single-column CSV files.** Resolves a limitation of `partition_csv()` where delimiter detection would fail on a single-column CSV file (which naturally has no delimeters).
* **Accommodate `image/jpg` in PPTX as alias for `image/jpeg`.** Resolves problem partitioning PPTX files having an invalid `image/jpg` (should be `image/jpeg`) MIME-type in the `[Content_Types].xml` member of the PPTX Zip archive.
* **Fixes an issue in Object Detection metrics** The issue was in preprocessing/validating the ground truth and predicted data for object detection metrics.
* **Removes dependency on unstructured.pytesseract** Unstructured forked pytesseract while waiting for code to be upstreamed. Now that the new version has been released, this fork can be removed.

## 0.15.1

### Enhancements

* **Improve `pdfminer` embedded `image` extraction to exclude text elements and produce more accurate bounding boxes.** This results in cleaner, more precise element extraction in `pdf` partitioning.

### Features

* **Update partition_eml and partition_msg to capture cc, bcc, and message_id fields** Cc, bcc, and message_id information is captured in element metadata for both msg and email partitioning and `Recipient` elements are generated for cc and bcc when `include_headers=True` for email partitioning.
* **Mark ingest as deprecated** Begin sunset of ingest code in this repo as it's been moved to a dedicated repo.
* **Add `pdf_hi_res_max_pages` argument for partitioning, which allows rejecting PDF files that exceed this page number limit, when the `high_res` strategy is chosen.** By default, it will allow parsing PDF files with an unlimited number of pages.

### Fixes

* **Update `HuggingFaceEmbeddingEncoder` to use `HuggingFaceEmbeddings` from `langchain_huggingface` package instead of the deprecated version from `langchain-community`.** This resolves the deprecation warning and ensures compatibility with future versions of langchain.
* **Update `OpenAIEmbeddingEncoder` to use `OpenAIEmbeddings` from `langchain-openai` package instead of the deprecated version from `langchain-community`.** This resolves the deprecation warning and ensures compatibility with future versions of langchain.
* **Update import of Pinecone exception** Adds compatibility for pinecone-client>=5.0.0
* **File-type detection catches non-existent file-path.** `detect_filetype()` no longer silently falls back to detecting a file-type based on the extension when no file exists at the path provided. Instead `FileNotFoundError` is raised. This provides consistent user notification of a mis-typed path rather than an unpredictable exception from a file-type specific partitioner when the file cannot be opened.
* **EML files specified as a file-path are detected correctly.** Resolved a bug where an EML file submitted to `partition()` as a file-path was identified as TXT and partitioned using `partition_text()`. EML files specified by path are now identified and processed correctly, including processing any attachments.
* **A DOCX, PPTX, or XLSX file specified by path and ambiguously identified as MIME-type "application/octet-stream" is identified correctly.** Resolves a shortcoming where a file specified by path immediately fell back to filename-extension based identification when misidentified as "application/octet-stream", either by asserted content type or a mis-guess by libmagic. An MS Office file misidentified in this way is now correctly identified regardless of its filename and whether it is specified by path or file-like object.
* **Textual content retrieved from a URL with gzip transport compression now partitions correctly.** Resolves a bug where a textual file-type (such as Markdown) retrieved by passing a URL to `partition()` would raise when `gzip` compression was used for transport by the server.
* **A DOCX, PPTX, or XLSX content-type asserted on partition is confirmed or fixed.** Resolves a bug where calling `partition()` with a swapped MS-Office `content_type` would cause the file-type to be misidentified. A DOCX, PPTX, or XLSX MIME-type received by `partition()` is now checked for accuracy and corrected if the file is for a different MS-Office 2007+ type.
* **DOC, PPT, XLS, and MSG files are now auto-detected correctly.** Resolves a bug where DOC, PPT, and XLS files were auto-detected as MSG files under certain circumstances.

## 0.15.0

### Enhancements

* **Improve text clearing process in email partitioning.** Updated the email partitioner to remove both `=\n` and `=\r\n` characters during the clearing process. Previously, only `=\n` characters were removed.
* **Bump unstructured.paddleocr to 2.8.0.1.**
* **Refine HTML parser to accommodate block element nested in phrasing.** HTML parser no longer raises on a block element (e.g. `<p>`, `<div>`) nested inside a phrasing element (e.g. `<strong>` or `<cite>`). Instead it breaks the phrasing run (and therefore element) at the block-item start and begins a new phrasing run after the block-item. This is consistent with how the browser determines element boundaries in this situation.
* **Install rewritten HTML parser to fix 12 existing bugs and provide headroom for refinement and growth.** A rewritten HTML parser resolves a collection of outstanding bugs with HTML partitioning and provides a firm foundation for further elaborating that important partitioner.
* **CI check for dependency licenses** Adds a CI check to ensure dependencies are appropriately licensed.

### Features

* **Add support for specifying OCR language to `partition_pdf()`.** Extend language specification capability to `PaddleOCR` in addition to `TesseractOCR`. Users can now specify OCR languages for both OCR engines when using `partition_pdf()`.
* **Add AstraDB source connector** Adds support for ingesting documents from AstraDB.

### Fixes

* **Remedy error on Windows when `nltk` binaries are downloaded.** Work around a quirk in the Windows implementation of `tempfile.NamedTemporaryFile` where accessing the temporary file by name raises `PermissionError`.
* **Move Astra embedded_dimension to write config**

## 0.14.10

### Enhancements

* **Update unstructured-client dependency** Change unstructured-client dependency pin back to greater than min version and updated tests that were failing given the update.
* **`.doc` files are now supported in the `arm64` image.**. `libreoffice24` is added to the `arm64` image, meaning `.doc` files are now supported. We have follow on work planned to investigate adding `.ppt` support for `arm64` as well.
* **Add table detection metrics: recall, precision and f1.**
* **Remove unused _with_spans metrics.**

### Features

**Add Object Detection Metrics to CI** Add object detection metrics (average precision, precision, recall and f1-score) implementations.

### Fixes

* **Fix counting false negatives and false positives in table structure evaluation.**
* **Fix Slack CI test** Change channel that Slack test is pointing to because previous test bot expired
* **Remove NLTK download** Removes `nltk.download` in favor of downloading from an S3 bucket we host to mitigate CVE-2024-39705

## 0.14.9

### Enhancements

* **Added visualization and OD model result dump for PDF** In PDF `hi_res` strategy the `analysis` parameter can be used to visualize the result of the OD model and dump the result to a file. Additionally, the visualization of bounding boxes of each layout source is rendered and saved for each page.
* **`partition_docx()` distinguishes "file not found" from "not a ZIP archive" error.** `partition_docx()` now provides different error messages for "file not found" and "file is not a ZIP archive (and therefore not a DOCX file)". This aids diagnosis since these two conditions generally point in different directions as to the cause and fix.

### Features

### Fixes

* **Fix a bug where multiple `soffice` processes could be attempted** Add a wait mechanism in `convert_office_doc` so that the function first checks if another `soffice` is running already: if yes wait till the other process finishes or till the wait timeout before spawning a subprocess to run `soffice`
* **`partition()` now forwards `strategy` arg to `partition_docx()`, `partition_pptx()`, and their brokering partitioners for DOC, ODT, and PPT formats.** A `strategy` argument passed to `partition()` (or the default value "auto" assigned by `partition()`) is now forwarded to `partition_docx()`, `partition_pptx()`, and their brokering partitioners when those filetypes are detected.

## 0.14.8

### Enhancements

* **Move arm64 image to wolfi-base** The `arm64` image now runs on `wolfi-base`. The `arm64` build for `wolfi-base` does not yet include `libreoffce`, and so `arm64` does not currently support processing `.doc`, `.ppt`, or `.xls` file. If you need to process those files on `arm64`, use the legacy `rockylinux` image.

### Features

### Fixes

* **Bump unstructured-inference==0.7.36** Fix `ValueError` when converting cells to html.
* **`partition()` now forwards `strategy` arg to `partition_docx()`, `partition_ppt()`, and `partition_pptx()`.** A `strategy` argument passed to `partition()` (or the default value "auto" assigned by `partition()`) is now forwarded to `partition_docx()`, `partition_ppt()`, and `partition_pptx()` when those filetypes are detected.
* **Fix missing sensitive field markers** for embedders

## 0.14.7

### Enhancements

* **Pull from `wolfi-base` image.** The amd64 image now pulls from the `unstructured` `wolfi-base` image to avoid duplication of dependency setup steps.
* **Fix windows temp file.** Make the creation of a temp file in unstructured/partition/pdf_image/ocr.py windows compatible.

### Features

* **Expose conversion functions for tables** Adds public functions to convert tables from HTML to the Deckerd format and back
* **Adds Kafka Source and Destination** New source and destination connector added to all CLI ingest commands to support reading from and writing to Kafka streams. Also supports Confluent Kafka.

### Fixes

* **Fix an error publishing docker images.** Update user in docker-smoke-test to reflect changes made by the amd64 image pull from the "unstructured" "wolfi-base" image.
* **Fix a IndexError when partitioning a pdf with values for both `extract_image_block_types` and `starting_page_number`.

## 0.14.6

### Enhancements

* **Bump unstructured-inference==0.7.35** Fix syntax for generated HTML tables.

### Features

* **tqdm ingest support** add optional flag to ingest flow to print out progress bar of each step in the process.

### Fixes

* **Remove deprecated `overwrite_schema` kwarg from Delta Table connector.** The `overwrite_schema` kwarg is deprecated in `deltalake>=0.18.0`. `schema_mode=` should be used now instead. `schema_mode="overwrite"` is equivalent to `overwrite_schema=True` and `schema_mode="merge"` is equivalent to `overwrite_schema="False"`. `schema_mode` defaults to `None`. You can also now specify `engine`, which defaults to `"pyarrow"`. You need to specify `enginer="rust"` to use `"schema_mode"`.
* **Fix passing parameters to python-client** - Remove parsing list arguments to strings in passing arguments to python-client in Ingest workflow and `partition_via_api`
* **table metric bug fix** get_element_level_alignment()now will find all the matched indices in predicted table data instead of only returning the first match in the case of multiple matches for the same gt string.
* **fsspec connector path/permissions bug** V2 fsspec connectors were failing when defined relative filepaths had leading slash. This strips that slash to guarantee the relative path never has it.
* **Dropbox connector internal file path bugs** Dropbox source connector currently raises exceptions when indexing files due to two issues: a path formatting idiosyncrasy of the Dropbox library and a divergence in the definition of the Dropbox libraries fs.info method, expecting a 'url' parameter rather than 'path'.
* **update table metric evaluation to handle corrected HTML syntax for tables** This change is connected to the update in [unstructured-inference change](https://github.com/Unstructured-IO/unstructured-inference/pull/355) - fixes transforming HTML table to deckerd and internal cells format.

## 0.14.5

### Enhancements

* **Filtering for tar extraction** Adds tar filtering to the compression module for connectors to avoid decompression malicious content in `.tar.gz` files. This was added to the Python `tarfile` lib in Python 3.12. The change only applies when using Python 3.12 and above.
* **Use `python-oxmsg` for `partition_msg()`.** Outlook MSG emails are now partitioned using the `python-oxmsg` package which resolves some shortcomings of the prior MSG parser.

### Features

### Fixes

* **8-bit string Outlook MSG files are parsed.** `partition_msg()` is now able to parse non-unicode Outlook MSG emails.
* **Attachments to Outlook MSG files are extracted intact.** `partition_msg()` is now able to extract attachments without corruption.

## 0.14.4

### Enhancements

* **Move logger error to debug level when PDFminer fails to extract text** which includes error message for Invalid dictionary construct.
* **Add support for Pinecone serverless** Adds Pinecone serverless to the connector tests. Pinecone
  serverless will work version versions >=0.14.2, but hadn't been tested until now.

### Features

- **Allow configuration of the Google Vision API endpoint** Add an environment variable to select the Google Vision API in the US or the EU.

### Fixes

* **Address the issue of unrecognized tables in `UnstructuredTableTransformerModel`** When a table is not recognized, the `element.metadata.text_as_html` attribute is set to an empty string.
* **Remove root handlers in ingest logger**. Removes root handlers in ingest loggers to ensure secrets aren't accidentally exposed in Colab notebooks.
* **Fix V2 S3 Destination Connector authentication** Fixes bugs with S3 Destination Connector where the connection config was neither registered nor properly deserialized.
* **Clarified dependence on particular version of `python-docx`** Pinned `python-docx` version to ensure a particular method `unstructured` uses is included.
* **Ingest preserves original file extension** Ingest V2 introduced a change that dropped the original extension for upgraded connectors. This reverts that change.

## 0.14.3

### Enhancements

* **Move `category` field from Text class to Element class.**
* **`partition_docx()` now supports pluggable picture sub-partitioners.** A subpartitioner that accepts a DOCX `Paragraph` and generates elements is now supported. This allows adding a custom sub-partitioner that extracts images and applies OCR or summarization for the image.
* **Add VoyageAI embedder** Adds VoyageAI embeddings to support embedding via Voyage AI.

### Features

### Fixes

* **Fix `partition_pdf()` to keep spaces in the text**. The control character `\t` is now replaced with a space instead of being removed when merging inferred elements with embedded elements.
* **Turn off XML resolve entities** Sets `resolve_entities=False` for XML parsing with `lxml`
  to avoid text being dynamically injected into the XML document.
* **Add backward compatibility for the deprecated pdf_infer_table_structure parameter**.
* **Add the missing `form_extraction_skip_tables` argument to the `partition_pdf_or_image` call**.
  to avoid text being dynamically injected into the XML document.
* **Chromadb change from Add to Upsert using element_id to make idempotent**
* **Diable `table_as_cells` output by default** to reduce overhead in partition; now `table_as_cells` is only produced when the env `EXTACT_TABLE_AS_CELLS` is `true`
* **Reduce excessive logging** Change per page ocr info level logging into detail level trace logging
* **Replace try block in `document_to_element_list` for handling HTMLDocument** Use `getattr(element, "type", "")` to get the `type` attribute of an element when it exists. This is more explicit way to handle the special case for HTML documents and prevents other types of attribute error from being silenced by the try block

## 0.14.2

### Enhancements

* **Bump unstructured-inference==0.7.33**.

### Features

* **Add attribution to the `pinecone` connector**.

### Fixes

## 0.14.1

### Enhancements

* **Refactor code related to embedded text extraction**. The embedded text extraction code is moved from `unstructured-inference` to `unstructured`.

### Features

* **Large improvements to the ingest process:**
  * Support for multiprocessing and async, with limits for both.
  * Streamlined to process when mapping CLI invocations to the underlying code
  * More granular steps introduced to give better control over process (i.e. dedicated step to uncompress files already in the local filesystem, new optional staging step before upload)
  * Use the python client when calling the unstructured api for partitioning or chunking
  * Saving the final content is now a dedicated destination connector (local) set as the default if none are provided. Avoids adding new files locally if uploading elsewhere.
  * Leverage last modified date when deciding if new files should be downloaded and reprocessed.
  * Add attribution to the `pinecone` connector
  * **Add support for Python 3.12**. `unstructured` now works with Python 3.12!

### Fixes

## 0.14.0

### BREAKING CHANGES

* **Turn table extraction for PDFs and images off by default**. Reverting the default behavior for table extraction to "off" for PDFs and images. A number of users didn't realize we made the change and were impacted by slower processing times due to the extra model call for table extraction.

### Enhancements

* **Skip unnecessary element sorting in `partition_pdf()`**. Skip element sorting when determining whether embedded text can be extracted.
* **Faster evaluation** Support for concurrent processing of documents during evaluation
* **Add strategy parameter to `partition_docx()`.** Behavior of future enhancements may be sensitive the partitioning strategy. Add this parameter so `partition_docx()` is aware of the requested strategy.
* **Add GLOBAL_WORKING_DIR and GLOBAL_WORKING_PROCESS_DIR** configuration parameteres to control temporary storage.

### Features

* **Add form extraction basics (document elements and placeholder code in partition)**. This is to lay the ground work for the future. Form extraction models are not currently available in the library. An attempt to use this functionality will end in a `NotImplementedError`.

### Fixes

* **Add missing starting_page_num param to partition_image**
* **Make the filename and file params for partition_image and partition_pdf match the other partitioners**
* **Fix include_slide_notes and include_page_breaks params in partition_ppt**
* **Re-apply: skip accuracy calculation feature** Overwritten by mistake
* **Fix type hint for paragraph_grouper param** `paragraph_grouper` can be set to `False`, but the type hint did not not reflect this previously.
* **Remove links param from partition_pdf** `links` is extracted during partitioning and is not needed as a paramter in partition_pdf.
* **Improve CSV delimeter detection.** `partition_csv()` would raise on CSV files with very long lines.
* **Fix disk-space leak in `partition_doc()`.** Remove temporary file created but not removed when `file` argument is passed to `partition_doc()`.
* **Fix possible `SyntaxError` or `SyntaxWarning` on regex patterns.** Change regex patterns to raw strings to avoid these warnings/errors in Python 3.11+.
* **Fix disk-space leak in `partition_odt()`.** Remove temporary file created but not removed when `file` argument is passed to `partition_odt()`.
* **AstraDB: option to prevent indexing metadata**
* **Fix Missing py.typed**

## 0.13.7

### Enhancements

* **Remove `page_number` metadata fields** for HTML partition until we have a better strategy to decide page counting.
* **Extract OCRAgent.get_agent().** Generalize access to the configured OCRAgent instance beyond its use for PDFs.
* **Add calculation of table related metrics which take into account colspans and rowspans**
* **Evaluation: skip accuracy calculation** for files for which output and ground truth sizes differ greatly

### Features

* **add ability to get ratio of `cid` characters in embedded text extracted by `pdfminer`**.

### Fixes

* **`partition_docx()` handles short table rows.** The DOCX format allows a table row to start late and/or end early, meaning cells at the beginning or end of a row can be omitted. While there are legitimate uses for this capability, using it in practice is relatively rare. However, it can happen unintentionally when adjusting cell borders with the mouse. Accommodate this case and generate accurate `.text` and `.metadata.text_as_html` for these tables.
* **Remedy macOS test failure not triggered by CI.** Generalize temp-file detection beyond hard-coded Linux-specific prefix.
* **Remove unnecessary warning log for using default layout model.**
* **Add chunking to partition_tsv** Even though partition_tsv() produces a single Table element, chunking is made available because the Table element is often larger than the desired chunk size and must be divided into smaller chunks.

## 0.13.6

### Enhancements

### Features

### Fixes

- **ValueError: Invalid file (FileType.UNK) when parsing Content-Type header with charset directive** URL response Content-Type headers are now parsed according to RFC 9110.

## 0.13.5

### Enhancements

### Features

### Fixes

* **KeyError raised when updating parent_id** In the past, combining `ListItem` elements could result in reusing the same memory location which then led to unexpected side effects when updating element IDs.
* **Bump unstructured-inference==0.7.29**: table transformer predictions are now removed if confidence is below threshold

## 0.13.4

### Enhancements

* **Unique and deterministic hash IDs for elements** Element IDs produced by any partitioning
  function are now deterministic and unique at the document level by default. Before, hashes were
  based only on text; however, they now also take into account the element's sequence number on a
  page, the page's number in the document, and the document's file name.
* **Enable remote chunking via unstructured-ingest** Chunking using unstructured-ingest was
  previously limited to local chunking using the strategies `basic` and `by_title`. Remote chunking
  options via the API are now accessible.
* **Save table in cells format**. `UnstructuredTableTransformerModel` is able to return predicted table in cells format

### Features

* **Add a `PDF_ANNOTATION_THRESHOLD` environment variable to control the capture of embedded links in `partition_pdf()` for `fast` strategy**.
* **Add integration with the Google Cloud Vision API**. Adds a third OCR provider, alongside Tesseract and Paddle: the Google Cloud Vision API.

### Fixes

* **Remove ElementMetadata.section field.**. This field was unused, not populated by any partitioners.

## 0.13.3

### Enhancements

* **Remove duplicate image elements**. Remove image elements identified by PDFMiner that have similar bounding boxes and the same text.
* **Add support for `start_index` in `html` links extraction**
* **Add `strategy` arg value to `_PptxPartitionerOptions`.** This makes this paritioning option available for sub-partitioners to come that may optionally use inference or other expensive operations to improve the partitioning.
* **Support pluggable sub-partitioner for PPTX Picture shapes.** Use a distinct sub-partitioner for partitioning PPTX Picture (image) shapes and allow the default picture sub-partitioner to be replaced at run-time by one of the user's choosing.
* **Introduce `starting_page_number` parameter to partitioning functions** It applies to those partitioners which support `page_number` in element's metadata: PDF, TIFF, XLSX, DOC, DOCX, PPT, PPTX.
* **Redesign the internal mechanism of assigning element IDs** This allows for further enhancements related to element IDs such as deterministic and document-unique hashes. The way partitioning functions operate hasn't changed, which means `unique_element_ids` continues to be `False` by default, utilizing text hashes.

### Features

### Fixes

* **Add support for extracting text from tag tails in HTML**. This fix adds ability to generate separate elements using tag tails.
* **Add support for extracting text from `<b>` tags in HTML** Now `partition_html()` can extract text from `<b>` tags inside container tags (like `<div>`, `<pre>`).
* **Fix pip-compile make target** Missing base.in dependency missing from requirments make file added

## 0.13.2

### Enhancements

### Features

### Fixes

* **Brings back missing word list files** that caused `partition` failures in 0.13.1.

## 0.13.1

### Enhancements

* **Drop constraint on pydantic, supporting later versions** All dependencies has pydantic pinned at an old version. This explicit pin was removed, allowing the latest version to be pulled in when requirements are compiled.

### Features

* **Add a set of new `ElementType`s to extend future element types**

### Fixes

* **Fix `partition_html()` swallowing some paragraphs**. The `partition_html()` only considers elements with limited depth to avoid becoming the text representation of a giant div. This fix increases the limit value.
* **Fix SFTP** Adds flag options to SFTP connector on whether to use ssh keys / agent, with flag values defaulting to False. This is to prevent looking for ssh files when using username and password. Currently, username and password are required, making that always the case.

## 0.13.0

### Enhancements

* **Add `.metadata.is_continuation` to text-split chunks.** `.metadata.is_continuation=True` is added to second-and-later chunks formed by text-splitting an oversized `Table` element but not to their counterpart `Text` element splits. Add this indicator for `CompositeElement` to allow text-split continuation chunks to be identified for downstream processes that may wish to skip intentionally redundant metadata values in continuation chunks.
* **Add `compound_structure_acc` metric to table eval.** Add a new property to `unstructured.metrics.table_eval.TableEvaluation`: `composite_structure_acc`, which is computed from the element level row and column index and content accuracy scores
* **Add `.metadata.orig_elements` to chunks.** `.metadata.orig_elements: list[Element]` is added to chunks during the chunking process (when requested) to allow access to information from the elements each chunk was formed from. This is useful for example to recover metadata fields that cannot be consolidated to a single value for a chunk, like `page_number`, `coordinates`, and `image_base64`.
* **Add `--include_orig_elements` option to Ingest CLI.** By default, when chunking, the original elements used to form each chunk are added to `chunk.metadata.orig_elements` for each chunk. * The `include_orig_elements` parameter allows the user to turn off this behavior to produce a smaller payload when they don't need this metadata.
* **Add Google VertexAI embedder** Adds VertexAI embeddings to support embedding via Google Vertex AI.

### Features

* **Chunking populates `.metadata.orig_elements` for each chunk.** This behavior allows the text and metadata of the elements combined to make each chunk to be accessed. This can be important for example to recover metadata such as `.coordinates` that cannot be consolidated across elements and so is dropped from chunks. This option is controlled by the `include_orig_elements` parameter to `partition_*()` or to the chunking functions. This option defaults to `True` so original-elements are preserved by default. This behavior is not yet supported via the REST APIs or SDKs but will be in a closely subsequent PR to other `unstructured` repositories. The original elements will also not serialize or deserialize yet; this will also be added in a closely subsequent PR.
* **Add Clarifai destination connector** Adds support for writing partitioned and chunked documents into Clarifai.

### Fixes

* **Fix `clean_pdfminer_inner_elements()` to remove only pdfminer (embedded) elements merged with inferred elements**. Previously, some embedded elements were removed even if they were not merged with inferred elements. Now, only embedded elements that are already merged with inferred elements are removed.
* **Clarify IAM Role Requirement for GCS Platform Connectors**. The GCS Source Connector requires Storage Object Viewer and GCS Destination Connector requires Storage Object Creator IAM roles.
* **Change table extraction defaults** Change table extraction defaults in favor of using `skip_infer_table_types` parameter and reflect these changes in documentation.
* **Fix OneDrive dates with inconsistent formatting** Adds logic to conditionally support dates returned by office365 that may vary in date formatting or may be a datetime rather than a string. See previous fix for SharePoint
* **Adds tracking for AstraDB** Adds tracking info so AstraDB can see what source called their api.
* **Support AWS Bedrock Embeddings in ingest CLI** The configs required to instantiate the bedrock embedding class are now exposed in the api and the version of boto being used meets the minimum requirement to introduce the bedrock runtime required to hit the service.
* **Change MongoDB redacting** Original redact secrets solution is causing issues in platform. This fix uses our standard logging redact solution.

## 0.12.6

### Enhancements

* **Improve ability to capture embedded links in `partition_pdf()` for `fast` strategy** Previously, a threshold value that affects the capture of embedded links was set to a fixed value by default. This allows users to specify the threshold value for better capturing.
* **Refactor `add_chunking_strategy` decorator to dispatch by name.** Add `chunk()` function to be used by the `add_chunking_strategy` decorator to dispatch chunking call based on a chunking-strategy name (that can be dynamic at runtime). This decouples chunking dispatch from only those chunkers known at "compile" time and enables runtime registration of custom chunkers.
* **Redefine `table_level_acc` metric for table evaluation.** `table_level_acc` now is an average of individual predicted table's accuracy. A predicted table's accuracy is defined as the sequence matching ratio between itself and its corresponding ground truth table.

### Features

* **Added Unstructured Platform Documentation** The Unstructured Platform is currently in beta. The documentation provides how-to guides for setting up workflow automation, job scheduling, and configuring source and destination connectors.

### Fixes

* **Partitioning raises on file-like object with `.name` not a local file path.** When partitioning a file using the `file=` argument, and `file` is a file-like object (e.g. io.BytesIO) having a `.name` attribute, and the value of `file.name` is not a valid path to a file present on the local filesystem, `FileNotFoundError` is raised. This prevents use of the `file.name` attribute for downstream purposes to, for example, describe the source of a document retrieved from a network location via HTTP.
* **Fix SharePoint dates with inconsistent formatting** Adds logic to conditionally support dates returned by office365 that may vary in date formatting or may be a datetime rather than a string.
* **Include warnings** about the potential risk of installing a version of `pandoc` which does not support RTF files + instructions that will help resolve that issue.
* **Incorporate the `install-pandoc` Makefile recipe** into relevant stages of CI workflow, ensuring it is a version that supports RTF input files.
* **Fix Google Drive source key** Allow passing string for source connector key.
* **Fix table structure evaluations calculations** Replaced special value `-1.0` with `np.nan` and corrected rows filtering of files metrics basing on that.
* **Fix Sharepoint-with-permissions test** Ignore permissions metadata, update test.
* **Fix table structure evaluations for edge case** Fixes the issue when the prediction does not contain any table - no longer errors in such case.

## 0.12.5

### Enhancements

### Features

* Add `date_from_file_object` parameter to partition. If True and if file is provided via `file` parameter it will cause partition to infer last modified date from `file`'s content. If False, last modified metadata will be `None`.
* **Header and footer detection for fast strategy** `partition_pdf` with `fast` strategy now
  detects elements that are in the top or bottom 5 percent of the page as headers and footers.
* **Add parent_element to overlapping case output** Adds parent_element to the output for `identify_overlapping_or_nesting_case` and `catch_overlapping_and_nested_bboxes` functions.
* **Add table structure evaluation** Adds a new function to evaluate the structure of a table and return a metric that represents the quality of the table structure. This function is used to evaluate the quality of the table structure and the table contents.
* **Add AstraDB destination connector** Adds support for writing embedded documents into an AstraDB vector database.
* **Add OctoAI embedder** Adds support for embeddings via OctoAI.

### Fixes

* **Fix passing list type parameters when calling unstructured API via `partition_via_api()`** Update `partition_via_api()` to convert all list type parameters to JSON formatted strings before calling the unstructured client SDK. This will support image block extraction via `partition_via_api()`.
* **Fix `check_connection` in opensearch, databricks, postgres, azure connectors**
* **Fix don't treat plain text files with double quotes as JSON** If a file can be deserialized as JSON but it deserializes as a string, treat it as plain text even though it's valid JSON.
* **Fix `check_connection` in opensearch, databricks, postgres, azure connectors**
* **Fix cluster of bugs in `partition_xlsx()` that dropped content.** Algorithm for detecting "subtables" within a worksheet dropped table elements for certain patterns of populated cells such as when a trailing single-cell row appeared in a contiguous block of populated cells.
* **Improved documentation**. Fixed broken links and improved readability on `Key Concepts` page.
* **Rename `OpenAiEmbeddingConfig` to `OpenAIEmbeddingConfig`.**
* **Fix partition_json() doesn't chunk.** The `@add_chunking_strategy` decorator was missing from `partition_json()` such that pre-partitioned documents serialized to JSON did not chunk when a chunking-strategy was specified.

## 0.12.4

### Enhancements

* **Apply New Version of `black` formatting** The `black` library recently introduced a new major version that introduces new formatting conventions. This change brings code in the `unstructured` repo into compliance with the new conventions.
* **Move ingest imports to local scopes** Moved ingest dependencies into local scopes to be able to import ingest connector classes without the need of installing imported external dependencies. This allows lightweight use of the classes (not the instances. to use the instances as intended you'll still need the dependencies).
* **Add support for `.p7s` files** `partition_email` can now process `.p7s` files. The signature for the signed message is extracted and added to metadata.
* **Fallback to valid content types for emails** If the user selected content type does not exist on the email message, `partition_email` now falls back to anoter valid content type if it's available.

### Features

* **Add .heic file partitioning** .heic image files were previously unsupported and are now supported though partition_image()
* **Add the ability to specify an alternate OCR** implementation by implementing an `OCRAgent` interface and specify it using `OCR_AGENT` environment variable.
* **Add Vectara destination connector** Adds support for writing partitioned documents into a Vectara index.
* **Add ability to detect text in .docx inline shapes** extensions of docx partition, extracts text from inline shapes and includes them in paragraph's text

### Fixes

* **Fix `partition_pdf()` not working when using chipper model with `file`**
* **Handle common incorrect arguments for `languages` and `ocr_languages`** Users are regularly receiving errors on the API because they are defining `ocr_languages` or `languages` with additional quotationmarks, brackets, and similar mistakes. This update handles common incorrect arguments and raises an appropriate warning.
* **Default `hi_res_model_name` now relies on `unstructured-inference`** When no explicit `hi_res_model_name` is passed into `partition` or `partition_pdf_or_image` the default model is picked by `unstructured-inference`'s settings or os env variable `UNSTRUCTURED_HI_RES_MODEL_NAME`; it now returns the same model name regardless of `infer_table_structure`'s value; this function will be deprecated in the future and the default model name will simply rely on `unstructured-inference` and will not consider os env in a future release.
* **Fix remove Vectara requirements from setup.py - there are no dependencies**
* **Add missing dependency files to package manifest**. Updates the file path for the ingest
  dependencies and adds missing extra dependencies.
* **Fix remove Vectara requirements from setup.py - there are no dependencies **
* **Add title to Vectara upload - was not separated out from initial connector **
* **Fix change OpenSearch port to fix potential conflict with Elasticsearch in ingest test **

## 0.12.3

### Enhancements

* **Driver for MongoDB connector.** Adds a driver with `unstructured` version information to the
  MongoDB connector.

### Features

* **Add Databricks Volumes destination connector** Databricks Volumes connector added to ingest CLI.  Users may now use `unstructured-ingest` to write partitioned data to a Databricks Volumes storage service.

### Fixes

* **Fix support for different Chipper versions and prevent running PDFMiner with Chipper**
* **Treat YAML files as text.** Adds YAML MIME types to the file detection code and treats those
  files as text.
* **Fix FSSpec destination connectors check_connection.** FSSpec destination connectors did not use `check_connection`. There was an error when trying to `ls` destination directory - it may not exist at the moment of connector creation. Now `check_connection` calls `ls` on bucket root and this method is called on `initialize` of destination connector.
* **Fix databricks-volumes extra location.** `setup.py` is currently pointing to the wrong location for the databricks-volumes extra requirements. This results in errors when trying to build the wheel for unstructured. This change updates to point to the correct path.
* **Fix uploading None values to Chroma and Pinecone.** Removes keys with None values with Pinecone and Chroma destinations. Pins Pinecone dependency
* **Update documentation.** (i) best practice for table extration by using 'skip_infer_table_types' param, instead of 'pdf_infer_table_structure', and (ii) fixed CSS, RST issues and typo in the documentation.
* **Fix postgres storage of link_texts.** Formatting of link_texts was breaking metadata storage.

## 0.12.2

### Enhancements

### Features

### Fixes

* **Fix index error in table processing.** Bumps the `unstructured-inference` version to address and
  index error that occurs on some tables in the table transformer object.

## 0.12.1

### Enhancements

* **Allow setting image block crop padding parameter** In certain circumstances, adjusting the image block crop padding can improve image block extraction by preventing extracted image blocks from being clipped.
* **Add suport for bitmap images in `partition_image`** Adds support for `.bmp` files in
  `partition`, `partition_image`, and `detect_filetype`.
* **Keep all image elements when using "hi_res" strategy** Previously, `Image` elements with small chunks of text were ignored unless the image block extraction parameters (`extract_images_in_pdf` or `extract_image_block_types`) were specified. Now, all image elements are kept regardless of whether the image block extraction parameters are specified.
* **Add filetype detection for `.wav` files.** Add filetpye detection for `.wav` files.
* **Add "basic" chunking strategy.** Add baseline chunking strategy that includes all shared chunking behaviors without breaking chunks on section or page boundaries.
* **Add overlap option for chunking.** Add option to overlap chunks. Intra-chunk and inter-chunk overlap are requested separately. Intra-chunk overlap is applied only to the second and later chunks formed by text-splitting an oversized chunk. Inter-chunk overlap may also be specified; this applies overlap between "normal" (not-oversized) chunks.
* **Salesforce connector accepts private key path or value.** Salesforce parameter `private-key-file` has been renamed to `private-key`. Private key can be provided as path to file or file contents.
* **Update documentation**: (i) added verbiage about the free API cap limit, (ii) added deprecation warning on ``Staging`` bricks in favor of ``Destination Connectors``, (iii) added warning and code examples to use the SaaS API Endpoints using CLI-vs-SDKs, (iv) fixed example pages formatting, (v) added deprecation on ``model_name`` in favor of ``hi_res_model_name``, (vi) added ``extract_images_in_pdf`` usage in ``partition_pdf`` section, (vii) reorganize and improve the documentation introduction section, and (viii) added PDF table extraction best practices.
* **Add "basic" chunking to ingest CLI.** Add options to ingest CLI allowing access to the new "basic" chunking strategy and overlap options.
* **Make Elasticsearch Destination connector arguments optional.** Elasticsearch Destination connector write settings are made optional and will rely on default values when not specified.
* **Normalize Salesforce artifact names.** Introduced file naming pattern present in other connectors to Salesforce connector.
* **Install Kapa AI chatbot.** Added Kapa.ai website widget on the documentation.

### Features

* **MongoDB Source Connector.** New source connector added to all CLI ingest commands to support downloading/partitioning files from MongoDB.
* **Add OpenSearch source and destination connectors.** OpenSearch, a fork of Elasticsearch, is a popular storage solution for various functionality such as search, or providing intermediary caches within data pipelines. Feature: Added OpenSearch source connector to support downloading/partitioning files. Added OpenSearch destination connector to be able to ingest documents from any supported source, embed them and write the embeddings / documents into OpenSearch.

### Fixes

* **Fix GCS connector converting JSON to string with single quotes.** FSSpec serialization caused conversion of JSON token to string with single quotes. GCS requires token in form of dict so this format is now assured.
* **Pin version of unstructured-client** Set minimum version of unstructured-client to avoid raising a TypeError when passing `api_key_auth` to `UnstructuredClient`
* **Fix the serialization of the Pinecone destination connector.** Presence of the PineconeIndex object breaks serialization due to TypeError: cannot pickle '_thread.lock' object. This removes that object before serialization.
* **Fix the serialization of the Elasticsearch destination connector.** Presence of the _client object breaks serialization due to TypeError: cannot pickle '_thread.lock' object. This removes that object before serialization.
* **Fix the serialization of the Postgres destination connector.** Presence of the _client object breaks serialization due to TypeError: cannot pickle '_thread.lock' object. This removes that object before serialization.
* **Fix documentation and sample code for Chroma.** Was pointing to wrong examples..
* **Fix flatten_dict to be able to flatten tuples inside dicts** Update flatten_dict function to support flattening tuples inside dicts. This is necessary for objects like Coordinates, when the object is not written to the disk, therefore not being converted to a list before getting flattened (still being a tuple).
* **Fix the serialization of the Chroma destination connector.** Presence of the ChromaCollection object breaks serialization due to TypeError: cannot pickle 'module' object. This removes that object before serialization.
* **Fix fsspec connectors returning version as integer.** Connector data source versions should always be string values, however we were using the integer checksum value for the version for fsspec connectors. This casts that value to a string.

## 0.12.0

### Enhancements

* **Drop support for python3.8** All dependencies are now built off of the minimum version of python being `3.10`

## 0.11.9

### Enhancements

* **Rename kwargs related to extracting image blocks** Rename the kwargs related to extracting image blocks for consistency and API usage.

### Features

* **Add PostgreSQL/SQLite destination connector** PostgreSQL and SQLite connector added to ingest CLI.  Users may now use `unstructured-ingest` to write partitioned data to a PostgreSQL or SQLite database. And write embeddings to PostgreSQL pgvector database.

### Fixes

* **Handle users providing fully spelled out languages** Occasionally some users are defining the `languages` param as a fully spelled out language instead of a language code. This adds a dictionary for common languages so those small mistakes are caught and silently fixed.
* **Fix unequal row-length in HTMLTable.text_as_html.** Fixes to other aspects of partition_html() in v0.11 allowed unequal cell-counts in table rows. Make the cells in each row correspond 1:1 with cells in the original table row. This fix also removes "noise" cells resulting from HTML-formatting whitespace and eliminates the "column-shifting" of cells that previously resulted from noise-cells.
* **Fix MongoDB connector URI password redaction.** MongoDB documentation states that characters `$ : / ? # [ ] @` must be percent encoded. URIs with password containing such special character were not redacted.

## 0.11.8

### Enhancements

* **Add SaaS API User Guide.** This documentation serves as a guide for Unstructured SaaS API users to register, receive an API key and URL, and manage your account and billing information.
* **Add inter-chunk overlap capability.** Implement overlap between chunks. This applies to all chunks prior to any text-splitting of oversized chunks so is a distinct behavior; overlap at text-splits of oversized chunks is independent of inter-chunk overlap (distinct chunk boundaries) and can be requested separately. Note this capability is not yet available from the API but will shortly be made accessible using a new `overlap_all` kwarg on partition functions.

### Features

### Fixes

## 0.11.7

### Enhancements

* **Add intra-chunk overlap capability.** Implement overlap for split-chunks where text-splitting is used to divide an oversized chunk into two or more chunks that fit in the chunking window. Note this capability is not yet available from the API but will shortly be made accessible using a new `overlap` kwarg on partition functions.
* **Update encoders to leverage dataclasses** All encoders now follow a class approach which get annotated with the dataclass decorator. Similar to the connectors, it uses a nested dataclass for the configs required to configure a client as well as a field/property approach to cache the client. This makes sure any variable associated with the class exists as a dataclass field.

### Features

* **Add Qdrant destination connector.** Adds support for writing documents and embeddings into a Qdrant collection.
* **Store base64 encoded image data in metadata fields.** Rather than saving to file, stores base64 encoded data of the image bytes and the mimetype for the image in metadata fields: `image_base64` and `image_mime_type` (if that is what the user specifies by some other param like `pdf_extract_to_payload`). This would allow the API to have parity with the library.

### Fixes

* **Fix table structure metric script** Update the call to table agent to now provide OCR tokens as required
* **Fix element extraction not working when using "auto" strategy for pdf and image** If element extraction is specified, the "auto" strategy falls back to the "hi_res" strategy.
* **Fix a bug passing a custom url to `partition_via_api`** Users that self host the api were not able to pass their custom url to `partition_via_api`.

## 0.11.6

### Enhancements

* **Update the layout analysis script.** The previous script only supported annotating `final` elements. The updated script also supports annotating `inferred` and `extracted` elements.
* **AWS Marketplace API documentation**: Added the user guide, including setting up VPC and CloudFormation, to deploy Unstructured API on AWS platform.
* **Azure Marketplace API documentation**: Improved the user guide to deploy Azure Marketplace API by adding references to Azure documentation.
* **Integration documentation**: Updated URLs for the `staging_for` bricks

### Features

* **Partition emails with base64-encoded text.** Automatically handles and decodes base64 encoded text in emails with content type `text/plain` and `text/html`.
* **Add Chroma destination connector** Chroma database connector added to ingest CLI.  Users may now use `unstructured-ingest` to write partitioned/embedded data to a Chroma vector database.
* **Add Elasticsearch destination connector.** Problem: After ingesting data from a source, users might want to move their data into a destination. Elasticsearch is a popular storage solution for various functionality such as search, or providing intermediary caches within data pipelines. Feature: Added Elasticsearch destination connector to be able to ingest documents from any supported source, embed them and write the embeddings / documents into Elasticsearch.

### Fixes

* **Enable --fields argument omission for elasticsearch connector** Solves two bugs where removing the optional parameter --fields broke the connector due to an integer processing error and using an elasticsearch config for a destination connector resulted in a serialization issue when optional parameter --fields was not provided.
* **Add hi_res_model_name** Adds kwarg to relevant functions and add comments that model_name is to be deprecated.

## 0.11.5

### Enhancements

### Features

### Fixes

* **Fix `partition_pdf()` and `partition_image()` importation issue.** Reorganize `pdf.py` and `image.py` modules to be consistent with other types of document import code.

## 0.11.4

### Enhancements

* **Refactor image extraction code.** The image extraction code is moved from `unstructured-inference` to `unstructured`.
* **Refactor pdfminer code.** The pdfminer code is moved from `unstructured-inference` to `unstructured`.
* **Improve handling of auth data for fsspec connectors.** Leverage an extension of the dataclass paradigm to support a `sensitive` annotation for fields related to auth (i.e. passwords, tokens). Refactor all fsspec connectors to use explicit access configs rather than a generic dictionary.
* **Add glob support for fsspec connectors** Similar to the glob support in the ingest local source connector, similar filters are now enabled on all fsspec based source connectors to limit files being partitioned.
* Define a constant for the splitter "+" used in tesseract ocr languages.

### Features

* **Save tables in PDF's separately as images.** The "table" elements are saved as `table-<pageN>-<tableN>.jpg`. This filename is presented in the `image_path` metadata field for the Table element. The default would be to not do this.
* **Add Weaviate destination connector** Weaviate connector added to ingest CLI.  Users may now use `unstructured-ingest` to write partitioned data from over 20 data sources (so far) to a Weaviate object collection.
* **Sftp Source Connector.** New source connector added to support downloading/partitioning files from Sftp.

### Fixes

* **Fix pdf `hi_res` partitioning failure when pdfminer fails.** Implemented logic to fall back to the "inferred_layout + OCR" if pdfminer fails in the `hi_res` strategy.
* **Fix a bug where image can be scaled too large for tesseract** Adds a limit to prevent auto-scaling an image beyond the maximum size `tesseract` can handle for ocr layout detection
* **Update partition_csv to handle different delimiters** CSV files containing both non-comma delimiters and commas in the data were throwing an error in Pandas. `partition_csv` now identifies the correct delimiter before the file is processed.
* **partition returning cid code in `hi_res`** occasionally pdfminer can fail to decode the text in an pdf file and return cid code as text. Now when this happens the text from OCR is used.

## 0.11.2

### Enhancements

* **Updated Documentation**: (i) Added examples, and (ii) API Documentation, including Usage, SDKs, Azure Marketplace, and parameters and validation errors.

### Features

* * **Add Pinecone destination connector.** Problem: After ingesting data from a source, users might want to produce embeddings for their data and write these into a vector DB. Pinecone is an option among these vector databases. Feature: Added Pinecone destination connector to be able to ingest documents from any supported source, embed them and write the embeddings / documents into Pinecone.

### Fixes

* **Process chunking parameter names in ingest correctly** Solves a bug where chunking parameters weren't being processed and used by ingest cli by renaming faulty parameter names and prepends; adds relevant parameters to ingest pinecone test to verify that the parameters are functional.

## 0.11.1

### Enhancements

* **Use `pikepdf` to repair invalid PDF structure** for PDFminer when we see error `PSSyntaxError` when PDFminer opens the document and creates the PDFminer pages object or processes a single PDF page.
* **Batch Source Connector support** For instances where it is more optimal to read content from a source connector in batches, a new batch ingest doc is added which created multiple ingest docs after reading them in in batches per process.

### Features

* **Staging Brick for Coco Format** Staging brick which converts a list of Elements into Coco Format.
* **Adds HubSpot connector** Adds connector to retrieve call, communications, emails, notes, products and tickets from HubSpot

### Fixes

* **Do not extract text of `<style>` tags in HTML.** `<style>` tags containing CSS in invalid positions previously contributed to element text. Do not consider text node of a `<style>` element as textual content.
* **Fix DOCX merged table cell repeats cell text.** Only include text for a merged cell, not for each underlying cell spanned by the merge.
* **Fix tables not extracted from DOCX header/footers.** Headers and footers in DOCX documents skip tables defined in the header and commonly used for layout/alignment purposes. Extract text from tables as a string and include in the `Header` and `Footer` document elements.
* **Fix output filepath for fsspec-based source connectors.** Previously the base directory was being included in the output filepath unnecessarily.

## 0.11.0

### Enhancements

* **Add a class for the strategy constants.** Add a class `PartitionStrategy` for the strategy constants and use the constants to replace strategy strings.
* **Temporary Support for paddle language parameter.** User can specify default langage code for paddle with ENV `DEFAULT_PADDLE_LANG` before we have the language mapping for paddle.
* **Improve DOCX page-break fidelity.** Improve page-break fidelity such that a paragraph containing a page-break is split into two elements, one containing the text before the page-break and the other the text after. Emit the PageBreak element between these two and assign the correct page-number (n and n+1 respectively) to the two textual elements.

### Features

* **Add ad-hoc fields to `ElementMetadata` instance.** End-users can now add their own metadata fields simply by assigning to an element-metadata attribute-name of their choice, like `element.metadata.coefficient = 0.58`. These fields will round-trip through JSON and can be accessed with dotted notation.
* **MongoDB Destination Connector.** New destination connector added to all CLI ingest commands to support writing partitioned json output to mongodb.

### Fixes

* **Fix `TYPE_TO_TEXT_ELEMENT_MAP`.** Updated `Figure` mapping from `FigureCaption` to `Image`.
* **Handle errors when extracting PDF text** Certain pdfs throw unexpected errors when being opened by `pdfminer`, causing `partition_pdf()` to fail. We expect to be able to partition smoothly using an alternative strategy if text extraction doesn't work.  Added exception handling to handle unexpected errors when extracting pdf text and to help determine pdf strategy.
* **Fix `fast` strategy fall back to `ocr_only`** The `fast` strategy should not fall back to a more expensive strategy.
* **Remove default user ./ssh folder** The default notebook user during image build would create the known_hosts file with incorrect ownership, this is legacy and no longer needed so it was removed.
* **Include `languages` in metadata when partitioning `strategy=hi_res` or `fast`** User defined `languages` was previously used for text detection, but not included in the resulting element metadata for some strategies. `languages` will now be included in the metadata regardless of partition strategy for pdfs and images.
* **Handle a case where Paddle returns a list item in ocr_data as None** In partition, while parsing PaddleOCR data, it was assumed that PaddleOCR does not return None for any list item in ocr_data. Removed the assumption by skipping the text region whenever this happens.
* **Fix some pdfs returning `KeyError: 'N'`** Certain pdfs were throwing this error when being opened by pdfminer. Added a wrapper function for pdfminer that allows these documents to be partitioned.
* **Fix mis-splits on `Table` chunks.** Remedies repeated appearance of full `.text_as_html` on metadata of each `TableChunk` split from a `Table` element too large to fit in the chunking window.
* **Import tables_agent from inference** so that we don't have to initialize a global table agent in unstructured OCR again
* **Fix empty table is identified as bulleted-table.** A table with no text content was mistakenly identified as a bulleted-table and processed by the wrong branch of the initial HTML partitioner.
* **Fix partition_html() emits empty (no text) tables.** A table with cells nested below a `<thead>` or `<tfoot>` element was emitted as a table element having no text and unparseable HTML in `element.metadata.text_as_html`. Do not emit empty tables to the element stream.
* **Fix HTML `element.metadata.text_as_html` contains spurious `<br>` elements in invalid locations.** The HTML generated for the `text_as_html` metadata for HTML tables contained `<br>` elements invalid locations like between `<table>` and `<tr>`. Change the HTML generator such that these do not appear.
* **Fix HTML table cells enclosed in `<thead>` and `<tfoot>` elements are dropped.** HTML table cells nested in a `<thead>` or `<tfoot>` element were not detected and the text in those cells was omitted from the table element text and `.text_as_html`. Detect table rows regardless of the semantic tag they may be nested in.
* **Remove whitespace padding from `.text_as_html`.** `tabulate` inserts padding spaces to achieve visual alignment of columns in HTML tables it generates. Add our own HTML generator to do this simple job and omit that padding as well as newlines ("\n") used for human readability.
* **Fix local connector with absolute input path** When passed an absolute filepath for the input document path, the local connector incorrectly writes the output file to the input file directory. This fixes such that the output in this case is written to `output-dir/input-filename.json`

## 0.10.30

### Enhancements

* **Support nested DOCX tables.** In DOCX, like HTML, a table cell can itself contain a table. In this case, create nested HTML tables to reflect that structure and create a plain-text table with captures all the text in nested tables, formatting it as a reasonable facsimile of a table.
* **Add connection check to ingest connectors** Each source and destination connector now support a `check_connection()` method which makes sure a valid connection can be established with the source/destination given any authentication credentials in a lightweight request.

### Features

* **Add functionality to do a second OCR on cropped table images.** Changes to the values for scaling ENVs affect entire page OCR output(OCR regression) so we now do a second OCR for tables.
* **Adds ability to pass timeout for a request when partitioning via a `url`.** `partition` now accepts a new optional parameter `request_timeout` which if set will prevent any `requests.get` from hanging indefinitely and instead will raise a timeout error. This is useful when partitioning a url that may be slow to respond or may not respond at all.

### Fixes

* **Fix logic that determines pdf auto strategy.** Previously, `_determine_pdf_auto_strategy` returned `hi_res` strategy only if `infer_table_structure` was true. It now returns the `hi_res` strategy if either `infer_table_structure` or `extract_images_in_pdf` is true.
* **Fix invalid coordinates when parsing tesseract ocr data.** Previously, when parsing tesseract ocr data, the ocr data had invalid bboxes if zoom was set to `0`. A logical check is now added to avoid such error.
* **Fix ingest partition parameters not being passed to the api.** When using the --partition-by-api flag via unstructured-ingest, none of the partition arguments are forwarded, meaning that these options are disregarded. With this change, we now pass through all of the relevant partition arguments to the api. This allows a user to specify all of the same partition arguments they would locally and have them respected when specifying --partition-by-api.
* **Support tables in section-less DOCX.** Generalize solution for MS Chat Transcripts exported as DOCX by including tables in the partitioned output when present.
* **Support tables that contain only numbers when partitioning via `ocr_only`** Tables that contain only numbers are returned as floats in a pandas.DataFrame when the image is converted from `.image_to_data()`. An AttributeError was raised downstream when trying to `.strip()` the floats.
* **Improve DOCX page-break detection.** DOCX page breaks are reliably indicated by `w:lastRenderedPageBreak` elements present in the document XML. Page breaks are NOT reliably indicated by "hard" page-breaks inserted by the author and when present are redundant to a `w:lastRenderedPageBreak` element so cause over-counting if used. Use rendered page-breaks only.

## 0.10.29

### Enhancements

* **Adds include_header argument for partition_csv and partition_tsv** Now supports retaining header rows in CSV and TSV documents element partitioning.
* **Add retry logic for all source connectors** All http calls being made by the ingest source connectors have been isolated and wrapped by the `SourceConnectionNetworkError` custom error, which triggers the retry logic, if enabled, in the ingest pipeline.
* **Google Drive source connector supports credentials from memory** Originally, the connector expected a filepath to pull the credentials from when creating the client. This was expanded to support passing that information from memory as a dict if access to the file system might not be available.
* **Add support for generic partition configs in ingest cli** Along with the explicit partition options supported by the cli, an `additional_partition_args` arg was added to allow users to pass in any other arguments that should be added when calling partition(). This helps keep any changes to the input parameters of the partition() exposed in the CLI.
* **Map full output schema for table-based destination connectors** A full schema was introduced to map the type of all output content from the json partition output and mapped to a flattened table structure to leverage table-based destination connectors. The delta table destination connector was updated at the moment to take advantage of this.
* **Incorporate multiple embedding model options into ingest, add diff test embeddings** Problem: Ingest pipeline already supported embedding functionality, however users might want to use different types of embedding providers. Enhancement: Extend ingest pipeline so that users can specify and embed via a particular embedding provider from a range of options. Also adds a diff test to compare output from an embedding module with the expected output

### Features

* **Allow setting table crop parameter** In certain circumstances, adjusting the table crop padding may improve table.

### Fixes

* **Fixes `partition_text` to prevent empty elements** Adds a check to filter out empty bullets.
* **Handle empty string for `ocr_languages` with values for `languages`** Some API users ran into an issue with sending `languages` params because the API defaulted to also using an empty string for `ocr_languages`. This update handles situations where `languages` is defined and `ocr_languages` is an empty string.
* **Fix PDF tried to loop through None** Previously the PDF annotation extraction tried to loop through `annots` that resolved out as None. A logical check added to avoid such error.
* **Ingest session handler not being shared correctly** All ingest docs that leverage the session handler should only need to set it once per process. It was recreating it each time because the right values weren't being set nor available given how dataclasses work in python.
* **Ingest download-only fix.** Previously the download only flag was being checked after the doc factory pipeline step, which occurs before the files are actually downloaded by the source node. This check was moved after the source node to allow for the files to be downloaded first before exiting the pipeline.
* **Fix flaky chunk-metadata.** Prior implementation was sensitive to element order in the section resulting in metadata values sometimes being dropped. Also, not all metadata items can be consolidated across multiple elements (e.g. coordinates) and so are now dropped from consolidated metadata.
* **Fix tesseract error `Estimating resolution as X`** leaded by invalid language parameters input. Proceed with defalut language `eng` when `lang.py` fails to find valid language code for tesseract, so that we don't pass an empty string to tesseract CLI and raise an exception in downstream.

## 0.10.28

### Enhancements

* **Add table structure evaluation helpers** Adds functions to evaluate the similarity between predicted table structure and actual table structure.
* **Use `yolox` by default for table extraction when partitioning pdf/image** `yolox` model provides higher recall of the table regions than the quantized version and it is now the default element detection model when `infer_table_structure=True` for partitioning pdf/image files
* **Remove pdfminer elements from inside tables** Previously, when using `hi_res` some elements where extracted using pdfminer too, so we removed pdfminer from the tables pipeline to avoid duplicated elements.
* **Fsspec downstream connectors** New destination connector added to ingest CLI, users may now use `unstructured-ingest` to write to any of the following:
  * Azure
  * Box
  * Dropbox
  * Google Cloud Service

### Features

* **Update `ocr_only` strategy in `partition_pdf()`** Adds the functionality to get accurate coordinate data when partitioning PDFs and Images with the `ocr_only` strategy.

### Fixes

* **Fixed SharePoint permissions for the fetching to be opt-in** Problem: Sharepoint permissions were trying to be fetched even when no reletad cli params were provided, and this gave an error due to values for those keys not existing. Fix: Updated getting keys to be with .get() method and changed the "skip-check" to check individual cli params rather than checking the existance of a config object.
* **Fixes issue where tables from markdown documents were being treated as text** Problem: Tables from markdown documents were being treated as text, and not being extracted as tables. Solution: Enable the `tables` extension when instantiating the `python-markdown` object. Importance: This will allow users to extract structured data from tables in markdown documents.
* **Fix wrong logger for paddle info** Replace the logger from unstructured-inference with the logger from unstructured for paddle_ocr.py module.
* **Fix ingest pipeline to be able to use chunking and embedding together** Problem: When ingest pipeline was using chunking and embedding together, embedding outputs were empty and the outputs of chunking couldn't be re-read into memory and be forwarded to embeddings. Fix: Added CompositeElement type to TYPE_TO_TEXT_ELEMENT_MAP to be able to process CompositeElements with unstructured.staging.base.isd_to_elements
* **Fix unnecessary mid-text chunk-splitting.** The "pre-chunker" did not consider separator blank-line ("\n\n") length when grouping elements for a single chunk. As a result, sections were frequently over-populated producing a over-sized chunk that required mid-text splitting.
* **Fix frequent dissociation of title from chunk.** The sectioning algorithm included the title of the next section with the prior section whenever it would fit, frequently producing association of a section title with the prior section and dissociating it from its actual section. Fix this by performing combination of whole sections only.
* **Fix PDF attempt to get dict value from string.** Fixes a rare edge case that prevented some PDF's from being partitioned. The `get_uris_from_annots` function tried to access the dictionary value of a string instance variable. Assign `None` to the annotation variable if the instance type is not dictionary to avoid the erroneous attempt.

## 0.10.27

### Enhancements

* **Leverage dict to share content across ingest pipeline** To share the ingest doc content across steps in the ingest pipeline, this was updated to use a multiprocessing-safe dictionary so changes get persisted and each step has the option to modify the ingest docs in place.

### Features

### Fixes

* **Removed `ebooklib` as a dependency** `ebooklib` is licensed under AGPL3, which is incompatible with the Apache 2.0 license. Thus it is being removed.
* **Caching fixes in ingest pipeline** Previously, steps like the source node were not leveraging parameters such as `re_download` to dictate if files should be forced to redownload rather than use what might already exist locally.

## 0.10.26

### Enhancements

* **Add text CCT CI evaluation workflow** Adds cct text extraction evaluation metrics to the current ingest workflow to measure the performance of each file extracted as well as aggregated-level performance.

### Features

* **Functionality to catch and classify overlapping/nested elements** Method to identify overlapping-bboxes cases within detected elements in a document. It returns two values: a boolean defining if there are overlapping elements present, and a list reporting them with relevant metadata. The output includes information about the `overlapping_elements`, `overlapping_case`, `overlapping_percentage`, `largest_ngram_percentage`, `overlap_percentage_total`, `max_area`, `min_area`, and `total_area`.
* **Add Local connector source metadata** python's os module used to pull stats from local file when processing via the local connector and populates fields such as last modified time, created time.

### Fixes

* **Fixes elements partitioned from an image file missing certain metadata** Metadata for image files, like file type, was being handled differently from other file types. This caused a bug where other metadata, like the file name, was being missed. This change brought metadata handling for image files to be more in line with the handling for other file types so that file name and other metadata fields are being captured.
* **Adds `typing-extensions` as an explicit dependency** This package is an implicit dependency, but the module is being imported directly in `unstructured.documents.elements` so the dependency should be explicit in case changes in other dependencies lead to `typing-extensions` being dropped as a dependency.
* **Stop passing `extract_tables` to `unstructured-inference` since it is now supported in `unstructured` instead** Table extraction previously occurred in `unstructured-inference`, but that logic, except for the table model itself, is now a part of the `unstructured` library. Thus the parameter triggering table extraction is no longer passed to the `unstructured-inference` package. Also noted the table output regression for PDF files.
* **Fix a bug in Table partitioning** Previously the `skip_infer_table_types` variable used in `partition` was not being passed down to specific file partitioners. Now you can utilize the `skip_infer_table_types` list variable when calling `partition` to specify the filetypes for which you want to skip table extraction, or the `infer_table_structure` boolean variable on the file specific partitioning function.
* **Fix partition docx without sections** Some docx files, like those from teams output, do not contain sections and it would produce no results because the code assumes all components are in sections. Now if no sections is detected from a document we iterate through the paragraphs and return contents found in the paragraphs.
* **Fix out-of-order sequencing of split chunks.** Fixes behavior where "split" chunks were inserted at the beginning of the chunk sequence. This would produce a chunk sequence like [5a, 5b, 3a, 3b, 1, 2, 4] when sections 3 and 5 exceeded `max_characters`.
* **Deserialization of ingest docs fixed** When ingest docs are being deserialized as part of the ingest pipeline process (cli), there were certain fields that weren't getting persisted (metadata and date processed). The from_dict method was updated to take these into account and a unit test added to check.
* **Map source cli command configs when destination set** Due to how the source connector is dynamically called when the destination connector is set via the CLI, the configs were being set incorrectoy, causing the source connector to break. The configs were fixed and updated to take into account Fsspec-specific connectors.

## 0.10.25

### Enhancements

* **Duplicate CLI param check** Given that many of the options associated with the `Click` based cli ingest commands are added dynamically from a number of configs, a check was incorporated to make sure there were no duplicate entries to prevent new configs from overwriting already added options.
* **Ingest CLI refactor for better code reuse** Much of the ingest cli code can be templated and was a copy-paste across files, adding potential risk. Code was refactored to use a base class which had much of the shared code templated.

### Features

* **Table OCR refactor** support Table OCR with pre-computed OCR data to ensure we only do one OCR for entrie document. User can specify
  ocr agent tesseract/paddle in environment variable `OCR_AGENT` for OCRing the entire document.
* **Adds accuracy function** The accuracy scoring was originally an option under `calculate_edit_distance`. For easy function call, it is now a wrapper around the original function that calls edit_distance and return as "score".
* **Adds HuggingFaceEmbeddingEncoder** The HuggingFace Embedding Encoder uses a local embedding model as opposed to using an API.
* **Add AWS bedrock embedding connector** `unstructured.embed.bedrock` now provides a connector to use AWS bedrock's `titan-embed-text` model to generate embeddings for elements. This features requires valid AWS bedrock setup and an internet connectionto run.

### Fixes

* **Import PDFResourceManager more directly** We were importing `PDFResourceManager` from `pdfminer.converter` which was causing an error for some users. We changed to import from the actual location of `PDFResourceManager`, which is `pdfminer.pdfinterp`.
* **Fix language detection of elements with empty strings** This resolves a warning message that was raised by `langdetect` if the language was attempted to be detected on an empty string. Language detection is now skipped for empty strings.
* **Fix chunks breaking on regex-metadata matches.** Fixes "over-chunking" when `regex_metadata` was used, where every element that contained a regex-match would start a new chunk.
* **Fix regex-metadata match offsets not adjusted within chunk.** Fixes incorrect regex-metadata match start/stop offset in chunks where multiple elements are combined.
* **Map source cli command configs when destination set** Due to how the source connector is dynamically called when the destination connector is set via the CLI, the configs were being set incorrectoy, causing the source connector to break. The configs were fixed and updated to take into account Fsspec-specific connectors.
* **Fix metrics folder not discoverable** Fixes issue where unstructured/metrics folder is not discoverable on PyPI by adding an `__init__.py` file under the folder.
* **Fix a bug when `parition_pdf` get `model_name=None`** In API usage the `model_name` value is `None` and the `cast` function in `partition_pdf` would return `None` and lead to attribution error. Now we use `str` function to explicit convert the content to string so it is garanteed to have `starts_with` and other string functions as attributes
* **Fix html partition fail on tables without `tbody` tag** HTML tables may sometimes just contain headers without body (`tbody` tag)

## 0.10.24

### Enhancements

* **Improve natural reading order** Some `OCR` elements with only spaces in the text have full-page width in the bounding box, which causes the `xycut` sorting to not work as expected. Now the logic to parse OCR results removes any elements with only spaces (more than one space).
* **Ingest compression utilities and fsspec connector support** Generic utility code added to handle files that get pulled from a source connector that are either tar or zip compressed and uncompress them locally. This is then processed using a local source connector. Currently this functionality has been incorporated into the fsspec connector and all those inheriting from it (currently: Azure Blob Storage, Google Cloud Storage, S3, Box, and Dropbox).
* **Ingest destination connectors support for writing raw list of elements** Along with the default write method used in the ingest pipeline to write the json content associated with the ingest docs, each destination connector can now also write a raw list of elements to the desired downstream location without having an ingest doc associated with it.

### Features

* **Adds element type percent match function** In order to evaluate the element type extracted, we add a function that calculates the matched percentage between two frequency dictionary.

### Fixes

* **Fix paddle model file not discoverable** Fixes issue where ocr_models/paddle_ocr.py file is not discoverable on PyPI by adding
  an `__init__.py` file under the folder.
* **Chipper v2 Fixes** Includes fix for a memory leak and rare last-element bbox fix. (unstructured-inference==0.7.7)
* **Fix image resizing issue** Includes fix related to resizing images in the tables pipeline. (unstructured-inference==0.7.6)

## 0.10.23

### Enhancements

* **Add functionality to limit precision when serializing to json** Precision for `points` is limited to 1 decimal point if coordinates["system"] == "PixelSpace" (otherwise 2 decimal points?). Precision for `detection_class_prob` is limited to 5 decimal points.
* **Fix csv file detection logic when mime-type is text/plain** Previously the logic to detect csv file type was considering only first row's comma count comparing with the header_row comma count and both the rows being same line the result was always true, Now the logic is changed to consider the comma's count for all the lines except first line and compare with header_row comma count.
* **Improved inference speed for Chipper V2** API requests with 'hi_res_model_name=chipper' now have ~2-3x faster responses.

### Features

### Fixes

* **Cleans up temporary files after conversion** Previously a file conversion utility was leaving temporary files behind on the filesystem without removing them when no longer needed. This fix helps prevent an accumulation of temporary files taking up excessive disk space.
* **Fixes `under_non_alpha_ratio` dividing by zero** Although this function guarded against a specific cause of division by zero, there were edge cases slipping through like strings with only whitespace. This update more generally prevents the function from performing a division by zero.
* **Fix languages default** Previously the default language was being set to English when elements didn't have text or if langdetect could not detect the language. It now defaults to None so there is not misleading information about the language detected.
* **Fixes recursion limit error that was being raised when partitioning Excel documents of a certain size** Previously we used a recursive method to find subtables within an excel sheet. However this would run afoul of Python's recursion depth limit when there was a contiguous block of more than 1000 cells within a sheet. This function has been updated to use the NetworkX library which avoids Python recursion issues.

## 0.10.22

### Enhancements

* **bump `unstructured-inference` to `0.7.3`** The updated version of `unstructured-inference` supports a new version of the Chipper model, as well as a cleaner schema for its output classes. Support is included for new inference features such as hierarchy and ordering.
* **Expose skip_infer_table_types in ingest CLI.** For each connector a new `--skip-infer-table-types` parameter was added to map to the `skip_infer_table_types` partition argument. This gives more granular control to unstructured-ingest users, allowing them to specify the file types for which we should attempt table extraction.
* **Add flag to ingest CLI to raise error if any single doc fails in pipeline** Currently if a single doc fails in the pipeline, the whole thing halts due to the error. This flag defaults to log an error but continue with the docs it can.
* **Emit hyperlink metadata for DOCX file-type.** DOCX partitioner now adds `metadata.links`, `metadata.link_texts` and `metadata.link_urls` for elements that contain a hyperlink that points to an external resource. So-called "jump" links pointing to document internal locations (such as those found in a table-of-contents "jumping" to a chapter or section) are excluded.

### Features

* **Add `elements_to_text` as a staging helper function** In order to get a single clean text output from unstructured for metric calculations, automate the process of extracting text from elements using this function.
* **Adds permissions(RBAC) data ingestion functionality for the Sharepoint connector.** Problem: Role based access control is an important component in many data storage systems. Users may need to pass permissions (RBAC) data to downstream systems when ingesting data. Feature: Added permissions data ingestion functionality to the Sharepoint connector.

### Fixes

* **Fixes PDF list parsing creating duplicate list items** Previously a bug in PDF list item parsing caused removal of other elements and duplication of the list item
* **Fixes duplicated elements** Fixes issue where elements are duplicated when embeddings are generated. This will allow users to generate embeddings for their list of Elements without duplicating/breaking the orginal content.
* **Fixes failure when flagging for embeddings through unstructured-ingest** Currently adding the embedding parameter to any connector results in a failure on the copy stage. This is resolves the issue by adding the IngestDoc to the context map in the embedding node's `run` method. This allows users to specify that connectors fetch embeddings without failure.
* **Fix ingest pipeline reformat nodes not discoverable** Fixes issue where  reformat nodes raise ModuleNotFoundError on import. This was due to the directory was missing `__init__.py` in order to make it discoverable.
* **Fix default language in ingest CLI** Previously the default was being set to english which injected potentially incorrect information to downstream language detection libraries. By setting the default to None allows those libraries to better detect what language the text is in the doc being processed.

## 0.10.21

* **Adds Scarf analytics**.

## 0.10.20

### Enhancements

* **Add document level language detection functionality.** Adds the "auto" default for the languages param to all partitioners. The primary language present in the document is detected using the `langdetect` package. Additional param `detect_language_per_element` is also added for partitioners that return multiple elements. Defaults to `False`.
* **Refactor OCR code** The OCR code for entire page is moved from unstructured-inference to unstructured. On top of continuing support for OCR language parameter, we also support two OCR processing modes, "entire_page" or "individual_blocks".
* **Align to top left when shrinking bounding boxes for `xy-cut` sorting:** Update `shrink_bbox()` to keep top left rather than center.
* **Add visualization script to annotate elements** This script is often used to analyze/visualize elements with coordinates (e.g. partition_pdf()).
* **Adds data source properties to the Jira, Github and Gitlab connectors** These properties (date_created, date_modified, version, source_url, record_locator) are written to element metadata during ingest, mapping elements to information about the document source from which they derive. This functionality enables downstream applications to reveal source document applications, e.g. a link to a GDrive doc, Salesforce record, etc.
* **Improve title detection in pptx documents** The default title textboxes on a pptx slide are now categorized as titles.
* **Improve hierarchy detection in pptx documents** List items, and other slide text are properly nested under the slide title. This will enable better chunking of pptx documents.
* **Refactor of the ingest cli workflow** The refactored approach uses a dynamically set pipeline with a snapshot along each step to save progress and accommodate continuation from a snapshot if an error occurs. This also allows the pipeline to dynamically assign any number of steps to modify the partitioned content before it gets written to a destination.
* **Applies `max_characters=<n>` argument to all element types in `add_chunking_strategy` decorator** Previously this argument was only utilized in chunking Table elements and now applies to all partitioned elements if `add_chunking_strategy` decorator is utilized, further preparing the elements for downstream processing.
* **Add common retry strategy utilities for unstructured-ingest** Dynamic retry strategy with exponential backoff added to Notion source connector.
*

### Features

* **Adds `bag_of_words` and `percent_missing_text` functions** In order to count the word frequencies in two input texts and calculate the percentage of text missing relative to the source document.
* **Adds `edit_distance` calculation metrics** In order to benchmark the cleaned, extracted text with unstructured, `edit_distance` (`Levenshtein distance`) is included.
* **Adds detection_origin field to metadata** Problem: Currently isn't an easy way to find out how an element was created. With this change that information is added. Importance: With this information the developers and users are now able to know how an element was created to make decisions on how to use it. In order tu use this feature
  setting UNSTRUCTURED_INCLUDE_DEBUG_METADATA=true is needed.
* **Adds a function that calculates frequency of the element type and its depth** To capture the accuracy of element type extraction, this function counts the occurrences of each unique element type with its depth for use in element metrics.

### Fixes

* **Fix zero division error in annotation bbox size** This fixes the bug where we find annotation bboxes realted to an element that need to divide the intersection size between annotation bbox and element bbox by the size of the annotation bbox
* **Fix prevent metadata module from importing dependencies from unnecessary modules** Problem: The `metadata` module had several top level imports that were only used in and applicable to code related to specific document types, while there were many general-purpose functions. As a result, general-purpose functions couldn't be used without unnecessary dependencies being installed. Fix: moved 3rd party dependency top level imports to inside the functions in which they are used and applied a decorator to check that the dependency is installed and emit a helpful error message if not.
* **Fixes category_depth None value for Title elements** Problem: `Title` elements from `chipper` get `category_depth`= None even when `Headline` and/or `Subheadline` elements are present in the same page. Fix: all `Title` elements with `category_depth` = None should be set to have a depth of 0 instead iff there are `Headline` and/or `Subheadline` element-types present. Importance: `Title` elements should be equivalent html `H1` when nested headings are present; otherwise, `category_depth` metadata can result ambiguous within elements in a page.
* **Tweak `xy-cut` ordering output to be more column friendly** This results in the order of elements more closely reflecting natural reading order which benefits downstream applications. While element ordering from `xy-cut` is usually mostly correct when ordering multi-column documents, sometimes elements from a RHS column will appear before elements in a LHS column. Fix: add swapped `xy-cut` ordering by sorting by X coordinate first and then Y coordinate.
* **Fixes badly initialized Formula** Problem: YoloX contain new types of elements, when loading a document that contain formulas a new element of that class
  should be generated, however the Formula class inherits from Element instead of Text. After this change the element is correctly created with the correct class
  allowing the document to be loaded. Fix: Change parent class for Formula to Text. Importance: Crucial to be able to load documents that contain formulas.
* **Fixes pdf uri error** An error was encountered when URI type of `GoToR` which refers to pdf resources outside of its own was detected since no condition catches such case. The code is fixing the issue by initialize URI before any condition check.

## 0.10.19

### Enhancements

* **Adds XLSX document level language detection** Enhancing on top of language detection functionality in previous release, we now support language detection within `.xlsx` file type at Element level.
* **bump `unstructured-inference` to `0.6.6`** The updated version of `unstructured-inference` makes table extraction in `hi_res` mode configurable to fine tune table extraction performance; it also improves element detection by adding a deduplication post processing step in the `hi_res` partitioning of pdfs and images.
* **Detect text in HTML Heading Tags as Titles** This will increase the accuracy of hierarchies in HTML documents and provide more accurate element categorization. If text is in an HTML heading tag and is not a list item, address, or narrative text, categorize it as a title.
* **Update python-based docs** Refactor docs to use the actual unstructured code rather than using the subprocess library to run the cli command itself.
* **Adds Table support for the `add_chunking_strategy` decorator to partition functions.** In addition to combining elements under Title elements, user's can now specify the `max_characters=<n>` argument to chunk Table elements into TableChunk elements with `text` and `text_as_html` of length `<n>` characters. This means partitioned Table results are ready for use in downstream applications without any post processing.
* **Expose endpoint url for s3 connectors** By allowing for the endpoint url to be explicitly overwritten, this allows for any non-AWS data providers supporting the s3 protocol to be supported (i.e. minio).

### Features

* **change default `hi_res` model for pdf/image partition to `yolox`** Now partitioning pdf/image using `hi_res` strategy utilizes `yolox_quantized` model isntead of `detectron2_onnx` model. This new default model has better recall for tables and produces more detailed categories for elements.
* **XLSX can now reads subtables within one sheet** Problem: Many .xlsx files are not created to be read as one full table per sheet. There are subtables, text and header along with more informations to extract from each sheet. Feature: This `partition_xlsx` now can reads subtable(s) within one .xlsx sheet, along with extracting other title and narrative texts. Importance: This enhance the power of .xlsx reading to not only one table per sheet, allowing user to capture more data tables from the file, if exists.
* **Update Documentation on Element Types and Metadata**: We have updated the documentation according to the latest element types and metadata. It includes the common and additional metadata provided by the Partitions and Connectors.

### Fixes

* **Fixes partition_pdf is_alnum reference bug** Problem: The `partition_pdf` when attempt to get bounding box from element experienced a reference before assignment error when the first object is not text extractable.  Fix: Switched to a flag when the condition is met. Importance: Crucial to be able to partition with pdf.
* **Fix various cases of HTML text missing after partition**
  Problem: Under certain circumstances, text immediately after some HTML tags will be misssing from partition result.
  Fix: Updated code to deal with these cases.
  Importance: This will ensure the correctness when partitioning HTML and Markdown documents.
* **Fixes chunking when `detection_class_prob` appears in Element metadata** Problem: when `detection_class_prob` appears in Element metadata, Elements will only be combined by chunk_by_title if they have the same `detection_class_prob` value (which is rare). This is unlikely a case we ever need to support and most often results in no chunking. Fix: `detection_class_prob` is included in the chunking list of metadata keys excluded for similarity comparison. Importance: This change allows `chunk_by_title` to operate as intended for documents which include `detection_class_prob` metadata in their Elements.

## 0.10.18

### Enhancements

* **Better detection of natural reading order in images and PDF's** The elements returned by partition better reflect natural reading order in some cases, particularly in complicated multi-column layouts, leading to better chunking and retrieval for downstream applications. Achieved by improving the `xy-cut` sorting to preprocess bboxes, shrinking all bounding boxes by 90% along x and y axes (still centered around the same center point), which allows projection lines to be drawn where not possible before if layout bboxes overlapped.
* **Improves `partition_xml` to be faster and more memory efficient when partitioning large XML files** The new behavior is to partition iteratively to prevent loading the entire XML tree into memory at once in most use cases.
* **Adds data source properties to SharePoint, Outlook, Onedrive, Reddit, Slack, DeltaTable connectors** These properties (date_created, date_modified, version, source_url, record_locator) are written to element metadata during ingest, mapping elements to information about the document source from which they derive. This functionality enables downstream applications to reveal source document applications, e.g. a link to a GDrive doc, Salesforce record, etc.
* **Add functionality to save embedded images in PDF's separately as images** This allows users to save embedded images in PDF's separately as images, given some directory path. The saved image path is written to the metadata for the Image element. Downstream applications may benefit by providing users with image links from relevant "hits."
* **Azure Cognite Search destination connector** New Azure Cognitive Search destination connector added to ingest CLI.  Users may now use `unstructured-ingest` to write partitioned data from over 20 data sources (so far) to an Azure Cognitive Search index.
* **Improves salesforce partitioning** Partitions Salesforce data as xlm instead of text for improved detail and flexibility. Partitions htmlbody instead of textbody for Salesforce emails. Importance: Allows all Salesforce fields to be ingested and gives Salesforce emails more detailed partitioning.
* **Add document level language detection functionality.** Introduces the "auto" default for the languages param, which then detects the languages present in the document using the `langdetect` package. Adds the document languages as ISO 639-3 codes to the element metadata. Implemented only for the partition_text function to start.
* **PPTX partitioner refactored in preparation for enhancement.** Behavior should be unchanged except that shapes enclosed in a group-shape are now included, as many levels deep as required (a group-shape can itself contain a group-shape).
* **Embeddings support for the SharePoint SourceConnector via unstructured-ingest CLI** The SharePoint connector can now optionally create embeddings from the elements it pulls out during partition and upload those embeddings to Azure Cognitive Search index.
* **Improves hierarchy from docx files by leveraging natural hierarchies built into docx documents**  Hierarchy can now be detected from an indentation level for list bullets/numbers and by style name (e.g. Heading 1, List Bullet 2, List Number).
* **Chunking support for the SharePoint SourceConnector via unstructured-ingest CLI** The SharePoint connector can now optionally chunk the elements pulled out during partition via the chunking unstructured brick. This can be used as a stage before creating embeddings.

### Features

* **Adds `links` metadata in `partition_pdf` for `fast` strategy.** Problem: PDF files contain rich information and hyperlink that Unstructured did not captured earlier. Feature: `partition_pdf` now can capture embedded links within the file along with its associated text and page number. Importance: Providing depth in extracted elements give user a better understanding and richer context of documents. This also enables user to map to other elements within the document if the hyperlink is refered internally.
* **Adds the embedding module to be able to embed Elements** Problem: Many NLP applications require the ability to represent parts of documents in a semantic way. Until now, Unstructured did not have text embedding ability within the core library. Feature: This embedding module is able to track embeddings related data with a class, embed a list of elements, and return an updated list of Elements with the *embeddings* property. The module is also able to embed query strings. Importance: Ability to embed documents or parts of documents will enable users to make use of these semantic representations in different NLP applications, such as search, retrieval, and retrieval augmented generation.

### Fixes

* **Fixes a metadata source serialization bug** Problem: In unstructured elements, when loading an elements json file from the disk, the data_source attribute is assumed to be an instance of DataSourceMetadata and the code acts based on that. However the loader did not satisfy the assumption, and loaded it as a dict instead, causing an error. Fix: Added necessary code block to initialize a DataSourceMetadata object, also refactored DataSourceMetadata.from_dict() method to remove redundant code. Importance: Crucial to be able to load elements (which have data_source fields) from json files.
* **Fixes issue where unstructured-inference was not getting updated** Problem: unstructured-inference was not getting upgraded to the version to match unstructured release when doing a pip install.  Solution: using `pip install unstructured[all-docs]` it will now upgrade both unstructured and unstructured-inference. Importance: This will ensure that the inference library is always in sync with the unstructured library, otherwise users will be using outdated libraries which will likely lead to unintended behavior.
* **Fixes SharePoint connector failures if any document has an unsupported filetype** Problem: Currently the entire connector ingest run fails if a single IngestDoc has an unsupported filetype. This is because a ValueError is raised in the IngestDoc's `__post_init__`. Fix: Adds a try/catch when the IngestConnector runs get_ingest_docs such that the error is logged but all processable documents->IngestDocs are still instantiated and returned. Importance: Allows users to ingest SharePoint content even when some files with unsupported filetypes exist there.
* **Fixes Sharepoint connector server_path issue** Problem: Server path for the Sharepoint Ingest Doc was incorrectly formatted, causing issues while fetching pages from the remote source. Fix: changes formatting of remote file path before instantiating SharepointIngestDocs and appends a '/' while fetching pages from the remote source. Importance: Allows users to fetch pages from Sharepoint Sites.
* **Fixes Sphinx errors.** Fixes errors when running Sphinx `make html` and installs library to suppress warnings.
* **Fixes a metadata backwards compatibility error** Problem: When calling `partition_via_api`, the hosted api may return an element schema that's newer than the current `unstructured`. In this case, metadata fields were added which did not exist in the local `ElementMetadata` dataclass, and `__init__()` threw an error. Fix: remove nonexistent fields before instantiating in `ElementMetadata.from_json()`. Importance: Crucial to avoid breaking changes when adding fields.
* **Fixes issue with Discord connector when a channel returns `None`** Problem: Getting the `jump_url` from a nonexistent Discord `channel` fails. Fix: property `jump_url` is now retrieved within the same context as the messages from the channel. Importance: Avoids cascading issues when the connector fails to fetch information about a Discord channel.
* **Fixes occasionally SIGABTR when writing table with `deltalake` on Linux** Problem: occasionally on Linux ingest can throw a `SIGABTR` when writing `deltalake` table even though the table was written correctly. Fix: put the writing function into a `Process` to ensure its execution to the fullest extent before returning to the main process. Importance: Improves stability of connectors using `deltalake`
* **Fixes badly initialized Formula** Problem: YoloX contain new types of elements, when loading a document that contain formulas a new element of that class should be generated, however the Formula class inherits from Element instead of Text. After this change the element is correctly created with the correct class allowing the document to be loaded. Fix: Change parent class for Formula to Text. Importance: Crucial to be able to load documents that contain formulas.

## 0.10.16

### Enhancements

* **Adds data source properties to Airtable, Confluence, Discord, Elasticsearch, Google Drive, and Wikipedia connectors** These properties (date_created, date_modified, version, source_url, record_locator) are written to element metadata during ingest, mapping elements to information about the document source from which they derive. This functionality enables downstream applications to reveal source document applications, e.g. a link to a GDrive doc, Salesforce record, etc.
* **DOCX partitioner refactored in preparation for enhancement.** Behavior should be unchanged except in multi-section documents containing different headers/footers for different sections. These will now emit all distinct headers and footers encountered instead of just those for the last section.
* **Add a function to map between Tesseract and standard language codes.** This allows users to input language information to the `languages` param in any Tesseract-supported langcode or any ISO 639 standard language code.
* **Add document level language detection functionality.** Introduces the "auto" default for the languages param, which then detects the languages present in the document using the `langdetect` package. Implemented only for the partition_text function to start.

### Features

### Fixes

* ***Fixes an issue that caused a partition error for some PDF's.** Fixes GH Issue 1460 by bypassing a coordinate check if an element has invalid coordinates.

## 0.10.15

### Enhancements

* **Support for better element categories from the next-generation image-to-text model ("chipper").** Previously, not all of the classifications from Chipper were being mapped to proper `unstructured` element categories so the consumer of the library would see many `UncategorizedText` elements. This fixes the issue, improving the granularity of the element categories outputs for better downstream processing and chunking. The mapping update is:
  * "Threading": `NarrativeText`
  * "Form": `NarrativeText`
  * "Field-Name": `Title`
  * "Value": `NarrativeText`
  * "Link": `NarrativeText`
  * "Headline": `Title` (with `category_depth=1`)
  * "Subheadline": `Title` (with `category_depth=2`)
  * "Abstract": `NarrativeText`
* **Better ListItem grouping for PDF's (fast strategy).** The `partition_pdf` with `fast` strategy previously broke down some numbered list item lines as separate elements. This enhancement leverages the x,y coordinates and bbox sizes to help decide whether the following chunk of text is a continuation of the immediate previous detected ListItem element or not, and not detect it as its own non-ListItem element.
* **Fall back to text-based classification for uncategorized Layout elements for Images and PDF's**. Improves element classification by running existing text-based rules on previously `UncategorizedText` elements.
* **Adds table partitioning for Partitioning for many doc types including: .html, .epub., .md, .rst, .odt, and .msg.** At the core of this change is the .html partition functionality, which is leveraged by the other effected doc types. This impacts many scenarios where `Table` Elements are now propery extracted.
* **Create and add `add_chunking_strategy` decorator to partition functions.** Previously, users were responsible for their own chunking after partitioning elements, often required for downstream applications. Now, individual elements may be combined into right-sized chunks where min and max character size may be specified if `chunking_strategy=by_title`. Relevant elements are grouped together for better downstream results. This enables users immediately use partitioned results effectively in downstream applications (e.g. RAG architecture apps) without any additional post-processing.
* **Adds `languages` as an input parameter and marks `ocr_languages` kwarg for deprecation in pdf, image, and auto partitioning functions.** Previously, language information was only being used for Tesseract OCR for image-based documents and was in a Tesseract specific string format, but by refactoring into a list of standard language codes independent of Tesseract, the `unstructured` library will better support `languages` for other non-image pipelines and/or support for other OCR engines.
* **Removes `UNSTRUCTURED_LANGUAGE` env var usage and replaces `language` with `languages` as an input parameter to unstructured-partition-text_type functions.** The previous parameter/input setup was not user-friendly or scalable to the variety of elements being processed. By refactoring the inputted language information into a list of standard language codes, we can support future applications of the element language such as detection, metadata, and multi-language elements. Now, to skip English specific checks, set the `languages` parameter to any non-English language(s).
* **Adds `xlsx` and `xls` filetype extensions to the `skip_infer_table_types` default list in `partition`.** By adding these file types to the input parameter these files should not go through table extraction. Users can still specify if they would like to extract tables from these filetypes, but will have to set the `skip_infer_table_types` to exclude the desired filetype extension. This avoids mis-representing complex spreadsheets where there may be multiple sub-tables and other content.
* **Better debug output related to sentence counting internals**. Clarify message when sentence is not counted toward sentence count because there aren't enough words, relevant for developers focused on `unstructured`s NLP internals.
* **Faster ocr_only speed for partitioning PDF and images.** Use `unstructured_pytesseract.run_and_get_multiple_output` function to reduce the number of calls to `tesseract` by half when partitioning pdf or image with `tesseract`
* **Adds data source properties to fsspec connectors** These properties (date_created, date_modified, version, source_url, record_locator) are written to element metadata during ingest, mapping elements to information about the document source from which they derive. This functionality enables downstream applications to reveal source document applications, e.g. a link to a GDrive doc, Salesforce record, etc.
* **Add delta table destination connector** New delta table destination connector added to ingest CLI.  Users may now use `unstructured-ingest` to write partitioned data from over 20 data sources (so far) to a Delta Table.
* **Rename to Source and Destination Connectors in the Documentation.** Maintain naming consistency between Connectors codebase and documentation with the first addition to a destination connector.
* **Non-HTML text files now return unstructured-elements as opposed to HTML-elements.** Previously the text based files that went through `partition_html` would return HTML-elements but now we preserve the format from the input using `source_format` argument in the partition call.
* **Adds `PaddleOCR` as an optional alternative to `Tesseract`** for OCR in processing of PDF or Image files, it is installable via the `makefile` command `install-paddleocr`. For experimental purposes only.
* **Bump unstructured-inference** to 0.5.28. This version bump markedly improves the output of table data, rendered as `metadata.text_as_html` in an element. These changes include:
  * add env variable `ENTIRE_PAGE_OCR` to specify using paddle or tesseract on entire page OCR
  * table structure detection now pads the input image by 25 pixels in all 4 directions to improve its recall (0.5.27)
  * support paddle with both cpu and gpu and assume it is pre-installed (0.5.26)
  * fix a bug where `cells_to_html` doesn't handle cells spanning multiple rows properly (0.5.25)
  * remove `cv2` preprocessing step before OCR step in table transformer (0.5.24)

### Features

* **Adds element metadata via `category_depth` with default value None**.
  * This additional metadata is useful for vectordb/LLM, chunking strategies, and retrieval applications.
* **Adds a naive hierarchy for elements via a `parent_id` on the element's metadata**
  * Users will now have more metadata for implementing vectordb/LLM chunking strategies. For example, text elements could be queried by their preceding title element.
  * Title elements created from HTML headings will properly nest

### Fixes

* **`add_pytesseract_bboxes_to_elements` no longer returns `nan` values**. The function logic is now broken into new methods
  `_get_element_box` and `convert_multiple_coordinates_to_new_system`
* **Selecting a different model wasn't being respected when calling `partition_image`.** Problem: `partition_pdf` allows for passing a `model_name` parameter. Given the similarity between the image and PDF pipelines, the expected behavior is that `partition_image` should support the same parameter, but `partition_image` was unintentionally not passing along its `kwargs`. This was corrected by adding the kwargs to the downstream call.
* **Fixes a chunking issue via dropping the field "coordinates".** Problem: chunk_by_title function was chunking each element to its own individual chunk while it needed to group elements into a fewer number of chunks. We've discovered that this happens due to a metadata matching logic in chunk_by_title function, and discovered that elements with different metadata can't be put into the same chunk. At the same time, any element with "coordinates" essentially had different metadata than other elements, due each element locating in different places and having different coordinates. Fix: That is why we have included the key "coordinates" inside a list of excluded metadata keys, while doing this "metadata_matches" comparision. Importance: This change is crucial to be able to chunk by title for documents which include "coordinates" metadata in their elements.

## 0.10.14

### Enhancements

* Update all connectors to use new downstream architecture
  * New click type added to parse comma-delimited string inputs
  * Some CLI options renamed

### Features

### Fixes

## 0.10.13

### Enhancements

* Updated documentation: Added back support doc types for partitioning, more Python codes in the API page,  RAG definition, and use case.
* Updated Hi-Res Metadata: PDFs and Images using Hi-Res strategy now have layout model class probabilities added ot metadata.
* Updated the `_detect_filetype_from_octet_stream()` function to use libmagic to infer the content type of file when it is not a zip file.
* Tesseract minor version bump to 5.3.2

### Features

* Add Jira Connector to be able to pull issues from a Jira organization
* Add `clean_ligatures` function to expand ligatures in text

### Fixes

* `partition_html` breaks on `<br>` elements.
* Ingest error handling to properly raise errors when wrapped
* GH issue 1361: fixes a sortig error that prevented some PDF's from being parsed
* Bump unstructured-inference
  * Brings back embedded images in PDF's (0.5.23)

## 0.10.12

### Enhancements

* Removed PIL pin as issue has been resolved upstream
* Bump unstructured-inference
  * Support for yolox_quantized layout detection model (0.5.20)
* YoloX element types added

### Features

* Add Salesforce Connector to be able to pull Account, Case, Campaign, EmailMessage, Lead

### Fixes

* Bump unstructured-inference
  * Avoid divide-by-zero errors swith `safe_division` (0.5.21)

## 0.10.11

### Enhancements

* Bump unstructured-inference
  * Combine entire-page OCR output with layout-detected elements, to ensure full coverage of the page (0.5.19)

### Features

* Add in ingest cli s3 writer

### Fixes

* Fix a bug where `xy-cut` sorting attemps to sort elements without valid coordinates; now xy cut sorting only works when **all** elements have valid coordinates

## 0.10.10

### Enhancements

* Adds `text` as an input parameter to `partition_xml`.
* `partition_xml` no longer runs through `partition_text`, avoiding incorrect splitting
  on carriage returns in the XML. Since `partition_xml` no longer calls `partition_text`,
  `min_partition` and `max_partition` are no longer supported in `partition_xml`.
* Bump `unstructured-inference==0.5.18`, change non-default detectron2 classification threshold
* Upgrade base image from rockylinux 8 to rockylinux 9
* Serialize IngestDocs to JSON when passing to subprocesses

### Features

### Fixes

- Fix a bug where mismatched `elements` and `bboxes` are passed into `add_pytesseract_bbox_to_elements`

## 0.10.9

### Enhancements

* Fix `test_json` to handle only non-extra dependencies file types (plain-text)

### Features

* Adds `chunk_by_title` to break a document into sections based on the presence of `Title`
  elements.
* add new extraction function `extract_image_urls_from_html` to extract all img related URL from html text.

### Fixes

* Make cv2 dependency optional
* Edit `add_pytesseract_bbox_to_elements`'s (`ocr_only` strategy) `metadata.coordinates.points` return type to `Tuple` for consistency.
* Re-enable test-ingest-confluence-diff for ingest tests
* Fix syntax for ingest test check number of files
* Fix csv and tsv partitioners loosing the first line of the files when creating elements

## 0.10.8

### Enhancements

* Release docker image that installs Python 3.10 rather than 3.8

### Features

### Fixes

## 0.10.7

### Enhancements

### Features

### Fixes

* Remove overly aggressive ListItem chunking for images and PDF's which typically resulted in inchorent elements.

## 0.10.6

### Enhancements

* Enable `partition_email` and `partition_msg` to detect if an email is PGP encryped. If
  and email is PGP encryped, the functions will return an empy list of elements and
  emit a warning about the encrypted content.
* Add threaded Slack conversations into Slack connector output
* Add functionality to sort elements using `xy-cut` sorting approach in `partition_pdf` for `hi_res` and `fast` strategies
* Bump unstructured-inference
  * Set OMP_THREAD_LIMIT to 1 if not set for better tesseract perf (0.5.17)

### Features

* Extract coordinates from PDFs and images when using OCR only strategy and add to metadata

### Fixes

* Update `partition_html` to respect the order of `<pre>` tags.
* Fix bug in `partition_pdf_or_image` where two partitions were called if `strategy == "ocr_only"`.
* Bump unstructured-inference
  * Fix issue where temporary files were being left behind (0.5.16)
* Adds deprecation warning for the `file_filename` kwarg to `partition`, `partition_via_api`,
  and `partition_multiple_via_api`.
* Fix documentation build workflow by pinning dependencies

## 0.10.5

### Enhancements

* Create new CI Pipelines
  - Checking text, xml, email, and html doc tests against the library installed without extras
  - Checking each library extra against their respective tests
* `partition` raises an error and tells the user to install the appropriate extra if a filetype
  is detected that is missing dependencies.
* Add custom errors to ingest
* Bump `unstructured-ingest==0.5.15`
  - Handle an uncaught TesseractError (0.5.15)
  - Add TIFF test file and TIFF filetype to `test_from_image_file` in `test_layout` (0.5.14)
* Use `entire_page` ocr mode for pdfs and images
* Add notes on extra installs to docs
* Adds ability to reuse connections per process in unstructured-ingest

### Features

* Add delta table connector

### Fixes

## 0.10.4

* Pass ocr_mode in partition_pdf and set the default back to individual pages for now
* Add diagrams and descriptions for ingest design in the ingest README

### Features

* Supports multipage TIFF image partitioning

### Fixes

## 0.10.2

### Enhancements

* Bump unstructured-inference==0.5.13:
  - Fix extracted image elements being included in layout merge, addresses the issue
    where an entire-page image in a PDF was not passed to the layout model when using hi_res.

### Features

### Fixes

## 0.10.1

### Enhancements

* Bump unstructured-inference==0.5.12:
  - fix to avoid trace for certain PDF's (0.5.12)
  - better defaults for DPI for hi_res and  Chipper (0.5.11)
  - implement full-page OCR (0.5.10)

### Features

### Fixes

* Fix dead links in repository README (Quick Start > Install for local development, and Learn more > Batch Processing)
* Update document dependencies to include tesseract-lang for additional language support (required for tests to pass)

## 0.10.0

### Enhancements

* Add `include_header` kwarg to `partition_xlsx` and change default behavior to `True`
* Update the `links` and `emphasized_texts` metadata fields

### Features

### Fixes

## 0.9.3

### Enhancements

* Pinned dependency cleanup.
* Update `partition_csv` to always use `soupparser_fromstring` to parse `html text`
* Update `partition_tsv` to always use `soupparser_fromstring` to parse `html text`
* Add `metadata.section` to capture epub table of contents data
* Add `unique_element_ids` kwarg to partition functions. If `True`, will use a UUID
  for element IDs instead of a SHA-256 hash.
* Update `partition_xlsx` to always use `soupparser_fromstring` to parse `html text`
* Add functionality to switch `html` text parser based on whether the `html` text contains emoji
* Add functionality to check if a string contains any emoji characters
* Add CI tests around Notion

### Features

* Add Airtable Connector to be able to pull views/tables/bases from an Airtable organization

### Fixes

* fix pdf partition of list items being detected as titles in OCR only mode
* make notion module discoverable
* fix emails with `Content-Distribution: inline` and `Content-Distribution: attachment` with no filename
* Fix email attachment filenames which had `=` in the filename itself

## 0.9.2

### Enhancements

* Update table extraction section in API documentation to sync with change in Prod API
* Update Notion connector to extract to html
* Added UUID option for `element_id`
* Bump unstructured-inference==0.5.9:
  - better caching of models
  - another version of detectron2 available, though the default layout model is unchanged
* Added UUID option for element_id
* Added UUID option for element_id
* CI improvements to run ingest tests in parallel

### Features

* Adds Sharepoint connector.

### Fixes

* Bump unstructured-inference==0.5.9:
  - ignores Tesseract errors where no text is extracted for tiles that indeed, have no text

## 0.9.1

### Enhancements

* Adds --partition-pdf-infer-table-structure to unstructured-ingest.
* Enable `partition_html` to skip headers and footers with the `skip_headers_and_footers` flag.
* Update `partition_doc` and `partition_docx` to track emphasized texts in the output
* Adds post processing function `filter_element_types`
* Set the default strategy for partitioning images to `hi_res`
* Add page break parameter section in API documentation to sync with change in Prod API
* Update `partition_html` to track emphasized texts in the output
* Update `XMLDocument._read_xml` to create `<p>` tag element for the text enclosed in the `<pre>` tag
* Add parameter `include_tail_text` to `_construct_text` to enable (skip) tail text inclusion
* Add Notion connector

### Features

### Fixes

* Remove unused `_partition_via_api` function
* Fixed emoji bug in `partition_xlsx`.
* Pass `file_filename` metadata when partitioning file object
* Skip ingest test on missing Slack token
* Add Dropbox variables to CI environments
* Remove default encoding for ingest
* Adds new element type `EmailAddress` for recognising email address in the  text
* Simplifies `min_partition` logic; makes partitions falling below the `min_partition`
  less likely.
* Fix bug where ingest test check for number of files fails in smoke test
* Fix unstructured-ingest entrypoint failure

## 0.9.0

### Enhancements

* Dependencies are now split by document type, creating a slimmer base installation.

## 0.8.8

### Enhancements

### Features

### Fixes

* Rename "date" field to "last_modified"
* Adds Box connector

### Fixes

## 0.8.7

### Enhancements

* Put back useful function `split_by_paragraph`

### Features

### Fixes

* Fix argument order in NLTK download step

## 0.8.6

### Enhancements

### Features

### Fixes

* Remove debug print lines and non-functional code

## 0.8.5

### Enhancements

* Add parameter `skip_infer_table_types` to enable (skip) table extraction for other doc types
* Adds optional Unstructured API unit tests in CI
* Tracks last modified date for all document types.
* Add auto_paragraph_grouper to detect new-line and blank-line new paragraph for .txt files.
* refactor the ingest cli to better support expanding supported connectors

## 0.8.3

### Enhancements

### Features

### Fixes

* NLTK now only gets downloaded if necessary.
* Handling for empty tables in Word Documents and PowerPoints.

## 0.8.4

### Enhancements

* Additional tests and refactor of JSON detection.
* Update functionality to retrieve image metadata from a page for `document_to_element_list`
* Links are now tracked in `partition_html` output.
* Set the file's current position to the beginning after reading the file in `convert_to_bytes`
* Add `min_partition` kwarg to that combines elements below a specified threshold and modifies splitting of strings longer than max partition so words are not split.
* set the file's current position to the beginning after reading the file in `convert_to_bytes`
* Add slide notes to pptx
* Add `--encoding` directive to ingest
* Improve json detection by `detect_filetype`

### Features

* Adds Outlook connector
* Add support for dpi parameter in inference library
* Adds Onedrive connector.
* Add Confluence connector for ingest cli to pull the body text from all documents from all spaces in a confluence domain.

### Fixes

* Fixes issue with email partitioning where From field was being assigned the To field value.
* Use the `image_metadata` property of the `PageLayout` instance to get the page image info in the `document_to_element_list`
* Add functionality to write images to computer storage temporarily instead of keeping them in memory for `ocr_only` strategy
* Add functionality to convert a PDF in small chunks of pages at a time for `ocr_only` strategy
* Adds `.txt`, `.text`, and `.tab` to list of extensions to check if file
  has a `text/plain` MIME type.
* Enables filters to be passed to `partition_doc` so it doesn't error with LibreOffice7.
* Removed old error message that's superseded by `requires_dependencies`.
* Removes using `hi_res` as the default strategy value for `partition_via_api` and `partition_multiple_via_api`

## 0.8.1

### Enhancements

* Add support for Python 3.11

### Features

### Fixes

* Fixed `auto` strategy detected scanned document as having extractable text and using `fast` strategy, resulting in no output.
* Fix list detection in MS Word documents.
* Don't instantiate an element with a coordinate system when there isn't a way to get its location data.

## 0.8.0

### Enhancements

* Allow model used for hi res pdf partition strategy to be chosen when called.
* Updated inference package

### Features

* Add `metadata_filename` parameter across all partition functions

### Fixes

* Update to ensure `convert_to_datafame` grabs all of the metadata fields.
* Adjust encoding recognition threshold value in `detect_file_encoding`
* Fix KeyError when `isd_to_elements` doesn't find a type
* Fix `_output_filename` for local connector, allowing single files to be written correctly to the disk
* Fix for cases where an invalid encoding is extracted from an email header.

### BREAKING CHANGES

* Information about an element's location is no longer returned as top-level attributes of an element. Instead, it is returned in the `coordinates` attribute of the element's metadata.

## 0.7.12

### Enhancements

* Adds `include_metadata` kwarg to `partition_doc`, `partition_docx`, `partition_email`, `partition_epub`, `partition_json`, `partition_msg`, `partition_odt`, `partition_org`, `partition_pdf`, `partition_ppt`, `partition_pptx`, `partition_rst`, and `partition_rtf`

### Features

* Add Elasticsearch connector for ingest cli to pull specific fields from all documents in an index.
* Adds Dropbox connector

### Fixes

* Fix tests that call unstructured-api by passing through an api-key
* Fixed page breaks being given (incorrect) page numbers
* Fix skipping download on ingest when a source document exists locally

## 0.7.11

### Enhancements

* More deterministic element ordering when using `hi_res` PDF parsing strategy (from unstructured-inference bump to 0.5.4)
* Make large model available (from unstructured-inference bump to 0.5.3)
* Combine inferred elements with extracted elements (from unstructured-inference bump to 0.5.2)
* `partition_email` and `partition_msg` will now process attachments if `process_attachments=True`
  and a attachment partitioning functions is passed through with `attachment_partitioner=partition`.

### Features

### Fixes

* Fix tests that call unstructured-api by passing through an api-key
* Fixed page breaks being given (incorrect) page numbers
* Fix skipping download on ingest when a source document exists locally

## 0.7.10

### Enhancements

* Adds a `max_partition` parameter to `partition_text`, `partition_pdf`, `partition_email`,
  `partition_msg` and `partition_xml` that sets a limit for the size of an individual
  document elements. Defaults to `1500` for everything except `partition_xml`, which has
  a default value of `None`.
* DRY connector refactor

### Features

* `hi_res` model for pdfs and images is selectable via environment variable.

### Fixes

* CSV check now ignores escaped commas.
* Fix for filetype exploration util when file content does not have a comma.
* Adds negative lookahead to bullet pattern to avoid detecting plain text line
  breaks like `-------` as list items.
* Fix pre tag parsing for `partition_html`
* Fix lookup error for annotated Arabic and Hebrew encodings

## 0.7.9

### Enhancements

* Improvements to string check for leafs in `partition_xml`.
* Adds --partition-ocr-languages to unstructured-ingest.

### Features

* Adds `partition_org` for processed Org Mode documents.

### Fixes

## 0.7.8

### Enhancements

### Features

* Adds Google Cloud Service connector

### Fixes

* Updates the `parse_email` for `partition_eml` so that `unstructured-api` passes the smoke tests
* `partition_email` now works if there is no message content
* Updates the `"fast"` strategy for `partition_pdf` so that it's able to recursively
* Adds recursive functionality to all fsspec connectors
* Adds generic --recursive ingest flag

## 0.7.7

### Enhancements

* Adds functionality to replace the `MIME` encodings for `eml` files with one of the common encodings if a `unicode` error occurs
* Adds missed file-like object handling in `detect_file_encoding`
* Adds functionality to extract charset info from `eml` files

### Features

* Added coordinate system class to track coordinate types and convert to different coordinate

### Fixes

* Adds an `html_assemble_articles` kwarg to `partition_html` to enable users to capture
  control whether content outside of `<article>` tags is captured when
  `<article>` tags are present.
* Check for the `xml` attribute on `element` before looking for pagebreaks in `partition_docx`.

## 0.7.6

### Enhancements

* Convert fast startegy to ocr_only for images
* Adds support for page numbers in `.docx` and `.doc` when user or renderer
  created page breaks are present.
* Adds retry logic for the unstructured-ingest Biomed connector

### Features

* Provides users with the ability to extract additional metadata via regex.
* Updates `partition_docx` to include headers and footers in the output.
* Create `partition_tsv` and associated tests. Make additional changes to `detect_filetype`.

### Fixes

* Remove fake api key in test `partition_via_api` since we now require valid/empty api keys
* Page number defaults to `None` instead of `1` when page number is not present in the metadata.
  A page number of `None` indicates that page numbers are not being tracked for the document
  or that page numbers do not apply to the element in question..
* Fixes an issue with some pptx files. Assume pptx shapes are found in top left position of slide
  in case the shape.top and shape.left attributes are `None`.

## 0.7.5

### Enhancements

* Adds functionality to sort elements in `partition_pdf` for `fast` strategy
* Adds ingest tests with `--fast` strategy on PDF documents
* Adds --api-key to unstructured-ingest

### Features

* Adds `partition_rst` for processed ReStructured Text documents.

### Fixes

* Adds handling for emails that do not have a datetime to extract.
* Adds pdf2image package as core requirement of unstructured (with no extras)

## 0.7.4

### Enhancements

* Allows passing kwargs to request data field for `partition_via_api` and `partition_multiple_via_api`
* Enable MIME type detection if libmagic is not available
* Adds handling for empty files in `detect_filetype` and `partition`.

### Features

### Fixes

* Reslove `grpcio` import issue on `weaviate.schema.validate_schema` for python 3.9 and 3.10
* Remove building `detectron2` from source in Dockerfile

## 0.7.3

### Enhancements

* Update IngestDoc abstractions and add data source metadata in ElementMetadata

### Features

### Fixes

* Pass `strategy` parameter down from `partition` for `partition_image`
* Filetype detection if a CSV has a `text/plain` MIME type
* `convert_office_doc` no longers prints file conversion info messages to stdout.
* `partition_via_api` reflects the actual filetype for the file processed in the API.

## 0.7.2

### Enhancements

* Adds an optional encoding kwarg to `elements_to_json` and `elements_from_json`
* Bump version of base image to use new stable version of tesseract

### Features

### Fixes

* Update the `read_txt_file` utility function to keep using `spooled_to_bytes_io_if_needed` for xml
* Add functionality to the `read_txt_file` utility function to handle file-like object from URL
* Remove the unused parameter `encoding` from `partition_pdf`
* Change auto.py to have a `None` default for encoding
* Add functionality to try other common encodings for html and xml files if an error related to the encoding is raised and the user has not specified an encoding.
* Adds benchmark test with test docs in example-docs
* Re-enable test_upload_label_studio_data_with_sdk
* File detection now detects code files as plain text
* Adds `tabulate` explicitly to dependencies
* Fixes an issue in `metadata.page_number` of pptx files
* Adds showing help if no parameters passed

## 0.7.1

### Enhancements

### Features

* Add `stage_for_weaviate` to stage `unstructured` outputs for upload to Weaviate, along with
  a helper function for defining a class to use in Weaviate schemas.
* Builds from Unstructured base image, built off of Rocky Linux 8.7, this resolves almost all CVE's in the image.

### Fixes

## 0.7.0

### Enhancements

* Installing `detectron2` from source is no longer required when using the `local-inference` extra.
* Updates `.pptx` parsing to include text in tables.

### Features

### Fixes

* Fixes an issue in `_add_element_metadata` that caused all elements to have `page_number=1`
  in the element metadata.
* Adds `.log` as a file extension for TXT files.
* Adds functionality to try other common encodings for email (`.eml`) files if an error related to the encoding is raised and the user has not specified an encoding.
* Allow passed encoding to be used in the `replace_mime_encodings`
* Fixes page metadata for `partition_html` when `include_metadata=False`
* A `ValueError` now raises if `file_filename` is not specified when you use `partition_via_api`
  with a file-like object.

## 0.6.11

### Enhancements

* Supports epub tests since pandoc is updated in base image

### Features

### Fixes

## 0.6.10

### Enhancements

* XLS support from auto partition

### Features

### Fixes

## 0.6.9

### Enhancements

* fast strategy for pdf now keeps element bounding box data
* setup.py refactor

### Features

### Fixes

* Adds functionality to try other common encodings if an error related to the encoding is raised and the user has not specified an encoding.
* Adds additional MIME types for CSV

## 0.6.8

### Enhancements

### Features

* Add `partition_csv` for CSV files.

### Fixes

## 0.6.7

### Enhancements

* Deprecate `--s3-url` in favor of `--remote-url` in CLI
* Refactor out non-connector-specific config variables
* Add `file_directory` to metadata
* Add `page_name` to metadata. Currently used for the sheet name in XLSX documents.
* Added a `--partition-strategy` parameter to unstructured-ingest so that users can specify
  partition strategy in CLI. For example, `--partition-strategy fast`.
* Added metadata for filetype.
* Add Discord connector to pull messages from a list of channels
* Refactor `unstructured/file-utils/filetype.py` to better utilise hashmap to return mime type.
* Add local declaration of DOCX_MIME_TYPES and XLSX_MIME_TYPES for `test_filetype.py`.

### Features

* Add `partition_xml` for XML files.
* Add `partition_xlsx` for Microsoft Excel documents.

### Fixes

* Supports `hml` filetype for partition as a variation of html filetype.
* Makes `pytesseract` a function level import in `partition_pdf` so you can use the `"fast"`
  or `"hi_res"` strategies if `pytesseract` is not installed. Also adds the
  `required_dependencies` decorator for the `"hi_res"` and `"ocr_only"` strategies.
* Fix to ensure `filename` is tracked in metadata for `docx` tables.

## 0.6.6

### Enhancements

* Adds an `"auto"` strategy that chooses the partitioning strategy based on document
  characteristics and function kwargs. This is the new default strategy for `partition_pdf`
  and `partition_image`. Users can maintain existing behavior by explicitly setting
  `strategy="hi_res"`.
* Added an additional trace logger for NLP debugging.
* Add `get_date` method to `ElementMetadata` for converting the datestring to a `datetime` object.
* Cleanup the `filename` attribute on `ElementMetadata` to remove the full filepath.

### Features

* Added table reading as html with URL parsing to `partition_docx` in docx
* Added metadata field for text_as_html for docx files

### Fixes

* `fileutils/file_type` check json and eml decode ignore error
* `partition_email` was updated to more flexibly handle deviations from the RFC-2822 standard.
  The time in the metadata returns `None` if the time does not match RFC-2822 at all.
* Include all metadata fields when converting to dataframe or CSV

## 0.6.5

### Enhancements

* Added support for SpooledTemporaryFile file argument.

### Features

### Fixes

## 0.6.4

### Enhancements

* Added an "ocr_only" strategy for `partition_pdf`. Refactored the strategy decision
  logic into its own module.

### Features

### Fixes

## 0.6.3

### Enhancements

* Add an "ocr_only" strategy for `partition_image`.

### Features

* Added `partition_multiple_via_api` for partitioning multiple documents in a single REST
  API call.
* Added `stage_for_baseplate` function to prepare outputs for ingestion into Baseplate.
* Added `partition_odt` for processing Open Office documents.

### Fixes

* Updates the grouping logic in the `partition_pdf` fast strategy to group together text
  in the same bounding box.

## 0.6.2

### Enhancements

* Added logic to `partition_pdf` for detecting copy protected PDFs and falling back
  to the hi res strategy when necessary.

### Features

* Add `partition_via_api` for partitioning documents through the hosted API.

### Fixes

* Fix how `exceeds_cap_ratio` handles empty (returns `True` instead of `False`)
* Updates `detect_filetype` to properly detect JSONs when the MIME type is `text/plain`.

## 0.6.1

### Enhancements

* Updated the table extraction parameter name to be more descriptive

### Features

### Fixes

## 0.6.0

### Enhancements

* Adds an `ssl_verify` kwarg to `partition` and `partition_html` to enable turning off
  SSL verification for HTTP requests. SSL verification is on by default.
* Allows users to pass in ocr language to `partition_pdf` and `partition_image` through
  the `ocr_language` kwarg. `ocr_language` corresponds to the code for the language pack
  in Tesseract. You will need to install the relevant Tesseract language pack to use a
  given language.

### Features

* Table extraction is now possible for pdfs from `partition` and `partition_pdf`.
* Adds support for extracting attachments from `.msg` files

### Fixes

* Adds an `ssl_verify` kwarg to `partition` and `partition_html` to enable turning off
  SSL verification for HTTP requests. SSL verification is on by default.

## 0.5.13

### Enhancements

* Allow headers to be passed into `partition` when `url` is used.

### Features

* `bytes_string_to_string` cleaning brick for bytes string output.

### Fixes

* Fixed typo in call to `exactly_one` in `partition_json`
* unstructured-documents encode xml string if document_tree is `None` in `_read_xml`.
* Update to `_read_xml` so that Markdown files with embedded HTML process correctly.
* Fallback to "fast" strategy only emits a warning if the user specifies the "hi_res" strategy.
* unstructured-partition-text_type exceeds_cap_ratio fix returns and how capitalization ratios are calculated
* `partition_pdf` and `partition_text` group broken paragraphs to avoid fragmented `NarrativeText` elements.
* .json files resolved as "application/json" on centos7 (or other installs with older libmagic libs)

## 0.5.12

### Enhancements

* Add OS mimetypes DB to docker image, mainly for unstructured-api compat.
* Use the image registry as a cache when building Docker images.
* Adds the ability for `partition_text` to group together broken paragraphs.
* Added method to utils to allow date time format validation

### Features

* Add Slack connector to pull messages for a specific channel
* Add --partition-by-api parameter to unstructured-ingest
* Added `partition_rtf` for processing rich text files.
* `partition` now accepts a `url` kwarg in addition to `file` and `filename`.

### Fixes

* Allow encoding to be passed into `replace_mime_encodings`.
* unstructured-ingest connector-specific dependencies are imported on demand.
* unstructured-ingest --flatten-metadata supported for local connector.
* unstructured-ingest fix runtime error when using --metadata-include.

## 0.5.11

### Enhancements

### Features

### Fixes

* Guard against null style attribute in docx document elements
* Update HTML encoding to better support foreign language characters

## 0.5.10

### Enhancements

* Updated inference package
* Add sender, recipient, date, and subject to element metadata for emails

### Features

* Added `--download-only` parameter to `unstructured-ingest`

### Fixes

* FileNotFound error when filename is provided but file is not on disk

## 0.5.9

### Enhancements

### Features

### Fixes

* Convert file to str in helper `split_by_paragraph` for `partition_text`

## 0.5.8

### Enhancements

* Update `elements_to_json` to return string when filename is not specified
* `elements_from_json` may take a string instead of a filename with the `text` kwarg
* `detect_filetype` now does a final fallback to file extension.
* Empty tags are now skipped during the depth check for HTML processing.

### Features

* Add local file system to `unstructured-ingest`
* Add `--max-docs` parameter to `unstructured-ingest`
* Added `partition_msg` for processing MSFT Outlook .msg files.

### Fixes

* `convert_file_to_text` now passes through the `source_format` and `target_format` kwargs.
  Previously they were hard coded.
* Partitioning functions that accept a `text` kwarg no longer raise an error if an empty
  string is passed (and empty list of elements is returned instead).
* `partition_json` no longer fails if the input is an empty list.
* Fixed bug in `chunk_by_attention_window` that caused the last word in segments to be cut-off
  in some cases.

### BREAKING CHANGES

* `stage_for_transformers` now returns a list of elements, making it consistent with other
  staging bricks

## 0.5.7

### Enhancements

* Refactored codebase using `exactly_one`
* Adds ability to pass headers when passing a url in partition_html()
* Added optional `content_type` and `file_filename` parameters to `partition()` to bypass file detection

### Features

* Add `--flatten-metadata` parameter to `unstructured-ingest`
* Add `--fields-include` parameter to `unstructured-ingest`

### Fixes

## 0.5.6

### Enhancements

* `contains_english_word()`, used heavily in text processing, is 10x faster.

### Features

* Add `--metadata-include` and `--metadata-exclude` parameters to `unstructured-ingest`
* Add `clean_non_ascii_chars` to remove non-ascii characters from unicode string

### Fixes

* Fix problem with PDF partition (duplicated test)

## 0.5.4

### Enhancements

* Added Biomedical literature connector for ingest cli.
* Add `FsspecConnector` to easily integrate any existing `fsspec` filesystem as a connector.
* Rename `s3_connector.py` to `s3.py` for readability and consistency with the
  rest of the connectors.
* Now `S3Connector` relies on `s3fs` instead of on `boto3`, and it inherits
  from `FsspecConnector`.
* Adds an `UNSTRUCTURED_LANGUAGE_CHECKS` environment variable to control whether or not language
  specific checks like vocabulary and POS tagging are applied. Set to `"true"` for higher
  resolution partitioning and `"false"` for faster processing.
* Improves `detect_filetype` warning to include filename when provided.
* Adds a "fast" strategy for partitioning PDFs with PDFMiner. Also falls back to the "fast"
  strategy if detectron2 is not available.
* Start deprecation life cycle for `unstructured-ingest --s3-url` option, to be deprecated in
  favor of `--remote-url`.

### Features

* Add `AzureBlobStorageConnector` based on its `fsspec` implementation inheriting
  from `FsspecConnector`
* Add `partition_epub` for partitioning e-books in EPUB3 format.

### Fixes

* Fixes processing for text files with `message/rfc822` MIME type.
* Open xml files in read-only mode when reading contents to construct an XMLDocument.

## 0.5.3

### Enhancements

* `auto.partition()` can now load Unstructured ISD json documents.
* Simplify partitioning functions.
* Improve logging for ingest CLI.

### Features

* Add `--wikipedia-auto-suggest` argument to the ingest CLI to disable automatic redirection
  to pages with similar names.
* Add setup script for Amazon Linux 2
* Add optional `encoding` argument to the `partition_(text/email/html)` functions.
* Added Google Drive connector for ingest cli.
* Added Gitlab connector for ingest cli.

### Fixes

## 0.5.2

### Enhancements

* Fully move from printing to logging.
* `unstructured-ingest` now uses a default `--download_dir` of `$HOME/.cache/unstructured/ingest`
  rather than a "tmp-ingest-" dir in the working directory.

### Features

### Fixes

* `setup_ubuntu.sh` no longer fails in some contexts by interpreting
  `DEBIAN_FRONTEND=noninteractive` as a command
* `unstructured-ingest` no longer re-downloads files when --preserve-downloads
  is used without --download-dir.
* Fixed an issue that was causing text to be skipped in some HTML documents.

## 0.5.1

### Enhancements

### Features

### Fixes

* Fixes an error causing JavaScript to appear in the output of `partition_html` sometimes.
* Fix several issues with the `requires_dependencies` decorator, including the error message
  and how it was used, which had caused an error for `unstructured-ingest --github-url ...`.

## 0.5.0

### Enhancements

* Add `requires_dependencies` Python decorator to check dependencies are installed before
  instantiating a class or running a function

### Features

* Added Wikipedia connector for ingest cli.

### Fixes

* Fix `process_document` file cleaning on failure
* Fixes an error introduced in the metadata tracking commit that caused `NarrativeText`
  and `FigureCaption` elements to be represented as `Text` in HTML documents.

## 0.4.16

### Enhancements

* Fallback to using file extensions for filetype detection if `libmagic` is not present

### Features

* Added setup script for Ubuntu
* Added GitHub connector for ingest cli.
* Added `partition_md` partitioner.
* Added Reddit connector for ingest cli.

### Fixes

* Initializes connector properly in ingest.main::MainProcess
* Restricts version of unstructured-inference to avoid multithreading issue

## 0.4.15

### Enhancements

* Added `elements_to_json` and `elements_from_json` for easier serialization/deserialization
* `convert_to_dict`, `dict_to_elements` and `convert_to_csv` are now aliases for functions
  that use the ISD terminology.

### Fixes

* Update to ensure all elements are preserved during serialization/deserialization

## 0.4.14

* Automatically install `nltk` models in the `tokenize` module.

## 0.4.13

* Fixes unstructured-ingest cli.

## 0.4.12

* Adds console_entrypoint for unstructured-ingest, other structure/doc updates related to ingest.
* Add `parser` parameter to `partition_html`.

## 0.4.11

* Adds `partition_doc` for partitioning Word documents in `.doc` format. Requires `libreoffice`.
* Adds `partition_ppt` for partitioning PowerPoint documents in `.ppt` format. Requires `libreoffice`.

## 0.4.10

* Fixes `ElementMetadata` so that it's JSON serializable when the filename is a `Path` object.

## 0.4.9

* Added ingest modules and s3 connector, sample ingest script
* Default to `url=None` for `partition_pdf` and `partition_image`
* Add ability to skip English specific check by setting the `UNSTRUCTURED_LANGUAGE` env var to `""`.
* Document `Element` objects now track metadata

## 0.4.8

* Modified XML and HTML parsers not to load comments.

## 0.4.7

* Added the ability to pull an HTML document from a url in `partition_html`.
* Added the the ability to get file summary info from lists of filenames and lists
  of file contents.
* Added optional page break to `partition` for `.pptx`, `.pdf`, images, and `.html` files.
* Added `to_dict` method to document elements.
* Include more unicode quotes in `replace_unicode_quotes`.

## 0.4.6

* Loosen the default cap threshold to `0.5`.
* Add a `UNSTRUCTURED_NARRATIVE_TEXT_CAP_THRESHOLD` environment variable for controlling
  the cap ratio threshold.
* Unknown text elements are identified as `Text` for HTML and plain text documents.
* `Body Text` styles no longer default to `NarrativeText` for Word documents. The style information
  is insufficient to determine that the text is narrative.
* Upper cased text is lower cased before checking for verbs. This helps avoid some missed verbs.
* Adds an `Address` element for capturing elements that only contain an address.
* Suppress the `UserWarning` when detectron is called.
* Checks that titles and narrative test have at least one English word.
* Checks that titles and narrative text are at least 50% alpha characters.
* Restricts titles to a maximum word length. Adds a `UNSTRUCTURED_TITLE_MAX_WORD_LENGTH`
  environment variable for controlling the max number of words in a title.
* Updated `partition_pptx` to order the elements on the page

## 0.4.4

* Updated `partition_pdf` and `partition_image` to return `unstructured` `Element` objects
* Fixed the healthcheck url path when partitioning images and PDFs via API
* Adds an optional `coordinates` attribute to document objects
* Adds `FigureCaption` and `CheckBox` document elements
* Added ability to split lists detected in `LayoutElement` objects
* Adds `partition_pptx` for partitioning PowerPoint documents
* LayoutParser models now download from HugginfaceHub instead of DropBox
* Fixed file type detection for XML and HTML files on Amazone Linux

## 0.4.3

* Adds `requests` as a base dependency
* Fix in `exceeds_cap_ratio` so the function doesn't break with empty text
* Fix bug in `_parse_received_data`.
* Update `detect_filetype` to properly handle `.doc`, `.xls`, and `.ppt`.

## 0.4.2

* Added `partition_image` to process documents in an image format.
* Fixed utf-8 encoding error in `partition_email` with attachments for `text/html`

## 0.4.1

* Added support for text files in the `partition` function
* Pinned `opencv-python` for easier installation on Linux

## 0.4.0

* Added generic `partition` brick that detects the file type and routes a file to the appropriate
  partitioning brick.
* Added a file type detection module.
* Updated `partition_html` and `partition_eml` to support file-like objects in 'rb' mode.
* Cleaning brick for removing ordered bullets `clean_ordered_bullets`.
* Extract brick method for ordered bullets `extract_ordered_bullets`.
* Test for `clean_ordered_bullets`.
* Test for `extract_ordered_bullets`.
* Added `partition_docx` for pre-processing Word Documents.
* Added new REGEX patterns to extract email header information
* Added new functions to extract header information `parse_received_data` and `partition_header`
* Added new function to parse plain text files `partition_text`
* Added new cleaners functions `extract_ip_address`, `extract_ip_address_name`, `extract_mapi_id`, `extract_datetimetz`
* Add new `Image` element and function to find embedded images `find_embedded_images`
* Added `get_directory_file_info` for summarizing information about source documents

## 0.3.5

* Add support for local inference
* Add new pattern to recognize plain text dash bullets
* Add test for bullet patterns
* Fix for `partition_html` that allows for processing `div` tags that have both text and child
  elements
* Add ability to extract document metadata from `.docx`, `.xlsx`, and `.jpg` files.
* Helper functions for identifying and extracting phone numbers
* Add new function `extract_attachment_info` that extracts and decodes the attachment
  of an email.
* Staging brick to convert a list of `Element`s to a `pandas` dataframe.
* Add plain text functionality to `partition_email`

## 0.3.4

* Python-3.7 compat

## 0.3.3

* Removes BasicConfig from logger configuration
* Adds the `partition_email` partitioning brick
* Adds the `replace_mime_encodings` cleaning bricks
* Small fix to HTML parsing related to processing list items with sub-tags
* Add `EmailElement` data structure to store email documents

## 0.3.2

* Added `translate_text` brick for translating text between languages
* Add an `apply` method to make it easier to apply cleaners to elements

## 0.3.1

* Added \_\_init.py\_\_ to `partition`

## 0.3.0

* Implement staging brick for Argilla. Converts lists of `Text` elements to `argilla` dataset classes.
* Removing the local PDF parsing code and any dependencies and tests.
* Reorganizes the staging bricks in the unstructured.partition module
* Allow entities to be passed into the Datasaur staging brick
* Added HTML escapes to the `replace_unicode_quotes` brick
* Fix bad responses in partition_pdf to raise ValueError
* Adds `partition_html` for partitioning HTML documents.

## 0.2.6

* Small change to how \_read is placed within the inheritance structure since it doesn't really apply to pdf
* Add partitioning brick for calling the document image analysis API

## 0.2.5

* Update python requirement to >=3.7

## 0.2.4

* Add alternative way of importing `Final` to support google colab

## 0.2.3

* Add cleaning bricks for removing prefixes and postfixes
* Add cleaning bricks for extracting text before and after a pattern

## 0.2.2

* Add staging brick for Datasaur

## 0.2.1

* Added brick to convert an ISD dictionary to a list of elements
* Update `PDFDocument` to use the `from_file` method
* Added staging brick for CSV format for ISD (Initial Structured Data) format.
* Added staging brick for separating text into attention window size chunks for `transformers`.
* Added staging brick for LabelBox.
* Added ability to upload LabelStudio predictions
* Added utility function for JSONL reading and writing
* Added staging brick for CSV format for Prodigy
* Added staging brick for Prodigy
* Added ability to upload LabelStudio annotations
* Added text_field and id_field to stage_for_label_studio signature

## 0.2.0

* Initial release of unstructured<|MERGE_RESOLUTION|>--- conflicted
+++ resolved
@@ -1,8 +1,4 @@
-<<<<<<< HEAD
 ## 0.16.17
-=======
-## 0.16.17-dev2
->>>>>>> a9ff1e70
 
 ### Enhancements
 - **Refactoring the VoyageAI integration** to use voyageai package directly, allowing extra features.
