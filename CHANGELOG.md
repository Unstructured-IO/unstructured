--- conflicted
+++ resolved
@@ -1,11 +1,4 @@
-<<<<<<< HEAD
-## 0.6.4-dev1
-
-### Enhancements
-
-* Add Discord connector to pull messages from a list of channels
-=======
-## 0.6.7-dev3
+## 0.6.7-dev4
 
 ### Enhancements
 
@@ -13,6 +6,7 @@
 * Added a `--partition-strategy` parameter to unstructured-ingest so that users can specify
   partition strategy in CLI. For example, `--partition-strategy fast`.
 * Added metadata for filetype.
+* Add Discord connector to pull messages from a list of channels
 
 ### Features
 
@@ -64,7 +58,6 @@
 
 * Added an "ocr_only" strategy for `partition_pdf`. Refactored the strategy decision
   logic into its own module.
->>>>>>> c62bee48
 
 ### Features
 
