<<<<<<< HEAD
## 0.10.31-dev6
=======
## 0.11.0-dev3
>>>>>>> ead2a7f1

### Enhancements

* **Add a class for the strategy constants.** Add a class `PartitionStrategy` for the strategy constants and use the constants to replace strategy strings.
* **Temporary Support for paddle language parameter.** User can specify default langage code for paddle with ENV `DEFAULT_PADDLE_LANG` before we have the language mapping for paddle.

### Features

* **Add ad-hoc fields to ElementMetadata instance.** End-users can now add their own metadata fields simply by assigning to an element-metadata attribute-name of their choice, like `element.metadata.coefficient = 0.58`. These fields will round-trip through JSON and can be accessed with dotted notation.

### Fixes

* **Fix `fast` strategy fall back to `ocr_only`.** The `fast` strategy should not fall back to a more expensive strategy.
* **Remove default user ./ssh folder** The default notebook user during image build would create the known_hosts file with incorrect ownership, this is legacy and no longer needed so it was removed.
* **Include `languages` in metadata when partitioning strategy='hi_res' or 'fast'** User defined `languages` was previously used for text detection, but not included in the resulting element metadata for some strategies. `languages` will now be included in the metadata regardless of partition strategy for pdfs and images.
* **Handle a case where Paddle returns a list item in ocr_data as None** In partition, while parsing PaddleOCR data, it was assumed that PaddleOCR does not return None for any list item in ocr_data. Removed the assumption by skipping the text region whenever this happens.
* **Fix some pdfs returning `KeyError: 'N'`** Certain pdfs were throwing this error when being opened by pdfminer. Added a wrapper function for pdfminer that allows these documents to be partitioned.
* **Fix mis-splits on `Table` chunks.** Remedies repeated appearance of full `.text_as_html` on metadata of each `TableChunk` split from a `Table` element too large to fit in the chunking window.

## 0.10.30

### Enhancements

* **Support nested DOCX tables.** In DOCX, like HTML, a table cell can itself contain a table. In this case, create nested HTML tables to reflect that structure and create a plain-text table with captures all the text in nested tables, formatting it as a reasonable facsimile of a table.
* **Add connection check to ingest connectors** Each source and destination connector now support a `check_connection()` method which makes sure a valid connection can be established with the source/destination given any authentication credentials in a lightweight request.

### Features

* **Add functionality to do a second OCR on cropped table images.** Changes to the values for scaling ENVs affect entire page OCR output(OCR regression) so we now do a second OCR for tables.
* **Adds ability to pass timeout for a request when partitioning via a `url`.** `partition` now accepts a new optional parameter `request_timeout` which if set will prevent any `requests.get` from hanging indefinitely and instead will raise a timeout error. This is useful when partitioning a url that may be slow to respond or may not respond at all.

### Fixes

* **Fix logic that determines pdf auto strategy.** Previously, `_determine_pdf_auto_strategy` returned `hi_res` strategy only if `infer_table_structure` was true. It now returns the `hi_res` strategy if either `infer_table_structure` or `extract_images_in_pdf` is true.
* **Fix invalid coordinates when parsing tesseract ocr data.** Previously, when parsing tesseract ocr data, the ocr data had invalid bboxes if zoom was set to `0`. A logical check is now added to avoid such error.
* **Fix ingest partition parameters not being passed to the api.** When using the --partition-by-api flag via unstructured-ingest, none of the partition arguments are forwarded, meaning that these options are disregarded. With this change, we now pass through all of the relevant partition arguments to the api. This allows a user to specify all of the same partition arguments they would locally and have them respected when specifying --partition-by-api.
* **Support tables in section-less DOCX.** Generalize solution for MS Chat Transcripts exported as DOCX by including tables in the partitioned output when present.
* **Support tables that contain only numbers when partitioning via `ocr_only`** Tables that contain only numbers are returned as floats in a pandas.DataFrame when the image is converted from `.image_to_data()`. An AttributeError was raised downstream when trying to `.strip()` the floats.
* **Improve DOCX page-break detection.** DOCX page breaks are reliably indicated by `w:lastRenderedPageBreak` elements present in the document XML. Page breaks are NOT reliably indicated by "hard" page-breaks inserted by the author and when present are redundant to a `w:lastRenderedPageBreak` element so cause over-counting if used. Use rendered page-breaks only.

## 0.10.29

### Enhancements

* **Adds include_header argument for partition_csv and partition_tsv** Now supports retaining header rows in CSV and TSV documents element partitioning.
* **Add retry logic for all source connectors** All http calls being made by the ingest source connectors have been isolated and wrapped by the `SourceConnectionNetworkError` custom error, which triggers the retry logic, if enabled, in the ingest pipeline.
* **Google Drive source connector supports credentials from memory** Originally, the connector expected a filepath to pull the credentials from when creating the client. This was expanded to support passing that information from memory as a dict if access to the file system might not be available.
* **Add support for generic partition configs in ingest cli** Along with the explicit partition options supported by the cli, an `additional_partition_args` arg was added to allow users to pass in any other arguments that should be added when calling partition(). This helps keep any changes to the input parameters of the partition() exposed in the CLI.
* **Map full output schema for table-based destination connectors** A full schema was introduced to map the type of all output content from the json partition output and mapped to a flattened table structure to leverage table-based destination connectors. The delta table destination connector was updated at the moment to take advantage of this.
* **Incorporate multiple embedding model options into ingest, add diff test embeddings** Problem: Ingest pipeline already supported embedding functionality, however users might want to use different types of embedding providers. Enhancement: Extend ingest pipeline so that users can specify and embed via a particular embedding provider from a range of options. Also adds a diff test to compare output from an embedding module with the expected output

### Features

* **Allow setting table crop parameter** In certain circumstances, adjusting the table crop padding may improve table.

### Fixes

* **Fixes `partition_text` to prevent empty elements** Adds a check to filter out empty bullets.
* **Handle empty string for `ocr_languages` with values for `languages`** Some API users ran into an issue with sending `languages` params because the API defaulted to also using an empty string for `ocr_languages`. This update handles situations where `languages` is defined and `ocr_languages` is an empty string.
* **Fix PDF tried to loop through None** Previously the PDF annotation extraction tried to loop through `annots` that resolved out as None. A logical check added to avoid such error.
* **Ingest session handler not being shared correctly** All ingest docs that leverage the session handler should only need to set it once per process. It was recreating it each time because the right values weren't being set nor available given how dataclasses work in python.
* **Ingest download-only fix.** Previously the download only flag was being checked after the doc factory pipeline step, which occurs before the files are actually downloaded by the source node. This check was moved after the source node to allow for the files to be downloaded first before exiting the pipeline.
* **Fix flaky chunk-metadata.** Prior implementation was sensitive to element order in the section resulting in metadata values sometimes being dropped. Also, not all metadata items can be consolidated across multiple elements (e.g. coordinates) and so are now dropped from consolidated metadata.
* **Fix tesseract error `Estimating resolution as X`** leaded by invalid language parameters input. Proceed with defalut language `eng` when `lang.py` fails to find valid language code for tesseract, so that we don't pass an empty string to tesseract CLI and raise an exception in downstream.

## 0.10.28

### Enhancements

* **Add table structure evaluation helpers** Adds functions to evaluate the similarity between predicted table structure and actual table structure.
* **Use `yolox` by default for table extraction when partitioning pdf/image** `yolox` model provides higher recall of the table regions than the quantized version and it is now the default element detection model when `infer_table_structure=True` for partitioning pdf/image files
* **Remove pdfminer elements from inside tables** Previously, when using `hi_res` some elements where extracted using pdfminer too, so we removed pdfminer from the tables pipeline to avoid duplicated elements.
* **Fsspec downstream connectors** New destination connector added to ingest CLI, users may now use `unstructured-ingest` to write to any of the following:
  * Azure
  * Box
  * Dropbox
  * Google Cloud Service

### Features

* **Update `ocr_only` strategy in `partition_pdf()`** Adds the functionality to get accurate coordinate data when partitioning PDFs and Images with the `ocr_only` strategy.

### Fixes
* **Fixed SharePoint permissions for the fetching to be opt-in** Problem: Sharepoint permissions were trying to be fetched even when no reletad cli params were provided, and this gave an error due to values for those keys not existing. Fix: Updated getting keys to be with .get() method and changed the "skip-check" to check individual cli params rather than checking the existance of a config object.

* **Fixes issue where tables from markdown documents were being treated as text** Problem: Tables from markdown documents were being treated as text, and not being extracted as tables. Solution: Enable the `tables` extension when instantiating the `python-markdown` object. Importance: This will allow users to extract structured data from tables in markdown documents.
* **Fix wrong logger for paddle info** Replace the logger from unstructured-inference with the logger from unstructured for paddle_ocr.py module.
* **Fix ingest pipeline to be able to use chunking and embedding together** Problem: When ingest pipeline was using chunking and embedding together, embedding outputs were empty and the outputs of chunking couldn't be re-read into memory and be forwarded to embeddings. Fix: Added CompositeElement type to TYPE_TO_TEXT_ELEMENT_MAP to be able to process CompositeElements with unstructured.staging.base.isd_to_elements
* **Fix unnecessary mid-text chunk-splitting.** The "pre-chunker" did not consider separator blank-line ("\n\n") length when grouping elements for a single chunk. As a result, sections were frequently over-populated producing a over-sized chunk that required mid-text splitting.
* **Fix frequent dissociation of title from chunk.** The sectioning algorithm included the title of the next section with the prior section whenever it would fit, frequently producing association of a section title with the prior section and dissociating it from its actual section. Fix this by performing combination of whole sections only.
* **Fix PDF attempt to get dict value from string.** Fixes a rare edge case that prevented some PDF's from being partitioned. The `get_uris_from_annots` function tried to access the dictionary value of a string instance variable. Assign `None` to the annotation variable if the instance type is not dictionary to avoid the erroneous attempt.

## 0.10.27

### Enhancements

* **Leverage dict to share content across ingest pipeline** To share the ingest doc content across steps in the ingest pipeline, this was updated to use a multiprocessing-safe dictionary so changes get persisted and each step has the option to modify the ingest docs in place.

### Features

### Fixes

* **Removed `ebooklib` as a dependency** `ebooklib` is licensed under AGPL3, which is incompatible with the Apache 2.0 license. Thus it is being removed.
* **Caching fixes in ingest pipeline** Previously, steps like the source node were not leveraging parameters such as `re_download` to dictate if files should be forced to redownload rather than use what might already exist locally.

## 0.10.26

### Enhancements

* **Add text CCT CI evaluation workflow** Adds cct text extraction evaluation metrics to the current ingest workflow to measure the performance of each file extracted as well as aggregated-level performance.

### Features

* **Functionality to catch and classify overlapping/nested elements** Method to identify overlapping-bboxes cases within detected elements in a document. It returns two values: a boolean defining if there are overlapping elements present, and a list reporting them with relevant metadata. The output includes information about the `overlapping_elements`, `overlapping_case`, `overlapping_percentage`, `largest_ngram_percentage`, `overlap_percentage_total`, `max_area`, `min_area`, and `total_area`.
* **Add Local connector source metadata** python's os module used to pull stats from local file when processing via the local connector and populates fields such as last modified time, created time.

### Fixes

* **Fixes elements partitioned from an image file missing certain metadata** Metadata for image files, like file type, was being handled differently from other file types. This caused a bug where other metadata, like the file name, was being missed. This change brought metadata handling for image files to be more in line with the handling for other file types so that file name and other metadata fields are being captured.
* **Adds `typing-extensions` as an explicit dependency** This package is an implicit dependency, but the module is being imported directly in `unstructured.documents.elements` so the dependency should be explicit in case changes in other dependencies lead to `typing-extensions` being dropped as a dependency.
* **Stop passing `extract_tables` to `unstructured-inference` since it is now supported in `unstructured` instead** Table extraction previously occurred in `unstructured-inference`, but that logic, except for the table model itself, is now a part of the `unstructured` library. Thus the parameter triggering table extraction is no longer passed to the `unstructured-inference` package. Also noted the table output regression for PDF files.
* **Fix a bug in Table partitioning** Previously the `skip_infer_table_types` variable used in `partition` was not being passed down to specific file partitioners. Now you can utilize the `skip_infer_table_types` list variable when calling `partition` to specify the filetypes for which you want to skip table extraction, or the `infer_table_structure` boolean variable on the file specific partitioning function.
* **Fix partition docx without sections** Some docx files, like those from teams output, do not contain sections and it would produce no results because the code assumes all components are in sections. Now if no sections is detected from a document we iterate through the paragraphs and return contents found in the paragraphs.
* **Fix out-of-order sequencing of split chunks.** Fixes behavior where "split" chunks were inserted at the beginning of the chunk sequence. This would produce a chunk sequence like [5a, 5b, 3a, 3b, 1, 2, 4] when sections 3 and 5 exceeded `max_characters`.
* **Deserialization of ingest docs fixed** When ingest docs are being deserialized as part of the ingest pipeline process (cli), there were certain fields that weren't getting persisted (metadata and date processed). The from_dict method was updated to take these into account and a unit test added to check.
* **Map source cli command configs when destination set** Due to how the source connector is dynamically called when the destination connector is set via the CLI, the configs were being set incorrectoy, causing the source connector to break. The configs were fixed and updated to take into account Fsspec-specific connectors.

## 0.10.25

### Enhancements

* **Duplicate CLI param check** Given that many of the options associated with the `Click` based cli ingest commands are added dynamically from a number of configs, a check was incorporated to make sure there were no duplicate entries to prevent new configs from overwriting already added options.
* **Ingest CLI refactor for better code reuse** Much of the ingest cli code can be templated and was a copy-paste across files, adding potential risk. Code was refactored to use a base class which had much of the shared code templated.

### Features

* **Table OCR refactor** support Table OCR with pre-computed OCR data to ensure we only do one OCR for entrie document. User can specify
ocr agent tesseract/paddle in environment variable `OCR_AGENT` for OCRing the entire document.
* **Adds accuracy function** The accuracy scoring was originally an option under `calculate_edit_distance`. For easy function call, it is now a wrapper around the original function that calls edit_distance and return as "score".
* **Adds HuggingFaceEmbeddingEncoder** The HuggingFace Embedding Encoder uses a local embedding model as opposed to using an API.
* **Add AWS bedrock embedding connector** `unstructured.embed.bedrock` now provides a connector to use AWS bedrock's `titan-embed-text` model to generate embeddings for elements. This features requires valid AWS bedrock setup and an internet connectionto run.

### Fixes

* **Import PDFResourceManager more directly** We were importing `PDFResourceManager` from `pdfminer.converter` which was causing an error for some users. We changed to import from the actual location of `PDFResourceManager`, which is `pdfminer.pdfinterp`.
* **Fix language detection of elements with empty strings** This resolves a warning message that was raised by `langdetect` if the language was attempted to be detected on an empty string. Language detection is now skipped for empty strings.
* **Fix chunks breaking on regex-metadata matches.** Fixes "over-chunking" when `regex_metadata` was used, where every element that contained a regex-match would start a new chunk.
* **Fix regex-metadata match offsets not adjusted within chunk.** Fixes incorrect regex-metadata match start/stop offset in chunks where multiple elements are combined.
* **Map source cli command configs when destination set** Due to how the source connector is dynamically called when the destination connector is set via the CLI, the configs were being set incorrectoy, causing the source connector to break. The configs were fixed and updated to take into account Fsspec-specific connectors.
* **Fix metrics folder not discoverable** Fixes issue where unstructured/metrics folder is not discoverable on PyPI by adding an `__init__.py` file under the folder.
* **Fix a bug when `parition_pdf` get `model_name=None`** In API usage the `model_name` value is `None` and the `cast` function in `partition_pdf` would return `None` and lead to attribution error. Now we use `str` function to explicit convert the content to string so it is garanteed to have `starts_with` and other string functions as attributes
* **Fix html partition fail on tables without `tbody` tag** HTML tables may sometimes just contain headers without body (`tbody` tag)

## 0.10.24

### Enhancements

* **Improve natural reading order** Some `OCR` elements with only spaces in the text have full-page width in the bounding box, which causes the `xycut` sorting to not work as expected. Now the logic to parse OCR results removes any elements with only spaces (more than one space).
* **Ingest compression utilities and fsspec connector support** Generic utility code added to handle files that get pulled from a source connector that are either tar or zip compressed and uncompress them locally. This is then processed using a local source connector. Currently this functionality has been incorporated into the fsspec connector and all those inheriting from it (currently: Azure Blob Storage, Google Cloud Storage, S3, Box, and Dropbox).
* **Ingest destination connectors support for writing raw list of elements** Along with the default write method used in the ingest pipeline to write the json content associated with the ingest docs, each destination connector can now also write a raw list of elements to the desired downstream location without having an ingest doc associated with it.

### Features

* **Adds element type percent match function** In order to evaluate the element type extracted, we add a function that calculates the matched percentage between two frequency dictionary.

### Fixes

* **Fix paddle model file not discoverable** Fixes issue where ocr_models/paddle_ocr.py file is not discoverable on PyPI by adding
an `__init__.py` file under the folder.
* **Chipper v2 Fixes** Includes fix for a memory leak and rare last-element bbox fix. (unstructured-inference==0.7.7)
* **Fix image resizing issue** Includes fix related to resizing images in the tables pipeline. (unstructured-inference==0.7.6)

## 0.10.23

### Enhancements

* **Add functionality to limit precision when serializing to json** Precision for `points` is limited to 1 decimal point if coordinates["system"] == "PixelSpace" (otherwise 2 decimal points?). Precision for `detection_class_prob` is limited to 5 decimal points.
* **Fix csv file detection logic when mime-type is text/plain** Previously the logic to detect csv file type was considering only first row's comma count comparing with the header_row comma count and both the rows being same line the result was always true, Now the logic is changed to consider the comma's count for all the lines except first line and compare with header_row comma count.
* **Improved inference speed for Chipper V2** API requests with 'hi_res_model_name=chipper' now have ~2-3x faster responses.

### Features

### Fixes

* **Cleans up temporary files after conversion** Previously a file conversion utility was leaving temporary files behind on the filesystem without removing them when no longer needed. This fix helps prevent an accumulation of temporary files taking up excessive disk space.
* **Fixes `under_non_alpha_ratio` dividing by zero** Although this function guarded against a specific cause of division by zero, there were edge cases slipping through like strings with only whitespace. This update more generally prevents the function from performing a division by zero.
* **Fix languages default** Previously the default language was being set to English when elements didn't have text or if langdetect could not detect the language. It now defaults to None so there is not misleading information about the language detected.
* **Fixes recursion limit error that was being raised when partitioning Excel documents of a certain size** Previously we used a recursive method to find subtables within an excel sheet. However this would run afoul of Python's recursion depth limit when there was a contiguous block of more than 1000 cells within a sheet. This function has been updated to use the NetworkX library which avoids Python recursion issues.

## 0.10.22

### Enhancements

* **bump `unstructured-inference` to `0.7.3`** The updated version of `unstructured-inference` supports a new version of the Chipper model, as well as a cleaner schema for its output classes. Support is included for new inference features such as hierarchy and ordering.
* **Expose skip_infer_table_types in ingest CLI.** For each connector a new `--skip-infer-table-types` parameter was added to map to the `skip_infer_table_types` partition argument. This gives more granular control to unstructured-ingest users, allowing them to specify the file types for which we should attempt table extraction.
* **Add flag to ingest CLI to raise error if any single doc fails in pipeline** Currently if a single doc fails in the pipeline, the whole thing halts due to the error. This flag defaults to log an error but continue with the docs it can.
* **Emit hyperlink metadata for DOCX file-type.** DOCX partitioner now adds `metadata.links`, `metadata.link_texts` and `metadata.link_urls` for elements that contain a hyperlink that points to an external resource. So-called "jump" links pointing to document internal locations (such as those found in a table-of-contents "jumping" to a chapter or section) are excluded.

### Features

* **Add `elements_to_text` as a staging helper function** In order to get a single clean text output from unstructured for metric calculations, automate the process of extracting text from elements using this function.
* **Adds permissions(RBAC) data ingestion functionality for the Sharepoint connector.** Problem: Role based access control is an important component in many data storage systems. Users may need to pass permissions (RBAC) data to downstream systems when ingesting data. Feature: Added permissions data ingestion functionality to the Sharepoint connector.

### Fixes

* **Fixes PDF list parsing creating duplicate list items** Previously a bug in PDF list item parsing caused removal of other elements and duplication of the list item
* **Fixes duplicated elements** Fixes issue where elements are duplicated when embeddings are generated. This will allow users to generate embeddings for their list of Elements without duplicating/breaking the orginal content.
* **Fixes failure when flagging for embeddings through unstructured-ingest** Currently adding the embedding parameter to any connector results in a failure on the copy stage. This is resolves the issue by adding the IngestDoc to the context map in the embedding node's `run` method. This allows users to specify that connectors fetch embeddings without failure.
* **Fix ingest pipeline reformat nodes not discoverable** Fixes issue where  reformat nodes raise ModuleNotFoundError on import. This was due to the directory was missing `__init__.py` in order to make it discoverable.
* **Fix default language in ingest CLI** Previously the default was being set to english which injected potentially incorrect information to downstream language detection libraries. By setting the default to None allows those libraries to better detect what language the text is in the doc being processed.

## 0.10.21

* **Adds Scarf analytics**.

## 0.10.20

### Enhancements

* **Add document level language detection functionality.** Adds the "auto" default for the languages param to all partitioners. The primary language present in the document is detected using the `langdetect` package. Additional param `detect_language_per_element` is also added for partitioners that return multiple elements. Defaults to `False`.
* **Refactor OCR code** The OCR code for entire page is moved from unstructured-inference to unstructured. On top of continuing support for OCR language parameter, we also support two OCR processing modes, "entire_page" or "individual_blocks".
* **Align to top left when shrinking bounding boxes for `xy-cut` sorting:** Update `shrink_bbox()` to keep top left rather than center.
* **Add visualization script to annotate elements** This script is often used to analyze/visualize elements with coordinates (e.g. partition_pdf()).
* **Adds data source properties to the Jira, Github and Gitlab connectors** These properties (date_created, date_modified, version, source_url, record_locator) are written to element metadata during ingest, mapping elements to information about the document source from which they derive. This functionality enables downstream applications to reveal source document applications, e.g. a link to a GDrive doc, Salesforce record, etc.
* **Improve title detection in pptx documents** The default title textboxes on a pptx slide are now categorized as titles.
* **Improve hierarchy detection in pptx documents** List items, and other slide text are properly nested under the slide title. This will enable better chunking of pptx documents.
* **Refactor of the ingest cli workflow** The refactored approach uses a dynamically set pipeline with a snapshot along each step to save progress and accommodate continuation from a snapshot if an error occurs. This also allows the pipeline to dynamically assign any number of steps to modify the partitioned content before it gets written to a destination.
* **Applies `max_characters=<n>` argument to all element types in `add_chunking_strategy` decorator** Previously this argument was only utilized in chunking Table elements and now applies to all partitioned elements if `add_chunking_strategy` decorator is utilized, further preparing the elements for downstream processing.
* **Add common retry strategy utilities for unstructured-ingest** Dynamic retry strategy with exponential backoff added to Notion source connector.
*
### Features

* **Adds `bag_of_words` and `percent_missing_text` functions** In order to count the word frequencies in two input texts and calculate the percentage of text missing relative to the source document.
* **Adds `edit_distance` calculation metrics** In order to benchmark the cleaned, extracted text with unstructured, `edit_distance` (`Levenshtein distance`) is included.
* **Adds detection_origin field to metadata** Problem: Currently isn't an easy way to find out how an element was created. With this change that information is added. Importance: With this information the developers and users are now able to know how an element was created to make decisions on how to use it. In order tu use this feature
setting UNSTRUCTURED_INCLUDE_DEBUG_METADATA=true is needed.
* **Adds a function that calculates frequency of the element type and its depth** To capture the accuracy of element type extraction, this function counts the occurrences of each unique element type with its depth for use in element metrics.

### Fixes

* **Fix zero division error in annotation bbox size** This fixes the bug where we find annotation bboxes realted to an element that need to divide the intersection size between annotation bbox and element bbox by the size of the annotation bbox
* **Fix prevent metadata module from importing dependencies from unnecessary modules** Problem: The `metadata` module had several top level imports that were only used in and applicable to code related to specific document types, while there were many general-purpose functions. As a result, general-purpose functions couldn't be used without unnecessary dependencies being installed. Fix: moved 3rd party dependency top level imports to inside the functions in which they are used and applied a decorator to check that the dependency is installed and emit a helpful error message if not.
* **Fixes category_depth None value for Title elements** Problem: `Title` elements from `chipper` get `category_depth`= None even when `Headline` and/or `Subheadline` elements are present in the same page. Fix: all `Title` elements with `category_depth` = None should be set to have a depth of 0 instead iff there are `Headline` and/or `Subheadline` element-types present. Importance: `Title` elements should be equivalent html `H1` when nested headings are present; otherwise, `category_depth` metadata can result ambiguous within elements in a page.
* **Tweak `xy-cut` ordering output to be more column friendly** This results in the order of elements more closely reflecting natural reading order which benefits downstream applications. While element ordering from `xy-cut` is usually mostly correct when ordering multi-column documents, sometimes elements from a RHS column will appear before elements in a LHS column. Fix: add swapped `xy-cut` ordering by sorting by X coordinate first and then Y coordinate.
* **Fixes badly initialized Formula** Problem: YoloX contain new types of elements, when loading a document that contain formulas a new element of that class
should be generated, however the Formula class inherits from Element instead of Text. After this change the element is correctly created with the correct class
allowing the document to be loaded. Fix: Change parent class for Formula to Text. Importance: Crucial to be able to load documents that contain formulas.
* **Fixes pdf uri error** An error was encountered when URI type of `GoToR` which refers to pdf resources outside of its own was detected since no condition catches such case. The code is fixing the issue by initialize URI before any condition check.


## 0.10.19

### Enhancements

* **Adds XLSX document level language detection** Enhancing on top of language detection functionality in previous release, we now support language detection within `.xlsx` file type at Element level.
* **bump `unstructured-inference` to `0.6.6`** The updated version of `unstructured-inference` makes table extraction in `hi_res` mode configurable to fine tune table extraction performance; it also improves element detection by adding a deduplication post processing step in the `hi_res` partitioning of pdfs and images.
* **Detect text in HTML Heading Tags as Titles** This will increase the accuracy of hierarchies in HTML documents and provide more accurate element categorization. If text is in an HTML heading tag and is not a list item, address, or narrative text, categorize it as a title.
* **Update python-based docs** Refactor docs to use the actual unstructured code rather than using the subprocess library to run the cli command itself.
* **Adds Table support for the `add_chunking_strategy` decorator to partition functions.** In addition to combining elements under Title elements, user's can now specify the `max_characters=<n>` argument to chunk Table elements into TableChunk elements with `text` and `text_as_html` of length <n> characters. This means partitioned Table results are ready for use in downstream applications without any post processing.
* **Expose endpoint url for s3 connectors** By allowing for the endpoint url to be explicitly overwritten, this allows for any non-AWS data providers supporting the s3 protocol to be supported (i.e. minio).

### Features

* **change default `hi_res` model for pdf/image partition to `yolox`** Now partitioning pdf/image using `hi_res` strategy utilizes `yolox_quantized` model isntead of `detectron2_onnx` model. This new default model has better recall for tables and produces more detailed categories for elements.
* **XLSX can now reads subtables within one sheet** Problem: Many .xlsx files are not created to be read as one full table per sheet. There are subtables, text and header along with more informations to extract from each sheet. Feature: This `partition_xlsx` now can reads subtable(s) within one .xlsx sheet, along with extracting other title and narrative texts. Importance: This enhance the power of .xlsx reading to not only one table per sheet, allowing user to capture more data tables from the file, if exists.
* **Update Documentation on Element Types and Metadata**: We have updated the documentation according to the latest element types and metadata. It includes the common and additional metadata provided by the Partitions and Connectors.

### Fixes

* **Fixes partition_pdf is_alnum reference bug** Problem: The `partition_pdf` when attempt to get bounding box from element experienced a reference before assignment error when the first object is not text extractable.  Fix: Switched to a flag when the condition is met. Importance: Crucial to be able to partition with pdf.
* **Fix various cases of HTML text missing after partition**
  Problem: Under certain circumstances, text immediately after some HTML tags will be misssing from partition result.
  Fix: Updated code to deal with these cases.
  Importance: This will ensure the correctness when partitioning HTML and Markdown documents.
* **Fixes chunking when `detection_class_prob` appears in Element metadata** Problem: when `detection_class_prob` appears in Element metadata, Elements will only be combined by chunk_by_title if they have the same `detection_class_prob` value (which is rare). This is unlikely a case we ever need to support and most often results in no chunking. Fix: `detection_class_prob` is included in the chunking list of metadata keys excluded for similarity comparison. Importance: This change allows `chunk_by_title` to operate as intended for documents which include `detection_class_prob` metadata in their Elements.

## 0.10.18

### Enhancements

* **Better detection of natural reading order in images and PDF's** The elements returned by partition better reflect natural reading order in some cases, particularly in complicated multi-column layouts, leading to better chunking and retrieval for downstream applications. Achieved by improving the `xy-cut` sorting to preprocess bboxes, shrinking all bounding boxes by 90% along x and y axes (still centered around the same center point), which allows projection lines to be drawn where not possible before if layout bboxes overlapped.
* **Improves `partition_xml` to be faster and more memory efficient when partitioning large XML files** The new behavior is to partition iteratively to prevent loading the entire XML tree into memory at once in most use cases.
* **Adds data source properties to SharePoint, Outlook, Onedrive, Reddit, Slack, DeltaTable connectors** These properties (date_created, date_modified, version, source_url, record_locator) are written to element metadata during ingest, mapping elements to information about the document source from which they derive. This functionality enables downstream applications to reveal source document applications, e.g. a link to a GDrive doc, Salesforce record, etc.
* **Add functionality to save embedded images in PDF's separately as images** This allows users to save embedded images in PDF's separately as images, given some directory path. The saved image path is written to the metadata for the Image element. Downstream applications may benefit by providing users with image links from relevant "hits."
* **Azure Cognite Search destination connector** New Azure Cognitive Search destination connector added to ingest CLI.  Users may now use `unstructured-ingest` to write partitioned data from over 20 data sources (so far) to an Azure Cognitive Search index.
* **Improves salesforce partitioning** Partitions Salesforce data as xlm instead of text for improved detail and flexibility. Partitions htmlbody instead of textbody for Salesforce emails. Importance: Allows all Salesforce fields to be ingested and gives Salesforce emails more detailed partitioning.
* **Add document level language detection functionality.** Introduces the "auto" default for the languages param, which then detects the languages present in the document using the `langdetect` package. Adds the document languages as ISO 639-3 codes to the element metadata. Implemented only for the partition_text function to start.
* **PPTX partitioner refactored in preparation for enhancement.** Behavior should be unchanged except that shapes enclosed in a group-shape are now included, as many levels deep as required (a group-shape can itself contain a group-shape).
* **Embeddings support for the SharePoint SourceConnector via unstructured-ingest CLI** The SharePoint connector can now optionally create embeddings from the elements it pulls out during partition and upload those embeddings to Azure Cognitive Search index.
* **Improves hierarchy from docx files by leveraging natural hierarchies built into docx documents**  Hierarchy can now be detected from an indentation level for list bullets/numbers and by style name (e.g. Heading 1, List Bullet 2, List Number).
* **Chunking support for the SharePoint SourceConnector via unstructured-ingest CLI** The SharePoint connector can now optionally chunk the elements pulled out during partition via the chunking unstructured brick. This can be used as a stage before creating embeddings.

### Features

* **Adds `links` metadata in `partition_pdf` for `fast` strategy.** Problem: PDF files contain rich information and hyperlink that Unstructured did not captured earlier. Feature: `partition_pdf` now can capture embedded links within the file along with its associated text and page number. Importance: Providing depth in extracted elements give user a better understanding and richer context of documents. This also enables user to map to other elements within the document if the hyperlink is refered internally.
* **Adds the embedding module to be able to embed Elements** Problem: Many NLP applications require the ability to represent parts of documents in a semantic way. Until now, Unstructured did not have text embedding ability within the core library. Feature: This embedding module is able to track embeddings related data with a class, embed a list of elements, and return an updated list of Elements with the *embeddings* property. The module is also able to embed query strings. Importance: Ability to embed documents or parts of documents will enable users to make use of these semantic representations in different NLP applications, such as search, retrieval, and retrieval augmented generation.

### Fixes

* **Fixes a metadata source serialization bug** Problem: In unstructured elements, when loading an elements json file from the disk, the data_source attribute is assumed to be an instance of DataSourceMetadata and the code acts based on that. However the loader did not satisfy the assumption, and loaded it as a dict instead, causing an error. Fix: Added necessary code block to initialize a DataSourceMetadata object, also refactored DataSourceMetadata.from_dict() method to remove redundant code. Importance: Crucial to be able to load elements (which have data_source fields) from json files.
* **Fixes issue where unstructured-inference was not getting updated** Problem: unstructured-inference was not getting upgraded to the version to match unstructured release when doing a pip install.  Solution: using `pip install unstructured[all-docs]` it will now upgrade both unstructured and unstructured-inference. Importance: This will ensure that the inference library is always in sync with the unstructured library, otherwise users will be using outdated libraries which will likely lead to unintended behavior.
* **Fixes SharePoint connector failures if any document has an unsupported filetype** Problem: Currently the entire connector ingest run fails if a single IngestDoc has an unsupported filetype. This is because a ValueError is raised in the IngestDoc's `__post_init__`. Fix: Adds a try/catch when the IngestConnector runs get_ingest_docs such that the error is logged but all processable documents->IngestDocs are still instantiated and returned. Importance: Allows users to ingest SharePoint content even when some files with unsupported filetypes exist there.
* **Fixes Sharepoint connector server_path issue** Problem: Server path for the Sharepoint Ingest Doc was incorrectly formatted, causing issues while fetching pages from the remote source. Fix: changes formatting of remote file path before instantiating SharepointIngestDocs and appends a '/' while fetching pages from the remote source. Importance: Allows users to fetch pages from Sharepoint Sites.
* **Fixes Sphinx errors.** Fixes errors when running Sphinx `make html` and installs library to suppress warnings.
* **Fixes a metadata backwards compatibility error** Problem: When calling `partition_via_api`, the hosted api may return an element schema that's newer than the current `unstructured`. In this case, metadata fields were added which did not exist in the local `ElementMetadata` dataclass, and `__init__()` threw an error. Fix: remove nonexistent fields before instantiating in `ElementMetadata.from_json()`. Importance: Crucial to avoid breaking changes when adding fields.
* **Fixes issue with Discord connector when a channel returns `None`** Problem: Getting the `jump_url` from a nonexistent Discord `channel` fails. Fix: property `jump_url` is now retrieved within the same context as the messages from the channel. Importance: Avoids cascading issues when the connector fails to fetch information about a Discord channel.
* **Fixes occasionally SIGABTR when writing table with `deltalake` on Linux** Problem: occasionally on Linux ingest can throw a `SIGABTR` when writing `deltalake` table even though the table was written correctly. Fix: put the writing function into a `Process` to ensure its execution to the fullest extent before returning to the main process. Importance: Improves stability of connectors using `deltalake`
* **Fixes badly initialized Formula** Problem: YoloX contain new types of elements, when loading a document that contain formulas a new element of that class should be generated, however the Formula class inherits from Element instead of Text. After this change the element is correctly created with the correct class allowing the document to be loaded. Fix: Change parent class for Formula to Text. Importance: Crucial to be able to load documents that contain formulas.

## 0.10.16

### Enhancements

* **Adds data source properties to Airtable, Confluence, Discord, Elasticsearch, Google Drive, and Wikipedia connectors** These properties (date_created, date_modified, version, source_url, record_locator) are written to element metadata during ingest, mapping elements to information about the document source from which they derive. This functionality enables downstream applications to reveal source document applications, e.g. a link to a GDrive doc, Salesforce record, etc.
* **DOCX partitioner refactored in preparation for enhancement.** Behavior should be unchanged except in multi-section documents containing different headers/footers for different sections. These will now emit all distinct headers and footers encountered instead of just those for the last section.
* **Add a function to map between Tesseract and standard language codes.** This allows users to input language information to the `languages` param in any Tesseract-supported langcode or any ISO 639 standard language code.
* **Add document level language detection functionality.** Introduces the "auto" default for the languages param, which then detects the languages present in the document using the `langdetect` package. Implemented only for the partition_text function to start.

### Features

### Fixes

* ***Fixes an issue that caused a partition error for some PDF's.** Fixes GH Issue 1460 by bypassing a coordinate check if an element has invalid coordinates.

## 0.10.15


### Enhancements

* **Support for better element categories from the next-generation image-to-text model ("chipper").** Previously, not all of the classifications from Chipper were being mapped to proper `unstructured` element categories so the consumer of the library would see many `UncategorizedText` elements. This fixes the issue, improving the granularity of the element categories outputs for better downstream processing and chunking. The mapping update is:
  * "Threading": `NarrativeText`
  * "Form": `NarrativeText`
  * "Field-Name": `Title`
  * "Value": `NarrativeText`
  * "Link": `NarrativeText`
  * "Headline": `Title` (with `category_depth=1`)
  * "Subheadline": `Title` (with `category_depth=2`)
  * "Abstract": `NarrativeText`
* **Better ListItem grouping for PDF's (fast strategy).** The `partition_pdf` with `fast` strategy previously broke down some numbered list item lines as separate elements. This enhancement leverages the x,y coordinates and bbox sizes to help decide whether the following chunk of text is a continuation of the immediate previous detected ListItem element or not, and not detect it as its own non-ListItem element.
* **Fall back to text-based classification for uncategorized Layout elements for Images and PDF's**. Improves element classification by running existing text-based rules on previously `UncategorizedText` elements.
* **Adds table partitioning for Partitioning for many doc types including: .html, .epub., .md, .rst, .odt, and .msg.** At the core of this change is the .html partition functionality, which is leveraged by the other effected doc types. This impacts many scenarios where `Table` Elements are now propery extracted.
* **Create and add `add_chunking_strategy` decorator to partition functions.** Previously, users were responsible for their own chunking after partitioning elements, often required for downstream applications. Now, individual elements may be combined into right-sized chunks where min and max character size may be specified if `chunking_strategy=by_title`. Relevant elements are grouped together for better downstream results. This enables users immediately use partitioned results effectively in downstream applications (e.g. RAG architecture apps) without any additional post-processing.
* **Adds `languages` as an input parameter and marks `ocr_languages` kwarg for deprecation in pdf, image, and auto partitioning functions.** Previously, language information was only being used for Tesseract OCR for image-based documents and was in a Tesseract specific string format, but by refactoring into a list of standard language codes independent of Tesseract, the `unstructured` library will better support `languages` for other non-image pipelines and/or support for other OCR engines.
* **Removes `UNSTRUCTURED_LANGUAGE` env var usage and replaces `language` with `languages` as an input parameter to unstructured-partition-text_type functions.** The previous parameter/input setup was not user-friendly or scalable to the variety of elements being processed. By refactoring the inputted language information into a list of standard language codes, we can support future applications of the element language such as detection, metadata, and multi-language elements. Now, to skip English specific checks, set the `languages` parameter to any non-English language(s).
* **Adds `xlsx` and `xls` filetype extensions to the `skip_infer_table_types` default list in `partition`.** By adding these file types to the input parameter these files should not go through table extraction. Users can still specify if they would like to extract tables from these filetypes, but will have to set the `skip_infer_table_types` to exclude the desired filetype extension. This avoids mis-representing complex spreadsheets where there may be multiple sub-tables and other content.
* **Better debug output related to sentence counting internals**. Clarify message when sentence is not counted toward sentence count because there aren't enough words, relevant for developers focused on `unstructured`s NLP internals.
* **Faster ocr_only speed for partitioning PDF and images.** Use `unstructured_pytesseract.run_and_get_multiple_output` function to reduce the number of calls to `tesseract` by half when partitioning pdf or image with `tesseract`
* **Adds data source properties to fsspec connectors** These properties (date_created, date_modified, version, source_url, record_locator) are written to element metadata during ingest, mapping elements to information about the document source from which they derive. This functionality enables downstream applications to reveal source document applications, e.g. a link to a GDrive doc, Salesforce record, etc.
* **Add delta table destination connector** New delta table destination connector added to ingest CLI.  Users may now use `unstructured-ingest` to write partitioned data from over 20 data sources (so far) to a Delta Table.
* **Rename to Source and Destination Connectors in the Documentation.** Maintain naming consistency between Connectors codebase and documentation with the first addition to a destination connector.
* **Non-HTML text files now return unstructured-elements as opposed to HTML-elements.** Previously the text based files that went through `partition_html` would return HTML-elements but now we preserve the format from the input using `source_format` argument in the partition call.
* **Adds `PaddleOCR` as an optional alternative to `Tesseract`** for OCR in processing of PDF or Image files, it is installable via the `makefile` command `install-paddleocr`. For experimental purposes only.
* **Bump unstructured-inference** to 0.5.28. This version bump markedly improves the output of table data, rendered as `metadata.text_as_html` in an element. These changes include:
  * add env variable `ENTIRE_PAGE_OCR` to specify using paddle or tesseract on entire page OCR
  * table structure detection now pads the input image by 25 pixels in all 4 directions to improve its recall (0.5.27)
  * support paddle with both cpu and gpu and assume it is pre-installed (0.5.26)
  * fix a bug where `cells_to_html` doesn't handle cells spanning multiple rows properly (0.5.25)
  * remove `cv2` preprocessing step before OCR step in table transformer (0.5.24)

### Features

* **Adds element metadata via `category_depth` with default value None**.
  * This additional metadata is useful for vectordb/LLM, chunking strategies, and retrieval applications.
* **Adds a naive hierarchy for elements via a `parent_id` on the element's metadata**
  * Users will now have more metadata for implementing vectordb/LLM chunking strategies. For example, text elements could be queried by their preceding title element.
  * Title elements created from HTML headings will properly nest

### Fixes

* **`add_pytesseract_bboxes_to_elements` no longer returns `nan` values**. The function logic is now broken into new methods
  `_get_element_box` and `convert_multiple_coordinates_to_new_system`
* **Selecting a different model wasn't being respected when calling `partition_image`.** Problem: `partition_pdf` allows for passing a `model_name` parameter. Given the similarity between the image and PDF pipelines, the expected behavior is that `partition_image` should support the same parameter, but `partition_image` was unintentionally not passing along its `kwargs`. This was corrected by adding the kwargs to the downstream call.
* **Fixes a chunking issue via dropping the field "coordinates".** Problem: chunk_by_title function was chunking each element to its own individual chunk while it needed to group elements into a fewer number of chunks. We've discovered that this happens due to a metadata matching logic in chunk_by_title function, and discovered that elements with different metadata can't be put into the same chunk. At the same time, any element with "coordinates" essentially had different metadata than other elements, due each element locating in different places and having different coordinates. Fix: That is why we have included the key "coordinates" inside a list of excluded metadata keys, while doing this "metadata_matches" comparision. Importance: This change is crucial to be able to chunk by title for documents which include "coordinates" metadata in their elements.

## 0.10.14

### Enhancements

* Update all connectors to use new downstream architecture
  * New click type added to parse comma-delimited string inputs
  * Some CLI options renamed

### Features

### Fixes

## 0.10.13

### Enhancements

* Updated documentation: Added back support doc types for partitioning, more Python codes in the API page,  RAG definition, and use case.
* Updated Hi-Res Metadata: PDFs and Images using Hi-Res strategy now have layout model class probabilities added ot metadata.
* Updated the `_detect_filetype_from_octet_stream()` function to use libmagic to infer the content type of file when it is not a zip file.
* Tesseract minor version bump to 5.3.2

### Features

* Add Jira Connector to be able to pull issues from a Jira organization
* Add `clean_ligatures` function to expand ligatures in text


### Fixes

* `partition_html` breaks on `<br>` elements.
* Ingest error handling to properly raise errors when wrapped
* GH issue 1361: fixes a sortig error that prevented some PDF's from being parsed
* Bump unstructured-inference
  * Brings back embedded images in PDF's (0.5.23)

## 0.10.12

### Enhancements

* Removed PIL pin as issue has been resolved upstream
* Bump unstructured-inference
  * Support for yolox_quantized layout detection model (0.5.20)
* YoloX element types added


### Features

* Add Salesforce Connector to be able to pull Account, Case, Campaign, EmailMessage, Lead

### Fixes


* Bump unstructured-inference
  * Avoid divide-by-zero errors swith `safe_division` (0.5.21)

## 0.10.11

### Enhancements

* Bump unstructured-inference
  * Combine entire-page OCR output with layout-detected elements, to ensure full coverage of the page (0.5.19)

### Features

* Add in ingest cli s3 writer

### Fixes

* Fix a bug where `xy-cut` sorting attemps to sort elements without valid coordinates; now xy cut sorting only works when **all** elements have valid coordinates

## 0.10.10

### Enhancements

* Adds `text` as an input parameter to `partition_xml`.
* `partition_xml` no longer runs through `partition_text`, avoiding incorrect splitting
  on carriage returns in the XML. Since `partition_xml` no longer calls `partition_text`,
  `min_partition` and `max_partition` are no longer supported in `partition_xml`.
* Bump `unstructured-inference==0.5.18`, change non-default detectron2 classification threshold
* Upgrade base image from rockylinux 8 to rockylinux 9
* Serialize IngestDocs to JSON when passing to subprocesses

### Features

### Fixes

- Fix a bug where mismatched `elements` and `bboxes` are passed into `add_pytesseract_bbox_to_elements`

## 0.10.9

### Enhancements

* Fix `test_json` to handle only non-extra dependencies file types (plain-text)

### Features

* Adds `chunk_by_title` to break a document into sections based on the presence of `Title`
  elements.
* add new extraction function `extract_image_urls_from_html` to extract all img related URL from html text.

### Fixes

* Make cv2 dependency optional
* Edit `add_pytesseract_bbox_to_elements`'s (`ocr_only` strategy) `metadata.coordinates.points` return type to `Tuple` for consistency.
* Re-enable test-ingest-confluence-diff for ingest tests
* Fix syntax for ingest test check number of files
* Fix csv and tsv partitioners loosing the first line of the files when creating elements

## 0.10.8

### Enhancements

* Release docker image that installs Python 3.10 rather than 3.8

### Features

### Fixes

## 0.10.7

### Enhancements

### Features

### Fixes

* Remove overly aggressive ListItem chunking for images and PDF's which typically resulted in inchorent elements.

## 0.10.6

### Enhancements

* Enable `partition_email` and `partition_msg` to detect if an email is PGP encryped. If
  and email is PGP encryped, the functions will return an empy list of elements and
  emit a warning about the encrypted content.
* Add threaded Slack conversations into Slack connector output
* Add functionality to sort elements using `xy-cut` sorting approach in `partition_pdf` for `hi_res` and `fast` strategies
* Bump unstructured-inference
  * Set OMP_THREAD_LIMIT to 1 if not set for better tesseract perf (0.5.17)

### Features

* Extract coordinates from PDFs and images when using OCR only strategy and add to metadata

### Fixes

* Update `partition_html` to respect the order of `<pre>` tags.
* Fix bug in `partition_pdf_or_image` where two partitions were called if `strategy == "ocr_only"`.
* Bump unstructured-inference
  * Fix issue where temporary files were being left behind (0.5.16)
* Adds deprecation warning for the `file_filename` kwarg to `partition`, `partition_via_api`,
  and `partition_multiple_via_api`.
* Fix documentation build workflow by pinning dependencies

## 0.10.5

### Enhancements

* Create new CI Pipelines
  - Checking text, xml, email, and html doc tests against the library installed without extras
  - Checking each library extra against their respective tests
* `partition` raises an error and tells the user to install the appropriate extra if a filetype
  is detected that is missing dependencies.
* Add custom errors to ingest
* Bump `unstructured-ingest==0.5.15`
  - Handle an uncaught TesseractError (0.5.15)
  - Add TIFF test file and TIFF filetype to `test_from_image_file` in `test_layout` (0.5.14)
* Use `entire_page` ocr mode for pdfs and images
* Add notes on extra installs to docs
* Adds ability to reuse connections per process in unstructured-ingest

### Features
* Add delta table connector

### Fixes

## 0.10.4
* Pass ocr_mode in partition_pdf and set the default back to individual pages for now
* Add diagrams and descriptions for ingest design in the ingest README

### Features
* Supports multipage TIFF image partitioning

### Fixes

## 0.10.2

### Enhancements
* Bump unstructured-inference==0.5.13:
  - Fix extracted image elements being included in layout merge, addresses the issue
    where an entire-page image in a PDF was not passed to the layout model when using hi_res.

### Features

### Fixes

## 0.10.1

### Enhancements
* Bump unstructured-inference==0.5.12:
  - fix to avoid trace for certain PDF's (0.5.12)
  - better defaults for DPI for hi_res and  Chipper (0.5.11)
  - implement full-page OCR (0.5.10)

### Features

### Fixes

* Fix dead links in repository README (Quick Start > Install for local development, and Learn more > Batch Processing)
* Update document dependencies to include tesseract-lang for additional language support (required for tests to pass)

## 0.10.0

### Enhancements

* Add `include_header` kwarg to `partition_xlsx` and change default behavior to `True`
* Update the `links` and `emphasized_texts` metadata fields

### Features

### Fixes

## 0.9.3

### Enhancements

* Pinned dependency cleanup.
* Update `partition_csv` to always use `soupparser_fromstring` to parse `html text`
* Update `partition_tsv` to always use `soupparser_fromstring` to parse `html text`
* Add `metadata.section` to capture epub table of contents data
* Add `unique_element_ids` kwarg to partition functions. If `True`, will use a UUID
  for element IDs instead of a SHA-256 hash.
* Update `partition_xlsx` to always use `soupparser_fromstring` to parse `html text`
* Add functionality to switch `html` text parser based on whether the `html` text contains emoji
* Add functionality to check if a string contains any emoji characters
* Add CI tests around Notion

### Features

* Add Airtable Connector to be able to pull views/tables/bases from an Airtable organization

### Fixes

* fix pdf partition of list items being detected as titles in OCR only mode
* make notion module discoverable
* fix emails with `Content-Distribution: inline` and `Content-Distribution: attachment` with no filename
* Fix email attachment filenames which had `=` in the filename itself

## 0.9.2


### Enhancements

* Update table extraction section in API documentation to sync with change in Prod API
* Update Notion connector to extract to html
* Added UUID option for `element_id`
* Bump unstructured-inference==0.5.9:
  - better caching of models
  - another version of detectron2 available, though the default layout model is unchanged
* Added UUID option for element_id
* Added UUID option for element_id
* CI improvements to run ingest tests in parallel

### Features

* Adds Sharepoint connector.

### Fixes

* Bump unstructured-inference==0.5.9:
  - ignores Tesseract errors where no text is extracted for tiles that indeed, have no text

## 0.9.1

### Enhancements

* Adds --partition-pdf-infer-table-structure to unstructured-ingest.
* Enable `partition_html` to skip headers and footers with the `skip_headers_and_footers` flag.
* Update `partition_doc` and `partition_docx` to track emphasized texts in the output
* Adds post processing function `filter_element_types`
* Set the default strategy for partitioning images to `hi_res`
* Add page break parameter section in API documentation to sync with change in Prod API
* Update `partition_html` to track emphasized texts in the output
* Update `XMLDocument._read_xml` to create `<p>` tag element for the text enclosed in the `<pre>` tag
* Add parameter `include_tail_text` to `_construct_text` to enable (skip) tail text inclusion
* Add Notion connector

### Features

### Fixes

* Remove unused `_partition_via_api` function
* Fixed emoji bug in `partition_xlsx`.
* Pass `file_filename` metadata when partitioning file object
* Skip ingest test on missing Slack token
* Add Dropbox variables to CI environments
* Remove default encoding for ingest
* Adds new element type `EmailAddress` for recognising email address in the  text
* Simplifies `min_partition` logic; makes partitions falling below the `min_partition`
  less likely.
* Fix bug where ingest test check for number of files fails in smoke test
* Fix unstructured-ingest entrypoint failure

## 0.9.0

### Enhancements

* Dependencies are now split by document type, creating a slimmer base installation.

## 0.8.8

### Enhancements

### Features

### Fixes

* Rename "date" field to "last_modified"
* Adds Box connector

### Fixes

## 0.8.7

### Enhancements

* Put back useful function `split_by_paragraph`

### Features

### Fixes

* Fix argument order in NLTK download step

## 0.8.6

### Enhancements

### Features

### Fixes

* Remove debug print lines and non-functional code

## 0.8.5

### Enhancements

* Add parameter `skip_infer_table_types` to enable (skip) table extraction for other doc types
* Adds optional Unstructured API unit tests in CI
* Tracks last modified date for all document types.
* Add auto_paragraph_grouper to detect new-line and blank-line new paragraph for .txt files.
* refactor the ingest cli to better support expanding supported connectors

## 0.8.3

### Enhancements

### Features

### Fixes

* NLTK now only gets downloaded if necessary.
* Handling for empty tables in Word Documents and PowerPoints.

## 0.8.4

### Enhancements

* Additional tests and refactor of JSON detection.
* Update functionality to retrieve image metadata from a page for `document_to_element_list`
* Links are now tracked in `partition_html` output.
* Set the file's current position to the beginning after reading the file in `convert_to_bytes`
* Add `min_partition` kwarg to that combines elements below a specified threshold and modifies splitting of strings longer than max partition so words are not split.
* set the file's current position to the beginning after reading the file in `convert_to_bytes`
* Add slide notes to pptx
* Add `--encoding` directive to ingest
* Improve json detection by `detect_filetype`

### Features

* Adds Outlook connector
* Add support for dpi parameter in inference library
* Adds Onedrive connector.
* Add Confluence connector for ingest cli to pull the body text from all documents from all spaces in a confluence domain.

### Fixes

* Fixes issue with email partitioning where From field was being assigned the To field value.
* Use the `image_metadata` property of the `PageLayout` instance to get the page image info in the `document_to_element_list`
* Add functionality to write images to computer storage temporarily instead of keeping them in memory for `ocr_only` strategy
* Add functionality to convert a PDF in small chunks of pages at a time for `ocr_only` strategy
* Adds `.txt`, `.text`, and `.tab` to list of extensions to check if file
  has a `text/plain` MIME type.
* Enables filters to be passed to `partition_doc` so it doesn't error with LibreOffice7.
* Removed old error message that's superseded by `requires_dependencies`.
* Removes using `hi_res` as the default strategy value for `partition_via_api` and `partition_multiple_via_api`

## 0.8.1

### Enhancements

* Add support for Python 3.11

### Features

### Fixes

* Fixed `auto` strategy detected scanned document as having extractable text and using `fast` strategy, resulting in no output.
* Fix list detection in MS Word documents.
* Don't instantiate an element with a coordinate system when there isn't a way to get its location data.

## 0.8.0

### Enhancements

* Allow model used for hi res pdf partition strategy to be chosen when called.
* Updated inference package

### Features

* Add `metadata_filename` parameter across all partition functions

### Fixes

* Update to ensure `convert_to_datafame` grabs all of the metadata fields.
* Adjust encoding recognition threshold value in `detect_file_encoding`
* Fix KeyError when `isd_to_elements` doesn't find a type
* Fix `_output_filename` for local connector, allowing single files to be written correctly to the disk

* Fix for cases where an invalid encoding is extracted from an email header.

### BREAKING CHANGES

* Information about an element's location is no longer returned as top-level attributes of an element. Instead, it is returned in the `coordinates` attribute of the element's metadata.

## 0.7.12

### Enhancements

* Adds `include_metadata` kwarg to `partition_doc`, `partition_docx`, `partition_email`, `partition_epub`, `partition_json`, `partition_msg`, `partition_odt`, `partition_org`, `partition_pdf`, `partition_ppt`, `partition_pptx`, `partition_rst`, and `partition_rtf`
### Features

* Add Elasticsearch connector for ingest cli to pull specific fields from all documents in an index.
* Adds Dropbox connector

### Fixes

* Fix tests that call unstructured-api by passing through an api-key
* Fixed page breaks being given (incorrect) page numbers
* Fix skipping download on ingest when a source document exists locally

## 0.7.11

### Enhancements

* More deterministic element ordering when using `hi_res` PDF parsing strategy (from unstructured-inference bump to 0.5.4)
* Make large model available (from unstructured-inference bump to 0.5.3)
* Combine inferred elements with extracted elements (from unstructured-inference bump to 0.5.2)
* `partition_email` and `partition_msg` will now process attachments if `process_attachments=True`
  and a attachment partitioning functions is passed through with `attachment_partitioner=partition`.

### Features

### Fixes

* Fix tests that call unstructured-api by passing through an api-key
* Fixed page breaks being given (incorrect) page numbers
* Fix skipping download on ingest when a source document exists locally

## 0.7.10

### Enhancements

* Adds a `max_partition` parameter to `partition_text`, `partition_pdf`, `partition_email`,
  `partition_msg` and `partition_xml` that sets a limit for the size of an individual
  document elements. Defaults to `1500` for everything except `partition_xml`, which has
  a default value of `None`.
* DRY connector refactor

### Features

* `hi_res` model for pdfs and images is selectable via environment variable.

### Fixes

* CSV check now ignores escaped commas.
* Fix for filetype exploration util when file content does not have a comma.
* Adds negative lookahead to bullet pattern to avoid detecting plain text line
  breaks like `-------` as list items.
* Fix pre tag parsing for `partition_html`
* Fix lookup error for annotated Arabic and Hebrew encodings

## 0.7.9

### Enhancements

* Improvements to string check for leafs in `partition_xml`.
* Adds --partition-ocr-languages to unstructured-ingest.

### Features

* Adds `partition_org` for processed Org Mode documents.

### Fixes

## 0.7.8

### Enhancements

### Features

* Adds Google Cloud Service connector

### Fixes

* Updates the `parse_email` for `partition_eml` so that `unstructured-api` passes the smoke tests
* `partition_email` now works if there is no message content
* Updates the `"fast"` strategy for `partition_pdf` so that it's able to recursively
* Adds recursive functionality to all fsspec connectors
* Adds generic --recursive ingest flag

## 0.7.7

### Enhancements

* Adds functionality to replace the `MIME` encodings for `eml` files with one of the common encodings if a `unicode` error occurs
* Adds missed file-like object handling in `detect_file_encoding`
* Adds functionality to extract charset info from `eml` files

### Features

* Added coordinate system class to track coordinate types and convert to different coordinate

### Fixes

* Adds an `html_assemble_articles` kwarg to `partition_html` to enable users to capture
  control whether content outside of `<article>` tags is captured when
  `<article>` tags are present.
* Check for the `xml` attribute on `element` before looking for pagebreaks in `partition_docx`.

## 0.7.6

### Enhancements

* Convert fast startegy to ocr_only for images
* Adds support for page numbers in `.docx` and `.doc` when user or renderer
  created page breaks are present.
* Adds retry logic for the unstructured-ingest Biomed connector

### Features

* Provides users with the ability to extract additional metadata via regex.
* Updates `partition_docx` to include headers and footers in the output.
* Create `partition_tsv` and associated tests. Make additional changes to `detect_filetype`.

### Fixes

* Remove fake api key in test `partition_via_api` since we now require valid/empty api keys
* Page number defaults to `None` instead of `1` when page number is not present in the metadata.
  A page number of `None` indicates that page numbers are not being tracked for the document
  or that page numbers do not apply to the element in question..
* Fixes an issue with some pptx files. Assume pptx shapes are found in top left position of slide
  in case the shape.top and shape.left attributes are `None`.

## 0.7.5

### Enhancements

* Adds functionality to sort elements in `partition_pdf` for `fast` strategy
* Adds ingest tests with `--fast` strategy on PDF documents
* Adds --api-key to unstructured-ingest

### Features

* Adds `partition_rst` for processed ReStructured Text documents.

### Fixes

* Adds handling for emails that do not have a datetime to extract.
* Adds pdf2image package as core requirement of unstructured (with no extras)

## 0.7.4

### Enhancements

* Allows passing kwargs to request data field for `partition_via_api` and `partition_multiple_via_api`
* Enable MIME type detection if libmagic is not available
* Adds handling for empty files in `detect_filetype` and `partition`.

### Features

### Fixes

* Reslove `grpcio` import issue on `weaviate.schema.validate_schema` for python 3.9 and 3.10
* Remove building `detectron2` from source in Dockerfile

## 0.7.3

### Enhancements

* Update IngestDoc abstractions and add data source metadata in ElementMetadata

### Features

### Fixes

* Pass `strategy` parameter down from `partition` for `partition_image`
* Filetype detection if a CSV has a `text/plain` MIME type
* `convert_office_doc` no longers prints file conversion info messages to stdout.
* `partition_via_api` reflects the actual filetype for the file processed in the API.

## 0.7.2

### Enhancements

* Adds an optional encoding kwarg to `elements_to_json` and `elements_from_json`
* Bump version of base image to use new stable version of tesseract

### Features

### Fixes

* Update the `read_txt_file` utility function to keep using `spooled_to_bytes_io_if_needed` for xml
* Add functionality to the `read_txt_file` utility function to handle file-like object from URL
* Remove the unused parameter `encoding` from `partition_pdf`
* Change auto.py to have a `None` default for encoding
* Add functionality to try other common encodings for html and xml files if an error related to the encoding is raised and the user has not specified an encoding.
* Adds benchmark test with test docs in example-docs
* Re-enable test_upload_label_studio_data_with_sdk
* File detection now detects code files as plain text
* Adds `tabulate` explicitly to dependencies
* Fixes an issue in `metadata.page_number` of pptx files
* Adds showing help if no parameters passed

## 0.7.1

### Enhancements

### Features

* Add `stage_for_weaviate` to stage `unstructured` outputs for upload to Weaviate, along with
  a helper function for defining a class to use in Weaviate schemas.
* Builds from Unstructured base image, built off of Rocky Linux 8.7, this resolves almost all CVE's in the image.

### Fixes

## 0.7.0

### Enhancements

* Installing `detectron2` from source is no longer required when using the `local-inference` extra.
* Updates `.pptx` parsing to include text in tables.

### Features

### Fixes

* Fixes an issue in `_add_element_metadata` that caused all elements to have `page_number=1`
  in the element metadata.
* Adds `.log` as a file extension for TXT files.
* Adds functionality to try other common encodings for email (`.eml`) files if an error related to the encoding is raised and the user has not specified an encoding.
* Allow passed encoding to be used in the `replace_mime_encodings`
* Fixes page metadata for `partition_html` when `include_metadata=False`
* A `ValueError` now raises if `file_filename` is not specified when you use `partition_via_api`
  with a file-like object.

## 0.6.11

### Enhancements

* Supports epub tests since pandoc is updated in base image

### Features


### Fixes


## 0.6.10

### Enhancements

* XLS support from auto partition

### Features

### Fixes

## 0.6.9

### Enhancements

* fast strategy for pdf now keeps element bounding box data
* setup.py refactor

### Features

### Fixes

* Adds functionality to try other common encodings if an error related to the encoding is raised and the user has not specified an encoding.
* Adds additional MIME types for CSV

## 0.6.8

### Enhancements

### Features

* Add `partition_csv` for CSV files.

### Fixes

## 0.6.7

### Enhancements

* Deprecate `--s3-url` in favor of `--remote-url` in CLI
* Refactor out non-connector-specific config variables
* Add `file_directory` to metadata
* Add `page_name` to metadata. Currently used for the sheet name in XLSX documents.
* Added a `--partition-strategy` parameter to unstructured-ingest so that users can specify
  partition strategy in CLI. For example, `--partition-strategy fast`.
* Added metadata for filetype.
* Add Discord connector to pull messages from a list of channels
* Refactor `unstructured/file-utils/filetype.py` to better utilise hashmap to return mime type.
* Add local declaration of DOCX_MIME_TYPES and XLSX_MIME_TYPES for `test_filetype.py`.

### Features

* Add `partition_xml` for XML files.
* Add `partition_xlsx` for Microsoft Excel documents.

### Fixes

* Supports `hml` filetype for partition as a variation of html filetype.
* Makes `pytesseract` a function level import in `partition_pdf` so you can use the `"fast"`
  or `"hi_res"` strategies if `pytesseract` is not installed. Also adds the
  `required_dependencies` decorator for the `"hi_res"` and `"ocr_only"` strategies.
* Fix to ensure `filename` is tracked in metadata for `docx` tables.

## 0.6.6

### Enhancements

* Adds an `"auto"` strategy that chooses the partitioning strategy based on document
  characteristics and function kwargs. This is the new default strategy for `partition_pdf`
  and `partition_image`. Users can maintain existing behavior by explicitly setting
  `strategy="hi_res"`.
* Added an additional trace logger for NLP debugging.
* Add `get_date` method to `ElementMetadata` for converting the datestring to a `datetime` object.
* Cleanup the `filename` attribute on `ElementMetadata` to remove the full filepath.

### Features

* Added table reading as html with URL parsing to `partition_docx` in docx
* Added metadata field for text_as_html for docx files

### Fixes

* `fileutils/file_type` check json and eml decode ignore error
* `partition_email` was updated to more flexibly handle deviations from the RFC-2822 standard.
  The time in the metadata returns `None` if the time does not match RFC-2822 at all.
* Include all metadata fields when converting to dataframe or CSV

## 0.6.5

### Enhancements

* Added support for SpooledTemporaryFile file argument.

### Features

### Fixes


## 0.6.4

### Enhancements

* Added an "ocr_only" strategy for `partition_pdf`. Refactored the strategy decision
  logic into its own module.

### Features

### Fixes

## 0.6.3

### Enhancements

* Add an "ocr_only" strategy for `partition_image`.

### Features

* Added `partition_multiple_via_api` for partitioning multiple documents in a single REST
  API call.
* Added `stage_for_baseplate` function to prepare outputs for ingestion into Baseplate.
* Added `partition_odt` for processing Open Office documents.

### Fixes

* Updates the grouping logic in the `partition_pdf` fast strategy to group together text
  in the same bounding box.

## 0.6.2

### Enhancements

* Added logic to `partition_pdf` for detecting copy protected PDFs and falling back
  to the hi res strategy when necessary.


### Features

* Add `partition_via_api` for partitioning documents through the hosted API.

### Fixes

* Fix how `exceeds_cap_ratio` handles empty (returns `True` instead of `False`)
* Updates `detect_filetype` to properly detect JSONs when the MIME type is `text/plain`.

## 0.6.1

### Enhancements

* Updated the table extraction parameter name to be more descriptive

### Features

### Fixes

## 0.6.0

### Enhancements

* Adds an `ssl_verify` kwarg to `partition` and `partition_html` to enable turning off
  SSL verification for HTTP requests. SSL verification is on by default.
* Allows users to pass in ocr language to `partition_pdf` and `partition_image` through
  the `ocr_language` kwarg. `ocr_language` corresponds to the code for the language pack
  in Tesseract. You will need to install the relevant Tesseract language pack to use a
  given language.

### Features

* Table extraction is now possible for pdfs from `partition` and `partition_pdf`.
* Adds support for extracting attachments from `.msg` files

### Fixes

* Adds an `ssl_verify` kwarg to `partition` and `partition_html` to enable turning off
  SSL verification for HTTP requests. SSL verification is on by default.

## 0.5.13

### Enhancements

* Allow headers to be passed into `partition` when `url` is used.

### Features

* `bytes_string_to_string` cleaning brick for bytes string output.

### Fixes

* Fixed typo in call to `exactly_one` in `partition_json`
* unstructured-documents encode xml string if document_tree is `None` in `_read_xml`.
* Update to `_read_xml` so that Markdown files with embedded HTML process correctly.
* Fallback to "fast" strategy only emits a warning if the user specifies the "hi_res" strategy.
* unstructured-partition-text_type exceeds_cap_ratio fix returns and how capitalization ratios are calculated
* `partition_pdf` and `partition_text` group broken paragraphs to avoid fragmented `NarrativeText` elements.
* .json files resolved as "application/json" on centos7 (or other installs with older libmagic libs)

## 0.5.12

### Enhancements

* Add OS mimetypes DB to docker image, mainly for unstructured-api compat.
* Use the image registry as a cache when building Docker images.
* Adds the ability for `partition_text` to group together broken paragraphs.
* Added method to utils to allow date time format validation

### Features
* Add Slack connector to pull messages for a specific channel

* Add --partition-by-api parameter to unstructured-ingest
* Added `partition_rtf` for processing rich text files.
* `partition` now accepts a `url` kwarg in addition to `file` and `filename`.

### Fixes

* Allow encoding to be passed into `replace_mime_encodings`.
* unstructured-ingest connector-specific dependencies are imported on demand.
* unstructured-ingest --flatten-metadata supported for local connector.
* unstructured-ingest fix runtime error when using --metadata-include.

## 0.5.11

### Enhancements

### Features

### Fixes

* Guard against null style attribute in docx document elements
* Update HTML encoding to better support foreign language characters

## 0.5.10

### Enhancements

* Updated inference package
* Add sender, recipient, date, and subject to element metadata for emails

### Features

* Added `--download-only` parameter to `unstructured-ingest`

### Fixes

* FileNotFound error when filename is provided but file is not on disk

## 0.5.9

### Enhancements

### Features

### Fixes

* Convert file to str in helper `split_by_paragraph` for `partition_text`

## 0.5.8

### Enhancements

* Update `elements_to_json` to return string when filename is not specified
* `elements_from_json` may take a string instead of a filename with the `text` kwarg
* `detect_filetype` now does a final fallback to file extension.
* Empty tags are now skipped during the depth check for HTML processing.

### Features

* Add local file system to `unstructured-ingest`
* Add `--max-docs` parameter to `unstructured-ingest`
* Added `partition_msg` for processing MSFT Outlook .msg files.

### Fixes

* `convert_file_to_text` now passes through the `source_format` and `target_format` kwargs.
  Previously they were hard coded.
* Partitioning functions that accept a `text` kwarg no longer raise an error if an empty
  string is passed (and empty list of elements is returned instead).
* `partition_json` no longer fails if the input is an empty list.
* Fixed bug in `chunk_by_attention_window` that caused the last word in segments to be cut-off
  in some cases.

### BREAKING CHANGES

* `stage_for_transformers` now returns a list of elements, making it consistent with other
  staging bricks

## 0.5.7

### Enhancements

* Refactored codebase using `exactly_one`
* Adds ability to pass headers when passing a url in partition_html()
* Added optional `content_type` and `file_filename` parameters to `partition()` to bypass file detection

### Features

* Add `--flatten-metadata` parameter to `unstructured-ingest`
* Add `--fields-include` parameter to `unstructured-ingest`

### Fixes

## 0.5.6

### Enhancements

* `contains_english_word()`, used heavily in text processing, is 10x faster.

### Features

* Add `--metadata-include` and `--metadata-exclude` parameters to `unstructured-ingest`
* Add `clean_non_ascii_chars` to remove non-ascii characters from unicode string

### Fixes

* Fix problem with PDF partition (duplicated test)

## 0.5.4

### Enhancements

* Added Biomedical literature connector for ingest cli.
* Add `FsspecConnector` to easily integrate any existing `fsspec` filesystem as a connector.
* Rename `s3_connector.py` to `s3.py` for readability and consistency with the
  rest of the connectors.
* Now `S3Connector` relies on `s3fs` instead of on `boto3`, and it inherits
  from `FsspecConnector`.
* Adds an `UNSTRUCTURED_LANGUAGE_CHECKS` environment variable to control whether or not language
  specific checks like vocabulary and POS tagging are applied. Set to `"true"` for higher
  resolution partitioning and `"false"` for faster processing.
* Improves `detect_filetype` warning to include filename when provided.
* Adds a "fast" strategy for partitioning PDFs with PDFMiner. Also falls back to the "fast"
  strategy if detectron2 is not available.
* Start deprecation life cycle for `unstructured-ingest --s3-url` option, to be deprecated in
  favor of `--remote-url`.

### Features

* Add `AzureBlobStorageConnector` based on its `fsspec` implementation inheriting
from `FsspecConnector`
* Add `partition_epub` for partitioning e-books in EPUB3 format.

### Fixes

* Fixes processing for text files with `message/rfc822` MIME type.
* Open xml files in read-only mode when reading contents to construct an XMLDocument.

## 0.5.3

### Enhancements

* `auto.partition()` can now load Unstructured ISD json documents.
* Simplify partitioning functions.
* Improve logging for ingest CLI.

### Features

* Add `--wikipedia-auto-suggest` argument to the ingest CLI to disable automatic redirection
  to pages with similar names.
* Add setup script for Amazon Linux 2
* Add optional `encoding` argument to the `partition_(text/email/html)` functions.
* Added Google Drive connector for ingest cli.
* Added Gitlab connector for ingest cli.

### Fixes

## 0.5.2

### Enhancements

* Fully move from printing to logging.
* `unstructured-ingest` now uses a default `--download_dir` of `$HOME/.cache/unstructured/ingest`
rather than a "tmp-ingest-" dir in the working directory.

### Features

### Fixes

* `setup_ubuntu.sh` no longer fails in some contexts by interpreting
`DEBIAN_FRONTEND=noninteractive` as a command
* `unstructured-ingest` no longer re-downloads files when --preserve-downloads
is used without --download-dir.
* Fixed an issue that was causing text to be skipped in some HTML documents.

## 0.5.1

### Enhancements

### Features

### Fixes

* Fixes an error causing JavaScript to appear in the output of `partition_html` sometimes.
* Fix several issues with the `requires_dependencies` decorator, including the error message
  and how it was used, which had caused an error for `unstructured-ingest --github-url ...`.

## 0.5.0

### Enhancements

* Add `requires_dependencies` Python decorator to check dependencies are installed before
  instantiating a class or running a function

### Features

* Added Wikipedia connector for ingest cli.

### Fixes

* Fix `process_document` file cleaning on failure
* Fixes an error introduced in the metadata tracking commit that caused `NarrativeText`
  and `FigureCaption` elements to be represented as `Text` in HTML documents.

## 0.4.16

### Enhancements

* Fallback to using file extensions for filetype detection if `libmagic` is not present

### Features

* Added setup script for Ubuntu
* Added GitHub connector for ingest cli.
* Added `partition_md` partitioner.
* Added Reddit connector for ingest cli.

### Fixes

* Initializes connector properly in ingest.main::MainProcess
* Restricts version of unstructured-inference to avoid multithreading issue

## 0.4.15

### Enhancements

* Added `elements_to_json` and `elements_from_json` for easier serialization/deserialization
* `convert_to_dict`, `dict_to_elements` and `convert_to_csv` are now aliases for functions
  that use the ISD terminology.

### Fixes

* Update to ensure all elements are preserved during serialization/deserialization

## 0.4.14

* Automatically install `nltk` models in the `tokenize` module.

## 0.4.13

* Fixes unstructured-ingest cli.

## 0.4.12

* Adds console_entrypoint for unstructured-ingest, other structure/doc updates related to ingest.
* Add `parser` parameter to `partition_html`.

## 0.4.11

* Adds `partition_doc` for partitioning Word documents in `.doc` format. Requires `libreoffice`.
* Adds `partition_ppt` for partitioning PowerPoint documents in `.ppt` format. Requires `libreoffice`.

## 0.4.10

* Fixes `ElementMetadata` so that it's JSON serializable when the filename is a `Path` object.

## 0.4.9

* Added ingest modules and s3 connector, sample ingest script
* Default to `url=None` for `partition_pdf` and `partition_image`
* Add ability to skip English specific check by setting the `UNSTRUCTURED_LANGUAGE` env var to `""`.
* Document `Element` objects now track metadata

## 0.4.8

* Modified XML and HTML parsers not to load comments.

## 0.4.7

* Added the ability to pull an HTML document from a url in `partition_html`.
* Added the the ability to get file summary info from lists of filenames and lists
  of file contents.
* Added optional page break to `partition` for `.pptx`, `.pdf`, images, and `.html` files.
* Added `to_dict` method to document elements.
* Include more unicode quotes in `replace_unicode_quotes`.

## 0.4.6

* Loosen the default cap threshold to `0.5`.
* Add a `UNSTRUCTURED_NARRATIVE_TEXT_CAP_THRESHOLD` environment variable for controlling
  the cap ratio threshold.
* Unknown text elements are identified as `Text` for HTML and plain text documents.
* `Body Text` styles no longer default to `NarrativeText` for Word documents. The style information
  is insufficient to determine that the text is narrative.
* Upper cased text is lower cased before checking for verbs. This helps avoid some missed verbs.
* Adds an `Address` element for capturing elements that only contain an address.
* Suppress the `UserWarning` when detectron is called.
* Checks that titles and narrative test have at least one English word.
* Checks that titles and narrative text are at least 50% alpha characters.
* Restricts titles to a maximum word length. Adds a `UNSTRUCTURED_TITLE_MAX_WORD_LENGTH`
  environment variable for controlling the max number of words in a title.
* Updated `partition_pptx` to order the elements on the page

## 0.4.4

* Updated `partition_pdf` and `partition_image` to return `unstructured` `Element` objects
* Fixed the healthcheck url path when partitioning images and PDFs via API
* Adds an optional `coordinates` attribute to document objects
* Adds `FigureCaption` and `CheckBox` document elements
* Added ability to split lists detected in `LayoutElement` objects
* Adds `partition_pptx` for partitioning PowerPoint documents
* LayoutParser models now download from HugginfaceHub instead of DropBox
* Fixed file type detection for XML and HTML files on Amazone Linux

## 0.4.3

* Adds `requests` as a base dependency
* Fix in `exceeds_cap_ratio` so the function doesn't break with empty text
* Fix bug in `_parse_received_data`.
* Update `detect_filetype` to properly handle `.doc`, `.xls`, and `.ppt`.

## 0.4.2

* Added `partition_image` to process documents in an image format.
* Fixed utf-8 encoding error in `partition_email` with attachments for `text/html`

## 0.4.1

* Added support for text files in the `partition` function
* Pinned `opencv-python` for easier installation on Linux

## 0.4.0

* Added generic `partition` brick that detects the file type and routes a file to the appropriate
  partitioning brick.
* Added a file type detection module.
* Updated `partition_html` and `partition_eml` to support file-like objects in 'rb' mode.
* Cleaning brick for removing ordered bullets `clean_ordered_bullets`.
* Extract brick method for ordered bullets `extract_ordered_bullets`.
* Test for `clean_ordered_bullets`.
* Test for `extract_ordered_bullets`.
* Added `partition_docx` for pre-processing Word Documents.
* Added new REGEX patterns to extract email header information
* Added new functions to extract header information `parse_received_data` and `partition_header`
* Added new function to parse plain text files `partition_text`
* Added new cleaners functions `extract_ip_address`, `extract_ip_address_name`, `extract_mapi_id`, `extract_datetimetz`
* Add new `Image` element and function to find embedded images `find_embedded_images`
* Added `get_directory_file_info` for summarizing information about source documents

## 0.3.5

* Add support for local inference
* Add new pattern to recognize plain text dash bullets
* Add test for bullet patterns
* Fix for `partition_html` that allows for processing `div` tags that have both text and child
  elements
* Add ability to extract document metadata from `.docx`, `.xlsx`, and `.jpg` files.
* Helper functions for identifying and extracting phone numbers
* Add new function `extract_attachment_info` that extracts and decodes the attachment
of an email.
* Staging brick to convert a list of `Element`s to a `pandas` dataframe.
* Add plain text functionality to `partition_email`

## 0.3.4

* Python-3.7 compat

## 0.3.3

* Removes BasicConfig from logger configuration
* Adds the `partition_email` partitioning brick
* Adds the `replace_mime_encodings` cleaning bricks
* Small fix to HTML parsing related to processing list items with sub-tags
* Add `EmailElement` data structure to store email documents

## 0.3.2

* Added `translate_text` brick for translating text between languages
* Add an `apply` method to make it easier to apply cleaners to elements

## 0.3.1

* Added \_\_init.py\_\_ to `partition`

## 0.3.0

* Implement staging brick for Argilla. Converts lists of `Text` elements to `argilla` dataset classes.
* Removing the local PDF parsing code and any dependencies and tests.
* Reorganizes the staging bricks in the unstructured.partition module
* Allow entities to be passed into the Datasaur staging brick
* Added HTML escapes to the `replace_unicode_quotes` brick
* Fix bad responses in partition_pdf to raise ValueError
* Adds `partition_html` for partitioning HTML documents.

## 0.2.6

* Small change to how \_read is placed within the inheritance structure since it doesn't really apply to pdf
* Add partitioning brick for calling the document image analysis API

## 0.2.5

* Update python requirement to >=3.7

## 0.2.4

* Add alternative way of importing `Final` to support google colab

## 0.2.3

* Add cleaning bricks for removing prefixes and postfixes
* Add cleaning bricks for extracting text before and after a pattern

## 0.2.2

* Add staging brick for Datasaur

## 0.2.1

* Added brick to convert an ISD dictionary to a list of elements
* Update `PDFDocument` to use the `from_file` method
* Added staging brick for CSV format for ISD (Initial Structured Data) format.
* Added staging brick for separating text into attention window size chunks for `transformers`.
* Added staging brick for LabelBox.
* Added ability to upload LabelStudio predictions
* Added utility function for JSONL reading and writing
* Added staging brick for CSV format for Prodigy
* Added staging brick for Prodigy
* Added ability to upload LabelStudio annotations
* Added text_field and id_field to stage_for_label_studio signature

## 0.2.0

* Initial release of unstructured<|MERGE_RESOLUTION|>--- conflicted
+++ resolved
@@ -1,8 +1,4 @@
-<<<<<<< HEAD
-## 0.10.31-dev6
-=======
 ## 0.11.0-dev3
->>>>>>> ead2a7f1
 
 ### Enhancements
 
