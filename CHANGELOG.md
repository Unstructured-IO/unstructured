<<<<<<< HEAD
## 0.8.2-dev6

### Enhancements

Adds not required parameter `metadata_date` for each type of partition. If `metadata_date` is not passed metadata date takes from the file (if it is possible)
*   Update functionality to retrieve image metadata from a page for `document_to_element_list`
*   Links are now tracked in `partition_html` output.
*   Set the file's current position to the beginning after reading the file in `convert_to_bytes`
*   Add min\_partition kwarg to that combines elements below a specified threshold and modifies splitting of strings longer than max partition so words are not split.
*   set the file's current position to the beginning after reading the file in `convert_to_bytes`
*   Add slide notes to pptx
*   Add `--encoding` directive to ingest
=======
## 0.8.3

### Enhancements

### Features

* Adds Outlook connector
* Add support for dpi parameter in inference library

### Fixes

* Fixes issue with email partitioning where From field was being assigned the To field value.

## 0.8.2

### Enhancements

* Additional tests and refactor of JSON detection.
* Update functionality to retrieve image metadata from a page for `document_to_element_list`
* Links are now tracked in `partition_html` output.
* Set the file's current position to the beginning after reading the file in `convert_to_bytes`
* Add `min_partition` kwarg to that combines elements below a specified threshold and modifies splitting of strings longer than max partition so words are not split.
* set the file's current position to the beginning after reading the file in `convert_to_bytes`
* Add slide notes to pptx
* Add `--encoding` directive to ingest
* Improve json detection by `detect_filetype`
>>>>>>> b39e0d73

### Features

*   Adds Onedrive connector.
*   Add Confluence connector for ingest cli to pull the body text from all documents from all spaces in a confluence domain.

### Fixes

*   Use the `image_metadata` property of the `PageLayout` instance to get the page image info in the `document_to_element_list`
*   Add functionality to write images to computer storage temporarily instead of keeping them in memory for `ocr_only` strategy
*   Add functionality to convert a PDF in small chunks of pages at a time for `ocr_only` strategy
*   Adds `.txt`, `.text`, and `.tab` to list of extensions to check if file
    has a `text/plain` MIME type.
*   Enables filters to be passed to `partition_doc` so it doesn't error with LibreOffice7.
*   Removed old error message that's superseded by `requires_dependencies`.

## 0.8.1

### Enhancements

*   Add support for Python 3.11

### Features

### Fixes

*   Fixed `auto` strategy detected scanned document as having extractable text and using `fast` strategy, resulting in no output.
*   Fix list detection in MS Word documents.
*   Don't instantiate an element with a coordinate system when there isn't a way to get its location data.

## 0.8.0

### Enhancements

*   Allow model used for hi res pdf partition strategy to be chosen when called.
*   Updated inference package

### Features

*   Add `metadata_filename` parameter across all partition functions

### Fixes

Update to ensure `convert_to_datafame` grabs all of the metadata fields.

Adjust encoding recognition threshold value in `detect_file_encoding`

Fix KeyError when `isd_to_elements` doesn't find a type

Fix `_output_filename` for local connector, allowing single files to be written correctly to the disk

Fix for cases where an invalid encoding is extracted from an email header.

### BREAKING CHANGES

*   Information about an element's location is no longer returned as top-level attributes of an element. Instead, it is returned in the `coordinates` attribute of the element's metadata.

## 0.7.12

### Enhancements

Adds `include_metadata` kwarg to `partition_doc`, `partition_docx`, `partition_email`, `partition_epub`, `partition_json`, `partition_msg`, `partition_odt`, `partition_org`, `partition_pdf`, `partition_ppt`, `partition_pptx`, `partition_rst`, and `partition_rtf`

### Features

Add Elasticsearch connector for ingest cli to pull specific fields from all documents in an index.

Adds Dropbox connector

### Fixes

*   Fix tests that call unstructured-api by passing through an api-key
*   Fixed page breaks being given (incorrect) page numbers
*   Fix skipping download on ingest when a source document exists locally

## 0.7.11

### Enhancements

*   More deterministic element ordering when using `hi_res` PDF parsing strategy (from unstructured-inference bump to 0.5.4)
*   Make large model available (from unstructured-inference bump to 0.5.3)
*   Combine inferred elements with extracted elements (from unstructured-inference bump to 0.5.2)
*   `partition_email` and `partition_msg` will now process attachments if `process_attachments=True`
    and a attachment partitioning functions is passed through with `attachment_partitioner=partition`.

### Features

### Fixes

*   Fix tests that call unstructured-api by passing through an api-key
*   Fixed page breaks being given (incorrect) page numbers
*   Fix skipping download on ingest when a source document exists locally

## 0.7.10

### Enhancements

*   Adds a `max_partition` parameter to `partition_text`, `partition_pdf`, `partition_email`,
    `partition_msg` and `partition_xml` that sets a limit for the size of an individual
    document elements. Defaults to `1500` for everything except `partition_xml`, which has
    a default value of `None`.
*   DRY connector refactor

### Features

*   `hi_res` model for pdfs and images is selectable via environment variable.

### Fixes

*   CSV check now ignores escaped commas.
*   Fix for filetype exploration util when file content does not have a comma.
*   Adds negative lookahead to bullet pattern to avoid detecting plain text line
    breaks like `-------` as list items.
*   Fix pre tag parsing for `partition_html`
*   Fix lookup error for annotated Arabic and Hebrew encodings

## 0.7.9

### Enhancements

*   Improvements to string check for leafs in `partition_xml`.
*   Adds --partition-ocr-languages to unstructured-ingest.

### Features

*   Adds `partition_org` for processed Org Mode documents.

### Fixes

## 0.7.8

### Enhancements

### Features

*   Adds Google Cloud Service connector

### Fixes

*   Updates the `parse_email` for `partition_eml` so that `unstructured-api` passes the smoke tests
*   `partition_email` now works if there is no message content
*   Updates the `"fast"` strategy for `partition_pdf` so that it's able to recursively
*   Adds recursive functionality to all fsspec connectors
*   Adds generic --recursive ingest flag

## 0.7.7

### Enhancements

*   Adds functionality to replace the `MIME` encodings for `eml` files with one of the common encodings if a `unicode` error occurs
*   Adds missed file-like object handling in `detect_file_encoding`
*   Adds functionality to extract charset info from `eml` files

### Features

*   Added coordinate system class to track coordinate types and convert to different coordinate

### Fixes

*   Adds an `html_assemble_articles` kwarg to `partition_html` to enable users to capture
    control whether content outside of `<article>` tags is captured when
    `<article>` tags are present.
*   Check for the `xml` attribute on `element` before looking for pagebreaks in `partition_docx`.

## 0.7.6

### Enhancements

*   Convert fast startegy to ocr\_only for images
*   Adds support for page numbers in `.docx` and `.doc` when user or renderer
    created page breaks are present.
*   Adds retry logic for the unstructured-ingest Biomed connector

### Features

*   Provides users with the ability to extract additional metadata via regex.
*   Updates `partition_docx` to include headers and footers in the output.
*   Create `partition_tsv` and associated tests. Make additional changes to `detect_filetype`.

### Fixes

*   Remove fake api key in test `partition_via_api` since we now require valid/empty api keys
*   Page number defaults to `None` instead of `1` when page number is not present in the metadata.
    A page number of `None` indicates that page numbers are not being tracked for the document
    or that page numbers do not apply to the element in question..
*   Fixes an issue with some pptx files. Assume pptx shapes are found in top left position of slide
    in case the shape.top and shape.left attributes are `None`.

## 0.7.5

### Enhancements

*   Adds functionality to sort elements in `partition_pdf` for `fast` strategy
*   Adds ingest tests with `--fast` strategy on PDF documents
*   Adds --api-key to unstructured-ingest

### Features

*   Adds `partition_rst` for processed ReStructured Text documents.

### Fixes

*   Adds handling for emails that do not have a datetime to extract.
*   Adds pdf2image package as core requirement of unstructured (with no extras)

## 0.7.4

### Enhancements

*   Allows passing kwargs to request data field for `partition_via_api` and `partition_multiple_via_api`
*   Enable MIME type detection if libmagic is not available
*   Adds handling for empty files in `detect_filetype` and `partition`.

### Features

### Fixes

*   Reslove `grpcio` import issue on `weaviate.schema.validate_schema` for python 3.9 and 3.10
*   Remove building `detectron2` from source in Dockerfile

## 0.7.3

### Enhancements

*   Update IngestDoc abstractions and add data source metadata in ElementMetadata

### Features

### Fixes

*   Pass `strategy` parameter down from `partition` for `partition_image`
*   Filetype detection if a CSV has a `text/plain` MIME type
*   `convert_office_doc` no longers prints file conversion info messages to stdout.
*   `partition_via_api` reflects the actual filetype for the file processed in the API.

## 0.7.2

### Enhancements

*   Adds an optional encoding kwarg to `elements_to_json` and `elements_from_json`
*   Bump version of base image to use new stable version of tesseract

### Features

### Fixes

*   Update the `read_txt_file` utility function to keep using `spooled_to_bytes_io_if_needed` for xml
*   Add functionality to the `read_txt_file` utility function to handle file-like object from URL
*   Remove the unused parameter `encoding` from `partition_pdf`
*   Change auto.py to have a `None` default for encoding
*   Add functionality to try other common encodings for html and xml files if an error related to the encoding is raised and the user has not specified an encoding.
*   Adds benchmark test with test docs in example-docs
*   Re-enable test\_upload\_label\_studio\_data\_with\_sdk
*   File detection now detects code files as plain text
*   Adds `tabulate` explicitly to dependencies
*   Fixes an issue in `metadata.page_number` of pptx files
*   Adds showing help if no parameters passed

## 0.7.1

### Enhancements

### Features

*   Add `stage_for_weaviate` to stage `unstructured` outputs for upload to Weaviate, along with
    a helper function for defining a class to use in Weaviate schemas.
*   Builds from Unstructured base image, built off of Rocky Linux 8.7, this resolves almost all CVE's in the image.

### Fixes

## 0.7.0

### Enhancements

*   Installing `detectron2` from source is no longer required when using the `local-inference` extra.
*   Updates `.pptx` parsing to include text in tables.

### Features

### Fixes

*   Fixes an issue in `_add_element_metadata` that caused all elements to have `page_number=1`
    in the element metadata.
*   Adds `.log` as a file extension for TXT files.
*   Adds functionality to try other common encodings for email (`.eml`) files if an error related to the encoding is raised and the user has not specified an encoding.
*   Allow passed encoding to be used in the `replace_mime_encodings`
*   Fixes page metadata for `partition_html` when `include_metadata=False`
*   A `ValueError` now raises if `file_filename` is not specified when you use `partition_via_api`
    with a file-like object.

## 0.6.11

### Enhancements

*   Supports epub tests since pandoc is updated in base image

### Features

### Fixes

## 0.6.10

### Enhancements

*   XLS support from auto partition

### Features

### Fixes

## 0.6.9

### Enhancements

*   fast strategy for pdf now keeps element bounding box data
*   setup.py refactor

### Features

### Fixes

*   Adds functionality to try other common encodings if an error related to the encoding is raised and the user has not specified an encoding.
*   Adds additional MIME types for CSV

## 0.6.8

### Enhancements

### Features

*   Add `partition_csv` for CSV files.

### Fixes

## 0.6.7

### Enhancements

*   Deprecate `--s3-url` in favor of `--remote-url` in CLI
*   Refactor out non-connector-specific config variables
*   Add `file_directory` to metadata
*   Add `page_name` to metadata. Currently used for the sheet name in XLSX documents.
*   Added a `--partition-strategy` parameter to unstructured-ingest so that users can specify
    partition strategy in CLI. For example, `--partition-strategy fast`.
*   Added metadata for filetype.
*   Add Discord connector to pull messages from a list of channels
*   Refactor `unstructured/file-utils/filetype.py` to better utilise hashmap to return mime type.
*   Add local declaration of DOCX\_MIME\_TYPES and XLSX\_MIME\_TYPES for `test_filetype.py`.

### Features

*   Add `partition_xml` for XML files.
*   Add `partition_xlsx` for Microsoft Excel documents.

### Fixes

*   Supports `hml` filetype for partition as a variation of html filetype.
*   Makes `pytesseract` a function level import in `partition_pdf` so you can use the `"fast"`
    or `"hi_res"` strategies if `pytesseract` is not installed. Also adds the
    `required_dependencies` decorator for the `"hi_res"` and `"ocr_only"` strategies.
*   Fix to ensure `filename` is tracked in metadata for `docx` tables.

## 0.6.6

### Enhancements

*   Adds an `"auto"` strategy that chooses the partitioning strategy based on document
    characteristics and function kwargs. This is the new default strategy for `partition_pdf`
    and `partition_image`. Users can maintain existing behavior by explicitly setting
    `strategy="hi_res"`.
*   Added an additional trace logger for NLP debugging.
*   Add `get_date` method to `ElementMetadata` for converting the datestring to a `datetime` object.
*   Cleanup the `filename` attribute on `ElementMetadata` to remove the full filepath.

### Features

*   Added table reading as html with URL parsing to `partition_docx` in docx
*   Added metadata field for text\_as\_html for docx files

### Fixes

*   `fileutils/file_type` check json and eml decode ignore error
*   `partition_email` was updated to more flexibly handle deviations from the RFC-2822 standard.
    The time in the metadata returns `None` if the time does not match RFC-2822 at all.
*   Include all metadata fields when converting to dataframe or CSV

## 0.6.5

### Enhancements

*   Added support for SpooledTemporaryFile file argument.

### Features

### Fixes

## 0.6.4

### Enhancements

*   Added an "ocr\_only" strategy for `partition_pdf`. Refactored the strategy decision
    logic into its own module.

### Features

### Fixes

## 0.6.3

### Enhancements

*   Add an "ocr\_only" strategy for `partition_image`.

### Features

*   Added `partition_multiple_via_api` for partitioning multiple documents in a single REST
    API call.
*   Added `stage_for_baseplate` function to prepare outputs for ingestion into Baseplate.
*   Added `partition_odt` for processing Open Office documents.

### Fixes

*   Updates the grouping logic in the `partition_pdf` fast strategy to group together text
    in the same bounding box.

## 0.6.2

### Enhancements

*   Added logic to `partition_pdf` for detecting copy protected PDFs and falling back
    to the hi res strategy when necessary.

### Features

*   Add `partition_via_api` for partitioning documents through the hosted API.

### Fixes

*   Fix how `exceeds_cap_ratio` handles empty (returns `True` instead of `False`)
*   Updates `detect_filetype` to properly detect JSONs when the MIME type is `text/plain`.

## 0.6.1

### Enhancements

*   Updated the table extraction parameter name to be more descriptive

### Features

### Fixes

## 0.6.0

### Enhancements

*   Adds an `ssl_verify` kwarg to `partition` and `partition_html` to enable turning off
    SSL verification for HTTP requests. SSL verification is on by default.
*   Allows users to pass in ocr language to `partition_pdf` and `partition_image` through
    the `ocr_language` kwarg. `ocr_language` corresponds to the code for the language pack
    in Tesseract. You will need to install the relevant Tesseract language pack to use a
    given language.

### Features

*   Table extraction is now possible for pdfs from `partition` and `partition_pdf`.
*   Adds support for extracting attachments from `.msg` files

### Fixes

*   Adds an `ssl_verify` kwarg to `partition` and `partition_html` to enable turning off
    SSL verification for HTTP requests. SSL verification is on by default.

## 0.5.13

### Enhancements

*   Allow headers to be passed into `partition` when `url` is used.

### Features

*   `bytes_string_to_string` cleaning brick for bytes string output.

### Fixes

*   Fixed typo in call to `exactly_one` in `partition_json`
*   unstructured-documents encode xml string if document\_tree is `None` in `_read_xml`.
*   Update to `_read_xml` so that Markdown files with embedded HTML process correctly.
*   Fallback to "fast" strategy only emits a warning if the user specifies the "hi\_res" strategy.
*   unstructured-partition-text\_type exceeds\_cap\_ratio fix returns and how capitalization ratios are calculated
*   `partition_pdf` and `partition_text` group broken paragraphs to avoid fragmented `NarrativeText` elements.
*   .json files resolved as "application/json" on centos7 (or other installs with older libmagic libs)

## 0.5.12

### Enhancements

*   Add OS mimetypes DB to docker image, mainly for unstructured-api compat.
*   Use the image registry as a cache when building Docker images.
*   Adds the ability for `partition_text` to group together broken paragraphs.
*   Added method to utils to allow date time format validation

### Features

Add Slack connector to pull messages for a specific channel

Add --partition-by-api parameter to unstructured-ingest

Added `partition_rtf` for processing rich text files.

`partition` now accepts a `url` kwarg in addition to `file` and `filename`.

### Fixes

*   Allow encoding to be passed into `replace_mime_encodings`.
*   unstructured-ingest connector-specific dependencies are imported on demand.
*   unstructured-ingest --flatten-metadata supported for local connector.
*   unstructured-ingest fix runtime error when using --metadata-include.

## 0.5.11

### Enhancements

### Features

### Fixes

*   Guard against null style attribute in docx document elements
*   Update HTML encoding to better support foreign language characters

## 0.5.10

### Enhancements

*   Updated inference package
*   Add sender, recipient, date, and subject to element metadata for emails

### Features

*   Added `--download-only` parameter to `unstructured-ingest`

### Fixes

*   FileNotFound error when filename is provided but file is not on disk

## 0.5.9

### Enhancements

### Features

### Fixes

*   Convert file to str in helper `split_by_paragraph` for `partition_text`

## 0.5.8

### Enhancements

*   Update `elements_to_json` to return string when filename is not specified
*   `elements_from_json` may take a string instead of a filename with the `text` kwarg
*   `detect_filetype` now does a final fallback to file extension.
*   Empty tags are now skipped during the depth check for HTML processing.

### Features

*   Add local file system to `unstructured-ingest`
*   Add `--max-docs` parameter to `unstructured-ingest`
*   Added `partition_msg` for processing MSFT Outlook .msg files.

### Fixes

*   `convert_file_to_text` now passes through the `source_format` and `target_format` kwargs.
    Previously they were hard coded.
*   Partitioning functions that accept a `text` kwarg no longer raise an error if an empty
    string is passed (and empty list of elements is returned instead).
*   `partition_json` no longer fails if the input is an empty list.
*   Fixed bug in `chunk_by_attention_window` that caused the last word in segments to be cut-off
    in some cases.

### BREAKING CHANGES

*   `stage_for_transformers` now returns a list of elements, making it consistent with other
    staging bricks

## 0.5.7

### Enhancements

*   Refactored codebase using `exactly_one`
*   Adds ability to pass headers when passing a url in partition\_html()
*   Added optional `content_type` and `file_filename` parameters to `partition()` to bypass file detection

### Features

*   Add `--flatten-metadata` parameter to `unstructured-ingest`
*   Add `--fields-include` parameter to `unstructured-ingest`

### Fixes

## 0.5.6

### Enhancements

*   `contains_english_word()`, used heavily in text processing, is 10x faster.

### Features

*   Add `--metadata-include` and `--metadata-exclude` parameters to `unstructured-ingest`
*   Add `clean_non_ascii_chars` to remove non-ascii characters from unicode string

### Fixes

*   Fix problem with PDF partition (duplicated test)

## 0.5.4

### Enhancements

*   Added Biomedical literature connector for ingest cli.
*   Add `FsspecConnector` to easily integrate any existing `fsspec` filesystem as a connector.
*   Rename `s3_connector.py` to `s3.py` for readability and consistency with the
    rest of the connectors.
*   Now `S3Connector` relies on `s3fs` instead of on `boto3`, and it inherits
    from `FsspecConnector`.
*   Adds an `UNSTRUCTURED_LANGUAGE_CHECKS` environment variable to control whether or not language
    specific checks like vocabulary and POS tagging are applied. Set to `"true"` for higher
    resolution partitioning and `"false"` for faster processing.
*   Improves `detect_filetype` warning to include filename when provided.
*   Adds a "fast" strategy for partitioning PDFs with PDFMiner. Also falls back to the "fast"
    strategy if detectron2 is not available.
*   Start deprecation life cycle for `unstructured-ingest --s3-url` option, to be deprecated in
    favor of `--remote-url`.

### Features

*   Add `AzureBlobStorageConnector` based on its `fsspec` implementation inheriting
    from `FsspecConnector`
*   Add `partition_epub` for partitioning e-books in EPUB3 format.

### Fixes

*   Fixes processing for text files with `message/rfc822` MIME type.
*   Open xml files in read-only mode when reading contents to construct an XMLDocument.

## 0.5.3

### Enhancements

*   `auto.partition()` can now load Unstructured ISD json documents.
*   Simplify partitioning functions.
*   Improve logging for ingest CLI.

### Features

*   Add `--wikipedia-auto-suggest` argument to the ingest CLI to disable automatic redirection
    to pages with similar names.
*   Add setup script for Amazon Linux 2
*   Add optional `encoding` argument to the `partition_(text/email/html)` functions.
*   Added Google Drive connector for ingest cli.
*   Added Gitlab connector for ingest cli.

### Fixes

## 0.5.2

### Enhancements

*   Fully move from printing to logging.
*   `unstructured-ingest` now uses a default `--download_dir` of `$HOME/.cache/unstructured/ingest`
    rather than a "tmp-ingest-" dir in the working directory.

### Features

### Fixes

*   `setup_ubuntu.sh` no longer fails in some contexts by interpreting
    `DEBIAN_FRONTEND=noninteractive` as a command
*   `unstructured-ingest` no longer re-downloads files when --preserve-downloads
    is used without --download-dir.
*   Fixed an issue that was causing text to be skipped in some HTML documents.

## 0.5.1

### Enhancements

### Features

### Fixes

*   Fixes an error causing JavaScript to appear in the output of `partition_html` sometimes.
*   Fix several issues with the `requires_dependencies` decorator, including the error message
    and how it was used, which had caused an error for `unstructured-ingest --github-url ...`.

## 0.5.0

### Enhancements

*   Add `requires_dependencies` Python decorator to check dependencies are installed before
    instantiating a class or running a function

### Features

*   Added Wikipedia connector for ingest cli.

### Fixes

*   Fix `process_document` file cleaning on failure
*   Fixes an error introduced in the metadata tracking commit that caused `NarrativeText`
    and `FigureCaption` elements to be represented as `Text` in HTML documents.

## 0.4.16

### Enhancements

*   Fallback to using file extensions for filetype detection if `libmagic` is not present

### Features

*   Added setup script for Ubuntu
*   Added GitHub connector for ingest cli.
*   Added `partition_md` partitioner.
*   Added Reddit connector for ingest cli.

### Fixes

*   Initializes connector properly in ingest.main::MainProcess
*   Restricts version of unstructured-inference to avoid multithreading issue

## 0.4.15

### Enhancements

*   Added `elements_to_json` and `elements_from_json` for easier serialization/deserialization
*   `convert_to_dict`, `dict_to_elements` and `convert_to_csv` are now aliases for functions
    that use the ISD terminology.

### Fixes

*   Update to ensure all elements are preserved during serialization/deserialization

## 0.4.14

*   Automatically install `nltk` models in the `tokenize` module.

## 0.4.13

*   Fixes unstructured-ingest cli.

## 0.4.12

*   Adds console\_entrypoint for unstructured-ingest, other structure/doc updates related to ingest.
*   Add `parser` parameter to `partition_html`.

## 0.4.11

*   Adds `partition_doc` for partitioning Word documents in `.doc` format. Requires `libreoffice`.
*   Adds `partition_ppt` for partitioning PowerPoint documents in `.ppt` format. Requires `libreoffice`.

## 0.4.10

*   Fixes `ElementMetadata` so that it's JSON serializable when the filename is a `Path` object.

## 0.4.9

*   Added ingest modules and s3 connector, sample ingest script
*   Default to `url=None` for `partition_pdf` and `partition_image`
*   Add ability to skip English specific check by setting the `UNSTRUCTURED_LANGUAGE` env var to `""`.
*   Document `Element` objects now track metadata

## 0.4.8

*   Modified XML and HTML parsers not to load comments.

## 0.4.7

*   Added the ability to pull an HTML document from a url in `partition_html`.
*   Added the the ability to get file summary info from lists of filenames and lists
    of file contents.
*   Added optional page break to `partition` for `.pptx`, `.pdf`, images, and `.html` files.
*   Added `to_dict` method to document elements.
*   Include more unicode quotes in `replace_unicode_quotes`.

## 0.4.6

*   Loosen the default cap threshold to `0.5`.
*   Add a `UNSTRUCTURED_NARRATIVE_TEXT_CAP_THRESHOLD` environment variable for controlling
    the cap ratio threshold.
*   Unknown text elements are identified as `Text` for HTML and plain text documents.
*   `Body Text` styles no longer default to `NarrativeText` for Word documents. The style information
    is insufficient to determine that the text is narrative.
*   Upper cased text is lower cased before checking for verbs. This helps avoid some missed verbs.
*   Adds an `Address` element for capturing elements that only contain an address.
*   Suppress the `UserWarning` when detectron is called.
*   Checks that titles and narrative test have at least one English word.
*   Checks that titles and narrative text are at least 50% alpha characters.
*   Restricts titles to a maximum word length. Adds a `UNSTRUCTURED_TITLE_MAX_WORD_LENGTH`
    environment variable for controlling the max number of words in a title.
*   Updated `partition_pptx` to order the elements on the page

## 0.4.4

*   Updated `partition_pdf` and `partition_image` to return `unstructured` `Element` objects
*   Fixed the healthcheck url path when partitioning images and PDFs via API
*   Adds an optional `coordinates` attribute to document objects
*   Adds `FigureCaption` and `CheckBox` document elements
*   Added ability to split lists detected in `LayoutElement` objects
*   Adds `partition_pptx` for partitioning PowerPoint documents
*   LayoutParser models now download from HugginfaceHub instead of DropBox
*   Fixed file type detection for XML and HTML files on Amazone Linux

## 0.4.3

*   Adds `requests` as a base dependency
*   Fix in `exceeds_cap_ratio` so the function doesn't break with empty text
*   Fix bug in `_parse_received_data`.
*   Update `detect_filetype` to properly handle `.doc`, `.xls`, and `.ppt`.

## 0.4.2

*   Added `partition_image` to process documents in an image format.
*   Fixed utf-8 encoding error in `partition_email` with attachments for `text/html`

## 0.4.1

*   Added support for text files in the `partition` function
*   Pinned `opencv-python` for easier installation on Linux

## 0.4.0

*   Added generic `partition` brick that detects the file type and routes a file to the appropriate
    partitioning brick.
*   Added a file type detection module.
*   Updated `partition_html` and `partition_eml` to support file-like objects in 'rb' mode.
*   Cleaning brick for removing ordered bullets `clean_ordered_bullets`.
*   Extract brick method for ordered bullets `extract_ordered_bullets`.
*   Test for `clean_ordered_bullets`.
*   Test for `extract_ordered_bullets`.
*   Added `partition_docx` for pre-processing Word Documents.
*   Added new REGEX patterns to extract email header information
*   Added new functions to extract header information `parse_received_data` and `partition_header`
*   Added new function to parse plain text files `partition_text`
*   Added new cleaners functions `extract_ip_address`, `extract_ip_address_name`, `extract_mapi_id`, `extract_datetimetz`
*   Add new `Image` element and function to find embedded images `find_embedded_images`
*   Added `get_directory_file_info` for summarizing information about source documents

## 0.3.5

*   Add support for local inference
*   Add new pattern to recognize plain text dash bullets
*   Add test for bullet patterns
*   Fix for `partition_html` that allows for processing `div` tags that have both text and child
    elements
*   Add ability to extract document metadata from `.docx`, `.xlsx`, and `.jpg` files.
*   Helper functions for identifying and extracting phone numbers
*   Add new function `extract_attachment_info` that extracts and decodes the attachment
    of an email.
*   Staging brick to convert a list of `Element`s to a `pandas` dataframe.
*   Add plain text functionality to `partition_email`

## 0.3.4

*   Python-3.7 compat

## 0.3.3

*   Removes BasicConfig from logger configuration
*   Adds the `partition_email` partitioning brick
*   Adds the `replace_mime_encodings` cleaning bricks
*   Small fix to HTML parsing related to processing list items with sub-tags
*   Add `EmailElement` data structure to store email documents

## 0.3.2

*   Added `translate_text` brick for translating text between languages
*   Add an `apply` method to make it easier to apply cleaners to elements

## 0.3.1

*   Added \_\_init.py\_\_ to `partition`

## 0.3.0

*   Implement staging brick for Argilla. Converts lists of `Text` elements to `argilla` dataset classes.
*   Removing the local PDF parsing code and any dependencies and tests.
*   Reorganizes the staging bricks in the unstructured.partition module
*   Allow entities to be passed into the Datasaur staging brick
*   Added HTML escapes to the `replace_unicode_quotes` brick
*   Fix bad responses in partition\_pdf to raise ValueError
*   Adds `partition_html` for partitioning HTML documents.

## 0.2.6

*   Small change to how \_read is placed within the inheritance structure since it doesn't really apply to pdf
*   Add partitioning brick for calling the document image analysis API

## 0.2.5

*   Update python requirement to >=3.7

## 0.2.4

*   Add alternative way of importing `Final` to support google colab

## 0.2.3

*   Add cleaning bricks for removing prefixes and postfixes
*   Add cleaning bricks for extracting text before and after a pattern

## 0.2.2

*   Add staging brick for Datasaur

## 0.2.1

*   Added brick to convert an ISD dictionary to a list of elements
*   Update `PDFDocument` to use the `from_file` method
*   Added staging brick for CSV format for ISD (Initial Structured Data) format.
*   Added staging brick for separating text into attention window size chunks for `transformers`.
*   Added staging brick for LabelBox.
*   Added ability to upload LabelStudio predictions
*   Added utility function for JSONL reading and writing
*   Added staging brick for CSV format for Prodigy
*   Added staging brick for Prodigy
*   Added ability to upload LabelStudio annotations
*   Added text\_field and id\_field to stage\_for\_label\_studio signature

## 0.2.0

*   Initial release of unstructured<|MERGE_RESOLUTION|>--- conflicted
+++ resolved
@@ -1,17 +1,14 @@
-<<<<<<< HEAD
-## 0.8.2-dev6
-
-### Enhancements
-
-Adds not required parameter `metadata_date` for each type of partition. If `metadata_date` is not passed metadata date takes from the file (if it is possible)
-*   Update functionality to retrieve image metadata from a page for `document_to_element_list`
-*   Links are now tracked in `partition_html` output.
-*   Set the file's current position to the beginning after reading the file in `convert_to_bytes`
-*   Add min\_partition kwarg to that combines elements below a specified threshold and modifies splitting of strings longer than max partition so words are not split.
-*   set the file's current position to the beginning after reading the file in `convert_to_bytes`
-*   Add slide notes to pptx
-*   Add `--encoding` directive to ingest
-=======
+## 0.8.4-dev0
+
+### Enhancements
+
+* Tracks last modified date for all document types.
+
+### Features
+
+### Fixes
+
+
 ## 0.8.3
 
 ### Enhancements
@@ -38,7 +35,6 @@
 * Add slide notes to pptx
 * Add `--encoding` directive to ingest
 * Improve json detection by `detect_filetype`
->>>>>>> b39e0d73
 
 ### Features
 
