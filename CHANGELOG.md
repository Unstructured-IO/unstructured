--- conflicted
+++ resolved
@@ -1,13 +1,8 @@
 ## 0.16.11-dev0
-<<<<<<< HEAD
 
 ### Fixes
 
 - Fix ipv4 regex to correctly include up to three digit octets.
-
-## 0.16.10-dev0
-=======
->>>>>>> 18d6c81c
 
 ### Enhancements
 
