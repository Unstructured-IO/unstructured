--- conflicted
+++ resolved
@@ -1,8 +1,4 @@
-<<<<<<< HEAD
-## 0.10.19-dev5
-=======
-## 0.10.19-dev8
->>>>>>> 8821689f
+## 0.10.19-dev9
 
 ### Enhancements
 
@@ -19,15 +15,12 @@
 
 ### Fixes
 
-<<<<<<< HEAD
 * **Tweak `xy-cut` ordering output to be more column friendly** While element ordering from `xy-cut` is usually mostly correct when ordering multi-column documents, sometimes elements from a RHS column will appear before elements in a LHS column. Fix: add swapped `xy-cut` ordering by sorting by X coordinate first and then Y coordinate.
-=======
 * **Fixes partition_pdf is_alnum reference bug** Problem: The `partition_pdf` when attempt to get bounding box from element experienced a reference before assignment error when the first object is not text extractable.  Fix: Switched to a flag when the condition is met. Importance: Crucial to be able to partition with pdf.
 * **Fix various cases of HTML text missing after partition**
   Problem: Under certain circumstances, text immediately after some HTML tags will be misssing from partition result.
   Fix: Updated code to deal with these cases.
   Importance: This will ensure the correctness when partitioning HTML and Markdown documents.
->>>>>>> 8821689f
 
 ## 0.10.18
 
