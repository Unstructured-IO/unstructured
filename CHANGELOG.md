## 0.10.2

### Enhancements
* Bump unstructured-inference==0.5.13:
  - Fix extracted image elements being included in layout merge, addresses the issue
    where an entire-page image in a PDF was not passed to the layout model when using hi_res.

### Features

### Fixes

## 0.10.1

### Enhancements
* Bump unstructured-inference==0.5.12:
<<<<<<< HEAD
  - fix to avoid trace for certain PDF's
* Bump unstructured-inference==0.5.11:
  - better defaults for DPI for hi_res and  Chipper
* Bump unstructured-inference==0.5.10:
  - implement full-page OCR
* Create CI Pipeline for running text, xml, email, and html doc tests against the library installed without extras
* Create CI Pipeline for running each library extra against their respective tests
=======
  - fix to avoid trace for certain PDF's (0.5.12)
  - better defaults for DPI for hi_res and  Chipper (0.5.11)
  - implement full-page OCR (0.5.10)
>>>>>>> dd0f5825

### Features

### Fixes

* Fix dead links in repository README (Quick Start > Install for local development, and Learn more > Batch Processing)
* Update document dependencies to include tesseract-lang for additional language support (required for tests to pass)

## 0.10.0

### Enhancements

* Add `include_header` kwarg to `partition_xlsx` and change default behavior to `True`
* Update the `links` and `emphasized_texts` metadata fields

### Features

### Fixes

* fix pdf partition of list items being detected as titles in OCR only mode


## 0.9.3

### Enhancements

* Pinned dependency cleanup.
* Update `partition_csv` to always use `soupparser_fromstring` to parse `html text`
* Update `partition_tsv` to always use `soupparser_fromstring` to parse `html text`
* Add `metadata.section` to capture epub table of contents data
* Add `unique_element_ids` kwarg to partition functions. If `True`, will use a UUID
  for element IDs instead of a SHA-256 hash.
* Update `partition_xlsx` to always use `soupparser_fromstring` to parse `html text`
* Add functionality to switch `html` text parser based on whether the `html` text contains emoji
* Add functionality to check if a string contains any emoji characters

### Features

* Add Airtable Connector to be able to pull views/tables/bases from an Airtable organization

### Fixes

* fix pdf partition of list items being detected as titles in OCR only mode
* make notion module discoverable
* fix emails with `Content-Distribution: inline` and `Content-Distribution: attachment` with no filename
* Fix email attachment filenames which had `=` in the filename itself

## 0.9.2


### Enhancements

* Update table extraction section in API documentation to sync with change in Prod API
* Update Notion connector to extract to html
* Added UUID option for `element_id`
* Bump unstructured-inference==0.5.9:
  - better caching of models
  - another version of detectron2 available, though the default layout model is unchanged
* Added UUID option for element_id

### Features

* Adds Sharepoint connector.

### Fixes

* Bump unstructured-inference==0.5.9:
  - ignores Tesseract errors where no text is extracted for tiles that indeed, have no text

## 0.9.1

### Enhancements

* Adds --partition-pdf-infer-table-structure to unstructured-ingest.
* Enable `partition_html` to skip headers and footers with the `skip_headers_and_footers` flag.
* Update `partition_doc` and `partition_docx` to track emphasized texts in the output
* Adds post processing function `filter_element_types`
* Set the default strategy for partitioning images to `hi_res`
* Add page break parameter section in API documentation to sync with change in Prod API
* Update `partition_html` to track emphasized texts in the output
* Update `XMLDocument._read_xml` to create `<p>` tag element for the text enclosed in the `<pre>` tag
* Add parameter `include_tail_text` to `_construct_text` to enable (skip) tail text inclusion
* Add Notion connector

### Features

### Fixes

* Remove unused `_partition_via_api` function
* Fixed emoji bug in `partition_xlsx`.
* Pass `file_filename` metadata when partitioning file object
* Skip ingest test on missing Slack token
* Add Dropbox variables to CI environments
* Remove default encoding for ingest
* Adds new element type `EmailAddress` for recognising email address in the  text
* Simplifies `min_partition` logic; makes partitions falling below the `min_partition`
  less likely.
* Fix bug where ingest test check for number of files fails in smoke test
* Fix unstructured-ingest entrypoint failure

## 0.9.0

### Enhancements

* Dependencies are now split by document type, creating a slimmer base installation.

## 0.8.8

### Enhancements

### Features

### Fixes

* Rename "date" field to "last_modified"
* Adds Box connector

### Fixes

## 0.8.7

### Enhancements

* Put back useful function `split_by_paragraph`

### Features

### Fixes

* Fix argument order in NLTK download step

## 0.8.6

### Enhancements

### Features

### Fixes

* Remove debug print lines and non-functional code

## 0.8.5

### Enhancements

* Add parameter `skip_infer_table_types` to enable (skip) table extraction for other doc types
* Adds optional Unstructured API unit tests in CI
* Tracks last modified date for all document types.
* Add auto_paragraph_grouper to detect new-line and blank-line new paragraph for .txt files.
* refactor the ingest cli to better support expanding supported connectors

## 0.8.3

### Enhancements

### Features

### Fixes

* NLTK now only gets downloaded if necessary.
* Handling for empty tables in Word Documents and PowerPoints.

## 0.8.4

### Enhancements

* Additional tests and refactor of JSON detection.
* Update functionality to retrieve image metadata from a page for `document_to_element_list`
* Links are now tracked in `partition_html` output.
* Set the file's current position to the beginning after reading the file in `convert_to_bytes`
* Add `min_partition` kwarg to that combines elements below a specified threshold and modifies splitting of strings longer than max partition so words are not split.
* set the file's current position to the beginning after reading the file in `convert_to_bytes`
* Add slide notes to pptx
* Add `--encoding` directive to ingest
* Improve json detection by `detect_filetype`

### Features

* Adds Outlook connector
* Add support for dpi parameter in inference library
* Adds Onedrive connector.
* Add Confluence connector for ingest cli to pull the body text from all documents from all spaces in a confluence domain.

### Fixes

* Fixes issue with email partitioning where From field was being assigned the To field value.
* Use the `image_metadata` property of the `PageLayout` instance to get the page image info in the `document_to_element_list`
* Add functionality to write images to computer storage temporarily instead of keeping them in memory for `ocr_only` strategy
* Add functionality to convert a PDF in small chunks of pages at a time for `ocr_only` strategy
* Adds `.txt`, `.text`, and `.tab` to list of extensions to check if file
  has a `text/plain` MIME type.
* Enables filters to be passed to `partition_doc` so it doesn't error with LibreOffice7.
* Removed old error message that's superseded by `requires_dependencies`.
* Removes using `hi_res` as the default strategy value for `partition_via_api` and `partition_multiple_via_api`

## 0.8.1

### Enhancements

* Add support for Python 3.11

### Features

### Fixes

* Fixed `auto` strategy detected scanned document as having extractable text and using `fast` strategy, resulting in no output.
* Fix list detection in MS Word documents.
* Don't instantiate an element with a coordinate system when there isn't a way to get its location data.

## 0.8.0

### Enhancements

* Allow model used for hi res pdf partition strategy to be chosen when called.
* Updated inference package

### Features

* Add `metadata_filename` parameter across all partition functions

### Fixes

* Update to ensure `convert_to_datafame` grabs all of the metadata fields.
* Adjust encoding recognition threshold value in `detect_file_encoding`
* Fix KeyError when `isd_to_elements` doesn't find a type
* Fix `_output_filename` for local connector, allowing single files to be written correctly to the disk

* Fix for cases where an invalid encoding is extracted from an email header.

### BREAKING CHANGES

* Information about an element's location is no longer returned as top-level attributes of an element. Instead, it is returned in the `coordinates` attribute of the element's metadata.

## 0.7.12

### Enhancements

* Adds `include_metadata` kwarg to `partition_doc`, `partition_docx`, `partition_email`, `partition_epub`, `partition_json`, `partition_msg`, `partition_odt`, `partition_org`, `partition_pdf`, `partition_ppt`, `partition_pptx`, `partition_rst`, and `partition_rtf`
### Features

* Add Elasticsearch connector for ingest cli to pull specific fields from all documents in an index.
* Adds Dropbox connector

### Fixes

* Fix tests that call unstructured-api by passing through an api-key
* Fixed page breaks being given (incorrect) page numbers
* Fix skipping download on ingest when a source document exists locally

## 0.7.11

### Enhancements

* More deterministic element ordering when using `hi_res` PDF parsing strategy (from unstructured-inference bump to 0.5.4)
* Make large model available (from unstructured-inference bump to 0.5.3)
* Combine inferred elements with extracted elements (from unstructured-inference bump to 0.5.2)
* `partition_email` and `partition_msg` will now process attachments if `process_attachments=True`
  and a attachment partitioning functions is passed through with `attachment_partitioner=partition`.

### Features

### Fixes

* Fix tests that call unstructured-api by passing through an api-key
* Fixed page breaks being given (incorrect) page numbers
* Fix skipping download on ingest when a source document exists locally

## 0.7.10

### Enhancements

* Adds a `max_partition` parameter to `partition_text`, `partition_pdf`, `partition_email`,
  `partition_msg` and `partition_xml` that sets a limit for the size of an individual
  document elements. Defaults to `1500` for everything except `partition_xml`, which has
  a default value of `None`.
* DRY connector refactor

### Features

* `hi_res` model for pdfs and images is selectable via environment variable.

### Fixes

* CSV check now ignores escaped commas.
* Fix for filetype exploration util when file content does not have a comma.
* Adds negative lookahead to bullet pattern to avoid detecting plain text line
  breaks like `-------` as list items.
* Fix pre tag parsing for `partition_html`
* Fix lookup error for annotated Arabic and Hebrew encodings

## 0.7.9

### Enhancements

* Improvements to string check for leafs in `partition_xml`.
* Adds --partition-ocr-languages to unstructured-ingest.

### Features

* Adds `partition_org` for processed Org Mode documents.

### Fixes

## 0.7.8

### Enhancements

### Features

* Adds Google Cloud Service connector

### Fixes

* Updates the `parse_email` for `partition_eml` so that `unstructured-api` passes the smoke tests
* `partition_email` now works if there is no message content
* Updates the `"fast"` strategy for `partition_pdf` so that it's able to recursively
* Adds recursive functionality to all fsspec connectors
* Adds generic --recursive ingest flag

## 0.7.7

### Enhancements

* Adds functionality to replace the `MIME` encodings for `eml` files with one of the common encodings if a `unicode` error occurs
* Adds missed file-like object handling in `detect_file_encoding`
* Adds functionality to extract charset info from `eml` files

### Features

* Added coordinate system class to track coordinate types and convert to different coordinate

### Fixes

* Adds an `html_assemble_articles` kwarg to `partition_html` to enable users to capture
  control whether content outside of `<article>` tags is captured when
  `<article>` tags are present.
* Check for the `xml` attribute on `element` before looking for pagebreaks in `partition_docx`.

## 0.7.6

### Enhancements

* Convert fast startegy to ocr_only for images
* Adds support for page numbers in `.docx` and `.doc` when user or renderer
  created page breaks are present.
* Adds retry logic for the unstructured-ingest Biomed connector

### Features

* Provides users with the ability to extract additional metadata via regex.
* Updates `partition_docx` to include headers and footers in the output.
* Create `partition_tsv` and associated tests. Make additional changes to `detect_filetype`.

### Fixes

* Remove fake api key in test `partition_via_api` since we now require valid/empty api keys
* Page number defaults to `None` instead of `1` when page number is not present in the metadata.
  A page number of `None` indicates that page numbers are not being tracked for the document
  or that page numbers do not apply to the element in question..
* Fixes an issue with some pptx files. Assume pptx shapes are found in top left position of slide
  in case the shape.top and shape.left attributes are `None`.

## 0.7.5

### Enhancements

* Adds functionality to sort elements in `partition_pdf` for `fast` strategy
* Adds ingest tests with `--fast` strategy on PDF documents
* Adds --api-key to unstructured-ingest

### Features

* Adds `partition_rst` for processed ReStructured Text documents.

### Fixes

* Adds handling for emails that do not have a datetime to extract.
* Adds pdf2image package as core requirement of unstructured (with no extras)

## 0.7.4

### Enhancements

* Allows passing kwargs to request data field for `partition_via_api` and `partition_multiple_via_api`
* Enable MIME type detection if libmagic is not available
* Adds handling for empty files in `detect_filetype` and `partition`.

### Features

### Fixes

* Reslove `grpcio` import issue on `weaviate.schema.validate_schema` for python 3.9 and 3.10
* Remove building `detectron2` from source in Dockerfile

## 0.7.3

### Enhancements

* Update IngestDoc abstractions and add data source metadata in ElementMetadata

### Features

### Fixes

* Pass `strategy` parameter down from `partition` for `partition_image`
* Filetype detection if a CSV has a `text/plain` MIME type
* `convert_office_doc` no longers prints file conversion info messages to stdout.
* `partition_via_api` reflects the actual filetype for the file processed in the API.

## 0.7.2

### Enhancements

* Adds an optional encoding kwarg to `elements_to_json` and `elements_from_json`
* Bump version of base image to use new stable version of tesseract

### Features

### Fixes

* Update the `read_txt_file` utility function to keep using `spooled_to_bytes_io_if_needed` for xml
* Add functionality to the `read_txt_file` utility function to handle file-like object from URL
* Remove the unused parameter `encoding` from `partition_pdf`
* Change auto.py to have a `None` default for encoding
* Add functionality to try other common encodings for html and xml files if an error related to the encoding is raised and the user has not specified an encoding.
* Adds benchmark test with test docs in example-docs
* Re-enable test_upload_label_studio_data_with_sdk
* File detection now detects code files as plain text
* Adds `tabulate` explicitly to dependencies
* Fixes an issue in `metadata.page_number` of pptx files
* Adds showing help if no parameters passed

## 0.7.1

### Enhancements

### Features

* Add `stage_for_weaviate` to stage `unstructured` outputs for upload to Weaviate, along with
  a helper function for defining a class to use in Weaviate schemas.
* Builds from Unstructured base image, built off of Rocky Linux 8.7, this resolves almost all CVE's in the image.

### Fixes

## 0.7.0

### Enhancements

* Installing `detectron2` from source is no longer required when using the `local-inference` extra.
* Updates `.pptx` parsing to include text in tables.

### Features

### Fixes

* Fixes an issue in `_add_element_metadata` that caused all elements to have `page_number=1`
  in the element metadata.
* Adds `.log` as a file extension for TXT files.
* Adds functionality to try other common encodings for email (`.eml`) files if an error related to the encoding is raised and the user has not specified an encoding.
* Allow passed encoding to be used in the `replace_mime_encodings`
* Fixes page metadata for `partition_html` when `include_metadata=False`
* A `ValueError` now raises if `file_filename` is not specified when you use `partition_via_api`
  with a file-like object.

## 0.6.11

### Enhancements

* Supports epub tests since pandoc is updated in base image

### Features


### Fixes


## 0.6.10

### Enhancements

* XLS support from auto partition

### Features

### Fixes

## 0.6.9

### Enhancements

* fast strategy for pdf now keeps element bounding box data
* setup.py refactor

### Features

### Fixes

* Adds functionality to try other common encodings if an error related to the encoding is raised and the user has not specified an encoding.
* Adds additional MIME types for CSV

## 0.6.8

### Enhancements

### Features

* Add `partition_csv` for CSV files.

### Fixes

## 0.6.7

### Enhancements

* Deprecate `--s3-url` in favor of `--remote-url` in CLI
* Refactor out non-connector-specific config variables
* Add `file_directory` to metadata
* Add `page_name` to metadata. Currently used for the sheet name in XLSX documents.
* Added a `--partition-strategy` parameter to unstructured-ingest so that users can specify
  partition strategy in CLI. For example, `--partition-strategy fast`.
* Added metadata for filetype.
* Add Discord connector to pull messages from a list of channels
* Refactor `unstructured/file-utils/filetype.py` to better utilise hashmap to return mime type.
* Add local declaration of DOCX_MIME_TYPES and XLSX_MIME_TYPES for `test_filetype.py`.

### Features

* Add `partition_xml` for XML files.
* Add `partition_xlsx` for Microsoft Excel documents.

### Fixes

* Supports `hml` filetype for partition as a variation of html filetype.
* Makes `pytesseract` a function level import in `partition_pdf` so you can use the `"fast"`
  or `"hi_res"` strategies if `pytesseract` is not installed. Also adds the
  `required_dependencies` decorator for the `"hi_res"` and `"ocr_only"` strategies.
* Fix to ensure `filename` is tracked in metadata for `docx` tables.

## 0.6.6

### Enhancements

* Adds an `"auto"` strategy that chooses the partitioning strategy based on document
  characteristics and function kwargs. This is the new default strategy for `partition_pdf`
  and `partition_image`. Users can maintain existing behavior by explicitly setting
  `strategy="hi_res"`.
* Added an additional trace logger for NLP debugging.
* Add `get_date` method to `ElementMetadata` for converting the datestring to a `datetime` object.
* Cleanup the `filename` attribute on `ElementMetadata` to remove the full filepath.

### Features

* Added table reading as html with URL parsing to `partition_docx` in docx
* Added metadata field for text_as_html for docx files

### Fixes

* `fileutils/file_type` check json and eml decode ignore error
* `partition_email` was updated to more flexibly handle deviations from the RFC-2822 standard.
  The time in the metadata returns `None` if the time does not match RFC-2822 at all.
* Include all metadata fields when converting to dataframe or CSV

## 0.6.5

### Enhancements

* Added support for SpooledTemporaryFile file argument.

### Features

### Fixes


## 0.6.4

### Enhancements

* Added an "ocr_only" strategy for `partition_pdf`. Refactored the strategy decision
  logic into its own module.

### Features

### Fixes

## 0.6.3

### Enhancements

* Add an "ocr_only" strategy for `partition_image`.

### Features

* Added `partition_multiple_via_api` for partitioning multiple documents in a single REST
  API call.
* Added `stage_for_baseplate` function to prepare outputs for ingestion into Baseplate.
* Added `partition_odt` for processing Open Office documents.

### Fixes

* Updates the grouping logic in the `partition_pdf` fast strategy to group together text
  in the same bounding box.

## 0.6.2

### Enhancements

* Added logic to `partition_pdf` for detecting copy protected PDFs and falling back
  to the hi res strategy when necessary.


### Features

* Add `partition_via_api` for partitioning documents through the hosted API.

### Fixes

* Fix how `exceeds_cap_ratio` handles empty (returns `True` instead of `False`)
* Updates `detect_filetype` to properly detect JSONs when the MIME type is `text/plain`.

## 0.6.1

### Enhancements

* Updated the table extraction parameter name to be more descriptive

### Features

### Fixes

## 0.6.0

### Enhancements

* Adds an `ssl_verify` kwarg to `partition` and `partition_html` to enable turning off
  SSL verification for HTTP requests. SSL verification is on by default.
* Allows users to pass in ocr language to `partition_pdf` and `partition_image` through
  the `ocr_language` kwarg. `ocr_language` corresponds to the code for the language pack
  in Tesseract. You will need to install the relevant Tesseract language pack to use a
  given language.

### Features

* Table extraction is now possible for pdfs from `partition` and `partition_pdf`.
* Adds support for extracting attachments from `.msg` files

### Fixes

* Adds an `ssl_verify` kwarg to `partition` and `partition_html` to enable turning off
  SSL verification for HTTP requests. SSL verification is on by default.

## 0.5.13

### Enhancements

* Allow headers to be passed into `partition` when `url` is used.

### Features

* `bytes_string_to_string` cleaning brick for bytes string output.

### Fixes

* Fixed typo in call to `exactly_one` in `partition_json`
* unstructured-documents encode xml string if document_tree is `None` in `_read_xml`.
* Update to `_read_xml` so that Markdown files with embedded HTML process correctly.
* Fallback to "fast" strategy only emits a warning if the user specifies the "hi_res" strategy.
* unstructured-partition-text_type exceeds_cap_ratio fix returns and how capitalization ratios are calculated
* `partition_pdf` and `partition_text` group broken paragraphs to avoid fragmented `NarrativeText` elements.
* .json files resolved as "application/json" on centos7 (or other installs with older libmagic libs)

## 0.5.12

### Enhancements

* Add OS mimetypes DB to docker image, mainly for unstructured-api compat.
* Use the image registry as a cache when building Docker images.
* Adds the ability for `partition_text` to group together broken paragraphs.
* Added method to utils to allow date time format validation

### Features
* Add Slack connector to pull messages for a specific channel

* Add --partition-by-api parameter to unstructured-ingest
* Added `partition_rtf` for processing rich text files.
* `partition` now accepts a `url` kwarg in addition to `file` and `filename`.

### Fixes

* Allow encoding to be passed into `replace_mime_encodings`.
* unstructured-ingest connector-specific dependencies are imported on demand.
* unstructured-ingest --flatten-metadata supported for local connector.
* unstructured-ingest fix runtime error when using --metadata-include.

## 0.5.11

### Enhancements

### Features

### Fixes

* Guard against null style attribute in docx document elements
* Update HTML encoding to better support foreign language characters

## 0.5.10

### Enhancements

* Updated inference package
* Add sender, recipient, date, and subject to element metadata for emails

### Features

* Added `--download-only` parameter to `unstructured-ingest`

### Fixes

* FileNotFound error when filename is provided but file is not on disk

## 0.5.9

### Enhancements

### Features

### Fixes

* Convert file to str in helper `split_by_paragraph` for `partition_text`

## 0.5.8

### Enhancements

* Update `elements_to_json` to return string when filename is not specified
* `elements_from_json` may take a string instead of a filename with the `text` kwarg
* `detect_filetype` now does a final fallback to file extension.
* Empty tags are now skipped during the depth check for HTML processing.

### Features

* Add local file system to `unstructured-ingest`
* Add `--max-docs` parameter to `unstructured-ingest`
* Added `partition_msg` for processing MSFT Outlook .msg files.

### Fixes

* `convert_file_to_text` now passes through the `source_format` and `target_format` kwargs.
  Previously they were hard coded.
* Partitioning functions that accept a `text` kwarg no longer raise an error if an empty
  string is passed (and empty list of elements is returned instead).
* `partition_json` no longer fails if the input is an empty list.
* Fixed bug in `chunk_by_attention_window` that caused the last word in segments to be cut-off
  in some cases.

### BREAKING CHANGES

* `stage_for_transformers` now returns a list of elements, making it consistent with other
  staging bricks

## 0.5.7

### Enhancements

* Refactored codebase using `exactly_one`
* Adds ability to pass headers when passing a url in partition_html()
* Added optional `content_type` and `file_filename` parameters to `partition()` to bypass file detection

### Features

* Add `--flatten-metadata` parameter to `unstructured-ingest`
* Add `--fields-include` parameter to `unstructured-ingest`

### Fixes

## 0.5.6

### Enhancements

* `contains_english_word()`, used heavily in text processing, is 10x faster.

### Features

* Add `--metadata-include` and `--metadata-exclude` parameters to `unstructured-ingest`
* Add `clean_non_ascii_chars` to remove non-ascii characters from unicode string

### Fixes

* Fix problem with PDF partition (duplicated test)

## 0.5.4

### Enhancements

* Added Biomedical literature connector for ingest cli.
* Add `FsspecConnector` to easily integrate any existing `fsspec` filesystem as a connector.
* Rename `s3_connector.py` to `s3.py` for readability and consistency with the
  rest of the connectors.
* Now `S3Connector` relies on `s3fs` instead of on `boto3`, and it inherits
  from `FsspecConnector`.
* Adds an `UNSTRUCTURED_LANGUAGE_CHECKS` environment variable to control whether or not language
  specific checks like vocabulary and POS tagging are applied. Set to `"true"` for higher
  resolution partitioning and `"false"` for faster processing.
* Improves `detect_filetype` warning to include filename when provided.
* Adds a "fast" strategy for partitioning PDFs with PDFMiner. Also falls back to the "fast"
  strategy if detectron2 is not available.
* Start deprecation life cycle for `unstructured-ingest --s3-url` option, to be deprecated in
  favor of `--remote-url`.

### Features

* Add `AzureBlobStorageConnector` based on its `fsspec` implementation inheriting
from `FsspecConnector`
* Add `partition_epub` for partitioning e-books in EPUB3 format.

### Fixes

* Fixes processing for text files with `message/rfc822` MIME type.
* Open xml files in read-only mode when reading contents to construct an XMLDocument.

## 0.5.3

### Enhancements

* `auto.partition()` can now load Unstructured ISD json documents.
* Simplify partitioning functions.
* Improve logging for ingest CLI.

### Features

* Add `--wikipedia-auto-suggest` argument to the ingest CLI to disable automatic redirection
  to pages with similar names.
* Add setup script for Amazon Linux 2
* Add optional `encoding` argument to the `partition_(text/email/html)` functions.
* Added Google Drive connector for ingest cli.
* Added Gitlab connector for ingest cli.

### Fixes

## 0.5.2

### Enhancements

* Fully move from printing to logging.
* `unstructured-ingest` now uses a default `--download_dir` of `$HOME/.cache/unstructured/ingest`
rather than a "tmp-ingest-" dir in the working directory.

### Features

### Fixes

* `setup_ubuntu.sh` no longer fails in some contexts by interpreting
`DEBIAN_FRONTEND=noninteractive` as a command
* `unstructured-ingest` no longer re-downloads files when --preserve-downloads
is used without --download-dir.
* Fixed an issue that was causing text to be skipped in some HTML documents.

## 0.5.1

### Enhancements

### Features

### Fixes

* Fixes an error causing JavaScript to appear in the output of `partition_html` sometimes.
* Fix several issues with the `requires_dependencies` decorator, including the error message
  and how it was used, which had caused an error for `unstructured-ingest --github-url ...`.

## 0.5.0

### Enhancements

* Add `requires_dependencies` Python decorator to check dependencies are installed before
  instantiating a class or running a function

### Features

* Added Wikipedia connector for ingest cli.

### Fixes

* Fix `process_document` file cleaning on failure
* Fixes an error introduced in the metadata tracking commit that caused `NarrativeText`
  and `FigureCaption` elements to be represented as `Text` in HTML documents.

## 0.4.16

### Enhancements

* Fallback to using file extensions for filetype detection if `libmagic` is not present

### Features

* Added setup script for Ubuntu
* Added GitHub connector for ingest cli.
* Added `partition_md` partitioner.
* Added Reddit connector for ingest cli.

### Fixes

* Initializes connector properly in ingest.main::MainProcess
* Restricts version of unstructured-inference to avoid multithreading issue

## 0.4.15

### Enhancements

* Added `elements_to_json` and `elements_from_json` for easier serialization/deserialization
* `convert_to_dict`, `dict_to_elements` and `convert_to_csv` are now aliases for functions
  that use the ISD terminology.

### Fixes

* Update to ensure all elements are preserved during serialization/deserialization

## 0.4.14

* Automatically install `nltk` models in the `tokenize` module.

## 0.4.13

* Fixes unstructured-ingest cli.

## 0.4.12

* Adds console_entrypoint for unstructured-ingest, other structure/doc updates related to ingest.
* Add `parser` parameter to `partition_html`.

## 0.4.11

* Adds `partition_doc` for partitioning Word documents in `.doc` format. Requires `libreoffice`.
* Adds `partition_ppt` for partitioning PowerPoint documents in `.ppt` format. Requires `libreoffice`.

## 0.4.10

* Fixes `ElementMetadata` so that it's JSON serializable when the filename is a `Path` object.

## 0.4.9

* Added ingest modules and s3 connector, sample ingest script
* Default to `url=None` for `partition_pdf` and `partition_image`
* Add ability to skip English specific check by setting the `UNSTRUCTURED_LANGUAGE` env var to `""`.
* Document `Element` objects now track metadata

## 0.4.8

* Modified XML and HTML parsers not to load comments.

## 0.4.7

* Added the ability to pull an HTML document from a url in `partition_html`.
* Added the the ability to get file summary info from lists of filenames and lists
  of file contents.
* Added optional page break to `partition` for `.pptx`, `.pdf`, images, and `.html` files.
* Added `to_dict` method to document elements.
* Include more unicode quotes in `replace_unicode_quotes`.

## 0.4.6

* Loosen the default cap threshold to `0.5`.
* Add a `UNSTRUCTURED_NARRATIVE_TEXT_CAP_THRESHOLD` environment variable for controlling
  the cap ratio threshold.
* Unknown text elements are identified as `Text` for HTML and plain text documents.
* `Body Text` styles no longer default to `NarrativeText` for Word documents. The style information
  is insufficient to determine that the text is narrative.
* Upper cased text is lower cased before checking for verbs. This helps avoid some missed verbs.
* Adds an `Address` element for capturing elements that only contain an address.
* Suppress the `UserWarning` when detectron is called.
* Checks that titles and narrative test have at least one English word.
* Checks that titles and narrative text are at least 50% alpha characters.
* Restricts titles to a maximum word length. Adds a `UNSTRUCTURED_TITLE_MAX_WORD_LENGTH`
  environment variable for controlling the max number of words in a title.
* Updated `partition_pptx` to order the elements on the page

## 0.4.4

* Updated `partition_pdf` and `partition_image` to return `unstructured` `Element` objects
* Fixed the healthcheck url path when partitioning images and PDFs via API
* Adds an optional `coordinates` attribute to document objects
* Adds `FigureCaption` and `CheckBox` document elements
* Added ability to split lists detected in `LayoutElement` objects
* Adds `partition_pptx` for partitioning PowerPoint documents
* LayoutParser models now download from HugginfaceHub instead of DropBox
* Fixed file type detection for XML and HTML files on Amazone Linux

## 0.4.3

* Adds `requests` as a base dependency
* Fix in `exceeds_cap_ratio` so the function doesn't break with empty text
* Fix bug in `_parse_received_data`.
* Update `detect_filetype` to properly handle `.doc`, `.xls`, and `.ppt`.

## 0.4.2

* Added `partition_image` to process documents in an image format.
* Fixed utf-8 encoding error in `partition_email` with attachments for `text/html`

## 0.4.1

* Added support for text files in the `partition` function
* Pinned `opencv-python` for easier installation on Linux

## 0.4.0

* Added generic `partition` brick that detects the file type and routes a file to the appropriate
  partitioning brick.
* Added a file type detection module.
* Updated `partition_html` and `partition_eml` to support file-like objects in 'rb' mode.
* Cleaning brick for removing ordered bullets `clean_ordered_bullets`.
* Extract brick method for ordered bullets `extract_ordered_bullets`.
* Test for `clean_ordered_bullets`.
* Test for `extract_ordered_bullets`.
* Added `partition_docx` for pre-processing Word Documents.
* Added new REGEX patterns to extract email header information
* Added new functions to extract header information `parse_received_data` and `partition_header`
* Added new function to parse plain text files `partition_text`
* Added new cleaners functions `extract_ip_address`, `extract_ip_address_name`, `extract_mapi_id`, `extract_datetimetz`
* Add new `Image` element and function to find embedded images `find_embedded_images`
* Added `get_directory_file_info` for summarizing information about source documents

## 0.3.5

* Add support for local inference
* Add new pattern to recognize plain text dash bullets
* Add test for bullet patterns
* Fix for `partition_html` that allows for processing `div` tags that have both text and child
  elements
* Add ability to extract document metadata from `.docx`, `.xlsx`, and `.jpg` files.
* Helper functions for identifying and extracting phone numbers
* Add new function `extract_attachment_info` that extracts and decodes the attachment
of an email.
* Staging brick to convert a list of `Element`s to a `pandas` dataframe.
* Add plain text functionality to `partition_email`

## 0.3.4

* Python-3.7 compat

## 0.3.3

* Removes BasicConfig from logger configuration
* Adds the `partition_email` partitioning brick
* Adds the `replace_mime_encodings` cleaning bricks
* Small fix to HTML parsing related to processing list items with sub-tags
* Add `EmailElement` data structure to store email documents

## 0.3.2

* Added `translate_text` brick for translating text between languages
* Add an `apply` method to make it easier to apply cleaners to elements

## 0.3.1

* Added \_\_init.py\_\_ to `partition`

## 0.3.0

* Implement staging brick for Argilla. Converts lists of `Text` elements to `argilla` dataset classes.
* Removing the local PDF parsing code and any dependencies and tests.
* Reorganizes the staging bricks in the unstructured.partition module
* Allow entities to be passed into the Datasaur staging brick
* Added HTML escapes to the `replace_unicode_quotes` brick
* Fix bad responses in partition_pdf to raise ValueError
* Adds `partition_html` for partitioning HTML documents.

## 0.2.6

* Small change to how \_read is placed within the inheritance structure since it doesn't really apply to pdf
* Add partitioning brick for calling the document image analysis API

## 0.2.5

* Update python requirement to >=3.7

## 0.2.4

* Add alternative way of importing `Final` to support google colab

## 0.2.3

* Add cleaning bricks for removing prefixes and postfixes
* Add cleaning bricks for extracting text before and after a pattern

## 0.2.2

* Add staging brick for Datasaur

## 0.2.1

* Added brick to convert an ISD dictionary to a list of elements
* Update `PDFDocument` to use the `from_file` method
* Added staging brick for CSV format for ISD (Initial Structured Data) format.
* Added staging brick for separating text into attention window size chunks for `transformers`.
* Added staging brick for LabelBox.
* Added ability to upload LabelStudio predictions
* Added utility function for JSONL reading and writing
* Added staging brick for CSV format for Prodigy
* Added staging brick for Prodigy
* Added ability to upload LabelStudio annotations
* Added text_field and id_field to stage_for_label_studio signature

## 0.2.0

* Initial release of unstructured<|MERGE_RESOLUTION|>--- conflicted
+++ resolved
@@ -1,3 +1,10 @@
+## 0.10.2-dev0
+
+### Enhancements
+* Create new CI Pipelines
+  - Checking text, xml, email, and html doc tests against the library installed without extras
+  - Checking each library extra against their respective tests
+
 ## 0.10.2
 
 ### Enhancements
@@ -13,19 +20,9 @@
 
 ### Enhancements
 * Bump unstructured-inference==0.5.12:
-<<<<<<< HEAD
-  - fix to avoid trace for certain PDF's
-* Bump unstructured-inference==0.5.11:
-  - better defaults for DPI for hi_res and  Chipper
-* Bump unstructured-inference==0.5.10:
-  - implement full-page OCR
-* Create CI Pipeline for running text, xml, email, and html doc tests against the library installed without extras
-* Create CI Pipeline for running each library extra against their respective tests
-=======
   - fix to avoid trace for certain PDF's (0.5.12)
   - better defaults for DPI for hi_res and  Chipper (0.5.11)
   - implement full-page OCR (0.5.10)
->>>>>>> dd0f5825
 
 ### Features
 
