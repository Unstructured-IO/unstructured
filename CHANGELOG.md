--- conflicted
+++ resolved
@@ -2,13 +2,9 @@
 
 ### Enhancements
 
-<<<<<<< HEAD
 * Clarify message when sentence is not counted toward sentence count b/c there aren't enough words
-* Use text-based classification when elements come back uncategorized from PDF/Image partitioning
-=======
 * Adds numbered ListItem grouping when pdfminer broke down by line-by-line using coordinates
 * Use text-based classification hen elements come back uncategorized from PDF/Image partitioning
->>>>>>> 00181b88
 * Updated HTML Partitioning to extract tables
 * Create and add `add_chunking_strategy` decorator to partition functions
 * Adds `languages` as an input parameter and marks `ocr_languages` kwarg for deprecation in pdf partitioning functions
