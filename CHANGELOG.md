## 0.6.3-dev2

### Enhancements

<<<<<<< HEAD
* Add an "ocr_only" strategy for `partition_image`.

=======
>>>>>>> 981805e4
### Features

* Added `partition_multiple_via_api` for partitioning multiple documents in a single REST
  API call.
* Added `stage_for_baseplate` function to prepare outputs for ingestion into Baseplate.

### Fixes

* Updates the grouping logic in the `partition_pdf` fast strategy to group together text
  in the same bounding box.

## 0.6.2

### Enhancements

* Added logic to `partition_pdf` for detecting copy protected PDFs and falling back
  to the hi res strategy when necessary.

### Features

* Add `partition_via_api` for partitioning documents through the hosted API.

### Fixes

* Fix how `exceeds_cap_ratio` handles empty (returns `True` instead of `False`)
* Updates `detect_filetype` to properly detect JSONs when the MIME type is `text/plain`.

## 0.6.1

### Enhancements

* Updated the table extraction parameter name to be more descriptive

### Features

### Fixes

## 0.6.0

### Enhancements

* Adds an `ssl_verify` kwarg to `partition` and `partition_html` to enable turning off
  SSL verification for HTTP requests. SSL verification is on by default.
* Allows users to pass in ocr language to `partition_pdf` and `partition_image` through
  the `ocr_language` kwarg. `ocr_language` corresponds to the code for the language pack
  in Tesseract. You will need to install the relevant Tesseract language pack to use a
  given language.

### Features

* Table extraction is now possible for pdfs from `partition` and `partition_pdf`.
* Adds support for extracting attachments from `.msg` files

### Fixes

* Adds an `ssl_verify` kwarg to `partition` and `partition_html` to enable turning off
  SSL verification for HTTP requests. SSL verification is on by default.

## 0.5.13

### Enhancements

* Allow headers to be passed into `partition` when `url` is used.

### Features

* `bytes_string_to_string` cleaning brick for bytes string output.

### Fixes

* Fixed typo in call to `exactly_one` in `partition_json`
* unstructured-documents encode xml string if document_tree is `None` in `_read_xml`.
* Update to `_read_xml` so that Markdown files with embedded HTML process correctly.
* Fallback to "fast" strategy only emits a warning if the user specifies the "hi_res" strategy.
* unstructured-partition-text_type exceeds_cap_ratio fix returns and how capitalization ratios are calculated
* `partition_pdf` and `partition_text` group broken paragraphs to avoid fragmented `NarrativeText` elements.
* .json files resolved as "application/json" on centos7 (or other installs with older libmagic libs)

## 0.5.12

### Enhancements

* Add OS mimetypes DB to docker image, mainly for unstructured-api compat.
* Use the image registry as a cache when building Docker images.
* Adds the ability for `partition_text` to group together broken paragraphs.
* Added method to utils to allow date time format validation

### Features
* Add Slack connector to pull messages for a specific channel

* Add --partition-by-api parameter to unstructured-ingest
* Added `partition_rtf` for processing rich text files.
* `partition` now accepts a `url` kwarg in addition to `file` and `filename`.

### Fixes

* Allow encoding to be passed into `replace_mime_encodings`.
* unstructured-ingest connector-specific dependencies are imported on demand.
* unstructured-ingest --flatten-metadata supported for local connector.
* unstructured-ingest fix runtime error when using --metadata-include.

## 0.5.11

### Enhancements

### Features

### Fixes

* Guard against null style attribute in docx document elements
* Update HTML encoding to better support foreign language characters

## 0.5.10

### Enhancements

* Updated inference package
* Add sender, recipient, date, and subject to element metadata for emails

### Features

* Added `--download-only` parameter to `unstructured-ingest`

### Fixes

* FileNotFound error when filename is provided but file is not on disk

## 0.5.9

### Enhancements

### Features

### Fixes

* Convert file to str in helper `split_by_paragraph` for `partition_text`

## 0.5.8

### Enhancements

* Update `elements_to_json` to return string when filename is not specified
* `elements_from_json` may take a string instead of a filename with the `text` kwarg
* `detect_filetype` now does a final fallback to file extension.
* Empty tags are now skipped during the depth check for HTML processing.

### Features

* Add local file system to `unstructured-ingest`
* Add `--max-docs` parameter to `unstructured-ingest`
* Added `partition_msg` for processing MSFT Outlook .msg files.

### Fixes

* `convert_file_to_text` now passes through the `source_format` and `target_format` kwargs.
  Previously they were hard coded.
* Partitioning functions that accept a `text` kwarg no longer raise an error if an empty
  string is passed (and empty list of elements is returned instead).
* `partition_json` no longer fails if the input is an empty list.
* Fixed bug in `chunk_by_attention_window` that caused the last word in segments to be cut-off
  in some cases.

### BREAKING CHANGES

* `stage_for_transformers` now returns a list of elements, making it consistent with other
  staging bricks

## 0.5.7

### Enhancements

* Refactored codebase using `exactly_one`
* Adds ability to pass headers when passing a url in partition_html()
* Added optional `content_type` and `file_filename` parameters to `partition()` to bypass file detection

### Features

* Add `--flatten-metadata` parameter to `unstructured-ingest`
* Add `--fields-include` parameter to `unstructured-ingest`

### Fixes

## 0.5.6

### Enhancements

* `contains_english_word()`, used heavily in text processing, is 10x faster.

### Features

* Add `--metadata-include` and `--metadata-exclude` parameters to `unstructured-ingest`
* Add `clean_non_ascii_chars` to remove non-ascii characters from unicode string

### Fixes

* Fix problem with PDF partition (duplicated test)

## 0.5.4

### Enhancements

* Added Biomedical literature connector for ingest cli.
* Add `FsspecConnector` to easily integrate any existing `fsspec` filesystem as a connector.
* Rename `s3_connector.py` to `s3.py` for readability and consistency with the
  rest of the connectors.
* Now `S3Connector` relies on `s3fs` instead of on `boto3`, and it inherits
  from `FsspecConnector`.
* Adds an `UNSTRUCTURED_LANGUAGE_CHECKS` environment variable to control whether or not language
  specific checks like vocabulary and POS tagging are applied. Set to `"true"` for higher
  resolution partitioning and `"false"` for faster processing.
* Improves `detect_filetype` warning to include filename when provided.
* Adds a "fast" strategy for partitioning PDFs with PDFMiner. Also falls back to the "fast"
  strategy if detectron2 is not available.
* Start deprecation life cycle for `unstructured-ingest --s3-url` option, to be deprecated in
  favor of `--remote-url`.

### Features

* Add `AzureBlobStorageConnector` based on its `fsspec` implementation inheriting
from `FsspecConnector`
* Add `partition_epub` for partitioning e-books in EPUB3 format.

### Fixes

* Fixes processing for text files with `message/rfc822` MIME type.
* Open xml files in read-only mode when reading contents to construct an XMLDocument.

## 0.5.3

### Enhancements

* `auto.partition()` can now load Unstructured ISD json documents.
* Simplify partitioning functions.
* Improve logging for ingest CLI.

### Features

* Add `--wikipedia-auto-suggest` argument to the ingest CLI to disable automatic redirection
  to pages with similar names.
* Add setup script for Amazon Linux 2
* Add optional `encoding` argument to the `partition_(text/email/html)` functions.
* Added Google Drive connector for ingest cli.
* Added Gitlab connector for ingest cli.

### Fixes

## 0.5.2

### Enhancements

* Fully move from printing to logging.
* `unstructured-ingest` now uses a default `--download_dir` of `$HOME/.cache/unstructured/ingest`
rather than a "tmp-ingest-" dir in the working directory.

### Features

### Fixes

* `setup_ubuntu.sh` no longer fails in some contexts by interpreting
`DEBIAN_FRONTEND=noninteractive` as a command
* `unstructured-ingest` no longer re-downloads files when --preserve-downloads
is used without --download-dir.
* Fixed an issue that was causing text to be skipped in some HTML documents.

## 0.5.1

### Enhancements

### Features

### Fixes

* Fixes an error causing JavaScript to appear in the output of `partition_html` sometimes.
* Fix several issues with the `requires_dependencies` decorator, including the error message
  and how it was used, which had caused an error for `unstructured-ingest --github-url ...`.

## 0.5.0

### Enhancements

* Add `requires_dependencies` Python decorator to check dependencies are installed before
  instantiating a class or running a function

### Features

* Added Wikipedia connector for ingest cli.

### Fixes

* Fix `process_document` file cleaning on failure
* Fixes an error introduced in the metadata tracking commit that caused `NarrativeText`
  and `FigureCaption` elements to be represented as `Text` in HTML documents.

## 0.4.16

### Enhancements

* Fallback to using file extensions for filetype detection if `libmagic` is not present

### Features

* Added setup script for Ubuntu
* Added GitHub connector for ingest cli.
* Added `partition_md` partitioner.
* Added Reddit connector for ingest cli.

### Fixes

* Initializes connector properly in ingest.main::MainProcess
* Restricts version of unstructured-inference to avoid multithreading issue

## 0.4.15

### Enhancements

* Added `elements_to_json` and `elements_from_json` for easier serialization/deserialization
* `convert_to_dict`, `dict_to_elements` and `convert_to_csv` are now aliases for functions
  that use the ISD terminology.

### Fixes

* Update to ensure all elements are preserved during serialization/deserialization

## 0.4.14

* Automatically install `nltk` models in the `tokenize` module.

## 0.4.13

* Fixes unstructured-ingest cli.

## 0.4.12

* Adds console_entrypoint for unstructured-ingest, other structure/doc updates related to ingest.
* Add `parser` parameter to `partition_html`.

## 0.4.11

* Adds `partition_doc` for partitioning Word documents in `.doc` format. Requires `libreoffice`.
* Adds `partition_ppt` for partitioning PowerPoint documents in `.ppt` format. Requires `libreoffice`.

## 0.4.10

* Fixes `ElementMetadata` so that it's JSON serializable when the filename is a `Path` object.

## 0.4.9

* Added ingest modules and s3 connector, sample ingest script
* Default to `url=None` for `partition_pdf` and `partition_image`
* Add ability to skip English specific check by setting the `UNSTRUCTURED_LANGUAGE` env var to `""`.
* Document `Element` objects now track metadata

## 0.4.8

* Modified XML and HTML parsers not to load comments.

## 0.4.7

* Added the ability to pull an HTML document from a url in `partition_html`.
* Added the the ability to get file summary info from lists of filenames and lists
  of file contents.
* Added optional page break to `partition` for `.pptx`, `.pdf`, images, and `.html` files.
* Added `to_dict` method to document elements.
* Include more unicode quotes in `replace_unicode_quotes`.

## 0.4.6

* Loosen the default cap threshold to `0.5`.
* Add a `UNSTRUCTURED_NARRATIVE_TEXT_CAP_THRESHOLD` environment variable for controlling
  the cap ratio threshold.
* Unknown text elements are identified as `Text` for HTML and plain text documents.
* `Body Text` styles no longer default to `NarrativeText` for Word documents. The style information
  is insufficient to determine that the text is narrative.
* Upper cased text is lower cased before checking for verbs. This helps avoid some missed verbs.
* Adds an `Address` element for capturing elements that only contain an address.
* Suppress the `UserWarning` when detectron is called.
* Checks that titles and narrative test have at least one English word.
* Checks that titles and narrative text are at least 50% alpha characters.
* Restricts titles to a maximum word length. Adds a `UNSTRUCTURED_TITLE_MAX_WORD_LENGTH`
  environment variable for controlling the max number of words in a title.
* Updated `partition_pptx` to order the elements on the page

## 0.4.4

* Updated `partition_pdf` and `partition_image` to return `unstructured` `Element` objects
* Fixed the healthcheck url path when partitioning images and PDFs via API
* Adds an optional `coordinates` attribute to document objects
* Adds `FigureCaption` and `CheckBox` document elements
* Added ability to split lists detected in `LayoutElement` objects
* Adds `partition_pptx` for partitioning PowerPoint documents
* LayoutParser models now download from HugginfaceHub instead of DropBox
* Fixed file type detection for XML and HTML files on Amazone Linux

## 0.4.3

* Adds `requests` as a base dependency
* Fix in `exceeds_cap_ratio` so the function doesn't break with empty text
* Fix bug in `_parse_received_data`.
* Update `detect_filetype` to properly handle `.doc`, `.xls`, and `.ppt`.

## 0.4.2

* Added `partition_image` to process documents in an image format.
* Fixed utf-8 encoding error in `partition_email` with attachments for `text/html`

## 0.4.1

* Added support for text files in the `partition` function
* Pinned `opencv-python` for easier installation on Linux

## 0.4.0

* Added generic `partition` brick that detects the file type and routes a file to the appropriate
  partitioning brick.
* Added a file type detection module.
* Updated `partition_html` and `partition_eml` to support file-like objects in 'rb' mode.
* Cleaning brick for removing ordered bullets `clean_ordered_bullets`.
* Extract brick method for ordered bullets `extract_ordered_bullets`.
* Test for `clean_ordered_bullets`.
* Test for `extract_ordered_bullets`.
* Added `partition_docx` for pre-processing Word Documents.
* Added new REGEX patterns to extract email header information
* Added new functions to extract header information `parse_received_data` and `partition_header`
* Added new function to parse plain text files `partition_text`
* Added new cleaners functions `extract_ip_address`, `extract_ip_address_name`, `extract_mapi_id`, `extract_datetimetz`
* Add new `Image` element and function to find embedded images `find_embedded_images`
* Added `get_directory_file_info` for summarizing information about source documents

## 0.3.5

* Add support for local inference
* Add new pattern to recognize plain text dash bullets
* Add test for bullet patterns
* Fix for `partition_html` that allows for processing `div` tags that have both text and child
  elements
* Add ability to extract document metadata from `.docx`, `.xlsx`, and `.jpg` files.
* Helper functions for identifying and extracting phone numbers
* Add new function `extract_attachment_info` that extracts and decodes the attachment
of an email.
* Staging brick to convert a list of `Element`s to a `pandas` dataframe.
* Add plain text functionality to `partition_email`

## 0.3.4

* Python-3.7 compat

## 0.3.3

* Removes BasicConfig from logger configuration
* Adds the `partition_email` partitioning brick
* Adds the `replace_mime_encodings` cleaning bricks
* Small fix to HTML parsing related to processing list items with sub-tags
* Add `EmailElement` data structure to store email documents

## 0.3.2

* Added `translate_text` brick for translating text between languages
* Add an `apply` method to make it easier to apply cleaners to elements

## 0.3.1

* Added \_\_init.py\_\_ to `partition`

## 0.3.0

* Implement staging brick for Argilla. Converts lists of `Text` elements to `argilla` dataset classes.
* Removing the local PDF parsing code and any dependencies and tests.
* Reorganizes the staging bricks in the unstructured.partition module
* Allow entities to be passed into the Datasaur staging brick
* Added HTML escapes to the `replace_unicode_quotes` brick
* Fix bad responses in partition_pdf to raise ValueError
* Adds `partition_html` for partitioning HTML documents.

## 0.2.6

* Small change to how \_read is placed within the inheritance structure since it doesn't really apply to pdf
* Add partitioning brick for calling the document image analysis API

## 0.2.5

* Update python requirement to >=3.7

## 0.2.4

* Add alternative way of importing `Final` to support google colab

## 0.2.3

* Add cleaning bricks for removing prefixes and postfixes
* Add cleaning bricks for extracting text before and after a pattern

## 0.2.2

* Add staging brick for Datasaur

## 0.2.1

* Added brick to convert an ISD dictionary to a list of elements
* Update `PDFDocument` to use the `from_file` method
* Added staging brick for CSV format for ISD (Initial Structured Data) format.
* Added staging brick for separating text into attention window size chunks for `transformers`.
* Added staging brick for LabelBox.
* Added ability to upload LabelStudio predictions
* Added utility function for JSONL reading and writing
* Added staging brick for CSV format for Prodigy
* Added staging brick for Prodigy
* Added ability to upload LabelStudio annotations
* Added text_field and id_field to stage_for_label_studio signature

## 0.2.0

* Initial release of unstructured<|MERGE_RESOLUTION|>--- conflicted
+++ resolved
@@ -2,11 +2,8 @@
 
 ### Enhancements
 
-<<<<<<< HEAD
 * Add an "ocr_only" strategy for `partition_image`.
 
-=======
->>>>>>> 981805e4
 ### Features
 
 * Added `partition_multiple_via_api` for partitioning multiple documents in a single REST
