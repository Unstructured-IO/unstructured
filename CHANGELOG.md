--- conflicted
+++ resolved
@@ -1,19 +1,9 @@
-<<<<<<< HEAD
-## 0.10.16-dev3
-
-
-### Enhancements
-
-* **Add functionality to save embedded images in PDF's separately as images** This allows users to save embedded images in PDF's separately as images, given some directory path. The saved image path is written to the metadata for the Image element.
-* **Adds data source properties to Airtable, Confluence, Discord, Elasticsearch, Google Drive, and Wikipedia connectors** These properties (date_created, date_modified, version, source_url, record_locator) are written to element metadata during ingest, mapping elements to information about the document source from which they derive. This functionality enables downstream applications to reveal source document applications, e.g. a link to a GDrive doc, Salesforce record, etc.
-* **DOCX partitioner refactored in preparation for enhancement.** Behavior should be unchanged except in multi-section documents containing different headers/footers for different sections. These will now emit all distinct headers and footers encountered instead of just those for the last section.
-=======
 ## 0.10.17-dev2
 
 ### Enhancements
 
 * **Adds data source properties to SharePoint, Outlook, Onedrive, Reddit, and Slack connectors** These properties (date_created, date_modified, version, source_url, record_locator) are written to element metadata during ingest, mapping elements to information about the document source from which they derive. This functionality enables downstream applications to reveal source document applications, e.g. a link to a GDrive doc, Salesforce record, etc.
->>>>>>> 9e88929a
+* **Add functionality to save embedded images in PDF's separately as images** This allows users to save embedded images in PDF's separately as images, given some directory path. The saved image path is written to the metadata for the Image element. Downstream applications may benefit by providing users with image links from relevant "hits."
 
 ### Features
 
