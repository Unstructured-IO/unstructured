<<<<<<< HEAD
## 0.7.13-dev1
=======
## 0.8.0-dev0
>>>>>>> 24ebd0fa

### Enhancements

### Features

### Fixes

<<<<<<< HEAD
* Fix for cases where an invalid encoding is extracted from an email header.
=======
### BREAKING CHANGES

* Information about an element's location is no longer returned as top-level attributes of an element. Instead, it is returned in the `coordinates` attribute of the element's metadata.
>>>>>>> 24ebd0fa

## 0.7.12

### Enhancements

* Adds `include_metadata` kwarg to `partition_doc`, `partition_docx`, `partition_email`, `partition_epub`, `partition_json`, `partition_msg`, `partition_odt`, `partition_org`, `partition_pdf`, `partition_ppt`, `partition_pptx`, `partition_rst`, and `partition_rtf`
### Features

* Add Elasticsearch connector for ingest cli to pull specific fields from all documents in an index.
* Adds Dropbox connector

### Fixes

* Fix tests that call unstructured-api by passing through an api-key
* Fixed page breaks being given (incorrect) page numbers
* Fix skipping download on ingest when a source document exists locally

## 0.7.11

### Enhancements

* More deterministic element ordering when using `hi_res` PDF parsing strategy (from unstructured-inference bump to 0.5.4)
* Make large model available (from unstructured-inference bump to 0.5.3)
* Combine inferred elements with extracted elements (from unstructured-inference bump to 0.5.2)
* `partition_email` and `partition_msg` will now process attachments if `process_attachments=True`
  and a attachment partitioning functions is passed through with `attachment_partitioner=partition`.

### Features

### Fixes

* Fix tests that call unstructured-api by passing through an api-key
* Fixed page breaks being given (incorrect) page numbers
* Fix skipping download on ingest when a source document exists locally

## 0.7.10

### Enhancements

* Adds a `max_partition` parameter to `partition_text`, `partition_pdf`, `partition_email`,
  `partition_msg` and `partition_xml` that sets a limit for the size of an individual
  document elements. Defaults to `1500` for everything except `partition_xml`, which has
  a default value of `None`.
* DRY connector refactor

### Features

* `hi_res` model for pdfs and images is selectable via environment variable.

### Fixes

* CSV check now ignores escaped commas.
* Fix for filetype exploration util when file content does not have a comma.
* Adds negative lookahead to bullet pattern to avoid detecting plain text line
  breaks like `-------` as list items.
* Fix pre tag parsing for `partition_html`
* Fix lookup error for annotated Arabic and Hebrew encodings

## 0.7.9

### Enhancements

* Improvements to string check for leafs in `partition_xml`.
* Adds --partition-ocr-languages to unstructured-ingest.

### Features

* Adds `partition_org` for processed Org Mode documents.

### Fixes

## 0.7.8

### Enhancements

### Features

* Adds Google Cloud Service connector

### Fixes

* Updates the `parse_email` for `partition_eml` so that `unstructured-api` passes the smoke tests
* `partition_email` now works if there is no message content
* Updates the `"fast"` strategy for `partition_pdf` so that it's able to recursively
* Adds recursive functionality to all fsspec connectors
* Adds generic --recursive ingest flag

## 0.7.7

### Enhancements

* Adds functionality to replace the `MIME` encodings for `eml` files with one of the common encodings if a `unicode` error occurs
* Adds missed file-like object handling in `detect_file_encoding`
* Adds functionality to extract charset info from `eml` files

### Features

* Added coordinate system class to track coordinate types and convert to different coordinate

### Fixes

* Adds an `html_assemble_articles` kwarg to `partition_html` to enable users to capture
  control whether content outside of `<article>` tags is captured when
  `<article>` tags are present.
* Check for the `xml` attribute on `element` before looking for pagebreaks in `partition_docx`.

## 0.7.6

### Enhancements

* Convert fast startegy to ocr_only for images
* Adds support for page numbers in `.docx` and `.doc` when user or renderer
  created page breaks are present.
* Adds retry logic for the unstructured-ingest Biomed connector

### Features

* Provides users with the ability to extract additional metadata via regex.
* Updates `partition_docx` to include headers and footers in the output.
* Create `partition_tsv` and associated tests. Make additional changes to `detect_filetype`.

### Fixes

* Remove fake api key in test `partition_via_api` since we now require valid/empty api keys
* Page number defaults to `None` instead of `1` when page number is not present in the metadata.
  A page number of `None` indicates that page numbers are not being tracked for the document
  or that page numbers do not apply to the element in question..
* Fixes an issue with some pptx files. Assume pptx shapes are found in top left position of slide
  in case the shape.top and shape.left attributes are `None`.

## 0.7.5

### Enhancements

* Adds functionality to sort elements in `partition_pdf` for `fast` strategy
* Adds ingest tests with `--fast` strategy on PDF documents
* Adds --api-key to unstructured-ingest

### Features

* Adds `partition_rst` for processed ReStructured Text documents.

### Fixes

* Adds handling for emails that do not have a datetime to extract.
* Adds pdf2image package as core requirement of unstructured (with no extras)

## 0.7.4

### Enhancements

* Allows passing kwargs to request data field for `partition_via_api` and `partition_multiple_via_api`
* Enable MIME type detection if libmagic is not available
* Adds handling for empty files in `detect_filetype` and `partition`.

### Features

### Fixes

* Reslove `grpcio` import issue on `weaviate.schema.validate_schema` for python 3.9 and 3.10
* Remove building `detectron2` from source in Dockerfile

## 0.7.3

### Enhancements

* Update IngestDoc abstractions and add data source metadata in ElementMetadata

### Features

### Fixes

* Pass `strategy` parameter down from `partition` for `partition_image`
* Filetype detection if a CSV has a `text/plain` MIME type
* `convert_office_doc` no longers prints file conversion info messages to stdout.
* `partition_via_api` reflects the actual filetype for the file processed in the API.

## 0.7.2

### Enhancements

* Adds an optional encoding kwarg to `elements_to_json` and `elements_from_json`
* Bump version of base image to use new stable version of tesseract

### Features

### Fixes

* Update the `read_txt_file` utility function to keep using `spooled_to_bytes_io_if_needed` for xml
* Add functionality to the `read_txt_file` utility function to handle file-like object from URL
* Remove the unused parameter `encoding` from `partition_pdf`
* Change auto.py to have a `None` default for encoding
* Add functionality to try other common encodings for html and xml files if an error related to the encoding is raised and the user has not specified an encoding.
* Adds benchmark test with test docs in example-docs
* Re-enable test_upload_label_studio_data_with_sdk
* File detection now detects code files as plain text
* Adds `tabulate` explicitly to dependencies
* Fixes an issue in `metadata.page_number` of pptx files
* Adds showing help if no parameters passed

## 0.7.1

### Enhancements

### Features

* Add `stage_for_weaviate` to stage `unstructured` outputs for upload to Weaviate, along with
  a helper function for defining a class to use in Weaviate schemas.
* Builds from Unstructured base image, built off of Rocky Linux 8.7, this resolves almost all CVE's in the image.

### Fixes

## 0.7.0

### Enhancements

* Installing `detectron2` from source is no longer required when using the `local-inference` extra.
* Updates `.pptx` parsing to include text in tables.

### Features

### Fixes

* Fixes an issue in `_add_element_metadata` that caused all elements to have `page_number=1`
  in the element metadata.
* Adds `.log` as a file extension for TXT files.
* Adds functionality to try other common encodings for email (`.eml`) files if an error related to the encoding is raised and the user has not specified an encoding.
* Allow passed encoding to be used in the `replace_mime_encodings`
* Fixes page metadata for `partition_html` when `include_metadata=False`
* A `ValueError` now raises if `file_filename` is not specified when you use `partition_via_api`
  with a file-like object.

## 0.6.11

### Enhancements

* Supports epub tests since pandoc is updated in base image

### Features


### Fixes


## 0.6.10

### Enhancements

* XLS support from auto partition

### Features

### Fixes

## 0.6.9

### Enhancements

* fast strategy for pdf now keeps element bounding box data
* setup.py refactor

### Features

### Fixes

* Adds functionality to try other common encodings if an error related to the encoding is raised and the user has not specified an encoding.
* Adds additional MIME types for CSV

## 0.6.8

### Enhancements

### Features

* Add `partition_csv` for CSV files.

### Fixes

## 0.6.7

### Enhancements

* Deprecate `--s3-url` in favor of `--remote-url` in CLI
* Refactor out non-connector-specific config variables
* Add `file_directory` to metadata
* Add `page_name` to metadata. Currently used for the sheet name in XLSX documents.
* Added a `--partition-strategy` parameter to unstructured-ingest so that users can specify
  partition strategy in CLI. For example, `--partition-strategy fast`.
* Added metadata for filetype.
* Add Discord connector to pull messages from a list of channels
* Refactor `unstructured/file-utils/filetype.py` to better utilise hashmap to return mime type.
* Add local declaration of DOCX_MIME_TYPES and XLSX_MIME_TYPES for `test_filetype.py`.

### Features

* Add `partition_xml` for XML files.
* Add `partition_xlsx` for Microsoft Excel documents.

### Fixes

* Supports `hml` filetype for partition as a variation of html filetype.
* Makes `pytesseract` a function level import in `partition_pdf` so you can use the `"fast"`
  or `"hi_res"` strategies if `pytesseract` is not installed. Also adds the
  `required_dependencies` decorator for the `"hi_res"` and `"ocr_only"` strategies.
* Fix to ensure `filename` is tracked in metadata for `docx` tables.

## 0.6.6

### Enhancements

* Adds an `"auto"` strategy that chooses the partitioning strategy based on document
  characteristics and function kwargs. This is the new default strategy for `partition_pdf`
  and `partition_image`. Users can maintain existing behavior by explicitly setting
  `strategy="hi_res"`.
* Added an additional trace logger for NLP debugging.
* Add `get_date` method to `ElementMetadata` for converting the datestring to a `datetime` object.
* Cleanup the `filename` attribute on `ElementMetadata` to remove the full filepath.

### Features

* Added table reading as html with URL parsing to `partition_docx` in docx
* Added metadata field for text_as_html for docx files

### Fixes

* `fileutils/file_type` check json and eml decode ignore error
* `partition_email` was updated to more flexibly handle deviations from the RFC-2822 standard.
  The time in the metadata returns `None` if the time does not match RFC-2822 at all.
* Include all metadata fields when converting to dataframe or CSV

## 0.6.5

### Enhancements

* Added support for SpooledTemporaryFile file argument.

### Features

### Fixes


## 0.6.4

### Enhancements

* Added an "ocr_only" strategy for `partition_pdf`. Refactored the strategy decision
  logic into its own module.

### Features

### Fixes

## 0.6.3

### Enhancements

* Add an "ocr_only" strategy for `partition_image`.

### Features

* Added `partition_multiple_via_api` for partitioning multiple documents in a single REST
  API call.
* Added `stage_for_baseplate` function to prepare outputs for ingestion into Baseplate.
* Added `partition_odt` for processing Open Office documents.

### Fixes

* Updates the grouping logic in the `partition_pdf` fast strategy to group together text
  in the same bounding box.

## 0.6.2

### Enhancements

* Added logic to `partition_pdf` for detecting copy protected PDFs and falling back
  to the hi res strategy when necessary.


### Features

* Add `partition_via_api` for partitioning documents through the hosted API.

### Fixes

* Fix how `exceeds_cap_ratio` handles empty (returns `True` instead of `False`)
* Updates `detect_filetype` to properly detect JSONs when the MIME type is `text/plain`.

## 0.6.1

### Enhancements

* Updated the table extraction parameter name to be more descriptive

### Features

### Fixes

## 0.6.0

### Enhancements

* Adds an `ssl_verify` kwarg to `partition` and `partition_html` to enable turning off
  SSL verification for HTTP requests. SSL verification is on by default.
* Allows users to pass in ocr language to `partition_pdf` and `partition_image` through
  the `ocr_language` kwarg. `ocr_language` corresponds to the code for the language pack
  in Tesseract. You will need to install the relevant Tesseract language pack to use a
  given language.

### Features

* Table extraction is now possible for pdfs from `partition` and `partition_pdf`.
* Adds support for extracting attachments from `.msg` files

### Fixes

* Adds an `ssl_verify` kwarg to `partition` and `partition_html` to enable turning off
  SSL verification for HTTP requests. SSL verification is on by default.

## 0.5.13

### Enhancements

* Allow headers to be passed into `partition` when `url` is used.

### Features

* `bytes_string_to_string` cleaning brick for bytes string output.

### Fixes

* Fixed typo in call to `exactly_one` in `partition_json`
* unstructured-documents encode xml string if document_tree is `None` in `_read_xml`.
* Update to `_read_xml` so that Markdown files with embedded HTML process correctly.
* Fallback to "fast" strategy only emits a warning if the user specifies the "hi_res" strategy.
* unstructured-partition-text_type exceeds_cap_ratio fix returns and how capitalization ratios are calculated
* `partition_pdf` and `partition_text` group broken paragraphs to avoid fragmented `NarrativeText` elements.
* .json files resolved as "application/json" on centos7 (or other installs with older libmagic libs)

## 0.5.12

### Enhancements

* Add OS mimetypes DB to docker image, mainly for unstructured-api compat.
* Use the image registry as a cache when building Docker images.
* Adds the ability for `partition_text` to group together broken paragraphs.
* Added method to utils to allow date time format validation

### Features
* Add Slack connector to pull messages for a specific channel

* Add --partition-by-api parameter to unstructured-ingest
* Added `partition_rtf` for processing rich text files.
* `partition` now accepts a `url` kwarg in addition to `file` and `filename`.

### Fixes

* Allow encoding to be passed into `replace_mime_encodings`.
* unstructured-ingest connector-specific dependencies are imported on demand.
* unstructured-ingest --flatten-metadata supported for local connector.
* unstructured-ingest fix runtime error when using --metadata-include.

## 0.5.11

### Enhancements

### Features

### Fixes

* Guard against null style attribute in docx document elements
* Update HTML encoding to better support foreign language characters

## 0.5.10

### Enhancements

* Updated inference package
* Add sender, recipient, date, and subject to element metadata for emails

### Features

* Added `--download-only` parameter to `unstructured-ingest`

### Fixes

* FileNotFound error when filename is provided but file is not on disk

## 0.5.9

### Enhancements

### Features

### Fixes

* Convert file to str in helper `split_by_paragraph` for `partition_text`

## 0.5.8

### Enhancements

* Update `elements_to_json` to return string when filename is not specified
* `elements_from_json` may take a string instead of a filename with the `text` kwarg
* `detect_filetype` now does a final fallback to file extension.
* Empty tags are now skipped during the depth check for HTML processing.

### Features

* Add local file system to `unstructured-ingest`
* Add `--max-docs` parameter to `unstructured-ingest`
* Added `partition_msg` for processing MSFT Outlook .msg files.

### Fixes

* `convert_file_to_text` now passes through the `source_format` and `target_format` kwargs.
  Previously they were hard coded.
* Partitioning functions that accept a `text` kwarg no longer raise an error if an empty
  string is passed (and empty list of elements is returned instead).
* `partition_json` no longer fails if the input is an empty list.
* Fixed bug in `chunk_by_attention_window` that caused the last word in segments to be cut-off
  in some cases.

### BREAKING CHANGES

* `stage_for_transformers` now returns a list of elements, making it consistent with other
  staging bricks

## 0.5.7

### Enhancements

* Refactored codebase using `exactly_one`
* Adds ability to pass headers when passing a url in partition_html()
* Added optional `content_type` and `file_filename` parameters to `partition()` to bypass file detection

### Features

* Add `--flatten-metadata` parameter to `unstructured-ingest`
* Add `--fields-include` parameter to `unstructured-ingest`

### Fixes

## 0.5.6

### Enhancements

* `contains_english_word()`, used heavily in text processing, is 10x faster.

### Features

* Add `--metadata-include` and `--metadata-exclude` parameters to `unstructured-ingest`
* Add `clean_non_ascii_chars` to remove non-ascii characters from unicode string

### Fixes

* Fix problem with PDF partition (duplicated test)

## 0.5.4

### Enhancements

* Added Biomedical literature connector for ingest cli.
* Add `FsspecConnector` to easily integrate any existing `fsspec` filesystem as a connector.
* Rename `s3_connector.py` to `s3.py` for readability and consistency with the
  rest of the connectors.
* Now `S3Connector` relies on `s3fs` instead of on `boto3`, and it inherits
  from `FsspecConnector`.
* Adds an `UNSTRUCTURED_LANGUAGE_CHECKS` environment variable to control whether or not language
  specific checks like vocabulary and POS tagging are applied. Set to `"true"` for higher
  resolution partitioning and `"false"` for faster processing.
* Improves `detect_filetype` warning to include filename when provided.
* Adds a "fast" strategy for partitioning PDFs with PDFMiner. Also falls back to the "fast"
  strategy if detectron2 is not available.
* Start deprecation life cycle for `unstructured-ingest --s3-url` option, to be deprecated in
  favor of `--remote-url`.

### Features

* Add `AzureBlobStorageConnector` based on its `fsspec` implementation inheriting
from `FsspecConnector`
* Add `partition_epub` for partitioning e-books in EPUB3 format.

### Fixes

* Fixes processing for text files with `message/rfc822` MIME type.
* Open xml files in read-only mode when reading contents to construct an XMLDocument.

## 0.5.3

### Enhancements

* `auto.partition()` can now load Unstructured ISD json documents.
* Simplify partitioning functions.
* Improve logging for ingest CLI.

### Features

* Add `--wikipedia-auto-suggest` argument to the ingest CLI to disable automatic redirection
  to pages with similar names.
* Add setup script for Amazon Linux 2
* Add optional `encoding` argument to the `partition_(text/email/html)` functions.
* Added Google Drive connector for ingest cli.
* Added Gitlab connector for ingest cli.

### Fixes

## 0.5.2

### Enhancements

* Fully move from printing to logging.
* `unstructured-ingest` now uses a default `--download_dir` of `$HOME/.cache/unstructured/ingest`
rather than a "tmp-ingest-" dir in the working directory.

### Features

### Fixes

* `setup_ubuntu.sh` no longer fails in some contexts by interpreting
`DEBIAN_FRONTEND=noninteractive` as a command
* `unstructured-ingest` no longer re-downloads files when --preserve-downloads
is used without --download-dir.
* Fixed an issue that was causing text to be skipped in some HTML documents.

## 0.5.1

### Enhancements

### Features

### Fixes

* Fixes an error causing JavaScript to appear in the output of `partition_html` sometimes.
* Fix several issues with the `requires_dependencies` decorator, including the error message
  and how it was used, which had caused an error for `unstructured-ingest --github-url ...`.

## 0.5.0

### Enhancements

* Add `requires_dependencies` Python decorator to check dependencies are installed before
  instantiating a class or running a function

### Features

* Added Wikipedia connector for ingest cli.

### Fixes

* Fix `process_document` file cleaning on failure
* Fixes an error introduced in the metadata tracking commit that caused `NarrativeText`
  and `FigureCaption` elements to be represented as `Text` in HTML documents.

## 0.4.16

### Enhancements

* Fallback to using file extensions for filetype detection if `libmagic` is not present

### Features

* Added setup script for Ubuntu
* Added GitHub connector for ingest cli.
* Added `partition_md` partitioner.
* Added Reddit connector for ingest cli.

### Fixes

* Initializes connector properly in ingest.main::MainProcess
* Restricts version of unstructured-inference to avoid multithreading issue

## 0.4.15

### Enhancements

* Added `elements_to_json` and `elements_from_json` for easier serialization/deserialization
* `convert_to_dict`, `dict_to_elements` and `convert_to_csv` are now aliases for functions
  that use the ISD terminology.

### Fixes

* Update to ensure all elements are preserved during serialization/deserialization

## 0.4.14

* Automatically install `nltk` models in the `tokenize` module.

## 0.4.13

* Fixes unstructured-ingest cli.

## 0.4.12

* Adds console_entrypoint for unstructured-ingest, other structure/doc updates related to ingest.
* Add `parser` parameter to `partition_html`.

## 0.4.11

* Adds `partition_doc` for partitioning Word documents in `.doc` format. Requires `libreoffice`.
* Adds `partition_ppt` for partitioning PowerPoint documents in `.ppt` format. Requires `libreoffice`.

## 0.4.10

* Fixes `ElementMetadata` so that it's JSON serializable when the filename is a `Path` object.

## 0.4.9

* Added ingest modules and s3 connector, sample ingest script
* Default to `url=None` for `partition_pdf` and `partition_image`
* Add ability to skip English specific check by setting the `UNSTRUCTURED_LANGUAGE` env var to `""`.
* Document `Element` objects now track metadata

## 0.4.8

* Modified XML and HTML parsers not to load comments.

## 0.4.7

* Added the ability to pull an HTML document from a url in `partition_html`.
* Added the the ability to get file summary info from lists of filenames and lists
  of file contents.
* Added optional page break to `partition` for `.pptx`, `.pdf`, images, and `.html` files.
* Added `to_dict` method to document elements.
* Include more unicode quotes in `replace_unicode_quotes`.

## 0.4.6

* Loosen the default cap threshold to `0.5`.
* Add a `UNSTRUCTURED_NARRATIVE_TEXT_CAP_THRESHOLD` environment variable for controlling
  the cap ratio threshold.
* Unknown text elements are identified as `Text` for HTML and plain text documents.
* `Body Text` styles no longer default to `NarrativeText` for Word documents. The style information
  is insufficient to determine that the text is narrative.
* Upper cased text is lower cased before checking for verbs. This helps avoid some missed verbs.
* Adds an `Address` element for capturing elements that only contain an address.
* Suppress the `UserWarning` when detectron is called.
* Checks that titles and narrative test have at least one English word.
* Checks that titles and narrative text are at least 50% alpha characters.
* Restricts titles to a maximum word length. Adds a `UNSTRUCTURED_TITLE_MAX_WORD_LENGTH`
  environment variable for controlling the max number of words in a title.
* Updated `partition_pptx` to order the elements on the page

## 0.4.4

* Updated `partition_pdf` and `partition_image` to return `unstructured` `Element` objects
* Fixed the healthcheck url path when partitioning images and PDFs via API
* Adds an optional `coordinates` attribute to document objects
* Adds `FigureCaption` and `CheckBox` document elements
* Added ability to split lists detected in `LayoutElement` objects
* Adds `partition_pptx` for partitioning PowerPoint documents
* LayoutParser models now download from HugginfaceHub instead of DropBox
* Fixed file type detection for XML and HTML files on Amazone Linux

## 0.4.3

* Adds `requests` as a base dependency
* Fix in `exceeds_cap_ratio` so the function doesn't break with empty text
* Fix bug in `_parse_received_data`.
* Update `detect_filetype` to properly handle `.doc`, `.xls`, and `.ppt`.

## 0.4.2

* Added `partition_image` to process documents in an image format.
* Fixed utf-8 encoding error in `partition_email` with attachments for `text/html`

## 0.4.1

* Added support for text files in the `partition` function
* Pinned `opencv-python` for easier installation on Linux

## 0.4.0

* Added generic `partition` brick that detects the file type and routes a file to the appropriate
  partitioning brick.
* Added a file type detection module.
* Updated `partition_html` and `partition_eml` to support file-like objects in 'rb' mode.
* Cleaning brick for removing ordered bullets `clean_ordered_bullets`.
* Extract brick method for ordered bullets `extract_ordered_bullets`.
* Test for `clean_ordered_bullets`.
* Test for `extract_ordered_bullets`.
* Added `partition_docx` for pre-processing Word Documents.
* Added new REGEX patterns to extract email header information
* Added new functions to extract header information `parse_received_data` and `partition_header`
* Added new function to parse plain text files `partition_text`
* Added new cleaners functions `extract_ip_address`, `extract_ip_address_name`, `extract_mapi_id`, `extract_datetimetz`
* Add new `Image` element and function to find embedded images `find_embedded_images`
* Added `get_directory_file_info` for summarizing information about source documents

## 0.3.5

* Add support for local inference
* Add new pattern to recognize plain text dash bullets
* Add test for bullet patterns
* Fix for `partition_html` that allows for processing `div` tags that have both text and child
  elements
* Add ability to extract document metadata from `.docx`, `.xlsx`, and `.jpg` files.
* Helper functions for identifying and extracting phone numbers
* Add new function `extract_attachment_info` that extracts and decodes the attachment
of an email.
* Staging brick to convert a list of `Element`s to a `pandas` dataframe.
* Add plain text functionality to `partition_email`

## 0.3.4

* Python-3.7 compat

## 0.3.3

* Removes BasicConfig from logger configuration
* Adds the `partition_email` partitioning brick
* Adds the `replace_mime_encodings` cleaning bricks
* Small fix to HTML parsing related to processing list items with sub-tags
* Add `EmailElement` data structure to store email documents

## 0.3.2

* Added `translate_text` brick for translating text between languages
* Add an `apply` method to make it easier to apply cleaners to elements

## 0.3.1

* Added \_\_init.py\_\_ to `partition`

## 0.3.0

* Implement staging brick for Argilla. Converts lists of `Text` elements to `argilla` dataset classes.
* Removing the local PDF parsing code and any dependencies and tests.
* Reorganizes the staging bricks in the unstructured.partition module
* Allow entities to be passed into the Datasaur staging brick
* Added HTML escapes to the `replace_unicode_quotes` brick
* Fix bad responses in partition_pdf to raise ValueError
* Adds `partition_html` for partitioning HTML documents.

## 0.2.6

* Small change to how \_read is placed within the inheritance structure since it doesn't really apply to pdf
* Add partitioning brick for calling the document image analysis API

## 0.2.5

* Update python requirement to >=3.7

## 0.2.4

* Add alternative way of importing `Final` to support google colab

## 0.2.3

* Add cleaning bricks for removing prefixes and postfixes
* Add cleaning bricks for extracting text before and after a pattern

## 0.2.2

* Add staging brick for Datasaur

## 0.2.1

* Added brick to convert an ISD dictionary to a list of elements
* Update `PDFDocument` to use the `from_file` method
* Added staging brick for CSV format for ISD (Initial Structured Data) format.
* Added staging brick for separating text into attention window size chunks for `transformers`.
* Added staging brick for LabelBox.
* Added ability to upload LabelStudio predictions
* Added utility function for JSONL reading and writing
* Added staging brick for CSV format for Prodigy
* Added staging brick for Prodigy
* Added ability to upload LabelStudio annotations
* Added text_field and id_field to stage_for_label_studio signature

## 0.2.0

* Initial release of unstructured<|MERGE_RESOLUTION|>--- conflicted
+++ resolved
@@ -1,22 +1,16 @@
-<<<<<<< HEAD
-## 0.7.13-dev1
-=======
-## 0.8.0-dev0
->>>>>>> 24ebd0fa
-
-### Enhancements
-
-### Features
-
-### Fixes
-
-<<<<<<< HEAD
+## 0.8.0-dev1
+
+### Enhancements
+
+### Features
+
+### Fixes
+
 * Fix for cases where an invalid encoding is extracted from an email header.
-=======
+
 ### BREAKING CHANGES
 
 * Information about an element's location is no longer returned as top-level attributes of an element. Instead, it is returned in the `coordinates` attribute of the element's metadata.
->>>>>>> 24ebd0fa
 
 ## 0.7.12
 
