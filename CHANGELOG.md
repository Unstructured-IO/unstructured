--- conflicted
+++ resolved
@@ -1,8 +1,4 @@
-<<<<<<< HEAD
-## 0.14.6-dev6
-=======
-## 0.14.6-dev7
->>>>>>> a6c09ec6
+## 0.14.6
 
 ### Enhancements
 
