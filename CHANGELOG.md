--- conflicted
+++ resolved
@@ -1,16 +1,13 @@
-## 0.7.2-dev1
-
-### Enhancements
-
-### Features
-
-### Fixes
-
-<<<<<<< HEAD
+## 0.7.2-dev2
+
+### Enhancements
+
+### Features
+
+### Fixes
+
 * Re-enable test_upload_label_studio_data_with_sdk
-=======
 * File detection now detects code files as plain text
->>>>>>> cf0ff91e
 * Adds `tabulate` explicitly to dependencies
 * Fixes an issue in `metadata.page_number` of pptx files
 
