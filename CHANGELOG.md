## 0.10.12-dev1

### Enhancements

### Features

### Fixes

<<<<<<< HEAD
* Ingest error handling to properly raise errors when wrapped
=======
* Update version-sync to prevent duplicate release versions
>>>>>>> 30cdc19c

## 0.10.11

### Enhancements

* Bump unstructured-inference
  * Combine entire-page OCR output with layout-detected elements, to ensure full coverage of the page (0.5.19)

### Features

* Add in ingest cli s3 writer

### Fixes

* Fix a bug where `xy-cut` sorting attemps to sort elements without valid coordinates; now xy cut sorting only works when **all** elements have valid coordinates

## 0.10.10

### Enhancements

* Adds `text` as an input parameter to `partition_xml`.
* `partition_xml` no longer runs through `partition_text`, avoiding incorrect splitting
  on carriage returns in the XML. Since `partition_xml` no longer calls `partition_text`,
  `min_partition` and `max_partition` are no longer supported in `partition_xml`.
* Bump `unstructured-inference==0.5.18`, change non-default detectron2 classification threshold
* Upgrade base image from rockylinux 8 to rockylinux 9
* Serialize IngestDocs to JSON when passing to subprocesses

### Features

### Fixes

- Fix a bug where mismatched `elements` and `bboxes` are passed into `add_pytesseract_bbox_to_elements`

## 0.10.9

### Enhancements

* Fix `test_json` to handle only non-extra dependencies file types (plain-text)

### Features

* Adds `chunk_by_title` to break a document into sections based on the presence of `Title`
  elements.
* add new extraction function `extract_image_urls_from_html` to extract all img related URL from html text.

### Fixes

* Make cv2 dependency optional
* Edit `add_pytesseract_bbox_to_elements`'s (`ocr_only` strategy) `metadata.coordinates.points` return type to `Tuple` for consistency.
* Re-enable test-ingest-confluence-diff for ingest tests
* Fix syntax for ingest test check number of files

## 0.10.8

### Enhancements

* Release docker image that installs Python 3.10 rather than 3.8

### Features

### Fixes

## 0.10.7

### Enhancements

### Features

### Fixes

* Remove overly aggressive ListItem chunking for images and PDF's which typically resulted in inchorent elements.

## 0.10.6

### Enhancements

* Enable `partition_email` and `partition_msg` to detect if an email is PGP encryped. If
  and email is PGP encryped, the functions will return an empy list of elements and
  emit a warning about the encrypted content.
* Add threaded Slack conversations into Slack connector output
* Add functionality to sort elements using `xy-cut` sorting approach in `partition_pdf` for `hi_res` and `fast` strategies
* Bump unstructured-inference
  * Set OMP_THREAD_LIMIT to 1 if not set for better tesseract perf (0.5.17)

### Features

* Extract coordinates from PDFs and images when using OCR only strategy and add to metadata

### Fixes

* Update `partition_html` to respect the order of `<pre>` tags.
* Fix bug in `partition_pdf_or_image` where two partitions were called if `strategy == "ocr_only"`.
* Bump unstructured-inference
  * Fix issue where temporary files were being left behind (0.5.16)
* Adds deprecation warning for the `file_filename` kwarg to `partition`, `partition_via_api`,
  and `partition_multiple_via_api`.
* Fix documentation build workflow by pinning dependencies

## 0.10.5

### Enhancements

* Create new CI Pipelines
  - Checking text, xml, email, and html doc tests against the library installed without extras
  - Checking each library extra against their respective tests
* `partition` raises an error and tells the user to install the appropriate extra if a filetype
  is detected that is missing dependencies.
* Add custom errors to ingest
* Bump `unstructured-ingest==0.5.15`
  - Handle an uncaught TesseractError (0.5.15)
  - Add TIFF test file and TIFF filetype to `test_from_image_file` in `test_layout` (0.5.14)
* Use `entire_page` ocr mode for pdfs and images
* Add notes on extra installs to docs
* Adds ability to reuse connections per process in unstructured-ingest

### Features
* Add delta table connector

### Fixes

## 0.10.4
* Pass ocr_mode in partition_pdf and set the default back to individual pages for now
* Add diagrams and descriptions for ingest design in the ingest README

### Features
* Supports multipage TIFF image partitioning

### Fixes

## 0.10.2

### Enhancements
* Bump unstructured-inference==0.5.13:
  - Fix extracted image elements being included in layout merge, addresses the issue
    where an entire-page image in a PDF was not passed to the layout model when using hi_res.

### Features

### Fixes

## 0.10.1

### Enhancements
* Bump unstructured-inference==0.5.12:
  - fix to avoid trace for certain PDF's (0.5.12)
  - better defaults for DPI for hi_res and  Chipper (0.5.11)
  - implement full-page OCR (0.5.10)

### Features

### Fixes

* Fix dead links in repository README (Quick Start > Install for local development, and Learn more > Batch Processing)
* Update document dependencies to include tesseract-lang for additional language support (required for tests to pass)

## 0.10.0

### Enhancements

* Add `include_header` kwarg to `partition_xlsx` and change default behavior to `True`
* Update the `links` and `emphasized_texts` metadata fields

### Features

### Fixes

## 0.9.3

### Enhancements

* Pinned dependency cleanup.
* Update `partition_csv` to always use `soupparser_fromstring` to parse `html text`
* Update `partition_tsv` to always use `soupparser_fromstring` to parse `html text`
* Add `metadata.section` to capture epub table of contents data
* Add `unique_element_ids` kwarg to partition functions. If `True`, will use a UUID
  for element IDs instead of a SHA-256 hash.
* Update `partition_xlsx` to always use `soupparser_fromstring` to parse `html text`
* Add functionality to switch `html` text parser based on whether the `html` text contains emoji
* Add functionality to check if a string contains any emoji characters
* Add CI tests around Notion

### Features

* Add Airtable Connector to be able to pull views/tables/bases from an Airtable organization

### Fixes

* fix pdf partition of list items being detected as titles in OCR only mode
* make notion module discoverable
* fix emails with `Content-Distribution: inline` and `Content-Distribution: attachment` with no filename
* Fix email attachment filenames which had `=` in the filename itself

## 0.9.2


### Enhancements

* Update table extraction section in API documentation to sync with change in Prod API
* Update Notion connector to extract to html
* Added UUID option for `element_id`
* Bump unstructured-inference==0.5.9:
  - better caching of models
  - another version of detectron2 available, though the default layout model is unchanged
* Added UUID option for element_id
* Added UUID option for element_id
* CI improvements to run ingest tests in parallel

### Features

* Adds Sharepoint connector.

### Fixes

* Bump unstructured-inference==0.5.9:
  - ignores Tesseract errors where no text is extracted for tiles that indeed, have no text

## 0.9.1

### Enhancements

* Adds --partition-pdf-infer-table-structure to unstructured-ingest.
* Enable `partition_html` to skip headers and footers with the `skip_headers_and_footers` flag.
* Update `partition_doc` and `partition_docx` to track emphasized texts in the output
* Adds post processing function `filter_element_types`
* Set the default strategy for partitioning images to `hi_res`
* Add page break parameter section in API documentation to sync with change in Prod API
* Update `partition_html` to track emphasized texts in the output
* Update `XMLDocument._read_xml` to create `<p>` tag element for the text enclosed in the `<pre>` tag
* Add parameter `include_tail_text` to `_construct_text` to enable (skip) tail text inclusion
* Add Notion connector

### Features

### Fixes

* Remove unused `_partition_via_api` function
* Fixed emoji bug in `partition_xlsx`.
* Pass `file_filename` metadata when partitioning file object
* Skip ingest test on missing Slack token
* Add Dropbox variables to CI environments
* Remove default encoding for ingest
* Adds new element type `EmailAddress` for recognising email address in the  text
* Simplifies `min_partition` logic; makes partitions falling below the `min_partition`
  less likely.
* Fix bug where ingest test check for number of files fails in smoke test
* Fix unstructured-ingest entrypoint failure

## 0.9.0

### Enhancements

* Dependencies are now split by document type, creating a slimmer base installation.

## 0.8.8

### Enhancements

### Features

### Fixes

* Rename "date" field to "last_modified"
* Adds Box connector

### Fixes

## 0.8.7

### Enhancements

* Put back useful function `split_by_paragraph`

### Features

### Fixes

* Fix argument order in NLTK download step

## 0.8.6

### Enhancements

### Features

### Fixes

* Remove debug print lines and non-functional code

## 0.8.5

### Enhancements

* Add parameter `skip_infer_table_types` to enable (skip) table extraction for other doc types
* Adds optional Unstructured API unit tests in CI
* Tracks last modified date for all document types.
* Add auto_paragraph_grouper to detect new-line and blank-line new paragraph for .txt files.
* refactor the ingest cli to better support expanding supported connectors

## 0.8.3

### Enhancements

### Features

### Fixes

* NLTK now only gets downloaded if necessary.
* Handling for empty tables in Word Documents and PowerPoints.

## 0.8.4

### Enhancements

* Additional tests and refactor of JSON detection.
* Update functionality to retrieve image metadata from a page for `document_to_element_list`
* Links are now tracked in `partition_html` output.
* Set the file's current position to the beginning after reading the file in `convert_to_bytes`
* Add `min_partition` kwarg to that combines elements below a specified threshold and modifies splitting of strings longer than max partition so words are not split.
* set the file's current position to the beginning after reading the file in `convert_to_bytes`
* Add slide notes to pptx
* Add `--encoding` directive to ingest
* Improve json detection by `detect_filetype`

### Features

* Adds Outlook connector
* Add support for dpi parameter in inference library
* Adds Onedrive connector.
* Add Confluence connector for ingest cli to pull the body text from all documents from all spaces in a confluence domain.

### Fixes

* Fixes issue with email partitioning where From field was being assigned the To field value.
* Use the `image_metadata` property of the `PageLayout` instance to get the page image info in the `document_to_element_list`
* Add functionality to write images to computer storage temporarily instead of keeping them in memory for `ocr_only` strategy
* Add functionality to convert a PDF in small chunks of pages at a time for `ocr_only` strategy
* Adds `.txt`, `.text`, and `.tab` to list of extensions to check if file
  has a `text/plain` MIME type.
* Enables filters to be passed to `partition_doc` so it doesn't error with LibreOffice7.
* Removed old error message that's superseded by `requires_dependencies`.
* Removes using `hi_res` as the default strategy value for `partition_via_api` and `partition_multiple_via_api`

## 0.8.1

### Enhancements

* Add support for Python 3.11

### Features

### Fixes

* Fixed `auto` strategy detected scanned document as having extractable text and using `fast` strategy, resulting in no output.
* Fix list detection in MS Word documents.
* Don't instantiate an element with a coordinate system when there isn't a way to get its location data.

## 0.8.0

### Enhancements

* Allow model used for hi res pdf partition strategy to be chosen when called.
* Updated inference package

### Features

* Add `metadata_filename` parameter across all partition functions

### Fixes

* Update to ensure `convert_to_datafame` grabs all of the metadata fields.
* Adjust encoding recognition threshold value in `detect_file_encoding`
* Fix KeyError when `isd_to_elements` doesn't find a type
* Fix `_output_filename` for local connector, allowing single files to be written correctly to the disk

* Fix for cases where an invalid encoding is extracted from an email header.

### BREAKING CHANGES

* Information about an element's location is no longer returned as top-level attributes of an element. Instead, it is returned in the `coordinates` attribute of the element's metadata.

## 0.7.12

### Enhancements

* Adds `include_metadata` kwarg to `partition_doc`, `partition_docx`, `partition_email`, `partition_epub`, `partition_json`, `partition_msg`, `partition_odt`, `partition_org`, `partition_pdf`, `partition_ppt`, `partition_pptx`, `partition_rst`, and `partition_rtf`
### Features

* Add Elasticsearch connector for ingest cli to pull specific fields from all documents in an index.
* Adds Dropbox connector

### Fixes

* Fix tests that call unstructured-api by passing through an api-key
* Fixed page breaks being given (incorrect) page numbers
* Fix skipping download on ingest when a source document exists locally

## 0.7.11

### Enhancements

* More deterministic element ordering when using `hi_res` PDF parsing strategy (from unstructured-inference bump to 0.5.4)
* Make large model available (from unstructured-inference bump to 0.5.3)
* Combine inferred elements with extracted elements (from unstructured-inference bump to 0.5.2)
* `partition_email` and `partition_msg` will now process attachments if `process_attachments=True`
  and a attachment partitioning functions is passed through with `attachment_partitioner=partition`.

### Features

### Fixes

* Fix tests that call unstructured-api by passing through an api-key
* Fixed page breaks being given (incorrect) page numbers
* Fix skipping download on ingest when a source document exists locally

## 0.7.10

### Enhancements

* Adds a `max_partition` parameter to `partition_text`, `partition_pdf`, `partition_email`,
  `partition_msg` and `partition_xml` that sets a limit for the size of an individual
  document elements. Defaults to `1500` for everything except `partition_xml`, which has
  a default value of `None`.
* DRY connector refactor

### Features

* `hi_res` model for pdfs and images is selectable via environment variable.

### Fixes

* CSV check now ignores escaped commas.
* Fix for filetype exploration util when file content does not have a comma.
* Adds negative lookahead to bullet pattern to avoid detecting plain text line
  breaks like `-------` as list items.
* Fix pre tag parsing for `partition_html`
* Fix lookup error for annotated Arabic and Hebrew encodings

## 0.7.9

### Enhancements

* Improvements to string check for leafs in `partition_xml`.
* Adds --partition-ocr-languages to unstructured-ingest.

### Features

* Adds `partition_org` for processed Org Mode documents.

### Fixes

## 0.7.8

### Enhancements

### Features

* Adds Google Cloud Service connector

### Fixes

* Updates the `parse_email` for `partition_eml` so that `unstructured-api` passes the smoke tests
* `partition_email` now works if there is no message content
* Updates the `"fast"` strategy for `partition_pdf` so that it's able to recursively
* Adds recursive functionality to all fsspec connectors
* Adds generic --recursive ingest flag

## 0.7.7

### Enhancements

* Adds functionality to replace the `MIME` encodings for `eml` files with one of the common encodings if a `unicode` error occurs
* Adds missed file-like object handling in `detect_file_encoding`
* Adds functionality to extract charset info from `eml` files

### Features

* Added coordinate system class to track coordinate types and convert to different coordinate

### Fixes

* Adds an `html_assemble_articles` kwarg to `partition_html` to enable users to capture
  control whether content outside of `<article>` tags is captured when
  `<article>` tags are present.
* Check for the `xml` attribute on `element` before looking for pagebreaks in `partition_docx`.

## 0.7.6

### Enhancements

* Convert fast startegy to ocr_only for images
* Adds support for page numbers in `.docx` and `.doc` when user or renderer
  created page breaks are present.
* Adds retry logic for the unstructured-ingest Biomed connector

### Features

* Provides users with the ability to extract additional metadata via regex.
* Updates `partition_docx` to include headers and footers in the output.
* Create `partition_tsv` and associated tests. Make additional changes to `detect_filetype`.

### Fixes

* Remove fake api key in test `partition_via_api` since we now require valid/empty api keys
* Page number defaults to `None` instead of `1` when page number is not present in the metadata.
  A page number of `None` indicates that page numbers are not being tracked for the document
  or that page numbers do not apply to the element in question..
* Fixes an issue with some pptx files. Assume pptx shapes are found in top left position of slide
  in case the shape.top and shape.left attributes are `None`.

## 0.7.5

### Enhancements

* Adds functionality to sort elements in `partition_pdf` for `fast` strategy
* Adds ingest tests with `--fast` strategy on PDF documents
* Adds --api-key to unstructured-ingest

### Features

* Adds `partition_rst` for processed ReStructured Text documents.

### Fixes

* Adds handling for emails that do not have a datetime to extract.
* Adds pdf2image package as core requirement of unstructured (with no extras)

## 0.7.4

### Enhancements

* Allows passing kwargs to request data field for `partition_via_api` and `partition_multiple_via_api`
* Enable MIME type detection if libmagic is not available
* Adds handling for empty files in `detect_filetype` and `partition`.

### Features

### Fixes

* Reslove `grpcio` import issue on `weaviate.schema.validate_schema` for python 3.9 and 3.10
* Remove building `detectron2` from source in Dockerfile

## 0.7.3

### Enhancements

* Update IngestDoc abstractions and add data source metadata in ElementMetadata

### Features

### Fixes

* Pass `strategy` parameter down from `partition` for `partition_image`
* Filetype detection if a CSV has a `text/plain` MIME type
* `convert_office_doc` no longers prints file conversion info messages to stdout.
* `partition_via_api` reflects the actual filetype for the file processed in the API.

## 0.7.2

### Enhancements

* Adds an optional encoding kwarg to `elements_to_json` and `elements_from_json`
* Bump version of base image to use new stable version of tesseract

### Features

### Fixes

* Update the `read_txt_file` utility function to keep using `spooled_to_bytes_io_if_needed` for xml
* Add functionality to the `read_txt_file` utility function to handle file-like object from URL
* Remove the unused parameter `encoding` from `partition_pdf`
* Change auto.py to have a `None` default for encoding
* Add functionality to try other common encodings for html and xml files if an error related to the encoding is raised and the user has not specified an encoding.
* Adds benchmark test with test docs in example-docs
* Re-enable test_upload_label_studio_data_with_sdk
* File detection now detects code files as plain text
* Adds `tabulate` explicitly to dependencies
* Fixes an issue in `metadata.page_number` of pptx files
* Adds showing help if no parameters passed

## 0.7.1

### Enhancements

### Features

* Add `stage_for_weaviate` to stage `unstructured` outputs for upload to Weaviate, along with
  a helper function for defining a class to use in Weaviate schemas.
* Builds from Unstructured base image, built off of Rocky Linux 8.7, this resolves almost all CVE's in the image.

### Fixes

## 0.7.0

### Enhancements

* Installing `detectron2` from source is no longer required when using the `local-inference` extra.
* Updates `.pptx` parsing to include text in tables.

### Features

### Fixes

* Fixes an issue in `_add_element_metadata` that caused all elements to have `page_number=1`
  in the element metadata.
* Adds `.log` as a file extension for TXT files.
* Adds functionality to try other common encodings for email (`.eml`) files if an error related to the encoding is raised and the user has not specified an encoding.
* Allow passed encoding to be used in the `replace_mime_encodings`
* Fixes page metadata for `partition_html` when `include_metadata=False`
* A `ValueError` now raises if `file_filename` is not specified when you use `partition_via_api`
  with a file-like object.

## 0.6.11

### Enhancements

* Supports epub tests since pandoc is updated in base image

### Features


### Fixes


## 0.6.10

### Enhancements

* XLS support from auto partition

### Features

### Fixes

## 0.6.9

### Enhancements

* fast strategy for pdf now keeps element bounding box data
* setup.py refactor

### Features

### Fixes

* Adds functionality to try other common encodings if an error related to the encoding is raised and the user has not specified an encoding.
* Adds additional MIME types for CSV

## 0.6.8

### Enhancements

### Features

* Add `partition_csv` for CSV files.

### Fixes

## 0.6.7

### Enhancements

* Deprecate `--s3-url` in favor of `--remote-url` in CLI
* Refactor out non-connector-specific config variables
* Add `file_directory` to metadata
* Add `page_name` to metadata. Currently used for the sheet name in XLSX documents.
* Added a `--partition-strategy` parameter to unstructured-ingest so that users can specify
  partition strategy in CLI. For example, `--partition-strategy fast`.
* Added metadata for filetype.
* Add Discord connector to pull messages from a list of channels
* Refactor `unstructured/file-utils/filetype.py` to better utilise hashmap to return mime type.
* Add local declaration of DOCX_MIME_TYPES and XLSX_MIME_TYPES for `test_filetype.py`.

### Features

* Add `partition_xml` for XML files.
* Add `partition_xlsx` for Microsoft Excel documents.

### Fixes

* Supports `hml` filetype for partition as a variation of html filetype.
* Makes `pytesseract` a function level import in `partition_pdf` so you can use the `"fast"`
  or `"hi_res"` strategies if `pytesseract` is not installed. Also adds the
  `required_dependencies` decorator for the `"hi_res"` and `"ocr_only"` strategies.
* Fix to ensure `filename` is tracked in metadata for `docx` tables.

## 0.6.6

### Enhancements

* Adds an `"auto"` strategy that chooses the partitioning strategy based on document
  characteristics and function kwargs. This is the new default strategy for `partition_pdf`
  and `partition_image`. Users can maintain existing behavior by explicitly setting
  `strategy="hi_res"`.
* Added an additional trace logger for NLP debugging.
* Add `get_date` method to `ElementMetadata` for converting the datestring to a `datetime` object.
* Cleanup the `filename` attribute on `ElementMetadata` to remove the full filepath.

### Features

* Added table reading as html with URL parsing to `partition_docx` in docx
* Added metadata field for text_as_html for docx files

### Fixes

* `fileutils/file_type` check json and eml decode ignore error
* `partition_email` was updated to more flexibly handle deviations from the RFC-2822 standard.
  The time in the metadata returns `None` if the time does not match RFC-2822 at all.
* Include all metadata fields when converting to dataframe or CSV

## 0.6.5

### Enhancements

* Added support for SpooledTemporaryFile file argument.

### Features

### Fixes


## 0.6.4

### Enhancements

* Added an "ocr_only" strategy for `partition_pdf`. Refactored the strategy decision
  logic into its own module.

### Features

### Fixes

## 0.6.3

### Enhancements

* Add an "ocr_only" strategy for `partition_image`.

### Features

* Added `partition_multiple_via_api` for partitioning multiple documents in a single REST
  API call.
* Added `stage_for_baseplate` function to prepare outputs for ingestion into Baseplate.
* Added `partition_odt` for processing Open Office documents.

### Fixes

* Updates the grouping logic in the `partition_pdf` fast strategy to group together text
  in the same bounding box.

## 0.6.2

### Enhancements

* Added logic to `partition_pdf` for detecting copy protected PDFs and falling back
  to the hi res strategy when necessary.


### Features

* Add `partition_via_api` for partitioning documents through the hosted API.

### Fixes

* Fix how `exceeds_cap_ratio` handles empty (returns `True` instead of `False`)
* Updates `detect_filetype` to properly detect JSONs when the MIME type is `text/plain`.

## 0.6.1

### Enhancements

* Updated the table extraction parameter name to be more descriptive

### Features

### Fixes

## 0.6.0

### Enhancements

* Adds an `ssl_verify` kwarg to `partition` and `partition_html` to enable turning off
  SSL verification for HTTP requests. SSL verification is on by default.
* Allows users to pass in ocr language to `partition_pdf` and `partition_image` through
  the `ocr_language` kwarg. `ocr_language` corresponds to the code for the language pack
  in Tesseract. You will need to install the relevant Tesseract language pack to use a
  given language.

### Features

* Table extraction is now possible for pdfs from `partition` and `partition_pdf`.
* Adds support for extracting attachments from `.msg` files

### Fixes

* Adds an `ssl_verify` kwarg to `partition` and `partition_html` to enable turning off
  SSL verification for HTTP requests. SSL verification is on by default.

## 0.5.13

### Enhancements

* Allow headers to be passed into `partition` when `url` is used.

### Features

* `bytes_string_to_string` cleaning brick for bytes string output.

### Fixes

* Fixed typo in call to `exactly_one` in `partition_json`
* unstructured-documents encode xml string if document_tree is `None` in `_read_xml`.
* Update to `_read_xml` so that Markdown files with embedded HTML process correctly.
* Fallback to "fast" strategy only emits a warning if the user specifies the "hi_res" strategy.
* unstructured-partition-text_type exceeds_cap_ratio fix returns and how capitalization ratios are calculated
* `partition_pdf` and `partition_text` group broken paragraphs to avoid fragmented `NarrativeText` elements.
* .json files resolved as "application/json" on centos7 (or other installs with older libmagic libs)

## 0.5.12

### Enhancements

* Add OS mimetypes DB to docker image, mainly for unstructured-api compat.
* Use the image registry as a cache when building Docker images.
* Adds the ability for `partition_text` to group together broken paragraphs.
* Added method to utils to allow date time format validation

### Features
* Add Slack connector to pull messages for a specific channel

* Add --partition-by-api parameter to unstructured-ingest
* Added `partition_rtf` for processing rich text files.
* `partition` now accepts a `url` kwarg in addition to `file` and `filename`.

### Fixes

* Allow encoding to be passed into `replace_mime_encodings`.
* unstructured-ingest connector-specific dependencies are imported on demand.
* unstructured-ingest --flatten-metadata supported for local connector.
* unstructured-ingest fix runtime error when using --metadata-include.

## 0.5.11

### Enhancements

### Features

### Fixes

* Guard against null style attribute in docx document elements
* Update HTML encoding to better support foreign language characters

## 0.5.10

### Enhancements

* Updated inference package
* Add sender, recipient, date, and subject to element metadata for emails

### Features

* Added `--download-only` parameter to `unstructured-ingest`

### Fixes

* FileNotFound error when filename is provided but file is not on disk

## 0.5.9

### Enhancements

### Features

### Fixes

* Convert file to str in helper `split_by_paragraph` for `partition_text`

## 0.5.8

### Enhancements

* Update `elements_to_json` to return string when filename is not specified
* `elements_from_json` may take a string instead of a filename with the `text` kwarg
* `detect_filetype` now does a final fallback to file extension.
* Empty tags are now skipped during the depth check for HTML processing.

### Features

* Add local file system to `unstructured-ingest`
* Add `--max-docs` parameter to `unstructured-ingest`
* Added `partition_msg` for processing MSFT Outlook .msg files.

### Fixes

* `convert_file_to_text` now passes through the `source_format` and `target_format` kwargs.
  Previously they were hard coded.
* Partitioning functions that accept a `text` kwarg no longer raise an error if an empty
  string is passed (and empty list of elements is returned instead).
* `partition_json` no longer fails if the input is an empty list.
* Fixed bug in `chunk_by_attention_window` that caused the last word in segments to be cut-off
  in some cases.

### BREAKING CHANGES

* `stage_for_transformers` now returns a list of elements, making it consistent with other
  staging bricks

## 0.5.7

### Enhancements

* Refactored codebase using `exactly_one`
* Adds ability to pass headers when passing a url in partition_html()
* Added optional `content_type` and `file_filename` parameters to `partition()` to bypass file detection

### Features

* Add `--flatten-metadata` parameter to `unstructured-ingest`
* Add `--fields-include` parameter to `unstructured-ingest`

### Fixes

## 0.5.6

### Enhancements

* `contains_english_word()`, used heavily in text processing, is 10x faster.

### Features

* Add `--metadata-include` and `--metadata-exclude` parameters to `unstructured-ingest`
* Add `clean_non_ascii_chars` to remove non-ascii characters from unicode string

### Fixes

* Fix problem with PDF partition (duplicated test)

## 0.5.4

### Enhancements

* Added Biomedical literature connector for ingest cli.
* Add `FsspecConnector` to easily integrate any existing `fsspec` filesystem as a connector.
* Rename `s3_connector.py` to `s3.py` for readability and consistency with the
  rest of the connectors.
* Now `S3Connector` relies on `s3fs` instead of on `boto3`, and it inherits
  from `FsspecConnector`.
* Adds an `UNSTRUCTURED_LANGUAGE_CHECKS` environment variable to control whether or not language
  specific checks like vocabulary and POS tagging are applied. Set to `"true"` for higher
  resolution partitioning and `"false"` for faster processing.
* Improves `detect_filetype` warning to include filename when provided.
* Adds a "fast" strategy for partitioning PDFs with PDFMiner. Also falls back to the "fast"
  strategy if detectron2 is not available.
* Start deprecation life cycle for `unstructured-ingest --s3-url` option, to be deprecated in
  favor of `--remote-url`.

### Features

* Add `AzureBlobStorageConnector` based on its `fsspec` implementation inheriting
from `FsspecConnector`
* Add `partition_epub` for partitioning e-books in EPUB3 format.

### Fixes

* Fixes processing for text files with `message/rfc822` MIME type.
* Open xml files in read-only mode when reading contents to construct an XMLDocument.

## 0.5.3

### Enhancements

* `auto.partition()` can now load Unstructured ISD json documents.
* Simplify partitioning functions.
* Improve logging for ingest CLI.

### Features

* Add `--wikipedia-auto-suggest` argument to the ingest CLI to disable automatic redirection
  to pages with similar names.
* Add setup script for Amazon Linux 2
* Add optional `encoding` argument to the `partition_(text/email/html)` functions.
* Added Google Drive connector for ingest cli.
* Added Gitlab connector for ingest cli.

### Fixes

## 0.5.2

### Enhancements

* Fully move from printing to logging.
* `unstructured-ingest` now uses a default `--download_dir` of `$HOME/.cache/unstructured/ingest`
rather than a "tmp-ingest-" dir in the working directory.

### Features

### Fixes

* `setup_ubuntu.sh` no longer fails in some contexts by interpreting
`DEBIAN_FRONTEND=noninteractive` as a command
* `unstructured-ingest` no longer re-downloads files when --preserve-downloads
is used without --download-dir.
* Fixed an issue that was causing text to be skipped in some HTML documents.

## 0.5.1

### Enhancements

### Features

### Fixes

* Fixes an error causing JavaScript to appear in the output of `partition_html` sometimes.
* Fix several issues with the `requires_dependencies` decorator, including the error message
  and how it was used, which had caused an error for `unstructured-ingest --github-url ...`.

## 0.5.0

### Enhancements

* Add `requires_dependencies` Python decorator to check dependencies are installed before
  instantiating a class or running a function

### Features

* Added Wikipedia connector for ingest cli.

### Fixes

* Fix `process_document` file cleaning on failure
* Fixes an error introduced in the metadata tracking commit that caused `NarrativeText`
  and `FigureCaption` elements to be represented as `Text` in HTML documents.

## 0.4.16

### Enhancements

* Fallback to using file extensions for filetype detection if `libmagic` is not present

### Features

* Added setup script for Ubuntu
* Added GitHub connector for ingest cli.
* Added `partition_md` partitioner.
* Added Reddit connector for ingest cli.

### Fixes

* Initializes connector properly in ingest.main::MainProcess
* Restricts version of unstructured-inference to avoid multithreading issue

## 0.4.15

### Enhancements

* Added `elements_to_json` and `elements_from_json` for easier serialization/deserialization
* `convert_to_dict`, `dict_to_elements` and `convert_to_csv` are now aliases for functions
  that use the ISD terminology.

### Fixes

* Update to ensure all elements are preserved during serialization/deserialization

## 0.4.14

* Automatically install `nltk` models in the `tokenize` module.

## 0.4.13

* Fixes unstructured-ingest cli.

## 0.4.12

* Adds console_entrypoint for unstructured-ingest, other structure/doc updates related to ingest.
* Add `parser` parameter to `partition_html`.

## 0.4.11

* Adds `partition_doc` for partitioning Word documents in `.doc` format. Requires `libreoffice`.
* Adds `partition_ppt` for partitioning PowerPoint documents in `.ppt` format. Requires `libreoffice`.

## 0.4.10

* Fixes `ElementMetadata` so that it's JSON serializable when the filename is a `Path` object.

## 0.4.9

* Added ingest modules and s3 connector, sample ingest script
* Default to `url=None` for `partition_pdf` and `partition_image`
* Add ability to skip English specific check by setting the `UNSTRUCTURED_LANGUAGE` env var to `""`.
* Document `Element` objects now track metadata

## 0.4.8

* Modified XML and HTML parsers not to load comments.

## 0.4.7

* Added the ability to pull an HTML document from a url in `partition_html`.
* Added the the ability to get file summary info from lists of filenames and lists
  of file contents.
* Added optional page break to `partition` for `.pptx`, `.pdf`, images, and `.html` files.
* Added `to_dict` method to document elements.
* Include more unicode quotes in `replace_unicode_quotes`.

## 0.4.6

* Loosen the default cap threshold to `0.5`.
* Add a `UNSTRUCTURED_NARRATIVE_TEXT_CAP_THRESHOLD` environment variable for controlling
  the cap ratio threshold.
* Unknown text elements are identified as `Text` for HTML and plain text documents.
* `Body Text` styles no longer default to `NarrativeText` for Word documents. The style information
  is insufficient to determine that the text is narrative.
* Upper cased text is lower cased before checking for verbs. This helps avoid some missed verbs.
* Adds an `Address` element for capturing elements that only contain an address.
* Suppress the `UserWarning` when detectron is called.
* Checks that titles and narrative test have at least one English word.
* Checks that titles and narrative text are at least 50% alpha characters.
* Restricts titles to a maximum word length. Adds a `UNSTRUCTURED_TITLE_MAX_WORD_LENGTH`
  environment variable for controlling the max number of words in a title.
* Updated `partition_pptx` to order the elements on the page

## 0.4.4

* Updated `partition_pdf` and `partition_image` to return `unstructured` `Element` objects
* Fixed the healthcheck url path when partitioning images and PDFs via API
* Adds an optional `coordinates` attribute to document objects
* Adds `FigureCaption` and `CheckBox` document elements
* Added ability to split lists detected in `LayoutElement` objects
* Adds `partition_pptx` for partitioning PowerPoint documents
* LayoutParser models now download from HugginfaceHub instead of DropBox
* Fixed file type detection for XML and HTML files on Amazone Linux

## 0.4.3

* Adds `requests` as a base dependency
* Fix in `exceeds_cap_ratio` so the function doesn't break with empty text
* Fix bug in `_parse_received_data`.
* Update `detect_filetype` to properly handle `.doc`, `.xls`, and `.ppt`.

## 0.4.2

* Added `partition_image` to process documents in an image format.
* Fixed utf-8 encoding error in `partition_email` with attachments for `text/html`

## 0.4.1

* Added support for text files in the `partition` function
* Pinned `opencv-python` for easier installation on Linux

## 0.4.0

* Added generic `partition` brick that detects the file type and routes a file to the appropriate
  partitioning brick.
* Added a file type detection module.
* Updated `partition_html` and `partition_eml` to support file-like objects in 'rb' mode.
* Cleaning brick for removing ordered bullets `clean_ordered_bullets`.
* Extract brick method for ordered bullets `extract_ordered_bullets`.
* Test for `clean_ordered_bullets`.
* Test for `extract_ordered_bullets`.
* Added `partition_docx` for pre-processing Word Documents.
* Added new REGEX patterns to extract email header information
* Added new functions to extract header information `parse_received_data` and `partition_header`
* Added new function to parse plain text files `partition_text`
* Added new cleaners functions `extract_ip_address`, `extract_ip_address_name`, `extract_mapi_id`, `extract_datetimetz`
* Add new `Image` element and function to find embedded images `find_embedded_images`
* Added `get_directory_file_info` for summarizing information about source documents

## 0.3.5

* Add support for local inference
* Add new pattern to recognize plain text dash bullets
* Add test for bullet patterns
* Fix for `partition_html` that allows for processing `div` tags that have both text and child
  elements
* Add ability to extract document metadata from `.docx`, `.xlsx`, and `.jpg` files.
* Helper functions for identifying and extracting phone numbers
* Add new function `extract_attachment_info` that extracts and decodes the attachment
of an email.
* Staging brick to convert a list of `Element`s to a `pandas` dataframe.
* Add plain text functionality to `partition_email`

## 0.3.4

* Python-3.7 compat

## 0.3.3

* Removes BasicConfig from logger configuration
* Adds the `partition_email` partitioning brick
* Adds the `replace_mime_encodings` cleaning bricks
* Small fix to HTML parsing related to processing list items with sub-tags
* Add `EmailElement` data structure to store email documents

## 0.3.2

* Added `translate_text` brick for translating text between languages
* Add an `apply` method to make it easier to apply cleaners to elements

## 0.3.1

* Added \_\_init.py\_\_ to `partition`

## 0.3.0

* Implement staging brick for Argilla. Converts lists of `Text` elements to `argilla` dataset classes.
* Removing the local PDF parsing code and any dependencies and tests.
* Reorganizes the staging bricks in the unstructured.partition module
* Allow entities to be passed into the Datasaur staging brick
* Added HTML escapes to the `replace_unicode_quotes` brick
* Fix bad responses in partition_pdf to raise ValueError
* Adds `partition_html` for partitioning HTML documents.

## 0.2.6

* Small change to how \_read is placed within the inheritance structure since it doesn't really apply to pdf
* Add partitioning brick for calling the document image analysis API

## 0.2.5

* Update python requirement to >=3.7

## 0.2.4

* Add alternative way of importing `Final` to support google colab

## 0.2.3

* Add cleaning bricks for removing prefixes and postfixes
* Add cleaning bricks for extracting text before and after a pattern

## 0.2.2

* Add staging brick for Datasaur

## 0.2.1

* Added brick to convert an ISD dictionary to a list of elements
* Update `PDFDocument` to use the `from_file` method
* Added staging brick for CSV format for ISD (Initial Structured Data) format.
* Added staging brick for separating text into attention window size chunks for `transformers`.
* Added staging brick for LabelBox.
* Added ability to upload LabelStudio predictions
* Added utility function for JSONL reading and writing
* Added staging brick for CSV format for Prodigy
* Added staging brick for Prodigy
* Added ability to upload LabelStudio annotations
* Added text_field and id_field to stage_for_label_studio signature

## 0.2.0

* Initial release of unstructured<|MERGE_RESOLUTION|>--- conflicted
+++ resolved
@@ -1,16 +1,13 @@
-## 0.10.12-dev1
-
-### Enhancements
-
-### Features
-
-### Fixes
-
-<<<<<<< HEAD
+## 0.10.12-dev2
+
+### Enhancements
+
+### Features
+
+### Fixes
+
 * Ingest error handling to properly raise errors when wrapped
-=======
 * Update version-sync to prevent duplicate release versions
->>>>>>> 30cdc19c
 
 ## 0.10.11
 
