<<<<<<< HEAD
## 0.10.28-dev1
=======
## 0.10.29-dev3
>>>>>>> 123ad20f

### Enhancements

* **Add include_header argument for partition_csv and partition_tsv** Now supports retaining header rows in CSV and TSV documents element partitioning.
* **Add retry logic for all source connectors** All http calls being made by the ingest source connectors have been isolated and wrapped by the `SourceConnectionNetworkError` custom error, which triggers the retry logic, if enabled, in the ingest pipeline.
* **Google Drive source connector supports credentials from memory** Originally, the connector expected a filepath to pull the credentials from when creating the client. This was expanded to support passing that information from memory as a dict if access to the file system might not be available.

### Features

### Fixes

* **Ingest session handler not being shared correctly** All ingest docs that leverage the session handler should only need to set it once per process. It was recreating it each time because the right values weren't being set nor available given how dataclasses work in python.
* **Ingest download-only fix** Previously the download only flag was being checked after the doc factory pipeline step, which occurs before the files are actually downloaded by the source node. This check was moved after the source node to allow for the files to be downloaded first before exiting the pipeline.

## 0.10.28

### Enhancements

* **Add element type CI evaluation workflow** Adds element type frequency evaluation metrics to the current ingest workflow to measure the performance of each file extracted as well as aggregated-level performance.
* **Add table structure evaluation helpers** Adds functions to evaluate the similarity between predicted table structure and actual table structure.
* **Use `yolox` by default for table extraction when partitioning pdf/image** `yolox` model provides higher recall of the table regions than the quantized version and it is now the default element detection model when `infer_table_structure=True` for partitioning pdf/image files
* **Remove pdfminer elements from inside tables** Previously, when using `hi_res` some elements where extracted using pdfminer too, so we removed pdfminer from the tables pipeline to avoid duplicated elements.
* **Fsspec downstream connectors** New destination connector added to ingest CLI, users may now use `unstructured-ingest` to write to any of the following:
  * Azure
  * Box
  * Dropbox
  * Google Cloud Service

### Features

<<<<<<< HEAD
* **Adds HubSpot connector** Adds connector to retrieve call, communications, emails, notes, products and tickets from HubSpot
=======
* **Update `ocr_only` strategy in `partition_pdf()`** Adds the functionality to get accurate coordinate data when partitioning PDFs and Images with the `ocr_only` strategy.
>>>>>>> 123ad20f

### Fixes
* **Fixed SharePoint permissions for the fetching to be opt-in** Problem: Sharepoint permissions were trying to be fetched even when no reletad cli params were provided, and this gave an error due to values for those keys not existing. Fix: Updated getting keys to be with .get() method and changed the "skip-check" to check individual cli params rather than checking the existance of a config object.

* **Fixes issue where tables from markdown documents were being treated as text** Problem: Tables from markdown documents were being treated as text, and not being extracted as tables. Solution: Enable the `tables` extension when instantiating the `python-markdown` object. Importance: This will allow users to extract structured data from tables in markdown documents.
* **Fix wrong logger for paddle info** Replace the logger from unstructured-inference with the logger from unstructured for paddle_ocr.py module.
* **Fix ingest pipeline to be able to use chunking and embedding together** Problem: When ingest pipeline was using chunking and embedding together, embedding outputs were empty and the outputs of chunking couldn't be re-read into memory and be forwarded to embeddings. Fix: Added CompositeElement type to TYPE_TO_TEXT_ELEMENT_MAP to be able to process CompositeElements with unstructured.staging.base.isd_to_elements
* **Fix unnecessary mid-text chunk-splitting.** The "pre-chunker" did not consider separator blank-line ("\n\n") length when grouping elements for a single chunk. As a result, sections were frequently over-populated producing a over-sized chunk that required mid-text splitting.
* **Fix frequent dissociation of title from chunk.** The sectioning algorithm included the title of the next section with the prior section whenever it would fit, frequently producing association of a section title with the prior section and dissociating it from its actual section. Fix this by performing combination of whole sections only.
* **Fix PDF attempt to get dict value from string.** Fixes a rare edge case that prevented some PDF's from being partitioned. The `get_uris_from_annots` function tried to access the dictionary value of a string instance variable. Assign `None` to the annotation variable if the instance type is not dictionary to avoid the erroneous attempt.

## 0.10.27

### Enhancements

* **Leverage dict to share content across ingest pipeline** To share the ingest doc content across steps in the ingest pipeline, this was updated to use a multiprocessing-safe dictionary so changes get persisted and each step has the option to modify the ingest docs in place.

### Features

### Fixes

* **Removed `ebooklib` as a dependency** `ebooklib` is licensed under AGPL3, which is incompatible with the Apache 2.0 license. Thus it is being removed.
* **Caching fixes in ingest pipeline** Previously, steps like the source node were not leveraging parameters such as `re_download` to dictate if files should be forced to redownload rather than use what might already exist locally.

## 0.10.26

### Enhancements

* **Add CI evaluation workflow** Adds evaluation metrics to the current ingest workflow to measure the performance of each file extracted as well as aggregated-level performance.

### Features

* **Functionality to catch and classify overlapping/nested elements** Method to identify overlapping-bboxes cases within detected elements in a document. It returns two values: a boolean defining if there are overlapping elements present, and a list reporting them with relevant metadata. The output includes information about the `overlapping_elements`, `overlapping_case`, `overlapping_percentage`, `largest_ngram_percentage`, `overlap_percentage_total`, `max_area`, `min_area`, and `total_area`.
* **Add Local connector source metadata** python's os module used to pull stats from local file when processing via the local connector and populates fields such as last modified time, created time.

### Fixes

* **Fixes elements partitioned from an image file missing certain metadata** Metadata for image files, like file type, was being handled differently from other file types. This caused a bug where other metadata, like the file name, was being missed. This change brought metadata handling for image files to be more in line with the handling for other file types so that file name and other metadata fields are being captured.
* **Adds `typing-extensions` as an explicit dependency** This package is an implicit dependency, but the module is being imported directly in `unstructured.documents.elements` so the dependency should be explicit in case changes in other dependencies lead to `typing-extensions` being dropped as a dependency.
* **Stop passing `extract_tables` to `unstructured-inference` since it is now supported in `unstructured` instead** Table extraction previously occurred in `unstructured-inference`, but that logic, except for the table model itself, is now a part of the `unstructured` library. Thus the parameter triggering table extraction is no longer passed to the `unstructured-inference` package. Also noted the table output regression for PDF files.
* **Fix a bug in Table partitioning** Previously the `skip_infer_table_types` variable used in `partition` was not being passed down to specific file partitioners. Now you can utilize the `skip_infer_table_types` list variable when calling `partition` to specify the filetypes for which you want to skip table extraction, or the `infer_table_structure` boolean variable on the file specific partitioning function.
* **Fix partition docx without sections** Some docx files, like those from teams output, do not contain sections and it would produce no results because the code assumes all components are in sections. Now if no sections is detected from a document we iterate through the paragraphs and return contents found in the paragraphs.
* **Fix out-of-order sequencing of split chunks.** Fixes behavior where "split" chunks were inserted at the beginning of the chunk sequence. This would produce a chunk sequence like [5a, 5b, 3a, 3b, 1, 2, 4] when sections 3 and 5 exceeded `max_characters`.
* **Deserialization of ingest docs fixed** When ingest docs are being deserialized as part of the ingest pipeline process (cli), there were certain fields that weren't getting persisted (metadata and date processed). The from_dict method was updated to take these into account and a unit test added to check.
* **Map source cli command configs when destination set** Due to how the source connector is dynamically called when the destination connector is set via the CLI, the configs were being set incorrectoy, causing the source connector to break. The configs were fixed and updated to take into account Fsspec-specific connectors.

## 0.10.25

### Enhancements

* **Duplicate CLI param check** Given that many of the options associated with the `Click` based cli ingest commands are added dynamically from a number of configs, a check was incorporated to make sure there were no duplicate entries to prevent new configs from overwriting already added options.
* **Ingest CLI refactor for better code reuse** Much of the ingest cli code can be templated and was a copy-paste across files, adding potential risk. Code was refactored to use a base class which had much of the shared code templated.

### Features

* **Table OCR refactor** support Table OCR with pre-computed OCR data to ensure we only do one OCR for entrie document. User can specify
ocr agent tesseract/paddle in environment variable `OCR_AGENT` for OCRing the entire document.
* **Adds accuracy function** The accuracy scoring was originally an option under `calculate_edit_distance`. For easy function call, it is now a wrapper around the original function that calls edit_distance and return as "score".
* **Adds HuggingFaceEmbeddingEncoder** The HuggingFace Embedding Encoder uses a local embedding model as opposed to using an API.
* **Add AWS bedrock embedding connector** `unstructured.embed.bedrock` now provides a connector to use AWS bedrock's `titan-embed-text` model to generate embeddings for elements. This features requires valid AWS bedrock setup and an internet connectionto run.

### Fixes

* **Import PDFResourceManager more directly** We were importing `PDFResourceManager` from `pdfminer.converter` which was causing an error for some users. We changed to import from the actual location of `PDFResourceManager`, which is `pdfminer.pdfinterp`.
* **Fix language detection of elements with empty strings** This resolves a warning message that was raised by `langdetect` if the language was attempted to be detected on an empty string. Language detection is now skipped for empty strings.
* **Fix chunks breaking on regex-metadata matches.** Fixes "over-chunking" when `regex_metadata` was used, where every element that contained a regex-match would start a new chunk.
* **Fix regex-metadata match offsets not adjusted within chunk.** Fixes incorrect regex-metadata match start/stop offset in chunks where multiple elements are combined.
* **Map source cli command configs when destination set** Due to how the source connector is dynamically called when the destination connector is set via the CLI, the configs were being set incorrectoy, causing the source connector to break. The configs were fixed and updated to take into account Fsspec-specific connectors.
* **Fix metrics folder not discoverable** Fixes issue where unstructured/metrics folder is not discoverable on PyPI by adding an `__init__.py` file under the folder.
* **Fix a bug when `parition_pdf` get `model_name=None`** In API usage the `model_name` value is `None` and the `cast` function in `partition_pdf` would return `None` and lead to attribution error. Now we use `str` function to explicit convert the content to string so it is garanteed to have `starts_with` and other string functions as attributes
* **Fix html partition fail on tables without `tbody` tag** HTML tables may sometimes just contain headers without body (`tbody` tag)

## 0.10.24

### Enhancements

* **Improve natural reading order** Some `OCR` elements with only spaces in the text have full-page width in the bounding box, which causes the `xycut` sorting to not work as expected. Now the logic to parse OCR results removes any elements with only spaces (more than one space).
* **Ingest compression utilities and fsspec connector support** Generic utility code added to handle files that get pulled from a source connector that are either tar or zip compressed and uncompress them locally. This is then processed using a local source connector. Currently this functionality has been incorporated into the fsspec connector and all those inheriting from it (currently: Azure Blob Storage, Google Cloud Storage, S3, Box, and Dropbox).
* **Ingest destination connectors support for writing raw list of elements** Along with the default write method used in the ingest pipeline to write the json content associated with the ingest docs, each destination connector can now also write a raw list of elements to the desired downstream location without having an ingest doc associated with it.

### Features

* **Adds element type percent match function** In order to evaluate the element type extracted, we add a function that calculates the matched percentage between two frequency dictionary.s

### Fixes

* **Fix paddle model file not discoverable** Fixes issue where ocr_models/paddle_ocr.py file is not discoverable on PyPI by adding
an `__init__.py` file under the folder.
* **Chipper v2 Fixes** Includes fix for a memory leak and rare last-element bbox fix. (unstructured-inference==0.7.7)
* **Fix image resizing issue** Includes fix related to resizing images in the tables pipeline. (unstructured-inference==0.7.6)

## 0.10.23

### Enhancements

* **Add functionality to limit precision when serializing to json** Precision for `points` is limited to 1 decimal point if coordinates["system"] == "PixelSpace" (otherwise 2 decimal points?). Precision for `detection_class_prob` is limited to 5 decimal points.
* **Fix csv file detection logic when mime-type is text/plain** Previously the logic to detect csv file type was considering only first row's comma count comparing with the header_row comma count and both the rows being same line the result was always true, Now the logic is changed to consider the comma's count for all the lines except first line and compare with header_row comma count.
* **Improved inference speed for Chipper V2** API requests with 'hi_res_model_name=chipper' now have ~2-3x faster responses.

### Features

### Fixes

* **Cleans up temporary files after conversion** Previously a file conversion utility was leaving temporary files behind on the filesystem without removing them when no longer needed. This fix helps prevent an accumulation of temporary files taking up excessive disk space.
* **Fixes `under_non_alpha_ratio` dividing by zero** Although this function guarded against a specific cause of division by zero, there were edge cases slipping through like strings with only whitespace. This update more generally prevents the function from performing a division by zero.
* **Fix languages default** Previously the default language was being set to English when elements didn't have text or if langdetect could not detect the language. It now defaults to None so there is not misleading information about the language detected.
* **Fixes recursion limit error that was being raised when partitioning Excel documents of a certain size** Previously we used a recursive method to find subtables within an excel sheet. However this would run afoul of Python's recursion depth limit when there was a contiguous block of more than 1000 cells within a sheet. This function has been updated to use the NetworkX library which avoids Python recursion issues.

## 0.10.22

### Enhancements

* **bump `unstructured-inference` to `0.7.3`** The updated version of `unstructured-inference` supports a new version of the Chipper model, as well as a cleaner schema for its output classes. Support is included for new inference features such as hierarchy and ordering.
* **Expose skip_infer_table_types in ingest CLI.** For each connector a new `--skip-infer-table-types` parameter was added to map to the `skip_infer_table_types` partition argument. This gives more granular control to unstructured-ingest users, allowing them to specify the file types for which we should attempt table extraction.
* **Add flag to ingest CLI to raise error if any single doc fails in pipeline** Currently if a single doc fails in the pipeline, the whole thing halts due to the error. This flag defaults to log an error but continue with the docs it can.
* **Emit hyperlink metadata for DOCX file-type.** DOCX partitioner now adds `metadata.links`, `metadata.link_texts` and `metadata.link_urls` for elements that contain a hyperlink that points to an external resource. So-called "jump" links pointing to document internal locations (such as those found in a table-of-contents "jumping" to a chapter or section) are excluded.

### Features

* **Add `elements_to_text` as a staging helper function** In order to get a single clean text output from unstructured for metric calculations, automate the process of extracting text from elements using this function.
* **Adds permissions(RBAC) data ingestion functionality for the Sharepoint connector.** Problem: Role based access control is an important component in many data storage systems. Users may need to pass permissions (RBAC) data to downstream systems when ingesting data. Feature: Added permissions data ingestion functionality to the Sharepoint connector.

### Fixes

* **Fixes PDF list parsing creating duplicate list items** Previously a bug in PDF list item parsing caused removal of other elements and duplication of the list item
* **Fixes duplicated elements** Fixes issue where elements are duplicated when embeddings are generated. This will allow users to generate embeddings for their list of Elements without duplicating/breaking the orginal content.
* **Fixes failure when flagging for embeddings through unstructured-ingest** Currently adding the embedding parameter to any connector results in a failure on the copy stage. This is resolves the issue by adding the IngestDoc to the context map in the embedding node's `run` method. This allows users to specify that connectors fetch embeddings without failure.
* **Fix ingest pipeline reformat nodes not discoverable** Fixes issue where  reformat nodes raise ModuleNotFoundError on import. This was due to the directory was missing `__init__.py` in order to make it discoverable.
* **Fix default language in ingest CLI** Previously the default was being set to english which injected potentially incorrect information to downstream language detection libraries. By setting the default to None allows those libraries to better detect what language the text is in the doc being processed.

## 0.10.21

* **Adds Scarf analytics**.

## 0.10.20

### Enhancements

* **Add document level language detection functionality.** Adds the "auto" default for the languages param to all partitioners. The primary language present in the document is detected using the `langdetect` package. Additional param `detect_language_per_element` is also added for partitioners that return multiple elements. Defaults to `False`.
* **Refactor OCR code** The OCR code for entire page is moved from unstructured-inference to unstructured. On top of continuing support for OCR language parameter, we also support two OCR processing modes, "entire_page" or "individual_blocks".
* **Align to top left when shrinking bounding boxes for `xy-cut` sorting:** Update `shrink_bbox()` to keep top left rather than center.
* **Add visualization script to annotate elements** This script is often used to analyze/visualize elements with coordinates (e.g. partition_pdf()).
* **Adds data source properties to the Jira, Github and Gitlab connectors** These properties (date_created, date_modified, version, source_url, record_locator) are written to element metadata during ingest, mapping elements to information about the document source from which they derive. This functionality enables downstream applications to reveal source document applications, e.g. a link to a GDrive doc, Salesforce record, etc.
* **Improve title detection in pptx documents** The default title textboxes on a pptx slide are now categorized as titles.
* **Improve hierarchy detection in pptx documents** List items, and other slide text are properly nested under the slide title. This will enable better chunking of pptx documents.
* **Refactor of the ingest cli workflow** The refactored approach uses a dynamically set pipeline with a snapshot along each step to save progress and accommodate continuation from a snapshot if an error occurs. This also allows the pipeline to dynamically assign any number of steps to modify the partitioned content before it gets written to a destination.
* **Applies `max_characters=<n>` argument to all element types in `add_chunking_strategy` decorator** Previously this argument was only utilized in chunking Table elements and now applies to all partitioned elements if `add_chunking_strategy` decorator is utilized, further preparing the elements for downstream processing.
* **Add common retry strategy utilities for unstructured-ingest** Dynamic retry strategy with exponential backoff added to Notion source connector.
*
### Features

* **Adds `bag_of_words` and `percent_missing_text` functions** In order to count the word frequencies in two input texts and calculate the percentage of text missing relative to the source document.
* **Adds `edit_distance` calculation metrics** In order to benchmark the cleaned, extracted text with unstructured, `edit_distance` (`Levenshtein distance`) is included.
* **Adds detection_origin field to metadata** Problem: Currently isn't an easy way to find out how an element was created. With this change that information is added. Importance: With this information the developers and users are now able to know how an element was created to make decisions on how to use it. In order tu use this feature
setting UNSTRUCTURED_INCLUDE_DEBUG_METADATA=true is needed.
* **Adds a function that calculates frequency of the element type and its depth** To capture the accuracy of element type extraction, this function counts the occurrences of each unique element type with its depth for use in element metrics.

### Fixes

* **Fix zero division error in annotation bbox size** This fixes the bug where we find annotation bboxes realted to an element that need to divide the intersection size between annotation bbox and element bbox by the size of the annotation bbox
* **Fix prevent metadata module from importing dependencies from unnecessary modules** Problem: The `metadata` module had several top level imports that were only used in and applicable to code related to specific document types, while there were many general-purpose functions. As a result, general-purpose functions couldn't be used without unnecessary dependencies being installed. Fix: moved 3rd party dependency top level imports to inside the functions in which they are used and applied a decorator to check that the dependency is installed and emit a helpful error message if not.
* **Fixes category_depth None value for Title elements** Problem: `Title` elements from `chipper` get `category_depth`= None even when `Headline` and/or `Subheadline` elements are present in the same page. Fix: all `Title` elements with `category_depth` = None should be set to have a depth of 0 instead iff there are `Headline` and/or `Subheadline` element-types present. Importance: `Title` elements should be equivalent html `H1` when nested headings are present; otherwise, `category_depth` metadata can result ambiguous within elements in a page.
* **Tweak `xy-cut` ordering output to be more column friendly** This results in the order of elements more closely reflecting natural reading order which benefits downstream applications. While element ordering from `xy-cut` is usually mostly correct when ordering multi-column documents, sometimes elements from a RHS column will appear before elements in a LHS column. Fix: add swapped `xy-cut` ordering by sorting by X coordinate first and then Y coordinate.
* **Fixes badly initialized Formula** Problem: YoloX contain new types of elements, when loading a document that contain formulas a new element of that class
should be generated, however the Formula class inherits from Element instead of Text. After this change the element is correctly created with the correct class
allowing the document to be loaded. Fix: Change parent class for Formula to Text. Importance: Crucial to be able to load documents that contain formulas.
* **Fixes pdf uri error** An error was encountered when URI type of `GoToR` which refers to pdf resources outside of its own was detected since no condition catches such case. The code is fixing the issue by initialize URI before any condition check.


## 0.10.19

### Enhancements

* **Adds XLSX document level language detection** Enhancing on top of language detection functionality in previous release, we now support language detection within `.xlsx` file type at Element level.
* **bump `unstructured-inference` to `0.6.6`** The updated version of `unstructured-inference` makes table extraction in `hi_res` mode configurable to fine tune table extraction performance; it also improves element detection by adding a deduplication post processing step in the `hi_res` partitioning of pdfs and images.
* **Detect text in HTML Heading Tags as Titles** This will increase the accuracy of hierarchies in HTML documents and provide more accurate element categorization. If text is in an HTML heading tag and is not a list item, address, or narrative text, categorize it as a title.
* **Update python-based docs** Refactor docs to use the actual unstructured code rather than using the subprocess library to run the cli command itself.
* **Adds Table support for the `add_chunking_strategy` decorator to partition functions.** In addition to combining elements under Title elements, user's can now specify the `max_characters=<n>` argument to chunk Table elements into TableChunk elements with `text` and `text_as_html` of length <n> characters. This means partitioned Table results are ready for use in downstream applications without any post processing.
* **Expose endpoint url for s3 connectors** By allowing for the endpoint url to be explicitly overwritten, this allows for any non-AWS data providers supporting the s3 protocol to be supported (i.e. minio).

### Features

* **change default `hi_res` model for pdf/image partition to `yolox`** Now partitioning pdf/image using `hi_res` strategy utilizes `yolox_quantized` model isntead of `detectron2_onnx` model. This new default model has better recall for tables and produces more detailed categories for elements.
* **XLSX can now reads subtables within one sheet** Problem: Many .xlsx files are not created to be read as one full table per sheet. There are subtables, text and header along with more informations to extract from each sheet. Feature: This `partition_xlsx` now can reads subtable(s) within one .xlsx sheet, along with extracting other title and narrative texts. Importance: This enhance the power of .xlsx reading to not only one table per sheet, allowing user to capture more data tables from the file, if exists.
* **Update Documentation on Element Types and Metadata**: We have updated the documentation according to the latest element types and metadata. It includes the common and additional metadata provided by the Partitions and Connectors.

### Fixes

* **Fixes partition_pdf is_alnum reference bug** Problem: The `partition_pdf` when attempt to get bounding box from element experienced a reference before assignment error when the first object is not text extractable.  Fix: Switched to a flag when the condition is met. Importance: Crucial to be able to partition with pdf.
* **Fix various cases of HTML text missing after partition**
  Problem: Under certain circumstances, text immediately after some HTML tags will be misssing from partition result.
  Fix: Updated code to deal with these cases.
  Importance: This will ensure the correctness when partitioning HTML and Markdown documents.
* **Fixes chunking when `detection_class_prob` appears in Element metadata** Problem: when `detection_class_prob` appears in Element metadata, Elements will only be combined by chunk_by_title if they have the same `detection_class_prob` value (which is rare). This is unlikely a case we ever need to support and most often results in no chunking. Fix: `detection_class_prob` is included in the chunking list of metadata keys excluded for similarity comparison. Importance: This change allows `chunk_by_title` to operate as intended for documents which include `detection_class_prob` metadata in their Elements.

## 0.10.18

### Enhancements

* **Better detection of natural reading order in images and PDF's** The elements returned by partition better reflect natural reading order in some cases, particularly in complicated multi-column layouts, leading to better chunking and retrieval for downstream applications. Achieved by improving the `xy-cut` sorting to preprocess bboxes, shrinking all bounding boxes by 90% along x and y axes (still centered around the same center point), which allows projection lines to be drawn where not possible before if layout bboxes overlapped.
* **Improves `partition_xml` to be faster and more memory efficient when partitioning large XML files** The new behavior is to partition iteratively to prevent loading the entire XML tree into memory at once in most use cases.
* **Adds data source properties to SharePoint, Outlook, Onedrive, Reddit, Slack, DeltaTable connectors** These properties (date_created, date_modified, version, source_url, record_locator) are written to element metadata during ingest, mapping elements to information about the document source from which they derive. This functionality enables downstream applications to reveal source document applications, e.g. a link to a GDrive doc, Salesforce record, etc.
* **Add functionality to save embedded images in PDF's separately as images** This allows users to save embedded images in PDF's separately as images, given some directory path. The saved image path is written to the metadata for the Image element. Downstream applications may benefit by providing users with image links from relevant "hits."
* **Azure Cognite Search destination connector** New Azure Cognitive Search destination connector added to ingest CLI.  Users may now use `unstructured-ingest` to write partitioned data from over 20 data sources (so far) to an Azure Cognitive Search index.
* **Improves salesforce partitioning** Partitions Salesforce data as xlm instead of text for improved detail and flexibility. Partitions htmlbody instead of textbody for Salesforce emails. Importance: Allows all Salesforce fields to be ingested and gives Salesforce emails more detailed partitioning.
* **Add document level language detection functionality.** Introduces the "auto" default for the languages param, which then detects the languages present in the document using the `langdetect` package. Adds the document languages as ISO 639-3 codes to the element metadata. Implemented only for the partition_text function to start.
* **PPTX partitioner refactored in preparation for enhancement.** Behavior should be unchanged except that shapes enclosed in a group-shape are now included, as many levels deep as required (a group-shape can itself contain a group-shape).
* **Embeddings support for the SharePoint SourceConnector via unstructured-ingest CLI** The SharePoint connector can now optionally create embeddings from the elements it pulls out during partition and upload those embeddings to Azure Cognitive Search index.
* **Improves hierarchy from docx files by leveraging natural hierarchies built into docx documents**  Hierarchy can now be detected from an indentation level for list bullets/numbers and by style name (e.g. Heading 1, List Bullet 2, List Number).
* **Chunking support for the SharePoint SourceConnector via unstructured-ingest CLI** The SharePoint connector can now optionally chunk the elements pulled out during partition via the chunking unstructured brick. This can be used as a stage before creating embeddings.

### Features

* **Adds `links` metadata in `partition_pdf` for `fast` strategy.** Problem: PDF files contain rich information and hyperlink that Unstructured did not captured earlier. Feature: `partition_pdf` now can capture embedded links within the file along with its associated text and page number. Importance: Providing depth in extracted elements give user a better understanding and richer context of documents. This also enables user to map to other elements within the document if the hyperlink is refered internally.
* **Adds the embedding module to be able to embed Elements** Problem: Many NLP applications require the ability to represent parts of documents in a semantic way. Until now, Unstructured did not have text embedding ability within the core library. Feature: This embedding module is able to track embeddings related data with a class, embed a list of elements, and return an updated list of Elements with the *embeddings* property. The module is also able to embed query strings. Importance: Ability to embed documents or parts of documents will enable users to make use of these semantic representations in different NLP applications, such as search, retrieval, and retrieval augmented generation.

### Fixes

* **Fixes a metadata source serialization bug** Problem: In unstructured elements, when loading an elements json file from the disk, the data_source attribute is assumed to be an instance of DataSourceMetadata and the code acts based on that. However the loader did not satisfy the assumption, and loaded it as a dict instead, causing an error. Fix: Added necessary code block to initialize a DataSourceMetadata object, also refactored DataSourceMetadata.from_dict() method to remove redundant code. Importance: Crucial to be able to load elements (which have data_source fields) from json files.
* **Fixes issue where unstructured-inference was not getting updated** Problem: unstructured-inference was not getting upgraded to the version to match unstructured release when doing a pip install.  Solution: using `pip install unstructured[all-docs]` it will now upgrade both unstructured and unstructured-inference. Importance: This will ensure that the inference library is always in sync with the unstructured library, otherwise users will be using outdated libraries which will likely lead to unintended behavior.
* **Fixes SharePoint connector failures if any document has an unsupported filetype** Problem: Currently the entire connector ingest run fails if a single IngestDoc has an unsupported filetype. This is because a ValueError is raised in the IngestDoc's `__post_init__`. Fix: Adds a try/catch when the IngestConnector runs get_ingest_docs such that the error is logged but all processable documents->IngestDocs are still instantiated and returned. Importance: Allows users to ingest SharePoint content even when some files with unsupported filetypes exist there.
* **Fixes Sharepoint connector server_path issue** Problem: Server path for the Sharepoint Ingest Doc was incorrectly formatted, causing issues while fetching pages from the remote source. Fix: changes formatting of remote file path before instantiating SharepointIngestDocs and appends a '/' while fetching pages from the remote source. Importance: Allows users to fetch pages from Sharepoint Sites.
* **Fixes Sphinx errors.** Fixes errors when running Sphinx `make html` and installs library to suppress warnings.
* **Fixes a metadata backwards compatibility error** Problem: When calling `partition_via_api`, the hosted api may return an element schema that's newer than the current `unstructured`. In this case, metadata fields were added which did not exist in the local `ElementMetadata` dataclass, and `__init__()` threw an error. Fix: remove nonexistent fields before instantiating in `ElementMetadata.from_json()`. Importance: Crucial to avoid breaking changes when adding fields.
* **Fixes issue with Discord connector when a channel returns `None`** Problem: Getting the `jump_url` from a nonexistent Discord `channel` fails. Fix: property `jump_url` is now retrieved within the same context as the messages from the channel. Importance: Avoids cascading issues when the connector fails to fetch information about a Discord channel.
* **Fixes occasionally SIGABTR when writing table with `deltalake` on Linux** Problem: occasionally on Linux ingest can throw a `SIGABTR` when writing `deltalake` table even though the table was written correctly. Fix: put the writing function into a `Process` to ensure its execution to the fullest extent before returning to the main process. Importance: Improves stability of connectors using `deltalake`


* **Fix badly initialized Formula** Problem: YoloX contain new types of elements, when loading a document that contain formulas a new element of that class
should be generated, however the Formula class inherits from Element instead of Text. After this change the element is correctly created with the correct class
allowing the document to be loaded. Fix: Change parent class for Formula to Text. Importance: Crucial to be able to load documents that contain formulas.

## 0.10.16

### Enhancements

* **Adds data source properties to Airtable, Confluence, Discord, Elasticsearch, Google Drive, and Wikipedia connectors** These properties (date_created, date_modified, version, source_url, record_locator) are written to element metadata during ingest, mapping elements to information about the document source from which they derive. This functionality enables downstream applications to reveal source document applications, e.g. a link to a GDrive doc, Salesforce record, etc.
* **DOCX partitioner refactored in preparation for enhancement.** Behavior should be unchanged except in multi-section documents containing different headers/footers for different sections. These will now emit all distinct headers and footers encountered instead of just those for the last section.
* **Add a function to map between Tesseract and standard language codes.** This allows users to input language information to the `languages` param in any Tesseract-supported langcode or any ISO 639 standard language code.
* **Add document level language detection functionality.** Introduces the "auto" default for the languages param, which then detects the languages present in the document using the `langdetect` package. Implemented only for the partition_text function to start.

### Features

### Fixes

* ***Fixes an issue that caused a partition error for some PDF's.** Fixes GH Issue 1460 by bypassing a coordinate check if an element has invalid coordinates.

## 0.10.15


### Enhancements

* **Support for better element categories from the next-generation image-to-text model ("chipper").** Previously, not all of the classifications from Chipper were being mapped to proper `unstructured` element categories so the consumer of the library would see many `UncategorizedText` elements. This fixes the issue, improving the granularity of the element categories outputs for better downstream processing and chunking. The mapping update is:
  * "Threading": `NarrativeText`
  * "Form": `NarrativeText`
  * "Field-Name": `Title`
  * "Value": `NarrativeText`
  * "Link": `NarrativeText`
  * "Headline": `Title` (with `category_depth=1`)
  * "Subheadline": `Title` (with `category_depth=2`)
  * "Abstract": `NarrativeText`
* **Better ListItem grouping for PDF's (fast strategy).** The `partition_pdf` with `fast` strategy previously broke down some numbered list item lines as separate elements. This enhancement leverages the x,y coordinates and bbox sizes to help decide whether the following chunk of text is a continuation of the immediate previous detected ListItem element or not, and not detect it as its own non-ListItem element.
* **Fall back to text-based classification for uncategorized Layout elements for Images and PDF's**. Improves element classification by running existing text-based rules on previously `UncategorizedText` elements.
* **Adds table partitioning for Partitioning for many doc types including: .html, .epub., .md, .rst, .odt, and .msg.** At the core of this change is the .html partition functionality, which is leveraged by the other effected doc types. This impacts many scenarios where `Table` Elements are now propery extracted.
* **Create and add `add_chunking_strategy` decorator to partition functions.** Previously, users were responsible for their own chunking after partitioning elements, often required for downstream applications. Now, individual elements may be combined into right-sized chunks where min and max character size may be specified if `chunking_strategy=by_title`. Relevant elements are grouped together for better downstream results. This enables users immediately use partitioned results effectively in downstream applications (e.g. RAG architecture apps) without any additional post-processing.
* **Adds `languages` as an input parameter and marks `ocr_languages` kwarg for deprecation in pdf, image, and auto partitioning functions.** Previously, language information was only being used for Tesseract OCR for image-based documents and was in a Tesseract specific string format, but by refactoring into a list of standard language codes independent of Tesseract, the `unstructured` library will better support `languages` for other non-image pipelines and/or support for other OCR engines.
* **Removes `UNSTRUCTURED_LANGUAGE` env var usage and replaces `language` with `languages` as an input parameter to unstructured-partition-text_type functions.** The previous parameter/input setup was not user-friendly or scalable to the variety of elements being processed. By refactoring the inputted language information into a list of standard language codes, we can support future applications of the element language such as detection, metadata, and multi-language elements. Now, to skip English specific checks, set the `languages` parameter to any non-English language(s).
* **Adds `xlsx` and `xls` filetype extensions to the `skip_infer_table_types` default list in `partition`.** By adding these file types to the input parameter these files should not go through table extraction. Users can still specify if they would like to extract tables from these filetypes, but will have to set the `skip_infer_table_types` to exclude the desired filetype extension. This avoids mis-representing complex spreadsheets where there may be multiple sub-tables and other content.
* **Better debug output related to sentence counting internals**. Clarify message when sentence is not counted toward sentence count because there aren't enough words, relevant for developers focused on `unstructured`s NLP internals.
* **Faster ocr_only speed for partitioning PDF and images.** Use `unstructured_pytesseract.run_and_get_multiple_output` function to reduce the number of calls to `tesseract` by half when partitioning pdf or image with `tesseract`
* **Adds data source properties to fsspec connectors** These properties (date_created, date_modified, version, source_url, record_locator) are written to element metadata during ingest, mapping elements to information about the document source from which they derive. This functionality enables downstream applications to reveal source document applications, e.g. a link to a GDrive doc, Salesforce record, etc.
* **Add delta table destination connector** New delta table destination connector added to ingest CLI.  Users may now use `unstructured-ingest` to write partitioned data from over 20 data sources (so far) to a Delta Table.
* **Rename to Source and Destination Connectors in the Documentation.** Maintain naming consistency between Connectors codebase and documentation with the first addition to a destination connector.
* **Non-HTML text files now return unstructured-elements as opposed to HTML-elements.** Previously the text based files that went through `partition_html` would return HTML-elements but now we preserve the format from the input using `source_format` argument in the partition call.
* **Adds `PaddleOCR` as an optional alternative to `Tesseract`** for OCR in processing of PDF or Image files, it is installable via the `makefile` command `install-paddleocr`. For experimental purposes only.
* **Bump unstructured-inference** to 0.5.28. This version bump markedly improves the output of table data, rendered as `metadata.text_as_html` in an element. These changes include:
  * add env variable `ENTIRE_PAGE_OCR` to specify using paddle or tesseract on entire page OCR
  * table structure detection now pads the input image by 25 pixels in all 4 directions to improve its recall (0.5.27)
  * support paddle with both cpu and gpu and assume it is pre-installed (0.5.26)
  * fix a bug where `cells_to_html` doesn't handle cells spanning multiple rows properly (0.5.25)
  * remove `cv2` preprocessing step before OCR step in table transformer (0.5.24)

### Features

* **Adds element metadata via `category_depth` with default value None**.
  * This additional metadata is useful for vectordb/LLM, chunking strategies, and retrieval applications.
* **Adds a naive hierarchy for elements via a `parent_id` on the element's metadata**
  * Users will now have more metadata for implementing vectordb/LLM chunking strategies. For example, text elements could be queried by their preceding title element.
  * Title elements created from HTML headings will properly nest

### Fixes

* **`add_pytesseract_bboxes_to_elements` no longer returns `nan` values**. The function logic is now broken into new methods
  `_get_element_box` and `convert_multiple_coordinates_to_new_system`
* **Selecting a different model wasn't being respected when calling `partition_image`.** Problem: `partition_pdf` allows for passing a `model_name` parameter. Given the similarity between the image and PDF pipelines, the expected behavior is that `partition_image` should support the same parameter, but `partition_image` was unintentionally not passing along its `kwargs`. This was corrected by adding the kwargs to the downstream call.
* **Fixes a chunking issue via dropping the field "coordinates".** Problem: chunk_by_title function was chunking each element to its own individual chunk while it needed to group elements into a fewer number of chunks. We've discovered that this happens due to a metadata matching logic in chunk_by_title function, and discovered that elements with different metadata can't be put into the same chunk. At the same time, any element with "coordinates" essentially had different metadata than other elements, due each element locating in different places and having different coordinates. Fix: That is why we have included the key "coordinates" inside a list of excluded metadata keys, while doing this "metadata_matches" comparision. Importance: This change is crucial to be able to chunk by title for documents which include "coordinates" metadata in their elements.

## 0.10.14

### Enhancements

* Update all connectors to use new downstream architecture
  * New click type added to parse comma-delimited string inputs
  * Some CLI options renamed

### Features

### Fixes

## 0.10.13

### Enhancements

* Updated documentation: Added back support doc types for partitioning, more Python codes in the API page,  RAG definition, and use case.
* Updated Hi-Res Metadata: PDFs and Images using Hi-Res strategy now have layout model class probabilities added ot metadata.
* Updated the `_detect_filetype_from_octet_stream()` function to use libmagic to infer the content type of file when it is not a zip file.
* Tesseract minor version bump to 5.3.2

### Features

* Add Jira Connector to be able to pull issues from a Jira organization
* Add `clean_ligatures` function to expand ligatures in text


### Fixes

* `partition_html` breaks on `<br>` elements.
* Ingest error handling to properly raise errors when wrapped
* GH issue 1361: fixes a sortig error that prevented some PDF's from being parsed
* Bump unstructured-inference
  * Brings back embedded images in PDF's (0.5.23)

## 0.10.12

### Enhancements

* Removed PIL pin as issue has been resolved upstream
* Bump unstructured-inference
  * Support for yolox_quantized layout detection model (0.5.20)
* YoloX element types added


### Features

* Add Salesforce Connector to be able to pull Account, Case, Campaign, EmailMessage, Lead

### Fixes


* Bump unstructured-inference
  * Avoid divide-by-zero errors swith `safe_division` (0.5.21)

## 0.10.11

### Enhancements

* Bump unstructured-inference
  * Combine entire-page OCR output with layout-detected elements, to ensure full coverage of the page (0.5.19)

### Features

* Add in ingest cli s3 writer

### Fixes

* Fix a bug where `xy-cut` sorting attemps to sort elements without valid coordinates; now xy cut sorting only works when **all** elements have valid coordinates

## 0.10.10

### Enhancements

* Adds `text` as an input parameter to `partition_xml`.
* `partition_xml` no longer runs through `partition_text`, avoiding incorrect splitting
  on carriage returns in the XML. Since `partition_xml` no longer calls `partition_text`,
  `min_partition` and `max_partition` are no longer supported in `partition_xml`.
* Bump `unstructured-inference==0.5.18`, change non-default detectron2 classification threshold
* Upgrade base image from rockylinux 8 to rockylinux 9
* Serialize IngestDocs to JSON when passing to subprocesses

### Features

### Fixes

- Fix a bug where mismatched `elements` and `bboxes` are passed into `add_pytesseract_bbox_to_elements`

## 0.10.9

### Enhancements

* Fix `test_json` to handle only non-extra dependencies file types (plain-text)

### Features

* Adds `chunk_by_title` to break a document into sections based on the presence of `Title`
  elements.
* add new extraction function `extract_image_urls_from_html` to extract all img related URL from html text.

### Fixes

* Make cv2 dependency optional
* Edit `add_pytesseract_bbox_to_elements`'s (`ocr_only` strategy) `metadata.coordinates.points` return type to `Tuple` for consistency.
* Re-enable test-ingest-confluence-diff for ingest tests
* Fix syntax for ingest test check number of files
* Fix csv and tsv partitioners loosing the first line of the files when creating elements

## 0.10.8

### Enhancements

* Release docker image that installs Python 3.10 rather than 3.8

### Features

### Fixes

## 0.10.7

### Enhancements

### Features

### Fixes

* Remove overly aggressive ListItem chunking for images and PDF's which typically resulted in inchorent elements.

## 0.10.6

### Enhancements

* Enable `partition_email` and `partition_msg` to detect if an email is PGP encryped. If
  and email is PGP encryped, the functions will return an empy list of elements and
  emit a warning about the encrypted content.
* Add threaded Slack conversations into Slack connector output
* Add functionality to sort elements using `xy-cut` sorting approach in `partition_pdf` for `hi_res` and `fast` strategies
* Bump unstructured-inference
  * Set OMP_THREAD_LIMIT to 1 if not set for better tesseract perf (0.5.17)

### Features

* Extract coordinates from PDFs and images when using OCR only strategy and add to metadata

### Fixes

* Update `partition_html` to respect the order of `<pre>` tags.
* Fix bug in `partition_pdf_or_image` where two partitions were called if `strategy == "ocr_only"`.
* Bump unstructured-inference
  * Fix issue where temporary files were being left behind (0.5.16)
* Adds deprecation warning for the `file_filename` kwarg to `partition`, `partition_via_api`,
  and `partition_multiple_via_api`.
* Fix documentation build workflow by pinning dependencies

## 0.10.5

### Enhancements

* Create new CI Pipelines
  - Checking text, xml, email, and html doc tests against the library installed without extras
  - Checking each library extra against their respective tests
* `partition` raises an error and tells the user to install the appropriate extra if a filetype
  is detected that is missing dependencies.
* Add custom errors to ingest
* Bump `unstructured-ingest==0.5.15`
  - Handle an uncaught TesseractError (0.5.15)
  - Add TIFF test file and TIFF filetype to `test_from_image_file` in `test_layout` (0.5.14)
* Use `entire_page` ocr mode for pdfs and images
* Add notes on extra installs to docs
* Adds ability to reuse connections per process in unstructured-ingest

### Features
* Add delta table connector

### Fixes

## 0.10.4
* Pass ocr_mode in partition_pdf and set the default back to individual pages for now
* Add diagrams and descriptions for ingest design in the ingest README

### Features
* Supports multipage TIFF image partitioning

### Fixes

## 0.10.2

### Enhancements
* Bump unstructured-inference==0.5.13:
  - Fix extracted image elements being included in layout merge, addresses the issue
    where an entire-page image in a PDF was not passed to the layout model when using hi_res.

### Features

### Fixes

## 0.10.1

### Enhancements
* Bump unstructured-inference==0.5.12:
  - fix to avoid trace for certain PDF's (0.5.12)
  - better defaults for DPI for hi_res and  Chipper (0.5.11)
  - implement full-page OCR (0.5.10)

### Features

### Fixes

* Fix dead links in repository README (Quick Start > Install for local development, and Learn more > Batch Processing)
* Update document dependencies to include tesseract-lang for additional language support (required for tests to pass)

## 0.10.0

### Enhancements

* Add `include_header` kwarg to `partition_xlsx` and change default behavior to `True`
* Update the `links` and `emphasized_texts` metadata fields

### Features

### Fixes

## 0.9.3

### Enhancements

* Pinned dependency cleanup.
* Update `partition_csv` to always use `soupparser_fromstring` to parse `html text`
* Update `partition_tsv` to always use `soupparser_fromstring` to parse `html text`
* Add `metadata.section` to capture epub table of contents data
* Add `unique_element_ids` kwarg to partition functions. If `True`, will use a UUID
  for element IDs instead of a SHA-256 hash.
* Update `partition_xlsx` to always use `soupparser_fromstring` to parse `html text`
* Add functionality to switch `html` text parser based on whether the `html` text contains emoji
* Add functionality to check if a string contains any emoji characters
* Add CI tests around Notion

### Features

* Add Airtable Connector to be able to pull views/tables/bases from an Airtable organization

### Fixes

* fix pdf partition of list items being detected as titles in OCR only mode
* make notion module discoverable
* fix emails with `Content-Distribution: inline` and `Content-Distribution: attachment` with no filename
* Fix email attachment filenames which had `=` in the filename itself

## 0.9.2


### Enhancements

* Update table extraction section in API documentation to sync with change in Prod API
* Update Notion connector to extract to html
* Added UUID option for `element_id`
* Bump unstructured-inference==0.5.9:
  - better caching of models
  - another version of detectron2 available, though the default layout model is unchanged
* Added UUID option for element_id
* Added UUID option for element_id
* CI improvements to run ingest tests in parallel

### Features

* Adds Sharepoint connector.

### Fixes

* Bump unstructured-inference==0.5.9:
  - ignores Tesseract errors where no text is extracted for tiles that indeed, have no text

## 0.9.1

### Enhancements

* Adds --partition-pdf-infer-table-structure to unstructured-ingest.
* Enable `partition_html` to skip headers and footers with the `skip_headers_and_footers` flag.
* Update `partition_doc` and `partition_docx` to track emphasized texts in the output
* Adds post processing function `filter_element_types`
* Set the default strategy for partitioning images to `hi_res`
* Add page break parameter section in API documentation to sync with change in Prod API
* Update `partition_html` to track emphasized texts in the output
* Update `XMLDocument._read_xml` to create `<p>` tag element for the text enclosed in the `<pre>` tag
* Add parameter `include_tail_text` to `_construct_text` to enable (skip) tail text inclusion
* Add Notion connector

### Features

### Fixes

* Remove unused `_partition_via_api` function
* Fixed emoji bug in `partition_xlsx`.
* Pass `file_filename` metadata when partitioning file object
* Skip ingest test on missing Slack token
* Add Dropbox variables to CI environments
* Remove default encoding for ingest
* Adds new element type `EmailAddress` for recognising email address in the  text
* Simplifies `min_partition` logic; makes partitions falling below the `min_partition`
  less likely.
* Fix bug where ingest test check for number of files fails in smoke test
* Fix unstructured-ingest entrypoint failure

## 0.9.0

### Enhancements

* Dependencies are now split by document type, creating a slimmer base installation.

## 0.8.8

### Enhancements

### Features

### Fixes

* Rename "date" field to "last_modified"
* Adds Box connector

### Fixes

## 0.8.7

### Enhancements

* Put back useful function `split_by_paragraph`

### Features

### Fixes

* Fix argument order in NLTK download step

## 0.8.6

### Enhancements

### Features

### Fixes

* Remove debug print lines and non-functional code

## 0.8.5

### Enhancements

* Add parameter `skip_infer_table_types` to enable (skip) table extraction for other doc types
* Adds optional Unstructured API unit tests in CI
* Tracks last modified date for all document types.
* Add auto_paragraph_grouper to detect new-line and blank-line new paragraph for .txt files.
* refactor the ingest cli to better support expanding supported connectors

## 0.8.3

### Enhancements

### Features

### Fixes

* NLTK now only gets downloaded if necessary.
* Handling for empty tables in Word Documents and PowerPoints.

## 0.8.4

### Enhancements

* Additional tests and refactor of JSON detection.
* Update functionality to retrieve image metadata from a page for `document_to_element_list`
* Links are now tracked in `partition_html` output.
* Set the file's current position to the beginning after reading the file in `convert_to_bytes`
* Add `min_partition` kwarg to that combines elements below a specified threshold and modifies splitting of strings longer than max partition so words are not split.
* set the file's current position to the beginning after reading the file in `convert_to_bytes`
* Add slide notes to pptx
* Add `--encoding` directive to ingest
* Improve json detection by `detect_filetype`

### Features

* Adds Outlook connector
* Add support for dpi parameter in inference library
* Adds Onedrive connector.
* Add Confluence connector for ingest cli to pull the body text from all documents from all spaces in a confluence domain.

### Fixes

* Fixes issue with email partitioning where From field was being assigned the To field value.
* Use the `image_metadata` property of the `PageLayout` instance to get the page image info in the `document_to_element_list`
* Add functionality to write images to computer storage temporarily instead of keeping them in memory for `ocr_only` strategy
* Add functionality to convert a PDF in small chunks of pages at a time for `ocr_only` strategy
* Adds `.txt`, `.text`, and `.tab` to list of extensions to check if file
  has a `text/plain` MIME type.
* Enables filters to be passed to `partition_doc` so it doesn't error with LibreOffice7.
* Removed old error message that's superseded by `requires_dependencies`.
* Removes using `hi_res` as the default strategy value for `partition_via_api` and `partition_multiple_via_api`

## 0.8.1

### Enhancements

* Add support for Python 3.11

### Features

### Fixes

* Fixed `auto` strategy detected scanned document as having extractable text and using `fast` strategy, resulting in no output.
* Fix list detection in MS Word documents.
* Don't instantiate an element with a coordinate system when there isn't a way to get its location data.

## 0.8.0

### Enhancements

* Allow model used for hi res pdf partition strategy to be chosen when called.
* Updated inference package

### Features

* Add `metadata_filename` parameter across all partition functions

### Fixes

* Update to ensure `convert_to_datafame` grabs all of the metadata fields.
* Adjust encoding recognition threshold value in `detect_file_encoding`
* Fix KeyError when `isd_to_elements` doesn't find a type
* Fix `_output_filename` for local connector, allowing single files to be written correctly to the disk

* Fix for cases where an invalid encoding is extracted from an email header.

### BREAKING CHANGES

* Information about an element's location is no longer returned as top-level attributes of an element. Instead, it is returned in the `coordinates` attribute of the element's metadata.

## 0.7.12

### Enhancements

* Adds `include_metadata` kwarg to `partition_doc`, `partition_docx`, `partition_email`, `partition_epub`, `partition_json`, `partition_msg`, `partition_odt`, `partition_org`, `partition_pdf`, `partition_ppt`, `partition_pptx`, `partition_rst`, and `partition_rtf`
### Features

* Add Elasticsearch connector for ingest cli to pull specific fields from all documents in an index.
* Adds Dropbox connector

### Fixes

* Fix tests that call unstructured-api by passing through an api-key
* Fixed page breaks being given (incorrect) page numbers
* Fix skipping download on ingest when a source document exists locally

## 0.7.11

### Enhancements

* More deterministic element ordering when using `hi_res` PDF parsing strategy (from unstructured-inference bump to 0.5.4)
* Make large model available (from unstructured-inference bump to 0.5.3)
* Combine inferred elements with extracted elements (from unstructured-inference bump to 0.5.2)
* `partition_email` and `partition_msg` will now process attachments if `process_attachments=True`
  and a attachment partitioning functions is passed through with `attachment_partitioner=partition`.

### Features

### Fixes

* Fix tests that call unstructured-api by passing through an api-key
* Fixed page breaks being given (incorrect) page numbers
* Fix skipping download on ingest when a source document exists locally

## 0.7.10

### Enhancements

* Adds a `max_partition` parameter to `partition_text`, `partition_pdf`, `partition_email`,
  `partition_msg` and `partition_xml` that sets a limit for the size of an individual
  document elements. Defaults to `1500` for everything except `partition_xml`, which has
  a default value of `None`.
* DRY connector refactor

### Features

* `hi_res` model for pdfs and images is selectable via environment variable.

### Fixes

* CSV check now ignores escaped commas.
* Fix for filetype exploration util when file content does not have a comma.
* Adds negative lookahead to bullet pattern to avoid detecting plain text line
  breaks like `-------` as list items.
* Fix pre tag parsing for `partition_html`
* Fix lookup error for annotated Arabic and Hebrew encodings

## 0.7.9

### Enhancements

* Improvements to string check for leafs in `partition_xml`.
* Adds --partition-ocr-languages to unstructured-ingest.

### Features

* Adds `partition_org` for processed Org Mode documents.

### Fixes

## 0.7.8

### Enhancements

### Features

* Adds Google Cloud Service connector

### Fixes

* Updates the `parse_email` for `partition_eml` so that `unstructured-api` passes the smoke tests
* `partition_email` now works if there is no message content
* Updates the `"fast"` strategy for `partition_pdf` so that it's able to recursively
* Adds recursive functionality to all fsspec connectors
* Adds generic --recursive ingest flag

## 0.7.7

### Enhancements

* Adds functionality to replace the `MIME` encodings for `eml` files with one of the common encodings if a `unicode` error occurs
* Adds missed file-like object handling in `detect_file_encoding`
* Adds functionality to extract charset info from `eml` files

### Features

* Added coordinate system class to track coordinate types and convert to different coordinate

### Fixes

* Adds an `html_assemble_articles` kwarg to `partition_html` to enable users to capture
  control whether content outside of `<article>` tags is captured when
  `<article>` tags are present.
* Check for the `xml` attribute on `element` before looking for pagebreaks in `partition_docx`.

## 0.7.6

### Enhancements

* Convert fast startegy to ocr_only for images
* Adds support for page numbers in `.docx` and `.doc` when user or renderer
  created page breaks are present.
* Adds retry logic for the unstructured-ingest Biomed connector

### Features

* Provides users with the ability to extract additional metadata via regex.
* Updates `partition_docx` to include headers and footers in the output.
* Create `partition_tsv` and associated tests. Make additional changes to `detect_filetype`.

### Fixes

* Remove fake api key in test `partition_via_api` since we now require valid/empty api keys
* Page number defaults to `None` instead of `1` when page number is not present in the metadata.
  A page number of `None` indicates that page numbers are not being tracked for the document
  or that page numbers do not apply to the element in question..
* Fixes an issue with some pptx files. Assume pptx shapes are found in top left position of slide
  in case the shape.top and shape.left attributes are `None`.

## 0.7.5

### Enhancements

* Adds functionality to sort elements in `partition_pdf` for `fast` strategy
* Adds ingest tests with `--fast` strategy on PDF documents
* Adds --api-key to unstructured-ingest

### Features

* Adds `partition_rst` for processed ReStructured Text documents.

### Fixes

* Adds handling for emails that do not have a datetime to extract.
* Adds pdf2image package as core requirement of unstructured (with no extras)

## 0.7.4

### Enhancements

* Allows passing kwargs to request data field for `partition_via_api` and `partition_multiple_via_api`
* Enable MIME type detection if libmagic is not available
* Adds handling for empty files in `detect_filetype` and `partition`.

### Features

### Fixes

* Reslove `grpcio` import issue on `weaviate.schema.validate_schema` for python 3.9 and 3.10
* Remove building `detectron2` from source in Dockerfile

## 0.7.3

### Enhancements

* Update IngestDoc abstractions and add data source metadata in ElementMetadata

### Features

### Fixes

* Pass `strategy` parameter down from `partition` for `partition_image`
* Filetype detection if a CSV has a `text/plain` MIME type
* `convert_office_doc` no longers prints file conversion info messages to stdout.
* `partition_via_api` reflects the actual filetype for the file processed in the API.

## 0.7.2

### Enhancements

* Adds an optional encoding kwarg to `elements_to_json` and `elements_from_json`
* Bump version of base image to use new stable version of tesseract

### Features

### Fixes

* Update the `read_txt_file` utility function to keep using `spooled_to_bytes_io_if_needed` for xml
* Add functionality to the `read_txt_file` utility function to handle file-like object from URL
* Remove the unused parameter `encoding` from `partition_pdf`
* Change auto.py to have a `None` default for encoding
* Add functionality to try other common encodings for html and xml files if an error related to the encoding is raised and the user has not specified an encoding.
* Adds benchmark test with test docs in example-docs
* Re-enable test_upload_label_studio_data_with_sdk
* File detection now detects code files as plain text
* Adds `tabulate` explicitly to dependencies
* Fixes an issue in `metadata.page_number` of pptx files
* Adds showing help if no parameters passed

## 0.7.1

### Enhancements

### Features

* Add `stage_for_weaviate` to stage `unstructured` outputs for upload to Weaviate, along with
  a helper function for defining a class to use in Weaviate schemas.
* Builds from Unstructured base image, built off of Rocky Linux 8.7, this resolves almost all CVE's in the image.

### Fixes

## 0.7.0

### Enhancements

* Installing `detectron2` from source is no longer required when using the `local-inference` extra.
* Updates `.pptx` parsing to include text in tables.

### Features

### Fixes

* Fixes an issue in `_add_element_metadata` that caused all elements to have `page_number=1`
  in the element metadata.
* Adds `.log` as a file extension for TXT files.
* Adds functionality to try other common encodings for email (`.eml`) files if an error related to the encoding is raised and the user has not specified an encoding.
* Allow passed encoding to be used in the `replace_mime_encodings`
* Fixes page metadata for `partition_html` when `include_metadata=False`
* A `ValueError` now raises if `file_filename` is not specified when you use `partition_via_api`
  with a file-like object.

## 0.6.11

### Enhancements

* Supports epub tests since pandoc is updated in base image

### Features


### Fixes


## 0.6.10

### Enhancements

* XLS support from auto partition

### Features

### Fixes

## 0.6.9

### Enhancements

* fast strategy for pdf now keeps element bounding box data
* setup.py refactor

### Features

### Fixes

* Adds functionality to try other common encodings if an error related to the encoding is raised and the user has not specified an encoding.
* Adds additional MIME types for CSV

## 0.6.8

### Enhancements

### Features

* Add `partition_csv` for CSV files.

### Fixes

## 0.6.7

### Enhancements

* Deprecate `--s3-url` in favor of `--remote-url` in CLI
* Refactor out non-connector-specific config variables
* Add `file_directory` to metadata
* Add `page_name` to metadata. Currently used for the sheet name in XLSX documents.
* Added a `--partition-strategy` parameter to unstructured-ingest so that users can specify
  partition strategy in CLI. For example, `--partition-strategy fast`.
* Added metadata for filetype.
* Add Discord connector to pull messages from a list of channels
* Refactor `unstructured/file-utils/filetype.py` to better utilise hashmap to return mime type.
* Add local declaration of DOCX_MIME_TYPES and XLSX_MIME_TYPES for `test_filetype.py`.

### Features

* Add `partition_xml` for XML files.
* Add `partition_xlsx` for Microsoft Excel documents.

### Fixes

* Supports `hml` filetype for partition as a variation of html filetype.
* Makes `pytesseract` a function level import in `partition_pdf` so you can use the `"fast"`
  or `"hi_res"` strategies if `pytesseract` is not installed. Also adds the
  `required_dependencies` decorator for the `"hi_res"` and `"ocr_only"` strategies.
* Fix to ensure `filename` is tracked in metadata for `docx` tables.

## 0.6.6

### Enhancements

* Adds an `"auto"` strategy that chooses the partitioning strategy based on document
  characteristics and function kwargs. This is the new default strategy for `partition_pdf`
  and `partition_image`. Users can maintain existing behavior by explicitly setting
  `strategy="hi_res"`.
* Added an additional trace logger for NLP debugging.
* Add `get_date` method to `ElementMetadata` for converting the datestring to a `datetime` object.
* Cleanup the `filename` attribute on `ElementMetadata` to remove the full filepath.

### Features

* Added table reading as html with URL parsing to `partition_docx` in docx
* Added metadata field for text_as_html for docx files

### Fixes

* `fileutils/file_type` check json and eml decode ignore error
* `partition_email` was updated to more flexibly handle deviations from the RFC-2822 standard.
  The time in the metadata returns `None` if the time does not match RFC-2822 at all.
* Include all metadata fields when converting to dataframe or CSV

## 0.6.5

### Enhancements

* Added support for SpooledTemporaryFile file argument.

### Features

### Fixes


## 0.6.4

### Enhancements

* Added an "ocr_only" strategy for `partition_pdf`. Refactored the strategy decision
  logic into its own module.

### Features

### Fixes

## 0.6.3

### Enhancements

* Add an "ocr_only" strategy for `partition_image`.

### Features

* Added `partition_multiple_via_api` for partitioning multiple documents in a single REST
  API call.
* Added `stage_for_baseplate` function to prepare outputs for ingestion into Baseplate.
* Added `partition_odt` for processing Open Office documents.

### Fixes

* Updates the grouping logic in the `partition_pdf` fast strategy to group together text
  in the same bounding box.

## 0.6.2

### Enhancements

* Added logic to `partition_pdf` for detecting copy protected PDFs and falling back
  to the hi res strategy when necessary.


### Features

* Add `partition_via_api` for partitioning documents through the hosted API.

### Fixes

* Fix how `exceeds_cap_ratio` handles empty (returns `True` instead of `False`)
* Updates `detect_filetype` to properly detect JSONs when the MIME type is `text/plain`.

## 0.6.1

### Enhancements

* Updated the table extraction parameter name to be more descriptive

### Features

### Fixes

## 0.6.0

### Enhancements

* Adds an `ssl_verify` kwarg to `partition` and `partition_html` to enable turning off
  SSL verification for HTTP requests. SSL verification is on by default.
* Allows users to pass in ocr language to `partition_pdf` and `partition_image` through
  the `ocr_language` kwarg. `ocr_language` corresponds to the code for the language pack
  in Tesseract. You will need to install the relevant Tesseract language pack to use a
  given language.

### Features

* Table extraction is now possible for pdfs from `partition` and `partition_pdf`.
* Adds support for extracting attachments from `.msg` files

### Fixes

* Adds an `ssl_verify` kwarg to `partition` and `partition_html` to enable turning off
  SSL verification for HTTP requests. SSL verification is on by default.

## 0.5.13

### Enhancements

* Allow headers to be passed into `partition` when `url` is used.

### Features

* `bytes_string_to_string` cleaning brick for bytes string output.

### Fixes

* Fixed typo in call to `exactly_one` in `partition_json`
* unstructured-documents encode xml string if document_tree is `None` in `_read_xml`.
* Update to `_read_xml` so that Markdown files with embedded HTML process correctly.
* Fallback to "fast" strategy only emits a warning if the user specifies the "hi_res" strategy.
* unstructured-partition-text_type exceeds_cap_ratio fix returns and how capitalization ratios are calculated
* `partition_pdf` and `partition_text` group broken paragraphs to avoid fragmented `NarrativeText` elements.
* .json files resolved as "application/json" on centos7 (or other installs with older libmagic libs)

## 0.5.12

### Enhancements

* Add OS mimetypes DB to docker image, mainly for unstructured-api compat.
* Use the image registry as a cache when building Docker images.
* Adds the ability for `partition_text` to group together broken paragraphs.
* Added method to utils to allow date time format validation

### Features
* Add Slack connector to pull messages for a specific channel

* Add --partition-by-api parameter to unstructured-ingest
* Added `partition_rtf` for processing rich text files.
* `partition` now accepts a `url` kwarg in addition to `file` and `filename`.

### Fixes

* Allow encoding to be passed into `replace_mime_encodings`.
* unstructured-ingest connector-specific dependencies are imported on demand.
* unstructured-ingest --flatten-metadata supported for local connector.
* unstructured-ingest fix runtime error when using --metadata-include.

## 0.5.11

### Enhancements

### Features

### Fixes

* Guard against null style attribute in docx document elements
* Update HTML encoding to better support foreign language characters

## 0.5.10

### Enhancements

* Updated inference package
* Add sender, recipient, date, and subject to element metadata for emails

### Features

* Added `--download-only` parameter to `unstructured-ingest`

### Fixes

* FileNotFound error when filename is provided but file is not on disk

## 0.5.9

### Enhancements

### Features

### Fixes

* Convert file to str in helper `split_by_paragraph` for `partition_text`

## 0.5.8

### Enhancements

* Update `elements_to_json` to return string when filename is not specified
* `elements_from_json` may take a string instead of a filename with the `text` kwarg
* `detect_filetype` now does a final fallback to file extension.
* Empty tags are now skipped during the depth check for HTML processing.

### Features

* Add local file system to `unstructured-ingest`
* Add `--max-docs` parameter to `unstructured-ingest`
* Added `partition_msg` for processing MSFT Outlook .msg files.

### Fixes

* `convert_file_to_text` now passes through the `source_format` and `target_format` kwargs.
  Previously they were hard coded.
* Partitioning functions that accept a `text` kwarg no longer raise an error if an empty
  string is passed (and empty list of elements is returned instead).
* `partition_json` no longer fails if the input is an empty list.
* Fixed bug in `chunk_by_attention_window` that caused the last word in segments to be cut-off
  in some cases.

### BREAKING CHANGES

* `stage_for_transformers` now returns a list of elements, making it consistent with other
  staging bricks

## 0.5.7

### Enhancements

* Refactored codebase using `exactly_one`
* Adds ability to pass headers when passing a url in partition_html()
* Added optional `content_type` and `file_filename` parameters to `partition()` to bypass file detection

### Features

* Add `--flatten-metadata` parameter to `unstructured-ingest`
* Add `--fields-include` parameter to `unstructured-ingest`

### Fixes

## 0.5.6

### Enhancements

* `contains_english_word()`, used heavily in text processing, is 10x faster.

### Features

* Add `--metadata-include` and `--metadata-exclude` parameters to `unstructured-ingest`
* Add `clean_non_ascii_chars` to remove non-ascii characters from unicode string

### Fixes

* Fix problem with PDF partition (duplicated test)

## 0.5.4

### Enhancements

* Added Biomedical literature connector for ingest cli.
* Add `FsspecConnector` to easily integrate any existing `fsspec` filesystem as a connector.
* Rename `s3_connector.py` to `s3.py` for readability and consistency with the
  rest of the connectors.
* Now `S3Connector` relies on `s3fs` instead of on `boto3`, and it inherits
  from `FsspecConnector`.
* Adds an `UNSTRUCTURED_LANGUAGE_CHECKS` environment variable to control whether or not language
  specific checks like vocabulary and POS tagging are applied. Set to `"true"` for higher
  resolution partitioning and `"false"` for faster processing.
* Improves `detect_filetype` warning to include filename when provided.
* Adds a "fast" strategy for partitioning PDFs with PDFMiner. Also falls back to the "fast"
  strategy if detectron2 is not available.
* Start deprecation life cycle for `unstructured-ingest --s3-url` option, to be deprecated in
  favor of `--remote-url`.

### Features

* Add `AzureBlobStorageConnector` based on its `fsspec` implementation inheriting
from `FsspecConnector`
* Add `partition_epub` for partitioning e-books in EPUB3 format.

### Fixes

* Fixes processing for text files with `message/rfc822` MIME type.
* Open xml files in read-only mode when reading contents to construct an XMLDocument.

## 0.5.3

### Enhancements

* `auto.partition()` can now load Unstructured ISD json documents.
* Simplify partitioning functions.
* Improve logging for ingest CLI.

### Features

* Add `--wikipedia-auto-suggest` argument to the ingest CLI to disable automatic redirection
  to pages with similar names.
* Add setup script for Amazon Linux 2
* Add optional `encoding` argument to the `partition_(text/email/html)` functions.
* Added Google Drive connector for ingest cli.
* Added Gitlab connector for ingest cli.

### Fixes

## 0.5.2

### Enhancements

* Fully move from printing to logging.
* `unstructured-ingest` now uses a default `--download_dir` of `$HOME/.cache/unstructured/ingest`
rather than a "tmp-ingest-" dir in the working directory.

### Features

### Fixes

* `setup_ubuntu.sh` no longer fails in some contexts by interpreting
`DEBIAN_FRONTEND=noninteractive` as a command
* `unstructured-ingest` no longer re-downloads files when --preserve-downloads
is used without --download-dir.
* Fixed an issue that was causing text to be skipped in some HTML documents.

## 0.5.1

### Enhancements

### Features

### Fixes

* Fixes an error causing JavaScript to appear in the output of `partition_html` sometimes.
* Fix several issues with the `requires_dependencies` decorator, including the error message
  and how it was used, which had caused an error for `unstructured-ingest --github-url ...`.

## 0.5.0

### Enhancements

* Add `requires_dependencies` Python decorator to check dependencies are installed before
  instantiating a class or running a function

### Features

* Added Wikipedia connector for ingest cli.

### Fixes

* Fix `process_document` file cleaning on failure
* Fixes an error introduced in the metadata tracking commit that caused `NarrativeText`
  and `FigureCaption` elements to be represented as `Text` in HTML documents.

## 0.4.16

### Enhancements

* Fallback to using file extensions for filetype detection if `libmagic` is not present

### Features

* Added setup script for Ubuntu
* Added GitHub connector for ingest cli.
* Added `partition_md` partitioner.
* Added Reddit connector for ingest cli.

### Fixes

* Initializes connector properly in ingest.main::MainProcess
* Restricts version of unstructured-inference to avoid multithreading issue

## 0.4.15

### Enhancements

* Added `elements_to_json` and `elements_from_json` for easier serialization/deserialization
* `convert_to_dict`, `dict_to_elements` and `convert_to_csv` are now aliases for functions
  that use the ISD terminology.

### Fixes

* Update to ensure all elements are preserved during serialization/deserialization

## 0.4.14

* Automatically install `nltk` models in the `tokenize` module.

## 0.4.13

* Fixes unstructured-ingest cli.

## 0.4.12

* Adds console_entrypoint for unstructured-ingest, other structure/doc updates related to ingest.
* Add `parser` parameter to `partition_html`.

## 0.4.11

* Adds `partition_doc` for partitioning Word documents in `.doc` format. Requires `libreoffice`.
* Adds `partition_ppt` for partitioning PowerPoint documents in `.ppt` format. Requires `libreoffice`.

## 0.4.10

* Fixes `ElementMetadata` so that it's JSON serializable when the filename is a `Path` object.

## 0.4.9

* Added ingest modules and s3 connector, sample ingest script
* Default to `url=None` for `partition_pdf` and `partition_image`
* Add ability to skip English specific check by setting the `UNSTRUCTURED_LANGUAGE` env var to `""`.
* Document `Element` objects now track metadata

## 0.4.8

* Modified XML and HTML parsers not to load comments.

## 0.4.7

* Added the ability to pull an HTML document from a url in `partition_html`.
* Added the the ability to get file summary info from lists of filenames and lists
  of file contents.
* Added optional page break to `partition` for `.pptx`, `.pdf`, images, and `.html` files.
* Added `to_dict` method to document elements.
* Include more unicode quotes in `replace_unicode_quotes`.

## 0.4.6

* Loosen the default cap threshold to `0.5`.
* Add a `UNSTRUCTURED_NARRATIVE_TEXT_CAP_THRESHOLD` environment variable for controlling
  the cap ratio threshold.
* Unknown text elements are identified as `Text` for HTML and plain text documents.
* `Body Text` styles no longer default to `NarrativeText` for Word documents. The style information
  is insufficient to determine that the text is narrative.
* Upper cased text is lower cased before checking for verbs. This helps avoid some missed verbs.
* Adds an `Address` element for capturing elements that only contain an address.
* Suppress the `UserWarning` when detectron is called.
* Checks that titles and narrative test have at least one English word.
* Checks that titles and narrative text are at least 50% alpha characters.
* Restricts titles to a maximum word length. Adds a `UNSTRUCTURED_TITLE_MAX_WORD_LENGTH`
  environment variable for controlling the max number of words in a title.
* Updated `partition_pptx` to order the elements on the page

## 0.4.4

* Updated `partition_pdf` and `partition_image` to return `unstructured` `Element` objects
* Fixed the healthcheck url path when partitioning images and PDFs via API
* Adds an optional `coordinates` attribute to document objects
* Adds `FigureCaption` and `CheckBox` document elements
* Added ability to split lists detected in `LayoutElement` objects
* Adds `partition_pptx` for partitioning PowerPoint documents
* LayoutParser models now download from HugginfaceHub instead of DropBox
* Fixed file type detection for XML and HTML files on Amazone Linux

## 0.4.3

* Adds `requests` as a base dependency
* Fix in `exceeds_cap_ratio` so the function doesn't break with empty text
* Fix bug in `_parse_received_data`.
* Update `detect_filetype` to properly handle `.doc`, `.xls`, and `.ppt`.

## 0.4.2

* Added `partition_image` to process documents in an image format.
* Fixed utf-8 encoding error in `partition_email` with attachments for `text/html`

## 0.4.1

* Added support for text files in the `partition` function
* Pinned `opencv-python` for easier installation on Linux

## 0.4.0

* Added generic `partition` brick that detects the file type and routes a file to the appropriate
  partitioning brick.
* Added a file type detection module.
* Updated `partition_html` and `partition_eml` to support file-like objects in 'rb' mode.
* Cleaning brick for removing ordered bullets `clean_ordered_bullets`.
* Extract brick method for ordered bullets `extract_ordered_bullets`.
* Test for `clean_ordered_bullets`.
* Test for `extract_ordered_bullets`.
* Added `partition_docx` for pre-processing Word Documents.
* Added new REGEX patterns to extract email header information
* Added new functions to extract header information `parse_received_data` and `partition_header`
* Added new function to parse plain text files `partition_text`
* Added new cleaners functions `extract_ip_address`, `extract_ip_address_name`, `extract_mapi_id`, `extract_datetimetz`
* Add new `Image` element and function to find embedded images `find_embedded_images`
* Added `get_directory_file_info` for summarizing information about source documents

## 0.3.5

* Add support for local inference
* Add new pattern to recognize plain text dash bullets
* Add test for bullet patterns
* Fix for `partition_html` that allows for processing `div` tags that have both text and child
  elements
* Add ability to extract document metadata from `.docx`, `.xlsx`, and `.jpg` files.
* Helper functions for identifying and extracting phone numbers
* Add new function `extract_attachment_info` that extracts and decodes the attachment
of an email.
* Staging brick to convert a list of `Element`s to a `pandas` dataframe.
* Add plain text functionality to `partition_email`

## 0.3.4

* Python-3.7 compat

## 0.3.3

* Removes BasicConfig from logger configuration
* Adds the `partition_email` partitioning brick
* Adds the `replace_mime_encodings` cleaning bricks
* Small fix to HTML parsing related to processing list items with sub-tags
* Add `EmailElement` data structure to store email documents

## 0.3.2

* Added `translate_text` brick for translating text between languages
* Add an `apply` method to make it easier to apply cleaners to elements

## 0.3.1

* Added \_\_init.py\_\_ to `partition`

## 0.3.0

* Implement staging brick for Argilla. Converts lists of `Text` elements to `argilla` dataset classes.
* Removing the local PDF parsing code and any dependencies and tests.
* Reorganizes the staging bricks in the unstructured.partition module
* Allow entities to be passed into the Datasaur staging brick
* Added HTML escapes to the `replace_unicode_quotes` brick
* Fix bad responses in partition_pdf to raise ValueError
* Adds `partition_html` for partitioning HTML documents.

## 0.2.6

* Small change to how \_read is placed within the inheritance structure since it doesn't really apply to pdf
* Add partitioning brick for calling the document image analysis API

## 0.2.5

* Update python requirement to >=3.7

## 0.2.4

* Add alternative way of importing `Final` to support google colab

## 0.2.3

* Add cleaning bricks for removing prefixes and postfixes
* Add cleaning bricks for extracting text before and after a pattern

## 0.2.2

* Add staging brick for Datasaur

## 0.2.1

* Added brick to convert an ISD dictionary to a list of elements
* Update `PDFDocument` to use the `from_file` method
* Added staging brick for CSV format for ISD (Initial Structured Data) format.
* Added staging brick for separating text into attention window size chunks for `transformers`.
* Added staging brick for LabelBox.
* Added ability to upload LabelStudio predictions
* Added utility function for JSONL reading and writing
* Added staging brick for CSV format for Prodigy
* Added staging brick for Prodigy
* Added ability to upload LabelStudio annotations
* Added text_field and id_field to stage_for_label_studio signature

## 0.2.0

* Initial release of unstructured<|MERGE_RESOLUTION|>--- conflicted
+++ resolved
@@ -1,8 +1,4 @@
-<<<<<<< HEAD
-## 0.10.28-dev1
-=======
-## 0.10.29-dev3
->>>>>>> 123ad20f
+## 0.10.29-dev4
 
 ### Enhancements
 
@@ -11,6 +7,8 @@
 * **Google Drive source connector supports credentials from memory** Originally, the connector expected a filepath to pull the credentials from when creating the client. This was expanded to support passing that information from memory as a dict if access to the file system might not be available.
 
 ### Features
+
+* **Adds HubSpot connector** Adds connector to retrieve call, communications, emails, notes, products and tickets from HubSpot
 
 ### Fixes
 
@@ -33,11 +31,7 @@
 
 ### Features
 
-<<<<<<< HEAD
-* **Adds HubSpot connector** Adds connector to retrieve call, communications, emails, notes, products and tickets from HubSpot
-=======
 * **Update `ocr_only` strategy in `partition_pdf()`** Adds the functionality to get accurate coordinate data when partitioning PDFs and Images with the `ocr_only` strategy.
->>>>>>> 123ad20f
 
 ### Fixes
 * **Fixed SharePoint permissions for the fetching to be opt-in** Problem: Sharepoint permissions were trying to be fetched even when no reletad cli params were provided, and this gave an error due to values for those keys not existing. Fix: Updated getting keys to be with .get() method and changed the "skip-check" to check individual cli params rather than checking the existance of a config object.
