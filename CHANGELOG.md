--- conflicted
+++ resolved
@@ -1,12 +1,10 @@
-<<<<<<< HEAD
-## 0.10.11-dev1
-=======
-## 0.10.12-dev1
->>>>>>> 95c3e17a
-
-### Enhancements
-
-### Features
+## 0.10.12-dev2
+
+### Enhancements
+
+### Features
+
+* Add Jira Connector to be able to pull issues from a Jira organization
 
 ### Fixes
 
@@ -22,7 +20,6 @@
 ### Features
 
 * Add in ingest cli s3 writer
-* Add Jira Connector to be able to pull issues from a Jira organization
 
 ### Fixes
 
