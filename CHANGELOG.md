## 0.10.15-dev6

### Enhancements

* Use text-based classification hen elements come back uncategorized from PDF/Image partitioning
* Updated HTML Partitioning to extract tables
* Create and add `add_chunking_strategy` decorator to partition functions
<<<<<<< HEAD
* Integrates Chipper types: 
  * Headline, Subheadline -> Title
  * Abstract -> NarrativeText
=======
* Adds `languages` as an input parameter and marks `ocr_languages` kwarg for deprecation in pdf partitioning functions
* Adds `xlsx` and `xls` to `skip_infer_table_types` default list in `partition`
>>>>>>> 7fd81dc7

### Features

* New element metadata `category_depth`
* Adds `languages` as an input parameter and marks `ocr_languages` kwarg for deprecation in pdf partitioning functions

### Fixes

## 0.10.14

### Enhancements

* Update all connectors to use new downstream architecture
  * New click type added to parse comma-delimited string inputs
  * Some CLI options renamed
 
### Features

### Fixes

## 0.10.13

### Enhancements

* Updated documentation: Added back support doc types for partitioning, more Python codes in the API page,  RAG definition, and use case.
* Add to mapping from `chipper` to `unstructured` element types: `Headline`, `Subheadline` and `Abstract`.
* New optional metadata for the depth relative to the element's category. Name: `cagegory_depth`.
* Updated Hi-Res Metadata: PDFs and Images using Hi-Res strategy now have layout model class probabilities added ot metadata.
* Updated the `_detect_filetype_from_octet_stream()` function to use libmagic to infer the content type of file when it is not a zip file.
* Tesseract minor version bump to 5.3.2

### Features

* Add Jira Connector to be able to pull issues from a Jira organization
* Add `clean_ligatures` function to expand ligatures in text

### Fixes

* `partition_html` breaks on `<br>` elements.
* Ingest error handling to properly raise errors when wrapped
* GH issue 1361: fixes a sortig error that prevented some PDF's from being parsed
* Bump unstructured-inference
  * Brings back embedded images in PDF's (0.5.23)

## 0.10.12

### Enhancements

* Removed PIL pin as issue has been resolved upstream
* Bump unstructured-inference
  * Support for yolox_quantized layout detection model (0.5.20)
* YoloX element types added


### Features

* Add Salesforce Connector to be able to pull Account, Case, Campaign, EmailMessage, Lead

### Fixes


* Bump unstructured-inference
  * Avoid divide-by-zero errors swith `safe_division` (0.5.21)
  
## 0.10.11

### Enhancements

* Bump unstructured-inference
  * Combine entire-page OCR output with layout-detected elements, to ensure full coverage of the page (0.5.19)

### Features

* Add in ingest cli s3 writer

### Fixes

* Fix a bug where `xy-cut` sorting attemps to sort elements without valid coordinates; now xy cut sorting only works when **all** elements have valid coordinates

## 0.10.10

### Enhancements

* Adds `text` as an input parameter to `partition_xml`.
* `partition_xml` no longer runs through `partition_text`, avoiding incorrect splitting
  on carriage returns in the XML. Since `partition_xml` no longer calls `partition_text`,
  `min_partition` and `max_partition` are no longer supported in `partition_xml`.
* Bump `unstructured-inference==0.5.18`, change non-default detectron2 classification threshold
* Upgrade base image from rockylinux 8 to rockylinux 9
* Serialize IngestDocs to JSON when passing to subprocesses

### Features

### Fixes

- Fix a bug where mismatched `elements` and `bboxes` are passed into `add_pytesseract_bbox_to_elements`

## 0.10.9

### Enhancements

* Fix `test_json` to handle only non-extra dependencies file types (plain-text)

### Features

* Adds `chunk_by_title` to break a document into sections based on the presence of `Title`
  elements.
* add new extraction function `extract_image_urls_from_html` to extract all img related URL from html text.

### Fixes

* Make cv2 dependency optional
* Edit `add_pytesseract_bbox_to_elements`'s (`ocr_only` strategy) `metadata.coordinates.points` return type to `Tuple` for consistency.
* Re-enable test-ingest-confluence-diff for ingest tests
* Fix syntax for ingest test check number of files

## 0.10.8

### Enhancements

* Release docker image that installs Python 3.10 rather than 3.8

### Features

### Fixes

## 0.10.7

### Enhancements

### Features

### Fixes

* Remove overly aggressive ListItem chunking for images and PDF's which typically resulted in inchorent elements.

## 0.10.6

### Enhancements

* Enable `partition_email` and `partition_msg` to detect if an email is PGP encryped. If
  and email is PGP encryped, the functions will return an empy list of elements and
  emit a warning about the encrypted content.
* Add threaded Slack conversations into Slack connector output
* Add functionality to sort elements using `xy-cut` sorting approach in `partition_pdf` for `hi_res` and `fast` strategies
* Bump unstructured-inference
  * Set OMP_THREAD_LIMIT to 1 if not set for better tesseract perf (0.5.17)

### Features

* Extract coordinates from PDFs and images when using OCR only strategy and add to metadata

### Fixes

* Update `partition_html` to respect the order of `<pre>` tags.
* Fix bug in `partition_pdf_or_image` where two partitions were called if `strategy == "ocr_only"`.
* Bump unstructured-inference
  * Fix issue where temporary files were being left behind (0.5.16)
* Adds deprecation warning for the `file_filename` kwarg to `partition`, `partition_via_api`,
  and `partition_multiple_via_api`.
* Fix documentation build workflow by pinning dependencies

## 0.10.5

### Enhancements

* Create new CI Pipelines
  - Checking text, xml, email, and html doc tests against the library installed without extras
  - Checking each library extra against their respective tests
* `partition` raises an error and tells the user to install the appropriate extra if a filetype
  is detected that is missing dependencies.
* Add custom errors to ingest
* Bump `unstructured-ingest==0.5.15`
  - Handle an uncaught TesseractError (0.5.15)
  - Add TIFF test file and TIFF filetype to `test_from_image_file` in `test_layout` (0.5.14)
* Use `entire_page` ocr mode for pdfs and images
* Add notes on extra installs to docs
* Adds ability to reuse connections per process in unstructured-ingest

### Features
* Add delta table connector

### Fixes

## 0.10.4
* Pass ocr_mode in partition_pdf and set the default back to individual pages for now
* Add diagrams and descriptions for ingest design in the ingest README

### Features
* Supports multipage TIFF image partitioning

### Fixes

## 0.10.2

### Enhancements
* Bump unstructured-inference==0.5.13:
  - Fix extracted image elements being included in layout merge, addresses the issue
    where an entire-page image in a PDF was not passed to the layout model when using hi_res.

### Features

### Fixes

## 0.10.1

### Enhancements
* Bump unstructured-inference==0.5.12:
  - fix to avoid trace for certain PDF's (0.5.12)
  - better defaults for DPI for hi_res and  Chipper (0.5.11)
  - implement full-page OCR (0.5.10)

### Features

### Fixes

* Fix dead links in repository README (Quick Start > Install for local development, and Learn more > Batch Processing)
* Update document dependencies to include tesseract-lang for additional language support (required for tests to pass)

## 0.10.0

### Enhancements

* Add `include_header` kwarg to `partition_xlsx` and change default behavior to `True`
* Update the `links` and `emphasized_texts` metadata fields

### Features

### Fixes

## 0.9.3

### Enhancements

* Pinned dependency cleanup.
* Update `partition_csv` to always use `soupparser_fromstring` to parse `html text`
* Update `partition_tsv` to always use `soupparser_fromstring` to parse `html text`
* Add `metadata.section` to capture epub table of contents data
* Add `unique_element_ids` kwarg to partition functions. If `True`, will use a UUID
  for element IDs instead of a SHA-256 hash.
* Update `partition_xlsx` to always use `soupparser_fromstring` to parse `html text`
* Add functionality to switch `html` text parser based on whether the `html` text contains emoji
* Add functionality to check if a string contains any emoji characters
* Add CI tests around Notion

### Features

* Add Airtable Connector to be able to pull views/tables/bases from an Airtable organization

### Fixes

* fix pdf partition of list items being detected as titles in OCR only mode
* make notion module discoverable
* fix emails with `Content-Distribution: inline` and `Content-Distribution: attachment` with no filename
* Fix email attachment filenames which had `=` in the filename itself

## 0.9.2


### Enhancements

* Update table extraction section in API documentation to sync with change in Prod API
* Update Notion connector to extract to html
* Added UUID option for `element_id`
* Bump unstructured-inference==0.5.9:
  - better caching of models
  - another version of detectron2 available, though the default layout model is unchanged
* Added UUID option for element_id
* Added UUID option for element_id
* CI improvements to run ingest tests in parallel

### Features

* Adds Sharepoint connector.

### Fixes

* Bump unstructured-inference==0.5.9:
  - ignores Tesseract errors where no text is extracted for tiles that indeed, have no text

## 0.9.1

### Enhancements

* Adds --partition-pdf-infer-table-structure to unstructured-ingest.
* Enable `partition_html` to skip headers and footers with the `skip_headers_and_footers` flag.
* Update `partition_doc` and `partition_docx` to track emphasized texts in the output
* Adds post processing function `filter_element_types`
* Set the default strategy for partitioning images to `hi_res`
* Add page break parameter section in API documentation to sync with change in Prod API
* Update `partition_html` to track emphasized texts in the output
* Update `XMLDocument._read_xml` to create `<p>` tag element for the text enclosed in the `<pre>` tag
* Add parameter `include_tail_text` to `_construct_text` to enable (skip) tail text inclusion
* Add Notion connector

### Features

### Fixes

* Remove unused `_partition_via_api` function
* Fixed emoji bug in `partition_xlsx`.
* Pass `file_filename` metadata when partitioning file object
* Skip ingest test on missing Slack token
* Add Dropbox variables to CI environments
* Remove default encoding for ingest
* Adds new element type `EmailAddress` for recognising email address in the  text
* Simplifies `min_partition` logic; makes partitions falling below the `min_partition`
  less likely.
* Fix bug where ingest test check for number of files fails in smoke test
* Fix unstructured-ingest entrypoint failure

## 0.9.0

### Enhancements

* Dependencies are now split by document type, creating a slimmer base installation.

## 0.8.8

### Enhancements

### Features

### Fixes

* Rename "date" field to "last_modified"
* Adds Box connector

### Fixes

## 0.8.7

### Enhancements

* Put back useful function `split_by_paragraph`

### Features

### Fixes

* Fix argument order in NLTK download step

## 0.8.6

### Enhancements

### Features

### Fixes

* Remove debug print lines and non-functional code

## 0.8.5

### Enhancements

* Add parameter `skip_infer_table_types` to enable (skip) table extraction for other doc types
* Adds optional Unstructured API unit tests in CI
* Tracks last modified date for all document types.
* Add auto_paragraph_grouper to detect new-line and blank-line new paragraph for .txt files.
* refactor the ingest cli to better support expanding supported connectors

## 0.8.3

### Enhancements

### Features

### Fixes

* NLTK now only gets downloaded if necessary.
* Handling for empty tables in Word Documents and PowerPoints.

## 0.8.4

### Enhancements

* Additional tests and refactor of JSON detection.
* Update functionality to retrieve image metadata from a page for `document_to_element_list`
* Links are now tracked in `partition_html` output.
* Set the file's current position to the beginning after reading the file in `convert_to_bytes`
* Add `min_partition` kwarg to that combines elements below a specified threshold and modifies splitting of strings longer than max partition so words are not split.
* set the file's current position to the beginning after reading the file in `convert_to_bytes`
* Add slide notes to pptx
* Add `--encoding` directive to ingest
* Improve json detection by `detect_filetype`

### Features

* Adds Outlook connector
* Add support for dpi parameter in inference library
* Adds Onedrive connector.
* Add Confluence connector for ingest cli to pull the body text from all documents from all spaces in a confluence domain.

### Fixes

* Fixes issue with email partitioning where From field was being assigned the To field value.
* Use the `image_metadata` property of the `PageLayout` instance to get the page image info in the `document_to_element_list`
* Add functionality to write images to computer storage temporarily instead of keeping them in memory for `ocr_only` strategy
* Add functionality to convert a PDF in small chunks of pages at a time for `ocr_only` strategy
* Adds `.txt`, `.text`, and `.tab` to list of extensions to check if file
  has a `text/plain` MIME type.
* Enables filters to be passed to `partition_doc` so it doesn't error with LibreOffice7.
* Removed old error message that's superseded by `requires_dependencies`.
* Removes using `hi_res` as the default strategy value for `partition_via_api` and `partition_multiple_via_api`

## 0.8.1

### Enhancements

* Add support for Python 3.11

### Features

### Fixes

* Fixed `auto` strategy detected scanned document as having extractable text and using `fast` strategy, resulting in no output.
* Fix list detection in MS Word documents.
* Don't instantiate an element with a coordinate system when there isn't a way to get its location data.

## 0.8.0

### Enhancements

* Allow model used for hi res pdf partition strategy to be chosen when called.
* Updated inference package

### Features

* Add `metadata_filename` parameter across all partition functions

### Fixes

* Update to ensure `convert_to_datafame` grabs all of the metadata fields.
* Adjust encoding recognition threshold value in `detect_file_encoding`
* Fix KeyError when `isd_to_elements` doesn't find a type
* Fix `_output_filename` for local connector, allowing single files to be written correctly to the disk

* Fix for cases where an invalid encoding is extracted from an email header.

### BREAKING CHANGES

* Information about an element's location is no longer returned as top-level attributes of an element. Instead, it is returned in the `coordinates` attribute of the element's metadata.

## 0.7.12

### Enhancements

* Adds `include_metadata` kwarg to `partition_doc`, `partition_docx`, `partition_email`, `partition_epub`, `partition_json`, `partition_msg`, `partition_odt`, `partition_org`, `partition_pdf`, `partition_ppt`, `partition_pptx`, `partition_rst`, and `partition_rtf`
### Features

* Add Elasticsearch connector for ingest cli to pull specific fields from all documents in an index.
* Adds Dropbox connector

### Fixes

* Fix tests that call unstructured-api by passing through an api-key
* Fixed page breaks being given (incorrect) page numbers
* Fix skipping download on ingest when a source document exists locally

## 0.7.11

### Enhancements

* More deterministic element ordering when using `hi_res` PDF parsing strategy (from unstructured-inference bump to 0.5.4)
* Make large model available (from unstructured-inference bump to 0.5.3)
* Combine inferred elements with extracted elements (from unstructured-inference bump to 0.5.2)
* `partition_email` and `partition_msg` will now process attachments if `process_attachments=True`
  and a attachment partitioning functions is passed through with `attachment_partitioner=partition`.

### Features

### Fixes

* Fix tests that call unstructured-api by passing through an api-key
* Fixed page breaks being given (incorrect) page numbers
* Fix skipping download on ingest when a source document exists locally

## 0.7.10

### Enhancements

* Adds a `max_partition` parameter to `partition_text`, `partition_pdf`, `partition_email`,
  `partition_msg` and `partition_xml` that sets a limit for the size of an individual
  document elements. Defaults to `1500` for everything except `partition_xml`, which has
  a default value of `None`.
* DRY connector refactor

### Features

* `hi_res` model for pdfs and images is selectable via environment variable.

### Fixes

* CSV check now ignores escaped commas.
* Fix for filetype exploration util when file content does not have a comma.
* Adds negative lookahead to bullet pattern to avoid detecting plain text line
  breaks like `-------` as list items.
* Fix pre tag parsing for `partition_html`
* Fix lookup error for annotated Arabic and Hebrew encodings

## 0.7.9

### Enhancements

* Improvements to string check for leafs in `partition_xml`.
* Adds --partition-ocr-languages to unstructured-ingest.

### Features

* Adds `partition_org` for processed Org Mode documents.

### Fixes

## 0.7.8

### Enhancements

### Features

* Adds Google Cloud Service connector

### Fixes

* Updates the `parse_email` for `partition_eml` so that `unstructured-api` passes the smoke tests
* `partition_email` now works if there is no message content
* Updates the `"fast"` strategy for `partition_pdf` so that it's able to recursively
* Adds recursive functionality to all fsspec connectors
* Adds generic --recursive ingest flag

## 0.7.7

### Enhancements

* Adds functionality to replace the `MIME` encodings for `eml` files with one of the common encodings if a `unicode` error occurs
* Adds missed file-like object handling in `detect_file_encoding`
* Adds functionality to extract charset info from `eml` files

### Features

* Added coordinate system class to track coordinate types and convert to different coordinate

### Fixes

* Adds an `html_assemble_articles` kwarg to `partition_html` to enable users to capture
  control whether content outside of `<article>` tags is captured when
  `<article>` tags are present.
* Check for the `xml` attribute on `element` before looking for pagebreaks in `partition_docx`.

## 0.7.6

### Enhancements

* Convert fast startegy to ocr_only for images
* Adds support for page numbers in `.docx` and `.doc` when user or renderer
  created page breaks are present.
* Adds retry logic for the unstructured-ingest Biomed connector

### Features

* Provides users with the ability to extract additional metadata via regex.
* Updates `partition_docx` to include headers and footers in the output.
* Create `partition_tsv` and associated tests. Make additional changes to `detect_filetype`.

### Fixes

* Remove fake api key in test `partition_via_api` since we now require valid/empty api keys
* Page number defaults to `None` instead of `1` when page number is not present in the metadata.
  A page number of `None` indicates that page numbers are not being tracked for the document
  or that page numbers do not apply to the element in question..
* Fixes an issue with some pptx files. Assume pptx shapes are found in top left position of slide
  in case the shape.top and shape.left attributes are `None`.

## 0.7.5

### Enhancements

* Adds functionality to sort elements in `partition_pdf` for `fast` strategy
* Adds ingest tests with `--fast` strategy on PDF documents
* Adds --api-key to unstructured-ingest

### Features

* Adds `partition_rst` for processed ReStructured Text documents.

### Fixes

* Adds handling for emails that do not have a datetime to extract.
* Adds pdf2image package as core requirement of unstructured (with no extras)

## 0.7.4

### Enhancements

* Allows passing kwargs to request data field for `partition_via_api` and `partition_multiple_via_api`
* Enable MIME type detection if libmagic is not available
* Adds handling for empty files in `detect_filetype` and `partition`.

### Features

### Fixes

* Reslove `grpcio` import issue on `weaviate.schema.validate_schema` for python 3.9 and 3.10
* Remove building `detectron2` from source in Dockerfile

## 0.7.3

### Enhancements

* Update IngestDoc abstractions and add data source metadata in ElementMetadata

### Features

### Fixes

* Pass `strategy` parameter down from `partition` for `partition_image`
* Filetype detection if a CSV has a `text/plain` MIME type
* `convert_office_doc` no longers prints file conversion info messages to stdout.
* `partition_via_api` reflects the actual filetype for the file processed in the API.

## 0.7.2

### Enhancements

* Adds an optional encoding kwarg to `elements_to_json` and `elements_from_json`
* Bump version of base image to use new stable version of tesseract

### Features

### Fixes

* Update the `read_txt_file` utility function to keep using `spooled_to_bytes_io_if_needed` for xml
* Add functionality to the `read_txt_file` utility function to handle file-like object from URL
* Remove the unused parameter `encoding` from `partition_pdf`
* Change auto.py to have a `None` default for encoding
* Add functionality to try other common encodings for html and xml files if an error related to the encoding is raised and the user has not specified an encoding.
* Adds benchmark test with test docs in example-docs
* Re-enable test_upload_label_studio_data_with_sdk
* File detection now detects code files as plain text
* Adds `tabulate` explicitly to dependencies
* Fixes an issue in `metadata.page_number` of pptx files
* Adds showing help if no parameters passed

## 0.7.1

### Enhancements

### Features

* Add `stage_for_weaviate` to stage `unstructured` outputs for upload to Weaviate, along with
  a helper function for defining a class to use in Weaviate schemas.
* Builds from Unstructured base image, built off of Rocky Linux 8.7, this resolves almost all CVE's in the image.

### Fixes

## 0.7.0

### Enhancements

* Installing `detectron2` from source is no longer required when using the `local-inference` extra.
* Updates `.pptx` parsing to include text in tables.

### Features

### Fixes

* Fixes an issue in `_add_element_metadata` that caused all elements to have `page_number=1`
  in the element metadata.
* Adds `.log` as a file extension for TXT files.
* Adds functionality to try other common encodings for email (`.eml`) files if an error related to the encoding is raised and the user has not specified an encoding.
* Allow passed encoding to be used in the `replace_mime_encodings`
* Fixes page metadata for `partition_html` when `include_metadata=False`
* A `ValueError` now raises if `file_filename` is not specified when you use `partition_via_api`
  with a file-like object.

## 0.6.11

### Enhancements

* Supports epub tests since pandoc is updated in base image

### Features


### Fixes


## 0.6.10

### Enhancements

* XLS support from auto partition

### Features

### Fixes

## 0.6.9

### Enhancements

* fast strategy for pdf now keeps element bounding box data
* setup.py refactor

### Features

### Fixes

* Adds functionality to try other common encodings if an error related to the encoding is raised and the user has not specified an encoding.
* Adds additional MIME types for CSV

## 0.6.8

### Enhancements

### Features

* Add `partition_csv` for CSV files.

### Fixes

## 0.6.7

### Enhancements

* Deprecate `--s3-url` in favor of `--remote-url` in CLI
* Refactor out non-connector-specific config variables
* Add `file_directory` to metadata
* Add `page_name` to metadata. Currently used for the sheet name in XLSX documents.
* Added a `--partition-strategy` parameter to unstructured-ingest so that users can specify
  partition strategy in CLI. For example, `--partition-strategy fast`.
* Added metadata for filetype.
* Add Discord connector to pull messages from a list of channels
* Refactor `unstructured/file-utils/filetype.py` to better utilise hashmap to return mime type.
* Add local declaration of DOCX_MIME_TYPES and XLSX_MIME_TYPES for `test_filetype.py`.

### Features

* Add `partition_xml` for XML files.
* Add `partition_xlsx` for Microsoft Excel documents.

### Fixes

* Supports `hml` filetype for partition as a variation of html filetype.
* Makes `pytesseract` a function level import in `partition_pdf` so you can use the `"fast"`
  or `"hi_res"` strategies if `pytesseract` is not installed. Also adds the
  `required_dependencies` decorator for the `"hi_res"` and `"ocr_only"` strategies.
* Fix to ensure `filename` is tracked in metadata for `docx` tables.

## 0.6.6

### Enhancements

* Adds an `"auto"` strategy that chooses the partitioning strategy based on document
  characteristics and function kwargs. This is the new default strategy for `partition_pdf`
  and `partition_image`. Users can maintain existing behavior by explicitly setting
  `strategy="hi_res"`.
* Added an additional trace logger for NLP debugging.
* Add `get_date` method to `ElementMetadata` for converting the datestring to a `datetime` object.
* Cleanup the `filename` attribute on `ElementMetadata` to remove the full filepath.

### Features

* Added table reading as html with URL parsing to `partition_docx` in docx
* Added metadata field for text_as_html for docx files

### Fixes

* `fileutils/file_type` check json and eml decode ignore error
* `partition_email` was updated to more flexibly handle deviations from the RFC-2822 standard.
  The time in the metadata returns `None` if the time does not match RFC-2822 at all.
* Include all metadata fields when converting to dataframe or CSV

## 0.6.5

### Enhancements

* Added support for SpooledTemporaryFile file argument.

### Features

### Fixes


## 0.6.4

### Enhancements

* Added an "ocr_only" strategy for `partition_pdf`. Refactored the strategy decision
  logic into its own module.

### Features

### Fixes

## 0.6.3

### Enhancements

* Add an "ocr_only" strategy for `partition_image`.

### Features

* Added `partition_multiple_via_api` for partitioning multiple documents in a single REST
  API call.
* Added `stage_for_baseplate` function to prepare outputs for ingestion into Baseplate.
* Added `partition_odt` for processing Open Office documents.

### Fixes

* Updates the grouping logic in the `partition_pdf` fast strategy to group together text
  in the same bounding box.

## 0.6.2

### Enhancements

* Added logic to `partition_pdf` for detecting copy protected PDFs and falling back
  to the hi res strategy when necessary.


### Features

* Add `partition_via_api` for partitioning documents through the hosted API.

### Fixes

* Fix how `exceeds_cap_ratio` handles empty (returns `True` instead of `False`)
* Updates `detect_filetype` to properly detect JSONs when the MIME type is `text/plain`.

## 0.6.1

### Enhancements

* Updated the table extraction parameter name to be more descriptive

### Features

### Fixes

## 0.6.0

### Enhancements

* Adds an `ssl_verify` kwarg to `partition` and `partition_html` to enable turning off
  SSL verification for HTTP requests. SSL verification is on by default.
* Allows users to pass in ocr language to `partition_pdf` and `partition_image` through
  the `ocr_language` kwarg. `ocr_language` corresponds to the code for the language pack
  in Tesseract. You will need to install the relevant Tesseract language pack to use a
  given language.

### Features

* Table extraction is now possible for pdfs from `partition` and `partition_pdf`.
* Adds support for extracting attachments from `.msg` files

### Fixes

* Adds an `ssl_verify` kwarg to `partition` and `partition_html` to enable turning off
  SSL verification for HTTP requests. SSL verification is on by default.

## 0.5.13

### Enhancements

* Allow headers to be passed into `partition` when `url` is used.

### Features

* `bytes_string_to_string` cleaning brick for bytes string output.

### Fixes

* Fixed typo in call to `exactly_one` in `partition_json`
* unstructured-documents encode xml string if document_tree is `None` in `_read_xml`.
* Update to `_read_xml` so that Markdown files with embedded HTML process correctly.
* Fallback to "fast" strategy only emits a warning if the user specifies the "hi_res" strategy.
* unstructured-partition-text_type exceeds_cap_ratio fix returns and how capitalization ratios are calculated
* `partition_pdf` and `partition_text` group broken paragraphs to avoid fragmented `NarrativeText` elements.
* .json files resolved as "application/json" on centos7 (or other installs with older libmagic libs)

## 0.5.12

### Enhancements

* Add OS mimetypes DB to docker image, mainly for unstructured-api compat.
* Use the image registry as a cache when building Docker images.
* Adds the ability for `partition_text` to group together broken paragraphs.
* Added method to utils to allow date time format validation

### Features
* Add Slack connector to pull messages for a specific channel

* Add --partition-by-api parameter to unstructured-ingest
* Added `partition_rtf` for processing rich text files.
* `partition` now accepts a `url` kwarg in addition to `file` and `filename`.

### Fixes

* Allow encoding to be passed into `replace_mime_encodings`.
* unstructured-ingest connector-specific dependencies are imported on demand.
* unstructured-ingest --flatten-metadata supported for local connector.
* unstructured-ingest fix runtime error when using --metadata-include.

## 0.5.11

### Enhancements

### Features

### Fixes

* Guard against null style attribute in docx document elements
* Update HTML encoding to better support foreign language characters

## 0.5.10

### Enhancements

* Updated inference package
* Add sender, recipient, date, and subject to element metadata for emails

### Features

* Added `--download-only` parameter to `unstructured-ingest`

### Fixes

* FileNotFound error when filename is provided but file is not on disk

## 0.5.9

### Enhancements

### Features

### Fixes

* Convert file to str in helper `split_by_paragraph` for `partition_text`

## 0.5.8

### Enhancements

* Update `elements_to_json` to return string when filename is not specified
* `elements_from_json` may take a string instead of a filename with the `text` kwarg
* `detect_filetype` now does a final fallback to file extension.
* Empty tags are now skipped during the depth check for HTML processing.

### Features

* Add local file system to `unstructured-ingest`
* Add `--max-docs` parameter to `unstructured-ingest`
* Added `partition_msg` for processing MSFT Outlook .msg files.

### Fixes

* `convert_file_to_text` now passes through the `source_format` and `target_format` kwargs.
  Previously they were hard coded.
* Partitioning functions that accept a `text` kwarg no longer raise an error if an empty
  string is passed (and empty list of elements is returned instead).
* `partition_json` no longer fails if the input is an empty list.
* Fixed bug in `chunk_by_attention_window` that caused the last word in segments to be cut-off
  in some cases.

### BREAKING CHANGES

* `stage_for_transformers` now returns a list of elements, making it consistent with other
  staging bricks

## 0.5.7

### Enhancements

* Refactored codebase using `exactly_one`
* Adds ability to pass headers when passing a url in partition_html()
* Added optional `content_type` and `file_filename` parameters to `partition()` to bypass file detection

### Features

* Add `--flatten-metadata` parameter to `unstructured-ingest`
* Add `--fields-include` parameter to `unstructured-ingest`

### Fixes

## 0.5.6

### Enhancements

* `contains_english_word()`, used heavily in text processing, is 10x faster.

### Features

* Add `--metadata-include` and `--metadata-exclude` parameters to `unstructured-ingest`
* Add `clean_non_ascii_chars` to remove non-ascii characters from unicode string

### Fixes

* Fix problem with PDF partition (duplicated test)

## 0.5.4

### Enhancements

* Added Biomedical literature connector for ingest cli.
* Add `FsspecConnector` to easily integrate any existing `fsspec` filesystem as a connector.
* Rename `s3_connector.py` to `s3.py` for readability and consistency with the
  rest of the connectors.
* Now `S3Connector` relies on `s3fs` instead of on `boto3`, and it inherits
  from `FsspecConnector`.
* Adds an `UNSTRUCTURED_LANGUAGE_CHECKS` environment variable to control whether or not language
  specific checks like vocabulary and POS tagging are applied. Set to `"true"` for higher
  resolution partitioning and `"false"` for faster processing.
* Improves `detect_filetype` warning to include filename when provided.
* Adds a "fast" strategy for partitioning PDFs with PDFMiner. Also falls back to the "fast"
  strategy if detectron2 is not available.
* Start deprecation life cycle for `unstructured-ingest --s3-url` option, to be deprecated in
  favor of `--remote-url`.

### Features

* Add `AzureBlobStorageConnector` based on its `fsspec` implementation inheriting
from `FsspecConnector`
* Add `partition_epub` for partitioning e-books in EPUB3 format.

### Fixes

* Fixes processing for text files with `message/rfc822` MIME type.
* Open xml files in read-only mode when reading contents to construct an XMLDocument.

## 0.5.3

### Enhancements

* `auto.partition()` can now load Unstructured ISD json documents.
* Simplify partitioning functions.
* Improve logging for ingest CLI.

### Features

* Add `--wikipedia-auto-suggest` argument to the ingest CLI to disable automatic redirection
  to pages with similar names.
* Add setup script for Amazon Linux 2
* Add optional `encoding` argument to the `partition_(text/email/html)` functions.
* Added Google Drive connector for ingest cli.
* Added Gitlab connector for ingest cli.

### Fixes

## 0.5.2

### Enhancements

* Fully move from printing to logging.
* `unstructured-ingest` now uses a default `--download_dir` of `$HOME/.cache/unstructured/ingest`
rather than a "tmp-ingest-" dir in the working directory.

### Features

### Fixes

* `setup_ubuntu.sh` no longer fails in some contexts by interpreting
`DEBIAN_FRONTEND=noninteractive` as a command
* `unstructured-ingest` no longer re-downloads files when --preserve-downloads
is used without --download-dir.
* Fixed an issue that was causing text to be skipped in some HTML documents.

## 0.5.1

### Enhancements

### Features

### Fixes

* Fixes an error causing JavaScript to appear in the output of `partition_html` sometimes.
* Fix several issues with the `requires_dependencies` decorator, including the error message
  and how it was used, which had caused an error for `unstructured-ingest --github-url ...`.

## 0.5.0

### Enhancements

* Add `requires_dependencies` Python decorator to check dependencies are installed before
  instantiating a class or running a function

### Features

* Added Wikipedia connector for ingest cli.

### Fixes

* Fix `process_document` file cleaning on failure
* Fixes an error introduced in the metadata tracking commit that caused `NarrativeText`
  and `FigureCaption` elements to be represented as `Text` in HTML documents.

## 0.4.16

### Enhancements

* Fallback to using file extensions for filetype detection if `libmagic` is not present

### Features

* Added setup script for Ubuntu
* Added GitHub connector for ingest cli.
* Added `partition_md` partitioner.
* Added Reddit connector for ingest cli.

### Fixes

* Initializes connector properly in ingest.main::MainProcess
* Restricts version of unstructured-inference to avoid multithreading issue

## 0.4.15

### Enhancements

* Added `elements_to_json` and `elements_from_json` for easier serialization/deserialization
* `convert_to_dict`, `dict_to_elements` and `convert_to_csv` are now aliases for functions
  that use the ISD terminology.

### Fixes

* Update to ensure all elements are preserved during serialization/deserialization

## 0.4.14

* Automatically install `nltk` models in the `tokenize` module.

## 0.4.13

* Fixes unstructured-ingest cli.

## 0.4.12

* Adds console_entrypoint for unstructured-ingest, other structure/doc updates related to ingest.
* Add `parser` parameter to `partition_html`.

## 0.4.11

* Adds `partition_doc` for partitioning Word documents in `.doc` format. Requires `libreoffice`.
* Adds `partition_ppt` for partitioning PowerPoint documents in `.ppt` format. Requires `libreoffice`.

## 0.4.10

* Fixes `ElementMetadata` so that it's JSON serializable when the filename is a `Path` object.

## 0.4.9

* Added ingest modules and s3 connector, sample ingest script
* Default to `url=None` for `partition_pdf` and `partition_image`
* Add ability to skip English specific check by setting the `UNSTRUCTURED_LANGUAGE` env var to `""`.
* Document `Element` objects now track metadata

## 0.4.8

* Modified XML and HTML parsers not to load comments.

## 0.4.7

* Added the ability to pull an HTML document from a url in `partition_html`.
* Added the the ability to get file summary info from lists of filenames and lists
  of file contents.
* Added optional page break to `partition` for `.pptx`, `.pdf`, images, and `.html` files.
* Added `to_dict` method to document elements.
* Include more unicode quotes in `replace_unicode_quotes`.

## 0.4.6

* Loosen the default cap threshold to `0.5`.
* Add a `UNSTRUCTURED_NARRATIVE_TEXT_CAP_THRESHOLD` environment variable for controlling
  the cap ratio threshold.
* Unknown text elements are identified as `Text` for HTML and plain text documents.
* `Body Text` styles no longer default to `NarrativeText` for Word documents. The style information
  is insufficient to determine that the text is narrative.
* Upper cased text is lower cased before checking for verbs. This helps avoid some missed verbs.
* Adds an `Address` element for capturing elements that only contain an address.
* Suppress the `UserWarning` when detectron is called.
* Checks that titles and narrative test have at least one English word.
* Checks that titles and narrative text are at least 50% alpha characters.
* Restricts titles to a maximum word length. Adds a `UNSTRUCTURED_TITLE_MAX_WORD_LENGTH`
  environment variable for controlling the max number of words in a title.
* Updated `partition_pptx` to order the elements on the page

## 0.4.4

* Updated `partition_pdf` and `partition_image` to return `unstructured` `Element` objects
* Fixed the healthcheck url path when partitioning images and PDFs via API
* Adds an optional `coordinates` attribute to document objects
* Adds `FigureCaption` and `CheckBox` document elements
* Added ability to split lists detected in `LayoutElement` objects
* Adds `partition_pptx` for partitioning PowerPoint documents
* LayoutParser models now download from HugginfaceHub instead of DropBox
* Fixed file type detection for XML and HTML files on Amazone Linux

## 0.4.3

* Adds `requests` as a base dependency
* Fix in `exceeds_cap_ratio` so the function doesn't break with empty text
* Fix bug in `_parse_received_data`.
* Update `detect_filetype` to properly handle `.doc`, `.xls`, and `.ppt`.

## 0.4.2

* Added `partition_image` to process documents in an image format.
* Fixed utf-8 encoding error in `partition_email` with attachments for `text/html`

## 0.4.1

* Added support for text files in the `partition` function
* Pinned `opencv-python` for easier installation on Linux

## 0.4.0

* Added generic `partition` brick that detects the file type and routes a file to the appropriate
  partitioning brick.
* Added a file type detection module.
* Updated `partition_html` and `partition_eml` to support file-like objects in 'rb' mode.
* Cleaning brick for removing ordered bullets `clean_ordered_bullets`.
* Extract brick method for ordered bullets `extract_ordered_bullets`.
* Test for `clean_ordered_bullets`.
* Test for `extract_ordered_bullets`.
* Added `partition_docx` for pre-processing Word Documents.
* Added new REGEX patterns to extract email header information
* Added new functions to extract header information `parse_received_data` and `partition_header`
* Added new function to parse plain text files `partition_text`
* Added new cleaners functions `extract_ip_address`, `extract_ip_address_name`, `extract_mapi_id`, `extract_datetimetz`
* Add new `Image` element and function to find embedded images `find_embedded_images`
* Added `get_directory_file_info` for summarizing information about source documents

## 0.3.5

* Add support for local inference
* Add new pattern to recognize plain text dash bullets
* Add test for bullet patterns
* Fix for `partition_html` that allows for processing `div` tags that have both text and child
  elements
* Add ability to extract document metadata from `.docx`, `.xlsx`, and `.jpg` files.
* Helper functions for identifying and extracting phone numbers
* Add new function `extract_attachment_info` that extracts and decodes the attachment
of an email.
* Staging brick to convert a list of `Element`s to a `pandas` dataframe.
* Add plain text functionality to `partition_email`

## 0.3.4

* Python-3.7 compat

## 0.3.3

* Removes BasicConfig from logger configuration
* Adds the `partition_email` partitioning brick
* Adds the `replace_mime_encodings` cleaning bricks
* Small fix to HTML parsing related to processing list items with sub-tags
* Add `EmailElement` data structure to store email documents

## 0.3.2

* Added `translate_text` brick for translating text between languages
* Add an `apply` method to make it easier to apply cleaners to elements

## 0.3.1

* Added \_\_init.py\_\_ to `partition`

## 0.3.0

* Implement staging brick for Argilla. Converts lists of `Text` elements to `argilla` dataset classes.
* Removing the local PDF parsing code and any dependencies and tests.
* Reorganizes the staging bricks in the unstructured.partition module
* Allow entities to be passed into the Datasaur staging brick
* Added HTML escapes to the `replace_unicode_quotes` brick
* Fix bad responses in partition_pdf to raise ValueError
* Adds `partition_html` for partitioning HTML documents.

## 0.2.6

* Small change to how \_read is placed within the inheritance structure since it doesn't really apply to pdf
* Add partitioning brick for calling the document image analysis API

## 0.2.5

* Update python requirement to >=3.7

## 0.2.4

* Add alternative way of importing `Final` to support google colab

## 0.2.3

* Add cleaning bricks for removing prefixes and postfixes
* Add cleaning bricks for extracting text before and after a pattern

## 0.2.2

* Add staging brick for Datasaur

## 0.2.1

* Added brick to convert an ISD dictionary to a list of elements
* Update `PDFDocument` to use the `from_file` method
* Added staging brick for CSV format for ISD (Initial Structured Data) format.
* Added staging brick for separating text into attention window size chunks for `transformers`.
* Added staging brick for LabelBox.
* Added ability to upload LabelStudio predictions
* Added utility function for JSONL reading and writing
* Added staging brick for CSV format for Prodigy
* Added staging brick for Prodigy
* Added ability to upload LabelStudio annotations
* Added text_field and id_field to stage_for_label_studio signature

## 0.2.0

* Initial release of unstructured<|MERGE_RESOLUTION|>--- conflicted
+++ resolved
@@ -5,14 +5,11 @@
 * Use text-based classification hen elements come back uncategorized from PDF/Image partitioning
 * Updated HTML Partitioning to extract tables
 * Create and add `add_chunking_strategy` decorator to partition functions
-<<<<<<< HEAD
 * Integrates Chipper types: 
   * Headline, Subheadline -> Title
   * Abstract -> NarrativeText
-=======
 * Adds `languages` as an input parameter and marks `ocr_languages` kwarg for deprecation in pdf partitioning functions
 * Adds `xlsx` and `xls` to `skip_infer_table_types` default list in `partition`
->>>>>>> 7fd81dc7
 
 ### Features
 
