--- conflicted
+++ resolved
@@ -1,8 +1,4 @@
-<<<<<<< HEAD
-## 0.10.17-dev3
-=======
-## 0.10.17-dev5
->>>>>>> 48c52365
+## 0.10.17-dev6
 
 ### Enhancements
 
@@ -16,13 +12,9 @@
 ### Fixes
 
 * **Fixes a metadata source serialization bug** Problem: In unstructured elements, when loading an elements json file from the disk, the data_source attribute is assumed to be an instance of DataSourceMetadata and the code acts based on that. However the loader did not satisfy the assumption, and loaded it as a dict instead, causing an error. Fix: Added necessary code block to initialize a DataSourceMetadata object, also refactored DataSourceMetadata.from_dict() method to remove redundant code. Importance: Crucial to be able to load elements (which have data_source fields) from json files.
-<<<<<<< HEAD
+* **Fixes issue where unstructured-inference was not getting updated** Problem: unstructured-inference was not getting upgraded to the version to match unstructured release when doing a pip install.  Solution: using `pip install unstructured[all-docs]` it will now upgrade both unstructured and unstructured-inference. Importance: This will ensure that the inference library is always in sync with the unstructured library, otherwise users will be using outdated libraries which will likely lead to unintended behavior.
 * **Fixes SharePoint connector failures if any document has an unsupported filetype** Problem: Currently the entire connector ingest run fails if a single IngestDoc has an unsupported filetype. This is because a ValueError is raised in the IngestDoc's `__post_init__`. Fix: Adds a try/catch when the IngestConnector runs get_ingest_docs such that the error is logged but all processable documents->IngestDocs are still instantiated and returned. Importance: Allows users to ingest SharePoint content even when some files with unsupported filetypes exist there.
 * **Fixes Sharepoint connector server_path issue** Problem: Server path for the Sharepoint Ingest Doc was incorrectly formatted, causing issues while fetching pages from the remote source. Fix: changes formatting of remote file path before instantiating SharepointIngestDocs and appends a '/' while fetching pages from the remote source. Importance: Allows users to fetch pages from Sharepoint Sites.
-=======
-* **Fixes issue where unstructured-inference was not getting updated** Problem: unstructured-inference was not getting upgraded to the version to match unstructured release when doing a pip install.  Solution: using `pip install unstructured[all-docs]` it will now upgrade both unstructured and unstructured-inference. Importance: This will ensure that the inference library is always in sync with the unstructured library, otherwise users will be using outdated libraries which will likely lead to unintended behavior.
-* **Fixes SharePoint connector failures if any document has an unsupported filetype** Problem: Currently the entire connector ingest run fails if a single IngestDoc has an unsupported filetype. This is because a ValueError is raised in the IngestDoc's `__post_init__`. Fix: Adds a try/catch when the IngestConnector runs get_ingest_docs such that the error is logged but all processable documents->IngestDocs are still instantiated and returned. Importance: Allows users to ingest SharePoint content even when some files with unsupported filetypes exist there.
->>>>>>> 48c52365
 
 ## 0.10.16
 
