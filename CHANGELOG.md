## 0.7.0

### Enhancements

<<<<<<< HEAD
* Installing `detectron2` from source is no longer required when using the `local-inference` extra.
=======
* Updates `.pptx` parsing to include text in tables.
>>>>>>> d23e0d64

### Features

### Fixes

* Fixes an issue in `_add_element_metadata` that caused all elements to have `page_number=1`
  in the element metadata.
* Adds `.log` as a file extension for TXT files.
* Adds functionality to try other common encodings for email (`.eml`) files if an error related to the encoding is raised and the user has not specified an encoding.
* Allow passed encoding to be used in the `replace_mime_encodings`
* Fixes page metadata for `partition_html` when `include_metadata=False`
* A `ValueError` now raises if `file_filename` is not specified when you use `partition_via_api`
  with a file-like object.

## 0.6.11

### Enhancements

* Supports epub tests since pandoc is updated in base image

### Features


### Fixes


## 0.6.10

### Enhancements

* XLS support from auto partiton

### Features

### Fixes

## 0.6.9

### Enhancements

* fast strategy for pdf now keeps element bounding box data
* setup.py refactor

### Features

### Fixes

* Adds functionality to try other common encodings if an error related to the encoding is raised and the user has not specified an encoding.
* Adds additional MIME types for CSV

## 0.6.8

### Enhancements

### Features

* Add `partition_csv` for CSV files.

### Fixes

## 0.6.7

### Enhancements

* Deprecate `--s3-url` in favor of `--remote-url` in CLI
* Refactor out non-connector-specific config variables
* Add `file_directory` to metadata
* Add `page_name` to metadata. Currently used for the sheet name in XLSX documents.
* Added a `--partition-strategy` parameter to unstructured-ingest so that users can specify
  partition strategy in CLI. For example, `--partition-strategy fast`.
* Added metadata for filetype.
* Add Discord connector to pull messages from a list of channels
* Refactor `unstructured/file-utils/filetype.py` to better utilise hashmap to return mime type.
* Add local declaration of DOCX_MIME_TYPES and XLSX_MIME_TYPES for `test_filetype.py`.

### Features

* Add `partition_xml` for XML files.
* Add `partition_xlsx` for Microsoft Excel documents.

### Fixes

* Supports `hml` filetype for partition as a variation of html filetype.
* Makes `pytesseract` a function level import in `partition_pdf` so you can use the `"fast"`
  or `"hi_res"` strategies if `pytesseract` is not installed. Also adds the
  `required_dependencies` decorator for the `"hi_res"` and `"ocr_only"` strategies.
* Fix to ensure `filename` is tracked in metadata for `docx` tables.

## 0.6.6

### Enhancements

* Adds an `"auto"` strategy that chooses the partitioning strategy based on document
  characteristics and function kwargs. This is the new default strategy for `partition_pdf`
  and `partition_image`. Users can maintain existing behavior by explicitly setting
  `strategy="hi_res"`.
* Added an additional trace logger for NLP debugging.
* Add `get_date` method to `ElementMetadata` for converting the datestring to a `datetime` object.
* Cleanup the `filename` attribute on `ElementMetadata` to remove the full filepath.

### Features

* Added table reading as html with URL parsing to `partition_docx` in docx
* Added metadata field for text_as_html for docx files

### Fixes

* `fileutils/file_type` check json and eml decode ignore error
* `partition_email` was updated to more flexibly handle deviations from the RFC-2822 standard.
  The time in the metadata returns `None` if the time does not match RFC-2822 at all.
* Include all metadata fields when converting to dataframe or CSV

## 0.6.5

### Enhancements

* Added support for SpooledTemporaryFile file argument.

### Features

### Fixes


## 0.6.4

### Enhancements

* Added an "ocr_only" strategy for `partition_pdf`. Refactored the strategy decision
  logic into its own module.

### Features

### Fixes

## 0.6.3

### Enhancements

* Add an "ocr_only" strategy for `partition_image`.

### Features

* Added `partition_multiple_via_api` for partitioning multiple documents in a single REST
  API call.
* Added `stage_for_baseplate` function to prepare outputs for ingestion into Baseplate.
* Added `partition_odt` for processing Open Office documents.

### Fixes

* Updates the grouping logic in the `partition_pdf` fast strategy to group together text
  in the same bounding box.

## 0.6.2

### Enhancements

* Added logic to `partition_pdf` for detecting copy protected PDFs and falling back
  to the hi res strategy when necessary.


### Features

* Add `partition_via_api` for partitioning documents through the hosted API.

### Fixes

* Fix how `exceeds_cap_ratio` handles empty (returns `True` instead of `False`)
* Updates `detect_filetype` to properly detect JSONs when the MIME type is `text/plain`.

## 0.6.1

### Enhancements

* Updated the table extraction parameter name to be more descriptive

### Features

### Fixes

## 0.6.0

### Enhancements

* Adds an `ssl_verify` kwarg to `partition` and `partition_html` to enable turning off
  SSL verification for HTTP requests. SSL verification is on by default.
* Allows users to pass in ocr language to `partition_pdf` and `partition_image` through
  the `ocr_language` kwarg. `ocr_language` corresponds to the code for the language pack
  in Tesseract. You will need to install the relevant Tesseract language pack to use a
  given language.

### Features

* Table extraction is now possible for pdfs from `partition` and `partition_pdf`.
* Adds support for extracting attachments from `.msg` files

### Fixes

* Adds an `ssl_verify` kwarg to `partition` and `partition_html` to enable turning off
  SSL verification for HTTP requests. SSL verification is on by default.

## 0.5.13

### Enhancements

* Allow headers to be passed into `partition` when `url` is used.

### Features

* `bytes_string_to_string` cleaning brick for bytes string output.

### Fixes

* Fixed typo in call to `exactly_one` in `partition_json`
* unstructured-documents encode xml string if document_tree is `None` in `_read_xml`.
* Update to `_read_xml` so that Markdown files with embedded HTML process correctly.
* Fallback to "fast" strategy only emits a warning if the user specifies the "hi_res" strategy.
* unstructured-partition-text_type exceeds_cap_ratio fix returns and how capitalization ratios are calculated
* `partition_pdf` and `partition_text` group broken paragraphs to avoid fragmented `NarrativeText` elements.
* .json files resolved as "application/json" on centos7 (or other installs with older libmagic libs)

## 0.5.12

### Enhancements

* Add OS mimetypes DB to docker image, mainly for unstructured-api compat.
* Use the image registry as a cache when building Docker images.
* Adds the ability for `partition_text` to group together broken paragraphs.
* Added method to utils to allow date time format validation

### Features
* Add Slack connector to pull messages for a specific channel

* Add --partition-by-api parameter to unstructured-ingest
* Added `partition_rtf` for processing rich text files.
* `partition` now accepts a `url` kwarg in addition to `file` and `filename`.

### Fixes

* Allow encoding to be passed into `replace_mime_encodings`.
* unstructured-ingest connector-specific dependencies are imported on demand.
* unstructured-ingest --flatten-metadata supported for local connector.
* unstructured-ingest fix runtime error when using --metadata-include.

## 0.5.11

### Enhancements

### Features

### Fixes

* Guard against null style attribute in docx document elements
* Update HTML encoding to better support foreign language characters

## 0.5.10

### Enhancements

* Updated inference package
* Add sender, recipient, date, and subject to element metadata for emails

### Features

* Added `--download-only` parameter to `unstructured-ingest`

### Fixes

* FileNotFound error when filename is provided but file is not on disk

## 0.5.9

### Enhancements

### Features

### Fixes

* Convert file to str in helper `split_by_paragraph` for `partition_text`

## 0.5.8

### Enhancements

* Update `elements_to_json` to return string when filename is not specified
* `elements_from_json` may take a string instead of a filename with the `text` kwarg
* `detect_filetype` now does a final fallback to file extension.
* Empty tags are now skipped during the depth check for HTML processing.

### Features

* Add local file system to `unstructured-ingest`
* Add `--max-docs` parameter to `unstructured-ingest`
* Added `partition_msg` for processing MSFT Outlook .msg files.

### Fixes

* `convert_file_to_text` now passes through the `source_format` and `target_format` kwargs.
  Previously they were hard coded.
* Partitioning functions that accept a `text` kwarg no longer raise an error if an empty
  string is passed (and empty list of elements is returned instead).
* `partition_json` no longer fails if the input is an empty list.
* Fixed bug in `chunk_by_attention_window` that caused the last word in segments to be cut-off
  in some cases.

### BREAKING CHANGES

* `stage_for_transformers` now returns a list of elements, making it consistent with other
  staging bricks

## 0.5.7

### Enhancements

* Refactored codebase using `exactly_one`
* Adds ability to pass headers when passing a url in partition_html()
* Added optional `content_type` and `file_filename` parameters to `partition()` to bypass file detection

### Features

* Add `--flatten-metadata` parameter to `unstructured-ingest`
* Add `--fields-include` parameter to `unstructured-ingest`

### Fixes

## 0.5.6

### Enhancements

* `contains_english_word()`, used heavily in text processing, is 10x faster.

### Features

* Add `--metadata-include` and `--metadata-exclude` parameters to `unstructured-ingest`
* Add `clean_non_ascii_chars` to remove non-ascii characters from unicode string

### Fixes

* Fix problem with PDF partition (duplicated test)

## 0.5.4

### Enhancements

* Added Biomedical literature connector for ingest cli.
* Add `FsspecConnector` to easily integrate any existing `fsspec` filesystem as a connector.
* Rename `s3_connector.py` to `s3.py` for readability and consistency with the
  rest of the connectors.
* Now `S3Connector` relies on `s3fs` instead of on `boto3`, and it inherits
  from `FsspecConnector`.
* Adds an `UNSTRUCTURED_LANGUAGE_CHECKS` environment variable to control whether or not language
  specific checks like vocabulary and POS tagging are applied. Set to `"true"` for higher
  resolution partitioning and `"false"` for faster processing.
* Improves `detect_filetype` warning to include filename when provided.
* Adds a "fast" strategy for partitioning PDFs with PDFMiner. Also falls back to the "fast"
  strategy if detectron2 is not available.
* Start deprecation life cycle for `unstructured-ingest --s3-url` option, to be deprecated in
  favor of `--remote-url`.

### Features

* Add `AzureBlobStorageConnector` based on its `fsspec` implementation inheriting
from `FsspecConnector`
* Add `partition_epub` for partitioning e-books in EPUB3 format.

### Fixes

* Fixes processing for text files with `message/rfc822` MIME type.
* Open xml files in read-only mode when reading contents to construct an XMLDocument.

## 0.5.3

### Enhancements

* `auto.partition()` can now load Unstructured ISD json documents.
* Simplify partitioning functions.
* Improve logging for ingest CLI.

### Features

* Add `--wikipedia-auto-suggest` argument to the ingest CLI to disable automatic redirection
  to pages with similar names.
* Add setup script for Amazon Linux 2
* Add optional `encoding` argument to the `partition_(text/email/html)` functions.
* Added Google Drive connector for ingest cli.
* Added Gitlab connector for ingest cli.

### Fixes

## 0.5.2

### Enhancements

* Fully move from printing to logging.
* `unstructured-ingest` now uses a default `--download_dir` of `$HOME/.cache/unstructured/ingest`
rather than a "tmp-ingest-" dir in the working directory.

### Features

### Fixes

* `setup_ubuntu.sh` no longer fails in some contexts by interpreting
`DEBIAN_FRONTEND=noninteractive` as a command
* `unstructured-ingest` no longer re-downloads files when --preserve-downloads
is used without --download-dir.
* Fixed an issue that was causing text to be skipped in some HTML documents.

## 0.5.1

### Enhancements

### Features

### Fixes

* Fixes an error causing JavaScript to appear in the output of `partition_html` sometimes.
* Fix several issues with the `requires_dependencies` decorator, including the error message
  and how it was used, which had caused an error for `unstructured-ingest --github-url ...`.

## 0.5.0

### Enhancements

* Add `requires_dependencies` Python decorator to check dependencies are installed before
  instantiating a class or running a function

### Features

* Added Wikipedia connector for ingest cli.

### Fixes

* Fix `process_document` file cleaning on failure
* Fixes an error introduced in the metadata tracking commit that caused `NarrativeText`
  and `FigureCaption` elements to be represented as `Text` in HTML documents.

## 0.4.16

### Enhancements

* Fallback to using file extensions for filetype detection if `libmagic` is not present

### Features

* Added setup script for Ubuntu
* Added GitHub connector for ingest cli.
* Added `partition_md` partitioner.
* Added Reddit connector for ingest cli.

### Fixes

* Initializes connector properly in ingest.main::MainProcess
* Restricts version of unstructured-inference to avoid multithreading issue

## 0.4.15

### Enhancements

* Added `elements_to_json` and `elements_from_json` for easier serialization/deserialization
* `convert_to_dict`, `dict_to_elements` and `convert_to_csv` are now aliases for functions
  that use the ISD terminology.

### Fixes

* Update to ensure all elements are preserved during serialization/deserialization

## 0.4.14

* Automatically install `nltk` models in the `tokenize` module.

## 0.4.13

* Fixes unstructured-ingest cli.

## 0.4.12

* Adds console_entrypoint for unstructured-ingest, other structure/doc updates related to ingest.
* Add `parser` parameter to `partition_html`.

## 0.4.11

* Adds `partition_doc` for partitioning Word documents in `.doc` format. Requires `libreoffice`.
* Adds `partition_ppt` for partitioning PowerPoint documents in `.ppt` format. Requires `libreoffice`.

## 0.4.10

* Fixes `ElementMetadata` so that it's JSON serializable when the filename is a `Path` object.

## 0.4.9

* Added ingest modules and s3 connector, sample ingest script
* Default to `url=None` for `partition_pdf` and `partition_image`
* Add ability to skip English specific check by setting the `UNSTRUCTURED_LANGUAGE` env var to `""`.
* Document `Element` objects now track metadata

## 0.4.8

* Modified XML and HTML parsers not to load comments.

## 0.4.7

* Added the ability to pull an HTML document from a url in `partition_html`.
* Added the the ability to get file summary info from lists of filenames and lists
  of file contents.
* Added optional page break to `partition` for `.pptx`, `.pdf`, images, and `.html` files.
* Added `to_dict` method to document elements.
* Include more unicode quotes in `replace_unicode_quotes`.

## 0.4.6

* Loosen the default cap threshold to `0.5`.
* Add a `UNSTRUCTURED_NARRATIVE_TEXT_CAP_THRESHOLD` environment variable for controlling
  the cap ratio threshold.
* Unknown text elements are identified as `Text` for HTML and plain text documents.
* `Body Text` styles no longer default to `NarrativeText` for Word documents. The style information
  is insufficient to determine that the text is narrative.
* Upper cased text is lower cased before checking for verbs. This helps avoid some missed verbs.
* Adds an `Address` element for capturing elements that only contain an address.
* Suppress the `UserWarning` when detectron is called.
* Checks that titles and narrative test have at least one English word.
* Checks that titles and narrative text are at least 50% alpha characters.
* Restricts titles to a maximum word length. Adds a `UNSTRUCTURED_TITLE_MAX_WORD_LENGTH`
  environment variable for controlling the max number of words in a title.
* Updated `partition_pptx` to order the elements on the page

## 0.4.4

* Updated `partition_pdf` and `partition_image` to return `unstructured` `Element` objects
* Fixed the healthcheck url path when partitioning images and PDFs via API
* Adds an optional `coordinates` attribute to document objects
* Adds `FigureCaption` and `CheckBox` document elements
* Added ability to split lists detected in `LayoutElement` objects
* Adds `partition_pptx` for partitioning PowerPoint documents
* LayoutParser models now download from HugginfaceHub instead of DropBox
* Fixed file type detection for XML and HTML files on Amazone Linux

## 0.4.3

* Adds `requests` as a base dependency
* Fix in `exceeds_cap_ratio` so the function doesn't break with empty text
* Fix bug in `_parse_received_data`.
* Update `detect_filetype` to properly handle `.doc`, `.xls`, and `.ppt`.

## 0.4.2

* Added `partition_image` to process documents in an image format.
* Fixed utf-8 encoding error in `partition_email` with attachments for `text/html`

## 0.4.1

* Added support for text files in the `partition` function
* Pinned `opencv-python` for easier installation on Linux

## 0.4.0

* Added generic `partition` brick that detects the file type and routes a file to the appropriate
  partitioning brick.
* Added a file type detection module.
* Updated `partition_html` and `partition_eml` to support file-like objects in 'rb' mode.
* Cleaning brick for removing ordered bullets `clean_ordered_bullets`.
* Extract brick method for ordered bullets `extract_ordered_bullets`.
* Test for `clean_ordered_bullets`.
* Test for `extract_ordered_bullets`.
* Added `partition_docx` for pre-processing Word Documents.
* Added new REGEX patterns to extract email header information
* Added new functions to extract header information `parse_received_data` and `partition_header`
* Added new function to parse plain text files `partition_text`
* Added new cleaners functions `extract_ip_address`, `extract_ip_address_name`, `extract_mapi_id`, `extract_datetimetz`
* Add new `Image` element and function to find embedded images `find_embedded_images`
* Added `get_directory_file_info` for summarizing information about source documents

## 0.3.5

* Add support for local inference
* Add new pattern to recognize plain text dash bullets
* Add test for bullet patterns
* Fix for `partition_html` that allows for processing `div` tags that have both text and child
  elements
* Add ability to extract document metadata from `.docx`, `.xlsx`, and `.jpg` files.
* Helper functions for identifying and extracting phone numbers
* Add new function `extract_attachment_info` that extracts and decodes the attachment
of an email.
* Staging brick to convert a list of `Element`s to a `pandas` dataframe.
* Add plain text functionality to `partition_email`

## 0.3.4

* Python-3.7 compat

## 0.3.3

* Removes BasicConfig from logger configuration
* Adds the `partition_email` partitioning brick
* Adds the `replace_mime_encodings` cleaning bricks
* Small fix to HTML parsing related to processing list items with sub-tags
* Add `EmailElement` data structure to store email documents

## 0.3.2

* Added `translate_text` brick for translating text between languages
* Add an `apply` method to make it easier to apply cleaners to elements

## 0.3.1

* Added \_\_init.py\_\_ to `partition`

## 0.3.0

* Implement staging brick for Argilla. Converts lists of `Text` elements to `argilla` dataset classes.
* Removing the local PDF parsing code and any dependencies and tests.
* Reorganizes the staging bricks in the unstructured.partition module
* Allow entities to be passed into the Datasaur staging brick
* Added HTML escapes to the `replace_unicode_quotes` brick
* Fix bad responses in partition_pdf to raise ValueError
* Adds `partition_html` for partitioning HTML documents.

## 0.2.6

* Small change to how \_read is placed within the inheritance structure since it doesn't really apply to pdf
* Add partitioning brick for calling the document image analysis API

## 0.2.5

* Update python requirement to >=3.7

## 0.2.4

* Add alternative way of importing `Final` to support google colab

## 0.2.3

* Add cleaning bricks for removing prefixes and postfixes
* Add cleaning bricks for extracting text before and after a pattern

## 0.2.2

* Add staging brick for Datasaur

## 0.2.1

* Added brick to convert an ISD dictionary to a list of elements
* Update `PDFDocument` to use the `from_file` method
* Added staging brick for CSV format for ISD (Initial Structured Data) format.
* Added staging brick for separating text into attention window size chunks for `transformers`.
* Added staging brick for LabelBox.
* Added ability to upload LabelStudio predictions
* Added utility function for JSONL reading and writing
* Added staging brick for CSV format for Prodigy
* Added staging brick for Prodigy
* Added ability to upload LabelStudio annotations
* Added text_field and id_field to stage_for_label_studio signature

## 0.2.0

* Initial release of unstructured<|MERGE_RESOLUTION|>--- conflicted
+++ resolved
@@ -2,11 +2,8 @@
 
 ### Enhancements
 
-<<<<<<< HEAD
 * Installing `detectron2` from source is no longer required when using the `local-inference` extra.
-=======
 * Updates `.pptx` parsing to include text in tables.
->>>>>>> d23e0d64
 
 ### Features
 
