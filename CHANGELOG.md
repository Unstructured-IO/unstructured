--- conflicted
+++ resolved
@@ -1,8 +1,4 @@
-<<<<<<< HEAD
-## 0.12.1-dev4
-=======
-## 0.12.1-dev6
->>>>>>> d7980b36
+## 0.12.1-dev7
 
 ### Enhancements
 
@@ -17,12 +13,9 @@
 ### Fixes
 
 * **Fix GCS connector converting JSON to string with single quotes.** FSSpec serialization caused conversion of JSON token to string with single quotes. GCS requires token in form of dict so this format is now assured.
-<<<<<<< HEAD
 * **Pin version of unstructured-client** Set minimum version of unstructured-client to avoid raising a TypeError when passing `api_key_auth` to `UnstructuredClient`
-=======
 * **Fix the serialization of the Pinecone destination connector.** Presence of the PineconeIndex object breaks serialization due to TypeError: cannot pickle '_thread.lock' object. This removes that object before serialization.
 * **Fix the serialization of the Elasticsearch destination connector.** Presence of the _client object breaks serialization due to TypeError: cannot pickle '_thread.lock' object. This removes that object before serialization.
->>>>>>> d7980b36
 
 ## 0.12.0
 
