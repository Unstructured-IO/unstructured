## 0.8.8

### Enhancements

### Features

### Fixes

* Rename "date" field to "last_modified"
* Adds Box connector

### Fixes

## 0.8.7

### Enhancements

* Put back useful function `split_by_paragraph`

### Features

### Fixes

* Fix argument order in NLTK download step

## 0.8.6

### Enhancements

### Features

### Fixes

* Remove debug print lines and non-functional code

## 0.8.5

### Enhancements

* Add parameter `skip_infer_table_types` to enable (skip) table extraction for other doc types
* Adds optional Unstructured API unit tests in CI
* Tracks last modified date for all document types.
* refactor the ingest cli to better support expanding supported connectors

## 0.8.3

### Enhancements

### Features

### Fixes

<<<<<<< HEAD
=======
* NLTK now only gets downloaded if necessary.
* Handling for empty tables in Word Documents and PowerPoints.

>>>>>>> 13d3559f
## 0.8.4

### Enhancements

* Additional tests and refactor of JSON detection.
* Update functionality to retrieve image metadata from a page for `document_to_element_list`
* Links are now tracked in `partition_html` output.
* Set the file's current position to the beginning after reading the file in `convert_to_bytes`
* Add `min_partition` kwarg to that combines elements below a specified threshold and modifies splitting of strings longer than max partition so words are not split.
* set the file's current position to the beginning after reading the file in `convert_to_bytes`
* Add slide notes to pptx
* Add `--encoding` directive to ingest
* Improve json detection by `detect_filetype`

### Features

* Adds Outlook connector
* Add support for dpi parameter in inference library
* Adds Onedrive connector.
* Add Confluence connector for ingest cli to pull the body text from all documents from all spaces in a confluence domain.

### Fixes

* Fixes issue with email partitioning where From field was being assigned the To field value.
* Use the `image_metadata` property of the `PageLayout` instance to get the page image info in the `document_to_element_list`
* Add functionality to write images to computer storage temporarily instead of keeping them in memory for `ocr_only` strategy
* Add functionality to convert a PDF in small chunks of pages at a time for `ocr_only` strategy
* Adds `.txt`, `.text`, and `.tab` to list of extensions to check if file
  has a `text/plain` MIME type.
* Enables filters to be passed to `partition_doc` so it doesn't error with LibreOffice7.
* Removed old error message that's superseded by `requires_dependencies`.
* Removes using `hi_res` as the default strategy value for `partition_via_api` and `partition_multiple_via_api`

## 0.8.1

### Enhancements

* Add support for Python 3.11

### Features

### Fixes

* Fixed `auto` strategy detected scanned document as having extractable text and using `fast` strategy, resulting in no output.
* Fix list detection in MS Word documents.
* Don't instantiate an element with a coordinate system when there isn't a way to get its location data.

## 0.8.0

### Enhancements

* Allow model used for hi res pdf partition strategy to be chosen when called.
* Updated inference package

### Features

* Add `metadata_filename` parameter across all partition functions

### Fixes

* Update to ensure `convert_to_datafame` grabs all of the metadata fields.
* Adjust encoding recognition threshold value in `detect_file_encoding`
* Fix KeyError when `isd_to_elements` doesn't find a type
* Fix `_output_filename` for local connector, allowing single files to be written correctly to the disk

* Fix for cases where an invalid encoding is extracted from an email header.

### BREAKING CHANGES

* Information about an element's location is no longer returned as top-level attributes of an element. Instead, it is returned in the `coordinates` attribute of the element's metadata.

## 0.7.12

### Enhancements

* Adds `include_metadata` kwarg to `partition_doc`, `partition_docx`, `partition_email`, `partition_epub`, `partition_json`, `partition_msg`, `partition_odt`, `partition_org`, `partition_pdf`, `partition_ppt`, `partition_pptx`, `partition_rst`, and `partition_rtf`
### Features

* Add Elasticsearch connector for ingest cli to pull specific fields from all documents in an index.
* Adds Dropbox connector

### Fixes

* Fix tests that call unstructured-api by passing through an api-key
* Fixed page breaks being given (incorrect) page numbers
* Fix skipping download on ingest when a source document exists locally

## 0.7.11

### Enhancements

* More deterministic element ordering when using `hi_res` PDF parsing strategy (from unstructured-inference bump to 0.5.4)
* Make large model available (from unstructured-inference bump to 0.5.3)
* Combine inferred elements with extracted elements (from unstructured-inference bump to 0.5.2)
* `partition_email` and `partition_msg` will now process attachments if `process_attachments=True`
  and a attachment partitioning functions is passed through with `attachment_partitioner=partition`.

### Features

### Fixes

* Fix tests that call unstructured-api by passing through an api-key
* Fixed page breaks being given (incorrect) page numbers
* Fix skipping download on ingest when a source document exists locally

## 0.7.10

### Enhancements

* Adds a `max_partition` parameter to `partition_text`, `partition_pdf`, `partition_email`,
  `partition_msg` and `partition_xml` that sets a limit for the size of an individual
  document elements. Defaults to `1500` for everything except `partition_xml`, which has
  a default value of `None`.
* DRY connector refactor

### Features

* `hi_res` model for pdfs and images is selectable via environment variable.

### Fixes

* CSV check now ignores escaped commas.
* Fix for filetype exploration util when file content does not have a comma.
* Adds negative lookahead to bullet pattern to avoid detecting plain text line
  breaks like `-------` as list items.
* Fix pre tag parsing for `partition_html`
* Fix lookup error for annotated Arabic and Hebrew encodings

## 0.7.9

### Enhancements

* Improvements to string check for leafs in `partition_xml`.
* Adds --partition-ocr-languages to unstructured-ingest.

### Features

* Adds `partition_org` for processed Org Mode documents.

### Fixes

## 0.7.8

### Enhancements

### Features

* Adds Google Cloud Service connector

### Fixes

* Updates the `parse_email` for `partition_eml` so that `unstructured-api` passes the smoke tests
* `partition_email` now works if there is no message content
* Updates the `"fast"` strategy for `partition_pdf` so that it's able to recursively
* Adds recursive functionality to all fsspec connectors
* Adds generic --recursive ingest flag

## 0.7.7

### Enhancements

* Adds functionality to replace the `MIME` encodings for `eml` files with one of the common encodings if a `unicode` error occurs
* Adds missed file-like object handling in `detect_file_encoding`
* Adds functionality to extract charset info from `eml` files

### Features

* Added coordinate system class to track coordinate types and convert to different coordinate

### Fixes

* Adds an `html_assemble_articles` kwarg to `partition_html` to enable users to capture
  control whether content outside of `<article>` tags is captured when
  `<article>` tags are present.
* Check for the `xml` attribute on `element` before looking for pagebreaks in `partition_docx`.

## 0.7.6

### Enhancements

* Convert fast startegy to ocr_only for images
* Adds support for page numbers in `.docx` and `.doc` when user or renderer
  created page breaks are present.
* Adds retry logic for the unstructured-ingest Biomed connector

### Features

* Provides users with the ability to extract additional metadata via regex.
* Updates `partition_docx` to include headers and footers in the output.
* Create `partition_tsv` and associated tests. Make additional changes to `detect_filetype`.

### Fixes

* Remove fake api key in test `partition_via_api` since we now require valid/empty api keys
* Page number defaults to `None` instead of `1` when page number is not present in the metadata.
  A page number of `None` indicates that page numbers are not being tracked for the document
  or that page numbers do not apply to the element in question..
* Fixes an issue with some pptx files. Assume pptx shapes are found in top left position of slide
  in case the shape.top and shape.left attributes are `None`.

## 0.7.5

### Enhancements

* Adds functionality to sort elements in `partition_pdf` for `fast` strategy
* Adds ingest tests with `--fast` strategy on PDF documents
* Adds --api-key to unstructured-ingest

### Features

* Adds `partition_rst` for processed ReStructured Text documents.

### Fixes

* Adds handling for emails that do not have a datetime to extract.
* Adds pdf2image package as core requirement of unstructured (with no extras)

## 0.7.4

### Enhancements

* Allows passing kwargs to request data field for `partition_via_api` and `partition_multiple_via_api`
* Enable MIME type detection if libmagic is not available
* Adds handling for empty files in `detect_filetype` and `partition`.

### Features

### Fixes

* Reslove `grpcio` import issue on `weaviate.schema.validate_schema` for python 3.9 and 3.10
* Remove building `detectron2` from source in Dockerfile

## 0.7.3

### Enhancements

* Update IngestDoc abstractions and add data source metadata in ElementMetadata

### Features

### Fixes

* Pass `strategy` parameter down from `partition` for `partition_image`
* Filetype detection if a CSV has a `text/plain` MIME type
* `convert_office_doc` no longers prints file conversion info messages to stdout.
* `partition_via_api` reflects the actual filetype for the file processed in the API.

## 0.7.2

### Enhancements

* Adds an optional encoding kwarg to `elements_to_json` and `elements_from_json`
* Bump version of base image to use new stable version of tesseract

### Features

### Fixes

* Update the `read_txt_file` utility function to keep using `spooled_to_bytes_io_if_needed` for xml
* Add functionality to the `read_txt_file` utility function to handle file-like object from URL
* Remove the unused parameter `encoding` from `partition_pdf`
* Change auto.py to have a `None` default for encoding
* Add functionality to try other common encodings for html and xml files if an error related to the encoding is raised and the user has not specified an encoding.
* Adds benchmark test with test docs in example-docs
* Re-enable test_upload_label_studio_data_with_sdk
* File detection now detects code files as plain text
* Adds `tabulate` explicitly to dependencies
* Fixes an issue in `metadata.page_number` of pptx files
* Adds showing help if no parameters passed

## 0.7.1

### Enhancements

### Features

* Add `stage_for_weaviate` to stage `unstructured` outputs for upload to Weaviate, along with
  a helper function for defining a class to use in Weaviate schemas.
* Builds from Unstructured base image, built off of Rocky Linux 8.7, this resolves almost all CVE's in the image.

### Fixes

## 0.7.0

### Enhancements

* Installing `detectron2` from source is no longer required when using the `local-inference` extra.
* Updates `.pptx` parsing to include text in tables.

### Features

### Fixes

* Fixes an issue in `_add_element_metadata` that caused all elements to have `page_number=1`
  in the element metadata.
* Adds `.log` as a file extension for TXT files.
* Adds functionality to try other common encodings for email (`.eml`) files if an error related to the encoding is raised and the user has not specified an encoding.
* Allow passed encoding to be used in the `replace_mime_encodings`
* Fixes page metadata for `partition_html` when `include_metadata=False`
* A `ValueError` now raises if `file_filename` is not specified when you use `partition_via_api`
  with a file-like object.

## 0.6.11

### Enhancements

* Supports epub tests since pandoc is updated in base image

### Features


### Fixes


## 0.6.10

### Enhancements

* XLS support from auto partition

### Features

### Fixes

## 0.6.9

### Enhancements

* fast strategy for pdf now keeps element bounding box data
* setup.py refactor

### Features

### Fixes

* Adds functionality to try other common encodings if an error related to the encoding is raised and the user has not specified an encoding.
* Adds additional MIME types for CSV

## 0.6.8

### Enhancements

### Features

* Add `partition_csv` for CSV files.

### Fixes

## 0.6.7

### Enhancements

* Deprecate `--s3-url` in favor of `--remote-url` in CLI
* Refactor out non-connector-specific config variables
* Add `file_directory` to metadata
* Add `page_name` to metadata. Currently used for the sheet name in XLSX documents.
* Added a `--partition-strategy` parameter to unstructured-ingest so that users can specify
  partition strategy in CLI. For example, `--partition-strategy fast`.
* Added metadata for filetype.
* Add Discord connector to pull messages from a list of channels
* Refactor `unstructured/file-utils/filetype.py` to better utilise hashmap to return mime type.
* Add local declaration of DOCX_MIME_TYPES and XLSX_MIME_TYPES for `test_filetype.py`.

### Features

* Add `partition_xml` for XML files.
* Add `partition_xlsx` for Microsoft Excel documents.

### Fixes

* Supports `hml` filetype for partition as a variation of html filetype.
* Makes `pytesseract` a function level import in `partition_pdf` so you can use the `"fast"`
  or `"hi_res"` strategies if `pytesseract` is not installed. Also adds the
  `required_dependencies` decorator for the `"hi_res"` and `"ocr_only"` strategies.
* Fix to ensure `filename` is tracked in metadata for `docx` tables.

## 0.6.6

### Enhancements

* Adds an `"auto"` strategy that chooses the partitioning strategy based on document
  characteristics and function kwargs. This is the new default strategy for `partition_pdf`
  and `partition_image`. Users can maintain existing behavior by explicitly setting
  `strategy="hi_res"`.
* Added an additional trace logger for NLP debugging.
* Add `get_date` method to `ElementMetadata` for converting the datestring to a `datetime` object.
* Cleanup the `filename` attribute on `ElementMetadata` to remove the full filepath.

### Features

* Added table reading as html with URL parsing to `partition_docx` in docx
* Added metadata field for text_as_html for docx files

### Fixes

* `fileutils/file_type` check json and eml decode ignore error
* `partition_email` was updated to more flexibly handle deviations from the RFC-2822 standard.
  The time in the metadata returns `None` if the time does not match RFC-2822 at all.
* Include all metadata fields when converting to dataframe or CSV

## 0.6.5

### Enhancements

* Added support for SpooledTemporaryFile file argument.

### Features

### Fixes


## 0.6.4

### Enhancements

* Added an "ocr_only" strategy for `partition_pdf`. Refactored the strategy decision
  logic into its own module.

### Features

### Fixes

## 0.6.3

### Enhancements

* Add an "ocr_only" strategy for `partition_image`.

### Features

* Added `partition_multiple_via_api` for partitioning multiple documents in a single REST
  API call.
* Added `stage_for_baseplate` function to prepare outputs for ingestion into Baseplate.
* Added `partition_odt` for processing Open Office documents.

### Fixes

* Updates the grouping logic in the `partition_pdf` fast strategy to group together text
  in the same bounding box.

## 0.6.2

### Enhancements

* Added logic to `partition_pdf` for detecting copy protected PDFs and falling back
  to the hi res strategy when necessary.


### Features

* Add `partition_via_api` for partitioning documents through the hosted API.

### Fixes

* Fix how `exceeds_cap_ratio` handles empty (returns `True` instead of `False`)
* Updates `detect_filetype` to properly detect JSONs when the MIME type is `text/plain`.

## 0.6.1

### Enhancements

* Updated the table extraction parameter name to be more descriptive

### Features

### Fixes

## 0.6.0

### Enhancements

* Adds an `ssl_verify` kwarg to `partition` and `partition_html` to enable turning off
  SSL verification for HTTP requests. SSL verification is on by default.
* Allows users to pass in ocr language to `partition_pdf` and `partition_image` through
  the `ocr_language` kwarg. `ocr_language` corresponds to the code for the language pack
  in Tesseract. You will need to install the relevant Tesseract language pack to use a
  given language.

### Features

* Table extraction is now possible for pdfs from `partition` and `partition_pdf`.
* Adds support for extracting attachments from `.msg` files

### Fixes

* Adds an `ssl_verify` kwarg to `partition` and `partition_html` to enable turning off
  SSL verification for HTTP requests. SSL verification is on by default.

## 0.5.13

### Enhancements

* Allow headers to be passed into `partition` when `url` is used.

### Features

* `bytes_string_to_string` cleaning brick for bytes string output.

### Fixes

* Fixed typo in call to `exactly_one` in `partition_json`
* unstructured-documents encode xml string if document_tree is `None` in `_read_xml`.
* Update to `_read_xml` so that Markdown files with embedded HTML process correctly.
* Fallback to "fast" strategy only emits a warning if the user specifies the "hi_res" strategy.
* unstructured-partition-text_type exceeds_cap_ratio fix returns and how capitalization ratios are calculated
* `partition_pdf` and `partition_text` group broken paragraphs to avoid fragmented `NarrativeText` elements.
* .json files resolved as "application/json" on centos7 (or other installs with older libmagic libs)

## 0.5.12

### Enhancements

* Add OS mimetypes DB to docker image, mainly for unstructured-api compat.
* Use the image registry as a cache when building Docker images.
* Adds the ability for `partition_text` to group together broken paragraphs.
* Added method to utils to allow date time format validation

### Features
* Add Slack connector to pull messages for a specific channel

* Add --partition-by-api parameter to unstructured-ingest
* Added `partition_rtf` for processing rich text files.
* `partition` now accepts a `url` kwarg in addition to `file` and `filename`.

### Fixes

* Allow encoding to be passed into `replace_mime_encodings`.
* unstructured-ingest connector-specific dependencies are imported on demand.
* unstructured-ingest --flatten-metadata supported for local connector.
* unstructured-ingest fix runtime error when using --metadata-include.

## 0.5.11

### Enhancements

### Features

### Fixes

* Guard against null style attribute in docx document elements
* Update HTML encoding to better support foreign language characters

## 0.5.10

### Enhancements

* Updated inference package
* Add sender, recipient, date, and subject to element metadata for emails

### Features

* Added `--download-only` parameter to `unstructured-ingest`

### Fixes

* FileNotFound error when filename is provided but file is not on disk

## 0.5.9

### Enhancements

### Features

### Fixes

* Convert file to str in helper `split_by_paragraph` for `partition_text`

## 0.5.8

### Enhancements

* Update `elements_to_json` to return string when filename is not specified
* `elements_from_json` may take a string instead of a filename with the `text` kwarg
* `detect_filetype` now does a final fallback to file extension.
* Empty tags are now skipped during the depth check for HTML processing.

### Features

* Add local file system to `unstructured-ingest`
* Add `--max-docs` parameter to `unstructured-ingest`
* Added `partition_msg` for processing MSFT Outlook .msg files.

### Fixes

* `convert_file_to_text` now passes through the `source_format` and `target_format` kwargs.
  Previously they were hard coded.
* Partitioning functions that accept a `text` kwarg no longer raise an error if an empty
  string is passed (and empty list of elements is returned instead).
* `partition_json` no longer fails if the input is an empty list.
* Fixed bug in `chunk_by_attention_window` that caused the last word in segments to be cut-off
  in some cases.

### BREAKING CHANGES

* `stage_for_transformers` now returns a list of elements, making it consistent with other
  staging bricks

## 0.5.7

### Enhancements

* Refactored codebase using `exactly_one`
* Adds ability to pass headers when passing a url in partition_html()
* Added optional `content_type` and `file_filename` parameters to `partition()` to bypass file detection

### Features

* Add `--flatten-metadata` parameter to `unstructured-ingest`
* Add `--fields-include` parameter to `unstructured-ingest`

### Fixes

## 0.5.6

### Enhancements

* `contains_english_word()`, used heavily in text processing, is 10x faster.

### Features

* Add `--metadata-include` and `--metadata-exclude` parameters to `unstructured-ingest`
* Add `clean_non_ascii_chars` to remove non-ascii characters from unicode string

### Fixes

* Fix problem with PDF partition (duplicated test)

## 0.5.4

### Enhancements

* Added Biomedical literature connector for ingest cli.
* Add `FsspecConnector` to easily integrate any existing `fsspec` filesystem as a connector.
* Rename `s3_connector.py` to `s3.py` for readability and consistency with the
  rest of the connectors.
* Now `S3Connector` relies on `s3fs` instead of on `boto3`, and it inherits
  from `FsspecConnector`.
* Adds an `UNSTRUCTURED_LANGUAGE_CHECKS` environment variable to control whether or not language
  specific checks like vocabulary and POS tagging are applied. Set to `"true"` for higher
  resolution partitioning and `"false"` for faster processing.
* Improves `detect_filetype` warning to include filename when provided.
* Adds a "fast" strategy for partitioning PDFs with PDFMiner. Also falls back to the "fast"
  strategy if detectron2 is not available.
* Start deprecation life cycle for `unstructured-ingest --s3-url` option, to be deprecated in
  favor of `--remote-url`.

### Features

* Add `AzureBlobStorageConnector` based on its `fsspec` implementation inheriting
from `FsspecConnector`
* Add `partition_epub` for partitioning e-books in EPUB3 format.

### Fixes

* Fixes processing for text files with `message/rfc822` MIME type.
* Open xml files in read-only mode when reading contents to construct an XMLDocument.

## 0.5.3

### Enhancements

* `auto.partition()` can now load Unstructured ISD json documents.
* Simplify partitioning functions.
* Improve logging for ingest CLI.

### Features

* Add `--wikipedia-auto-suggest` argument to the ingest CLI to disable automatic redirection
  to pages with similar names.
* Add setup script for Amazon Linux 2
* Add optional `encoding` argument to the `partition_(text/email/html)` functions.
* Added Google Drive connector for ingest cli.
* Added Gitlab connector for ingest cli.

### Fixes

## 0.5.2

### Enhancements

* Fully move from printing to logging.
* `unstructured-ingest` now uses a default `--download_dir` of `$HOME/.cache/unstructured/ingest`
rather than a "tmp-ingest-" dir in the working directory.

### Features

### Fixes

* `setup_ubuntu.sh` no longer fails in some contexts by interpreting
`DEBIAN_FRONTEND=noninteractive` as a command
* `unstructured-ingest` no longer re-downloads files when --preserve-downloads
is used without --download-dir.
* Fixed an issue that was causing text to be skipped in some HTML documents.

## 0.5.1

### Enhancements

### Features

### Fixes

* Fixes an error causing JavaScript to appear in the output of `partition_html` sometimes.
* Fix several issues with the `requires_dependencies` decorator, including the error message
  and how it was used, which had caused an error for `unstructured-ingest --github-url ...`.

## 0.5.0

### Enhancements

* Add `requires_dependencies` Python decorator to check dependencies are installed before
  instantiating a class or running a function

### Features

* Added Wikipedia connector for ingest cli.

### Fixes

* Fix `process_document` file cleaning on failure
* Fixes an error introduced in the metadata tracking commit that caused `NarrativeText`
  and `FigureCaption` elements to be represented as `Text` in HTML documents.

## 0.4.16

### Enhancements

* Fallback to using file extensions for filetype detection if `libmagic` is not present

### Features

* Added setup script for Ubuntu
* Added GitHub connector for ingest cli.
* Added `partition_md` partitioner.
* Added Reddit connector for ingest cli.

### Fixes

* Initializes connector properly in ingest.main::MainProcess
* Restricts version of unstructured-inference to avoid multithreading issue

## 0.4.15

### Enhancements

* Added `elements_to_json` and `elements_from_json` for easier serialization/deserialization
* `convert_to_dict`, `dict_to_elements` and `convert_to_csv` are now aliases for functions
  that use the ISD terminology.

### Fixes

* Update to ensure all elements are preserved during serialization/deserialization

## 0.4.14

* Automatically install `nltk` models in the `tokenize` module.

## 0.4.13

* Fixes unstructured-ingest cli.

## 0.4.12

* Adds console_entrypoint for unstructured-ingest, other structure/doc updates related to ingest.
* Add `parser` parameter to `partition_html`.

## 0.4.11

* Adds `partition_doc` for partitioning Word documents in `.doc` format. Requires `libreoffice`.
* Adds `partition_ppt` for partitioning PowerPoint documents in `.ppt` format. Requires `libreoffice`.

## 0.4.10

* Fixes `ElementMetadata` so that it's JSON serializable when the filename is a `Path` object.

## 0.4.9

* Added ingest modules and s3 connector, sample ingest script
* Default to `url=None` for `partition_pdf` and `partition_image`
* Add ability to skip English specific check by setting the `UNSTRUCTURED_LANGUAGE` env var to `""`.
* Document `Element` objects now track metadata

## 0.4.8

* Modified XML and HTML parsers not to load comments.

## 0.4.7

* Added the ability to pull an HTML document from a url in `partition_html`.
* Added the the ability to get file summary info from lists of filenames and lists
  of file contents.
* Added optional page break to `partition` for `.pptx`, `.pdf`, images, and `.html` files.
* Added `to_dict` method to document elements.
* Include more unicode quotes in `replace_unicode_quotes`.

## 0.4.6

* Loosen the default cap threshold to `0.5`.
* Add a `UNSTRUCTURED_NARRATIVE_TEXT_CAP_THRESHOLD` environment variable for controlling
  the cap ratio threshold.
* Unknown text elements are identified as `Text` for HTML and plain text documents.
* `Body Text` styles no longer default to `NarrativeText` for Word documents. The style information
  is insufficient to determine that the text is narrative.
* Upper cased text is lower cased before checking for verbs. This helps avoid some missed verbs.
* Adds an `Address` element for capturing elements that only contain an address.
* Suppress the `UserWarning` when detectron is called.
* Checks that titles and narrative test have at least one English word.
* Checks that titles and narrative text are at least 50% alpha characters.
* Restricts titles to a maximum word length. Adds a `UNSTRUCTURED_TITLE_MAX_WORD_LENGTH`
  environment variable for controlling the max number of words in a title.
* Updated `partition_pptx` to order the elements on the page

## 0.4.4

* Updated `partition_pdf` and `partition_image` to return `unstructured` `Element` objects
* Fixed the healthcheck url path when partitioning images and PDFs via API
* Adds an optional `coordinates` attribute to document objects
* Adds `FigureCaption` and `CheckBox` document elements
* Added ability to split lists detected in `LayoutElement` objects
* Adds `partition_pptx` for partitioning PowerPoint documents
* LayoutParser models now download from HugginfaceHub instead of DropBox
* Fixed file type detection for XML and HTML files on Amazone Linux

## 0.4.3

* Adds `requests` as a base dependency
* Fix in `exceeds_cap_ratio` so the function doesn't break with empty text
* Fix bug in `_parse_received_data`.
* Update `detect_filetype` to properly handle `.doc`, `.xls`, and `.ppt`.

## 0.4.2

* Added `partition_image` to process documents in an image format.
* Fixed utf-8 encoding error in `partition_email` with attachments for `text/html`

## 0.4.1

* Added support for text files in the `partition` function
* Pinned `opencv-python` for easier installation on Linux

## 0.4.0

* Added generic `partition` brick that detects the file type and routes a file to the appropriate
  partitioning brick.
* Added a file type detection module.
* Updated `partition_html` and `partition_eml` to support file-like objects in 'rb' mode.
* Cleaning brick for removing ordered bullets `clean_ordered_bullets`.
* Extract brick method for ordered bullets `extract_ordered_bullets`.
* Test for `clean_ordered_bullets`.
* Test for `extract_ordered_bullets`.
* Added `partition_docx` for pre-processing Word Documents.
* Added new REGEX patterns to extract email header information
* Added new functions to extract header information `parse_received_data` and `partition_header`
* Added new function to parse plain text files `partition_text`
* Added new cleaners functions `extract_ip_address`, `extract_ip_address_name`, `extract_mapi_id`, `extract_datetimetz`
* Add new `Image` element and function to find embedded images `find_embedded_images`
* Added `get_directory_file_info` for summarizing information about source documents

## 0.3.5

* Add support for local inference
* Add new pattern to recognize plain text dash bullets
* Add test for bullet patterns
* Fix for `partition_html` that allows for processing `div` tags that have both text and child
  elements
* Add ability to extract document metadata from `.docx`, `.xlsx`, and `.jpg` files.
* Helper functions for identifying and extracting phone numbers
* Add new function `extract_attachment_info` that extracts and decodes the attachment
of an email.
* Staging brick to convert a list of `Element`s to a `pandas` dataframe.
* Add plain text functionality to `partition_email`

## 0.3.4

* Python-3.7 compat

## 0.3.3

* Removes BasicConfig from logger configuration
* Adds the `partition_email` partitioning brick
* Adds the `replace_mime_encodings` cleaning bricks
* Small fix to HTML parsing related to processing list items with sub-tags
* Add `EmailElement` data structure to store email documents

## 0.3.2

* Added `translate_text` brick for translating text between languages
* Add an `apply` method to make it easier to apply cleaners to elements

## 0.3.1

* Added \_\_init.py\_\_ to `partition`

## 0.3.0

* Implement staging brick for Argilla. Converts lists of `Text` elements to `argilla` dataset classes.
* Removing the local PDF parsing code and any dependencies and tests.
* Reorganizes the staging bricks in the unstructured.partition module
* Allow entities to be passed into the Datasaur staging brick
* Added HTML escapes to the `replace_unicode_quotes` brick
* Fix bad responses in partition_pdf to raise ValueError
* Adds `partition_html` for partitioning HTML documents.

## 0.2.6

* Small change to how \_read is placed within the inheritance structure since it doesn't really apply to pdf
* Add partitioning brick for calling the document image analysis API

## 0.2.5

* Update python requirement to >=3.7

## 0.2.4

* Add alternative way of importing `Final` to support google colab

## 0.2.3

* Add cleaning bricks for removing prefixes and postfixes
* Add cleaning bricks for extracting text before and after a pattern

## 0.2.2

* Add staging brick for Datasaur

## 0.2.1

* Added brick to convert an ISD dictionary to a list of elements
* Update `PDFDocument` to use the `from_file` method
* Added staging brick for CSV format for ISD (Initial Structured Data) format.
* Added staging brick for separating text into attention window size chunks for `transformers`.
* Added staging brick for LabelBox.
* Added ability to upload LabelStudio predictions
* Added utility function for JSONL reading and writing
* Added staging brick for CSV format for Prodigy
* Added staging brick for Prodigy
* Added ability to upload LabelStudio annotations
* Added text_field and id_field to stage_for_label_studio signature

## 0.2.0

* Initial release of unstructured<|MERGE_RESOLUTION|>--- conflicted
+++ resolved
@@ -50,12 +50,9 @@
 
 ### Fixes
 
-<<<<<<< HEAD
-=======
 * NLTK now only gets downloaded if necessary.
 * Handling for empty tables in Word Documents and PowerPoints.
 
->>>>>>> 13d3559f
 ## 0.8.4
 
 ### Enhancements
