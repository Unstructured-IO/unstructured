## 0.5.3-dev3

### Enhancements

<<<<<<< HEAD
* Simplify partitioning functions.
=======
* Improve logging for ingest CLI.
>>>>>>> 70420b5c

### Features

* Add `--wikipedia-auto-suggest` argument to the ingest CLI to disable automatic redirection
  to pages with similar names.
* Add optional `encoding` argument to the `partition_(text/email/html)` functions.
* Added Google Drive connector for ingest cli.

### Fixes

## 0.5.2

### Enhancements

* Fully move from printing to logging.
* `unstructured-ingest` now uses a default `--download_dir` of `$HOME/.cache/unstructured/ingest`
rather than a "tmp-ingest-" dir in the working directory.

### Features

### Fixes

* 'setup_ubuntu.sh` no longer fails in some contexts by interpreting
`DEBIAN_FRONTEND=noninteractive` as a command
* `unstructured-ingest` no longer re-downloads files when --preserve-downloads
is used without --download-dir.
* Fixed an issue that was causing text to be skipped in some HTML documents.

## 0.5.1

### Enhancements

### Features

### Fixes

* Fixes an error causing JavaScript to appear in the output of `partition_html` sometimes.
* Fix several issues with the `requires_dependencies` decorator, including the error message
  and how it was used, which had caused an error for `unstructured-ingest --github-url ...`.

## 0.5.0

### Enhancements

* Add `requires_dependencies` Python decorator to check dependencies are installed before
  instantiating a class or running a function

### Features

* Added Wikipedia connector for ingest cli.

### Fixes

* Fix `process_document` file cleaning on failure
* Fixes an error introduced in the metadata tracking commit that caused `NarrativeText`
  and `FigureCaption` elements to be represented as `Text` in HTML documents.

## 0.4.16

### Enhancements

* Fallback to using file extensions for filetype detection if `libmagic` is not present

### Features

* Added setup script for Ubuntu
* Added GitHub connector for ingest cli.
* Added `partition_md` partitioner.
* Added Reddit connector for ingest cli.

### Fixes

* Initializes connector properly in ingest.main::MainProcess
* Restricts version of unstructured-inference to avoid multithreading issue

## 0.4.15

### Enhancements

* Added `elements_to_json` and `elements_from_json` for easier serialization/deserialization
* `convert_to_dict`, `dict_to_elements` and `convert_to_csv` are now aliases for functions
  that use the ISD terminology.

### Fixes

* Update to ensure all elements are preserved during serialization/deserialization

## 0.4.14

* Automatically install `nltk` models in the `tokenize` module.

## 0.4.13

* Fixes unstructured-ingest cli.

## 0.4.12

* Adds console_entrypoint for unstructured-ingest, other structure/doc updates related to ingest.
* Add `parser` parameter to `partition_html`.

## 0.4.11

* Adds `partition_doc` for partitioning Word documents in `.doc` format. Requires `libreoffice`.
* Adds `partition_ppt` for partitioning PowerPoint documents in `.ppt` format. Requires `libreoffice`.

## 0.4.10

* Fixes `ElementMetadata` so that it's JSON serializable when the filename is a `Path` object.

## 0.4.9

* Added ingest modules and s3 connector, sample ingest script
* Default to `url=None` for `partition_pdf` and `partition_image`
* Add ability to skip English specific check by setting the `UNSTRUCTURED_LANGUAGE` env var to `""`.
* Document `Element` objects now track metadata

## 0.4.8

* Modified XML and HTML parsers not to load comments.

## 0.4.7

* Added the ability to pull an HTML document from a url in `partition_html`.
* Added the the ability to get file summary info from lists of filenames and lists
  of file contents.
* Added optional page break to `partition` for `.pptx`, `.pdf`, images, and `.html` files.
* Added `to_dict` method to document elements.
* Include more unicode quotes in `replace_unicode_quotes`.

## 0.4.6

* Loosen the default cap threshold to `0.5`.
* Add a `UNSTRUCTURED_NARRATIVE_TEXT_CAP_THRESHOLD` environment variable for controlling
  the cap ratio threshold.
* Unknown text elements are identified as `Text` for HTML and plain text documents.
* `Body Text` styles no longer default to `NarrativeText` for Word documents. The style information
  is insufficient to determine that the text is narrative.
* Upper cased text is lower cased before checking for verbs. This helps avoid some missed verbs.
* Adds an `Address` element for capturing elements that only contain an address.
* Suppress the `UserWarning` when detectron is called.
* Checks that titles and narrative test have at least one English word.
* Checks that titles and narrative text are at least 50% alpha characters.
* Restricts titles to a maximum word length. Adds a `UNSTRUCTURED_TITLE_MAX_WORD_LENGTH`
  environment variable for controlling the max number of words in a title.
* Updated `partition_pptx` to order the elements on the page

## 0.4.4

* Updated `partition_pdf` and `partition_image` to return `unstructured` `Element` objects
* Fixed the healthcheck url path when partitioning images and PDFs via API
* Adds an optional `coordinates` attribute to document objects
* Adds `FigureCaption` and `CheckBox` document elements
* Added ability to split lists detected in `LayoutElement` objects
* Adds `partition_pptx` for partitioning PowerPoint documents
* LayoutParser models now download from HugginfaceHub instead of DropBox
* Fixed file type detection for XML and HTML files on Amazone Linux

## 0.4.3

* Adds `requests` as a base dependency
* Fix in `exceeds_cap_ratio` so the function doesn't break with empty text
* Fix bug in `_parse_received_data`.
* Update `detect_filetype` to properly handle `.doc`, `.xls`, and `.ppt`.

## 0.4.2

* Added `partition_image` to process documents in an image format.
* Fixed utf-8 encoding error in `partition_email` with attachments for `text/html`

## 0.4.1

* Added support for text files in the `partition` function
* Pinned `opencv-python` for easier installation on Linux

## 0.4.0

* Added generic `partition` brick that detects the file type and routes a file to the appropriate
  partitioning brick.
* Added a file type detection module.
* Updated `partition_html` and `partition_eml` to support file-like objects in 'rb' mode.
* Cleaning brick for removing ordered bullets `clean_ordered_bullets`.
* Extract brick method for ordered bullets `extract_ordered_bullets`.
* Test for `clean_ordered_bullets`.
* Test for `extract_ordered_bullets`.
* Added `partition_docx` for pre-processing Word Documents.
* Added new REGEX patterns to extract email header information
* Added new functions to extract header information `parse_received_data` and `partition_header`
* Added new function to parse plain text files `partition_text`
* Added new cleaners functions `extract_ip_address`, `extract_ip_address_name`, `extract_mapi_id`, `extract_datetimetz`
* Add new `Image` element and function to find embedded images `find_embedded_images`
* Added `get_directory_file_info` for summarizing information about source documents

## 0.3.5

* Add support for local inference
* Add new pattern to recognize plain text dash bullets
* Add test for bullet patterns
* Fix for `partition_html` that allows for processing `div` tags that have both text and child
  elements
* Add ability to extract document metadata from `.docx`, `.xlsx`, and `.jpg` files.
* Helper functions for identifying and extracting phone numbers
* Add new function `extract_attachment_info` that extracts and decodes the attachment
of an email.
* Staging brick to convert a list of `Element`s to a `pandas` dataframe.
* Add plain text functionality to `partition_email`

## 0.3.4

* Python-3.7 compat

## 0.3.3

* Removes BasicConfig from logger configuration
* Adds the `partition_email` partitioning brick
* Adds the `replace_mime_encodings` cleaning bricks
* Small fix to HTML parsing related to processing list items with sub-tags
* Add `EmailElement` data structure to store email documents

## 0.3.2

* Added `translate_text` brick for translating text between languages
* Add an `apply` method to make it easier to apply cleaners to elements

## 0.3.1

* Added \_\_init.py\_\_ to `partition`

## 0.3.0

* Implement staging brick for Argilla. Converts lists of `Text` elements to `argilla` dataset classes.
* Removing the local PDF parsing code and any dependencies and tests.
* Reorganizes the staging bricks in the unstructured.partition module
* Allow entities to be passed into the Datasaur staging brick
* Added HTML escapes to the `replace_unicode_quotes` brick
* Fix bad responses in partition_pdf to raise ValueError
* Adds `partition_html` for partitioning HTML documents.

## 0.2.6

* Small change to how \_read is placed within the inheritance structure since it doesn't really apply to pdf
* Add partitioning brick for calling the document image analysis API

## 0.2.5

* Update python requirement to >=3.7

## 0.2.4

* Add alternative way of importing `Final` to support google colab

## 0.2.3

* Add cleaning bricks for removing prefixes and postfixes
* Add cleaning bricks for extracting text before and after a pattern

## 0.2.2

* Add staging brick for Datasaur

## 0.2.1

* Added brick to convert an ISD dictionary to a list of elements
* Update `PDFDocument` to use the `from_file` method
* Added staging brick for CSV format for ISD (Initial Structured Data) format.
* Added staging brick for separating text into attention window size chunks for `transformers`.
* Added staging brick for LabelBox.
* Added ability to upload LabelStudio predictions
* Added utility function for JSONL reading and writing
* Added staging brick for CSV format for Prodigy
* Added staging brick for Prodigy
* Added ability to upload LabelStudio annotations
* Added text_field and id_field to stage_for_label_studio signature

## 0.2.0

* Initial release of unstructured
<|MERGE_RESOLUTION|>--- conflicted
+++ resolved
@@ -1,12 +1,9 @@
-## 0.5.3-dev3
-
-### Enhancements
-
-<<<<<<< HEAD
+## 0.5.3-dev4
+
+### Enhancements
+
 * Simplify partitioning functions.
-=======
 * Improve logging for ingest CLI.
->>>>>>> 70420b5c
 
 ### Features
 
