<<<<<<< HEAD
## 0.9.4-dev1

=======
## 0.10.0
>>>>>>> 0e887cc3

### Enhancements

* Update the `links` and `emphasized_texts` metadata fields

### Features

### Fixes

* fix pdf partition of list items being detected as titles in OCR only mode
* Fix dead links in repository README (Quick Start > Install for local development, and Learn more > Batch Processing)
* Update document dependencies to include tesseract-lang for additional language support (required for tests to pass)

## 0.9.3

### Enhancements

* Pinned dependency cleanup.
* Update `partition_csv` to always use `soupparser_fromstring` to parse `html text`
* Update `partition_tsv` to always use `soupparser_fromstring` to parse `html text`
* Add `metadata.section` to capture epub table of contents data
* Add `unique_element_ids` kwarg to partition functions. If `True`, will use a UUID
  for element IDs instead of a SHA-256 hash.
* Update `partition_xlsx` to always use `soupparser_fromstring` to parse `html text`
* Add functionality to switch `html` text parser based on whether the `html` text contains emoji
* Add functionality to check if a string contains any emoji characters

### Features

* Add Airtable Connector to be able to pull views/tables/bases from an Airtable organization

### Fixes

* fix pdf partition of list items being detected as titles in OCR only mode
* make notion module discoverable
* fix emails with `Content-Distribution: inline` and `Content-Distribution: attachment` with no filename
* Fix email attachment filenames which had `=` in the filename itself

## 0.9.2


### Enhancements

* Update table extraction section in API documentation to sync with change in Prod API
* Update Notion connector to extract to html
* Added UUID option for `element_id`
* Bump unstructured-inference==0.5.9:
  - better caching of models
  - another version of detectron2 available, though the default layout model is unchanged
* Added UUID option for element_id

### Features

* Adds Sharepoint connector.

### Fixes

* Bump unstructured-inference==0.5.9:
  - ignores Tesseract errors where no text is extracted for tiles that indeed, have no text

## 0.9.1

### Enhancements

* Adds --partition-pdf-infer-table-structure to unstructured-ingest.
* Enable `partition_html` to skip headers and footers with the `skip_headers_and_footers` flag.
* Update `partition_doc` and `partition_docx` to track emphasized texts in the output
* Adds post processing function `filter_element_types`
* Set the default strategy for partitioning images to `hi_res`
* Add page break parameter section in API documentation to sync with change in Prod API
* Update `partition_html` to track emphasized texts in the output
* Update `XMLDocument._read_xml` to create `<p>` tag element for the text enclosed in the `<pre>` tag
* Add parameter `include_tail_text` to `_construct_text` to enable (skip) tail text inclusion
* Add Notion connector

### Features

### Fixes

* Remove unused `_partition_via_api` function
* Fixed emoji bug in `partition_xlsx`.
* Pass `file_filename` metadata when partitioning file object
* Skip ingest test on missing Slack token
* Add Dropbox variables to CI environments
* Remove default encoding for ingest
* Adds new element type `EmailAddress` for recognising email address in the  text
* Simplifies `min_partition` logic; makes partitions falling below the `min_partition`
  less likely.
* Fix bug where ingest test check for number of files fails in smoke test
* Fix unstructured-ingest entrypoint failure

## 0.9.0

### Enhancements

* Dependencies are now split by document type, creating a slimmer base installation.

## 0.8.8

### Enhancements

### Features

### Fixes

* Rename "date" field to "last_modified"
* Adds Box connector

### Fixes

## 0.8.7

### Enhancements

* Put back useful function `split_by_paragraph`

### Features

### Fixes

* Fix argument order in NLTK download step

## 0.8.6

### Enhancements

### Features

### Fixes

* Remove debug print lines and non-functional code

## 0.8.5

### Enhancements

* Add parameter `skip_infer_table_types` to enable (skip) table extraction for other doc types
* Adds optional Unstructured API unit tests in CI
* Tracks last modified date for all document types.
* Add auto_paragraph_grouper to detect new-line and blank-line new paragraph for .txt files.
* refactor the ingest cli to better support expanding supported connectors

## 0.8.3

### Enhancements

### Features

### Fixes

* NLTK now only gets downloaded if necessary.
* Handling for empty tables in Word Documents and PowerPoints.

## 0.8.4

### Enhancements

* Additional tests and refactor of JSON detection.
* Update functionality to retrieve image metadata from a page for `document_to_element_list`
* Links are now tracked in `partition_html` output.
* Set the file's current position to the beginning after reading the file in `convert_to_bytes`
* Add `min_partition` kwarg to that combines elements below a specified threshold and modifies splitting of strings longer than max partition so words are not split.
* set the file's current position to the beginning after reading the file in `convert_to_bytes`
* Add slide notes to pptx
* Add `--encoding` directive to ingest
* Improve json detection by `detect_filetype`

### Features

* Adds Outlook connector
* Add support for dpi parameter in inference library
* Adds Onedrive connector.
* Add Confluence connector for ingest cli to pull the body text from all documents from all spaces in a confluence domain.

### Fixes

* Fixes issue with email partitioning where From field was being assigned the To field value.
* Use the `image_metadata` property of the `PageLayout` instance to get the page image info in the `document_to_element_list`
* Add functionality to write images to computer storage temporarily instead of keeping them in memory for `ocr_only` strategy
* Add functionality to convert a PDF in small chunks of pages at a time for `ocr_only` strategy
* Adds `.txt`, `.text`, and `.tab` to list of extensions to check if file
  has a `text/plain` MIME type.
* Enables filters to be passed to `partition_doc` so it doesn't error with LibreOffice7.
* Removed old error message that's superseded by `requires_dependencies`.
* Removes using `hi_res` as the default strategy value for `partition_via_api` and `partition_multiple_via_api`

## 0.8.1

### Enhancements

* Add support for Python 3.11

### Features

### Fixes

* Fixed `auto` strategy detected scanned document as having extractable text and using `fast` strategy, resulting in no output.
* Fix list detection in MS Word documents.
* Don't instantiate an element with a coordinate system when there isn't a way to get its location data.

## 0.8.0

### Enhancements

* Allow model used for hi res pdf partition strategy to be chosen when called.
* Updated inference package

### Features

* Add `metadata_filename` parameter across all partition functions

### Fixes

* Update to ensure `convert_to_datafame` grabs all of the metadata fields.
* Adjust encoding recognition threshold value in `detect_file_encoding`
* Fix KeyError when `isd_to_elements` doesn't find a type
* Fix `_output_filename` for local connector, allowing single files to be written correctly to the disk

* Fix for cases where an invalid encoding is extracted from an email header.

### BREAKING CHANGES

* Information about an element's location is no longer returned as top-level attributes of an element. Instead, it is returned in the `coordinates` attribute of the element's metadata.

## 0.7.12

### Enhancements

* Adds `include_metadata` kwarg to `partition_doc`, `partition_docx`, `partition_email`, `partition_epub`, `partition_json`, `partition_msg`, `partition_odt`, `partition_org`, `partition_pdf`, `partition_ppt`, `partition_pptx`, `partition_rst`, and `partition_rtf`
### Features

* Add Elasticsearch connector for ingest cli to pull specific fields from all documents in an index.
* Adds Dropbox connector

### Fixes

* Fix tests that call unstructured-api by passing through an api-key
* Fixed page breaks being given (incorrect) page numbers
* Fix skipping download on ingest when a source document exists locally

## 0.7.11

### Enhancements

* More deterministic element ordering when using `hi_res` PDF parsing strategy (from unstructured-inference bump to 0.5.4)
* Make large model available (from unstructured-inference bump to 0.5.3)
* Combine inferred elements with extracted elements (from unstructured-inference bump to 0.5.2)
* `partition_email` and `partition_msg` will now process attachments if `process_attachments=True`
  and a attachment partitioning functions is passed through with `attachment_partitioner=partition`.

### Features

### Fixes

* Fix tests that call unstructured-api by passing through an api-key
* Fixed page breaks being given (incorrect) page numbers
* Fix skipping download on ingest when a source document exists locally

## 0.7.10

### Enhancements

* Adds a `max_partition` parameter to `partition_text`, `partition_pdf`, `partition_email`,
  `partition_msg` and `partition_xml` that sets a limit for the size of an individual
  document elements. Defaults to `1500` for everything except `partition_xml`, which has
  a default value of `None`.
* DRY connector refactor

### Features

* `hi_res` model for pdfs and images is selectable via environment variable.

### Fixes

* CSV check now ignores escaped commas.
* Fix for filetype exploration util when file content does not have a comma.
* Adds negative lookahead to bullet pattern to avoid detecting plain text line
  breaks like `-------` as list items.
* Fix pre tag parsing for `partition_html`
* Fix lookup error for annotated Arabic and Hebrew encodings

## 0.7.9

### Enhancements

* Improvements to string check for leafs in `partition_xml`.
* Adds --partition-ocr-languages to unstructured-ingest.

### Features

* Adds `partition_org` for processed Org Mode documents.

### Fixes

## 0.7.8

### Enhancements

### Features

* Adds Google Cloud Service connector

### Fixes

* Updates the `parse_email` for `partition_eml` so that `unstructured-api` passes the smoke tests
* `partition_email` now works if there is no message content
* Updates the `"fast"` strategy for `partition_pdf` so that it's able to recursively
* Adds recursive functionality to all fsspec connectors
* Adds generic --recursive ingest flag

## 0.7.7

### Enhancements

* Adds functionality to replace the `MIME` encodings for `eml` files with one of the common encodings if a `unicode` error occurs
* Adds missed file-like object handling in `detect_file_encoding`
* Adds functionality to extract charset info from `eml` files

### Features

* Added coordinate system class to track coordinate types and convert to different coordinate

### Fixes

* Adds an `html_assemble_articles` kwarg to `partition_html` to enable users to capture
  control whether content outside of `<article>` tags is captured when
  `<article>` tags are present.
* Check for the `xml` attribute on `element` before looking for pagebreaks in `partition_docx`.

## 0.7.6

### Enhancements

* Convert fast startegy to ocr_only for images
* Adds support for page numbers in `.docx` and `.doc` when user or renderer
  created page breaks are present.
* Adds retry logic for the unstructured-ingest Biomed connector

### Features

* Provides users with the ability to extract additional metadata via regex.
* Updates `partition_docx` to include headers and footers in the output.
* Create `partition_tsv` and associated tests. Make additional changes to `detect_filetype`.

### Fixes

* Remove fake api key in test `partition_via_api` since we now require valid/empty api keys
* Page number defaults to `None` instead of `1` when page number is not present in the metadata.
  A page number of `None` indicates that page numbers are not being tracked for the document
  or that page numbers do not apply to the element in question..
* Fixes an issue with some pptx files. Assume pptx shapes are found in top left position of slide
  in case the shape.top and shape.left attributes are `None`.

## 0.7.5

### Enhancements

* Adds functionality to sort elements in `partition_pdf` for `fast` strategy
* Adds ingest tests with `--fast` strategy on PDF documents
* Adds --api-key to unstructured-ingest

### Features

* Adds `partition_rst` for processed ReStructured Text documents.

### Fixes

* Adds handling for emails that do not have a datetime to extract.
* Adds pdf2image package as core requirement of unstructured (with no extras)

## 0.7.4

### Enhancements

* Allows passing kwargs to request data field for `partition_via_api` and `partition_multiple_via_api`
* Enable MIME type detection if libmagic is not available
* Adds handling for empty files in `detect_filetype` and `partition`.

### Features

### Fixes

* Reslove `grpcio` import issue on `weaviate.schema.validate_schema` for python 3.9 and 3.10
* Remove building `detectron2` from source in Dockerfile

## 0.7.3

### Enhancements

* Update IngestDoc abstractions and add data source metadata in ElementMetadata

### Features

### Fixes

* Pass `strategy` parameter down from `partition` for `partition_image`
* Filetype detection if a CSV has a `text/plain` MIME type
* `convert_office_doc` no longers prints file conversion info messages to stdout.
* `partition_via_api` reflects the actual filetype for the file processed in the API.

## 0.7.2

### Enhancements

* Adds an optional encoding kwarg to `elements_to_json` and `elements_from_json`
* Bump version of base image to use new stable version of tesseract

### Features

### Fixes

* Update the `read_txt_file` utility function to keep using `spooled_to_bytes_io_if_needed` for xml
* Add functionality to the `read_txt_file` utility function to handle file-like object from URL
* Remove the unused parameter `encoding` from `partition_pdf`
* Change auto.py to have a `None` default for encoding
* Add functionality to try other common encodings for html and xml files if an error related to the encoding is raised and the user has not specified an encoding.
* Adds benchmark test with test docs in example-docs
* Re-enable test_upload_label_studio_data_with_sdk
* File detection now detects code files as plain text
* Adds `tabulate` explicitly to dependencies
* Fixes an issue in `metadata.page_number` of pptx files
* Adds showing help if no parameters passed

## 0.7.1

### Enhancements

### Features

* Add `stage_for_weaviate` to stage `unstructured` outputs for upload to Weaviate, along with
  a helper function for defining a class to use in Weaviate schemas.
* Builds from Unstructured base image, built off of Rocky Linux 8.7, this resolves almost all CVE's in the image.

### Fixes

## 0.7.0

### Enhancements

* Installing `detectron2` from source is no longer required when using the `local-inference` extra.
* Updates `.pptx` parsing to include text in tables.

### Features

### Fixes

* Fixes an issue in `_add_element_metadata` that caused all elements to have `page_number=1`
  in the element metadata.
* Adds `.log` as a file extension for TXT files.
* Adds functionality to try other common encodings for email (`.eml`) files if an error related to the encoding is raised and the user has not specified an encoding.
* Allow passed encoding to be used in the `replace_mime_encodings`
* Fixes page metadata for `partition_html` when `include_metadata=False`
* A `ValueError` now raises if `file_filename` is not specified when you use `partition_via_api`
  with a file-like object.

## 0.6.11

### Enhancements

* Supports epub tests since pandoc is updated in base image

### Features


### Fixes


## 0.6.10

### Enhancements

* XLS support from auto partition

### Features

### Fixes

## 0.6.9

### Enhancements

* fast strategy for pdf now keeps element bounding box data
* setup.py refactor

### Features

### Fixes

* Adds functionality to try other common encodings if an error related to the encoding is raised and the user has not specified an encoding.
* Adds additional MIME types for CSV

## 0.6.8

### Enhancements

### Features

* Add `partition_csv` for CSV files.

### Fixes

## 0.6.7

### Enhancements

* Deprecate `--s3-url` in favor of `--remote-url` in CLI
* Refactor out non-connector-specific config variables
* Add `file_directory` to metadata
* Add `page_name` to metadata. Currently used for the sheet name in XLSX documents.
* Added a `--partition-strategy` parameter to unstructured-ingest so that users can specify
  partition strategy in CLI. For example, `--partition-strategy fast`.
* Added metadata for filetype.
* Add Discord connector to pull messages from a list of channels
* Refactor `unstructured/file-utils/filetype.py` to better utilise hashmap to return mime type.
* Add local declaration of DOCX_MIME_TYPES and XLSX_MIME_TYPES for `test_filetype.py`.

### Features

* Add `partition_xml` for XML files.
* Add `partition_xlsx` for Microsoft Excel documents.

### Fixes

* Supports `hml` filetype for partition as a variation of html filetype.
* Makes `pytesseract` a function level import in `partition_pdf` so you can use the `"fast"`
  or `"hi_res"` strategies if `pytesseract` is not installed. Also adds the
  `required_dependencies` decorator for the `"hi_res"` and `"ocr_only"` strategies.
* Fix to ensure `filename` is tracked in metadata for `docx` tables.

## 0.6.6

### Enhancements

* Adds an `"auto"` strategy that chooses the partitioning strategy based on document
  characteristics and function kwargs. This is the new default strategy for `partition_pdf`
  and `partition_image`. Users can maintain existing behavior by explicitly setting
  `strategy="hi_res"`.
* Added an additional trace logger for NLP debugging.
* Add `get_date` method to `ElementMetadata` for converting the datestring to a `datetime` object.
* Cleanup the `filename` attribute on `ElementMetadata` to remove the full filepath.

### Features

* Added table reading as html with URL parsing to `partition_docx` in docx
* Added metadata field for text_as_html for docx files

### Fixes

* `fileutils/file_type` check json and eml decode ignore error
* `partition_email` was updated to more flexibly handle deviations from the RFC-2822 standard.
  The time in the metadata returns `None` if the time does not match RFC-2822 at all.
* Include all metadata fields when converting to dataframe or CSV

## 0.6.5

### Enhancements

* Added support for SpooledTemporaryFile file argument.

### Features

### Fixes


## 0.6.4

### Enhancements

* Added an "ocr_only" strategy for `partition_pdf`. Refactored the strategy decision
  logic into its own module.

### Features

### Fixes

## 0.6.3

### Enhancements

* Add an "ocr_only" strategy for `partition_image`.

### Features

* Added `partition_multiple_via_api` for partitioning multiple documents in a single REST
  API call.
* Added `stage_for_baseplate` function to prepare outputs for ingestion into Baseplate.
* Added `partition_odt` for processing Open Office documents.

### Fixes

* Updates the grouping logic in the `partition_pdf` fast strategy to group together text
  in the same bounding box.

## 0.6.2

### Enhancements

* Added logic to `partition_pdf` for detecting copy protected PDFs and falling back
  to the hi res strategy when necessary.


### Features

* Add `partition_via_api` for partitioning documents through the hosted API.

### Fixes

* Fix how `exceeds_cap_ratio` handles empty (returns `True` instead of `False`)
* Updates `detect_filetype` to properly detect JSONs when the MIME type is `text/plain`.

## 0.6.1

### Enhancements

* Updated the table extraction parameter name to be more descriptive

### Features

### Fixes

## 0.6.0

### Enhancements

* Adds an `ssl_verify` kwarg to `partition` and `partition_html` to enable turning off
  SSL verification for HTTP requests. SSL verification is on by default.
* Allows users to pass in ocr language to `partition_pdf` and `partition_image` through
  the `ocr_language` kwarg. `ocr_language` corresponds to the code for the language pack
  in Tesseract. You will need to install the relevant Tesseract language pack to use a
  given language.

### Features

* Table extraction is now possible for pdfs from `partition` and `partition_pdf`.
* Adds support for extracting attachments from `.msg` files

### Fixes

* Adds an `ssl_verify` kwarg to `partition` and `partition_html` to enable turning off
  SSL verification for HTTP requests. SSL verification is on by default.

## 0.5.13

### Enhancements

* Allow headers to be passed into `partition` when `url` is used.

### Features

* `bytes_string_to_string` cleaning brick for bytes string output.

### Fixes

* Fixed typo in call to `exactly_one` in `partition_json`
* unstructured-documents encode xml string if document_tree is `None` in `_read_xml`.
* Update to `_read_xml` so that Markdown files with embedded HTML process correctly.
* Fallback to "fast" strategy only emits a warning if the user specifies the "hi_res" strategy.
* unstructured-partition-text_type exceeds_cap_ratio fix returns and how capitalization ratios are calculated
* `partition_pdf` and `partition_text` group broken paragraphs to avoid fragmented `NarrativeText` elements.
* .json files resolved as "application/json" on centos7 (or other installs with older libmagic libs)

## 0.5.12

### Enhancements

* Add OS mimetypes DB to docker image, mainly for unstructured-api compat.
* Use the image registry as a cache when building Docker images.
* Adds the ability for `partition_text` to group together broken paragraphs.
* Added method to utils to allow date time format validation

### Features
* Add Slack connector to pull messages for a specific channel

* Add --partition-by-api parameter to unstructured-ingest
* Added `partition_rtf` for processing rich text files.
* `partition` now accepts a `url` kwarg in addition to `file` and `filename`.

### Fixes

* Allow encoding to be passed into `replace_mime_encodings`.
* unstructured-ingest connector-specific dependencies are imported on demand.
* unstructured-ingest --flatten-metadata supported for local connector.
* unstructured-ingest fix runtime error when using --metadata-include.

## 0.5.11

### Enhancements

### Features

### Fixes

* Guard against null style attribute in docx document elements
* Update HTML encoding to better support foreign language characters

## 0.5.10

### Enhancements

* Updated inference package
* Add sender, recipient, date, and subject to element metadata for emails

### Features

* Added `--download-only` parameter to `unstructured-ingest`

### Fixes

* FileNotFound error when filename is provided but file is not on disk

## 0.5.9

### Enhancements

### Features

### Fixes

* Convert file to str in helper `split_by_paragraph` for `partition_text`

## 0.5.8

### Enhancements

* Update `elements_to_json` to return string when filename is not specified
* `elements_from_json` may take a string instead of a filename with the `text` kwarg
* `detect_filetype` now does a final fallback to file extension.
* Empty tags are now skipped during the depth check for HTML processing.

### Features

* Add local file system to `unstructured-ingest`
* Add `--max-docs` parameter to `unstructured-ingest`
* Added `partition_msg` for processing MSFT Outlook .msg files.

### Fixes

* `convert_file_to_text` now passes through the `source_format` and `target_format` kwargs.
  Previously they were hard coded.
* Partitioning functions that accept a `text` kwarg no longer raise an error if an empty
  string is passed (and empty list of elements is returned instead).
* `partition_json` no longer fails if the input is an empty list.
* Fixed bug in `chunk_by_attention_window` that caused the last word in segments to be cut-off
  in some cases.

### BREAKING CHANGES

* `stage_for_transformers` now returns a list of elements, making it consistent with other
  staging bricks

## 0.5.7

### Enhancements

* Refactored codebase using `exactly_one`
* Adds ability to pass headers when passing a url in partition_html()
* Added optional `content_type` and `file_filename` parameters to `partition()` to bypass file detection

### Features

* Add `--flatten-metadata` parameter to `unstructured-ingest`
* Add `--fields-include` parameter to `unstructured-ingest`

### Fixes

## 0.5.6

### Enhancements

* `contains_english_word()`, used heavily in text processing, is 10x faster.

### Features

* Add `--metadata-include` and `--metadata-exclude` parameters to `unstructured-ingest`
* Add `clean_non_ascii_chars` to remove non-ascii characters from unicode string

### Fixes

* Fix problem with PDF partition (duplicated test)

## 0.5.4

### Enhancements

* Added Biomedical literature connector for ingest cli.
* Add `FsspecConnector` to easily integrate any existing `fsspec` filesystem as a connector.
* Rename `s3_connector.py` to `s3.py` for readability and consistency with the
  rest of the connectors.
* Now `S3Connector` relies on `s3fs` instead of on `boto3`, and it inherits
  from `FsspecConnector`.
* Adds an `UNSTRUCTURED_LANGUAGE_CHECKS` environment variable to control whether or not language
  specific checks like vocabulary and POS tagging are applied. Set to `"true"` for higher
  resolution partitioning and `"false"` for faster processing.
* Improves `detect_filetype` warning to include filename when provided.
* Adds a "fast" strategy for partitioning PDFs with PDFMiner. Also falls back to the "fast"
  strategy if detectron2 is not available.
* Start deprecation life cycle for `unstructured-ingest --s3-url` option, to be deprecated in
  favor of `--remote-url`.

### Features

* Add `AzureBlobStorageConnector` based on its `fsspec` implementation inheriting
from `FsspecConnector`
* Add `partition_epub` for partitioning e-books in EPUB3 format.

### Fixes

* Fixes processing for text files with `message/rfc822` MIME type.
* Open xml files in read-only mode when reading contents to construct an XMLDocument.

## 0.5.3

### Enhancements

* `auto.partition()` can now load Unstructured ISD json documents.
* Simplify partitioning functions.
* Improve logging for ingest CLI.

### Features

* Add `--wikipedia-auto-suggest` argument to the ingest CLI to disable automatic redirection
  to pages with similar names.
* Add setup script for Amazon Linux 2
* Add optional `encoding` argument to the `partition_(text/email/html)` functions.
* Added Google Drive connector for ingest cli.
* Added Gitlab connector for ingest cli.

### Fixes

## 0.5.2

### Enhancements

* Fully move from printing to logging.
* `unstructured-ingest` now uses a default `--download_dir` of `$HOME/.cache/unstructured/ingest`
rather than a "tmp-ingest-" dir in the working directory.

### Features

### Fixes

* `setup_ubuntu.sh` no longer fails in some contexts by interpreting
`DEBIAN_FRONTEND=noninteractive` as a command
* `unstructured-ingest` no longer re-downloads files when --preserve-downloads
is used without --download-dir.
* Fixed an issue that was causing text to be skipped in some HTML documents.

## 0.5.1

### Enhancements

### Features

### Fixes

* Fixes an error causing JavaScript to appear in the output of `partition_html` sometimes.
* Fix several issues with the `requires_dependencies` decorator, including the error message
  and how it was used, which had caused an error for `unstructured-ingest --github-url ...`.

## 0.5.0

### Enhancements

* Add `requires_dependencies` Python decorator to check dependencies are installed before
  instantiating a class or running a function

### Features

* Added Wikipedia connector for ingest cli.

### Fixes

* Fix `process_document` file cleaning on failure
* Fixes an error introduced in the metadata tracking commit that caused `NarrativeText`
  and `FigureCaption` elements to be represented as `Text` in HTML documents.

## 0.4.16

### Enhancements

* Fallback to using file extensions for filetype detection if `libmagic` is not present

### Features

* Added setup script for Ubuntu
* Added GitHub connector for ingest cli.
* Added `partition_md` partitioner.
* Added Reddit connector for ingest cli.

### Fixes

* Initializes connector properly in ingest.main::MainProcess
* Restricts version of unstructured-inference to avoid multithreading issue

## 0.4.15

### Enhancements

* Added `elements_to_json` and `elements_from_json` for easier serialization/deserialization
* `convert_to_dict`, `dict_to_elements` and `convert_to_csv` are now aliases for functions
  that use the ISD terminology.

### Fixes

* Update to ensure all elements are preserved during serialization/deserialization

## 0.4.14

* Automatically install `nltk` models in the `tokenize` module.

## 0.4.13

* Fixes unstructured-ingest cli.

## 0.4.12

* Adds console_entrypoint for unstructured-ingest, other structure/doc updates related to ingest.
* Add `parser` parameter to `partition_html`.

## 0.4.11

* Adds `partition_doc` for partitioning Word documents in `.doc` format. Requires `libreoffice`.
* Adds `partition_ppt` for partitioning PowerPoint documents in `.ppt` format. Requires `libreoffice`.

## 0.4.10

* Fixes `ElementMetadata` so that it's JSON serializable when the filename is a `Path` object.

## 0.4.9

* Added ingest modules and s3 connector, sample ingest script
* Default to `url=None` for `partition_pdf` and `partition_image`
* Add ability to skip English specific check by setting the `UNSTRUCTURED_LANGUAGE` env var to `""`.
* Document `Element` objects now track metadata

## 0.4.8

* Modified XML and HTML parsers not to load comments.

## 0.4.7

* Added the ability to pull an HTML document from a url in `partition_html`.
* Added the the ability to get file summary info from lists of filenames and lists
  of file contents.
* Added optional page break to `partition` for `.pptx`, `.pdf`, images, and `.html` files.
* Added `to_dict` method to document elements.
* Include more unicode quotes in `replace_unicode_quotes`.

## 0.4.6

* Loosen the default cap threshold to `0.5`.
* Add a `UNSTRUCTURED_NARRATIVE_TEXT_CAP_THRESHOLD` environment variable for controlling
  the cap ratio threshold.
* Unknown text elements are identified as `Text` for HTML and plain text documents.
* `Body Text` styles no longer default to `NarrativeText` for Word documents. The style information
  is insufficient to determine that the text is narrative.
* Upper cased text is lower cased before checking for verbs. This helps avoid some missed verbs.
* Adds an `Address` element for capturing elements that only contain an address.
* Suppress the `UserWarning` when detectron is called.
* Checks that titles and narrative test have at least one English word.
* Checks that titles and narrative text are at least 50% alpha characters.
* Restricts titles to a maximum word length. Adds a `UNSTRUCTURED_TITLE_MAX_WORD_LENGTH`
  environment variable for controlling the max number of words in a title.
* Updated `partition_pptx` to order the elements on the page

## 0.4.4

* Updated `partition_pdf` and `partition_image` to return `unstructured` `Element` objects
* Fixed the healthcheck url path when partitioning images and PDFs via API
* Adds an optional `coordinates` attribute to document objects
* Adds `FigureCaption` and `CheckBox` document elements
* Added ability to split lists detected in `LayoutElement` objects
* Adds `partition_pptx` for partitioning PowerPoint documents
* LayoutParser models now download from HugginfaceHub instead of DropBox
* Fixed file type detection for XML and HTML files on Amazone Linux

## 0.4.3

* Adds `requests` as a base dependency
* Fix in `exceeds_cap_ratio` so the function doesn't break with empty text
* Fix bug in `_parse_received_data`.
* Update `detect_filetype` to properly handle `.doc`, `.xls`, and `.ppt`.

## 0.4.2

* Added `partition_image` to process documents in an image format.
* Fixed utf-8 encoding error in `partition_email` with attachments for `text/html`

## 0.4.1

* Added support for text files in the `partition` function
* Pinned `opencv-python` for easier installation on Linux

## 0.4.0

* Added generic `partition` brick that detects the file type and routes a file to the appropriate
  partitioning brick.
* Added a file type detection module.
* Updated `partition_html` and `partition_eml` to support file-like objects in 'rb' mode.
* Cleaning brick for removing ordered bullets `clean_ordered_bullets`.
* Extract brick method for ordered bullets `extract_ordered_bullets`.
* Test for `clean_ordered_bullets`.
* Test for `extract_ordered_bullets`.
* Added `partition_docx` for pre-processing Word Documents.
* Added new REGEX patterns to extract email header information
* Added new functions to extract header information `parse_received_data` and `partition_header`
* Added new function to parse plain text files `partition_text`
* Added new cleaners functions `extract_ip_address`, `extract_ip_address_name`, `extract_mapi_id`, `extract_datetimetz`
* Add new `Image` element and function to find embedded images `find_embedded_images`
* Added `get_directory_file_info` for summarizing information about source documents

## 0.3.5

* Add support for local inference
* Add new pattern to recognize plain text dash bullets
* Add test for bullet patterns
* Fix for `partition_html` that allows for processing `div` tags that have both text and child
  elements
* Add ability to extract document metadata from `.docx`, `.xlsx`, and `.jpg` files.
* Helper functions for identifying and extracting phone numbers
* Add new function `extract_attachment_info` that extracts and decodes the attachment
of an email.
* Staging brick to convert a list of `Element`s to a `pandas` dataframe.
* Add plain text functionality to `partition_email`

## 0.3.4

* Python-3.7 compat

## 0.3.3

* Removes BasicConfig from logger configuration
* Adds the `partition_email` partitioning brick
* Adds the `replace_mime_encodings` cleaning bricks
* Small fix to HTML parsing related to processing list items with sub-tags
* Add `EmailElement` data structure to store email documents

## 0.3.2

* Added `translate_text` brick for translating text between languages
* Add an `apply` method to make it easier to apply cleaners to elements

## 0.3.1

* Added \_\_init.py\_\_ to `partition`

## 0.3.0

* Implement staging brick for Argilla. Converts lists of `Text` elements to `argilla` dataset classes.
* Removing the local PDF parsing code and any dependencies and tests.
* Reorganizes the staging bricks in the unstructured.partition module
* Allow entities to be passed into the Datasaur staging brick
* Added HTML escapes to the `replace_unicode_quotes` brick
* Fix bad responses in partition_pdf to raise ValueError
* Adds `partition_html` for partitioning HTML documents.

## 0.2.6

* Small change to how \_read is placed within the inheritance structure since it doesn't really apply to pdf
* Add partitioning brick for calling the document image analysis API

## 0.2.5

* Update python requirement to >=3.7

## 0.2.4

* Add alternative way of importing `Final` to support google colab

## 0.2.3

* Add cleaning bricks for removing prefixes and postfixes
* Add cleaning bricks for extracting text before and after a pattern

## 0.2.2

* Add staging brick for Datasaur

## 0.2.1

* Added brick to convert an ISD dictionary to a list of elements
* Update `PDFDocument` to use the `from_file` method
* Added staging brick for CSV format for ISD (Initial Structured Data) format.
* Added staging brick for separating text into attention window size chunks for `transformers`.
* Added staging brick for LabelBox.
* Added ability to upload LabelStudio predictions
* Added utility function for JSONL reading and writing
* Added staging brick for CSV format for Prodigy
* Added staging brick for Prodigy
* Added ability to upload LabelStudio annotations
* Added text_field and id_field to stage_for_label_studio signature

## 0.2.0

* Initial release of unstructured<|MERGE_RESOLUTION|>--- conflicted
+++ resolved
@@ -1,9 +1,4 @@
-<<<<<<< HEAD
-## 0.9.4-dev1
-
-=======
 ## 0.10.0
->>>>>>> 0e887cc3
 
 ### Enhancements
 
