--- conflicted
+++ resolved
@@ -1,8 +1,4 @@
-<<<<<<< HEAD
-## 0.14.6-dev2
-=======
-## 0.14.7-dev0
->>>>>>> 08383a27
+## 0.14.7-dev1
 
 ### Enhancements
 
@@ -10,6 +6,8 @@
 
 ### Features
 
+* **Adds Kafka Source and Destination** New source and destination connector added to all CLI ingest commands to support reading from and writing to Kafka streams. Also supports Confluent Kafka.
+
 ### Fixes
 
 ## 0.14.6
@@ -20,11 +18,7 @@
 
 ### Features
 
-<<<<<<< HEAD
-* **Adds Kafka Source and Destination** New source and destination connector added to all CLI ingest commands to support reading from and writing to Kafka streams. Also supports Confluent Kafka.
-=======
 * **tqdm ingest support** add optional flag to ingest flow to print out progress bar of each step in the process.
->>>>>>> 08383a27
 
 ### Fixes
 
