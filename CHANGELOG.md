--- conflicted
+++ resolved
@@ -1,8 +1,4 @@
-<<<<<<< HEAD
 ## 0.5.4
-=======
-## 0.5.4-dev7
->>>>>>> a4726cb1
 
 ### Enhancements
 
