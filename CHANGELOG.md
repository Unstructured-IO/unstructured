--- conflicted
+++ resolved
@@ -1,10 +1,3 @@
-<<<<<<< HEAD
-## 0.15.2-dev1
-
-### Enhancements
-
-* Fix Compatibility Issue with Chinese Text in Document Parsing
-=======
 ## 0.15.4
 
 ### Enhancements
@@ -24,7 +17,6 @@
 ### Fixes
 
 * **Remove the custom index URL from `extra-paddleocr.in` to resolve the error in the `setup.py` configuration.**
->>>>>>> 9b778e27
 
 ## 0.15.2
 
