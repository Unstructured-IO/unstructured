--- conflicted
+++ resolved
@@ -1,8 +1,12 @@
-<<<<<<< HEAD
-## 0.10.30-dev4
-=======
-## 0.10.30
->>>>>>> b11c5467
+## 0.10.31-dev0
+
+### Enhancements
+
+### Features
+
+* **Weaviate destination connector** Weaviate connector added to ingest CLI.  Users may now use `unstructured-ingest` to write partitioned data from over 20 data sources (so far) to a Weaviate object collection.
+
+### Fixes
 
 ### Enhancements
 
