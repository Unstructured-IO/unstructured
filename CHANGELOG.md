--- conflicted
+++ resolved
@@ -1,8 +1,4 @@
-<<<<<<< HEAD
 ## 0.3.5-dev0
-=======
-## 0.3.3-dev2
->>>>>>> 095de597
 
 * Add new pattern to recognize plain text dash bullets
 * Add test for bullet patterns
