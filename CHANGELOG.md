<<<<<<< HEAD
## 0.14.1-dev0

* **Add support for Python 3.12**. `unstructured` now works with Python 3.12!

### Features

### Fixes

## 0.14.0-dev15
=======
## 0.14.0
>>>>>>> 76831f15

### BREAKING CHANGES

* **Turn table extraction for PDFs and images off by default**. Reverting the default behavior for table extraction to "off" for PDFs and images. A number of users didn't realize we made the change and were impacted by slower processing times due to the extra model call for table extraction.

### Enhancements

* **Skip unnecessary element sorting in `partition_pdf()`**. Skip element sorting when determining whether embedded text can be extracted.
* **Faster evaluation** Support for concurrent processing of documents during evaluation
* **Add strategy parameter to `partition_docx()`.** Behavior of future enhancements may be sensitive the partitioning strategy. Add this parameter so `partition_docx()` is aware of the requested strategy.
* **Add GLOBAL_WORKING_DIR and GLOBAL_WORKING_PROCESS_DIR** configuration parameteres to control temporary storage.

### Features
* **Add form extraction basics (document elements and placeholder code in partition)**. This is to lay the ground work for the future. Form extraction models are not currently available in the library. An attempt to use this functionality will end in a `NotImplementedError`.

### Fixes

* **Add missing starting_page_num param to partition_image**
* **Make the filename and file params for partition_image and partition_pdf match the other partitioners**
* **Fix include_slide_notes and include_page_breaks params in partition_ppt**
* **Re-apply: skip accuracy calculation feature** Overwritten by mistake
* **Fix type hint for paragraph_grouper param** `paragraph_grouper` can be set to `False`, but the type hint did not not reflect this previously.
* **Remove links param from partition_pdf** `links` is extracted during partitioning and is not needed as a paramter in partition_pdf.
* **Improve CSV delimeter detection.** `partition_csv()` would raise on CSV files with very long lines.
* **Fix disk-space leak in `partition_doc()`.** Remove temporary file created but not removed when `file` argument is passed to `partition_doc()`.
* **Fix possible `SyntaxError` or `SyntaxWarning` on regex patterns.** Change regex patterns to raw strings to avoid these warnings/errors in Python 3.11+.
* **Fix disk-space leak in `partition_odt()`.** Remove temporary file created but not removed when `file` argument is passed to `partition_odt()`.
* **AstraDB: option to prevent indexing metadata**

## 0.13.7

### Enhancements

* **Remove `page_number` metadata fields** for HTML partition until we have a better strategy to decide page counting.
* **Extract OCRAgent.get_agent().** Generalize access to the configured OCRAgent instance beyond its use for PDFs.
* **Add calculation of table related metrics which take into account colspans and rowspans**
* **Evaluation: skip accuracy calculation** for files for which output and ground truth sizes differ greatly

### Features

* **add ability to get ratio of `cid` characters in embedded text extracted by `pdfminer`**.

### Fixes

* **`partition_docx()` handles short table rows.** The DOCX format allows a table row to start late and/or end early, meaning cells at the beginning or end of a row can be omitted. While there are legitimate uses for this capability, using it in practice is relatively rare. However, it can happen unintentionally when adjusting cell borders with the mouse. Accommodate this case and generate accurate `.text` and `.metadata.text_as_html` for these tables.
* **Remedy macOS test failure not triggered by CI.** Generalize temp-file detection beyond hard-coded Linux-specific prefix.
* **Remove unnecessary warning log for using default layout model.**
* **Add chunking to partition_tsv** Even though partition_tsv() produces a single Table element, chunking is made available because the Table element is often larger than the desired chunk size and must be divided into smaller chunks.

## 0.13.6

### Enhancements

### Features

### Fixes

- **ValueError: Invalid file (FileType.UNK) when parsing Content-Type header with charset directive** URL response Content-Type headers are now parsed according to RFC 9110.

## 0.13.5

### Enhancements

### Features

### Fixes

* **KeyError raised when updating parent_id** In the past, combining `ListItem` elements could result in reusing the same memory location which then led to unexpected side effects when updating element IDs.
* **Bump unstructured-inference==0.7.29**: table transformer predictions are now removed if confidence is below threshold

## 0.13.4

### Enhancements

* **Unique and deterministic hash IDs for elements** Element IDs produced by any partitioning
  function are now deterministic and unique at the document level by default. Before, hashes were
  based only on text; however, they now also take into account the element's sequence number on a
  page, the page's number in the document, and the document's file name.
* **Enable remote chunking via unstructured-ingest** Chunking using unstructured-ingest was
  previously limited to local chunking using the strategies `basic` and `by_title`. Remote chunking
  options via the API are now accessible.
* **Save table in cells format**. `UnstructuredTableTransformerModel` is able to return predicted table in cells format

### Features

* **Add a `PDF_ANNOTATION_THRESHOLD` environment variable to control the capture of embedded links in `partition_pdf()` for `fast` strategy**.
* **Add integration with the Google Cloud Vision API**. Adds a third OCR provider, alongside Tesseract and Paddle: the Google Cloud Vision API.

### Fixes

* **Remove ElementMetadata.section field.**. This field was unused, not populated by any partitioners.

## 0.13.3

### Enhancements

* **Remove duplicate image elements**. Remove image elements identified by PDFMiner that have similar bounding boxes and the same text.
* **Add support for `start_index` in `html` links extraction**
* **Add `strategy` arg value to `_PptxPartitionerOptions`.** This makes this paritioning option available for sub-partitioners to come that may optionally use inference or other expensive operations to improve the partitioning.
* **Support pluggable sub-partitioner for PPTX Picture shapes.** Use a distinct sub-partitioner for partitioning PPTX Picture (image) shapes and allow the default picture sub-partitioner to be replaced at run-time by one of the user's choosing.
* **Introduce `starting_page_number` parameter to partitioning functions** It applies to those partitioners which support `page_number` in element's metadata: PDF, TIFF, XLSX, DOC, DOCX, PPT, PPTX.
* **Redesign the internal mechanism of assigning element IDs** This allows for further enhancements related to element IDs such as deterministic and document-unique hashes. The way partitioning functions operate hasn't changed, which means `unique_element_ids` continues to be `False` by default, utilizing text hashes.

### Features

### Fixes

* **Add support for extracting text from tag tails in HTML**. This fix adds ability to generate separate elements using tag tails.
* **Add support for extracting text from `<b>` tags in HTML** Now `partition_html()` can extract text from `<b>` tags inside container tags (like `<div>`, `<pre>`).
* **Fix pip-compile make target** Missing base.in dependency missing from requirments make file added

## 0.13.2

### Enhancements

### Features

### Fixes

* **Brings back missing word list files** that caused `partition` failures in 0.13.1.

## 0.13.1

### Enhancements

* **Drop constraint on pydantic, supporting later versions** All dependencies has pydantic pinned at an old version. This explicit pin was removed, allowing the latest version to be pulled in when requirements are compiled.

### Features

* **Add a set of new `ElementType`s to extend future element types**

### Fixes

* **Fix `partition_html()` swallowing some paragraphs**. The `partition_html()` only considers elements with limited depth to avoid becoming the text representation of a giant div. This fix increases the limit value.
* **Fix SFTP** Adds flag options to SFTP connector on whether to use ssh keys / agent, with flag values defaulting to False. This is to prevent looking for ssh files when using username and password. Currently, username and password are required, making that always the case.

## 0.13.0

### Enhancements

* **Add `.metadata.is_continuation` to text-split chunks.** `.metadata.is_continuation=True` is added to second-and-later chunks formed by text-splitting an oversized `Table` element but not to their counterpart `Text` element splits. Add this indicator for `CompositeElement` to allow text-split continuation chunks to be identified for downstream processes that may wish to skip intentionally redundant metadata values in continuation chunks.
* **Add `compound_structure_acc` metric to table eval.** Add a new property to `unstructured.metrics.table_eval.TableEvaluation`: `composite_structure_acc`, which is computed from the element level row and column index and content accuracy scores
* **Add `.metadata.orig_elements` to chunks.** `.metadata.orig_elements: list[Element]` is added to chunks during the chunking process (when requested) to allow access to information from the elements each chunk was formed from. This is useful for example to recover metadata fields that cannot be consolidated to a single value for a chunk, like `page_number`, `coordinates`, and `image_base64`.
* **Add `--include_orig_elements` option to Ingest CLI.** By default, when chunking, the original elements used to form each chunk are added to `chunk.metadata.orig_elements` for each chunk. * The `include_orig_elements` parameter allows the user to turn off this behavior to produce a smaller payload when they don't need this metadata.
* **Add Google VertexAI embedder** Adds VertexAI embeddings to support embedding via Google Vertex AI.

### Features

* **Chunking populates `.metadata.orig_elements` for each chunk.** This behavior allows the text and metadata of the elements combined to make each chunk to be accessed. This can be important for example to recover metadata such as `.coordinates` that cannot be consolidated across elements and so is dropped from chunks. This option is controlled by the `include_orig_elements` parameter to `partition_*()` or to the chunking functions. This option defaults to `True` so original-elements are preserved by default. This behavior is not yet supported via the REST APIs or SDKs but will be in a closely subsequent PR to other `unstructured` repositories. The original elements will also not serialize or deserialize yet; this will also be added in a closely subsequent PR.
* **Add Clarifai destination connector** Adds support for writing partitioned and chunked documents into Clarifai.

### Fixes

* **Fix `clean_pdfminer_inner_elements()` to remove only pdfminer (embedded) elements merged with inferred elements**. Previously, some embedded elements were removed even if they were not merged with inferred elements. Now, only embedded elements that are already merged with inferred elements are removed.
* **Clarify IAM Role Requirement for GCS Platform Connectors**. The GCS Source Connector requires Storage Object Viewer and GCS Destination Connector requires Storage Object Creator IAM roles.
* **Change table extraction defaults** Change table extraction defaults in favor of using `skip_infer_table_types` parameter and reflect these changes in documentation.
* **Fix OneDrive dates with inconsistent formatting** Adds logic to conditionally support dates returned by office365 that may vary in date formatting or may be a datetime rather than a string. See previous fix for SharePoint
* **Adds tracking for AstraDB** Adds tracking info so AstraDB can see what source called their api.
* **Support AWS Bedrock Embeddings in ingest CLI** The configs required to instantiate the bedrock embedding class are now exposed in the api and the version of boto being used meets the minimum requirement to introduce the bedrock runtime required to hit the service.
* **Change MongoDB redacting** Original redact secrets solution is causing issues in platform. This fix uses our standard logging redact solution.

## 0.12.6

### Enhancements

* **Improve ability to capture embedded links in `partition_pdf()` for `fast` strategy** Previously, a threshold value that affects the capture of embedded links was set to a fixed value by default. This allows users to specify the threshold value for better capturing.
* **Refactor `add_chunking_strategy` decorator to dispatch by name.** Add `chunk()` function to be used by the `add_chunking_strategy` decorator to dispatch chunking call based on a chunking-strategy name (that can be dynamic at runtime). This decouples chunking dispatch from only those chunkers known at "compile" time and enables runtime registration of custom chunkers.
* **Redefine `table_level_acc` metric for table evaluation.** `table_level_acc` now is an average of individual predicted table's accuracy. A predicted table's accuracy is defined as the sequence matching ratio between itself and its corresponding ground truth table.

### Features

* **Added Unstructured Platform Documentation** The Unstructured Platform is currently in beta. The documentation provides how-to guides for setting up workflow automation, job scheduling, and configuring source and destination connectors.

### Fixes

* **Partitioning raises on file-like object with `.name` not a local file path.** When partitioning a file using the `file=` argument, and `file` is a file-like object (e.g. io.BytesIO) having a `.name` attribute, and the value of `file.name` is not a valid path to a file present on the local filesystem, `FileNotFoundError` is raised. This prevents use of the `file.name` attribute for downstream purposes to, for example, describe the source of a document retrieved from a network location via HTTP.
* **Fix SharePoint dates with inconsistent formatting** Adds logic to conditionally support dates returned by office365 that may vary in date formatting or may be a datetime rather than a string.
* **Include warnings** about the potential risk of installing a version of `pandoc` which does not support RTF files + instructions that will help resolve that issue.
* **Incorporate the `install-pandoc` Makefile recipe** into relevant stages of CI workflow, ensuring it is a version that supports RTF input files.
* **Fix Google Drive source key** Allow passing string for source connector key.
* **Fix table structure evaluations calculations** Replaced special value `-1.0` with `np.nan` and corrected rows filtering of files metrics basing on that.
* **Fix Sharepoint-with-permissions test** Ignore permissions metadata, update test.
* **Fix table structure evaluations for edge case** Fixes the issue when the prediction does not contain any table - no longer errors in such case.

## 0.12.5

### Enhancements

### Features
* Add `date_from_file_object` parameter to partition. If True and if file is provided via `file` parameter it will cause partition to infer last modified date from `file`'s content. If False, last modified metadata will be `None`.

* **Header and footer detection for fast strategy** `partition_pdf` with `fast` strategy now
  detects elements that are in the top or bottom 5 percent of the page as headers and footers.
* **Add parent_element to overlapping case output** Adds parent_element to the output for `identify_overlapping_or_nesting_case` and `catch_overlapping_and_nested_bboxes` functions.
* **Add table structure evaluation** Adds a new function to evaluate the structure of a table and return a metric that represents the quality of the table structure. This function is used to evaluate the quality of the table structure and the table contents.
* **Add AstraDB destination connector** Adds support for writing embedded documents into an AstraDB vector database.
* **Add OctoAI embedder** Adds support for embeddings via OctoAI.

### Fixes

* **Fix passing list type parameters when calling unstructured API via `partition_via_api()`** Update `partition_via_api()` to convert all list type parameters to JSON formatted strings before calling the unstructured client SDK. This will support image block extraction via `partition_via_api()`.
* **Fix `check_connection` in opensearch, databricks, postgres, azure connectors**
* **Fix don't treat plain text files with double quotes as JSON** If a file can be deserialized as JSON but it deserializes as a string, treat it as plain text even though it's valid JSON.
* **Fix `check_connection` in opensearch, databricks, postgres, azure connectors**
* **Fix cluster of bugs in `partition_xlsx()` that dropped content.** Algorithm for detecting "subtables" within a worksheet dropped table elements for certain patterns of populated cells such as when a trailing single-cell row appeared in a contiguous block of populated cells.
* **Improved documentation**. Fixed broken links and improved readability on `Key Concepts` page.
* **Rename `OpenAiEmbeddingConfig` to `OpenAIEmbeddingConfig`.**
* **Fix partition_json() doesn't chunk.** The `@add_chunking_strategy` decorator was missing from `partition_json()` such that pre-partitioned documents serialized to JSON did not chunk when a chunking-strategy was specified.


## 0.12.4

### Enhancements

* **Apply New Version of `black` formatting** The `black` library recently introduced a new major version that introduces new formatting conventions. This change brings code in the `unstructured` repo into compliance with the new conventions.
* **Move ingest imports to local scopes** Moved ingest dependencies into local scopes to be able to import ingest connector classes without the need of installing imported external dependencies. This allows lightweight use of the classes (not the instances. to use the instances as intended you'll still need the dependencies).
* **Add support for `.p7s` files** `partition_email` can now process `.p7s` files. The signature for the signed message is extracted and added to metadata.
* **Fallback to valid content types for emails** If the user selected content type does not exist on the email message, `partition_email` now falls back to anoter valid content type if it's available.

### Features

* **Add .heic file partitioning** .heic image files were previously unsupported and are now supported though partition_image()
* **Add the ability to specify an alternate OCR** implementation by implementing an `OCRAgent` interface and specify it using `OCR_AGENT` environment variable.
* **Add Vectara destination connector** Adds support for writing partitioned documents into a Vectara index.
* **Add ability to detect text in .docx inline shapes** extensions of docx partition, extracts text from inline shapes and includes them in paragraph's text

### Fixes

* **Fix `partition_pdf()` not working when using chipper model with `file`**
* **Handle common incorrect arguments for `languages` and `ocr_languages`** Users are regularly receiving errors on the API because they are defining `ocr_languages` or `languages` with additional quotationmarks, brackets, and similar mistakes. This update handles common incorrect arguments and raises an appropriate warning.
* **Default `hi_res_model_name` now relies on `unstructured-inference`** When no explicit `hi_res_model_name` is passed into `partition` or `partition_pdf_or_image` the default model is picked by `unstructured-inference`'s settings or os env variable `UNSTRUCTURED_HI_RES_MODEL_NAME`; it now returns the same model name regardless of `infer_table_structure`'s value; this function will be deprecated in the future and the default model name will simply rely on `unstructured-inference` and will not consider os env in a future release.
* **Fix remove Vectara requirements from setup.py - there are no dependencies**
* **Add missing dependency files to package manifest**. Updates the file path for the ingest
  dependencies and adds missing extra dependencies.
* **Fix remove Vectara requirements from setup.py - there are no dependencies **
* **Add title to Vectara upload - was not separated out from initial connector **
* **Fix change OpenSearch port to fix potential conflict with Elasticsearch in ingest test **


## 0.12.3

### Enhancements

* **Driver for MongoDB connector.** Adds a driver with `unstructured` version information to the
  MongoDB connector.

### Features

* **Add Databricks Volumes destination connector** Databricks Volumes connector added to ingest CLI.  Users may now use `unstructured-ingest` to write partitioned data to a Databricks Volumes storage service.

### Fixes

* **Fix support for different Chipper versions and prevent running PDFMiner with Chipper**
* **Treat YAML files as text.** Adds YAML MIME types to the file detection code and treats those
  files as text.
* **Fix FSSpec destination connectors check_connection.** FSSpec destination connectors did not use `check_connection`. There was an error when trying to `ls` destination directory - it may not exist at the moment of connector creation. Now `check_connection` calls `ls` on bucket root and this method is called on `initialize` of destination connector.
* **Fix databricks-volumes extra location.** `setup.py` is currently pointing to the wrong location for the databricks-volumes extra requirements. This results in errors when trying to build the wheel for unstructured. This change updates to point to the correct path.
* **Fix uploading None values to Chroma and Pinecone.** Removes keys with None values with Pinecone and Chroma destinations. Pins Pinecone dependency
* **Update documentation.** (i) best practice for table extration by using 'skip_infer_table_types' param, instead of 'pdf_infer_table_structure', and (ii) fixed CSS, RST issues and typo in the documentation.
* **Fix postgres storage of link_texts.** Formatting of link_texts was breaking metadata storage.

## 0.12.2

### Enhancements

### Features

### Fixes

* **Fix index error in table processing.** Bumps the `unstructured-inference` version to address and
  index error that occurs on some tables in the table transformer object.

## 0.12.1

### Enhancements

* **Allow setting image block crop padding parameter** In certain circumstances, adjusting the image block crop padding can improve image block extraction by preventing extracted image blocks from being clipped.
* **Add suport for bitmap images in `partition_image`** Adds support for `.bmp` files in
  `partition`, `partition_image`, and `detect_filetype`.
* **Keep all image elements when using "hi_res" strategy** Previously, `Image` elements with small chunks of text were ignored unless the image block extraction parameters (`extract_images_in_pdf` or `extract_image_block_types`) were specified. Now, all image elements are kept regardless of whether the image block extraction parameters are specified.
* **Add filetype detection for `.wav` files.** Add filetpye detection for `.wav` files.
* **Add "basic" chunking strategy.** Add baseline chunking strategy that includes all shared chunking behaviors without breaking chunks on section or page boundaries.
* **Add overlap option for chunking.** Add option to overlap chunks. Intra-chunk and inter-chunk overlap are requested separately. Intra-chunk overlap is applied only to the second and later chunks formed by text-splitting an oversized chunk. Inter-chunk overlap may also be specified; this applies overlap between "normal" (not-oversized) chunks.
* **Salesforce connector accepts private key path or value.** Salesforce parameter `private-key-file` has been renamed to `private-key`. Private key can be provided as path to file or file contents.
* **Update documentation**: (i) added verbiage about the free API cap limit, (ii) added deprecation warning on ``Staging`` bricks in favor of ``Destination Connectors``, (iii) added warning and code examples to use the SaaS API Endpoints using CLI-vs-SDKs, (iv) fixed example pages formatting, (v) added deprecation on ``model_name`` in favor of ``hi_res_model_name``, (vi) added ``extract_images_in_pdf`` usage in ``partition_pdf`` section, (vii) reorganize and improve the documentation introduction section, and (viii) added PDF table extraction best practices.
* **Add "basic" chunking to ingest CLI.** Add options to ingest CLI allowing access to the new "basic" chunking strategy and overlap options.
* **Make Elasticsearch Destination connector arguments optional.** Elasticsearch Destination connector write settings are made optional and will rely on default values when not specified.
* **Normalize Salesforce artifact names.** Introduced file naming pattern present in other connectors to Salesforce connector.
* **Install Kapa AI chatbot.** Added Kapa.ai website widget on the documentation.

### Features
* **MongoDB Source Connector.** New source connector added to all CLI ingest commands to support downloading/partitioning files from MongoDB.
* **Add OpenSearch source and destination connectors.** OpenSearch, a fork of Elasticsearch, is a popular storage solution for various functionality such as search, or providing intermediary caches within data pipelines. Feature: Added OpenSearch source connector to support downloading/partitioning files. Added OpenSearch destination connector to be able to ingest documents from any supported source, embed them and write the embeddings / documents into OpenSearch.

### Fixes

* **Fix GCS connector converting JSON to string with single quotes.** FSSpec serialization caused conversion of JSON token to string with single quotes. GCS requires token in form of dict so this format is now assured.
* **Pin version of unstructured-client** Set minimum version of unstructured-client to avoid raising a TypeError when passing `api_key_auth` to `UnstructuredClient`
* **Fix the serialization of the Pinecone destination connector.** Presence of the PineconeIndex object breaks serialization due to TypeError: cannot pickle '_thread.lock' object. This removes that object before serialization.
* **Fix the serialization of the Elasticsearch destination connector.** Presence of the _client object breaks serialization due to TypeError: cannot pickle '_thread.lock' object. This removes that object before serialization.
* **Fix the serialization of the Postgres destination connector.** Presence of the _client object breaks serialization due to TypeError: cannot pickle '_thread.lock' object. This removes that object before serialization.
* **Fix documentation and sample code for Chroma.** Was pointing to wrong examples..
* **Fix flatten_dict to be able to flatten tuples inside dicts** Update flatten_dict function to support flattening tuples inside dicts. This is necessary for objects like Coordinates, when the object is not written to the disk, therefore not being converted to a list before getting flattened (still being a tuple).
* **Fix the serialization of the Chroma destination connector.** Presence of the ChromaCollection object breaks serialization due to TypeError: cannot pickle 'module' object. This removes that object before serialization.
* **Fix fsspec connectors returning version as integer.** Connector data source versions should always be string values, however we were using the integer checksum value for the version for fsspec connectors. This casts that value to a string.

## 0.12.0

### Enhancements

* **Drop support for python3.8** All dependencies are now built off of the minimum version of python being `3.10`

## 0.11.9

### Enhancements

* **Rename kwargs related to extracting image blocks** Rename the kwargs related to extracting image blocks for consistency and API usage.

### Features

* **Add PostgreSQL/SQLite destination connector** PostgreSQL and SQLite connector added to ingest CLI.  Users may now use `unstructured-ingest` to write partitioned data to a PostgreSQL or SQLite database. And write embeddings to PostgreSQL pgvector database.

### Fixes

* **Handle users providing fully spelled out languages** Occasionally some users are defining the `languages` param as a fully spelled out language instead of a language code. This adds a dictionary for common languages so those small mistakes are caught and silently fixed.
* **Fix unequal row-length in HTMLTable.text_as_html.** Fixes to other aspects of partition_html() in v0.11 allowed unequal cell-counts in table rows. Make the cells in each row correspond 1:1 with cells in the original table row. This fix also removes "noise" cells resulting from HTML-formatting whitespace and eliminates the "column-shifting" of cells that previously resulted from noise-cells.
* **Fix MongoDB connector URI password redaction.** MongoDB documentation states that characters `$ : / ? # [ ] @` must be percent encoded. URIs with password containing such special character were not redacted.

## 0.11.8

### Enhancements

* **Add SaaS API User Guide.** This documentation serves as a guide for Unstructured SaaS API users to register, receive an API key and URL, and manage your account and billing information.
* **Add inter-chunk overlap capability.** Implement overlap between chunks. This applies to all chunks prior to any text-splitting of oversized chunks so is a distinct behavior; overlap at text-splits of oversized chunks is independent of inter-chunk overlap (distinct chunk boundaries) and can be requested separately. Note this capability is not yet available from the API but will shortly be made accessible using a new `overlap_all` kwarg on partition functions.

### Features

### Fixes

## 0.11.7

### Enhancements

* **Add intra-chunk overlap capability.** Implement overlap for split-chunks where text-splitting is used to divide an oversized chunk into two or more chunks that fit in the chunking window. Note this capability is not yet available from the API but will shortly be made accessible using a new `overlap` kwarg on partition functions.
* **Update encoders to leverage dataclasses** All encoders now follow a class approach which get annotated with the dataclass decorator. Similar to the connectors, it uses a nested dataclass for the configs required to configure a client as well as a field/property approach to cache the client. This makes sure any variable associated with the class exists as a dataclass field.

### Features

* **Add Qdrant destination connector.** Adds support for writing documents and embeddings into a Qdrant collection.
* **Store base64 encoded image data in metadata fields.** Rather than saving to file, stores base64 encoded data of the image bytes and the mimetype for the image in metadata fields: `image_base64` and `image_mime_type` (if that is what the user specifies by some other param like `pdf_extract_to_payload`). This would allow the API to have parity with the library.

### Fixes

* **Fix table structure metric script** Update the call to table agent to now provide OCR tokens as required
* **Fix element extraction not working when using "auto" strategy for pdf and image** If element extraction is specified, the "auto" strategy falls back to the "hi_res" strategy.
* **Fix a bug passing a custom url to `partition_via_api`** Users that self host the api were not able to pass their custom url to `partition_via_api`.

## 0.11.6

### Enhancements

* **Update the layout analysis script.** The previous script only supported annotating `final` elements. The updated script also supports annotating `inferred` and `extracted` elements.
* **AWS Marketplace API documentation**: Added the user guide, including setting up VPC and CloudFormation, to deploy Unstructured API on AWS platform.
* **Azure Marketplace API documentation**: Improved the user guide to deploy Azure Marketplace API by adding references to Azure documentation.
* **Integration documentation**: Updated URLs for the `staging_for` bricks

### Features

* **Partition emails with base64-encoded text.** Automatically handles and decodes base64 encoded text in emails with content type `text/plain` and `text/html`.
* **Add Chroma destination connector** Chroma database connector added to ingest CLI.  Users may now use `unstructured-ingest` to write partitioned/embedded data to a Chroma vector database.
* **Add Elasticsearch destination connector.** Problem: After ingesting data from a source, users might want to move their data into a destination. Elasticsearch is a popular storage solution for various functionality such as search, or providing intermediary caches within data pipelines. Feature: Added Elasticsearch destination connector to be able to ingest documents from any supported source, embed them and write the embeddings / documents into Elasticsearch.

### Fixes

* **Enable --fields argument omission for elasticsearch connector** Solves two bugs where removing the optional parameter --fields broke the connector due to an integer processing error and using an elasticsearch config for a destination connector resulted in a serialization issue when optional parameter --fields was not provided.
* **Add hi_res_model_name** Adds kwarg to relevant functions and add comments that model_name is to be deprecated.

## 0.11.5

### Enhancements

### Features

### Fixes

* **Fix `partition_pdf()` and `partition_image()` importation issue.** Reorganize `pdf.py` and `image.py` modules to be consistent with other types of document import code.

## 0.11.4

### Enhancements

* **Refactor image extraction code.** The image extraction code is moved from `unstructured-inference` to `unstructured`.
* **Refactor pdfminer code.** The pdfminer code is moved from `unstructured-inference` to `unstructured`.
* **Improve handling of auth data for fsspec connectors.** Leverage an extension of the dataclass paradigm to support a `sensitive` annotation for fields related to auth (i.e. passwords, tokens). Refactor all fsspec connectors to use explicit access configs rather than a generic dictionary.
* **Add glob support for fsspec connectors** Similar to the glob support in the ingest local source connector, similar filters are now enabled on all fsspec based source connectors to limit files being partitioned.
* Define a constant for the splitter "+" used in tesseract ocr languages.

### Features

* **Save tables in PDF's separately as images.** The "table" elements are saved as `table-<pageN>-<tableN>.jpg`. This filename is presented in the `image_path` metadata field for the Table element. The default would be to not do this.
* **Add Weaviate destination connector** Weaviate connector added to ingest CLI.  Users may now use `unstructured-ingest` to write partitioned data from over 20 data sources (so far) to a Weaviate object collection.
* **Sftp Source Connector.** New source connector added to support downloading/partitioning files from Sftp.

### Fixes

* **Fix pdf `hi_res` partitioning failure when pdfminer fails.** Implemented logic to fall back to the "inferred_layout + OCR" if pdfminer fails in the `hi_res` strategy.
* **Fix a bug where image can be scaled too large for tesseract** Adds a limit to prevent auto-scaling an image beyond the maximum size `tesseract` can handle for ocr layout detection
* **Update partition_csv to handle different delimiters** CSV files containing both non-comma delimiters and commas in the data were throwing an error in Pandas. `partition_csv` now identifies the correct delimiter before the file is processed.
* **partition returning cid code in `hi_res`** occasionally pdfminer can fail to decode the text in an pdf file and return cid code as text. Now when this happens the text from OCR is used.

## 0.11.2

### Enhancements

* **Updated Documentation**: (i) Added examples, and (ii) API Documentation, including Usage, SDKs, Azure Marketplace, and parameters and validation errors.

### Features

* * **Add Pinecone destination connector.** Problem: After ingesting data from a source, users might want to produce embeddings for their data and write these into a vector DB. Pinecone is an option among these vector databases. Feature: Added Pinecone destination connector to be able to ingest documents from any supported source, embed them and write the embeddings / documents into Pinecone.

### Fixes

* **Process chunking parameter names in ingest correctly** Solves a bug where chunking parameters weren't being processed and used by ingest cli by renaming faulty parameter names and prepends; adds relevant parameters to ingest pinecone test to verify that the parameters are functional.

## 0.11.1

### Enhancements

* **Use `pikepdf` to repair invalid PDF structure** for PDFminer when we see error `PSSyntaxError` when PDFminer opens the document and creates the PDFminer pages object or processes a single PDF page.
* **Batch Source Connector support** For instances where it is more optimal to read content from a source connector in batches, a new batch ingest doc is added which created multiple ingest docs after reading them in in batches per process.

### Features

* **Staging Brick for Coco Format** Staging brick which converts a list of Elements into Coco Format.
* **Adds HubSpot connector** Adds connector to retrieve call, communications, emails, notes, products and tickets from HubSpot

### Fixes

* **Do not extract text of `<style>` tags in HTML.** `<style>` tags containing CSS in invalid positions previously contributed to element text. Do not consider text node of a `<style>` element as textual content.
* **Fix DOCX merged table cell repeats cell text.** Only include text for a merged cell, not for each underlying cell spanned by the merge.
* **Fix tables not extracted from DOCX header/footers.** Headers and footers in DOCX documents skip tables defined in the header and commonly used for layout/alignment purposes. Extract text from tables as a string and include in the `Header` and `Footer` document elements.
* **Fix output filepath for fsspec-based source connectors.** Previously the base directory was being included in the output filepath unnecessarily.

## 0.11.0

### Enhancements

* **Add a class for the strategy constants.** Add a class `PartitionStrategy` for the strategy constants and use the constants to replace strategy strings.
* **Temporary Support for paddle language parameter.** User can specify default langage code for paddle with ENV `DEFAULT_PADDLE_LANG` before we have the language mapping for paddle.
* **Improve DOCX page-break fidelity.** Improve page-break fidelity such that a paragraph containing a page-break is split into two elements, one containing the text before the page-break and the other the text after. Emit the PageBreak element between these two and assign the correct page-number (n and n+1 respectively) to the two textual elements.

### Features

* **Add ad-hoc fields to `ElementMetadata` instance.** End-users can now add their own metadata fields simply by assigning to an element-metadata attribute-name of their choice, like `element.metadata.coefficient = 0.58`. These fields will round-trip through JSON and can be accessed with dotted notation.
* **MongoDB Destination Connector.** New destination connector added to all CLI ingest commands to support writing partitioned json output to mongodb.

### Fixes

* **Fix `TYPE_TO_TEXT_ELEMENT_MAP`.** Updated `Figure` mapping from `FigureCaption` to `Image`.
* **Handle errors when extracting PDF text** Certain pdfs throw unexpected errors when being opened by `pdfminer`, causing `partition_pdf()` to fail. We expect to be able to partition smoothly using an alternative strategy if text extraction doesn't work.  Added exception handling to handle unexpected errors when extracting pdf text and to help determine pdf strategy.
* **Fix `fast` strategy fall back to `ocr_only`** The `fast` strategy should not fall back to a more expensive strategy.
* **Remove default user ./ssh folder** The default notebook user during image build would create the known_hosts file with incorrect ownership, this is legacy and no longer needed so it was removed.
* **Include `languages` in metadata when partitioning `strategy=hi_res` or `fast`** User defined `languages` was previously used for text detection, but not included in the resulting element metadata for some strategies. `languages` will now be included in the metadata regardless of partition strategy for pdfs and images.
* **Handle a case where Paddle returns a list item in ocr_data as None** In partition, while parsing PaddleOCR data, it was assumed that PaddleOCR does not return None for any list item in ocr_data. Removed the assumption by skipping the text region whenever this happens.
* **Fix some pdfs returning `KeyError: 'N'`** Certain pdfs were throwing this error when being opened by pdfminer. Added a wrapper function for pdfminer that allows these documents to be partitioned.
* **Fix mis-splits on `Table` chunks.** Remedies repeated appearance of full `.text_as_html` on metadata of each `TableChunk` split from a `Table` element too large to fit in the chunking window.
* **Import tables_agent from inference** so that we don't have to initialize a global table agent in unstructured OCR again
* **Fix empty table is identified as bulleted-table.** A table with no text content was mistakenly identified as a bulleted-table and processed by the wrong branch of the initial HTML partitioner.
* **Fix partition_html() emits empty (no text) tables.** A table with cells nested below a `<thead>` or `<tfoot>` element was emitted as a table element having no text and unparseable HTML in `element.metadata.text_as_html`. Do not emit empty tables to the element stream.
* **Fix HTML `element.metadata.text_as_html` contains spurious <br> elements in invalid locations.** The HTML generated for the `text_as_html` metadata for HTML tables contained `<br>` elements invalid locations like between `<table>` and `<tr>`. Change the HTML generator such that these do not appear.
* **Fix HTML table cells enclosed in <thead> and <tfoot> elements are dropped.** HTML table cells nested in a `<thead>` or `<tfoot>` element were not detected and the text in those cells was omitted from the table element text and `.text_as_html`. Detect table rows regardless of the semantic tag they may be nested in.
* **Remove whitespace padding from `.text_as_html`.** `tabulate` inserts padding spaces to achieve visual alignment of columns in HTML tables it generates. Add our own HTML generator to do this simple job and omit that padding as well as newlines ("\n") used for human readability.
* **Fix local connector with absolute input path** When passed an absolute filepath for the input document path, the local connector incorrectly writes the output file to the input file directory. This fixes such that the output in this case is written to `output-dir/input-filename.json`

## 0.10.30

### Enhancements

* **Support nested DOCX tables.** In DOCX, like HTML, a table cell can itself contain a table. In this case, create nested HTML tables to reflect that structure and create a plain-text table with captures all the text in nested tables, formatting it as a reasonable facsimile of a table.
* **Add connection check to ingest connectors** Each source and destination connector now support a `check_connection()` method which makes sure a valid connection can be established with the source/destination given any authentication credentials in a lightweight request.

### Features

* **Add functionality to do a second OCR on cropped table images.** Changes to the values for scaling ENVs affect entire page OCR output(OCR regression) so we now do a second OCR for tables.
* **Adds ability to pass timeout for a request when partitioning via a `url`.** `partition` now accepts a new optional parameter `request_timeout` which if set will prevent any `requests.get` from hanging indefinitely and instead will raise a timeout error. This is useful when partitioning a url that may be slow to respond or may not respond at all.

### Fixes

* **Fix logic that determines pdf auto strategy.** Previously, `_determine_pdf_auto_strategy` returned `hi_res` strategy only if `infer_table_structure` was true. It now returns the `hi_res` strategy if either `infer_table_structure` or `extract_images_in_pdf` is true.
* **Fix invalid coordinates when parsing tesseract ocr data.** Previously, when parsing tesseract ocr data, the ocr data had invalid bboxes if zoom was set to `0`. A logical check is now added to avoid such error.
* **Fix ingest partition parameters not being passed to the api.** When using the --partition-by-api flag via unstructured-ingest, none of the partition arguments are forwarded, meaning that these options are disregarded. With this change, we now pass through all of the relevant partition arguments to the api. This allows a user to specify all of the same partition arguments they would locally and have them respected when specifying --partition-by-api.
* **Support tables in section-less DOCX.** Generalize solution for MS Chat Transcripts exported as DOCX by including tables in the partitioned output when present.
* **Support tables that contain only numbers when partitioning via `ocr_only`** Tables that contain only numbers are returned as floats in a pandas.DataFrame when the image is converted from `.image_to_data()`. An AttributeError was raised downstream when trying to `.strip()` the floats.
* **Improve DOCX page-break detection.** DOCX page breaks are reliably indicated by `w:lastRenderedPageBreak` elements present in the document XML. Page breaks are NOT reliably indicated by "hard" page-breaks inserted by the author and when present are redundant to a `w:lastRenderedPageBreak` element so cause over-counting if used. Use rendered page-breaks only.

## 0.10.29

### Enhancements

* **Adds include_header argument for partition_csv and partition_tsv** Now supports retaining header rows in CSV and TSV documents element partitioning.
* **Add retry logic for all source connectors** All http calls being made by the ingest source connectors have been isolated and wrapped by the `SourceConnectionNetworkError` custom error, which triggers the retry logic, if enabled, in the ingest pipeline.
* **Google Drive source connector supports credentials from memory** Originally, the connector expected a filepath to pull the credentials from when creating the client. This was expanded to support passing that information from memory as a dict if access to the file system might not be available.
* **Add support for generic partition configs in ingest cli** Along with the explicit partition options supported by the cli, an `additional_partition_args` arg was added to allow users to pass in any other arguments that should be added when calling partition(). This helps keep any changes to the input parameters of the partition() exposed in the CLI.
* **Map full output schema for table-based destination connectors** A full schema was introduced to map the type of all output content from the json partition output and mapped to a flattened table structure to leverage table-based destination connectors. The delta table destination connector was updated at the moment to take advantage of this.
* **Incorporate multiple embedding model options into ingest, add diff test embeddings** Problem: Ingest pipeline already supported embedding functionality, however users might want to use different types of embedding providers. Enhancement: Extend ingest pipeline so that users can specify and embed via a particular embedding provider from a range of options. Also adds a diff test to compare output from an embedding module with the expected output

### Features

* **Allow setting table crop parameter** In certain circumstances, adjusting the table crop padding may improve table.

### Fixes

* **Fixes `partition_text` to prevent empty elements** Adds a check to filter out empty bullets.
* **Handle empty string for `ocr_languages` with values for `languages`** Some API users ran into an issue with sending `languages` params because the API defaulted to also using an empty string for `ocr_languages`. This update handles situations where `languages` is defined and `ocr_languages` is an empty string.
* **Fix PDF tried to loop through None** Previously the PDF annotation extraction tried to loop through `annots` that resolved out as None. A logical check added to avoid such error.
* **Ingest session handler not being shared correctly** All ingest docs that leverage the session handler should only need to set it once per process. It was recreating it each time because the right values weren't being set nor available given how dataclasses work in python.
* **Ingest download-only fix.** Previously the download only flag was being checked after the doc factory pipeline step, which occurs before the files are actually downloaded by the source node. This check was moved after the source node to allow for the files to be downloaded first before exiting the pipeline.
* **Fix flaky chunk-metadata.** Prior implementation was sensitive to element order in the section resulting in metadata values sometimes being dropped. Also, not all metadata items can be consolidated across multiple elements (e.g. coordinates) and so are now dropped from consolidated metadata.
* **Fix tesseract error `Estimating resolution as X`** leaded by invalid language parameters input. Proceed with defalut language `eng` when `lang.py` fails to find valid language code for tesseract, so that we don't pass an empty string to tesseract CLI and raise an exception in downstream.

## 0.10.28

### Enhancements

* **Add table structure evaluation helpers** Adds functions to evaluate the similarity between predicted table structure and actual table structure.
* **Use `yolox` by default for table extraction when partitioning pdf/image** `yolox` model provides higher recall of the table regions than the quantized version and it is now the default element detection model when `infer_table_structure=True` for partitioning pdf/image files
* **Remove pdfminer elements from inside tables** Previously, when using `hi_res` some elements where extracted using pdfminer too, so we removed pdfminer from the tables pipeline to avoid duplicated elements.
* **Fsspec downstream connectors** New destination connector added to ingest CLI, users may now use `unstructured-ingest` to write to any of the following:
  * Azure
  * Box
  * Dropbox
  * Google Cloud Service

### Features

* **Update `ocr_only` strategy in `partition_pdf()`** Adds the functionality to get accurate coordinate data when partitioning PDFs and Images with the `ocr_only` strategy.

### Fixes
* **Fixed SharePoint permissions for the fetching to be opt-in** Problem: Sharepoint permissions were trying to be fetched even when no reletad cli params were provided, and this gave an error due to values for those keys not existing. Fix: Updated getting keys to be with .get() method and changed the "skip-check" to check individual cli params rather than checking the existance of a config object.

* **Fixes issue where tables from markdown documents were being treated as text** Problem: Tables from markdown documents were being treated as text, and not being extracted as tables. Solution: Enable the `tables` extension when instantiating the `python-markdown` object. Importance: This will allow users to extract structured data from tables in markdown documents.
* **Fix wrong logger for paddle info** Replace the logger from unstructured-inference with the logger from unstructured for paddle_ocr.py module.
* **Fix ingest pipeline to be able to use chunking and embedding together** Problem: When ingest pipeline was using chunking and embedding together, embedding outputs were empty and the outputs of chunking couldn't be re-read into memory and be forwarded to embeddings. Fix: Added CompositeElement type to TYPE_TO_TEXT_ELEMENT_MAP to be able to process CompositeElements with unstructured.staging.base.isd_to_elements
* **Fix unnecessary mid-text chunk-splitting.** The "pre-chunker" did not consider separator blank-line ("\n\n") length when grouping elements for a single chunk. As a result, sections were frequently over-populated producing a over-sized chunk that required mid-text splitting.
* **Fix frequent dissociation of title from chunk.** The sectioning algorithm included the title of the next section with the prior section whenever it would fit, frequently producing association of a section title with the prior section and dissociating it from its actual section. Fix this by performing combination of whole sections only.
* **Fix PDF attempt to get dict value from string.** Fixes a rare edge case that prevented some PDF's from being partitioned. The `get_uris_from_annots` function tried to access the dictionary value of a string instance variable. Assign `None` to the annotation variable if the instance type is not dictionary to avoid the erroneous attempt.

## 0.10.27

### Enhancements

* **Leverage dict to share content across ingest pipeline** To share the ingest doc content across steps in the ingest pipeline, this was updated to use a multiprocessing-safe dictionary so changes get persisted and each step has the option to modify the ingest docs in place.

### Features

### Fixes

* **Removed `ebooklib` as a dependency** `ebooklib` is licensed under AGPL3, which is incompatible with the Apache 2.0 license. Thus it is being removed.
* **Caching fixes in ingest pipeline** Previously, steps like the source node were not leveraging parameters such as `re_download` to dictate if files should be forced to redownload rather than use what might already exist locally.

## 0.10.26

### Enhancements

* **Add text CCT CI evaluation workflow** Adds cct text extraction evaluation metrics to the current ingest workflow to measure the performance of each file extracted as well as aggregated-level performance.

### Features

* **Functionality to catch and classify overlapping/nested elements** Method to identify overlapping-bboxes cases within detected elements in a document. It returns two values: a boolean defining if there are overlapping elements present, and a list reporting them with relevant metadata. The output includes information about the `overlapping_elements`, `overlapping_case`, `overlapping_percentage`, `largest_ngram_percentage`, `overlap_percentage_total`, `max_area`, `min_area`, and `total_area`.
* **Add Local connector source metadata** python's os module used to pull stats from local file when processing via the local connector and populates fields such as last modified time, created time.

### Fixes

* **Fixes elements partitioned from an image file missing certain metadata** Metadata for image files, like file type, was being handled differently from other file types. This caused a bug where other metadata, like the file name, was being missed. This change brought metadata handling for image files to be more in line with the handling for other file types so that file name and other metadata fields are being captured.
* **Adds `typing-extensions` as an explicit dependency** This package is an implicit dependency, but the module is being imported directly in `unstructured.documents.elements` so the dependency should be explicit in case changes in other dependencies lead to `typing-extensions` being dropped as a dependency.
* **Stop passing `extract_tables` to `unstructured-inference` since it is now supported in `unstructured` instead** Table extraction previously occurred in `unstructured-inference`, but that logic, except for the table model itself, is now a part of the `unstructured` library. Thus the parameter triggering table extraction is no longer passed to the `unstructured-inference` package. Also noted the table output regression for PDF files.
* **Fix a bug in Table partitioning** Previously the `skip_infer_table_types` variable used in `partition` was not being passed down to specific file partitioners. Now you can utilize the `skip_infer_table_types` list variable when calling `partition` to specify the filetypes for which you want to skip table extraction, or the `infer_table_structure` boolean variable on the file specific partitioning function.
* **Fix partition docx without sections** Some docx files, like those from teams output, do not contain sections and it would produce no results because the code assumes all components are in sections. Now if no sections is detected from a document we iterate through the paragraphs and return contents found in the paragraphs.
* **Fix out-of-order sequencing of split chunks.** Fixes behavior where "split" chunks were inserted at the beginning of the chunk sequence. This would produce a chunk sequence like [5a, 5b, 3a, 3b, 1, 2, 4] when sections 3 and 5 exceeded `max_characters`.
* **Deserialization of ingest docs fixed** When ingest docs are being deserialized as part of the ingest pipeline process (cli), there were certain fields that weren't getting persisted (metadata and date processed). The from_dict method was updated to take these into account and a unit test added to check.
* **Map source cli command configs when destination set** Due to how the source connector is dynamically called when the destination connector is set via the CLI, the configs were being set incorrectoy, causing the source connector to break. The configs were fixed and updated to take into account Fsspec-specific connectors.

## 0.10.25

### Enhancements

* **Duplicate CLI param check** Given that many of the options associated with the `Click` based cli ingest commands are added dynamically from a number of configs, a check was incorporated to make sure there were no duplicate entries to prevent new configs from overwriting already added options.
* **Ingest CLI refactor for better code reuse** Much of the ingest cli code can be templated and was a copy-paste across files, adding potential risk. Code was refactored to use a base class which had much of the shared code templated.

### Features

* **Table OCR refactor** support Table OCR with pre-computed OCR data to ensure we only do one OCR for entrie document. User can specify
ocr agent tesseract/paddle in environment variable `OCR_AGENT` for OCRing the entire document.
* **Adds accuracy function** The accuracy scoring was originally an option under `calculate_edit_distance`. For easy function call, it is now a wrapper around the original function that calls edit_distance and return as "score".
* **Adds HuggingFaceEmbeddingEncoder** The HuggingFace Embedding Encoder uses a local embedding model as opposed to using an API.
* **Add AWS bedrock embedding connector** `unstructured.embed.bedrock` now provides a connector to use AWS bedrock's `titan-embed-text` model to generate embeddings for elements. This features requires valid AWS bedrock setup and an internet connectionto run.

### Fixes

* **Import PDFResourceManager more directly** We were importing `PDFResourceManager` from `pdfminer.converter` which was causing an error for some users. We changed to import from the actual location of `PDFResourceManager`, which is `pdfminer.pdfinterp`.
* **Fix language detection of elements with empty strings** This resolves a warning message that was raised by `langdetect` if the language was attempted to be detected on an empty string. Language detection is now skipped for empty strings.
* **Fix chunks breaking on regex-metadata matches.** Fixes "over-chunking" when `regex_metadata` was used, where every element that contained a regex-match would start a new chunk.
* **Fix regex-metadata match offsets not adjusted within chunk.** Fixes incorrect regex-metadata match start/stop offset in chunks where multiple elements are combined.
* **Map source cli command configs when destination set** Due to how the source connector is dynamically called when the destination connector is set via the CLI, the configs were being set incorrectoy, causing the source connector to break. The configs were fixed and updated to take into account Fsspec-specific connectors.
* **Fix metrics folder not discoverable** Fixes issue where unstructured/metrics folder is not discoverable on PyPI by adding an `__init__.py` file under the folder.
* **Fix a bug when `parition_pdf` get `model_name=None`** In API usage the `model_name` value is `None` and the `cast` function in `partition_pdf` would return `None` and lead to attribution error. Now we use `str` function to explicit convert the content to string so it is garanteed to have `starts_with` and other string functions as attributes
* **Fix html partition fail on tables without `tbody` tag** HTML tables may sometimes just contain headers without body (`tbody` tag)

## 0.10.24

### Enhancements

* **Improve natural reading order** Some `OCR` elements with only spaces in the text have full-page width in the bounding box, which causes the `xycut` sorting to not work as expected. Now the logic to parse OCR results removes any elements with only spaces (more than one space).
* **Ingest compression utilities and fsspec connector support** Generic utility code added to handle files that get pulled from a source connector that are either tar or zip compressed and uncompress them locally. This is then processed using a local source connector. Currently this functionality has been incorporated into the fsspec connector and all those inheriting from it (currently: Azure Blob Storage, Google Cloud Storage, S3, Box, and Dropbox).
* **Ingest destination connectors support for writing raw list of elements** Along with the default write method used in the ingest pipeline to write the json content associated with the ingest docs, each destination connector can now also write a raw list of elements to the desired downstream location without having an ingest doc associated with it.

### Features

* **Adds element type percent match function** In order to evaluate the element type extracted, we add a function that calculates the matched percentage between two frequency dictionary.

### Fixes

* **Fix paddle model file not discoverable** Fixes issue where ocr_models/paddle_ocr.py file is not discoverable on PyPI by adding
an `__init__.py` file under the folder.
* **Chipper v2 Fixes** Includes fix for a memory leak and rare last-element bbox fix. (unstructured-inference==0.7.7)
* **Fix image resizing issue** Includes fix related to resizing images in the tables pipeline. (unstructured-inference==0.7.6)

## 0.10.23

### Enhancements

* **Add functionality to limit precision when serializing to json** Precision for `points` is limited to 1 decimal point if coordinates["system"] == "PixelSpace" (otherwise 2 decimal points?). Precision for `detection_class_prob` is limited to 5 decimal points.
* **Fix csv file detection logic when mime-type is text/plain** Previously the logic to detect csv file type was considering only first row's comma count comparing with the header_row comma count and both the rows being same line the result was always true, Now the logic is changed to consider the comma's count for all the lines except first line and compare with header_row comma count.
* **Improved inference speed for Chipper V2** API requests with 'hi_res_model_name=chipper' now have ~2-3x faster responses.

### Features

### Fixes

* **Cleans up temporary files after conversion** Previously a file conversion utility was leaving temporary files behind on the filesystem without removing them when no longer needed. This fix helps prevent an accumulation of temporary files taking up excessive disk space.
* **Fixes `under_non_alpha_ratio` dividing by zero** Although this function guarded against a specific cause of division by zero, there were edge cases slipping through like strings with only whitespace. This update more generally prevents the function from performing a division by zero.
* **Fix languages default** Previously the default language was being set to English when elements didn't have text or if langdetect could not detect the language. It now defaults to None so there is not misleading information about the language detected.
* **Fixes recursion limit error that was being raised when partitioning Excel documents of a certain size** Previously we used a recursive method to find subtables within an excel sheet. However this would run afoul of Python's recursion depth limit when there was a contiguous block of more than 1000 cells within a sheet. This function has been updated to use the NetworkX library which avoids Python recursion issues.

## 0.10.22

### Enhancements

* **bump `unstructured-inference` to `0.7.3`** The updated version of `unstructured-inference` supports a new version of the Chipper model, as well as a cleaner schema for its output classes. Support is included for new inference features such as hierarchy and ordering.
* **Expose skip_infer_table_types in ingest CLI.** For each connector a new `--skip-infer-table-types` parameter was added to map to the `skip_infer_table_types` partition argument. This gives more granular control to unstructured-ingest users, allowing them to specify the file types for which we should attempt table extraction.
* **Add flag to ingest CLI to raise error if any single doc fails in pipeline** Currently if a single doc fails in the pipeline, the whole thing halts due to the error. This flag defaults to log an error but continue with the docs it can.
* **Emit hyperlink metadata for DOCX file-type.** DOCX partitioner now adds `metadata.links`, `metadata.link_texts` and `metadata.link_urls` for elements that contain a hyperlink that points to an external resource. So-called "jump" links pointing to document internal locations (such as those found in a table-of-contents "jumping" to a chapter or section) are excluded.

### Features

* **Add `elements_to_text` as a staging helper function** In order to get a single clean text output from unstructured for metric calculations, automate the process of extracting text from elements using this function.
* **Adds permissions(RBAC) data ingestion functionality for the Sharepoint connector.** Problem: Role based access control is an important component in many data storage systems. Users may need to pass permissions (RBAC) data to downstream systems when ingesting data. Feature: Added permissions data ingestion functionality to the Sharepoint connector.

### Fixes

* **Fixes PDF list parsing creating duplicate list items** Previously a bug in PDF list item parsing caused removal of other elements and duplication of the list item
* **Fixes duplicated elements** Fixes issue where elements are duplicated when embeddings are generated. This will allow users to generate embeddings for their list of Elements without duplicating/breaking the orginal content.
* **Fixes failure when flagging for embeddings through unstructured-ingest** Currently adding the embedding parameter to any connector results in a failure on the copy stage. This is resolves the issue by adding the IngestDoc to the context map in the embedding node's `run` method. This allows users to specify that connectors fetch embeddings without failure.
* **Fix ingest pipeline reformat nodes not discoverable** Fixes issue where  reformat nodes raise ModuleNotFoundError on import. This was due to the directory was missing `__init__.py` in order to make it discoverable.
* **Fix default language in ingest CLI** Previously the default was being set to english which injected potentially incorrect information to downstream language detection libraries. By setting the default to None allows those libraries to better detect what language the text is in the doc being processed.

## 0.10.21

* **Adds Scarf analytics**.

## 0.10.20

### Enhancements

* **Add document level language detection functionality.** Adds the "auto" default for the languages param to all partitioners. The primary language present in the document is detected using the `langdetect` package. Additional param `detect_language_per_element` is also added for partitioners that return multiple elements. Defaults to `False`.
* **Refactor OCR code** The OCR code for entire page is moved from unstructured-inference to unstructured. On top of continuing support for OCR language parameter, we also support two OCR processing modes, "entire_page" or "individual_blocks".
* **Align to top left when shrinking bounding boxes for `xy-cut` sorting:** Update `shrink_bbox()` to keep top left rather than center.
* **Add visualization script to annotate elements** This script is often used to analyze/visualize elements with coordinates (e.g. partition_pdf()).
* **Adds data source properties to the Jira, Github and Gitlab connectors** These properties (date_created, date_modified, version, source_url, record_locator) are written to element metadata during ingest, mapping elements to information about the document source from which they derive. This functionality enables downstream applications to reveal source document applications, e.g. a link to a GDrive doc, Salesforce record, etc.
* **Improve title detection in pptx documents** The default title textboxes on a pptx slide are now categorized as titles.
* **Improve hierarchy detection in pptx documents** List items, and other slide text are properly nested under the slide title. This will enable better chunking of pptx documents.
* **Refactor of the ingest cli workflow** The refactored approach uses a dynamically set pipeline with a snapshot along each step to save progress and accommodate continuation from a snapshot if an error occurs. This also allows the pipeline to dynamically assign any number of steps to modify the partitioned content before it gets written to a destination.
* **Applies `max_characters=<n>` argument to all element types in `add_chunking_strategy` decorator** Previously this argument was only utilized in chunking Table elements and now applies to all partitioned elements if `add_chunking_strategy` decorator is utilized, further preparing the elements for downstream processing.
* **Add common retry strategy utilities for unstructured-ingest** Dynamic retry strategy with exponential backoff added to Notion source connector.
*
### Features

* **Adds `bag_of_words` and `percent_missing_text` functions** In order to count the word frequencies in two input texts and calculate the percentage of text missing relative to the source document.
* **Adds `edit_distance` calculation metrics** In order to benchmark the cleaned, extracted text with unstructured, `edit_distance` (`Levenshtein distance`) is included.
* **Adds detection_origin field to metadata** Problem: Currently isn't an easy way to find out how an element was created. With this change that information is added. Importance: With this information the developers and users are now able to know how an element was created to make decisions on how to use it. In order tu use this feature
setting UNSTRUCTURED_INCLUDE_DEBUG_METADATA=true is needed.
* **Adds a function that calculates frequency of the element type and its depth** To capture the accuracy of element type extraction, this function counts the occurrences of each unique element type with its depth for use in element metrics.

### Fixes

* **Fix zero division error in annotation bbox size** This fixes the bug where we find annotation bboxes realted to an element that need to divide the intersection size between annotation bbox and element bbox by the size of the annotation bbox
* **Fix prevent metadata module from importing dependencies from unnecessary modules** Problem: The `metadata` module had several top level imports that were only used in and applicable to code related to specific document types, while there were many general-purpose functions. As a result, general-purpose functions couldn't be used without unnecessary dependencies being installed. Fix: moved 3rd party dependency top level imports to inside the functions in which they are used and applied a decorator to check that the dependency is installed and emit a helpful error message if not.
* **Fixes category_depth None value for Title elements** Problem: `Title` elements from `chipper` get `category_depth`= None even when `Headline` and/or `Subheadline` elements are present in the same page. Fix: all `Title` elements with `category_depth` = None should be set to have a depth of 0 instead iff there are `Headline` and/or `Subheadline` element-types present. Importance: `Title` elements should be equivalent html `H1` when nested headings are present; otherwise, `category_depth` metadata can result ambiguous within elements in a page.
* **Tweak `xy-cut` ordering output to be more column friendly** This results in the order of elements more closely reflecting natural reading order which benefits downstream applications. While element ordering from `xy-cut` is usually mostly correct when ordering multi-column documents, sometimes elements from a RHS column will appear before elements in a LHS column. Fix: add swapped `xy-cut` ordering by sorting by X coordinate first and then Y coordinate.
* **Fixes badly initialized Formula** Problem: YoloX contain new types of elements, when loading a document that contain formulas a new element of that class
should be generated, however the Formula class inherits from Element instead of Text. After this change the element is correctly created with the correct class
allowing the document to be loaded. Fix: Change parent class for Formula to Text. Importance: Crucial to be able to load documents that contain formulas.
* **Fixes pdf uri error** An error was encountered when URI type of `GoToR` which refers to pdf resources outside of its own was detected since no condition catches such case. The code is fixing the issue by initialize URI before any condition check.


## 0.10.19

### Enhancements

* **Adds XLSX document level language detection** Enhancing on top of language detection functionality in previous release, we now support language detection within `.xlsx` file type at Element level.
* **bump `unstructured-inference` to `0.6.6`** The updated version of `unstructured-inference` makes table extraction in `hi_res` mode configurable to fine tune table extraction performance; it also improves element detection by adding a deduplication post processing step in the `hi_res` partitioning of pdfs and images.
* **Detect text in HTML Heading Tags as Titles** This will increase the accuracy of hierarchies in HTML documents and provide more accurate element categorization. If text is in an HTML heading tag and is not a list item, address, or narrative text, categorize it as a title.
* **Update python-based docs** Refactor docs to use the actual unstructured code rather than using the subprocess library to run the cli command itself.
* **Adds Table support for the `add_chunking_strategy` decorator to partition functions.** In addition to combining elements under Title elements, user's can now specify the `max_characters=<n>` argument to chunk Table elements into TableChunk elements with `text` and `text_as_html` of length <n> characters. This means partitioned Table results are ready for use in downstream applications without any post processing.
* **Expose endpoint url for s3 connectors** By allowing for the endpoint url to be explicitly overwritten, this allows for any non-AWS data providers supporting the s3 protocol to be supported (i.e. minio).

### Features

* **change default `hi_res` model for pdf/image partition to `yolox`** Now partitioning pdf/image using `hi_res` strategy utilizes `yolox_quantized` model isntead of `detectron2_onnx` model. This new default model has better recall for tables and produces more detailed categories for elements.
* **XLSX can now reads subtables within one sheet** Problem: Many .xlsx files are not created to be read as one full table per sheet. There are subtables, text and header along with more informations to extract from each sheet. Feature: This `partition_xlsx` now can reads subtable(s) within one .xlsx sheet, along with extracting other title and narrative texts. Importance: This enhance the power of .xlsx reading to not only one table per sheet, allowing user to capture more data tables from the file, if exists.
* **Update Documentation on Element Types and Metadata**: We have updated the documentation according to the latest element types and metadata. It includes the common and additional metadata provided by the Partitions and Connectors.

### Fixes

* **Fixes partition_pdf is_alnum reference bug** Problem: The `partition_pdf` when attempt to get bounding box from element experienced a reference before assignment error when the first object is not text extractable.  Fix: Switched to a flag when the condition is met. Importance: Crucial to be able to partition with pdf.
* **Fix various cases of HTML text missing after partition**
  Problem: Under certain circumstances, text immediately after some HTML tags will be misssing from partition result.
  Fix: Updated code to deal with these cases.
  Importance: This will ensure the correctness when partitioning HTML and Markdown documents.
* **Fixes chunking when `detection_class_prob` appears in Element metadata** Problem: when `detection_class_prob` appears in Element metadata, Elements will only be combined by chunk_by_title if they have the same `detection_class_prob` value (which is rare). This is unlikely a case we ever need to support and most often results in no chunking. Fix: `detection_class_prob` is included in the chunking list of metadata keys excluded for similarity comparison. Importance: This change allows `chunk_by_title` to operate as intended for documents which include `detection_class_prob` metadata in their Elements.

## 0.10.18

### Enhancements

* **Better detection of natural reading order in images and PDF's** The elements returned by partition better reflect natural reading order in some cases, particularly in complicated multi-column layouts, leading to better chunking and retrieval for downstream applications. Achieved by improving the `xy-cut` sorting to preprocess bboxes, shrinking all bounding boxes by 90% along x and y axes (still centered around the same center point), which allows projection lines to be drawn where not possible before if layout bboxes overlapped.
* **Improves `partition_xml` to be faster and more memory efficient when partitioning large XML files** The new behavior is to partition iteratively to prevent loading the entire XML tree into memory at once in most use cases.
* **Adds data source properties to SharePoint, Outlook, Onedrive, Reddit, Slack, DeltaTable connectors** These properties (date_created, date_modified, version, source_url, record_locator) are written to element metadata during ingest, mapping elements to information about the document source from which they derive. This functionality enables downstream applications to reveal source document applications, e.g. a link to a GDrive doc, Salesforce record, etc.
* **Add functionality to save embedded images in PDF's separately as images** This allows users to save embedded images in PDF's separately as images, given some directory path. The saved image path is written to the metadata for the Image element. Downstream applications may benefit by providing users with image links from relevant "hits."
* **Azure Cognite Search destination connector** New Azure Cognitive Search destination connector added to ingest CLI.  Users may now use `unstructured-ingest` to write partitioned data from over 20 data sources (so far) to an Azure Cognitive Search index.
* **Improves salesforce partitioning** Partitions Salesforce data as xlm instead of text for improved detail and flexibility. Partitions htmlbody instead of textbody for Salesforce emails. Importance: Allows all Salesforce fields to be ingested and gives Salesforce emails more detailed partitioning.
* **Add document level language detection functionality.** Introduces the "auto" default for the languages param, which then detects the languages present in the document using the `langdetect` package. Adds the document languages as ISO 639-3 codes to the element metadata. Implemented only for the partition_text function to start.
* **PPTX partitioner refactored in preparation for enhancement.** Behavior should be unchanged except that shapes enclosed in a group-shape are now included, as many levels deep as required (a group-shape can itself contain a group-shape).
* **Embeddings support for the SharePoint SourceConnector via unstructured-ingest CLI** The SharePoint connector can now optionally create embeddings from the elements it pulls out during partition and upload those embeddings to Azure Cognitive Search index.
* **Improves hierarchy from docx files by leveraging natural hierarchies built into docx documents**  Hierarchy can now be detected from an indentation level for list bullets/numbers and by style name (e.g. Heading 1, List Bullet 2, List Number).
* **Chunking support for the SharePoint SourceConnector via unstructured-ingest CLI** The SharePoint connector can now optionally chunk the elements pulled out during partition via the chunking unstructured brick. This can be used as a stage before creating embeddings.

### Features

* **Adds `links` metadata in `partition_pdf` for `fast` strategy.** Problem: PDF files contain rich information and hyperlink that Unstructured did not captured earlier. Feature: `partition_pdf` now can capture embedded links within the file along with its associated text and page number. Importance: Providing depth in extracted elements give user a better understanding and richer context of documents. This also enables user to map to other elements within the document if the hyperlink is refered internally.
* **Adds the embedding module to be able to embed Elements** Problem: Many NLP applications require the ability to represent parts of documents in a semantic way. Until now, Unstructured did not have text embedding ability within the core library. Feature: This embedding module is able to track embeddings related data with a class, embed a list of elements, and return an updated list of Elements with the *embeddings* property. The module is also able to embed query strings. Importance: Ability to embed documents or parts of documents will enable users to make use of these semantic representations in different NLP applications, such as search, retrieval, and retrieval augmented generation.

### Fixes

* **Fixes a metadata source serialization bug** Problem: In unstructured elements, when loading an elements json file from the disk, the data_source attribute is assumed to be an instance of DataSourceMetadata and the code acts based on that. However the loader did not satisfy the assumption, and loaded it as a dict instead, causing an error. Fix: Added necessary code block to initialize a DataSourceMetadata object, also refactored DataSourceMetadata.from_dict() method to remove redundant code. Importance: Crucial to be able to load elements (which have data_source fields) from json files.
* **Fixes issue where unstructured-inference was not getting updated** Problem: unstructured-inference was not getting upgraded to the version to match unstructured release when doing a pip install.  Solution: using `pip install unstructured[all-docs]` it will now upgrade both unstructured and unstructured-inference. Importance: This will ensure that the inference library is always in sync with the unstructured library, otherwise users will be using outdated libraries which will likely lead to unintended behavior.
* **Fixes SharePoint connector failures if any document has an unsupported filetype** Problem: Currently the entire connector ingest run fails if a single IngestDoc has an unsupported filetype. This is because a ValueError is raised in the IngestDoc's `__post_init__`. Fix: Adds a try/catch when the IngestConnector runs get_ingest_docs such that the error is logged but all processable documents->IngestDocs are still instantiated and returned. Importance: Allows users to ingest SharePoint content even when some files with unsupported filetypes exist there.
* **Fixes Sharepoint connector server_path issue** Problem: Server path for the Sharepoint Ingest Doc was incorrectly formatted, causing issues while fetching pages from the remote source. Fix: changes formatting of remote file path before instantiating SharepointIngestDocs and appends a '/' while fetching pages from the remote source. Importance: Allows users to fetch pages from Sharepoint Sites.
* **Fixes Sphinx errors.** Fixes errors when running Sphinx `make html` and installs library to suppress warnings.
* **Fixes a metadata backwards compatibility error** Problem: When calling `partition_via_api`, the hosted api may return an element schema that's newer than the current `unstructured`. In this case, metadata fields were added which did not exist in the local `ElementMetadata` dataclass, and `__init__()` threw an error. Fix: remove nonexistent fields before instantiating in `ElementMetadata.from_json()`. Importance: Crucial to avoid breaking changes when adding fields.
* **Fixes issue with Discord connector when a channel returns `None`** Problem: Getting the `jump_url` from a nonexistent Discord `channel` fails. Fix: property `jump_url` is now retrieved within the same context as the messages from the channel. Importance: Avoids cascading issues when the connector fails to fetch information about a Discord channel.
* **Fixes occasionally SIGABTR when writing table with `deltalake` on Linux** Problem: occasionally on Linux ingest can throw a `SIGABTR` when writing `deltalake` table even though the table was written correctly. Fix: put the writing function into a `Process` to ensure its execution to the fullest extent before returning to the main process. Importance: Improves stability of connectors using `deltalake`
* **Fixes badly initialized Formula** Problem: YoloX contain new types of elements, when loading a document that contain formulas a new element of that class should be generated, however the Formula class inherits from Element instead of Text. After this change the element is correctly created with the correct class allowing the document to be loaded. Fix: Change parent class for Formula to Text. Importance: Crucial to be able to load documents that contain formulas.

## 0.10.16

### Enhancements

* **Adds data source properties to Airtable, Confluence, Discord, Elasticsearch, Google Drive, and Wikipedia connectors** These properties (date_created, date_modified, version, source_url, record_locator) are written to element metadata during ingest, mapping elements to information about the document source from which they derive. This functionality enables downstream applications to reveal source document applications, e.g. a link to a GDrive doc, Salesforce record, etc.
* **DOCX partitioner refactored in preparation for enhancement.** Behavior should be unchanged except in multi-section documents containing different headers/footers for different sections. These will now emit all distinct headers and footers encountered instead of just those for the last section.
* **Add a function to map between Tesseract and standard language codes.** This allows users to input language information to the `languages` param in any Tesseract-supported langcode or any ISO 639 standard language code.
* **Add document level language detection functionality.** Introduces the "auto" default for the languages param, which then detects the languages present in the document using the `langdetect` package. Implemented only for the partition_text function to start.

### Features

### Fixes

* ***Fixes an issue that caused a partition error for some PDF's.** Fixes GH Issue 1460 by bypassing a coordinate check if an element has invalid coordinates.

## 0.10.15


### Enhancements

* **Support for better element categories from the next-generation image-to-text model ("chipper").** Previously, not all of the classifications from Chipper were being mapped to proper `unstructured` element categories so the consumer of the library would see many `UncategorizedText` elements. This fixes the issue, improving the granularity of the element categories outputs for better downstream processing and chunking. The mapping update is:
  * "Threading": `NarrativeText`
  * "Form": `NarrativeText`
  * "Field-Name": `Title`
  * "Value": `NarrativeText`
  * "Link": `NarrativeText`
  * "Headline": `Title` (with `category_depth=1`)
  * "Subheadline": `Title` (with `category_depth=2`)
  * "Abstract": `NarrativeText`
* **Better ListItem grouping for PDF's (fast strategy).** The `partition_pdf` with `fast` strategy previously broke down some numbered list item lines as separate elements. This enhancement leverages the x,y coordinates and bbox sizes to help decide whether the following chunk of text is a continuation of the immediate previous detected ListItem element or not, and not detect it as its own non-ListItem element.
* **Fall back to text-based classification for uncategorized Layout elements for Images and PDF's**. Improves element classification by running existing text-based rules on previously `UncategorizedText` elements.
* **Adds table partitioning for Partitioning for many doc types including: .html, .epub., .md, .rst, .odt, and .msg.** At the core of this change is the .html partition functionality, which is leveraged by the other effected doc types. This impacts many scenarios where `Table` Elements are now propery extracted.
* **Create and add `add_chunking_strategy` decorator to partition functions.** Previously, users were responsible for their own chunking after partitioning elements, often required for downstream applications. Now, individual elements may be combined into right-sized chunks where min and max character size may be specified if `chunking_strategy=by_title`. Relevant elements are grouped together for better downstream results. This enables users immediately use partitioned results effectively in downstream applications (e.g. RAG architecture apps) without any additional post-processing.
* **Adds `languages` as an input parameter and marks `ocr_languages` kwarg for deprecation in pdf, image, and auto partitioning functions.** Previously, language information was only being used for Tesseract OCR for image-based documents and was in a Tesseract specific string format, but by refactoring into a list of standard language codes independent of Tesseract, the `unstructured` library will better support `languages` for other non-image pipelines and/or support for other OCR engines.
* **Removes `UNSTRUCTURED_LANGUAGE` env var usage and replaces `language` with `languages` as an input parameter to unstructured-partition-text_type functions.** The previous parameter/input setup was not user-friendly or scalable to the variety of elements being processed. By refactoring the inputted language information into a list of standard language codes, we can support future applications of the element language such as detection, metadata, and multi-language elements. Now, to skip English specific checks, set the `languages` parameter to any non-English language(s).
* **Adds `xlsx` and `xls` filetype extensions to the `skip_infer_table_types` default list in `partition`.** By adding these file types to the input parameter these files should not go through table extraction. Users can still specify if they would like to extract tables from these filetypes, but will have to set the `skip_infer_table_types` to exclude the desired filetype extension. This avoids mis-representing complex spreadsheets where there may be multiple sub-tables and other content.
* **Better debug output related to sentence counting internals**. Clarify message when sentence is not counted toward sentence count because there aren't enough words, relevant for developers focused on `unstructured`s NLP internals.
* **Faster ocr_only speed for partitioning PDF and images.** Use `unstructured_pytesseract.run_and_get_multiple_output` function to reduce the number of calls to `tesseract` by half when partitioning pdf or image with `tesseract`
* **Adds data source properties to fsspec connectors** These properties (date_created, date_modified, version, source_url, record_locator) are written to element metadata during ingest, mapping elements to information about the document source from which they derive. This functionality enables downstream applications to reveal source document applications, e.g. a link to a GDrive doc, Salesforce record, etc.
* **Add delta table destination connector** New delta table destination connector added to ingest CLI.  Users may now use `unstructured-ingest` to write partitioned data from over 20 data sources (so far) to a Delta Table.
* **Rename to Source and Destination Connectors in the Documentation.** Maintain naming consistency between Connectors codebase and documentation with the first addition to a destination connector.
* **Non-HTML text files now return unstructured-elements as opposed to HTML-elements.** Previously the text based files that went through `partition_html` would return HTML-elements but now we preserve the format from the input using `source_format` argument in the partition call.
* **Adds `PaddleOCR` as an optional alternative to `Tesseract`** for OCR in processing of PDF or Image files, it is installable via the `makefile` command `install-paddleocr`. For experimental purposes only.
* **Bump unstructured-inference** to 0.5.28. This version bump markedly improves the output of table data, rendered as `metadata.text_as_html` in an element. These changes include:
  * add env variable `ENTIRE_PAGE_OCR` to specify using paddle or tesseract on entire page OCR
  * table structure detection now pads the input image by 25 pixels in all 4 directions to improve its recall (0.5.27)
  * support paddle with both cpu and gpu and assume it is pre-installed (0.5.26)
  * fix a bug where `cells_to_html` doesn't handle cells spanning multiple rows properly (0.5.25)
  * remove `cv2` preprocessing step before OCR step in table transformer (0.5.24)

### Features

* **Adds element metadata via `category_depth` with default value None**.
  * This additional metadata is useful for vectordb/LLM, chunking strategies, and retrieval applications.
* **Adds a naive hierarchy for elements via a `parent_id` on the element's metadata**
  * Users will now have more metadata for implementing vectordb/LLM chunking strategies. For example, text elements could be queried by their preceding title element.
  * Title elements created from HTML headings will properly nest

### Fixes

* **`add_pytesseract_bboxes_to_elements` no longer returns `nan` values**. The function logic is now broken into new methods
  `_get_element_box` and `convert_multiple_coordinates_to_new_system`
* **Selecting a different model wasn't being respected when calling `partition_image`.** Problem: `partition_pdf` allows for passing a `model_name` parameter. Given the similarity between the image and PDF pipelines, the expected behavior is that `partition_image` should support the same parameter, but `partition_image` was unintentionally not passing along its `kwargs`. This was corrected by adding the kwargs to the downstream call.
* **Fixes a chunking issue via dropping the field "coordinates".** Problem: chunk_by_title function was chunking each element to its own individual chunk while it needed to group elements into a fewer number of chunks. We've discovered that this happens due to a metadata matching logic in chunk_by_title function, and discovered that elements with different metadata can't be put into the same chunk. At the same time, any element with "coordinates" essentially had different metadata than other elements, due each element locating in different places and having different coordinates. Fix: That is why we have included the key "coordinates" inside a list of excluded metadata keys, while doing this "metadata_matches" comparision. Importance: This change is crucial to be able to chunk by title for documents which include "coordinates" metadata in their elements.

## 0.10.14

### Enhancements

* Update all connectors to use new downstream architecture
  * New click type added to parse comma-delimited string inputs
  * Some CLI options renamed

### Features

### Fixes

## 0.10.13

### Enhancements

* Updated documentation: Added back support doc types for partitioning, more Python codes in the API page,  RAG definition, and use case.
* Updated Hi-Res Metadata: PDFs and Images using Hi-Res strategy now have layout model class probabilities added ot metadata.
* Updated the `_detect_filetype_from_octet_stream()` function to use libmagic to infer the content type of file when it is not a zip file.
* Tesseract minor version bump to 5.3.2

### Features

* Add Jira Connector to be able to pull issues from a Jira organization
* Add `clean_ligatures` function to expand ligatures in text


### Fixes

* `partition_html` breaks on `<br>` elements.
* Ingest error handling to properly raise errors when wrapped
* GH issue 1361: fixes a sortig error that prevented some PDF's from being parsed
* Bump unstructured-inference
  * Brings back embedded images in PDF's (0.5.23)

## 0.10.12

### Enhancements

* Removed PIL pin as issue has been resolved upstream
* Bump unstructured-inference
  * Support for yolox_quantized layout detection model (0.5.20)
* YoloX element types added


### Features

* Add Salesforce Connector to be able to pull Account, Case, Campaign, EmailMessage, Lead

### Fixes


* Bump unstructured-inference
  * Avoid divide-by-zero errors swith `safe_division` (0.5.21)

## 0.10.11

### Enhancements

* Bump unstructured-inference
  * Combine entire-page OCR output with layout-detected elements, to ensure full coverage of the page (0.5.19)

### Features

* Add in ingest cli s3 writer

### Fixes

* Fix a bug where `xy-cut` sorting attemps to sort elements without valid coordinates; now xy cut sorting only works when **all** elements have valid coordinates

## 0.10.10

### Enhancements

* Adds `text` as an input parameter to `partition_xml`.
* `partition_xml` no longer runs through `partition_text`, avoiding incorrect splitting
  on carriage returns in the XML. Since `partition_xml` no longer calls `partition_text`,
  `min_partition` and `max_partition` are no longer supported in `partition_xml`.
* Bump `unstructured-inference==0.5.18`, change non-default detectron2 classification threshold
* Upgrade base image from rockylinux 8 to rockylinux 9
* Serialize IngestDocs to JSON when passing to subprocesses

### Features

### Fixes

- Fix a bug where mismatched `elements` and `bboxes` are passed into `add_pytesseract_bbox_to_elements`

## 0.10.9

### Enhancements

* Fix `test_json` to handle only non-extra dependencies file types (plain-text)

### Features

* Adds `chunk_by_title` to break a document into sections based on the presence of `Title`
  elements.
* add new extraction function `extract_image_urls_from_html` to extract all img related URL from html text.

### Fixes

* Make cv2 dependency optional
* Edit `add_pytesseract_bbox_to_elements`'s (`ocr_only` strategy) `metadata.coordinates.points` return type to `Tuple` for consistency.
* Re-enable test-ingest-confluence-diff for ingest tests
* Fix syntax for ingest test check number of files
* Fix csv and tsv partitioners loosing the first line of the files when creating elements

## 0.10.8

### Enhancements

* Release docker image that installs Python 3.10 rather than 3.8

### Features

### Fixes

## 0.10.7

### Enhancements

### Features

### Fixes

* Remove overly aggressive ListItem chunking for images and PDF's which typically resulted in inchorent elements.

## 0.10.6

### Enhancements

* Enable `partition_email` and `partition_msg` to detect if an email is PGP encryped. If
  and email is PGP encryped, the functions will return an empy list of elements and
  emit a warning about the encrypted content.
* Add threaded Slack conversations into Slack connector output
* Add functionality to sort elements using `xy-cut` sorting approach in `partition_pdf` for `hi_res` and `fast` strategies
* Bump unstructured-inference
  * Set OMP_THREAD_LIMIT to 1 if not set for better tesseract perf (0.5.17)

### Features

* Extract coordinates from PDFs and images when using OCR only strategy and add to metadata

### Fixes

* Update `partition_html` to respect the order of `<pre>` tags.
* Fix bug in `partition_pdf_or_image` where two partitions were called if `strategy == "ocr_only"`.
* Bump unstructured-inference
  * Fix issue where temporary files were being left behind (0.5.16)
* Adds deprecation warning for the `file_filename` kwarg to `partition`, `partition_via_api`,
  and `partition_multiple_via_api`.
* Fix documentation build workflow by pinning dependencies

## 0.10.5

### Enhancements

* Create new CI Pipelines
  - Checking text, xml, email, and html doc tests against the library installed without extras
  - Checking each library extra against their respective tests
* `partition` raises an error and tells the user to install the appropriate extra if a filetype
  is detected that is missing dependencies.
* Add custom errors to ingest
* Bump `unstructured-ingest==0.5.15`
  - Handle an uncaught TesseractError (0.5.15)
  - Add TIFF test file and TIFF filetype to `test_from_image_file` in `test_layout` (0.5.14)
* Use `entire_page` ocr mode for pdfs and images
* Add notes on extra installs to docs
* Adds ability to reuse connections per process in unstructured-ingest

### Features
* Add delta table connector

### Fixes

## 0.10.4
* Pass ocr_mode in partition_pdf and set the default back to individual pages for now
* Add diagrams and descriptions for ingest design in the ingest README

### Features
* Supports multipage TIFF image partitioning

### Fixes

## 0.10.2

### Enhancements
* Bump unstructured-inference==0.5.13:
  - Fix extracted image elements being included in layout merge, addresses the issue
    where an entire-page image in a PDF was not passed to the layout model when using hi_res.

### Features

### Fixes

## 0.10.1

### Enhancements
* Bump unstructured-inference==0.5.12:
  - fix to avoid trace for certain PDF's (0.5.12)
  - better defaults for DPI for hi_res and  Chipper (0.5.11)
  - implement full-page OCR (0.5.10)

### Features

### Fixes

* Fix dead links in repository README (Quick Start > Install for local development, and Learn more > Batch Processing)
* Update document dependencies to include tesseract-lang for additional language support (required for tests to pass)

## 0.10.0

### Enhancements

* Add `include_header` kwarg to `partition_xlsx` and change default behavior to `True`
* Update the `links` and `emphasized_texts` metadata fields

### Features

### Fixes

## 0.9.3

### Enhancements

* Pinned dependency cleanup.
* Update `partition_csv` to always use `soupparser_fromstring` to parse `html text`
* Update `partition_tsv` to always use `soupparser_fromstring` to parse `html text`
* Add `metadata.section` to capture epub table of contents data
* Add `unique_element_ids` kwarg to partition functions. If `True`, will use a UUID
  for element IDs instead of a SHA-256 hash.
* Update `partition_xlsx` to always use `soupparser_fromstring` to parse `html text`
* Add functionality to switch `html` text parser based on whether the `html` text contains emoji
* Add functionality to check if a string contains any emoji characters
* Add CI tests around Notion

### Features

* Add Airtable Connector to be able to pull views/tables/bases from an Airtable organization

### Fixes

* fix pdf partition of list items being detected as titles in OCR only mode
* make notion module discoverable
* fix emails with `Content-Distribution: inline` and `Content-Distribution: attachment` with no filename
* Fix email attachment filenames which had `=` in the filename itself

## 0.9.2


### Enhancements

* Update table extraction section in API documentation to sync with change in Prod API
* Update Notion connector to extract to html
* Added UUID option for `element_id`
* Bump unstructured-inference==0.5.9:
  - better caching of models
  - another version of detectron2 available, though the default layout model is unchanged
* Added UUID option for element_id
* Added UUID option for element_id
* CI improvements to run ingest tests in parallel

### Features

* Adds Sharepoint connector.

### Fixes

* Bump unstructured-inference==0.5.9:
  - ignores Tesseract errors where no text is extracted for tiles that indeed, have no text

## 0.9.1

### Enhancements

* Adds --partition-pdf-infer-table-structure to unstructured-ingest.
* Enable `partition_html` to skip headers and footers with the `skip_headers_and_footers` flag.
* Update `partition_doc` and `partition_docx` to track emphasized texts in the output
* Adds post processing function `filter_element_types`
* Set the default strategy for partitioning images to `hi_res`
* Add page break parameter section in API documentation to sync with change in Prod API
* Update `partition_html` to track emphasized texts in the output
* Update `XMLDocument._read_xml` to create `<p>` tag element for the text enclosed in the `<pre>` tag
* Add parameter `include_tail_text` to `_construct_text` to enable (skip) tail text inclusion
* Add Notion connector

### Features

### Fixes

* Remove unused `_partition_via_api` function
* Fixed emoji bug in `partition_xlsx`.
* Pass `file_filename` metadata when partitioning file object
* Skip ingest test on missing Slack token
* Add Dropbox variables to CI environments
* Remove default encoding for ingest
* Adds new element type `EmailAddress` for recognising email address in the  text
* Simplifies `min_partition` logic; makes partitions falling below the `min_partition`
  less likely.
* Fix bug where ingest test check for number of files fails in smoke test
* Fix unstructured-ingest entrypoint failure

## 0.9.0

### Enhancements

* Dependencies are now split by document type, creating a slimmer base installation.

## 0.8.8

### Enhancements

### Features

### Fixes

* Rename "date" field to "last_modified"
* Adds Box connector

### Fixes

## 0.8.7

### Enhancements

* Put back useful function `split_by_paragraph`

### Features

### Fixes

* Fix argument order in NLTK download step

## 0.8.6

### Enhancements

### Features

### Fixes

* Remove debug print lines and non-functional code

## 0.8.5

### Enhancements

* Add parameter `skip_infer_table_types` to enable (skip) table extraction for other doc types
* Adds optional Unstructured API unit tests in CI
* Tracks last modified date for all document types.
* Add auto_paragraph_grouper to detect new-line and blank-line new paragraph for .txt files.
* refactor the ingest cli to better support expanding supported connectors

## 0.8.3

### Enhancements

### Features

### Fixes

* NLTK now only gets downloaded if necessary.
* Handling for empty tables in Word Documents and PowerPoints.

## 0.8.4

### Enhancements

* Additional tests and refactor of JSON detection.
* Update functionality to retrieve image metadata from a page for `document_to_element_list`
* Links are now tracked in `partition_html` output.
* Set the file's current position to the beginning after reading the file in `convert_to_bytes`
* Add `min_partition` kwarg to that combines elements below a specified threshold and modifies splitting of strings longer than max partition so words are not split.
* set the file's current position to the beginning after reading the file in `convert_to_bytes`
* Add slide notes to pptx
* Add `--encoding` directive to ingest
* Improve json detection by `detect_filetype`

### Features

* Adds Outlook connector
* Add support for dpi parameter in inference library
* Adds Onedrive connector.
* Add Confluence connector for ingest cli to pull the body text from all documents from all spaces in a confluence domain.

### Fixes

* Fixes issue with email partitioning where From field was being assigned the To field value.
* Use the `image_metadata` property of the `PageLayout` instance to get the page image info in the `document_to_element_list`
* Add functionality to write images to computer storage temporarily instead of keeping them in memory for `ocr_only` strategy
* Add functionality to convert a PDF in small chunks of pages at a time for `ocr_only` strategy
* Adds `.txt`, `.text`, and `.tab` to list of extensions to check if file
  has a `text/plain` MIME type.
* Enables filters to be passed to `partition_doc` so it doesn't error with LibreOffice7.
* Removed old error message that's superseded by `requires_dependencies`.
* Removes using `hi_res` as the default strategy value for `partition_via_api` and `partition_multiple_via_api`

## 0.8.1

### Enhancements

* Add support for Python 3.11

### Features

### Fixes

* Fixed `auto` strategy detected scanned document as having extractable text and using `fast` strategy, resulting in no output.
* Fix list detection in MS Word documents.
* Don't instantiate an element with a coordinate system when there isn't a way to get its location data.

## 0.8.0

### Enhancements

* Allow model used for hi res pdf partition strategy to be chosen when called.
* Updated inference package

### Features

* Add `metadata_filename` parameter across all partition functions

### Fixes

* Update to ensure `convert_to_datafame` grabs all of the metadata fields.
* Adjust encoding recognition threshold value in `detect_file_encoding`
* Fix KeyError when `isd_to_elements` doesn't find a type
* Fix `_output_filename` for local connector, allowing single files to be written correctly to the disk

* Fix for cases where an invalid encoding is extracted from an email header.

### BREAKING CHANGES

* Information about an element's location is no longer returned as top-level attributes of an element. Instead, it is returned in the `coordinates` attribute of the element's metadata.

## 0.7.12

### Enhancements

* Adds `include_metadata` kwarg to `partition_doc`, `partition_docx`, `partition_email`, `partition_epub`, `partition_json`, `partition_msg`, `partition_odt`, `partition_org`, `partition_pdf`, `partition_ppt`, `partition_pptx`, `partition_rst`, and `partition_rtf`
### Features

* Add Elasticsearch connector for ingest cli to pull specific fields from all documents in an index.
* Adds Dropbox connector

### Fixes

* Fix tests that call unstructured-api by passing through an api-key
* Fixed page breaks being given (incorrect) page numbers
* Fix skipping download on ingest when a source document exists locally

## 0.7.11

### Enhancements

* More deterministic element ordering when using `hi_res` PDF parsing strategy (from unstructured-inference bump to 0.5.4)
* Make large model available (from unstructured-inference bump to 0.5.3)
* Combine inferred elements with extracted elements (from unstructured-inference bump to 0.5.2)
* `partition_email` and `partition_msg` will now process attachments if `process_attachments=True`
  and a attachment partitioning functions is passed through with `attachment_partitioner=partition`.

### Features

### Fixes

* Fix tests that call unstructured-api by passing through an api-key
* Fixed page breaks being given (incorrect) page numbers
* Fix skipping download on ingest when a source document exists locally

## 0.7.10

### Enhancements

* Adds a `max_partition` parameter to `partition_text`, `partition_pdf`, `partition_email`,
  `partition_msg` and `partition_xml` that sets a limit for the size of an individual
  document elements. Defaults to `1500` for everything except `partition_xml`, which has
  a default value of `None`.
* DRY connector refactor

### Features

* `hi_res` model for pdfs and images is selectable via environment variable.

### Fixes

* CSV check now ignores escaped commas.
* Fix for filetype exploration util when file content does not have a comma.
* Adds negative lookahead to bullet pattern to avoid detecting plain text line
  breaks like `-------` as list items.
* Fix pre tag parsing for `partition_html`
* Fix lookup error for annotated Arabic and Hebrew encodings

## 0.7.9

### Enhancements

* Improvements to string check for leafs in `partition_xml`.
* Adds --partition-ocr-languages to unstructured-ingest.

### Features

* Adds `partition_org` for processed Org Mode documents.

### Fixes

## 0.7.8

### Enhancements

### Features

* Adds Google Cloud Service connector

### Fixes

* Updates the `parse_email` for `partition_eml` so that `unstructured-api` passes the smoke tests
* `partition_email` now works if there is no message content
* Updates the `"fast"` strategy for `partition_pdf` so that it's able to recursively
* Adds recursive functionality to all fsspec connectors
* Adds generic --recursive ingest flag

## 0.7.7

### Enhancements

* Adds functionality to replace the `MIME` encodings for `eml` files with one of the common encodings if a `unicode` error occurs
* Adds missed file-like object handling in `detect_file_encoding`
* Adds functionality to extract charset info from `eml` files

### Features

* Added coordinate system class to track coordinate types and convert to different coordinate

### Fixes

* Adds an `html_assemble_articles` kwarg to `partition_html` to enable users to capture
  control whether content outside of `<article>` tags is captured when
  `<article>` tags are present.
* Check for the `xml` attribute on `element` before looking for pagebreaks in `partition_docx`.

## 0.7.6

### Enhancements

* Convert fast startegy to ocr_only for images
* Adds support for page numbers in `.docx` and `.doc` when user or renderer
  created page breaks are present.
* Adds retry logic for the unstructured-ingest Biomed connector

### Features

* Provides users with the ability to extract additional metadata via regex.
* Updates `partition_docx` to include headers and footers in the output.
* Create `partition_tsv` and associated tests. Make additional changes to `detect_filetype`.

### Fixes

* Remove fake api key in test `partition_via_api` since we now require valid/empty api keys
* Page number defaults to `None` instead of `1` when page number is not present in the metadata.
  A page number of `None` indicates that page numbers are not being tracked for the document
  or that page numbers do not apply to the element in question..
* Fixes an issue with some pptx files. Assume pptx shapes are found in top left position of slide
  in case the shape.top and shape.left attributes are `None`.

## 0.7.5

### Enhancements

* Adds functionality to sort elements in `partition_pdf` for `fast` strategy
* Adds ingest tests with `--fast` strategy on PDF documents
* Adds --api-key to unstructured-ingest

### Features

* Adds `partition_rst` for processed ReStructured Text documents.

### Fixes

* Adds handling for emails that do not have a datetime to extract.
* Adds pdf2image package as core requirement of unstructured (with no extras)

## 0.7.4

### Enhancements

* Allows passing kwargs to request data field for `partition_via_api` and `partition_multiple_via_api`
* Enable MIME type detection if libmagic is not available
* Adds handling for empty files in `detect_filetype` and `partition`.

### Features

### Fixes

* Reslove `grpcio` import issue on `weaviate.schema.validate_schema` for python 3.9 and 3.10
* Remove building `detectron2` from source in Dockerfile

## 0.7.3

### Enhancements

* Update IngestDoc abstractions and add data source metadata in ElementMetadata

### Features

### Fixes

* Pass `strategy` parameter down from `partition` for `partition_image`
* Filetype detection if a CSV has a `text/plain` MIME type
* `convert_office_doc` no longers prints file conversion info messages to stdout.
* `partition_via_api` reflects the actual filetype for the file processed in the API.

## 0.7.2

### Enhancements

* Adds an optional encoding kwarg to `elements_to_json` and `elements_from_json`
* Bump version of base image to use new stable version of tesseract

### Features

### Fixes

* Update the `read_txt_file` utility function to keep using `spooled_to_bytes_io_if_needed` for xml
* Add functionality to the `read_txt_file` utility function to handle file-like object from URL
* Remove the unused parameter `encoding` from `partition_pdf`
* Change auto.py to have a `None` default for encoding
* Add functionality to try other common encodings for html and xml files if an error related to the encoding is raised and the user has not specified an encoding.
* Adds benchmark test with test docs in example-docs
* Re-enable test_upload_label_studio_data_with_sdk
* File detection now detects code files as plain text
* Adds `tabulate` explicitly to dependencies
* Fixes an issue in `metadata.page_number` of pptx files
* Adds showing help if no parameters passed

## 0.7.1

### Enhancements

### Features

* Add `stage_for_weaviate` to stage `unstructured` outputs for upload to Weaviate, along with
  a helper function for defining a class to use in Weaviate schemas.
* Builds from Unstructured base image, built off of Rocky Linux 8.7, this resolves almost all CVE's in the image.

### Fixes

## 0.7.0

### Enhancements

* Installing `detectron2` from source is no longer required when using the `local-inference` extra.
* Updates `.pptx` parsing to include text in tables.

### Features

### Fixes

* Fixes an issue in `_add_element_metadata` that caused all elements to have `page_number=1`
  in the element metadata.
* Adds `.log` as a file extension for TXT files.
* Adds functionality to try other common encodings for email (`.eml`) files if an error related to the encoding is raised and the user has not specified an encoding.
* Allow passed encoding to be used in the `replace_mime_encodings`
* Fixes page metadata for `partition_html` when `include_metadata=False`
* A `ValueError` now raises if `file_filename` is not specified when you use `partition_via_api`
  with a file-like object.

## 0.6.11

### Enhancements

* Supports epub tests since pandoc is updated in base image

### Features


### Fixes


## 0.6.10

### Enhancements

* XLS support from auto partition

### Features

### Fixes

## 0.6.9

### Enhancements

* fast strategy for pdf now keeps element bounding box data
* setup.py refactor

### Features

### Fixes

* Adds functionality to try other common encodings if an error related to the encoding is raised and the user has not specified an encoding.
* Adds additional MIME types for CSV

## 0.6.8

### Enhancements

### Features

* Add `partition_csv` for CSV files.

### Fixes

## 0.6.7

### Enhancements

* Deprecate `--s3-url` in favor of `--remote-url` in CLI
* Refactor out non-connector-specific config variables
* Add `file_directory` to metadata
* Add `page_name` to metadata. Currently used for the sheet name in XLSX documents.
* Added a `--partition-strategy` parameter to unstructured-ingest so that users can specify
  partition strategy in CLI. For example, `--partition-strategy fast`.
* Added metadata for filetype.
* Add Discord connector to pull messages from a list of channels
* Refactor `unstructured/file-utils/filetype.py` to better utilise hashmap to return mime type.
* Add local declaration of DOCX_MIME_TYPES and XLSX_MIME_TYPES for `test_filetype.py`.

### Features

* Add `partition_xml` for XML files.
* Add `partition_xlsx` for Microsoft Excel documents.

### Fixes

* Supports `hml` filetype for partition as a variation of html filetype.
* Makes `pytesseract` a function level import in `partition_pdf` so you can use the `"fast"`
  or `"hi_res"` strategies if `pytesseract` is not installed. Also adds the
  `required_dependencies` decorator for the `"hi_res"` and `"ocr_only"` strategies.
* Fix to ensure `filename` is tracked in metadata for `docx` tables.

## 0.6.6

### Enhancements

* Adds an `"auto"` strategy that chooses the partitioning strategy based on document
  characteristics and function kwargs. This is the new default strategy for `partition_pdf`
  and `partition_image`. Users can maintain existing behavior by explicitly setting
  `strategy="hi_res"`.
* Added an additional trace logger for NLP debugging.
* Add `get_date` method to `ElementMetadata` for converting the datestring to a `datetime` object.
* Cleanup the `filename` attribute on `ElementMetadata` to remove the full filepath.

### Features

* Added table reading as html with URL parsing to `partition_docx` in docx
* Added metadata field for text_as_html for docx files

### Fixes

* `fileutils/file_type` check json and eml decode ignore error
* `partition_email` was updated to more flexibly handle deviations from the RFC-2822 standard.
  The time in the metadata returns `None` if the time does not match RFC-2822 at all.
* Include all metadata fields when converting to dataframe or CSV

## 0.6.5

### Enhancements

* Added support for SpooledTemporaryFile file argument.

### Features

### Fixes


## 0.6.4

### Enhancements

* Added an "ocr_only" strategy for `partition_pdf`. Refactored the strategy decision
  logic into its own module.

### Features

### Fixes

## 0.6.3

### Enhancements

* Add an "ocr_only" strategy for `partition_image`.

### Features

* Added `partition_multiple_via_api` for partitioning multiple documents in a single REST
  API call.
* Added `stage_for_baseplate` function to prepare outputs for ingestion into Baseplate.
* Added `partition_odt` for processing Open Office documents.

### Fixes

* Updates the grouping logic in the `partition_pdf` fast strategy to group together text
  in the same bounding box.

## 0.6.2

### Enhancements

* Added logic to `partition_pdf` for detecting copy protected PDFs and falling back
  to the hi res strategy when necessary.


### Features

* Add `partition_via_api` for partitioning documents through the hosted API.

### Fixes

* Fix how `exceeds_cap_ratio` handles empty (returns `True` instead of `False`)
* Updates `detect_filetype` to properly detect JSONs when the MIME type is `text/plain`.

## 0.6.1

### Enhancements

* Updated the table extraction parameter name to be more descriptive

### Features

### Fixes

## 0.6.0

### Enhancements

* Adds an `ssl_verify` kwarg to `partition` and `partition_html` to enable turning off
  SSL verification for HTTP requests. SSL verification is on by default.
* Allows users to pass in ocr language to `partition_pdf` and `partition_image` through
  the `ocr_language` kwarg. `ocr_language` corresponds to the code for the language pack
  in Tesseract. You will need to install the relevant Tesseract language pack to use a
  given language.

### Features

* Table extraction is now possible for pdfs from `partition` and `partition_pdf`.
* Adds support for extracting attachments from `.msg` files

### Fixes

* Adds an `ssl_verify` kwarg to `partition` and `partition_html` to enable turning off
  SSL verification for HTTP requests. SSL verification is on by default.

## 0.5.13

### Enhancements

* Allow headers to be passed into `partition` when `url` is used.

### Features

* `bytes_string_to_string` cleaning brick for bytes string output.

### Fixes

* Fixed typo in call to `exactly_one` in `partition_json`
* unstructured-documents encode xml string if document_tree is `None` in `_read_xml`.
* Update to `_read_xml` so that Markdown files with embedded HTML process correctly.
* Fallback to "fast" strategy only emits a warning if the user specifies the "hi_res" strategy.
* unstructured-partition-text_type exceeds_cap_ratio fix returns and how capitalization ratios are calculated
* `partition_pdf` and `partition_text` group broken paragraphs to avoid fragmented `NarrativeText` elements.
* .json files resolved as "application/json" on centos7 (or other installs with older libmagic libs)

## 0.5.12

### Enhancements

* Add OS mimetypes DB to docker image, mainly for unstructured-api compat.
* Use the image registry as a cache when building Docker images.
* Adds the ability for `partition_text` to group together broken paragraphs.
* Added method to utils to allow date time format validation

### Features
* Add Slack connector to pull messages for a specific channel

* Add --partition-by-api parameter to unstructured-ingest
* Added `partition_rtf` for processing rich text files.
* `partition` now accepts a `url` kwarg in addition to `file` and `filename`.

### Fixes

* Allow encoding to be passed into `replace_mime_encodings`.
* unstructured-ingest connector-specific dependencies are imported on demand.
* unstructured-ingest --flatten-metadata supported for local connector.
* unstructured-ingest fix runtime error when using --metadata-include.

## 0.5.11

### Enhancements

### Features

### Fixes

* Guard against null style attribute in docx document elements
* Update HTML encoding to better support foreign language characters

## 0.5.10

### Enhancements

* Updated inference package
* Add sender, recipient, date, and subject to element metadata for emails

### Features

* Added `--download-only` parameter to `unstructured-ingest`

### Fixes

* FileNotFound error when filename is provided but file is not on disk

## 0.5.9

### Enhancements

### Features

### Fixes

* Convert file to str in helper `split_by_paragraph` for `partition_text`

## 0.5.8

### Enhancements

* Update `elements_to_json` to return string when filename is not specified
* `elements_from_json` may take a string instead of a filename with the `text` kwarg
* `detect_filetype` now does a final fallback to file extension.
* Empty tags are now skipped during the depth check for HTML processing.

### Features

* Add local file system to `unstructured-ingest`
* Add `--max-docs` parameter to `unstructured-ingest`
* Added `partition_msg` for processing MSFT Outlook .msg files.

### Fixes

* `convert_file_to_text` now passes through the `source_format` and `target_format` kwargs.
  Previously they were hard coded.
* Partitioning functions that accept a `text` kwarg no longer raise an error if an empty
  string is passed (and empty list of elements is returned instead).
* `partition_json` no longer fails if the input is an empty list.
* Fixed bug in `chunk_by_attention_window` that caused the last word in segments to be cut-off
  in some cases.

### BREAKING CHANGES

* `stage_for_transformers` now returns a list of elements, making it consistent with other
  staging bricks

## 0.5.7

### Enhancements

* Refactored codebase using `exactly_one`
* Adds ability to pass headers when passing a url in partition_html()
* Added optional `content_type` and `file_filename` parameters to `partition()` to bypass file detection

### Features

* Add `--flatten-metadata` parameter to `unstructured-ingest`
* Add `--fields-include` parameter to `unstructured-ingest`

### Fixes

## 0.5.6

### Enhancements

* `contains_english_word()`, used heavily in text processing, is 10x faster.

### Features

* Add `--metadata-include` and `--metadata-exclude` parameters to `unstructured-ingest`
* Add `clean_non_ascii_chars` to remove non-ascii characters from unicode string

### Fixes

* Fix problem with PDF partition (duplicated test)

## 0.5.4

### Enhancements

* Added Biomedical literature connector for ingest cli.
* Add `FsspecConnector` to easily integrate any existing `fsspec` filesystem as a connector.
* Rename `s3_connector.py` to `s3.py` for readability and consistency with the
  rest of the connectors.
* Now `S3Connector` relies on `s3fs` instead of on `boto3`, and it inherits
  from `FsspecConnector`.
* Adds an `UNSTRUCTURED_LANGUAGE_CHECKS` environment variable to control whether or not language
  specific checks like vocabulary and POS tagging are applied. Set to `"true"` for higher
  resolution partitioning and `"false"` for faster processing.
* Improves `detect_filetype` warning to include filename when provided.
* Adds a "fast" strategy for partitioning PDFs with PDFMiner. Also falls back to the "fast"
  strategy if detectron2 is not available.
* Start deprecation life cycle for `unstructured-ingest --s3-url` option, to be deprecated in
  favor of `--remote-url`.

### Features

* Add `AzureBlobStorageConnector` based on its `fsspec` implementation inheriting
from `FsspecConnector`
* Add `partition_epub` for partitioning e-books in EPUB3 format.

### Fixes

* Fixes processing for text files with `message/rfc822` MIME type.
* Open xml files in read-only mode when reading contents to construct an XMLDocument.

## 0.5.3

### Enhancements

* `auto.partition()` can now load Unstructured ISD json documents.
* Simplify partitioning functions.
* Improve logging for ingest CLI.

### Features

* Add `--wikipedia-auto-suggest` argument to the ingest CLI to disable automatic redirection
  to pages with similar names.
* Add setup script for Amazon Linux 2
* Add optional `encoding` argument to the `partition_(text/email/html)` functions.
* Added Google Drive connector for ingest cli.
* Added Gitlab connector for ingest cli.

### Fixes

## 0.5.2

### Enhancements

* Fully move from printing to logging.
* `unstructured-ingest` now uses a default `--download_dir` of `$HOME/.cache/unstructured/ingest`
rather than a "tmp-ingest-" dir in the working directory.

### Features

### Fixes

* `setup_ubuntu.sh` no longer fails in some contexts by interpreting
`DEBIAN_FRONTEND=noninteractive` as a command
* `unstructured-ingest` no longer re-downloads files when --preserve-downloads
is used without --download-dir.
* Fixed an issue that was causing text to be skipped in some HTML documents.

## 0.5.1

### Enhancements

### Features

### Fixes

* Fixes an error causing JavaScript to appear in the output of `partition_html` sometimes.
* Fix several issues with the `requires_dependencies` decorator, including the error message
  and how it was used, which had caused an error for `unstructured-ingest --github-url ...`.

## 0.5.0

### Enhancements

* Add `requires_dependencies` Python decorator to check dependencies are installed before
  instantiating a class or running a function

### Features

* Added Wikipedia connector for ingest cli.

### Fixes

* Fix `process_document` file cleaning on failure
* Fixes an error introduced in the metadata tracking commit that caused `NarrativeText`
  and `FigureCaption` elements to be represented as `Text` in HTML documents.

## 0.4.16

### Enhancements

* Fallback to using file extensions for filetype detection if `libmagic` is not present

### Features

* Added setup script for Ubuntu
* Added GitHub connector for ingest cli.
* Added `partition_md` partitioner.
* Added Reddit connector for ingest cli.

### Fixes

* Initializes connector properly in ingest.main::MainProcess
* Restricts version of unstructured-inference to avoid multithreading issue

## 0.4.15

### Enhancements

* Added `elements_to_json` and `elements_from_json` for easier serialization/deserialization
* `convert_to_dict`, `dict_to_elements` and `convert_to_csv` are now aliases for functions
  that use the ISD terminology.

### Fixes

* Update to ensure all elements are preserved during serialization/deserialization

## 0.4.14

* Automatically install `nltk` models in the `tokenize` module.

## 0.4.13

* Fixes unstructured-ingest cli.

## 0.4.12

* Adds console_entrypoint for unstructured-ingest, other structure/doc updates related to ingest.
* Add `parser` parameter to `partition_html`.

## 0.4.11

* Adds `partition_doc` for partitioning Word documents in `.doc` format. Requires `libreoffice`.
* Adds `partition_ppt` for partitioning PowerPoint documents in `.ppt` format. Requires `libreoffice`.

## 0.4.10

* Fixes `ElementMetadata` so that it's JSON serializable when the filename is a `Path` object.

## 0.4.9

* Added ingest modules and s3 connector, sample ingest script
* Default to `url=None` for `partition_pdf` and `partition_image`
* Add ability to skip English specific check by setting the `UNSTRUCTURED_LANGUAGE` env var to `""`.
* Document `Element` objects now track metadata

## 0.4.8

* Modified XML and HTML parsers not to load comments.

## 0.4.7

* Added the ability to pull an HTML document from a url in `partition_html`.
* Added the the ability to get file summary info from lists of filenames and lists
  of file contents.
* Added optional page break to `partition` for `.pptx`, `.pdf`, images, and `.html` files.
* Added `to_dict` method to document elements.
* Include more unicode quotes in `replace_unicode_quotes`.

## 0.4.6

* Loosen the default cap threshold to `0.5`.
* Add a `UNSTRUCTURED_NARRATIVE_TEXT_CAP_THRESHOLD` environment variable for controlling
  the cap ratio threshold.
* Unknown text elements are identified as `Text` for HTML and plain text documents.
* `Body Text` styles no longer default to `NarrativeText` for Word documents. The style information
  is insufficient to determine that the text is narrative.
* Upper cased text is lower cased before checking for verbs. This helps avoid some missed verbs.
* Adds an `Address` element for capturing elements that only contain an address.
* Suppress the `UserWarning` when detectron is called.
* Checks that titles and narrative test have at least one English word.
* Checks that titles and narrative text are at least 50% alpha characters.
* Restricts titles to a maximum word length. Adds a `UNSTRUCTURED_TITLE_MAX_WORD_LENGTH`
  environment variable for controlling the max number of words in a title.
* Updated `partition_pptx` to order the elements on the page

## 0.4.4

* Updated `partition_pdf` and `partition_image` to return `unstructured` `Element` objects
* Fixed the healthcheck url path when partitioning images and PDFs via API
* Adds an optional `coordinates` attribute to document objects
* Adds `FigureCaption` and `CheckBox` document elements
* Added ability to split lists detected in `LayoutElement` objects
* Adds `partition_pptx` for partitioning PowerPoint documents
* LayoutParser models now download from HugginfaceHub instead of DropBox
* Fixed file type detection for XML and HTML files on Amazone Linux

## 0.4.3

* Adds `requests` as a base dependency
* Fix in `exceeds_cap_ratio` so the function doesn't break with empty text
* Fix bug in `_parse_received_data`.
* Update `detect_filetype` to properly handle `.doc`, `.xls`, and `.ppt`.

## 0.4.2

* Added `partition_image` to process documents in an image format.
* Fixed utf-8 encoding error in `partition_email` with attachments for `text/html`

## 0.4.1

* Added support for text files in the `partition` function
* Pinned `opencv-python` for easier installation on Linux

## 0.4.0

* Added generic `partition` brick that detects the file type and routes a file to the appropriate
  partitioning brick.
* Added a file type detection module.
* Updated `partition_html` and `partition_eml` to support file-like objects in 'rb' mode.
* Cleaning brick for removing ordered bullets `clean_ordered_bullets`.
* Extract brick method for ordered bullets `extract_ordered_bullets`.
* Test for `clean_ordered_bullets`.
* Test for `extract_ordered_bullets`.
* Added `partition_docx` for pre-processing Word Documents.
* Added new REGEX patterns to extract email header information
* Added new functions to extract header information `parse_received_data` and `partition_header`
* Added new function to parse plain text files `partition_text`
* Added new cleaners functions `extract_ip_address`, `extract_ip_address_name`, `extract_mapi_id`, `extract_datetimetz`
* Add new `Image` element and function to find embedded images `find_embedded_images`
* Added `get_directory_file_info` for summarizing information about source documents

## 0.3.5

* Add support for local inference
* Add new pattern to recognize plain text dash bullets
* Add test for bullet patterns
* Fix for `partition_html` that allows for processing `div` tags that have both text and child
  elements
* Add ability to extract document metadata from `.docx`, `.xlsx`, and `.jpg` files.
* Helper functions for identifying and extracting phone numbers
* Add new function `extract_attachment_info` that extracts and decodes the attachment
of an email.
* Staging brick to convert a list of `Element`s to a `pandas` dataframe.
* Add plain text functionality to `partition_email`

## 0.3.4

* Python-3.7 compat

## 0.3.3

* Removes BasicConfig from logger configuration
* Adds the `partition_email` partitioning brick
* Adds the `replace_mime_encodings` cleaning bricks
* Small fix to HTML parsing related to processing list items with sub-tags
* Add `EmailElement` data structure to store email documents

## 0.3.2

* Added `translate_text` brick for translating text between languages
* Add an `apply` method to make it easier to apply cleaners to elements

## 0.3.1

* Added \_\_init.py\_\_ to `partition`

## 0.3.0

* Implement staging brick for Argilla. Converts lists of `Text` elements to `argilla` dataset classes.
* Removing the local PDF parsing code and any dependencies and tests.
* Reorganizes the staging bricks in the unstructured.partition module
* Allow entities to be passed into the Datasaur staging brick
* Added HTML escapes to the `replace_unicode_quotes` brick
* Fix bad responses in partition_pdf to raise ValueError
* Adds `partition_html` for partitioning HTML documents.

## 0.2.6

* Small change to how \_read is placed within the inheritance structure since it doesn't really apply to pdf
* Add partitioning brick for calling the document image analysis API

## 0.2.5

* Update python requirement to >=3.7

## 0.2.4

* Add alternative way of importing `Final` to support google colab

## 0.2.3

* Add cleaning bricks for removing prefixes and postfixes
* Add cleaning bricks for extracting text before and after a pattern

## 0.2.2

* Add staging brick for Datasaur

## 0.2.1

* Added brick to convert an ISD dictionary to a list of elements
* Update `PDFDocument` to use the `from_file` method
* Added staging brick for CSV format for ISD (Initial Structured Data) format.
* Added staging brick for separating text into attention window size chunks for `transformers`.
* Added staging brick for LabelBox.
* Added ability to upload LabelStudio predictions
* Added utility function for JSONL reading and writing
* Added staging brick for CSV format for Prodigy
* Added staging brick for Prodigy
* Added ability to upload LabelStudio annotations
* Added text_field and id_field to stage_for_label_studio signature

## 0.2.0

* Initial release of unstructured<|MERGE_RESOLUTION|>--- conflicted
+++ resolved
@@ -1,4 +1,3 @@
-<<<<<<< HEAD
 ## 0.14.1-dev0
 
 * **Add support for Python 3.12**. `unstructured` now works with Python 3.12!
@@ -7,10 +6,7 @@
 
 ### Fixes
 
-## 0.14.0-dev15
-=======
 ## 0.14.0
->>>>>>> 76831f15
 
 ### BREAKING CHANGES
 
