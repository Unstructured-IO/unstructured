--- conflicted
+++ resolved
@@ -7,12 +7,9 @@
 ### Fixes
  
 * **Fix SharePoint dates with inconsistent formatting** Adds logic to conditionally support dates returned by office365 that may vary in date formatting or may be a datetime rather than a string.
-<<<<<<< HEAD
 * **Include warnings** about the potential risk of installing a version of `pandoc` which does not support RTF files + instructions that will help resolve that issue.
 * **Incorporate the `install-pandoc` Makefile recipe** into relevant stages of CI workflow, ensuring it is a version that supports RTF input files.
-=======
 * **Fix Google Drive source key** Allow passing string for source connector key.
->>>>>>> 43250d55
 
 ## 0.12.5
 
