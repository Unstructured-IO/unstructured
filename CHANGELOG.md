--- conflicted
+++ resolved
@@ -1,18 +1,23 @@
-<<<<<<< HEAD
-## 0.5.3-dev6
-=======
-## 0.5.3
->>>>>>> e43e9178
-
-### Enhancements
-
-* `auto.partition()` can now load Unstructured ISD json documents.
-* Simplify partitioning functions.
-* Improve logging for ingest CLI.
+## 0.5.4-dev0
+
+### Enhancements
+
 * Add `FsspecConnector` to easily integrate any existing `fsspec` filesystem
 as a connector.
 * Rename `s3_connector.py` to `s3.py` for readability and consistency with the
 rest of the connectors.
+
+### Features
+
+### Fixes
+
+## 0.5.3
+
+### Enhancements
+
+* `auto.partition()` can now load Unstructured ISD json documents.
+* Simplify partitioning functions.
+* Improve logging for ingest CLI.
 
 ### Features
 
