<<<<<<< HEAD

## 0.10.13-dev5
=======
## 0.10.15-dev1

### Enhancements

* Updated HTML Partitioning to extract tables

### Features

### Fixes

## 0.10.14

### Enhancements

* Update all connectors to use new downstream architecture
  * New click type added to parse comma-delimited string inputs
  * Some CLI options renamed

### Features

### Fixes

## 0.10.13
>>>>>>> a501d1d1

### Enhancements

* Updated documentation: Added back support doc types for partitioning, more Python codes in the API page,  RAG definition, and use case.
* Add paddleocr extra and makefile command to install
* Updated Hi-Res Metadata: PDFs and Images using Hi-Res strategy now have layout model class probabilities added ot metadata.
* Updated the `_detect_filetype_from_octet_stream()` function to use libmagic to infer the content type of file when it is not a zip file.
* Tesseract minor version bump to 5.3.2

### Features

* Add Jira Connector to be able to pull issues from a Jira organization
* Add `clean_ligatures` function to expand ligatures in text


### Fixes

* `partition_html` breaks on `<br>` elements.
* Ingest error handling to properly raise errors when wrapped
* GH issue 1361: fixes a sortig error that prevented some PDF's from being parsed
* Bump unstructured-inference
  * Brings back embedded images in PDF's (0.5.23)

## 0.10.12

### Enhancements

* Removed PIL pin as issue has been resolved upstream
* Bump unstructured-inference
  * Support for yolox_quantized layout detection model (0.5.20)
* YoloX element types added


### Features

* Add Salesforce Connector to be able to pull Account, Case, Campaign, EmailMessage, Lead

### Fixes


* Bump unstructured-inference
  * Avoid divide-by-zero errors swith `safe_division` (0.5.21)

## 0.10.11

### Enhancements

* Bump unstructured-inference
  * Combine entire-page OCR output with layout-detected elements, to ensure full coverage of the page (0.5.19)

### Features

* Add in ingest cli s3 writer

### Fixes

* Fix a bug where `xy-cut` sorting attemps to sort elements without valid coordinates; now xy cut sorting only works when **all** elements have valid coordinates

## 0.10.10

### Enhancements

* Adds `text` as an input parameter to `partition_xml`.
* `partition_xml` no longer runs through `partition_text`, avoiding incorrect splitting
  on carriage returns in the XML. Since `partition_xml` no longer calls `partition_text`,
  `min_partition` and `max_partition` are no longer supported in `partition_xml`.
* Bump `unstructured-inference==0.5.18`, change non-default detectron2 classification threshold
* Upgrade base image from rockylinux 8 to rockylinux 9
* Serialize IngestDocs to JSON when passing to subprocesses

### Features

### Fixes

- Fix a bug where mismatched `elements` and `bboxes` are passed into `add_pytesseract_bbox_to_elements`

## 0.10.9

### Enhancements

* Fix `test_json` to handle only non-extra dependencies file types (plain-text)

### Features

* Adds `chunk_by_title` to break a document into sections based on the presence of `Title`
  elements.
* add new extraction function `extract_image_urls_from_html` to extract all img related URL from html text.

### Fixes

* Make cv2 dependency optional
* Edit `add_pytesseract_bbox_to_elements`'s (`ocr_only` strategy) `metadata.coordinates.points` return type to `Tuple` for consistency.
* Re-enable test-ingest-confluence-diff for ingest tests
* Fix syntax for ingest test check number of files

## 0.10.8

### Enhancements

* Release docker image that installs Python 3.10 rather than 3.8

### Features

### Fixes

## 0.10.7

### Enhancements

### Features

### Fixes

* Remove overly aggressive ListItem chunking for images and PDF's which typically resulted in inchorent elements.

## 0.10.6

### Enhancements

* Enable `partition_email` and `partition_msg` to detect if an email is PGP encryped. If
  and email is PGP encryped, the functions will return an empy list of elements and
  emit a warning about the encrypted content.
* Add threaded Slack conversations into Slack connector output
* Add functionality to sort elements using `xy-cut` sorting approach in `partition_pdf` for `hi_res` and `fast` strategies
* Bump unstructured-inference
  * Set OMP_THREAD_LIMIT to 1 if not set for better tesseract perf (0.5.17)

### Features

* Extract coordinates from PDFs and images when using OCR only strategy and add to metadata

### Fixes

* Update `partition_html` to respect the order of `<pre>` tags.
* Fix bug in `partition_pdf_or_image` where two partitions were called if `strategy == "ocr_only"`.
* Bump unstructured-inference
  * Fix issue where temporary files were being left behind (0.5.16)
* Adds deprecation warning for the `file_filename` kwarg to `partition`, `partition_via_api`,
  and `partition_multiple_via_api`.
* Fix documentation build workflow by pinning dependencies

## 0.10.5

### Enhancements

* Create new CI Pipelines
  - Checking text, xml, email, and html doc tests against the library installed without extras
  - Checking each library extra against their respective tests
* `partition` raises an error and tells the user to install the appropriate extra if a filetype
  is detected that is missing dependencies.
* Add custom errors to ingest
* Bump `unstructured-ingest==0.5.15`
  - Handle an uncaught TesseractError (0.5.15)
  - Add TIFF test file and TIFF filetype to `test_from_image_file` in `test_layout` (0.5.14)
* Use `entire_page` ocr mode for pdfs and images
* Add notes on extra installs to docs
* Adds ability to reuse connections per process in unstructured-ingest

### Features
* Add delta table connector

### Fixes

## 0.10.4
* Pass ocr_mode in partition_pdf and set the default back to individual pages for now
* Add diagrams and descriptions for ingest design in the ingest README

### Features
* Supports multipage TIFF image partitioning

### Fixes

## 0.10.2

### Enhancements
* Bump unstructured-inference==0.5.13:
  - Fix extracted image elements being included in layout merge, addresses the issue
    where an entire-page image in a PDF was not passed to the layout model when using hi_res.

### Features

### Fixes

## 0.10.1

### Enhancements
* Bump unstructured-inference==0.5.12:
  - fix to avoid trace for certain PDF's (0.5.12)
  - better defaults for DPI for hi_res and  Chipper (0.5.11)
  - implement full-page OCR (0.5.10)

### Features

### Fixes

* Fix dead links in repository README (Quick Start > Install for local development, and Learn more > Batch Processing)
* Update document dependencies to include tesseract-lang for additional language support (required for tests to pass)

## 0.10.0

### Enhancements

* Add `include_header` kwarg to `partition_xlsx` and change default behavior to `True`
* Update the `links` and `emphasized_texts` metadata fields

### Features

### Fixes

## 0.9.3

### Enhancements

* Pinned dependency cleanup.
* Update `partition_csv` to always use `soupparser_fromstring` to parse `html text`
* Update `partition_tsv` to always use `soupparser_fromstring` to parse `html text`
* Add `metadata.section` to capture epub table of contents data
* Add `unique_element_ids` kwarg to partition functions. If `True`, will use a UUID
  for element IDs instead of a SHA-256 hash.
* Update `partition_xlsx` to always use `soupparser_fromstring` to parse `html text`
* Add functionality to switch `html` text parser based on whether the `html` text contains emoji
* Add functionality to check if a string contains any emoji characters
* Add CI tests around Notion

### Features

* Add Airtable Connector to be able to pull views/tables/bases from an Airtable organization

### Fixes

* fix pdf partition of list items being detected as titles in OCR only mode
* make notion module discoverable
* fix emails with `Content-Distribution: inline` and `Content-Distribution: attachment` with no filename
* Fix email attachment filenames which had `=` in the filename itself

## 0.9.2


### Enhancements

* Update table extraction section in API documentation to sync with change in Prod API
* Update Notion connector to extract to html
* Added UUID option for `element_id`
* Bump unstructured-inference==0.5.9:
  - better caching of models
  - another version of detectron2 available, though the default layout model is unchanged
* Added UUID option for element_id
* Added UUID option for element_id
* CI improvements to run ingest tests in parallel

### Features

* Adds Sharepoint connector.

### Fixes

* Bump unstructured-inference==0.5.9:
  - ignores Tesseract errors where no text is extracted for tiles that indeed, have no text

## 0.9.1

### Enhancements

* Adds --partition-pdf-infer-table-structure to unstructured-ingest.
* Enable `partition_html` to skip headers and footers with the `skip_headers_and_footers` flag.
* Update `partition_doc` and `partition_docx` to track emphasized texts in the output
* Adds post processing function `filter_element_types`
* Set the default strategy for partitioning images to `hi_res`
* Add page break parameter section in API documentation to sync with change in Prod API
* Update `partition_html` to track emphasized texts in the output
* Update `XMLDocument._read_xml` to create `<p>` tag element for the text enclosed in the `<pre>` tag
* Add parameter `include_tail_text` to `_construct_text` to enable (skip) tail text inclusion
* Add Notion connector

### Features

### Fixes

* Remove unused `_partition_via_api` function
* Fixed emoji bug in `partition_xlsx`.
* Pass `file_filename` metadata when partitioning file object
* Skip ingest test on missing Slack token
* Add Dropbox variables to CI environments
* Remove default encoding for ingest
* Adds new element type `EmailAddress` for recognising email address in the  text
* Simplifies `min_partition` logic; makes partitions falling below the `min_partition`
  less likely.
* Fix bug where ingest test check for number of files fails in smoke test
* Fix unstructured-ingest entrypoint failure

## 0.9.0

### Enhancements

* Dependencies are now split by document type, creating a slimmer base installation.

## 0.8.8

### Enhancements

### Features

### Fixes

* Rename "date" field to "last_modified"
* Adds Box connector

### Fixes

## 0.8.7

### Enhancements

* Put back useful function `split_by_paragraph`

### Features

### Fixes

* Fix argument order in NLTK download step

## 0.8.6

### Enhancements

### Features

### Fixes

* Remove debug print lines and non-functional code

## 0.8.5

### Enhancements

* Add parameter `skip_infer_table_types` to enable (skip) table extraction for other doc types
* Adds optional Unstructured API unit tests in CI
* Tracks last modified date for all document types.
* Add auto_paragraph_grouper to detect new-line and blank-line new paragraph for .txt files.
* refactor the ingest cli to better support expanding supported connectors

## 0.8.3

### Enhancements

### Features

### Fixes

* NLTK now only gets downloaded if necessary.
* Handling for empty tables in Word Documents and PowerPoints.

## 0.8.4

### Enhancements

* Additional tests and refactor of JSON detection.
* Update functionality to retrieve image metadata from a page for `document_to_element_list`
* Links are now tracked in `partition_html` output.
* Set the file's current position to the beginning after reading the file in `convert_to_bytes`
* Add `min_partition` kwarg to that combines elements below a specified threshold and modifies splitting of strings longer than max partition so words are not split.
* set the file's current position to the beginning after reading the file in `convert_to_bytes`
* Add slide notes to pptx
* Add `--encoding` directive to ingest
* Improve json detection by `detect_filetype`

### Features

* Adds Outlook connector
* Add support for dpi parameter in inference library
* Adds Onedrive connector.
* Add Confluence connector for ingest cli to pull the body text from all documents from all spaces in a confluence domain.

### Fixes

* Fixes issue with email partitioning where From field was being assigned the To field value.
* Use the `image_metadata` property of the `PageLayout` instance to get the page image info in the `document_to_element_list`
* Add functionality to write images to computer storage temporarily instead of keeping them in memory for `ocr_only` strategy
* Add functionality to convert a PDF in small chunks of pages at a time for `ocr_only` strategy
* Adds `.txt`, `.text`, and `.tab` to list of extensions to check if file
  has a `text/plain` MIME type.
* Enables filters to be passed to `partition_doc` so it doesn't error with LibreOffice7.
* Removed old error message that's superseded by `requires_dependencies`.
* Removes using `hi_res` as the default strategy value for `partition_via_api` and `partition_multiple_via_api`

## 0.8.1

### Enhancements

* Add support for Python 3.11

### Features

### Fixes

* Fixed `auto` strategy detected scanned document as having extractable text and using `fast` strategy, resulting in no output.
* Fix list detection in MS Word documents.
* Don't instantiate an element with a coordinate system when there isn't a way to get its location data.

## 0.8.0

### Enhancements

* Allow model used for hi res pdf partition strategy to be chosen when called.
* Updated inference package

### Features

* Add `metadata_filename` parameter across all partition functions

### Fixes

* Update to ensure `convert_to_datafame` grabs all of the metadata fields.
* Adjust encoding recognition threshold value in `detect_file_encoding`
* Fix KeyError when `isd_to_elements` doesn't find a type
* Fix `_output_filename` for local connector, allowing single files to be written correctly to the disk

* Fix for cases where an invalid encoding is extracted from an email header.

### BREAKING CHANGES

* Information about an element's location is no longer returned as top-level attributes of an element. Instead, it is returned in the `coordinates` attribute of the element's metadata.

## 0.7.12

### Enhancements

* Adds `include_metadata` kwarg to `partition_doc`, `partition_docx`, `partition_email`, `partition_epub`, `partition_json`, `partition_msg`, `partition_odt`, `partition_org`, `partition_pdf`, `partition_ppt`, `partition_pptx`, `partition_rst`, and `partition_rtf`
### Features

* Add Elasticsearch connector for ingest cli to pull specific fields from all documents in an index.
* Adds Dropbox connector

### Fixes

* Fix tests that call unstructured-api by passing through an api-key
* Fixed page breaks being given (incorrect) page numbers
* Fix skipping download on ingest when a source document exists locally

## 0.7.11

### Enhancements

* More deterministic element ordering when using `hi_res` PDF parsing strategy (from unstructured-inference bump to 0.5.4)
* Make large model available (from unstructured-inference bump to 0.5.3)
* Combine inferred elements with extracted elements (from unstructured-inference bump to 0.5.2)
* `partition_email` and `partition_msg` will now process attachments if `process_attachments=True`
  and a attachment partitioning functions is passed through with `attachment_partitioner=partition`.

### Features

### Fixes

* Fix tests that call unstructured-api by passing through an api-key
* Fixed page breaks being given (incorrect) page numbers
* Fix skipping download on ingest when a source document exists locally

## 0.7.10

### Enhancements

* Adds a `max_partition` parameter to `partition_text`, `partition_pdf`, `partition_email`,
  `partition_msg` and `partition_xml` that sets a limit for the size of an individual
  document elements. Defaults to `1500` for everything except `partition_xml`, which has
  a default value of `None`.
* DRY connector refactor

### Features

* `hi_res` model for pdfs and images is selectable via environment variable.

### Fixes

* CSV check now ignores escaped commas.
* Fix for filetype exploration util when file content does not have a comma.
* Adds negative lookahead to bullet pattern to avoid detecting plain text line
  breaks like `-------` as list items.
* Fix pre tag parsing for `partition_html`
* Fix lookup error for annotated Arabic and Hebrew encodings

## 0.7.9

### Enhancements

* Improvements to string check for leafs in `partition_xml`.
* Adds --partition-ocr-languages to unstructured-ingest.

### Features

* Adds `partition_org` for processed Org Mode documents.

### Fixes

## 0.7.8

### Enhancements

### Features

* Adds Google Cloud Service connector

### Fixes

* Updates the `parse_email` for `partition_eml` so that `unstructured-api` passes the smoke tests
* `partition_email` now works if there is no message content
* Updates the `"fast"` strategy for `partition_pdf` so that it's able to recursively
* Adds recursive functionality to all fsspec connectors
* Adds generic --recursive ingest flag

## 0.7.7

### Enhancements

* Adds functionality to replace the `MIME` encodings for `eml` files with one of the common encodings if a `unicode` error occurs
* Adds missed file-like object handling in `detect_file_encoding`
* Adds functionality to extract charset info from `eml` files

### Features

* Added coordinate system class to track coordinate types and convert to different coordinate

### Fixes

* Adds an `html_assemble_articles` kwarg to `partition_html` to enable users to capture
  control whether content outside of `<article>` tags is captured when
  `<article>` tags are present.
* Check for the `xml` attribute on `element` before looking for pagebreaks in `partition_docx`.

## 0.7.6

### Enhancements

* Convert fast startegy to ocr_only for images
* Adds support for page numbers in `.docx` and `.doc` when user or renderer
  created page breaks are present.
* Adds retry logic for the unstructured-ingest Biomed connector

### Features

* Provides users with the ability to extract additional metadata via regex.
* Updates `partition_docx` to include headers and footers in the output.
* Create `partition_tsv` and associated tests. Make additional changes to `detect_filetype`.

### Fixes

* Remove fake api key in test `partition_via_api` since we now require valid/empty api keys
* Page number defaults to `None` instead of `1` when page number is not present in the metadata.
  A page number of `None` indicates that page numbers are not being tracked for the document
  or that page numbers do not apply to the element in question..
* Fixes an issue with some pptx files. Assume pptx shapes are found in top left position of slide
  in case the shape.top and shape.left attributes are `None`.

## 0.7.5

### Enhancements

* Adds functionality to sort elements in `partition_pdf` for `fast` strategy
* Adds ingest tests with `--fast` strategy on PDF documents
* Adds --api-key to unstructured-ingest

### Features

* Adds `partition_rst` for processed ReStructured Text documents.

### Fixes

* Adds handling for emails that do not have a datetime to extract.
* Adds pdf2image package as core requirement of unstructured (with no extras)

## 0.7.4

### Enhancements

* Allows passing kwargs to request data field for `partition_via_api` and `partition_multiple_via_api`
* Enable MIME type detection if libmagic is not available
* Adds handling for empty files in `detect_filetype` and `partition`.

### Features

### Fixes

* Reslove `grpcio` import issue on `weaviate.schema.validate_schema` for python 3.9 and 3.10
* Remove building `detectron2` from source in Dockerfile

## 0.7.3

### Enhancements

* Update IngestDoc abstractions and add data source metadata in ElementMetadata

### Features

### Fixes

* Pass `strategy` parameter down from `partition` for `partition_image`
* Filetype detection if a CSV has a `text/plain` MIME type
* `convert_office_doc` no longers prints file conversion info messages to stdout.
* `partition_via_api` reflects the actual filetype for the file processed in the API.

## 0.7.2

### Enhancements

* Adds an optional encoding kwarg to `elements_to_json` and `elements_from_json`
* Bump version of base image to use new stable version of tesseract

### Features

### Fixes

* Update the `read_txt_file` utility function to keep using `spooled_to_bytes_io_if_needed` for xml
* Add functionality to the `read_txt_file` utility function to handle file-like object from URL
* Remove the unused parameter `encoding` from `partition_pdf`
* Change auto.py to have a `None` default for encoding
* Add functionality to try other common encodings for html and xml files if an error related to the encoding is raised and the user has not specified an encoding.
* Adds benchmark test with test docs in example-docs
* Re-enable test_upload_label_studio_data_with_sdk
* File detection now detects code files as plain text
* Adds `tabulate` explicitly to dependencies
* Fixes an issue in `metadata.page_number` of pptx files
* Adds showing help if no parameters passed

## 0.7.1

### Enhancements

### Features

* Add `stage_for_weaviate` to stage `unstructured` outputs for upload to Weaviate, along with
  a helper function for defining a class to use in Weaviate schemas.
* Builds from Unstructured base image, built off of Rocky Linux 8.7, this resolves almost all CVE's in the image.

### Fixes

## 0.7.0

### Enhancements

* Installing `detectron2` from source is no longer required when using the `local-inference` extra.
* Updates `.pptx` parsing to include text in tables.

### Features

### Fixes

* Fixes an issue in `_add_element_metadata` that caused all elements to have `page_number=1`
  in the element metadata.
* Adds `.log` as a file extension for TXT files.
* Adds functionality to try other common encodings for email (`.eml`) files if an error related to the encoding is raised and the user has not specified an encoding.
* Allow passed encoding to be used in the `replace_mime_encodings`
* Fixes page metadata for `partition_html` when `include_metadata=False`
* A `ValueError` now raises if `file_filename` is not specified when you use `partition_via_api`
  with a file-like object.

## 0.6.11

### Enhancements

* Supports epub tests since pandoc is updated in base image

### Features


### Fixes


## 0.6.10

### Enhancements

* XLS support from auto partition

### Features

### Fixes

## 0.6.9

### Enhancements

* fast strategy for pdf now keeps element bounding box data
* setup.py refactor

### Features

### Fixes

* Adds functionality to try other common encodings if an error related to the encoding is raised and the user has not specified an encoding.
* Adds additional MIME types for CSV

## 0.6.8

### Enhancements

### Features

* Add `partition_csv` for CSV files.

### Fixes

## 0.6.7

### Enhancements

* Deprecate `--s3-url` in favor of `--remote-url` in CLI
* Refactor out non-connector-specific config variables
* Add `file_directory` to metadata
* Add `page_name` to metadata. Currently used for the sheet name in XLSX documents.
* Added a `--partition-strategy` parameter to unstructured-ingest so that users can specify
  partition strategy in CLI. For example, `--partition-strategy fast`.
* Added metadata for filetype.
* Add Discord connector to pull messages from a list of channels
* Refactor `unstructured/file-utils/filetype.py` to better utilise hashmap to return mime type.
* Add local declaration of DOCX_MIME_TYPES and XLSX_MIME_TYPES for `test_filetype.py`.

### Features

* Add `partition_xml` for XML files.
* Add `partition_xlsx` for Microsoft Excel documents.

### Fixes

* Supports `hml` filetype for partition as a variation of html filetype.
* Makes `pytesseract` a function level import in `partition_pdf` so you can use the `"fast"`
  or `"hi_res"` strategies if `pytesseract` is not installed. Also adds the
  `required_dependencies` decorator for the `"hi_res"` and `"ocr_only"` strategies.
* Fix to ensure `filename` is tracked in metadata for `docx` tables.

## 0.6.6

### Enhancements

* Adds an `"auto"` strategy that chooses the partitioning strategy based on document
  characteristics and function kwargs. This is the new default strategy for `partition_pdf`
  and `partition_image`. Users can maintain existing behavior by explicitly setting
  `strategy="hi_res"`.
* Added an additional trace logger for NLP debugging.
* Add `get_date` method to `ElementMetadata` for converting the datestring to a `datetime` object.
* Cleanup the `filename` attribute on `ElementMetadata` to remove the full filepath.

### Features

* Added table reading as html with URL parsing to `partition_docx` in docx
* Added metadata field for text_as_html for docx files

### Fixes

* `fileutils/file_type` check json and eml decode ignore error
* `partition_email` was updated to more flexibly handle deviations from the RFC-2822 standard.
  The time in the metadata returns `None` if the time does not match RFC-2822 at all.
* Include all metadata fields when converting to dataframe or CSV

## 0.6.5

### Enhancements

* Added support for SpooledTemporaryFile file argument.

### Features

### Fixes


## 0.6.4

### Enhancements

* Added an "ocr_only" strategy for `partition_pdf`. Refactored the strategy decision
  logic into its own module.

### Features

### Fixes

## 0.6.3

### Enhancements

* Add an "ocr_only" strategy for `partition_image`.

### Features

* Added `partition_multiple_via_api` for partitioning multiple documents in a single REST
  API call.
* Added `stage_for_baseplate` function to prepare outputs for ingestion into Baseplate.
* Added `partition_odt` for processing Open Office documents.

### Fixes

* Updates the grouping logic in the `partition_pdf` fast strategy to group together text
  in the same bounding box.

## 0.6.2

### Enhancements

* Added logic to `partition_pdf` for detecting copy protected PDFs and falling back
  to the hi res strategy when necessary.


### Features

* Add `partition_via_api` for partitioning documents through the hosted API.

### Fixes

* Fix how `exceeds_cap_ratio` handles empty (returns `True` instead of `False`)
* Updates `detect_filetype` to properly detect JSONs when the MIME type is `text/plain`.

## 0.6.1

### Enhancements

* Updated the table extraction parameter name to be more descriptive

### Features

### Fixes

## 0.6.0

### Enhancements

* Adds an `ssl_verify` kwarg to `partition` and `partition_html` to enable turning off
  SSL verification for HTTP requests. SSL verification is on by default.
* Allows users to pass in ocr language to `partition_pdf` and `partition_image` through
  the `ocr_language` kwarg. `ocr_language` corresponds to the code for the language pack
  in Tesseract. You will need to install the relevant Tesseract language pack to use a
  given language.

### Features

* Table extraction is now possible for pdfs from `partition` and `partition_pdf`.
* Adds support for extracting attachments from `.msg` files

### Fixes

* Adds an `ssl_verify` kwarg to `partition` and `partition_html` to enable turning off
  SSL verification for HTTP requests. SSL verification is on by default.

## 0.5.13

### Enhancements

* Allow headers to be passed into `partition` when `url` is used.

### Features

* `bytes_string_to_string` cleaning brick for bytes string output.

### Fixes

* Fixed typo in call to `exactly_one` in `partition_json`
* unstructured-documents encode xml string if document_tree is `None` in `_read_xml`.
* Update to `_read_xml` so that Markdown files with embedded HTML process correctly.
* Fallback to "fast" strategy only emits a warning if the user specifies the "hi_res" strategy.
* unstructured-partition-text_type exceeds_cap_ratio fix returns and how capitalization ratios are calculated
* `partition_pdf` and `partition_text` group broken paragraphs to avoid fragmented `NarrativeText` elements.
* .json files resolved as "application/json" on centos7 (or other installs with older libmagic libs)

## 0.5.12

### Enhancements

* Add OS mimetypes DB to docker image, mainly for unstructured-api compat.
* Use the image registry as a cache when building Docker images.
* Adds the ability for `partition_text` to group together broken paragraphs.
* Added method to utils to allow date time format validation

### Features
* Add Slack connector to pull messages for a specific channel

* Add --partition-by-api parameter to unstructured-ingest
* Added `partition_rtf` for processing rich text files.
* `partition` now accepts a `url` kwarg in addition to `file` and `filename`.

### Fixes

* Allow encoding to be passed into `replace_mime_encodings`.
* unstructured-ingest connector-specific dependencies are imported on demand.
* unstructured-ingest --flatten-metadata supported for local connector.
* unstructured-ingest fix runtime error when using --metadata-include.

## 0.5.11

### Enhancements

### Features

### Fixes

* Guard against null style attribute in docx document elements
* Update HTML encoding to better support foreign language characters

## 0.5.10

### Enhancements

* Updated inference package
* Add sender, recipient, date, and subject to element metadata for emails

### Features

* Added `--download-only` parameter to `unstructured-ingest`

### Fixes

* FileNotFound error when filename is provided but file is not on disk

## 0.5.9

### Enhancements

### Features

### Fixes

* Convert file to str in helper `split_by_paragraph` for `partition_text`

## 0.5.8

### Enhancements

* Update `elements_to_json` to return string when filename is not specified
* `elements_from_json` may take a string instead of a filename with the `text` kwarg
* `detect_filetype` now does a final fallback to file extension.
* Empty tags are now skipped during the depth check for HTML processing.

### Features

* Add local file system to `unstructured-ingest`
* Add `--max-docs` parameter to `unstructured-ingest`
* Added `partition_msg` for processing MSFT Outlook .msg files.

### Fixes

* `convert_file_to_text` now passes through the `source_format` and `target_format` kwargs.
  Previously they were hard coded.
* Partitioning functions that accept a `text` kwarg no longer raise an error if an empty
  string is passed (and empty list of elements is returned instead).
* `partition_json` no longer fails if the input is an empty list.
* Fixed bug in `chunk_by_attention_window` that caused the last word in segments to be cut-off
  in some cases.

### BREAKING CHANGES

* `stage_for_transformers` now returns a list of elements, making it consistent with other
  staging bricks

## 0.5.7

### Enhancements

* Refactored codebase using `exactly_one`
* Adds ability to pass headers when passing a url in partition_html()
* Added optional `content_type` and `file_filename` parameters to `partition()` to bypass file detection

### Features

* Add `--flatten-metadata` parameter to `unstructured-ingest`
* Add `--fields-include` parameter to `unstructured-ingest`

### Fixes

## 0.5.6

### Enhancements

* `contains_english_word()`, used heavily in text processing, is 10x faster.

### Features

* Add `--metadata-include` and `--metadata-exclude` parameters to `unstructured-ingest`
* Add `clean_non_ascii_chars` to remove non-ascii characters from unicode string

### Fixes

* Fix problem with PDF partition (duplicated test)

## 0.5.4

### Enhancements

* Added Biomedical literature connector for ingest cli.
* Add `FsspecConnector` to easily integrate any existing `fsspec` filesystem as a connector.
* Rename `s3_connector.py` to `s3.py` for readability and consistency with the
  rest of the connectors.
* Now `S3Connector` relies on `s3fs` instead of on `boto3`, and it inherits
  from `FsspecConnector`.
* Adds an `UNSTRUCTURED_LANGUAGE_CHECKS` environment variable to control whether or not language
  specific checks like vocabulary and POS tagging are applied. Set to `"true"` for higher
  resolution partitioning and `"false"` for faster processing.
* Improves `detect_filetype` warning to include filename when provided.
* Adds a "fast" strategy for partitioning PDFs with PDFMiner. Also falls back to the "fast"
  strategy if detectron2 is not available.
* Start deprecation life cycle for `unstructured-ingest --s3-url` option, to be deprecated in
  favor of `--remote-url`.

### Features

* Add `AzureBlobStorageConnector` based on its `fsspec` implementation inheriting
from `FsspecConnector`
* Add `partition_epub` for partitioning e-books in EPUB3 format.

### Fixes

* Fixes processing for text files with `message/rfc822` MIME type.
* Open xml files in read-only mode when reading contents to construct an XMLDocument.

## 0.5.3

### Enhancements

* `auto.partition()` can now load Unstructured ISD json documents.
* Simplify partitioning functions.
* Improve logging for ingest CLI.

### Features

* Add `--wikipedia-auto-suggest` argument to the ingest CLI to disable automatic redirection
  to pages with similar names.
* Add setup script for Amazon Linux 2
* Add optional `encoding` argument to the `partition_(text/email/html)` functions.
* Added Google Drive connector for ingest cli.
* Added Gitlab connector for ingest cli.

### Fixes

## 0.5.2

### Enhancements

* Fully move from printing to logging.
* `unstructured-ingest` now uses a default `--download_dir` of `$HOME/.cache/unstructured/ingest`
rather than a "tmp-ingest-" dir in the working directory.

### Features

### Fixes

* `setup_ubuntu.sh` no longer fails in some contexts by interpreting
`DEBIAN_FRONTEND=noninteractive` as a command
* `unstructured-ingest` no longer re-downloads files when --preserve-downloads
is used without --download-dir.
* Fixed an issue that was causing text to be skipped in some HTML documents.

## 0.5.1

### Enhancements

### Features

### Fixes

* Fixes an error causing JavaScript to appear in the output of `partition_html` sometimes.
* Fix several issues with the `requires_dependencies` decorator, including the error message
  and how it was used, which had caused an error for `unstructured-ingest --github-url ...`.

## 0.5.0

### Enhancements

* Add `requires_dependencies` Python decorator to check dependencies are installed before
  instantiating a class or running a function

### Features

* Added Wikipedia connector for ingest cli.

### Fixes

* Fix `process_document` file cleaning on failure
* Fixes an error introduced in the metadata tracking commit that caused `NarrativeText`
  and `FigureCaption` elements to be represented as `Text` in HTML documents.

## 0.4.16

### Enhancements

* Fallback to using file extensions for filetype detection if `libmagic` is not present

### Features

* Added setup script for Ubuntu
* Added GitHub connector for ingest cli.
* Added `partition_md` partitioner.
* Added Reddit connector for ingest cli.

### Fixes

* Initializes connector properly in ingest.main::MainProcess
* Restricts version of unstructured-inference to avoid multithreading issue

## 0.4.15

### Enhancements

* Added `elements_to_json` and `elements_from_json` for easier serialization/deserialization
* `convert_to_dict`, `dict_to_elements` and `convert_to_csv` are now aliases for functions
  that use the ISD terminology.

### Fixes

* Update to ensure all elements are preserved during serialization/deserialization

## 0.4.14

* Automatically install `nltk` models in the `tokenize` module.

## 0.4.13

* Fixes unstructured-ingest cli.

## 0.4.12

* Adds console_entrypoint for unstructured-ingest, other structure/doc updates related to ingest.
* Add `parser` parameter to `partition_html`.

## 0.4.11

* Adds `partition_doc` for partitioning Word documents in `.doc` format. Requires `libreoffice`.
* Adds `partition_ppt` for partitioning PowerPoint documents in `.ppt` format. Requires `libreoffice`.

## 0.4.10

* Fixes `ElementMetadata` so that it's JSON serializable when the filename is a `Path` object.

## 0.4.9

* Added ingest modules and s3 connector, sample ingest script
* Default to `url=None` for `partition_pdf` and `partition_image`
* Add ability to skip English specific check by setting the `UNSTRUCTURED_LANGUAGE` env var to `""`.
* Document `Element` objects now track metadata

## 0.4.8

* Modified XML and HTML parsers not to load comments.

## 0.4.7

* Added the ability to pull an HTML document from a url in `partition_html`.
* Added the the ability to get file summary info from lists of filenames and lists
  of file contents.
* Added optional page break to `partition` for `.pptx`, `.pdf`, images, and `.html` files.
* Added `to_dict` method to document elements.
* Include more unicode quotes in `replace_unicode_quotes`.

## 0.4.6

* Loosen the default cap threshold to `0.5`.
* Add a `UNSTRUCTURED_NARRATIVE_TEXT_CAP_THRESHOLD` environment variable for controlling
  the cap ratio threshold.
* Unknown text elements are identified as `Text` for HTML and plain text documents.
* `Body Text` styles no longer default to `NarrativeText` for Word documents. The style information
  is insufficient to determine that the text is narrative.
* Upper cased text is lower cased before checking for verbs. This helps avoid some missed verbs.
* Adds an `Address` element for capturing elements that only contain an address.
* Suppress the `UserWarning` when detectron is called.
* Checks that titles and narrative test have at least one English word.
* Checks that titles and narrative text are at least 50% alpha characters.
* Restricts titles to a maximum word length. Adds a `UNSTRUCTURED_TITLE_MAX_WORD_LENGTH`
  environment variable for controlling the max number of words in a title.
* Updated `partition_pptx` to order the elements on the page

## 0.4.4

* Updated `partition_pdf` and `partition_image` to return `unstructured` `Element` objects
* Fixed the healthcheck url path when partitioning images and PDFs via API
* Adds an optional `coordinates` attribute to document objects
* Adds `FigureCaption` and `CheckBox` document elements
* Added ability to split lists detected in `LayoutElement` objects
* Adds `partition_pptx` for partitioning PowerPoint documents
* LayoutParser models now download from HugginfaceHub instead of DropBox
* Fixed file type detection for XML and HTML files on Amazone Linux

## 0.4.3

* Adds `requests` as a base dependency
* Fix in `exceeds_cap_ratio` so the function doesn't break with empty text
* Fix bug in `_parse_received_data`.
* Update `detect_filetype` to properly handle `.doc`, `.xls`, and `.ppt`.

## 0.4.2

* Added `partition_image` to process documents in an image format.
* Fixed utf-8 encoding error in `partition_email` with attachments for `text/html`

## 0.4.1

* Added support for text files in the `partition` function
* Pinned `opencv-python` for easier installation on Linux

## 0.4.0

* Added generic `partition` brick that detects the file type and routes a file to the appropriate
  partitioning brick.
* Added a file type detection module.
* Updated `partition_html` and `partition_eml` to support file-like objects in 'rb' mode.
* Cleaning brick for removing ordered bullets `clean_ordered_bullets`.
* Extract brick method for ordered bullets `extract_ordered_bullets`.
* Test for `clean_ordered_bullets`.
* Test for `extract_ordered_bullets`.
* Added `partition_docx` for pre-processing Word Documents.
* Added new REGEX patterns to extract email header information
* Added new functions to extract header information `parse_received_data` and `partition_header`
* Added new function to parse plain text files `partition_text`
* Added new cleaners functions `extract_ip_address`, `extract_ip_address_name`, `extract_mapi_id`, `extract_datetimetz`
* Add new `Image` element and function to find embedded images `find_embedded_images`
* Added `get_directory_file_info` for summarizing information about source documents

## 0.3.5

* Add support for local inference
* Add new pattern to recognize plain text dash bullets
* Add test for bullet patterns
* Fix for `partition_html` that allows for processing `div` tags that have both text and child
  elements
* Add ability to extract document metadata from `.docx`, `.xlsx`, and `.jpg` files.
* Helper functions for identifying and extracting phone numbers
* Add new function `extract_attachment_info` that extracts and decodes the attachment
of an email.
* Staging brick to convert a list of `Element`s to a `pandas` dataframe.
* Add plain text functionality to `partition_email`

## 0.3.4

* Python-3.7 compat

## 0.3.3

* Removes BasicConfig from logger configuration
* Adds the `partition_email` partitioning brick
* Adds the `replace_mime_encodings` cleaning bricks
* Small fix to HTML parsing related to processing list items with sub-tags
* Add `EmailElement` data structure to store email documents

## 0.3.2

* Added `translate_text` brick for translating text between languages
* Add an `apply` method to make it easier to apply cleaners to elements

## 0.3.1

* Added \_\_init.py\_\_ to `partition`

## 0.3.0

* Implement staging brick for Argilla. Converts lists of `Text` elements to `argilla` dataset classes.
* Removing the local PDF parsing code and any dependencies and tests.
* Reorganizes the staging bricks in the unstructured.partition module
* Allow entities to be passed into the Datasaur staging brick
* Added HTML escapes to the `replace_unicode_quotes` brick
* Fix bad responses in partition_pdf to raise ValueError
* Adds `partition_html` for partitioning HTML documents.

## 0.2.6

* Small change to how \_read is placed within the inheritance structure since it doesn't really apply to pdf
* Add partitioning brick for calling the document image analysis API

## 0.2.5

* Update python requirement to >=3.7

## 0.2.4

* Add alternative way of importing `Final` to support google colab

## 0.2.3

* Add cleaning bricks for removing prefixes and postfixes
* Add cleaning bricks for extracting text before and after a pattern

## 0.2.2

* Add staging brick for Datasaur

## 0.2.1

* Added brick to convert an ISD dictionary to a list of elements
* Update `PDFDocument` to use the `from_file` method
* Added staging brick for CSV format for ISD (Initial Structured Data) format.
* Added staging brick for separating text into attention window size chunks for `transformers`.
* Added staging brick for LabelBox.
* Added ability to upload LabelStudio predictions
* Added utility function for JSONL reading and writing
* Added staging brick for CSV format for Prodigy
* Added staging brick for Prodigy
* Added ability to upload LabelStudio annotations
* Added text_field and id_field to stage_for_label_studio signature

## 0.2.0

* Initial release of unstructured<|MERGE_RESOLUTION|>--- conflicted
+++ resolved
@@ -1,12 +1,9 @@
-<<<<<<< HEAD
-
-## 0.10.13-dev5
-=======
 ## 0.10.15-dev1
 
 ### Enhancements
 
 * Updated HTML Partitioning to extract tables
+* Add paddleocr extra and makefile command to install
 
 ### Features
 
@@ -25,12 +22,10 @@
 ### Fixes
 
 ## 0.10.13
->>>>>>> a501d1d1
 
 ### Enhancements
 
 * Updated documentation: Added back support doc types for partitioning, more Python codes in the API page,  RAG definition, and use case.
-* Add paddleocr extra and makefile command to install
 * Updated Hi-Res Metadata: PDFs and Images using Hi-Res strategy now have layout model class probabilities added ot metadata.
 * Updated the `_detect_filetype_from_octet_stream()` function to use libmagic to infer the content type of file when it is not a zip file.
 * Tesseract minor version bump to 5.3.2
