--- conflicted
+++ resolved
@@ -1,8 +1,16 @@
-<<<<<<< HEAD
-## 0.10.13-dev7
-=======
+## 0.10.14-dev0
+
+### Enhancements
+
+* Create and add `add_chunking_strategy` decorator to partition functions
+
+### Features
+
+
+### Fixes
+
+
 ## 0.10.13
->>>>>>> d0749d18
 
 ### Enhancements
 
@@ -13,7 +21,6 @@
 ### Features
 
 * Add Jira Connector to be able to pull issues from a Jira organization
-* Create and add `add_chunking_strategy` decorator to partition functions
 * Add `clean_ligatures` function to expand ligatures in text
 
 ### Fixes
