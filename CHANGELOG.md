--- conflicted
+++ resolved
@@ -1,8 +1,14 @@
-<<<<<<< HEAD
-## 0.10.19-dev10
-=======
+## 0.10.20-dev0
+
+### Enhancements
+
+* **Adds data source properties to the Jira connector** These properties (date_created, date_modified, version, source_url, record_locator) are written to element metadata during ingest, mapping elements to information about the document source from which they derive. This functionality enables downstream applications to reveal source document applications, e.g. a link to a GDrive doc, Salesforce record, etc.
+
+### Features
+
+### Fixes
+
 ## 0.10.19
->>>>>>> 8564d920
 
 ### Enhancements
 
@@ -10,7 +16,6 @@
 * **bump `unstructured-inference` to `0.6.6`** The updated version of `unstructured-inference` makes table extraction in `hi_res` mode configurable to fine tune table extraction performance; it also improves element detection by adding a deduplication post processing step in the `hi_res` partitioning of pdfs and images.
 * **Detect text in HTML Heading Tags as Titles** This will increase the accuracy of hierarchies in HTML documents and provide more accurate element categorization. If text is in an HTML heading tag and is not a list item, address, or narrative text, categorize it as a title.
 * **Update python-based docs** Refactor docs to use the actual unstructured code rather than using the subprocess library to run the cli command itself.
-* **Adds data source properties to the Jira connector** These properties (date_created, date_modified, version, source_url, record_locator) are written to element metadata during ingest, mapping elements to information about the document source from which they derive. This functionality enables downstream applications to reveal source document applications, e.g. a link to a GDrive doc, Salesforce record, etc.
 * **Adds Table support for the `add_chunking_strategy` decorator to partition functions.** In addition to combining elements under Title elements, user's can now specify the `max_characters=<n>` argument to chunk Table elements into TableChunk elements with `text` and `text_as_html` of length <n> characters. This means partitioned Table results are ready for use in downstream applications without any post processing.
 * **Expose endpoint url for s3 connectors** By allowing for the endpoint url to be explicitly overwritten, this allows for any non-AWS data providers supporting the s3 protocol to be supported (i.e. minio).
 * **change default `hi_res` model for pdf/image partition to `yolox`** Now partitioning pdf/image using `hi_res` strategy utilizes `yolox_quantized` model isntead of `detectron2_onnx` model. This new default model has better recall for tables and produces more detailed categories for elements.
@@ -32,7 +37,7 @@
 
 * **Better detection of natural reading order in images and PDF's** The elements returned by partition better reflect natural reading order in some cases, particularly in complicated multi-column layouts, leading to better chunking and retrieval for downstream applications. Achieved by improving the `xy-cut` sorting to preprocess bboxes, shrinking all bounding boxes by 90% along x and y axes (still centered around the same center point), which allows projection lines to be drawn where not possible before if layout bboxes overlapped.
 * **Improves `partition_xml` to be faster and more memory efficient when partitioning large XML files** The new behavior is to partition iteratively to prevent loading the entire XML tree into memory at once in most use cases.
-* **Adds data source properties to SharePoint, Outlook, Onedrive, Reddit, Slack, DeltaTable and Jira connectors** These properties (date_created, date_modified, version, source_url, record_locator) are written to element metadata during ingest, mapping elements to information about the document source from which they derive. This functionality enables downstream applications to reveal source document applications, e.g. a link to a GDrive doc, Salesforce record, etc.
+* **Adds data source properties to SharePoint, Outlook, Onedrive, Reddit, Slack, DeltaTable connectors** These properties (date_created, date_modified, version, source_url, record_locator) are written to element metadata during ingest, mapping elements to information about the document source from which they derive. This functionality enables downstream applications to reveal source document applications, e.g. a link to a GDrive doc, Salesforce record, etc.
 * **Add functionality to save embedded images in PDF's separately as images** This allows users to save embedded images in PDF's separately as images, given some directory path. The saved image path is written to the metadata for the Image element. Downstream applications may benefit by providing users with image links from relevant "hits."
 * **Azure Cognite Search destination connector** New Azure Cognitive Search destination connector added to ingest CLI.  Users may now use `unstructured-ingest` to write partitioned data from over 20 data sources (so far) to an Azure Cognitive Search index.
 * **Improves salesforce partitioning** Partitions Salesforce data as xlm instead of text for improved detail and flexibility. Partitions htmlbody instead of textbody for Salesforce emails. Importance: Allows all Salesforce fields to be ingested and gives Salesforce emails more detailed partitioning.
