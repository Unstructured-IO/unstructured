<<<<<<< HEAD
## 0.5.10
=======
## 0.5.10-dev2
>>>>>>> e6d6509d

### Enhancements

* Updated inference package
* Add sender, recipient, date, and subject to element metadata for emails

### Features

* Added `--download-only` parameter to `unstructured-ingest`

### Fixes

* FileNotFound error when filename is provided but file is not on disk

## 0.5.9

### Enhancements

### Features

### Fixes

* Convert file to str in helper `split_by_paragraph` for `partition_text`

## 0.5.8

### Enhancements

* Update `elements_to_json` to return string when filename is not specified
* `elements_from_json` may take a string instead of a filename with the `text` kwarg
* `detect_filetype` now does a final fallback to file extension.
* Empty tags are now skipped during the depth check for HTML processing.

### Features

* Add local file system to `unstructured-ingest`
* Add `--max-docs` parameter to `unstructured-ingest`
* Added `partition_msg` for processing MSFT Outlook .msg files.

### Fixes

* `convert_file_to_text` now passes through the `source_format` and `target_format` kwargs.
  Previously they were hard coded.
* Partitioning functions that accept a `text` kwarg no longer raise an error if an empty
  string is passed (and empty list of elements is returned instead).
* `partition_json` no longer fails if the input is an empty list.
* Fixed bug in `chunk_by_attention_window` that caused the last word in segments to be cut-off
  in some cases.

### BREAKING CHANGES

* `stage_for_transformers` now returns a list of elements, making it consistent with other
  staging bricks

## 0.5.7

### Enhancements

* Refactored codebase using `exactly_one`
* Adds ability to pass headers when passing a url in partition_html()
* Added optional `content_type` and `file_filename` parameters to `partition()` to bypass file detection

### Features

* Add `--flatten-metadata` parameter to `unstructured-ingest`
* Add `--fields-include` parameter to `unstructured-ingest`

### Fixes

## 0.5.6

### Enhancements

* `contains_english_word()`, used heavily in text processing, is 10x faster.

### Features

* Add `--metadata-include` and `--metadata-exclude` parameters to `unstructured-ingest`
* Add `clean_non_ascii_chars` to remove non-ascii characters from unicode string

### Fixes

* Fix problem with PDF partition (duplicated test)

## 0.5.4

### Enhancements

* Added Biomedical literature connector for ingest cli.
* Add `FsspecConnector` to easily integrate any existing `fsspec` filesystem as a connector.
* Rename `s3_connector.py` to `s3.py` for readability and consistency with the
  rest of the connectors.
* Now `S3Connector` relies on `s3fs` instead of on `boto3`, and it inherits
  from `FsspecConnector`.
* Adds an `UNSTRUCTURED_LANGUAGE_CHECKS` environment variable to control whether or not language
  specific checks like vocabulary and POS tagging are applied. Set to `"true"` for higher
  resolution partitioning and `"false"` for faster processing.
* Improves `detect_filetype` warning to include filename when provided.
* Adds a "fast" strategy for partitioning PDFs with PDFMiner. Also falls back to the "fast"
  strategy if detectron2 is not available.
* Start deprecation life cycle for `unstructured-ingest --s3-url` option, to be deprecated in
  favor of `--remote-url`.

### Features

* Add `AzureBlobStorageConnector` based on its `fsspec` implementation inheriting
from `FsspecConnector`
* Add `partition_epub` for partitioning e-books in EPUB3 format.

### Fixes

* Fixes processing for text files with `message/rfc822` MIME type.
* Open xml files in read-only mode when reading contents to construct an XMLDocument.

## 0.5.3

### Enhancements

* `auto.partition()` can now load Unstructured ISD json documents.
* Simplify partitioning functions.
* Improve logging for ingest CLI.

### Features

* Add `--wikipedia-auto-suggest` argument to the ingest CLI to disable automatic redirection
  to pages with similar names.
* Add setup script for Amazon Linux 2
* Add optional `encoding` argument to the `partition_(text/email/html)` functions.
* Added Google Drive connector for ingest cli.
* Added Gitlab connector for ingest cli.

### Fixes

## 0.5.2

### Enhancements

* Fully move from printing to logging.
* `unstructured-ingest` now uses a default `--download_dir` of `$HOME/.cache/unstructured/ingest`
rather than a "tmp-ingest-" dir in the working directory.

### Features

### Fixes

* `setup_ubuntu.sh` no longer fails in some contexts by interpreting
`DEBIAN_FRONTEND=noninteractive` as a command
* `unstructured-ingest` no longer re-downloads files when --preserve-downloads
is used without --download-dir.
* Fixed an issue that was causing text to be skipped in some HTML documents.

## 0.5.1

### Enhancements

### Features

### Fixes

* Fixes an error causing JavaScript to appear in the output of `partition_html` sometimes.
* Fix several issues with the `requires_dependencies` decorator, including the error message
  and how it was used, which had caused an error for `unstructured-ingest --github-url ...`.

## 0.5.0

### Enhancements

* Add `requires_dependencies` Python decorator to check dependencies are installed before
  instantiating a class or running a function

### Features

* Added Wikipedia connector for ingest cli.

### Fixes

* Fix `process_document` file cleaning on failure
* Fixes an error introduced in the metadata tracking commit that caused `NarrativeText`
  and `FigureCaption` elements to be represented as `Text` in HTML documents.

## 0.4.16

### Enhancements

* Fallback to using file extensions for filetype detection if `libmagic` is not present

### Features

* Added setup script for Ubuntu
* Added GitHub connector for ingest cli.
* Added `partition_md` partitioner.
* Added Reddit connector for ingest cli.

### Fixes

* Initializes connector properly in ingest.main::MainProcess
* Restricts version of unstructured-inference to avoid multithreading issue

## 0.4.15

### Enhancements

* Added `elements_to_json` and `elements_from_json` for easier serialization/deserialization
* `convert_to_dict`, `dict_to_elements` and `convert_to_csv` are now aliases for functions
  that use the ISD terminology.

### Fixes

* Update to ensure all elements are preserved during serialization/deserialization

## 0.4.14

* Automatically install `nltk` models in the `tokenize` module.

## 0.4.13

* Fixes unstructured-ingest cli.

## 0.4.12

* Adds console_entrypoint for unstructured-ingest, other structure/doc updates related to ingest.
* Add `parser` parameter to `partition_html`.

## 0.4.11

* Adds `partition_doc` for partitioning Word documents in `.doc` format. Requires `libreoffice`.
* Adds `partition_ppt` for partitioning PowerPoint documents in `.ppt` format. Requires `libreoffice`.

## 0.4.10

* Fixes `ElementMetadata` so that it's JSON serializable when the filename is a `Path` object.

## 0.4.9

* Added ingest modules and s3 connector, sample ingest script
* Default to `url=None` for `partition_pdf` and `partition_image`
* Add ability to skip English specific check by setting the `UNSTRUCTURED_LANGUAGE` env var to `""`.
* Document `Element` objects now track metadata

## 0.4.8

* Modified XML and HTML parsers not to load comments.

## 0.4.7

* Added the ability to pull an HTML document from a url in `partition_html`.
* Added the the ability to get file summary info from lists of filenames and lists
  of file contents.
* Added optional page break to `partition` for `.pptx`, `.pdf`, images, and `.html` files.
* Added `to_dict` method to document elements.
* Include more unicode quotes in `replace_unicode_quotes`.

## 0.4.6

* Loosen the default cap threshold to `0.5`.
* Add a `UNSTRUCTURED_NARRATIVE_TEXT_CAP_THRESHOLD` environment variable for controlling
  the cap ratio threshold.
* Unknown text elements are identified as `Text` for HTML and plain text documents.
* `Body Text` styles no longer default to `NarrativeText` for Word documents. The style information
  is insufficient to determine that the text is narrative.
* Upper cased text is lower cased before checking for verbs. This helps avoid some missed verbs.
* Adds an `Address` element for capturing elements that only contain an address.
* Suppress the `UserWarning` when detectron is called.
* Checks that titles and narrative test have at least one English word.
* Checks that titles and narrative text are at least 50% alpha characters.
* Restricts titles to a maximum word length. Adds a `UNSTRUCTURED_TITLE_MAX_WORD_LENGTH`
  environment variable for controlling the max number of words in a title.
* Updated `partition_pptx` to order the elements on the page

## 0.4.4

* Updated `partition_pdf` and `partition_image` to return `unstructured` `Element` objects
* Fixed the healthcheck url path when partitioning images and PDFs via API
* Adds an optional `coordinates` attribute to document objects
* Adds `FigureCaption` and `CheckBox` document elements
* Added ability to split lists detected in `LayoutElement` objects
* Adds `partition_pptx` for partitioning PowerPoint documents
* LayoutParser models now download from HugginfaceHub instead of DropBox
* Fixed file type detection for XML and HTML files on Amazone Linux

## 0.4.3

* Adds `requests` as a base dependency
* Fix in `exceeds_cap_ratio` so the function doesn't break with empty text
* Fix bug in `_parse_received_data`.
* Update `detect_filetype` to properly handle `.doc`, `.xls`, and `.ppt`.

## 0.4.2

* Added `partition_image` to process documents in an image format.
* Fixed utf-8 encoding error in `partition_email` with attachments for `text/html`

## 0.4.1

* Added support for text files in the `partition` function
* Pinned `opencv-python` for easier installation on Linux

## 0.4.0

* Added generic `partition` brick that detects the file type and routes a file to the appropriate
  partitioning brick.
* Added a file type detection module.
* Updated `partition_html` and `partition_eml` to support file-like objects in 'rb' mode.
* Cleaning brick for removing ordered bullets `clean_ordered_bullets`.
* Extract brick method for ordered bullets `extract_ordered_bullets`.
* Test for `clean_ordered_bullets`.
* Test for `extract_ordered_bullets`.
* Added `partition_docx` for pre-processing Word Documents.
* Added new REGEX patterns to extract email header information
* Added new functions to extract header information `parse_received_data` and `partition_header`
* Added new function to parse plain text files `partition_text`
* Added new cleaners functions `extract_ip_address`, `extract_ip_address_name`, `extract_mapi_id`, `extract_datetimetz`
* Add new `Image` element and function to find embedded images `find_embedded_images`
* Added `get_directory_file_info` for summarizing information about source documents

## 0.3.5

* Add support for local inference
* Add new pattern to recognize plain text dash bullets
* Add test for bullet patterns
* Fix for `partition_html` that allows for processing `div` tags that have both text and child
  elements
* Add ability to extract document metadata from `.docx`, `.xlsx`, and `.jpg` files.
* Helper functions for identifying and extracting phone numbers
* Add new function `extract_attachment_info` that extracts and decodes the attachment
of an email.
* Staging brick to convert a list of `Element`s to a `pandas` dataframe.
* Add plain text functionality to `partition_email`

## 0.3.4

* Python-3.7 compat

## 0.3.3

* Removes BasicConfig from logger configuration
* Adds the `partition_email` partitioning brick
* Adds the `replace_mime_encodings` cleaning bricks
* Small fix to HTML parsing related to processing list items with sub-tags
* Add `EmailElement` data structure to store email documents

## 0.3.2

* Added `translate_text` brick for translating text between languages
* Add an `apply` method to make it easier to apply cleaners to elements

## 0.3.1

* Added \_\_init.py\_\_ to `partition`

## 0.3.0

* Implement staging brick for Argilla. Converts lists of `Text` elements to `argilla` dataset classes.
* Removing the local PDF parsing code and any dependencies and tests.
* Reorganizes the staging bricks in the unstructured.partition module
* Allow entities to be passed into the Datasaur staging brick
* Added HTML escapes to the `replace_unicode_quotes` brick
* Fix bad responses in partition_pdf to raise ValueError
* Adds `partition_html` for partitioning HTML documents.

## 0.2.6

* Small change to how \_read is placed within the inheritance structure since it doesn't really apply to pdf
* Add partitioning brick for calling the document image analysis API

## 0.2.5

* Update python requirement to >=3.7

## 0.2.4

* Add alternative way of importing `Final` to support google colab

## 0.2.3

* Add cleaning bricks for removing prefixes and postfixes
* Add cleaning bricks for extracting text before and after a pattern

## 0.2.2

* Add staging brick for Datasaur

## 0.2.1

* Added brick to convert an ISD dictionary to a list of elements
* Update `PDFDocument` to use the `from_file` method
* Added staging brick for CSV format for ISD (Initial Structured Data) format.
* Added staging brick for separating text into attention window size chunks for `transformers`.
* Added staging brick for LabelBox.
* Added ability to upload LabelStudio predictions
* Added utility function for JSONL reading and writing
* Added staging brick for CSV format for Prodigy
* Added staging brick for Prodigy
* Added ability to upload LabelStudio annotations
* Added text_field and id_field to stage_for_label_studio signature

## 0.2.0

* Initial release of unstructured<|MERGE_RESOLUTION|>--- conflicted
+++ resolved
@@ -1,8 +1,4 @@
-<<<<<<< HEAD
 ## 0.5.10
-=======
-## 0.5.10-dev2
->>>>>>> e6d6509d
 
 ### Enhancements
 
