--- conflicted
+++ resolved
@@ -1,7 +1,4 @@
-<<<<<<< HEAD
-## 0.9.2-dev4
-=======
-## 0.9.3-dev0
+## 0.9.3-dev1
 
 ### Enhancements
 
@@ -12,10 +9,12 @@
 
 ### Features
 
+* Add Airtable Connector to be able to pull views/tables/bases from an Airtable organization
+
 ### Fixes
 
 ## 0.9.2
->>>>>>> fa5a3dbd
+
 
 ### Enhancements
 
@@ -30,10 +29,6 @@
 ### Features
 
 * Adds Sharepoint connector.
-<<<<<<< HEAD
-* Add Airtable Connector to be able to pull views/tables/bases from an Airtable organization.
-=======
->>>>>>> fa5a3dbd
 
 ### Fixes
 
