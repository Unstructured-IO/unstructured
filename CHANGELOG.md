--- conflicted
+++ resolved
@@ -1,8 +1,4 @@
-<<<<<<< HEAD
 ## 0.10.28-dev6
-=======
-## 0.10.28-dev5
->>>>>>> 1f0c563e
 
 ### Enhancements
 
