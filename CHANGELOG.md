--- conflicted
+++ resolved
@@ -1,8 +1,4 @@
-<<<<<<< HEAD
-## 0.10.15-dev8
-=======
-## 0.10.15-dev9
->>>>>>> d87c83d7
+## 0.10.15-dev10
 
 ### Enhancements
 
