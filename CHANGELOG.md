## 0.10.15-dev7

### Enhancements

* Use text-based classification hen elements come back uncategorized from PDF/Image partitioning
* Updated HTML Partitioning to extract tables
* Create and add `add_chunking_strategy` decorator to partition functions
* Adds `languages` as an input parameter and marks `ocr_languages` kwarg for deprecation in pdf partitioning functions
<<<<<<< HEAD
- Use `unstructured.pytesseract.run_and_get_multiple_output` function to reduce the number of calls to `tesseract` by half when partitioning pdf or image with `tesseract`
=======
* Adds `xlsx` and `xls` to `skip_infer_table_types` default list in `partition`
* Adds `languages` as an input parameter and marks `ocr_languages` kwarg for deprecation in image partitioning functions
>>>>>>> 2b571eb9

### Features

### Fixes

## 0.10.14

### Enhancements

* Update all connectors to use new downstream architecture
  * New click type added to parse comma-delimited string inputs
  * Some CLI options renamed

### Features

### Fixes

## 0.10.13

### Enhancements

* Updated documentation: Added back support doc types for partitioning, more Python codes in the API page,  RAG definition, and use case.
* Updated Hi-Res Metadata: PDFs and Images using Hi-Res strategy now have layout model class probabilities added ot metadata.
* Updated the `_detect_filetype_from_octet_stream()` function to use libmagic to infer the content type of file when it is not a zip file.
* Tesseract minor version bump to 5.3.2

### Features

* Add Jira Connector to be able to pull issues from a Jira organization
* Add `clean_ligatures` function to expand ligatures in text

### Fixes

* `partition_html` breaks on `<br>` elements.
* Ingest error handling to properly raise errors when wrapped
* GH issue 1361: fixes a sortig error that prevented some PDF's from being parsed
* Bump unstructured-inference
  * Brings back embedded images in PDF's (0.5.23)

## 0.10.12

### Enhancements

* Removed PIL pin as issue has been resolved upstream
* Bump unstructured-inference
  * Support for yolox_quantized layout detection model (0.5.20)
* YoloX element types added


### Features

* Add Salesforce Connector to be able to pull Account, Case, Campaign, EmailMessage, Lead

### Fixes


* Bump unstructured-inference
  * Avoid divide-by-zero errors swith `safe_division` (0.5.21)

## 0.10.11

### Enhancements

* Bump unstructured-inference
  * Combine entire-page OCR output with layout-detected elements, to ensure full coverage of the page (0.5.19)

### Features

* Add in ingest cli s3 writer

### Fixes

* Fix a bug where `xy-cut` sorting attemps to sort elements without valid coordinates; now xy cut sorting only works when **all** elements have valid coordinates

## 0.10.10

### Enhancements

* Adds `text` as an input parameter to `partition_xml`.
* `partition_xml` no longer runs through `partition_text`, avoiding incorrect splitting
  on carriage returns in the XML. Since `partition_xml` no longer calls `partition_text`,
  `min_partition` and `max_partition` are no longer supported in `partition_xml`.
* Bump `unstructured-inference==0.5.18`, change non-default detectron2 classification threshold
* Upgrade base image from rockylinux 8 to rockylinux 9
* Serialize IngestDocs to JSON when passing to subprocesses

### Features

### Fixes

- Fix a bug where mismatched `elements` and `bboxes` are passed into `add_pytesseract_bbox_to_elements`

## 0.10.9

### Enhancements

* Fix `test_json` to handle only non-extra dependencies file types (plain-text)

### Features

* Adds `chunk_by_title` to break a document into sections based on the presence of `Title`
  elements.
* add new extraction function `extract_image_urls_from_html` to extract all img related URL from html text.

### Fixes

* Make cv2 dependency optional
* Edit `add_pytesseract_bbox_to_elements`'s (`ocr_only` strategy) `metadata.coordinates.points` return type to `Tuple` for consistency.
* Re-enable test-ingest-confluence-diff for ingest tests
* Fix syntax for ingest test check number of files

## 0.10.8

### Enhancements

* Release docker image that installs Python 3.10 rather than 3.8

### Features

### Fixes

## 0.10.7

### Enhancements

### Features

### Fixes

* Remove overly aggressive ListItem chunking for images and PDF's which typically resulted in inchorent elements.

## 0.10.6

### Enhancements

* Enable `partition_email` and `partition_msg` to detect if an email is PGP encryped. If
  and email is PGP encryped, the functions will return an empy list of elements and
  emit a warning about the encrypted content.
* Add threaded Slack conversations into Slack connector output
* Add functionality to sort elements using `xy-cut` sorting approach in `partition_pdf` for `hi_res` and `fast` strategies
* Bump unstructured-inference
  * Set OMP_THREAD_LIMIT to 1 if not set for better tesseract perf (0.5.17)

### Features

* Extract coordinates from PDFs and images when using OCR only strategy and add to metadata

### Fixes

* Update `partition_html` to respect the order of `<pre>` tags.
* Fix bug in `partition_pdf_or_image` where two partitions were called if `strategy == "ocr_only"`.
* Bump unstructured-inference
  * Fix issue where temporary files were being left behind (0.5.16)
* Adds deprecation warning for the `file_filename` kwarg to `partition`, `partition_via_api`,
  and `partition_multiple_via_api`.
* Fix documentation build workflow by pinning dependencies

## 0.10.5

### Enhancements

* Create new CI Pipelines
  - Checking text, xml, email, and html doc tests against the library installed without extras
  - Checking each library extra against their respective tests
* `partition` raises an error and tells the user to install the appropriate extra if a filetype
  is detected that is missing dependencies.
* Add custom errors to ingest
* Bump `unstructured-ingest==0.5.15`
  - Handle an uncaught TesseractError (0.5.15)
  - Add TIFF test file and TIFF filetype to `test_from_image_file` in `test_layout` (0.5.14)
* Use `entire_page` ocr mode for pdfs and images
* Add notes on extra installs to docs
* Adds ability to reuse connections per process in unstructured-ingest

### Features
* Add delta table connector

### Fixes

## 0.10.4
* Pass ocr_mode in partition_pdf and set the default back to individual pages for now
* Add diagrams and descriptions for ingest design in the ingest README

### Features
* Supports multipage TIFF image partitioning

### Fixes

## 0.10.2

### Enhancements
* Bump unstructured-inference==0.5.13:
  - Fix extracted image elements being included in layout merge, addresses the issue
    where an entire-page image in a PDF was not passed to the layout model when using hi_res.

### Features

### Fixes

## 0.10.1

### Enhancements
* Bump unstructured-inference==0.5.12:
  - fix to avoid trace for certain PDF's (0.5.12)
  - better defaults for DPI for hi_res and  Chipper (0.5.11)
  - implement full-page OCR (0.5.10)

### Features

### Fixes

* Fix dead links in repository README (Quick Start > Install for local development, and Learn more > Batch Processing)
* Update document dependencies to include tesseract-lang for additional language support (required for tests to pass)

## 0.10.0

### Enhancements

* Add `include_header` kwarg to `partition_xlsx` and change default behavior to `True`
* Update the `links` and `emphasized_texts` metadata fields

### Features

### Fixes

## 0.9.3

### Enhancements

* Pinned dependency cleanup.
* Update `partition_csv` to always use `soupparser_fromstring` to parse `html text`
* Update `partition_tsv` to always use `soupparser_fromstring` to parse `html text`
* Add `metadata.section` to capture epub table of contents data
* Add `unique_element_ids` kwarg to partition functions. If `True`, will use a UUID
  for element IDs instead of a SHA-256 hash.
* Update `partition_xlsx` to always use `soupparser_fromstring` to parse `html text`
* Add functionality to switch `html` text parser based on whether the `html` text contains emoji
* Add functionality to check if a string contains any emoji characters
* Add CI tests around Notion

### Features

* Add Airtable Connector to be able to pull views/tables/bases from an Airtable organization

### Fixes

* fix pdf partition of list items being detected as titles in OCR only mode
* make notion module discoverable
* fix emails with `Content-Distribution: inline` and `Content-Distribution: attachment` with no filename
* Fix email attachment filenames which had `=` in the filename itself

## 0.9.2


### Enhancements

* Update table extraction section in API documentation to sync with change in Prod API
* Update Notion connector to extract to html
* Added UUID option for `element_id`
* Bump unstructured-inference==0.5.9:
  - better caching of models
  - another version of detectron2 available, though the default layout model is unchanged
* Added UUID option for element_id
* Added UUID option for element_id
* CI improvements to run ingest tests in parallel

### Features

* Adds Sharepoint connector.

### Fixes

* Bump unstructured-inference==0.5.9:
  - ignores Tesseract errors where no text is extracted for tiles that indeed, have no text

## 0.9.1

### Enhancements

* Adds --partition-pdf-infer-table-structure to unstructured-ingest.
* Enable `partition_html` to skip headers and footers with the `skip_headers_and_footers` flag.
* Update `partition_doc` and `partition_docx` to track emphasized texts in the output
* Adds post processing function `filter_element_types`
* Set the default strategy for partitioning images to `hi_res`
* Add page break parameter section in API documentation to sync with change in Prod API
* Update `partition_html` to track emphasized texts in the output
* Update `XMLDocument._read_xml` to create `<p>` tag element for the text enclosed in the `<pre>` tag
* Add parameter `include_tail_text` to `_construct_text` to enable (skip) tail text inclusion
* Add Notion connector

### Features

### Fixes

* Remove unused `_partition_via_api` function
* Fixed emoji bug in `partition_xlsx`.
* Pass `file_filename` metadata when partitioning file object
* Skip ingest test on missing Slack token
* Add Dropbox variables to CI environments
* Remove default encoding for ingest
* Adds new element type `EmailAddress` for recognising email address in the  text
* Simplifies `min_partition` logic; makes partitions falling below the `min_partition`
  less likely.
* Fix bug where ingest test check for number of files fails in smoke test
* Fix unstructured-ingest entrypoint failure

## 0.9.0

### Enhancements

* Dependencies are now split by document type, creating a slimmer base installation.

## 0.8.8

### Enhancements

### Features

### Fixes

* Rename "date" field to "last_modified"
* Adds Box connector

### Fixes

## 0.8.7

### Enhancements

* Put back useful function `split_by_paragraph`

### Features

### Fixes

* Fix argument order in NLTK download step

## 0.8.6

### Enhancements

### Features

### Fixes

* Remove debug print lines and non-functional code

## 0.8.5

### Enhancements

* Add parameter `skip_infer_table_types` to enable (skip) table extraction for other doc types
* Adds optional Unstructured API unit tests in CI
* Tracks last modified date for all document types.
* Add auto_paragraph_grouper to detect new-line and blank-line new paragraph for .txt files.
* refactor the ingest cli to better support expanding supported connectors

## 0.8.3

### Enhancements

### Features

### Fixes

* NLTK now only gets downloaded if necessary.
* Handling for empty tables in Word Documents and PowerPoints.

## 0.8.4

### Enhancements

* Additional tests and refactor of JSON detection.
* Update functionality to retrieve image metadata from a page for `document_to_element_list`
* Links are now tracked in `partition_html` output.
* Set the file's current position to the beginning after reading the file in `convert_to_bytes`
* Add `min_partition` kwarg to that combines elements below a specified threshold and modifies splitting of strings longer than max partition so words are not split.
* set the file's current position to the beginning after reading the file in `convert_to_bytes`
* Add slide notes to pptx
* Add `--encoding` directive to ingest
* Improve json detection by `detect_filetype`

### Features

* Adds Outlook connector
* Add support for dpi parameter in inference library
* Adds Onedrive connector.
* Add Confluence connector for ingest cli to pull the body text from all documents from all spaces in a confluence domain.

### Fixes

* Fixes issue with email partitioning where From field was being assigned the To field value.
* Use the `image_metadata` property of the `PageLayout` instance to get the page image info in the `document_to_element_list`
* Add functionality to write images to computer storage temporarily instead of keeping them in memory for `ocr_only` strategy
* Add functionality to convert a PDF in small chunks of pages at a time for `ocr_only` strategy
* Adds `.txt`, `.text`, and `.tab` to list of extensions to check if file
  has a `text/plain` MIME type.
* Enables filters to be passed to `partition_doc` so it doesn't error with LibreOffice7.
* Removed old error message that's superseded by `requires_dependencies`.
* Removes using `hi_res` as the default strategy value for `partition_via_api` and `partition_multiple_via_api`

## 0.8.1

### Enhancements

* Add support for Python 3.11

### Features

### Fixes

* Fixed `auto` strategy detected scanned document as having extractable text and using `fast` strategy, resulting in no output.
* Fix list detection in MS Word documents.
* Don't instantiate an element with a coordinate system when there isn't a way to get its location data.

## 0.8.0

### Enhancements

* Allow model used for hi res pdf partition strategy to be chosen when called.
* Updated inference package

### Features

* Add `metadata_filename` parameter across all partition functions

### Fixes

* Update to ensure `convert_to_datafame` grabs all of the metadata fields.
* Adjust encoding recognition threshold value in `detect_file_encoding`
* Fix KeyError when `isd_to_elements` doesn't find a type
* Fix `_output_filename` for local connector, allowing single files to be written correctly to the disk

* Fix for cases where an invalid encoding is extracted from an email header.

### BREAKING CHANGES

* Information about an element's location is no longer returned as top-level attributes of an element. Instead, it is returned in the `coordinates` attribute of the element's metadata.

## 0.7.12

### Enhancements

* Adds `include_metadata` kwarg to `partition_doc`, `partition_docx`, `partition_email`, `partition_epub`, `partition_json`, `partition_msg`, `partition_odt`, `partition_org`, `partition_pdf`, `partition_ppt`, `partition_pptx`, `partition_rst`, and `partition_rtf`
### Features

* Add Elasticsearch connector for ingest cli to pull specific fields from all documents in an index.
* Adds Dropbox connector

### Fixes

* Fix tests that call unstructured-api by passing through an api-key
* Fixed page breaks being given (incorrect) page numbers
* Fix skipping download on ingest when a source document exists locally

## 0.7.11

### Enhancements

* More deterministic element ordering when using `hi_res` PDF parsing strategy (from unstructured-inference bump to 0.5.4)
* Make large model available (from unstructured-inference bump to 0.5.3)
* Combine inferred elements with extracted elements (from unstructured-inference bump to 0.5.2)
* `partition_email` and `partition_msg` will now process attachments if `process_attachments=True`
  and a attachment partitioning functions is passed through with `attachment_partitioner=partition`.

### Features

### Fixes

* Fix tests that call unstructured-api by passing through an api-key
* Fixed page breaks being given (incorrect) page numbers
* Fix skipping download on ingest when a source document exists locally

## 0.7.10

### Enhancements

* Adds a `max_partition` parameter to `partition_text`, `partition_pdf`, `partition_email`,
  `partition_msg` and `partition_xml` that sets a limit for the size of an individual
  document elements. Defaults to `1500` for everything except `partition_xml`, which has
  a default value of `None`.
* DRY connector refactor

### Features

* `hi_res` model for pdfs and images is selectable via environment variable.

### Fixes

* CSV check now ignores escaped commas.
* Fix for filetype exploration util when file content does not have a comma.
* Adds negative lookahead to bullet pattern to avoid detecting plain text line
  breaks like `-------` as list items.
* Fix pre tag parsing for `partition_html`
* Fix lookup error for annotated Arabic and Hebrew encodings

## 0.7.9

### Enhancements

* Improvements to string check for leafs in `partition_xml`.
* Adds --partition-ocr-languages to unstructured-ingest.

### Features

* Adds `partition_org` for processed Org Mode documents.

### Fixes

## 0.7.8

### Enhancements

### Features

* Adds Google Cloud Service connector

### Fixes

* Updates the `parse_email` for `partition_eml` so that `unstructured-api` passes the smoke tests
* `partition_email` now works if there is no message content
* Updates the `"fast"` strategy for `partition_pdf` so that it's able to recursively
* Adds recursive functionality to all fsspec connectors
* Adds generic --recursive ingest flag

## 0.7.7

### Enhancements

* Adds functionality to replace the `MIME` encodings for `eml` files with one of the common encodings if a `unicode` error occurs
* Adds missed file-like object handling in `detect_file_encoding`
* Adds functionality to extract charset info from `eml` files

### Features

* Added coordinate system class to track coordinate types and convert to different coordinate

### Fixes

* Adds an `html_assemble_articles` kwarg to `partition_html` to enable users to capture
  control whether content outside of `<article>` tags is captured when
  `<article>` tags are present.
* Check for the `xml` attribute on `element` before looking for pagebreaks in `partition_docx`.

## 0.7.6

### Enhancements

* Convert fast startegy to ocr_only for images
* Adds support for page numbers in `.docx` and `.doc` when user or renderer
  created page breaks are present.
* Adds retry logic for the unstructured-ingest Biomed connector

### Features

* Provides users with the ability to extract additional metadata via regex.
* Updates `partition_docx` to include headers and footers in the output.
* Create `partition_tsv` and associated tests. Make additional changes to `detect_filetype`.

### Fixes

* Remove fake api key in test `partition_via_api` since we now require valid/empty api keys
* Page number defaults to `None` instead of `1` when page number is not present in the metadata.
  A page number of `None` indicates that page numbers are not being tracked for the document
  or that page numbers do not apply to the element in question..
* Fixes an issue with some pptx files. Assume pptx shapes are found in top left position of slide
  in case the shape.top and shape.left attributes are `None`.

## 0.7.5

### Enhancements

* Adds functionality to sort elements in `partition_pdf` for `fast` strategy
* Adds ingest tests with `--fast` strategy on PDF documents
* Adds --api-key to unstructured-ingest

### Features

* Adds `partition_rst` for processed ReStructured Text documents.

### Fixes

* Adds handling for emails that do not have a datetime to extract.
* Adds pdf2image package as core requirement of unstructured (with no extras)

## 0.7.4

### Enhancements

* Allows passing kwargs to request data field for `partition_via_api` and `partition_multiple_via_api`
* Enable MIME type detection if libmagic is not available
* Adds handling for empty files in `detect_filetype` and `partition`.

### Features

### Fixes

* Reslove `grpcio` import issue on `weaviate.schema.validate_schema` for python 3.9 and 3.10
* Remove building `detectron2` from source in Dockerfile

## 0.7.3

### Enhancements

* Update IngestDoc abstractions and add data source metadata in ElementMetadata

### Features

### Fixes

* Pass `strategy` parameter down from `partition` for `partition_image`
* Filetype detection if a CSV has a `text/plain` MIME type
* `convert_office_doc` no longers prints file conversion info messages to stdout.
* `partition_via_api` reflects the actual filetype for the file processed in the API.

## 0.7.2

### Enhancements

* Adds an optional encoding kwarg to `elements_to_json` and `elements_from_json`
* Bump version of base image to use new stable version of tesseract

### Features

### Fixes

* Update the `read_txt_file` utility function to keep using `spooled_to_bytes_io_if_needed` for xml
* Add functionality to the `read_txt_file` utility function to handle file-like object from URL
* Remove the unused parameter `encoding` from `partition_pdf`
* Change auto.py to have a `None` default for encoding
* Add functionality to try other common encodings for html and xml files if an error related to the encoding is raised and the user has not specified an encoding.
* Adds benchmark test with test docs in example-docs
* Re-enable test_upload_label_studio_data_with_sdk
* File detection now detects code files as plain text
* Adds `tabulate` explicitly to dependencies
* Fixes an issue in `metadata.page_number` of pptx files
* Adds showing help if no parameters passed

## 0.7.1

### Enhancements

### Features

* Add `stage_for_weaviate` to stage `unstructured` outputs for upload to Weaviate, along with
  a helper function for defining a class to use in Weaviate schemas.
* Builds from Unstructured base image, built off of Rocky Linux 8.7, this resolves almost all CVE's in the image.

### Fixes

## 0.7.0

### Enhancements

* Installing `detectron2` from source is no longer required when using the `local-inference` extra.
* Updates `.pptx` parsing to include text in tables.

### Features

### Fixes

* Fixes an issue in `_add_element_metadata` that caused all elements to have `page_number=1`
  in the element metadata.
* Adds `.log` as a file extension for TXT files.
* Adds functionality to try other common encodings for email (`.eml`) files if an error related to the encoding is raised and the user has not specified an encoding.
* Allow passed encoding to be used in the `replace_mime_encodings`
* Fixes page metadata for `partition_html` when `include_metadata=False`
* A `ValueError` now raises if `file_filename` is not specified when you use `partition_via_api`
  with a file-like object.

## 0.6.11

### Enhancements

* Supports epub tests since pandoc is updated in base image

### Features


### Fixes


## 0.6.10

### Enhancements

* XLS support from auto partition

### Features

### Fixes

## 0.6.9

### Enhancements

* fast strategy for pdf now keeps element bounding box data
* setup.py refactor

### Features

### Fixes

* Adds functionality to try other common encodings if an error related to the encoding is raised and the user has not specified an encoding.
* Adds additional MIME types for CSV

## 0.6.8

### Enhancements

### Features

* Add `partition_csv` for CSV files.

### Fixes

## 0.6.7

### Enhancements

* Deprecate `--s3-url` in favor of `--remote-url` in CLI
* Refactor out non-connector-specific config variables
* Add `file_directory` to metadata
* Add `page_name` to metadata. Currently used for the sheet name in XLSX documents.
* Added a `--partition-strategy` parameter to unstructured-ingest so that users can specify
  partition strategy in CLI. For example, `--partition-strategy fast`.
* Added metadata for filetype.
* Add Discord connector to pull messages from a list of channels
* Refactor `unstructured/file-utils/filetype.py` to better utilise hashmap to return mime type.
* Add local declaration of DOCX_MIME_TYPES and XLSX_MIME_TYPES for `test_filetype.py`.

### Features

* Add `partition_xml` for XML files.
* Add `partition_xlsx` for Microsoft Excel documents.

### Fixes

* Supports `hml` filetype for partition as a variation of html filetype.
* Makes `pytesseract` a function level import in `partition_pdf` so you can use the `"fast"`
  or `"hi_res"` strategies if `pytesseract` is not installed. Also adds the
  `required_dependencies` decorator for the `"hi_res"` and `"ocr_only"` strategies.
* Fix to ensure `filename` is tracked in metadata for `docx` tables.

## 0.6.6

### Enhancements

* Adds an `"auto"` strategy that chooses the partitioning strategy based on document
  characteristics and function kwargs. This is the new default strategy for `partition_pdf`
  and `partition_image`. Users can maintain existing behavior by explicitly setting
  `strategy="hi_res"`.
* Added an additional trace logger for NLP debugging.
* Add `get_date` method to `ElementMetadata` for converting the datestring to a `datetime` object.
* Cleanup the `filename` attribute on `ElementMetadata` to remove the full filepath.

### Features

* Added table reading as html with URL parsing to `partition_docx` in docx
* Added metadata field for text_as_html for docx files

### Fixes

* `fileutils/file_type` check json and eml decode ignore error
* `partition_email` was updated to more flexibly handle deviations from the RFC-2822 standard.
  The time in the metadata returns `None` if the time does not match RFC-2822 at all.
* Include all metadata fields when converting to dataframe or CSV

## 0.6.5

### Enhancements

* Added support for SpooledTemporaryFile file argument.

### Features

### Fixes


## 0.6.4

### Enhancements

* Added an "ocr_only" strategy for `partition_pdf`. Refactored the strategy decision
  logic into its own module.

### Features

### Fixes

## 0.6.3

### Enhancements

* Add an "ocr_only" strategy for `partition_image`.

### Features

* Added `partition_multiple_via_api` for partitioning multiple documents in a single REST
  API call.
* Added `stage_for_baseplate` function to prepare outputs for ingestion into Baseplate.
* Added `partition_odt` for processing Open Office documents.

### Fixes

* Updates the grouping logic in the `partition_pdf` fast strategy to group together text
  in the same bounding box.

## 0.6.2

### Enhancements

* Added logic to `partition_pdf` for detecting copy protected PDFs and falling back
  to the hi res strategy when necessary.


### Features

* Add `partition_via_api` for partitioning documents through the hosted API.

### Fixes

* Fix how `exceeds_cap_ratio` handles empty (returns `True` instead of `False`)
* Updates `detect_filetype` to properly detect JSONs when the MIME type is `text/plain`.

## 0.6.1

### Enhancements

* Updated the table extraction parameter name to be more descriptive

### Features

### Fixes

## 0.6.0

### Enhancements

* Adds an `ssl_verify` kwarg to `partition` and `partition_html` to enable turning off
  SSL verification for HTTP requests. SSL verification is on by default.
* Allows users to pass in ocr language to `partition_pdf` and `partition_image` through
  the `ocr_language` kwarg. `ocr_language` corresponds to the code for the language pack
  in Tesseract. You will need to install the relevant Tesseract language pack to use a
  given language.

### Features

* Table extraction is now possible for pdfs from `partition` and `partition_pdf`.
* Adds support for extracting attachments from `.msg` files

### Fixes

* Adds an `ssl_verify` kwarg to `partition` and `partition_html` to enable turning off
  SSL verification for HTTP requests. SSL verification is on by default.

## 0.5.13

### Enhancements

* Allow headers to be passed into `partition` when `url` is used.

### Features

* `bytes_string_to_string` cleaning brick for bytes string output.

### Fixes

* Fixed typo in call to `exactly_one` in `partition_json`
* unstructured-documents encode xml string if document_tree is `None` in `_read_xml`.
* Update to `_read_xml` so that Markdown files with embedded HTML process correctly.
* Fallback to "fast" strategy only emits a warning if the user specifies the "hi_res" strategy.
* unstructured-partition-text_type exceeds_cap_ratio fix returns and how capitalization ratios are calculated
* `partition_pdf` and `partition_text` group broken paragraphs to avoid fragmented `NarrativeText` elements.
* .json files resolved as "application/json" on centos7 (or other installs with older libmagic libs)

## 0.5.12

### Enhancements

* Add OS mimetypes DB to docker image, mainly for unstructured-api compat.
* Use the image registry as a cache when building Docker images.
* Adds the ability for `partition_text` to group together broken paragraphs.
* Added method to utils to allow date time format validation

### Features
* Add Slack connector to pull messages for a specific channel

* Add --partition-by-api parameter to unstructured-ingest
* Added `partition_rtf` for processing rich text files.
* `partition` now accepts a `url` kwarg in addition to `file` and `filename`.

### Fixes

* Allow encoding to be passed into `replace_mime_encodings`.
* unstructured-ingest connector-specific dependencies are imported on demand.
* unstructured-ingest --flatten-metadata supported for local connector.
* unstructured-ingest fix runtime error when using --metadata-include.

## 0.5.11

### Enhancements

### Features

### Fixes

* Guard against null style attribute in docx document elements
* Update HTML encoding to better support foreign language characters

## 0.5.10

### Enhancements

* Updated inference package
* Add sender, recipient, date, and subject to element metadata for emails

### Features

* Added `--download-only` parameter to `unstructured-ingest`

### Fixes

* FileNotFound error when filename is provided but file is not on disk

## 0.5.9

### Enhancements

### Features

### Fixes

* Convert file to str in helper `split_by_paragraph` for `partition_text`

## 0.5.8

### Enhancements

* Update `elements_to_json` to return string when filename is not specified
* `elements_from_json` may take a string instead of a filename with the `text` kwarg
* `detect_filetype` now does a final fallback to file extension.
* Empty tags are now skipped during the depth check for HTML processing.

### Features

* Add local file system to `unstructured-ingest`
* Add `--max-docs` parameter to `unstructured-ingest`
* Added `partition_msg` for processing MSFT Outlook .msg files.

### Fixes

* `convert_file_to_text` now passes through the `source_format` and `target_format` kwargs.
  Previously they were hard coded.
* Partitioning functions that accept a `text` kwarg no longer raise an error if an empty
  string is passed (and empty list of elements is returned instead).
* `partition_json` no longer fails if the input is an empty list.
* Fixed bug in `chunk_by_attention_window` that caused the last word in segments to be cut-off
  in some cases.

### BREAKING CHANGES

* `stage_for_transformers` now returns a list of elements, making it consistent with other
  staging bricks

## 0.5.7

### Enhancements

* Refactored codebase using `exactly_one`
* Adds ability to pass headers when passing a url in partition_html()
* Added optional `content_type` and `file_filename` parameters to `partition()` to bypass file detection

### Features

* Add `--flatten-metadata` parameter to `unstructured-ingest`
* Add `--fields-include` parameter to `unstructured-ingest`

### Fixes

## 0.5.6

### Enhancements

* `contains_english_word()`, used heavily in text processing, is 10x faster.

### Features

* Add `--metadata-include` and `--metadata-exclude` parameters to `unstructured-ingest`
* Add `clean_non_ascii_chars` to remove non-ascii characters from unicode string

### Fixes

* Fix problem with PDF partition (duplicated test)

## 0.5.4

### Enhancements

* Added Biomedical literature connector for ingest cli.
* Add `FsspecConnector` to easily integrate any existing `fsspec` filesystem as a connector.
* Rename `s3_connector.py` to `s3.py` for readability and consistency with the
  rest of the connectors.
* Now `S3Connector` relies on `s3fs` instead of on `boto3`, and it inherits
  from `FsspecConnector`.
* Adds an `UNSTRUCTURED_LANGUAGE_CHECKS` environment variable to control whether or not language
  specific checks like vocabulary and POS tagging are applied. Set to `"true"` for higher
  resolution partitioning and `"false"` for faster processing.
* Improves `detect_filetype` warning to include filename when provided.
* Adds a "fast" strategy for partitioning PDFs with PDFMiner. Also falls back to the "fast"
  strategy if detectron2 is not available.
* Start deprecation life cycle for `unstructured-ingest --s3-url` option, to be deprecated in
  favor of `--remote-url`.

### Features

* Add `AzureBlobStorageConnector` based on its `fsspec` implementation inheriting
from `FsspecConnector`
* Add `partition_epub` for partitioning e-books in EPUB3 format.

### Fixes

* Fixes processing for text files with `message/rfc822` MIME type.
* Open xml files in read-only mode when reading contents to construct an XMLDocument.

## 0.5.3

### Enhancements

* `auto.partition()` can now load Unstructured ISD json documents.
* Simplify partitioning functions.
* Improve logging for ingest CLI.

### Features

* Add `--wikipedia-auto-suggest` argument to the ingest CLI to disable automatic redirection
  to pages with similar names.
* Add setup script for Amazon Linux 2
* Add optional `encoding` argument to the `partition_(text/email/html)` functions.
* Added Google Drive connector for ingest cli.
* Added Gitlab connector for ingest cli.

### Fixes

## 0.5.2

### Enhancements

* Fully move from printing to logging.
* `unstructured-ingest` now uses a default `--download_dir` of `$HOME/.cache/unstructured/ingest`
rather than a "tmp-ingest-" dir in the working directory.

### Features

### Fixes

* `setup_ubuntu.sh` no longer fails in some contexts by interpreting
`DEBIAN_FRONTEND=noninteractive` as a command
* `unstructured-ingest` no longer re-downloads files when --preserve-downloads
is used without --download-dir.
* Fixed an issue that was causing text to be skipped in some HTML documents.

## 0.5.1

### Enhancements

### Features

### Fixes

* Fixes an error causing JavaScript to appear in the output of `partition_html` sometimes.
* Fix several issues with the `requires_dependencies` decorator, including the error message
  and how it was used, which had caused an error for `unstructured-ingest --github-url ...`.

## 0.5.0

### Enhancements

* Add `requires_dependencies` Python decorator to check dependencies are installed before
  instantiating a class or running a function

### Features

* Added Wikipedia connector for ingest cli.

### Fixes

* Fix `process_document` file cleaning on failure
* Fixes an error introduced in the metadata tracking commit that caused `NarrativeText`
  and `FigureCaption` elements to be represented as `Text` in HTML documents.

## 0.4.16

### Enhancements

* Fallback to using file extensions for filetype detection if `libmagic` is not present

### Features

* Added setup script for Ubuntu
* Added GitHub connector for ingest cli.
* Added `partition_md` partitioner.
* Added Reddit connector for ingest cli.

### Fixes

* Initializes connector properly in ingest.main::MainProcess
* Restricts version of unstructured-inference to avoid multithreading issue

## 0.4.15

### Enhancements

* Added `elements_to_json` and `elements_from_json` for easier serialization/deserialization
* `convert_to_dict`, `dict_to_elements` and `convert_to_csv` are now aliases for functions
  that use the ISD terminology.

### Fixes

* Update to ensure all elements are preserved during serialization/deserialization

## 0.4.14

* Automatically install `nltk` models in the `tokenize` module.

## 0.4.13

* Fixes unstructured-ingest cli.

## 0.4.12

* Adds console_entrypoint for unstructured-ingest, other structure/doc updates related to ingest.
* Add `parser` parameter to `partition_html`.

## 0.4.11

* Adds `partition_doc` for partitioning Word documents in `.doc` format. Requires `libreoffice`.
* Adds `partition_ppt` for partitioning PowerPoint documents in `.ppt` format. Requires `libreoffice`.

## 0.4.10

* Fixes `ElementMetadata` so that it's JSON serializable when the filename is a `Path` object.

## 0.4.9

* Added ingest modules and s3 connector, sample ingest script
* Default to `url=None` for `partition_pdf` and `partition_image`
* Add ability to skip English specific check by setting the `UNSTRUCTURED_LANGUAGE` env var to `""`.
* Document `Element` objects now track metadata

## 0.4.8

* Modified XML and HTML parsers not to load comments.

## 0.4.7

* Added the ability to pull an HTML document from a url in `partition_html`.
* Added the the ability to get file summary info from lists of filenames and lists
  of file contents.
* Added optional page break to `partition` for `.pptx`, `.pdf`, images, and `.html` files.
* Added `to_dict` method to document elements.
* Include more unicode quotes in `replace_unicode_quotes`.

## 0.4.6

* Loosen the default cap threshold to `0.5`.
* Add a `UNSTRUCTURED_NARRATIVE_TEXT_CAP_THRESHOLD` environment variable for controlling
  the cap ratio threshold.
* Unknown text elements are identified as `Text` for HTML and plain text documents.
* `Body Text` styles no longer default to `NarrativeText` for Word documents. The style information
  is insufficient to determine that the text is narrative.
* Upper cased text is lower cased before checking for verbs. This helps avoid some missed verbs.
* Adds an `Address` element for capturing elements that only contain an address.
* Suppress the `UserWarning` when detectron is called.
* Checks that titles and narrative test have at least one English word.
* Checks that titles and narrative text are at least 50% alpha characters.
* Restricts titles to a maximum word length. Adds a `UNSTRUCTURED_TITLE_MAX_WORD_LENGTH`
  environment variable for controlling the max number of words in a title.
* Updated `partition_pptx` to order the elements on the page

## 0.4.4

* Updated `partition_pdf` and `partition_image` to return `unstructured` `Element` objects
* Fixed the healthcheck url path when partitioning images and PDFs via API
* Adds an optional `coordinates` attribute to document objects
* Adds `FigureCaption` and `CheckBox` document elements
* Added ability to split lists detected in `LayoutElement` objects
* Adds `partition_pptx` for partitioning PowerPoint documents
* LayoutParser models now download from HugginfaceHub instead of DropBox
* Fixed file type detection for XML and HTML files on Amazone Linux

## 0.4.3

* Adds `requests` as a base dependency
* Fix in `exceeds_cap_ratio` so the function doesn't break with empty text
* Fix bug in `_parse_received_data`.
* Update `detect_filetype` to properly handle `.doc`, `.xls`, and `.ppt`.

## 0.4.2

* Added `partition_image` to process documents in an image format.
* Fixed utf-8 encoding error in `partition_email` with attachments for `text/html`

## 0.4.1

* Added support for text files in the `partition` function
* Pinned `opencv-python` for easier installation on Linux

## 0.4.0

* Added generic `partition` brick that detects the file type and routes a file to the appropriate
  partitioning brick.
* Added a file type detection module.
* Updated `partition_html` and `partition_eml` to support file-like objects in 'rb' mode.
* Cleaning brick for removing ordered bullets `clean_ordered_bullets`.
* Extract brick method for ordered bullets `extract_ordered_bullets`.
* Test for `clean_ordered_bullets`.
* Test for `extract_ordered_bullets`.
* Added `partition_docx` for pre-processing Word Documents.
* Added new REGEX patterns to extract email header information
* Added new functions to extract header information `parse_received_data` and `partition_header`
* Added new function to parse plain text files `partition_text`
* Added new cleaners functions `extract_ip_address`, `extract_ip_address_name`, `extract_mapi_id`, `extract_datetimetz`
* Add new `Image` element and function to find embedded images `find_embedded_images`
* Added `get_directory_file_info` for summarizing information about source documents

## 0.3.5

* Add support for local inference
* Add new pattern to recognize plain text dash bullets
* Add test for bullet patterns
* Fix for `partition_html` that allows for processing `div` tags that have both text and child
  elements
* Add ability to extract document metadata from `.docx`, `.xlsx`, and `.jpg` files.
* Helper functions for identifying and extracting phone numbers
* Add new function `extract_attachment_info` that extracts and decodes the attachment
of an email.
* Staging brick to convert a list of `Element`s to a `pandas` dataframe.
* Add plain text functionality to `partition_email`

## 0.3.4

* Python-3.7 compat

## 0.3.3

* Removes BasicConfig from logger configuration
* Adds the `partition_email` partitioning brick
* Adds the `replace_mime_encodings` cleaning bricks
* Small fix to HTML parsing related to processing list items with sub-tags
* Add `EmailElement` data structure to store email documents

## 0.3.2

* Added `translate_text` brick for translating text between languages
* Add an `apply` method to make it easier to apply cleaners to elements

## 0.3.1

* Added \_\_init.py\_\_ to `partition`

## 0.3.0

* Implement staging brick for Argilla. Converts lists of `Text` elements to `argilla` dataset classes.
* Removing the local PDF parsing code and any dependencies and tests.
* Reorganizes the staging bricks in the unstructured.partition module
* Allow entities to be passed into the Datasaur staging brick
* Added HTML escapes to the `replace_unicode_quotes` brick
* Fix bad responses in partition_pdf to raise ValueError
* Adds `partition_html` for partitioning HTML documents.

## 0.2.6

* Small change to how \_read is placed within the inheritance structure since it doesn't really apply to pdf
* Add partitioning brick for calling the document image analysis API

## 0.2.5

* Update python requirement to >=3.7

## 0.2.4

* Add alternative way of importing `Final` to support google colab

## 0.2.3

* Add cleaning bricks for removing prefixes and postfixes
* Add cleaning bricks for extracting text before and after a pattern

## 0.2.2

* Add staging brick for Datasaur

## 0.2.1

* Added brick to convert an ISD dictionary to a list of elements
* Update `PDFDocument` to use the `from_file` method
* Added staging brick for CSV format for ISD (Initial Structured Data) format.
* Added staging brick for separating text into attention window size chunks for `transformers`.
* Added staging brick for LabelBox.
* Added ability to upload LabelStudio predictions
* Added utility function for JSONL reading and writing
* Added staging brick for CSV format for Prodigy
* Added staging brick for Prodigy
* Added ability to upload LabelStudio annotations
* Added text_field and id_field to stage_for_label_studio signature

## 0.2.0

* Initial release of unstructured<|MERGE_RESOLUTION|>--- conflicted
+++ resolved
@@ -6,12 +6,9 @@
 * Updated HTML Partitioning to extract tables
 * Create and add `add_chunking_strategy` decorator to partition functions
 * Adds `languages` as an input parameter and marks `ocr_languages` kwarg for deprecation in pdf partitioning functions
-<<<<<<< HEAD
-- Use `unstructured.pytesseract.run_and_get_multiple_output` function to reduce the number of calls to `tesseract` by half when partitioning pdf or image with `tesseract`
-=======
 * Adds `xlsx` and `xls` to `skip_infer_table_types` default list in `partition`
 * Adds `languages` as an input parameter and marks `ocr_languages` kwarg for deprecation in image partitioning functions
->>>>>>> 2b571eb9
+* Use `unstructured.pytesseract.run_and_get_multiple_output` function to reduce the number of calls to `tesseract` by half when partitioning pdf or image with `tesseract`
 
 ### Features
 
