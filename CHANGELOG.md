<<<<<<< HEAD
## 0.15.8-dev0
=======
## 0.15.7

### Enhancements

### Features

### Fixes

* **Fix NLTK data download path to prevent nested directories**. Resolved an issue where a nested "nltk_data" directory was created within the parent "nltk_data" directory when it already existed. This fix prevents errors in checking for existing downloads and loading models from NLTK data.

## 0.15.6
>>>>>>> 01dbc7b4

### Enhancements

### Features

### Fixes

* **Bump to NLTK 3.9.x** Bumps to the latest `nltk` version to resolve CVE.
* **Update CI for `ingest-test-fixture-update-pr` to resolve NLTK model download errors.**
* **Synchronized text and html on `TableChunk` splits.** When a `Table` element is divided during chunking to fit the chunking window, `TableChunk.text` corresponds exactly with the table text in `TableChunk.metadata.text_as_html`, `.text_as_html` is always parseable HTML, and the table is split on even row boundaries whenever possible.

## 0.15.5

### Enhancements

### Features

### Fixes

* **Revert to using `unstructured.pytesseract` fork**. Due to the unavailability of some recent release versions of `pytesseract` on PyPI, the project now uses the `unstructured.pytesseract` fork to ensure stability and continued support.
* **Bump `libreoffice` verson in image.** Bumps the `libreoffice` version to `25.2.5.2` to address CVEs.
* **Downgrade NLTK dependency version for compatibility**. Due to the unavailability of `nltk==3.8.2` on PyPI, the NLTK dependency has been downgraded to `<3.8.2`. This change ensures continued functionality and compatibility.

## 0.15.4

### Enhancements

### Features

### Fixes

* **Resolve an installation error with `pytesseract>=0.3.12` that occurred during `pip install unstructured[pdf]==0.15.3`.**

## 0.15.3

### Enhancements

### Features

### Fixes

* **Remove the custom index URL from `extra-paddleocr.in` to resolve the error in the `setup.py` configuration.**

## 0.15.2

### Enhancements

* **Improve directory handling when extracting image blocks**. The `figures` directory is no longer created when the `extract_image_block_to_payload` parameter is set to `True`.

### Features

* **Added per-class Object Detection metrics in the evaluation**. The metrics include average precision, precision, recall, and f1-score for each class in the dataset.

### Fixes

* **Updates NLTK data file for compatibility with `nltk>=3.8.2`**. The NLTK data file now container `punkt_tab`, making it possible to upgrade to `nltk>=3.8.2`. The `nltk==3.8.2` patches CVE-2024-39705.
* **Renames Astra to Astra DB** Conforms with DataStax internal naming conventions.
* **Accommodate single-column CSV files.** Resolves a limitation of `partition_csv()` where delimiter detection would fail on a single-column CSV file (which naturally has no delimeters).
* **Accommodate `image/jpg` in PPTX as alias for `image/jpeg`.** Resolves problem partitioning PPTX files having an invalid `image/jpg` (should be `image/jpeg`) MIME-type in the `[Content_Types].xml` member of the PPTX Zip archive.
* **Fixes an issue in Object Detection metrics** The issue was in preprocessing/validating the ground truth and predicted data for object detection metrics.
* **Removes dependency on unstructured.pytesseract** Unstructured forked pytesseract while waiting for code to be upstreamed. Now that the new version has been released, this fork can be removed.

## 0.15.1

### Enhancements

* **Improve `pdfminer` embedded `image` extraction to exclude text elements and produce more accurate bounding boxes.** This results in cleaner, more precise element extraction in `pdf` partitioning.

### Features

* **Update partition_eml and partition_msg to capture cc, bcc, and message_id fields** Cc, bcc, and message_id information is captured in element metadata for both msg and email partitioning and `Recipient` elements are generated for cc and bcc when `include_headers=True` for email partitioning.
* **Mark ingest as deprecated** Begin sunset of ingest code in this repo as it's been moved to a dedicated repo.
* **Add `pdf_hi_res_max_pages` argument for partitioning, which allows rejecting PDF files that exceed this page number limit, when the `high_res` strategy is chosen.** By default, it will allow parsing PDF files with an unlimited number of pages.

### Fixes

* **Update `HuggingFaceEmbeddingEncoder` to use `HuggingFaceEmbeddings` from `langchain_huggingface` package instead of the deprecated version from `langchain-community`.** This resolves the deprecation warning and ensures compatibility with future versions of langchain.
* **Update `OpenAIEmbeddingEncoder` to use `OpenAIEmbeddings` from `langchain-openai` package instead of the deprecated version from `langchain-community`.** This resolves the deprecation warning and ensures compatibility with future versions of langchain.
* **Update import of Pinecone exception** Adds compatibility for pinecone-client>=5.0.0
* **File-type detection catches non-existent file-path.** `detect_filetype()` no longer silently falls back to detecting a file-type based on the extension when no file exists at the path provided. Instead `FileNotFoundError` is raised. This provides consistent user notification of a mis-typed path rather than an unpredictable exception from a file-type specific partitioner when the file cannot be opened.
* **EML files specified as a file-path are detected correctly.** Resolved a bug where an EML file submitted to `partition()` as a file-path was identified as TXT and partitioned using `partition_text()`. EML files specified by path are now identified and processed correctly, including processing any attachments.
* **A DOCX, PPTX, or XLSX file specified by path and ambiguously identified as MIME-type "application/octet-stream" is identified correctly.** Resolves a shortcoming where a file specified by path immediately fell back to filename-extension based identification when misidentified as "application/octet-stream", either by asserted content type or a mis-guess by libmagic. An MS Office file misidentified in this way is now correctly identified regardless of its filename and whether it is specified by path or file-like object.
* **Textual content retrieved from a URL with gzip transport compression now partitions correctly.** Resolves a bug where a textual file-type (such as Markdown) retrieved by passing a URL to `partition()` would raise when `gzip` compression was used for transport by the server.
* **A DOCX, PPTX, or XLSX content-type asserted on partition is confirmed or fixed.** Resolves a bug where calling `partition()` with a swapped MS-Office `content_type` would cause the file-type to be misidentified. A DOCX, PPTX, or XLSX MIME-type received by `partition()` is now checked for accuracy and corrected if the file is for a different MS-Office 2007+ type.
* **DOC, PPT, XLS, and MSG files are now auto-detected correctly.** Resolves a bug where DOC, PPT, and XLS files were auto-detected as MSG files under certain circumstances.

## 0.15.0

### Enhancements

* **Improve text clearing process in email partitioning.** Updated the email partitioner to remove both `=\n` and `=\r\n` characters during the clearing process. Previously, only `=\n` characters were removed.
* **Bump unstructured.paddleocr to 2.8.0.1.**
* **Refine HTML parser to accommodate block element nested in phrasing.** HTML parser no longer raises on a block element (e.g. `<p>`, `<div>`) nested inside a phrasing element (e.g. `<strong>` or `<cite>`). Instead it breaks the phrasing run (and therefore element) at the block-item start and begins a new phrasing run after the block-item. This is consistent with how the browser determines element boundaries in this situation.
* **Install rewritten HTML parser to fix 12 existing bugs and provide headroom for refinement and growth.** A rewritten HTML parser resolves a collection of outstanding bugs with HTML partitioning and provides a firm foundation for further elaborating that important partitioner.
* **CI check for dependency licenses** Adds a CI check to ensure dependencies are appropriately licensed.

### Features

* **Add support for specifying OCR language to `partition_pdf()`.** Extend language specification capability to `PaddleOCR` in addition to `TesseractOCR`. Users can now specify OCR languages for both OCR engines when using `partition_pdf()`.
* **Add AstraDB source connector** Adds support for ingesting documents from AstraDB.

### Fixes

* **Remedy error on Windows when `nltk` binaries are downloaded.** Work around a quirk in the Windows implementation of `tempfile.NamedTemporaryFile` where accessing the temporary file by name raises `PermissionError`.
* **Move Astra embedded_dimension to write config**

## 0.14.10

### Enhancements

* **Update unstructured-client dependency** Change unstructured-client dependency pin back to greater than min version and updated tests that were failing given the update.
* **`.doc` files are now supported in the `arm64` image.**. `libreoffice24` is added to the `arm64` image, meaning `.doc` files are now supported. We have follow on work planned to investigate adding `.ppt` support for `arm64` as well.
* **Add table detection metrics: recall, precision and f1.**
* **Remove unused _with_spans metrics.**

### Features

**Add Object Detection Metrics to CI** Add object detection metrics (average precision, precision, recall and f1-score) implementations.

### Fixes

* **Fix counting false negatives and false positives in table structure evaluation.**
* **Fix Slack CI test** Change channel that Slack test is pointing to because previous test bot expired
* **Remove NLTK download** Removes `nltk.download` in favor of downloading from an S3 bucket we host to mitigate CVE-2024-39705

## 0.14.9

### Enhancements

* **Added visualization and OD model result dump for PDF** In PDF `hi_res` strategy the `analysis` parameter can be used to visualize the result of the OD model and dump the result to a file. Additionally, the visualization of bounding boxes of each layout source is rendered and saved for each page.
* **`partition_docx()` distinguishes "file not found" from "not a ZIP archive" error.** `partition_docx()` now provides different error messages for "file not found" and "file is not a ZIP archive (and therefore not a DOCX file)". This aids diagnosis since these two conditions generally point in different directions as to the cause and fix.

### Features

### Fixes

* **Fix a bug where multiple `soffice` processes could be attempted** Add a wait mechanism in `convert_office_doc` so that the function first checks if another `soffice` is running already: if yes wait till the other process finishes or till the wait timeout before spawning a subprocess to run `soffice`
* **`partition()` now forwards `strategy` arg to `partition_docx()`, `partition_pptx()`, and their brokering partitioners for DOC, ODT, and PPT formats.** A `strategy` argument passed to `partition()` (or the default value "auto" assigned by `partition()`) is now forwarded to `partition_docx()`, `partition_pptx()`, and their brokering partitioners when those filetypes are detected.

## 0.14.8

### Enhancements

* **Move arm64 image to wolfi-base** The `arm64` image now runs on `wolfi-base`. The `arm64` build for `wolfi-base` does not yet include `libreoffce`, and so `arm64` does not currently support processing `.doc`, `.ppt`, or `.xls` file. If you need to process those files on `arm64`, use the legacy `rockylinux` image.

### Features

### Fixes

* **Bump unstructured-inference==0.7.36** Fix `ValueError` when converting cells to html.
* **`partition()` now forwards `strategy` arg to `partition_docx()`, `partition_ppt()`, and `partition_pptx()`.** A `strategy` argument passed to `partition()` (or the default value "auto" assigned by `partition()`) is now forwarded to `partition_docx()`, `partition_ppt()`, and `partition_pptx()` when those filetypes are detected.
* **Fix missing sensitive field markers** for embedders

## 0.14.7

### Enhancements

* **Pull from `wolfi-base` image.** The amd64 image now pulls from the `unstructured` `wolfi-base` image to avoid duplication of dependency setup steps.
* **Fix windows temp file.** Make the creation of a temp file in unstructured/partition/pdf_image/ocr.py windows compatible.

### Features

* **Expose conversion functions for tables** Adds public functions to convert tables from HTML to the Deckerd format and back

* **Adds Kafka Source and Destination** New source and destination connector added to all CLI ingest commands to support reading from and writing to Kafka streams. Also supports Confluent Kafka.

### Fixes

* **Fix an error publishing docker images.** Update user in docker-smoke-test to reflect changes made by the amd64 image pull from the "unstructured" "wolfi-base" image.
* **Fix a IndexError when partitioning a pdf with values for both `extract_image_block_types` and `starting_page_number`.

## 0.14.6

### Enhancements

* **Bump unstructured-inference==0.7.35** Fix syntax for generated HTML tables.

### Features

* **tqdm ingest support** add optional flag to ingest flow to print out progress bar of each step in the process.

### Fixes

* **Remove deprecated `overwrite_schema` kwarg from Delta Table connector.** The `overwrite_schema` kwarg is deprecated in `deltalake>=0.18.0`. `schema_mode=` should be used now instead. `schema_mode="overwrite"` is equivalent to `overwrite_schema=True` and `schema_mode="merge"` is equivalent to `overwrite_schema="False"`. `schema_mode` defaults to `None`. You can also now specify `engine`, which defaults to `"pyarrow"`. You need to specify `enginer="rust"` to use `"schema_mode"`.
* **Fix passing parameters to python-client** - Remove parsing list arguments to strings in passing arguments to python-client in Ingest workflow and `partition_via_api`
* **table metric bug fix** get_element_level_alignment()now will find all the matched indices in predicted table data instead of only returning the first match in the case of multiple matches for the same gt string.
* **fsspec connector path/permissions bug** V2 fsspec connectors were failing when defined relative filepaths had leading slash. This strips that slash to guarantee the relative path never has it.
* **Dropbox connector internal file path bugs** Dropbox source connector currently raises exceptions when indexing files due to two issues: a path formatting idiosyncrasy of the Dropbox library and a divergence in the definition of the Dropbox libraries fs.info method, expecting a 'url' parameter rather than 'path'.
* **update table metric evaluation to handle corrected HTML syntax for tables** This change is connected to the update in [unstructured-inference change](https://github.com/Unstructured-IO/unstructured-inference/pull/355) - fixes transforming HTML table to deckerd and internal cells format.

## 0.14.5

### Enhancements

* **Filtering for tar extraction** Adds tar filtering to the compression module for connectors to avoid decompression malicious content in `.tar.gz` files. This was added to the Python `tarfile` lib in Python 3.12. The change only applies when using Python 3.12 and above.
* **Use `python-oxmsg` for `partition_msg()`.** Outlook MSG emails are now partitioned using the `python-oxmsg` package which resolves some shortcomings of the prior MSG parser.

### Features

### Fixes

* **8-bit string Outlook MSG files are parsed.** `partition_msg()` is now able to parse non-unicode Outlook MSG emails.
* **Attachments to Outlook MSG files are extracted intact.** `partition_msg()` is now able to extract attachments without corruption.

## 0.14.4

### Enhancements

* **Move logger error to debug level when PDFminer fails to extract text** which includes error message for Invalid dictionary construct.
* **Add support for Pinecone serverless** Adds Pinecone serverless to the connector tests. Pinecone
    serverless will work version versions >=0.14.2, but hadn't been tested until now.

### Features

- **Allow configuration of the Google Vision API endpoint** Add an environment variable to select the Google Vision API in the US or the EU.

### Fixes

* **Address the issue of unrecognized tables in `UnstructuredTableTransformerModel`** When a table is not recognized, the `element.metadata.text_as_html` attribute is set to an empty string.
* **Remove root handlers in ingest logger**. Removes root handlers in ingest loggers to ensure secrets aren't accidentally exposed in Colab notebooks.
* **Fix V2 S3 Destination Connector authentication** Fixes bugs with S3 Destination Connector where the connection config was neither registered nor properly deserialized.
* **Clarified dependence on particular version of `python-docx`** Pinned `python-docx` version to ensure a particular method `unstructured` uses is included.
* **Ingest preserves original file extension** Ingest V2 introduced a change that dropped the original extension for upgraded connectors. This reverts that change.

## 0.14.3

### Enhancements

* **Move `category` field from Text class to Element class.**
* **`partition_docx()` now supports pluggable picture sub-partitioners.** A subpartitioner that accepts a DOCX `Paragraph` and generates elements is now supported. This allows adding a custom sub-partitioner that extracts images and applies OCR or summarization for the image.
* **Add VoyageAI embedder** Adds VoyageAI embeddings to support embedding via Voyage AI.

### Features

### Fixes

* **Fix `partition_pdf()` to keep spaces in the text**. The control character `\t` is now replaced with a space instead of being removed when merging inferred elements with embedded elements.
* **Turn off XML resolve entities** Sets `resolve_entities=False` for XML parsing with `lxml`
  to avoid text being dynamically injected into the XML document.
* **Add backward compatibility for the deprecated pdf_infer_table_structure parameter**.
* **Add the missing `form_extraction_skip_tables` argument to the `partition_pdf_or_image` call**.
  to avoid text being dynamically injected into the XML document.
* **Chromadb change from Add to Upsert using element_id to make idempotent**
* **Diable `table_as_cells` output by default** to reduce overhead in partition; now `table_as_cells` is only produced when the env `EXTACT_TABLE_AS_CELLS` is `true`
* **Reduce excessive logging** Change per page ocr info level logging into detail level trace logging
* **Replace try block in `document_to_element_list` for handling HTMLDocument** Use `getattr(element, "type", "")` to get the `type` attribute of an element when it exists. This is more explicit way to handle the special case for HTML documents and prevents other types of attribute error from being silenced by the try block

## 0.14.2

### Enhancements

* **Bump unstructured-inference==0.7.33**.

### Features

* **Add attribution to the `pinecone` connector**.

### Fixes

## 0.14.1

### Enhancements

* **Refactor code related to embedded text extraction**. The embedded text extraction code is moved from `unstructured-inference` to `unstructured`.

### Features

* **Large improvements to the ingest process:**
  * Support for multiprocessing and async, with limits for both.
  * Streamlined to process when mapping CLI invocations to the underlying code
  * More granular steps introduced to give better control over process (i.e. dedicated step to uncompress files already in the local filesystem, new optional staging step before upload)
  * Use the python client when calling the unstructured api for partitioning or chunking
  * Saving the final content is now a dedicated destination connector (local) set as the default if none are provided. Avoids adding new files locally if uploading elsewhere.
  * Leverage last modified date when deciding if new files should be downloaded and reprocessed.
  * Add attribution to the `pinecone` connector
  * **Add support for Python 3.12**. `unstructured` now works with Python 3.12!

### Fixes

## 0.14.0

### BREAKING CHANGES

* **Turn table extraction for PDFs and images off by default**. Reverting the default behavior for table extraction to "off" for PDFs and images. A number of users didn't realize we made the change and were impacted by slower processing times due to the extra model call for table extraction.

### Enhancements

* **Skip unnecessary element sorting in `partition_pdf()`**. Skip element sorting when determining whether embedded text can be extracted.
* **Faster evaluation** Support for concurrent processing of documents during evaluation
* **Add strategy parameter to `partition_docx()`.** Behavior of future enhancements may be sensitive the partitioning strategy. Add this parameter so `partition_docx()` is aware of the requested strategy.
* **Add GLOBAL_WORKING_DIR and GLOBAL_WORKING_PROCESS_DIR** configuration parameteres to control temporary storage.

### Features
* **Add form extraction basics (document elements and placeholder code in partition)**. This is to lay the ground work for the future. Form extraction models are not currently available in the library. An attempt to use this functionality will end in a `NotImplementedError`.

### Fixes

* **Add missing starting_page_num param to partition_image**
* **Make the filename and file params for partition_image and partition_pdf match the other partitioners**
* **Fix include_slide_notes and include_page_breaks params in partition_ppt**
* **Re-apply: skip accuracy calculation feature** Overwritten by mistake
* **Fix type hint for paragraph_grouper param** `paragraph_grouper` can be set to `False`, but the type hint did not not reflect this previously.
* **Remove links param from partition_pdf** `links` is extracted during partitioning and is not needed as a paramter in partition_pdf.
* **Improve CSV delimeter detection.** `partition_csv()` would raise on CSV files with very long lines.
* **Fix disk-space leak in `partition_doc()`.** Remove temporary file created but not removed when `file` argument is passed to `partition_doc()`.
* **Fix possible `SyntaxError` or `SyntaxWarning` on regex patterns.** Change regex patterns to raw strings to avoid these warnings/errors in Python 3.11+.
* **Fix disk-space leak in `partition_odt()`.** Remove temporary file created but not removed when `file` argument is passed to `partition_odt()`.
* **AstraDB: option to prevent indexing metadata**
* **Fix Missing py.typed**

## 0.13.7

### Enhancements

* **Remove `page_number` metadata fields** for HTML partition until we have a better strategy to decide page counting.
* **Extract OCRAgent.get_agent().** Generalize access to the configured OCRAgent instance beyond its use for PDFs.
* **Add calculation of table related metrics which take into account colspans and rowspans**
* **Evaluation: skip accuracy calculation** for files for which output and ground truth sizes differ greatly

### Features

* **add ability to get ratio of `cid` characters in embedded text extracted by `pdfminer`**.

### Fixes

* **`partition_docx()` handles short table rows.** The DOCX format allows a table row to start late and/or end early, meaning cells at the beginning or end of a row can be omitted. While there are legitimate uses for this capability, using it in practice is relatively rare. However, it can happen unintentionally when adjusting cell borders with the mouse. Accommodate this case and generate accurate `.text` and `.metadata.text_as_html` for these tables.
* **Remedy macOS test failure not triggered by CI.** Generalize temp-file detection beyond hard-coded Linux-specific prefix.
* **Remove unnecessary warning log for using default layout model.**
* **Add chunking to partition_tsv** Even though partition_tsv() produces a single Table element, chunking is made available because the Table element is often larger than the desired chunk size and must be divided into smaller chunks.

## 0.13.6

### Enhancements

### Features

### Fixes

- **ValueError: Invalid file (FileType.UNK) when parsing Content-Type header with charset directive** URL response Content-Type headers are now parsed according to RFC 9110.

## 0.13.5

### Enhancements

### Features

### Fixes

* **KeyError raised when updating parent_id** In the past, combining `ListItem` elements could result in reusing the same memory location which then led to unexpected side effects when updating element IDs.
* **Bump unstructured-inference==0.7.29**: table transformer predictions are now removed if confidence is below threshold

## 0.13.4

### Enhancements

* **Unique and deterministic hash IDs for elements** Element IDs produced by any partitioning
  function are now deterministic and unique at the document level by default. Before, hashes were
  based only on text; however, they now also take into account the element's sequence number on a
  page, the page's number in the document, and the document's file name.
* **Enable remote chunking via unstructured-ingest** Chunking using unstructured-ingest was
  previously limited to local chunking using the strategies `basic` and `by_title`. Remote chunking
  options via the API are now accessible.
* **Save table in cells format**. `UnstructuredTableTransformerModel` is able to return predicted table in cells format

### Features

* **Add a `PDF_ANNOTATION_THRESHOLD` environment variable to control the capture of embedded links in `partition_pdf()` for `fast` strategy**.
* **Add integration with the Google Cloud Vision API**. Adds a third OCR provider, alongside Tesseract and Paddle: the Google Cloud Vision API.

### Fixes

* **Remove ElementMetadata.section field.**. This field was unused, not populated by any partitioners.

## 0.13.3

### Enhancements

* **Remove duplicate image elements**. Remove image elements identified by PDFMiner that have similar bounding boxes and the same text.
* **Add support for `start_index` in `html` links extraction**
* **Add `strategy` arg value to `_PptxPartitionerOptions`.** This makes this paritioning option available for sub-partitioners to come that may optionally use inference or other expensive operations to improve the partitioning.
* **Support pluggable sub-partitioner for PPTX Picture shapes.** Use a distinct sub-partitioner for partitioning PPTX Picture (image) shapes and allow the default picture sub-partitioner to be replaced at run-time by one of the user's choosing.
* **Introduce `starting_page_number` parameter to partitioning functions** It applies to those partitioners which support `page_number` in element's metadata: PDF, TIFF, XLSX, DOC, DOCX, PPT, PPTX.
* **Redesign the internal mechanism of assigning element IDs** This allows for further enhancements related to element IDs such as deterministic and document-unique hashes. The way partitioning functions operate hasn't changed, which means `unique_element_ids` continues to be `False` by default, utilizing text hashes.

### Features

### Fixes

* **Add support for extracting text from tag tails in HTML**. This fix adds ability to generate separate elements using tag tails.
* **Add support for extracting text from `<b>` tags in HTML** Now `partition_html()` can extract text from `<b>` tags inside container tags (like `<div>`, `<pre>`).
* **Fix pip-compile make target** Missing base.in dependency missing from requirments make file added

## 0.13.2

### Enhancements

### Features

### Fixes

* **Brings back missing word list files** that caused `partition` failures in 0.13.1.

## 0.13.1

### Enhancements

* **Drop constraint on pydantic, supporting later versions** All dependencies has pydantic pinned at an old version. This explicit pin was removed, allowing the latest version to be pulled in when requirements are compiled.

### Features

* **Add a set of new `ElementType`s to extend future element types**

### Fixes

* **Fix `partition_html()` swallowing some paragraphs**. The `partition_html()` only considers elements with limited depth to avoid becoming the text representation of a giant div. This fix increases the limit value.
* **Fix SFTP** Adds flag options to SFTP connector on whether to use ssh keys / agent, with flag values defaulting to False. This is to prevent looking for ssh files when using username and password. Currently, username and password are required, making that always the case.

## 0.13.0

### Enhancements

* **Add `.metadata.is_continuation` to text-split chunks.** `.metadata.is_continuation=True` is added to second-and-later chunks formed by text-splitting an oversized `Table` element but not to their counterpart `Text` element splits. Add this indicator for `CompositeElement` to allow text-split continuation chunks to be identified for downstream processes that may wish to skip intentionally redundant metadata values in continuation chunks.
* **Add `compound_structure_acc` metric to table eval.** Add a new property to `unstructured.metrics.table_eval.TableEvaluation`: `composite_structure_acc`, which is computed from the element level row and column index and content accuracy scores
* **Add `.metadata.orig_elements` to chunks.** `.metadata.orig_elements: list[Element]` is added to chunks during the chunking process (when requested) to allow access to information from the elements each chunk was formed from. This is useful for example to recover metadata fields that cannot be consolidated to a single value for a chunk, like `page_number`, `coordinates`, and `image_base64`.
* **Add `--include_orig_elements` option to Ingest CLI.** By default, when chunking, the original elements used to form each chunk are added to `chunk.metadata.orig_elements` for each chunk. * The `include_orig_elements` parameter allows the user to turn off this behavior to produce a smaller payload when they don't need this metadata.
* **Add Google VertexAI embedder** Adds VertexAI embeddings to support embedding via Google Vertex AI.

### Features

* **Chunking populates `.metadata.orig_elements` for each chunk.** This behavior allows the text and metadata of the elements combined to make each chunk to be accessed. This can be important for example to recover metadata such as `.coordinates` that cannot be consolidated across elements and so is dropped from chunks. This option is controlled by the `include_orig_elements` parameter to `partition_*()` or to the chunking functions. This option defaults to `True` so original-elements are preserved by default. This behavior is not yet supported via the REST APIs or SDKs but will be in a closely subsequent PR to other `unstructured` repositories. The original elements will also not serialize or deserialize yet; this will also be added in a closely subsequent PR.
* **Add Clarifai destination connector** Adds support for writing partitioned and chunked documents into Clarifai.

### Fixes

* **Fix `clean_pdfminer_inner_elements()` to remove only pdfminer (embedded) elements merged with inferred elements**. Previously, some embedded elements were removed even if they were not merged with inferred elements. Now, only embedded elements that are already merged with inferred elements are removed.
* **Clarify IAM Role Requirement for GCS Platform Connectors**. The GCS Source Connector requires Storage Object Viewer and GCS Destination Connector requires Storage Object Creator IAM roles.
* **Change table extraction defaults** Change table extraction defaults in favor of using `skip_infer_table_types` parameter and reflect these changes in documentation.
* **Fix OneDrive dates with inconsistent formatting** Adds logic to conditionally support dates returned by office365 that may vary in date formatting or may be a datetime rather than a string. See previous fix for SharePoint
* **Adds tracking for AstraDB** Adds tracking info so AstraDB can see what source called their api.
* **Support AWS Bedrock Embeddings in ingest CLI** The configs required to instantiate the bedrock embedding class are now exposed in the api and the version of boto being used meets the minimum requirement to introduce the bedrock runtime required to hit the service.
* **Change MongoDB redacting** Original redact secrets solution is causing issues in platform. This fix uses our standard logging redact solution.

## 0.12.6

### Enhancements

* **Improve ability to capture embedded links in `partition_pdf()` for `fast` strategy** Previously, a threshold value that affects the capture of embedded links was set to a fixed value by default. This allows users to specify the threshold value for better capturing.
* **Refactor `add_chunking_strategy` decorator to dispatch by name.** Add `chunk()` function to be used by the `add_chunking_strategy` decorator to dispatch chunking call based on a chunking-strategy name (that can be dynamic at runtime). This decouples chunking dispatch from only those chunkers known at "compile" time and enables runtime registration of custom chunkers.
* **Redefine `table_level_acc` metric for table evaluation.** `table_level_acc` now is an average of individual predicted table's accuracy. A predicted table's accuracy is defined as the sequence matching ratio between itself and its corresponding ground truth table.

### Features

* **Added Unstructured Platform Documentation** The Unstructured Platform is currently in beta. The documentation provides how-to guides for setting up workflow automation, job scheduling, and configuring source and destination connectors.

### Fixes

* **Partitioning raises on file-like object with `.name` not a local file path.** When partitioning a file using the `file=` argument, and `file` is a file-like object (e.g. io.BytesIO) having a `.name` attribute, and the value of `file.name` is not a valid path to a file present on the local filesystem, `FileNotFoundError` is raised. This prevents use of the `file.name` attribute for downstream purposes to, for example, describe the source of a document retrieved from a network location via HTTP.
* **Fix SharePoint dates with inconsistent formatting** Adds logic to conditionally support dates returned by office365 that may vary in date formatting or may be a datetime rather than a string.
* **Include warnings** about the potential risk of installing a version of `pandoc` which does not support RTF files + instructions that will help resolve that issue.
* **Incorporate the `install-pandoc` Makefile recipe** into relevant stages of CI workflow, ensuring it is a version that supports RTF input files.
* **Fix Google Drive source key** Allow passing string for source connector key.
* **Fix table structure evaluations calculations** Replaced special value `-1.0` with `np.nan` and corrected rows filtering of files metrics basing on that.
* **Fix Sharepoint-with-permissions test** Ignore permissions metadata, update test.
* **Fix table structure evaluations for edge case** Fixes the issue when the prediction does not contain any table - no longer errors in such case.

## 0.12.5

### Enhancements

### Features
* Add `date_from_file_object` parameter to partition. If True and if file is provided via `file` parameter it will cause partition to infer last modified date from `file`'s content. If False, last modified metadata will be `None`.

* **Header and footer detection for fast strategy** `partition_pdf` with `fast` strategy now
  detects elements that are in the top or bottom 5 percent of the page as headers and footers.
* **Add parent_element to overlapping case output** Adds parent_element to the output for `identify_overlapping_or_nesting_case` and `catch_overlapping_and_nested_bboxes` functions.
* **Add table structure evaluation** Adds a new function to evaluate the structure of a table and return a metric that represents the quality of the table structure. This function is used to evaluate the quality of the table structure and the table contents.
* **Add AstraDB destination connector** Adds support for writing embedded documents into an AstraDB vector database.
* **Add OctoAI embedder** Adds support for embeddings via OctoAI.

### Fixes

* **Fix passing list type parameters when calling unstructured API via `partition_via_api()`** Update `partition_via_api()` to convert all list type parameters to JSON formatted strings before calling the unstructured client SDK. This will support image block extraction via `partition_via_api()`.
* **Fix `check_connection` in opensearch, databricks, postgres, azure connectors**
* **Fix don't treat plain text files with double quotes as JSON** If a file can be deserialized as JSON but it deserializes as a string, treat it as plain text even though it's valid JSON.
* **Fix `check_connection` in opensearch, databricks, postgres, azure connectors**
* **Fix cluster of bugs in `partition_xlsx()` that dropped content.** Algorithm for detecting "subtables" within a worksheet dropped table elements for certain patterns of populated cells such as when a trailing single-cell row appeared in a contiguous block of populated cells.
* **Improved documentation**. Fixed broken links and improved readability on `Key Concepts` page.
* **Rename `OpenAiEmbeddingConfig` to `OpenAIEmbeddingConfig`.**
* **Fix partition_json() doesn't chunk.** The `@add_chunking_strategy` decorator was missing from `partition_json()` such that pre-partitioned documents serialized to JSON did not chunk when a chunking-strategy was specified.


## 0.12.4

### Enhancements

* **Apply New Version of `black` formatting** The `black` library recently introduced a new major version that introduces new formatting conventions. This change brings code in the `unstructured` repo into compliance with the new conventions.
* **Move ingest imports to local scopes** Moved ingest dependencies into local scopes to be able to import ingest connector classes without the need of installing imported external dependencies. This allows lightweight use of the classes (not the instances. to use the instances as intended you'll still need the dependencies).
* **Add support for `.p7s` files** `partition_email` can now process `.p7s` files. The signature for the signed message is extracted and added to metadata.
* **Fallback to valid content types for emails** If the user selected content type does not exist on the email message, `partition_email` now falls back to anoter valid content type if it's available.

### Features

* **Add .heic file partitioning** .heic image files were previously unsupported and are now supported though partition_image()
* **Add the ability to specify an alternate OCR** implementation by implementing an `OCRAgent` interface and specify it using `OCR_AGENT` environment variable.
* **Add Vectara destination connector** Adds support for writing partitioned documents into a Vectara index.
* **Add ability to detect text in .docx inline shapes** extensions of docx partition, extracts text from inline shapes and includes them in paragraph's text

### Fixes

* **Fix `partition_pdf()` not working when using chipper model with `file`**
* **Handle common incorrect arguments for `languages` and `ocr_languages`** Users are regularly receiving errors on the API because they are defining `ocr_languages` or `languages` with additional quotationmarks, brackets, and similar mistakes. This update handles common incorrect arguments and raises an appropriate warning.
* **Default `hi_res_model_name` now relies on `unstructured-inference`** When no explicit `hi_res_model_name` is passed into `partition` or `partition_pdf_or_image` the default model is picked by `unstructured-inference`'s settings or os env variable `UNSTRUCTURED_HI_RES_MODEL_NAME`; it now returns the same model name regardless of `infer_table_structure`'s value; this function will be deprecated in the future and the default model name will simply rely on `unstructured-inference` and will not consider os env in a future release.
* **Fix remove Vectara requirements from setup.py - there are no dependencies**
* **Add missing dependency files to package manifest**. Updates the file path for the ingest
  dependencies and adds missing extra dependencies.
* **Fix remove Vectara requirements from setup.py - there are no dependencies **
* **Add title to Vectara upload - was not separated out from initial connector **
* **Fix change OpenSearch port to fix potential conflict with Elasticsearch in ingest test **


## 0.12.3

### Enhancements

* **Driver for MongoDB connector.** Adds a driver with `unstructured` version information to the
  MongoDB connector.

### Features

* **Add Databricks Volumes destination connector** Databricks Volumes connector added to ingest CLI.  Users may now use `unstructured-ingest` to write partitioned data to a Databricks Volumes storage service.

### Fixes

* **Fix support for different Chipper versions and prevent running PDFMiner with Chipper**
* **Treat YAML files as text.** Adds YAML MIME types to the file detection code and treats those
  files as text.
* **Fix FSSpec destination connectors check_connection.** FSSpec destination connectors did not use `check_connection`. There was an error when trying to `ls` destination directory - it may not exist at the moment of connector creation. Now `check_connection` calls `ls` on bucket root and this method is called on `initialize` of destination connector.
* **Fix databricks-volumes extra location.** `setup.py` is currently pointing to the wrong location for the databricks-volumes extra requirements. This results in errors when trying to build the wheel for unstructured. This change updates to point to the correct path.
* **Fix uploading None values to Chroma and Pinecone.** Removes keys with None values with Pinecone and Chroma destinations. Pins Pinecone dependency
* **Update documentation.** (i) best practice for table extration by using 'skip_infer_table_types' param, instead of 'pdf_infer_table_structure', and (ii) fixed CSS, RST issues and typo in the documentation.
* **Fix postgres storage of link_texts.** Formatting of link_texts was breaking metadata storage.

## 0.12.2

### Enhancements

### Features

### Fixes

* **Fix index error in table processing.** Bumps the `unstructured-inference` version to address and
  index error that occurs on some tables in the table transformer object.

## 0.12.1

### Enhancements

* **Allow setting image block crop padding parameter** In certain circumstances, adjusting the image block crop padding can improve image block extraction by preventing extracted image blocks from being clipped.
* **Add suport for bitmap images in `partition_image`** Adds support for `.bmp` files in
  `partition`, `partition_image`, and `detect_filetype`.
* **Keep all image elements when using "hi_res" strategy** Previously, `Image` elements with small chunks of text were ignored unless the image block extraction parameters (`extract_images_in_pdf` or `extract_image_block_types`) were specified. Now, all image elements are kept regardless of whether the image block extraction parameters are specified.
* **Add filetype detection for `.wav` files.** Add filetpye detection for `.wav` files.
* **Add "basic" chunking strategy.** Add baseline chunking strategy that includes all shared chunking behaviors without breaking chunks on section or page boundaries.
* **Add overlap option for chunking.** Add option to overlap chunks. Intra-chunk and inter-chunk overlap are requested separately. Intra-chunk overlap is applied only to the second and later chunks formed by text-splitting an oversized chunk. Inter-chunk overlap may also be specified; this applies overlap between "normal" (not-oversized) chunks.
* **Salesforce connector accepts private key path or value.** Salesforce parameter `private-key-file` has been renamed to `private-key`. Private key can be provided as path to file or file contents.
* **Update documentation**: (i) added verbiage about the free API cap limit, (ii) added deprecation warning on ``Staging`` bricks in favor of ``Destination Connectors``, (iii) added warning and code examples to use the SaaS API Endpoints using CLI-vs-SDKs, (iv) fixed example pages formatting, (v) added deprecation on ``model_name`` in favor of ``hi_res_model_name``, (vi) added ``extract_images_in_pdf`` usage in ``partition_pdf`` section, (vii) reorganize and improve the documentation introduction section, and (viii) added PDF table extraction best practices.
* **Add "basic" chunking to ingest CLI.** Add options to ingest CLI allowing access to the new "basic" chunking strategy and overlap options.
* **Make Elasticsearch Destination connector arguments optional.** Elasticsearch Destination connector write settings are made optional and will rely on default values when not specified.
* **Normalize Salesforce artifact names.** Introduced file naming pattern present in other connectors to Salesforce connector.
* **Install Kapa AI chatbot.** Added Kapa.ai website widget on the documentation.

### Features
* **MongoDB Source Connector.** New source connector added to all CLI ingest commands to support downloading/partitioning files from MongoDB.
* **Add OpenSearch source and destination connectors.** OpenSearch, a fork of Elasticsearch, is a popular storage solution for various functionality such as search, or providing intermediary caches within data pipelines. Feature: Added OpenSearch source connector to support downloading/partitioning files. Added OpenSearch destination connector to be able to ingest documents from any supported source, embed them and write the embeddings / documents into OpenSearch.

### Fixes

* **Fix GCS connector converting JSON to string with single quotes.** FSSpec serialization caused conversion of JSON token to string with single quotes. GCS requires token in form of dict so this format is now assured.
* **Pin version of unstructured-client** Set minimum version of unstructured-client to avoid raising a TypeError when passing `api_key_auth` to `UnstructuredClient`
* **Fix the serialization of the Pinecone destination connector.** Presence of the PineconeIndex object breaks serialization due to TypeError: cannot pickle '_thread.lock' object. This removes that object before serialization.
* **Fix the serialization of the Elasticsearch destination connector.** Presence of the _client object breaks serialization due to TypeError: cannot pickle '_thread.lock' object. This removes that object before serialization.
* **Fix the serialization of the Postgres destination connector.** Presence of the _client object breaks serialization due to TypeError: cannot pickle '_thread.lock' object. This removes that object before serialization.
* **Fix documentation and sample code for Chroma.** Was pointing to wrong examples..
* **Fix flatten_dict to be able to flatten tuples inside dicts** Update flatten_dict function to support flattening tuples inside dicts. This is necessary for objects like Coordinates, when the object is not written to the disk, therefore not being converted to a list before getting flattened (still being a tuple).
* **Fix the serialization of the Chroma destination connector.** Presence of the ChromaCollection object breaks serialization due to TypeError: cannot pickle 'module' object. This removes that object before serialization.
* **Fix fsspec connectors returning version as integer.** Connector data source versions should always be string values, however we were using the integer checksum value for the version for fsspec connectors. This casts that value to a string.

## 0.12.0

### Enhancements

* **Drop support for python3.8** All dependencies are now built off of the minimum version of python being `3.10`

## 0.11.9

### Enhancements

* **Rename kwargs related to extracting image blocks** Rename the kwargs related to extracting image blocks for consistency and API usage.

### Features

* **Add PostgreSQL/SQLite destination connector** PostgreSQL and SQLite connector added to ingest CLI.  Users may now use `unstructured-ingest` to write partitioned data to a PostgreSQL or SQLite database. And write embeddings to PostgreSQL pgvector database.

### Fixes

* **Handle users providing fully spelled out languages** Occasionally some users are defining the `languages` param as a fully spelled out language instead of a language code. This adds a dictionary for common languages so those small mistakes are caught and silently fixed.
* **Fix unequal row-length in HTMLTable.text_as_html.** Fixes to other aspects of partition_html() in v0.11 allowed unequal cell-counts in table rows. Make the cells in each row correspond 1:1 with cells in the original table row. This fix also removes "noise" cells resulting from HTML-formatting whitespace and eliminates the "column-shifting" of cells that previously resulted from noise-cells.
* **Fix MongoDB connector URI password redaction.** MongoDB documentation states that characters `$ : / ? # [ ] @` must be percent encoded. URIs with password containing such special character were not redacted.

## 0.11.8

### Enhancements

* **Add SaaS API User Guide.** This documentation serves as a guide for Unstructured SaaS API users to register, receive an API key and URL, and manage your account and billing information.
* **Add inter-chunk overlap capability.** Implement overlap between chunks. This applies to all chunks prior to any text-splitting of oversized chunks so is a distinct behavior; overlap at text-splits of oversized chunks is independent of inter-chunk overlap (distinct chunk boundaries) and can be requested separately. Note this capability is not yet available from the API but will shortly be made accessible using a new `overlap_all` kwarg on partition functions.

### Features

### Fixes

## 0.11.7

### Enhancements

* **Add intra-chunk overlap capability.** Implement overlap for split-chunks where text-splitting is used to divide an oversized chunk into two or more chunks that fit in the chunking window. Note this capability is not yet available from the API but will shortly be made accessible using a new `overlap` kwarg on partition functions.
* **Update encoders to leverage dataclasses** All encoders now follow a class approach which get annotated with the dataclass decorator. Similar to the connectors, it uses a nested dataclass for the configs required to configure a client as well as a field/property approach to cache the client. This makes sure any variable associated with the class exists as a dataclass field.

### Features

* **Add Qdrant destination connector.** Adds support for writing documents and embeddings into a Qdrant collection.
* **Store base64 encoded image data in metadata fields.** Rather than saving to file, stores base64 encoded data of the image bytes and the mimetype for the image in metadata fields: `image_base64` and `image_mime_type` (if that is what the user specifies by some other param like `pdf_extract_to_payload`). This would allow the API to have parity with the library.

### Fixes

* **Fix table structure metric script** Update the call to table agent to now provide OCR tokens as required
* **Fix element extraction not working when using "auto" strategy for pdf and image** If element extraction is specified, the "auto" strategy falls back to the "hi_res" strategy.
* **Fix a bug passing a custom url to `partition_via_api`** Users that self host the api were not able to pass their custom url to `partition_via_api`.

## 0.11.6

### Enhancements

* **Update the layout analysis script.** The previous script only supported annotating `final` elements. The updated script also supports annotating `inferred` and `extracted` elements.
* **AWS Marketplace API documentation**: Added the user guide, including setting up VPC and CloudFormation, to deploy Unstructured API on AWS platform.
* **Azure Marketplace API documentation**: Improved the user guide to deploy Azure Marketplace API by adding references to Azure documentation.
* **Integration documentation**: Updated URLs for the `staging_for` bricks

### Features

* **Partition emails with base64-encoded text.** Automatically handles and decodes base64 encoded text in emails with content type `text/plain` and `text/html`.
* **Add Chroma destination connector** Chroma database connector added to ingest CLI.  Users may now use `unstructured-ingest` to write partitioned/embedded data to a Chroma vector database.
* **Add Elasticsearch destination connector.** Problem: After ingesting data from a source, users might want to move their data into a destination. Elasticsearch is a popular storage solution for various functionality such as search, or providing intermediary caches within data pipelines. Feature: Added Elasticsearch destination connector to be able to ingest documents from any supported source, embed them and write the embeddings / documents into Elasticsearch.

### Fixes

* **Enable --fields argument omission for elasticsearch connector** Solves two bugs where removing the optional parameter --fields broke the connector due to an integer processing error and using an elasticsearch config for a destination connector resulted in a serialization issue when optional parameter --fields was not provided.
* **Add hi_res_model_name** Adds kwarg to relevant functions and add comments that model_name is to be deprecated.

## 0.11.5

### Enhancements

### Features

### Fixes

* **Fix `partition_pdf()` and `partition_image()` importation issue.** Reorganize `pdf.py` and `image.py` modules to be consistent with other types of document import code.

## 0.11.4

### Enhancements

* **Refactor image extraction code.** The image extraction code is moved from `unstructured-inference` to `unstructured`.
* **Refactor pdfminer code.** The pdfminer code is moved from `unstructured-inference` to `unstructured`.
* **Improve handling of auth data for fsspec connectors.** Leverage an extension of the dataclass paradigm to support a `sensitive` annotation for fields related to auth (i.e. passwords, tokens). Refactor all fsspec connectors to use explicit access configs rather than a generic dictionary.
* **Add glob support for fsspec connectors** Similar to the glob support in the ingest local source connector, similar filters are now enabled on all fsspec based source connectors to limit files being partitioned.
* Define a constant for the splitter "+" used in tesseract ocr languages.

### Features

* **Save tables in PDF's separately as images.** The "table" elements are saved as `table-<pageN>-<tableN>.jpg`. This filename is presented in the `image_path` metadata field for the Table element. The default would be to not do this.
* **Add Weaviate destination connector** Weaviate connector added to ingest CLI.  Users may now use `unstructured-ingest` to write partitioned data from over 20 data sources (so far) to a Weaviate object collection.
* **Sftp Source Connector.** New source connector added to support downloading/partitioning files from Sftp.

### Fixes

* **Fix pdf `hi_res` partitioning failure when pdfminer fails.** Implemented logic to fall back to the "inferred_layout + OCR" if pdfminer fails in the `hi_res` strategy.
* **Fix a bug where image can be scaled too large for tesseract** Adds a limit to prevent auto-scaling an image beyond the maximum size `tesseract` can handle for ocr layout detection
* **Update partition_csv to handle different delimiters** CSV files containing both non-comma delimiters and commas in the data were throwing an error in Pandas. `partition_csv` now identifies the correct delimiter before the file is processed.
* **partition returning cid code in `hi_res`** occasionally pdfminer can fail to decode the text in an pdf file and return cid code as text. Now when this happens the text from OCR is used.

## 0.11.2

### Enhancements

* **Updated Documentation**: (i) Added examples, and (ii) API Documentation, including Usage, SDKs, Azure Marketplace, and parameters and validation errors.

### Features

* * **Add Pinecone destination connector.** Problem: After ingesting data from a source, users might want to produce embeddings for their data and write these into a vector DB. Pinecone is an option among these vector databases. Feature: Added Pinecone destination connector to be able to ingest documents from any supported source, embed them and write the embeddings / documents into Pinecone.

### Fixes

* **Process chunking parameter names in ingest correctly** Solves a bug where chunking parameters weren't being processed and used by ingest cli by renaming faulty parameter names and prepends; adds relevant parameters to ingest pinecone test to verify that the parameters are functional.

## 0.11.1

### Enhancements

* **Use `pikepdf` to repair invalid PDF structure** for PDFminer when we see error `PSSyntaxError` when PDFminer opens the document and creates the PDFminer pages object or processes a single PDF page.
* **Batch Source Connector support** For instances where it is more optimal to read content from a source connector in batches, a new batch ingest doc is added which created multiple ingest docs after reading them in in batches per process.

### Features

* **Staging Brick for Coco Format** Staging brick which converts a list of Elements into Coco Format.
* **Adds HubSpot connector** Adds connector to retrieve call, communications, emails, notes, products and tickets from HubSpot

### Fixes

* **Do not extract text of `<style>` tags in HTML.** `<style>` tags containing CSS in invalid positions previously contributed to element text. Do not consider text node of a `<style>` element as textual content.
* **Fix DOCX merged table cell repeats cell text.** Only include text for a merged cell, not for each underlying cell spanned by the merge.
* **Fix tables not extracted from DOCX header/footers.** Headers and footers in DOCX documents skip tables defined in the header and commonly used for layout/alignment purposes. Extract text from tables as a string and include in the `Header` and `Footer` document elements.
* **Fix output filepath for fsspec-based source connectors.** Previously the base directory was being included in the output filepath unnecessarily.

## 0.11.0

### Enhancements

* **Add a class for the strategy constants.** Add a class `PartitionStrategy` for the strategy constants and use the constants to replace strategy strings.
* **Temporary Support for paddle language parameter.** User can specify default langage code for paddle with ENV `DEFAULT_PADDLE_LANG` before we have the language mapping for paddle.
* **Improve DOCX page-break fidelity.** Improve page-break fidelity such that a paragraph containing a page-break is split into two elements, one containing the text before the page-break and the other the text after. Emit the PageBreak element between these two and assign the correct page-number (n and n+1 respectively) to the two textual elements.

### Features

* **Add ad-hoc fields to `ElementMetadata` instance.** End-users can now add their own metadata fields simply by assigning to an element-metadata attribute-name of their choice, like `element.metadata.coefficient = 0.58`. These fields will round-trip through JSON and can be accessed with dotted notation.
* **MongoDB Destination Connector.** New destination connector added to all CLI ingest commands to support writing partitioned json output to mongodb.

### Fixes

* **Fix `TYPE_TO_TEXT_ELEMENT_MAP`.** Updated `Figure` mapping from `FigureCaption` to `Image`.
* **Handle errors when extracting PDF text** Certain pdfs throw unexpected errors when being opened by `pdfminer`, causing `partition_pdf()` to fail. We expect to be able to partition smoothly using an alternative strategy if text extraction doesn't work.  Added exception handling to handle unexpected errors when extracting pdf text and to help determine pdf strategy.
* **Fix `fast` strategy fall back to `ocr_only`** The `fast` strategy should not fall back to a more expensive strategy.
* **Remove default user ./ssh folder** The default notebook user during image build would create the known_hosts file with incorrect ownership, this is legacy and no longer needed so it was removed.
* **Include `languages` in metadata when partitioning `strategy=hi_res` or `fast`** User defined `languages` was previously used for text detection, but not included in the resulting element metadata for some strategies. `languages` will now be included in the metadata regardless of partition strategy for pdfs and images.
* **Handle a case where Paddle returns a list item in ocr_data as None** In partition, while parsing PaddleOCR data, it was assumed that PaddleOCR does not return None for any list item in ocr_data. Removed the assumption by skipping the text region whenever this happens.
* **Fix some pdfs returning `KeyError: 'N'`** Certain pdfs were throwing this error when being opened by pdfminer. Added a wrapper function for pdfminer that allows these documents to be partitioned.
* **Fix mis-splits on `Table` chunks.** Remedies repeated appearance of full `.text_as_html` on metadata of each `TableChunk` split from a `Table` element too large to fit in the chunking window.
* **Import tables_agent from inference** so that we don't have to initialize a global table agent in unstructured OCR again
* **Fix empty table is identified as bulleted-table.** A table with no text content was mistakenly identified as a bulleted-table and processed by the wrong branch of the initial HTML partitioner.
* **Fix partition_html() emits empty (no text) tables.** A table with cells nested below a `<thead>` or `<tfoot>` element was emitted as a table element having no text and unparseable HTML in `element.metadata.text_as_html`. Do not emit empty tables to the element stream.
* **Fix HTML `element.metadata.text_as_html` contains spurious <br> elements in invalid locations.** The HTML generated for the `text_as_html` metadata for HTML tables contained `<br>` elements invalid locations like between `<table>` and `<tr>`. Change the HTML generator such that these do not appear.
* **Fix HTML table cells enclosed in <thead> and <tfoot> elements are dropped.** HTML table cells nested in a `<thead>` or `<tfoot>` element were not detected and the text in those cells was omitted from the table element text and `.text_as_html`. Detect table rows regardless of the semantic tag they may be nested in.
* **Remove whitespace padding from `.text_as_html`.** `tabulate` inserts padding spaces to achieve visual alignment of columns in HTML tables it generates. Add our own HTML generator to do this simple job and omit that padding as well as newlines ("\n") used for human readability.
* **Fix local connector with absolute input path** When passed an absolute filepath for the input document path, the local connector incorrectly writes the output file to the input file directory. This fixes such that the output in this case is written to `output-dir/input-filename.json`

## 0.10.30

### Enhancements

* **Support nested DOCX tables.** In DOCX, like HTML, a table cell can itself contain a table. In this case, create nested HTML tables to reflect that structure and create a plain-text table with captures all the text in nested tables, formatting it as a reasonable facsimile of a table.
* **Add connection check to ingest connectors** Each source and destination connector now support a `check_connection()` method which makes sure a valid connection can be established with the source/destination given any authentication credentials in a lightweight request.

### Features

* **Add functionality to do a second OCR on cropped table images.** Changes to the values for scaling ENVs affect entire page OCR output(OCR regression) so we now do a second OCR for tables.
* **Adds ability to pass timeout for a request when partitioning via a `url`.** `partition` now accepts a new optional parameter `request_timeout` which if set will prevent any `requests.get` from hanging indefinitely and instead will raise a timeout error. This is useful when partitioning a url that may be slow to respond or may not respond at all.

### Fixes

* **Fix logic that determines pdf auto strategy.** Previously, `_determine_pdf_auto_strategy` returned `hi_res` strategy only if `infer_table_structure` was true. It now returns the `hi_res` strategy if either `infer_table_structure` or `extract_images_in_pdf` is true.
* **Fix invalid coordinates when parsing tesseract ocr data.** Previously, when parsing tesseract ocr data, the ocr data had invalid bboxes if zoom was set to `0`. A logical check is now added to avoid such error.
* **Fix ingest partition parameters not being passed to the api.** When using the --partition-by-api flag via unstructured-ingest, none of the partition arguments are forwarded, meaning that these options are disregarded. With this change, we now pass through all of the relevant partition arguments to the api. This allows a user to specify all of the same partition arguments they would locally and have them respected when specifying --partition-by-api.
* **Support tables in section-less DOCX.** Generalize solution for MS Chat Transcripts exported as DOCX by including tables in the partitioned output when present.
* **Support tables that contain only numbers when partitioning via `ocr_only`** Tables that contain only numbers are returned as floats in a pandas.DataFrame when the image is converted from `.image_to_data()`. An AttributeError was raised downstream when trying to `.strip()` the floats.
* **Improve DOCX page-break detection.** DOCX page breaks are reliably indicated by `w:lastRenderedPageBreak` elements present in the document XML. Page breaks are NOT reliably indicated by "hard" page-breaks inserted by the author and when present are redundant to a `w:lastRenderedPageBreak` element so cause over-counting if used. Use rendered page-breaks only.

## 0.10.29

### Enhancements

* **Adds include_header argument for partition_csv and partition_tsv** Now supports retaining header rows in CSV and TSV documents element partitioning.
* **Add retry logic for all source connectors** All http calls being made by the ingest source connectors have been isolated and wrapped by the `SourceConnectionNetworkError` custom error, which triggers the retry logic, if enabled, in the ingest pipeline.
* **Google Drive source connector supports credentials from memory** Originally, the connector expected a filepath to pull the credentials from when creating the client. This was expanded to support passing that information from memory as a dict if access to the file system might not be available.
* **Add support for generic partition configs in ingest cli** Along with the explicit partition options supported by the cli, an `additional_partition_args` arg was added to allow users to pass in any other arguments that should be added when calling partition(). This helps keep any changes to the input parameters of the partition() exposed in the CLI.
* **Map full output schema for table-based destination connectors** A full schema was introduced to map the type of all output content from the json partition output and mapped to a flattened table structure to leverage table-based destination connectors. The delta table destination connector was updated at the moment to take advantage of this.
* **Incorporate multiple embedding model options into ingest, add diff test embeddings** Problem: Ingest pipeline already supported embedding functionality, however users might want to use different types of embedding providers. Enhancement: Extend ingest pipeline so that users can specify and embed via a particular embedding provider from a range of options. Also adds a diff test to compare output from an embedding module with the expected output

### Features

* **Allow setting table crop parameter** In certain circumstances, adjusting the table crop padding may improve table.

### Fixes

* **Fixes `partition_text` to prevent empty elements** Adds a check to filter out empty bullets.
* **Handle empty string for `ocr_languages` with values for `languages`** Some API users ran into an issue with sending `languages` params because the API defaulted to also using an empty string for `ocr_languages`. This update handles situations where `languages` is defined and `ocr_languages` is an empty string.
* **Fix PDF tried to loop through None** Previously the PDF annotation extraction tried to loop through `annots` that resolved out as None. A logical check added to avoid such error.
* **Ingest session handler not being shared correctly** All ingest docs that leverage the session handler should only need to set it once per process. It was recreating it each time because the right values weren't being set nor available given how dataclasses work in python.
* **Ingest download-only fix.** Previously the download only flag was being checked after the doc factory pipeline step, which occurs before the files are actually downloaded by the source node. This check was moved after the source node to allow for the files to be downloaded first before exiting the pipeline.
* **Fix flaky chunk-metadata.** Prior implementation was sensitive to element order in the section resulting in metadata values sometimes being dropped. Also, not all metadata items can be consolidated across multiple elements (e.g. coordinates) and so are now dropped from consolidated metadata.
* **Fix tesseract error `Estimating resolution as X`** leaded by invalid language parameters input. Proceed with defalut language `eng` when `lang.py` fails to find valid language code for tesseract, so that we don't pass an empty string to tesseract CLI and raise an exception in downstream.

## 0.10.28

### Enhancements

* **Add table structure evaluation helpers** Adds functions to evaluate the similarity between predicted table structure and actual table structure.
* **Use `yolox` by default for table extraction when partitioning pdf/image** `yolox` model provides higher recall of the table regions than the quantized version and it is now the default element detection model when `infer_table_structure=True` for partitioning pdf/image files
* **Remove pdfminer elements from inside tables** Previously, when using `hi_res` some elements where extracted using pdfminer too, so we removed pdfminer from the tables pipeline to avoid duplicated elements.
* **Fsspec downstream connectors** New destination connector added to ingest CLI, users may now use `unstructured-ingest` to write to any of the following:
  * Azure
  * Box
  * Dropbox
  * Google Cloud Service

### Features

* **Update `ocr_only` strategy in `partition_pdf()`** Adds the functionality to get accurate coordinate data when partitioning PDFs and Images with the `ocr_only` strategy.

### Fixes
* **Fixed SharePoint permissions for the fetching to be opt-in** Problem: Sharepoint permissions were trying to be fetched even when no reletad cli params were provided, and this gave an error due to values for those keys not existing. Fix: Updated getting keys to be with .get() method and changed the "skip-check" to check individual cli params rather than checking the existance of a config object.

* **Fixes issue where tables from markdown documents were being treated as text** Problem: Tables from markdown documents were being treated as text, and not being extracted as tables. Solution: Enable the `tables` extension when instantiating the `python-markdown` object. Importance: This will allow users to extract structured data from tables in markdown documents.
* **Fix wrong logger for paddle info** Replace the logger from unstructured-inference with the logger from unstructured for paddle_ocr.py module.
* **Fix ingest pipeline to be able to use chunking and embedding together** Problem: When ingest pipeline was using chunking and embedding together, embedding outputs were empty and the outputs of chunking couldn't be re-read into memory and be forwarded to embeddings. Fix: Added CompositeElement type to TYPE_TO_TEXT_ELEMENT_MAP to be able to process CompositeElements with unstructured.staging.base.isd_to_elements
* **Fix unnecessary mid-text chunk-splitting.** The "pre-chunker" did not consider separator blank-line ("\n\n") length when grouping elements for a single chunk. As a result, sections were frequently over-populated producing a over-sized chunk that required mid-text splitting.
* **Fix frequent dissociation of title from chunk.** The sectioning algorithm included the title of the next section with the prior section whenever it would fit, frequently producing association of a section title with the prior section and dissociating it from its actual section. Fix this by performing combination of whole sections only.
* **Fix PDF attempt to get dict value from string.** Fixes a rare edge case that prevented some PDF's from being partitioned. The `get_uris_from_annots` function tried to access the dictionary value of a string instance variable. Assign `None` to the annotation variable if the instance type is not dictionary to avoid the erroneous attempt.

## 0.10.27

### Enhancements

* **Leverage dict to share content across ingest pipeline** To share the ingest doc content across steps in the ingest pipeline, this was updated to use a multiprocessing-safe dictionary so changes get persisted and each step has the option to modify the ingest docs in place.

### Features

### Fixes

* **Removed `ebooklib` as a dependency** `ebooklib` is licensed under AGPL3, which is incompatible with the Apache 2.0 license. Thus it is being removed.
* **Caching fixes in ingest pipeline** Previously, steps like the source node were not leveraging parameters such as `re_download` to dictate if files should be forced to redownload rather than use what might already exist locally.

## 0.10.26

### Enhancements

* **Add text CCT CI evaluation workflow** Adds cct text extraction evaluation metrics to the current ingest workflow to measure the performance of each file extracted as well as aggregated-level performance.

### Features

* **Functionality to catch and classify overlapping/nested elements** Method to identify overlapping-bboxes cases within detected elements in a document. It returns two values: a boolean defining if there are overlapping elements present, and a list reporting them with relevant metadata. The output includes information about the `overlapping_elements`, `overlapping_case`, `overlapping_percentage`, `largest_ngram_percentage`, `overlap_percentage_total`, `max_area`, `min_area`, and `total_area`.
* **Add Local connector source metadata** python's os module used to pull stats from local file when processing via the local connector and populates fields such as last modified time, created time.

### Fixes

* **Fixes elements partitioned from an image file missing certain metadata** Metadata for image files, like file type, was being handled differently from other file types. This caused a bug where other metadata, like the file name, was being missed. This change brought metadata handling for image files to be more in line with the handling for other file types so that file name and other metadata fields are being captured.
* **Adds `typing-extensions` as an explicit dependency** This package is an implicit dependency, but the module is being imported directly in `unstructured.documents.elements` so the dependency should be explicit in case changes in other dependencies lead to `typing-extensions` being dropped as a dependency.
* **Stop passing `extract_tables` to `unstructured-inference` since it is now supported in `unstructured` instead** Table extraction previously occurred in `unstructured-inference`, but that logic, except for the table model itself, is now a part of the `unstructured` library. Thus the parameter triggering table extraction is no longer passed to the `unstructured-inference` package. Also noted the table output regression for PDF files.
* **Fix a bug in Table partitioning** Previously the `skip_infer_table_types` variable used in `partition` was not being passed down to specific file partitioners. Now you can utilize the `skip_infer_table_types` list variable when calling `partition` to specify the filetypes for which you want to skip table extraction, or the `infer_table_structure` boolean variable on the file specific partitioning function.
* **Fix partition docx without sections** Some docx files, like those from teams output, do not contain sections and it would produce no results because the code assumes all components are in sections. Now if no sections is detected from a document we iterate through the paragraphs and return contents found in the paragraphs.
* **Fix out-of-order sequencing of split chunks.** Fixes behavior where "split" chunks were inserted at the beginning of the chunk sequence. This would produce a chunk sequence like [5a, 5b, 3a, 3b, 1, 2, 4] when sections 3 and 5 exceeded `max_characters`.
* **Deserialization of ingest docs fixed** When ingest docs are being deserialized as part of the ingest pipeline process (cli), there were certain fields that weren't getting persisted (metadata and date processed). The from_dict method was updated to take these into account and a unit test added to check.
* **Map source cli command configs when destination set** Due to how the source connector is dynamically called when the destination connector is set via the CLI, the configs were being set incorrectoy, causing the source connector to break. The configs were fixed and updated to take into account Fsspec-specific connectors.

## 0.10.25

### Enhancements

* **Duplicate CLI param check** Given that many of the options associated with the `Click` based cli ingest commands are added dynamically from a number of configs, a check was incorporated to make sure there were no duplicate entries to prevent new configs from overwriting already added options.
* **Ingest CLI refactor for better code reuse** Much of the ingest cli code can be templated and was a copy-paste across files, adding potential risk. Code was refactored to use a base class which had much of the shared code templated.

### Features

* **Table OCR refactor** support Table OCR with pre-computed OCR data to ensure we only do one OCR for entrie document. User can specify
ocr agent tesseract/paddle in environment variable `OCR_AGENT` for OCRing the entire document.
* **Adds accuracy function** The accuracy scoring was originally an option under `calculate_edit_distance`. For easy function call, it is now a wrapper around the original function that calls edit_distance and return as "score".
* **Adds HuggingFaceEmbeddingEncoder** The HuggingFace Embedding Encoder uses a local embedding model as opposed to using an API.
* **Add AWS bedrock embedding connector** `unstructured.embed.bedrock` now provides a connector to use AWS bedrock's `titan-embed-text` model to generate embeddings for elements. This features requires valid AWS bedrock setup and an internet connectionto run.

### Fixes

* **Import PDFResourceManager more directly** We were importing `PDFResourceManager` from `pdfminer.converter` which was causing an error for some users. We changed to import from the actual location of `PDFResourceManager`, which is `pdfminer.pdfinterp`.
* **Fix language detection of elements with empty strings** This resolves a warning message that was raised by `langdetect` if the language was attempted to be detected on an empty string. Language detection is now skipped for empty strings.
* **Fix chunks breaking on regex-metadata matches.** Fixes "over-chunking" when `regex_metadata` was used, where every element that contained a regex-match would start a new chunk.
* **Fix regex-metadata match offsets not adjusted within chunk.** Fixes incorrect regex-metadata match start/stop offset in chunks where multiple elements are combined.
* **Map source cli command configs when destination set** Due to how the source connector is dynamically called when the destination connector is set via the CLI, the configs were being set incorrectoy, causing the source connector to break. The configs were fixed and updated to take into account Fsspec-specific connectors.
* **Fix metrics folder not discoverable** Fixes issue where unstructured/metrics folder is not discoverable on PyPI by adding an `__init__.py` file under the folder.
* **Fix a bug when `parition_pdf` get `model_name=None`** In API usage the `model_name` value is `None` and the `cast` function in `partition_pdf` would return `None` and lead to attribution error. Now we use `str` function to explicit convert the content to string so it is garanteed to have `starts_with` and other string functions as attributes
* **Fix html partition fail on tables without `tbody` tag** HTML tables may sometimes just contain headers without body (`tbody` tag)

## 0.10.24

### Enhancements

* **Improve natural reading order** Some `OCR` elements with only spaces in the text have full-page width in the bounding box, which causes the `xycut` sorting to not work as expected. Now the logic to parse OCR results removes any elements with only spaces (more than one space).
* **Ingest compression utilities and fsspec connector support** Generic utility code added to handle files that get pulled from a source connector that are either tar or zip compressed and uncompress them locally. This is then processed using a local source connector. Currently this functionality has been incorporated into the fsspec connector and all those inheriting from it (currently: Azure Blob Storage, Google Cloud Storage, S3, Box, and Dropbox).
* **Ingest destination connectors support for writing raw list of elements** Along with the default write method used in the ingest pipeline to write the json content associated with the ingest docs, each destination connector can now also write a raw list of elements to the desired downstream location without having an ingest doc associated with it.

### Features

* **Adds element type percent match function** In order to evaluate the element type extracted, we add a function that calculates the matched percentage between two frequency dictionary.

### Fixes

* **Fix paddle model file not discoverable** Fixes issue where ocr_models/paddle_ocr.py file is not discoverable on PyPI by adding
an `__init__.py` file under the folder.
* **Chipper v2 Fixes** Includes fix for a memory leak and rare last-element bbox fix. (unstructured-inference==0.7.7)
* **Fix image resizing issue** Includes fix related to resizing images in the tables pipeline. (unstructured-inference==0.7.6)

## 0.10.23

### Enhancements

* **Add functionality to limit precision when serializing to json** Precision for `points` is limited to 1 decimal point if coordinates["system"] == "PixelSpace" (otherwise 2 decimal points?). Precision for `detection_class_prob` is limited to 5 decimal points.
* **Fix csv file detection logic when mime-type is text/plain** Previously the logic to detect csv file type was considering only first row's comma count comparing with the header_row comma count and both the rows being same line the result was always true, Now the logic is changed to consider the comma's count for all the lines except first line and compare with header_row comma count.
* **Improved inference speed for Chipper V2** API requests with 'hi_res_model_name=chipper' now have ~2-3x faster responses.

### Features

### Fixes

* **Cleans up temporary files after conversion** Previously a file conversion utility was leaving temporary files behind on the filesystem without removing them when no longer needed. This fix helps prevent an accumulation of temporary files taking up excessive disk space.
* **Fixes `under_non_alpha_ratio` dividing by zero** Although this function guarded against a specific cause of division by zero, there were edge cases slipping through like strings with only whitespace. This update more generally prevents the function from performing a division by zero.
* **Fix languages default** Previously the default language was being set to English when elements didn't have text or if langdetect could not detect the language. It now defaults to None so there is not misleading information about the language detected.
* **Fixes recursion limit error that was being raised when partitioning Excel documents of a certain size** Previously we used a recursive method to find subtables within an excel sheet. However this would run afoul of Python's recursion depth limit when there was a contiguous block of more than 1000 cells within a sheet. This function has been updated to use the NetworkX library which avoids Python recursion issues.

## 0.10.22

### Enhancements

* **bump `unstructured-inference` to `0.7.3`** The updated version of `unstructured-inference` supports a new version of the Chipper model, as well as a cleaner schema for its output classes. Support is included for new inference features such as hierarchy and ordering.
* **Expose skip_infer_table_types in ingest CLI.** For each connector a new `--skip-infer-table-types` parameter was added to map to the `skip_infer_table_types` partition argument. This gives more granular control to unstructured-ingest users, allowing them to specify the file types for which we should attempt table extraction.
* **Add flag to ingest CLI to raise error if any single doc fails in pipeline** Currently if a single doc fails in the pipeline, the whole thing halts due to the error. This flag defaults to log an error but continue with the docs it can.
* **Emit hyperlink metadata for DOCX file-type.** DOCX partitioner now adds `metadata.links`, `metadata.link_texts` and `metadata.link_urls` for elements that contain a hyperlink that points to an external resource. So-called "jump" links pointing to document internal locations (such as those found in a table-of-contents "jumping" to a chapter or section) are excluded.

### Features

* **Add `elements_to_text` as a staging helper function** In order to get a single clean text output from unstructured for metric calculations, automate the process of extracting text from elements using this function.
* **Adds permissions(RBAC) data ingestion functionality for the Sharepoint connector.** Problem: Role based access control is an important component in many data storage systems. Users may need to pass permissions (RBAC) data to downstream systems when ingesting data. Feature: Added permissions data ingestion functionality to the Sharepoint connector.

### Fixes

* **Fixes PDF list parsing creating duplicate list items** Previously a bug in PDF list item parsing caused removal of other elements and duplication of the list item
* **Fixes duplicated elements** Fixes issue where elements are duplicated when embeddings are generated. This will allow users to generate embeddings for their list of Elements without duplicating/breaking the orginal content.
* **Fixes failure when flagging for embeddings through unstructured-ingest** Currently adding the embedding parameter to any connector results in a failure on the copy stage. This is resolves the issue by adding the IngestDoc to the context map in the embedding node's `run` method. This allows users to specify that connectors fetch embeddings without failure.
* **Fix ingest pipeline reformat nodes not discoverable** Fixes issue where  reformat nodes raise ModuleNotFoundError on import. This was due to the directory was missing `__init__.py` in order to make it discoverable.
* **Fix default language in ingest CLI** Previously the default was being set to english which injected potentially incorrect information to downstream language detection libraries. By setting the default to None allows those libraries to better detect what language the text is in the doc being processed.

## 0.10.21

* **Adds Scarf analytics**.

## 0.10.20

### Enhancements

* **Add document level language detection functionality.** Adds the "auto" default for the languages param to all partitioners. The primary language present in the document is detected using the `langdetect` package. Additional param `detect_language_per_element` is also added for partitioners that return multiple elements. Defaults to `False`.
* **Refactor OCR code** The OCR code for entire page is moved from unstructured-inference to unstructured. On top of continuing support for OCR language parameter, we also support two OCR processing modes, "entire_page" or "individual_blocks".
* **Align to top left when shrinking bounding boxes for `xy-cut` sorting:** Update `shrink_bbox()` to keep top left rather than center.
* **Add visualization script to annotate elements** This script is often used to analyze/visualize elements with coordinates (e.g. partition_pdf()).
* **Adds data source properties to the Jira, Github and Gitlab connectors** These properties (date_created, date_modified, version, source_url, record_locator) are written to element metadata during ingest, mapping elements to information about the document source from which they derive. This functionality enables downstream applications to reveal source document applications, e.g. a link to a GDrive doc, Salesforce record, etc.
* **Improve title detection in pptx documents** The default title textboxes on a pptx slide are now categorized as titles.
* **Improve hierarchy detection in pptx documents** List items, and other slide text are properly nested under the slide title. This will enable better chunking of pptx documents.
* **Refactor of the ingest cli workflow** The refactored approach uses a dynamically set pipeline with a snapshot along each step to save progress and accommodate continuation from a snapshot if an error occurs. This also allows the pipeline to dynamically assign any number of steps to modify the partitioned content before it gets written to a destination.
* **Applies `max_characters=<n>` argument to all element types in `add_chunking_strategy` decorator** Previously this argument was only utilized in chunking Table elements and now applies to all partitioned elements if `add_chunking_strategy` decorator is utilized, further preparing the elements for downstream processing.
* **Add common retry strategy utilities for unstructured-ingest** Dynamic retry strategy with exponential backoff added to Notion source connector.
*
### Features

* **Adds `bag_of_words` and `percent_missing_text` functions** In order to count the word frequencies in two input texts and calculate the percentage of text missing relative to the source document.
* **Adds `edit_distance` calculation metrics** In order to benchmark the cleaned, extracted text with unstructured, `edit_distance` (`Levenshtein distance`) is included.
* **Adds detection_origin field to metadata** Problem: Currently isn't an easy way to find out how an element was created. With this change that information is added. Importance: With this information the developers and users are now able to know how an element was created to make decisions on how to use it. In order tu use this feature
setting UNSTRUCTURED_INCLUDE_DEBUG_METADATA=true is needed.
* **Adds a function that calculates frequency of the element type and its depth** To capture the accuracy of element type extraction, this function counts the occurrences of each unique element type with its depth for use in element metrics.

### Fixes

* **Fix zero division error in annotation bbox size** This fixes the bug where we find annotation bboxes realted to an element that need to divide the intersection size between annotation bbox and element bbox by the size of the annotation bbox
* **Fix prevent metadata module from importing dependencies from unnecessary modules** Problem: The `metadata` module had several top level imports that were only used in and applicable to code related to specific document types, while there were many general-purpose functions. As a result, general-purpose functions couldn't be used without unnecessary dependencies being installed. Fix: moved 3rd party dependency top level imports to inside the functions in which they are used and applied a decorator to check that the dependency is installed and emit a helpful error message if not.
* **Fixes category_depth None value for Title elements** Problem: `Title` elements from `chipper` get `category_depth`= None even when `Headline` and/or `Subheadline` elements are present in the same page. Fix: all `Title` elements with `category_depth` = None should be set to have a depth of 0 instead iff there are `Headline` and/or `Subheadline` element-types present. Importance: `Title` elements should be equivalent html `H1` when nested headings are present; otherwise, `category_depth` metadata can result ambiguous within elements in a page.
* **Tweak `xy-cut` ordering output to be more column friendly** This results in the order of elements more closely reflecting natural reading order which benefits downstream applications. While element ordering from `xy-cut` is usually mostly correct when ordering multi-column documents, sometimes elements from a RHS column will appear before elements in a LHS column. Fix: add swapped `xy-cut` ordering by sorting by X coordinate first and then Y coordinate.
* **Fixes badly initialized Formula** Problem: YoloX contain new types of elements, when loading a document that contain formulas a new element of that class
should be generated, however the Formula class inherits from Element instead of Text. After this change the element is correctly created with the correct class
allowing the document to be loaded. Fix: Change parent class for Formula to Text. Importance: Crucial to be able to load documents that contain formulas.
* **Fixes pdf uri error** An error was encountered when URI type of `GoToR` which refers to pdf resources outside of its own was detected since no condition catches such case. The code is fixing the issue by initialize URI before any condition check.


## 0.10.19

### Enhancements

* **Adds XLSX document level language detection** Enhancing on top of language detection functionality in previous release, we now support language detection within `.xlsx` file type at Element level.
* **bump `unstructured-inference` to `0.6.6`** The updated version of `unstructured-inference` makes table extraction in `hi_res` mode configurable to fine tune table extraction performance; it also improves element detection by adding a deduplication post processing step in the `hi_res` partitioning of pdfs and images.
* **Detect text in HTML Heading Tags as Titles** This will increase the accuracy of hierarchies in HTML documents and provide more accurate element categorization. If text is in an HTML heading tag and is not a list item, address, or narrative text, categorize it as a title.
* **Update python-based docs** Refactor docs to use the actual unstructured code rather than using the subprocess library to run the cli command itself.
* **Adds Table support for the `add_chunking_strategy` decorator to partition functions.** In addition to combining elements under Title elements, user's can now specify the `max_characters=<n>` argument to chunk Table elements into TableChunk elements with `text` and `text_as_html` of length <n> characters. This means partitioned Table results are ready for use in downstream applications without any post processing.
* **Expose endpoint url for s3 connectors** By allowing for the endpoint url to be explicitly overwritten, this allows for any non-AWS data providers supporting the s3 protocol to be supported (i.e. minio).

### Features

* **change default `hi_res` model for pdf/image partition to `yolox`** Now partitioning pdf/image using `hi_res` strategy utilizes `yolox_quantized` model isntead of `detectron2_onnx` model. This new default model has better recall for tables and produces more detailed categories for elements.
* **XLSX can now reads subtables within one sheet** Problem: Many .xlsx files are not created to be read as one full table per sheet. There are subtables, text and header along with more informations to extract from each sheet. Feature: This `partition_xlsx` now can reads subtable(s) within one .xlsx sheet, along with extracting other title and narrative texts. Importance: This enhance the power of .xlsx reading to not only one table per sheet, allowing user to capture more data tables from the file, if exists.
* **Update Documentation on Element Types and Metadata**: We have updated the documentation according to the latest element types and metadata. It includes the common and additional metadata provided by the Partitions and Connectors.

### Fixes

* **Fixes partition_pdf is_alnum reference bug** Problem: The `partition_pdf` when attempt to get bounding box from element experienced a reference before assignment error when the first object is not text extractable.  Fix: Switched to a flag when the condition is met. Importance: Crucial to be able to partition with pdf.
* **Fix various cases of HTML text missing after partition**
  Problem: Under certain circumstances, text immediately after some HTML tags will be misssing from partition result.
  Fix: Updated code to deal with these cases.
  Importance: This will ensure the correctness when partitioning HTML and Markdown documents.
* **Fixes chunking when `detection_class_prob` appears in Element metadata** Problem: when `detection_class_prob` appears in Element metadata, Elements will only be combined by chunk_by_title if they have the same `detection_class_prob` value (which is rare). This is unlikely a case we ever need to support and most often results in no chunking. Fix: `detection_class_prob` is included in the chunking list of metadata keys excluded for similarity comparison. Importance: This change allows `chunk_by_title` to operate as intended for documents which include `detection_class_prob` metadata in their Elements.

## 0.10.18

### Enhancements

* **Better detection of natural reading order in images and PDF's** The elements returned by partition better reflect natural reading order in some cases, particularly in complicated multi-column layouts, leading to better chunking and retrieval for downstream applications. Achieved by improving the `xy-cut` sorting to preprocess bboxes, shrinking all bounding boxes by 90% along x and y axes (still centered around the same center point), which allows projection lines to be drawn where not possible before if layout bboxes overlapped.
* **Improves `partition_xml` to be faster and more memory efficient when partitioning large XML files** The new behavior is to partition iteratively to prevent loading the entire XML tree into memory at once in most use cases.
* **Adds data source properties to SharePoint, Outlook, Onedrive, Reddit, Slack, DeltaTable connectors** These properties (date_created, date_modified, version, source_url, record_locator) are written to element metadata during ingest, mapping elements to information about the document source from which they derive. This functionality enables downstream applications to reveal source document applications, e.g. a link to a GDrive doc, Salesforce record, etc.
* **Add functionality to save embedded images in PDF's separately as images** This allows users to save embedded images in PDF's separately as images, given some directory path. The saved image path is written to the metadata for the Image element. Downstream applications may benefit by providing users with image links from relevant "hits."
* **Azure Cognite Search destination connector** New Azure Cognitive Search destination connector added to ingest CLI.  Users may now use `unstructured-ingest` to write partitioned data from over 20 data sources (so far) to an Azure Cognitive Search index.
* **Improves salesforce partitioning** Partitions Salesforce data as xlm instead of text for improved detail and flexibility. Partitions htmlbody instead of textbody for Salesforce emails. Importance: Allows all Salesforce fields to be ingested and gives Salesforce emails more detailed partitioning.
* **Add document level language detection functionality.** Introduces the "auto" default for the languages param, which then detects the languages present in the document using the `langdetect` package. Adds the document languages as ISO 639-3 codes to the element metadata. Implemented only for the partition_text function to start.
* **PPTX partitioner refactored in preparation for enhancement.** Behavior should be unchanged except that shapes enclosed in a group-shape are now included, as many levels deep as required (a group-shape can itself contain a group-shape).
* **Embeddings support for the SharePoint SourceConnector via unstructured-ingest CLI** The SharePoint connector can now optionally create embeddings from the elements it pulls out during partition and upload those embeddings to Azure Cognitive Search index.
* **Improves hierarchy from docx files by leveraging natural hierarchies built into docx documents**  Hierarchy can now be detected from an indentation level for list bullets/numbers and by style name (e.g. Heading 1, List Bullet 2, List Number).
* **Chunking support for the SharePoint SourceConnector via unstructured-ingest CLI** The SharePoint connector can now optionally chunk the elements pulled out during partition via the chunking unstructured brick. This can be used as a stage before creating embeddings.

### Features

* **Adds `links` metadata in `partition_pdf` for `fast` strategy.** Problem: PDF files contain rich information and hyperlink that Unstructured did not captured earlier. Feature: `partition_pdf` now can capture embedded links within the file along with its associated text and page number. Importance: Providing depth in extracted elements give user a better understanding and richer context of documents. This also enables user to map to other elements within the document if the hyperlink is refered internally.
* **Adds the embedding module to be able to embed Elements** Problem: Many NLP applications require the ability to represent parts of documents in a semantic way. Until now, Unstructured did not have text embedding ability within the core library. Feature: This embedding module is able to track embeddings related data with a class, embed a list of elements, and return an updated list of Elements with the *embeddings* property. The module is also able to embed query strings. Importance: Ability to embed documents or parts of documents will enable users to make use of these semantic representations in different NLP applications, such as search, retrieval, and retrieval augmented generation.

### Fixes

* **Fixes a metadata source serialization bug** Problem: In unstructured elements, when loading an elements json file from the disk, the data_source attribute is assumed to be an instance of DataSourceMetadata and the code acts based on that. However the loader did not satisfy the assumption, and loaded it as a dict instead, causing an error. Fix: Added necessary code block to initialize a DataSourceMetadata object, also refactored DataSourceMetadata.from_dict() method to remove redundant code. Importance: Crucial to be able to load elements (which have data_source fields) from json files.
* **Fixes issue where unstructured-inference was not getting updated** Problem: unstructured-inference was not getting upgraded to the version to match unstructured release when doing a pip install.  Solution: using `pip install unstructured[all-docs]` it will now upgrade both unstructured and unstructured-inference. Importance: This will ensure that the inference library is always in sync with the unstructured library, otherwise users will be using outdated libraries which will likely lead to unintended behavior.
* **Fixes SharePoint connector failures if any document has an unsupported filetype** Problem: Currently the entire connector ingest run fails if a single IngestDoc has an unsupported filetype. This is because a ValueError is raised in the IngestDoc's `__post_init__`. Fix: Adds a try/catch when the IngestConnector runs get_ingest_docs such that the error is logged but all processable documents->IngestDocs are still instantiated and returned. Importance: Allows users to ingest SharePoint content even when some files with unsupported filetypes exist there.
* **Fixes Sharepoint connector server_path issue** Problem: Server path for the Sharepoint Ingest Doc was incorrectly formatted, causing issues while fetching pages from the remote source. Fix: changes formatting of remote file path before instantiating SharepointIngestDocs and appends a '/' while fetching pages from the remote source. Importance: Allows users to fetch pages from Sharepoint Sites.
* **Fixes Sphinx errors.** Fixes errors when running Sphinx `make html` and installs library to suppress warnings.
* **Fixes a metadata backwards compatibility error** Problem: When calling `partition_via_api`, the hosted api may return an element schema that's newer than the current `unstructured`. In this case, metadata fields were added which did not exist in the local `ElementMetadata` dataclass, and `__init__()` threw an error. Fix: remove nonexistent fields before instantiating in `ElementMetadata.from_json()`. Importance: Crucial to avoid breaking changes when adding fields.
* **Fixes issue with Discord connector when a channel returns `None`** Problem: Getting the `jump_url` from a nonexistent Discord `channel` fails. Fix: property `jump_url` is now retrieved within the same context as the messages from the channel. Importance: Avoids cascading issues when the connector fails to fetch information about a Discord channel.
* **Fixes occasionally SIGABTR when writing table with `deltalake` on Linux** Problem: occasionally on Linux ingest can throw a `SIGABTR` when writing `deltalake` table even though the table was written correctly. Fix: put the writing function into a `Process` to ensure its execution to the fullest extent before returning to the main process. Importance: Improves stability of connectors using `deltalake`
* **Fixes badly initialized Formula** Problem: YoloX contain new types of elements, when loading a document that contain formulas a new element of that class should be generated, however the Formula class inherits from Element instead of Text. After this change the element is correctly created with the correct class allowing the document to be loaded. Fix: Change parent class for Formula to Text. Importance: Crucial to be able to load documents that contain formulas.

## 0.10.16

### Enhancements

* **Adds data source properties to Airtable, Confluence, Discord, Elasticsearch, Google Drive, and Wikipedia connectors** These properties (date_created, date_modified, version, source_url, record_locator) are written to element metadata during ingest, mapping elements to information about the document source from which they derive. This functionality enables downstream applications to reveal source document applications, e.g. a link to a GDrive doc, Salesforce record, etc.
* **DOCX partitioner refactored in preparation for enhancement.** Behavior should be unchanged except in multi-section documents containing different headers/footers for different sections. These will now emit all distinct headers and footers encountered instead of just those for the last section.
* **Add a function to map between Tesseract and standard language codes.** This allows users to input language information to the `languages` param in any Tesseract-supported langcode or any ISO 639 standard language code.
* **Add document level language detection functionality.** Introduces the "auto" default for the languages param, which then detects the languages present in the document using the `langdetect` package. Implemented only for the partition_text function to start.

### Features

### Fixes

* ***Fixes an issue that caused a partition error for some PDF's.** Fixes GH Issue 1460 by bypassing a coordinate check if an element has invalid coordinates.

## 0.10.15


### Enhancements

* **Support for better element categories from the next-generation image-to-text model ("chipper").** Previously, not all of the classifications from Chipper were being mapped to proper `unstructured` element categories so the consumer of the library would see many `UncategorizedText` elements. This fixes the issue, improving the granularity of the element categories outputs for better downstream processing and chunking. The mapping update is:
  * "Threading": `NarrativeText`
  * "Form": `NarrativeText`
  * "Field-Name": `Title`
  * "Value": `NarrativeText`
  * "Link": `NarrativeText`
  * "Headline": `Title` (with `category_depth=1`)
  * "Subheadline": `Title` (with `category_depth=2`)
  * "Abstract": `NarrativeText`
* **Better ListItem grouping for PDF's (fast strategy).** The `partition_pdf` with `fast` strategy previously broke down some numbered list item lines as separate elements. This enhancement leverages the x,y coordinates and bbox sizes to help decide whether the following chunk of text is a continuation of the immediate previous detected ListItem element or not, and not detect it as its own non-ListItem element.
* **Fall back to text-based classification for uncategorized Layout elements for Images and PDF's**. Improves element classification by running existing text-based rules on previously `UncategorizedText` elements.
* **Adds table partitioning for Partitioning for many doc types including: .html, .epub., .md, .rst, .odt, and .msg.** At the core of this change is the .html partition functionality, which is leveraged by the other effected doc types. This impacts many scenarios where `Table` Elements are now propery extracted.
* **Create and add `add_chunking_strategy` decorator to partition functions.** Previously, users were responsible for their own chunking after partitioning elements, often required for downstream applications. Now, individual elements may be combined into right-sized chunks where min and max character size may be specified if `chunking_strategy=by_title`. Relevant elements are grouped together for better downstream results. This enables users immediately use partitioned results effectively in downstream applications (e.g. RAG architecture apps) without any additional post-processing.
* **Adds `languages` as an input parameter and marks `ocr_languages` kwarg for deprecation in pdf, image, and auto partitioning functions.** Previously, language information was only being used for Tesseract OCR for image-based documents and was in a Tesseract specific string format, but by refactoring into a list of standard language codes independent of Tesseract, the `unstructured` library will better support `languages` for other non-image pipelines and/or support for other OCR engines.
* **Removes `UNSTRUCTURED_LANGUAGE` env var usage and replaces `language` with `languages` as an input parameter to unstructured-partition-text_type functions.** The previous parameter/input setup was not user-friendly or scalable to the variety of elements being processed. By refactoring the inputted language information into a list of standard language codes, we can support future applications of the element language such as detection, metadata, and multi-language elements. Now, to skip English specific checks, set the `languages` parameter to any non-English language(s).
* **Adds `xlsx` and `xls` filetype extensions to the `skip_infer_table_types` default list in `partition`.** By adding these file types to the input parameter these files should not go through table extraction. Users can still specify if they would like to extract tables from these filetypes, but will have to set the `skip_infer_table_types` to exclude the desired filetype extension. This avoids mis-representing complex spreadsheets where there may be multiple sub-tables and other content.
* **Better debug output related to sentence counting internals**. Clarify message when sentence is not counted toward sentence count because there aren't enough words, relevant for developers focused on `unstructured`s NLP internals.
* **Faster ocr_only speed for partitioning PDF and images.** Use `unstructured_pytesseract.run_and_get_multiple_output` function to reduce the number of calls to `tesseract` by half when partitioning pdf or image with `tesseract`
* **Adds data source properties to fsspec connectors** These properties (date_created, date_modified, version, source_url, record_locator) are written to element metadata during ingest, mapping elements to information about the document source from which they derive. This functionality enables downstream applications to reveal source document applications, e.g. a link to a GDrive doc, Salesforce record, etc.
* **Add delta table destination connector** New delta table destination connector added to ingest CLI.  Users may now use `unstructured-ingest` to write partitioned data from over 20 data sources (so far) to a Delta Table.
* **Rename to Source and Destination Connectors in the Documentation.** Maintain naming consistency between Connectors codebase and documentation with the first addition to a destination connector.
* **Non-HTML text files now return unstructured-elements as opposed to HTML-elements.** Previously the text based files that went through `partition_html` would return HTML-elements but now we preserve the format from the input using `source_format` argument in the partition call.
* **Adds `PaddleOCR` as an optional alternative to `Tesseract`** for OCR in processing of PDF or Image files, it is installable via the `makefile` command `install-paddleocr`. For experimental purposes only.
* **Bump unstructured-inference** to 0.5.28. This version bump markedly improves the output of table data, rendered as `metadata.text_as_html` in an element. These changes include:
  * add env variable `ENTIRE_PAGE_OCR` to specify using paddle or tesseract on entire page OCR
  * table structure detection now pads the input image by 25 pixels in all 4 directions to improve its recall (0.5.27)
  * support paddle with both cpu and gpu and assume it is pre-installed (0.5.26)
  * fix a bug where `cells_to_html` doesn't handle cells spanning multiple rows properly (0.5.25)
  * remove `cv2` preprocessing step before OCR step in table transformer (0.5.24)

### Features

* **Adds element metadata via `category_depth` with default value None**.
  * This additional metadata is useful for vectordb/LLM, chunking strategies, and retrieval applications.
* **Adds a naive hierarchy for elements via a `parent_id` on the element's metadata**
  * Users will now have more metadata for implementing vectordb/LLM chunking strategies. For example, text elements could be queried by their preceding title element.
  * Title elements created from HTML headings will properly nest

### Fixes

* **`add_pytesseract_bboxes_to_elements` no longer returns `nan` values**. The function logic is now broken into new methods
  `_get_element_box` and `convert_multiple_coordinates_to_new_system`
* **Selecting a different model wasn't being respected when calling `partition_image`.** Problem: `partition_pdf` allows for passing a `model_name` parameter. Given the similarity between the image and PDF pipelines, the expected behavior is that `partition_image` should support the same parameter, but `partition_image` was unintentionally not passing along its `kwargs`. This was corrected by adding the kwargs to the downstream call.
* **Fixes a chunking issue via dropping the field "coordinates".** Problem: chunk_by_title function was chunking each element to its own individual chunk while it needed to group elements into a fewer number of chunks. We've discovered that this happens due to a metadata matching logic in chunk_by_title function, and discovered that elements with different metadata can't be put into the same chunk. At the same time, any element with "coordinates" essentially had different metadata than other elements, due each element locating in different places and having different coordinates. Fix: That is why we have included the key "coordinates" inside a list of excluded metadata keys, while doing this "metadata_matches" comparision. Importance: This change is crucial to be able to chunk by title for documents which include "coordinates" metadata in their elements.

## 0.10.14

### Enhancements

* Update all connectors to use new downstream architecture
  * New click type added to parse comma-delimited string inputs
  * Some CLI options renamed

### Features

### Fixes

## 0.10.13

### Enhancements

* Updated documentation: Added back support doc types for partitioning, more Python codes in the API page,  RAG definition, and use case.
* Updated Hi-Res Metadata: PDFs and Images using Hi-Res strategy now have layout model class probabilities added ot metadata.
* Updated the `_detect_filetype_from_octet_stream()` function to use libmagic to infer the content type of file when it is not a zip file.
* Tesseract minor version bump to 5.3.2

### Features

* Add Jira Connector to be able to pull issues from a Jira organization
* Add `clean_ligatures` function to expand ligatures in text


### Fixes

* `partition_html` breaks on `<br>` elements.
* Ingest error handling to properly raise errors when wrapped
* GH issue 1361: fixes a sortig error that prevented some PDF's from being parsed
* Bump unstructured-inference
  * Brings back embedded images in PDF's (0.5.23)

## 0.10.12

### Enhancements

* Removed PIL pin as issue has been resolved upstream
* Bump unstructured-inference
  * Support for yolox_quantized layout detection model (0.5.20)
* YoloX element types added


### Features

* Add Salesforce Connector to be able to pull Account, Case, Campaign, EmailMessage, Lead

### Fixes


* Bump unstructured-inference
  * Avoid divide-by-zero errors swith `safe_division` (0.5.21)

## 0.10.11

### Enhancements

* Bump unstructured-inference
  * Combine entire-page OCR output with layout-detected elements, to ensure full coverage of the page (0.5.19)

### Features

* Add in ingest cli s3 writer

### Fixes

* Fix a bug where `xy-cut` sorting attemps to sort elements without valid coordinates; now xy cut sorting only works when **all** elements have valid coordinates

## 0.10.10

### Enhancements

* Adds `text` as an input parameter to `partition_xml`.
* `partition_xml` no longer runs through `partition_text`, avoiding incorrect splitting
  on carriage returns in the XML. Since `partition_xml` no longer calls `partition_text`,
  `min_partition` and `max_partition` are no longer supported in `partition_xml`.
* Bump `unstructured-inference==0.5.18`, change non-default detectron2 classification threshold
* Upgrade base image from rockylinux 8 to rockylinux 9
* Serialize IngestDocs to JSON when passing to subprocesses

### Features

### Fixes

- Fix a bug where mismatched `elements` and `bboxes` are passed into `add_pytesseract_bbox_to_elements`

## 0.10.9

### Enhancements

* Fix `test_json` to handle only non-extra dependencies file types (plain-text)

### Features

* Adds `chunk_by_title` to break a document into sections based on the presence of `Title`
  elements.
* add new extraction function `extract_image_urls_from_html` to extract all img related URL from html text.

### Fixes

* Make cv2 dependency optional
* Edit `add_pytesseract_bbox_to_elements`'s (`ocr_only` strategy) `metadata.coordinates.points` return type to `Tuple` for consistency.
* Re-enable test-ingest-confluence-diff for ingest tests
* Fix syntax for ingest test check number of files
* Fix csv and tsv partitioners loosing the first line of the files when creating elements

## 0.10.8

### Enhancements

* Release docker image that installs Python 3.10 rather than 3.8

### Features

### Fixes

## 0.10.7

### Enhancements

### Features

### Fixes

* Remove overly aggressive ListItem chunking for images and PDF's which typically resulted in inchorent elements.

## 0.10.6

### Enhancements

* Enable `partition_email` and `partition_msg` to detect if an email is PGP encryped. If
  and email is PGP encryped, the functions will return an empy list of elements and
  emit a warning about the encrypted content.
* Add threaded Slack conversations into Slack connector output
* Add functionality to sort elements using `xy-cut` sorting approach in `partition_pdf` for `hi_res` and `fast` strategies
* Bump unstructured-inference
  * Set OMP_THREAD_LIMIT to 1 if not set for better tesseract perf (0.5.17)

### Features

* Extract coordinates from PDFs and images when using OCR only strategy and add to metadata

### Fixes

* Update `partition_html` to respect the order of `<pre>` tags.
* Fix bug in `partition_pdf_or_image` where two partitions were called if `strategy == "ocr_only"`.
* Bump unstructured-inference
  * Fix issue where temporary files were being left behind (0.5.16)
* Adds deprecation warning for the `file_filename` kwarg to `partition`, `partition_via_api`,
  and `partition_multiple_via_api`.
* Fix documentation build workflow by pinning dependencies

## 0.10.5

### Enhancements

* Create new CI Pipelines
  - Checking text, xml, email, and html doc tests against the library installed without extras
  - Checking each library extra against their respective tests
* `partition` raises an error and tells the user to install the appropriate extra if a filetype
  is detected that is missing dependencies.
* Add custom errors to ingest
* Bump `unstructured-ingest==0.5.15`
  - Handle an uncaught TesseractError (0.5.15)
  - Add TIFF test file and TIFF filetype to `test_from_image_file` in `test_layout` (0.5.14)
* Use `entire_page` ocr mode for pdfs and images
* Add notes on extra installs to docs
* Adds ability to reuse connections per process in unstructured-ingest

### Features
* Add delta table connector

### Fixes

## 0.10.4
* Pass ocr_mode in partition_pdf and set the default back to individual pages for now
* Add diagrams and descriptions for ingest design in the ingest README

### Features
* Supports multipage TIFF image partitioning

### Fixes

## 0.10.2

### Enhancements
* Bump unstructured-inference==0.5.13:
  - Fix extracted image elements being included in layout merge, addresses the issue
    where an entire-page image in a PDF was not passed to the layout model when using hi_res.

### Features

### Fixes

## 0.10.1

### Enhancements
* Bump unstructured-inference==0.5.12:
  - fix to avoid trace for certain PDF's (0.5.12)
  - better defaults for DPI for hi_res and  Chipper (0.5.11)
  - implement full-page OCR (0.5.10)

### Features

### Fixes

* Fix dead links in repository README (Quick Start > Install for local development, and Learn more > Batch Processing)
* Update document dependencies to include tesseract-lang for additional language support (required for tests to pass)

## 0.10.0

### Enhancements

* Add `include_header` kwarg to `partition_xlsx` and change default behavior to `True`
* Update the `links` and `emphasized_texts` metadata fields

### Features

### Fixes

## 0.9.3

### Enhancements

* Pinned dependency cleanup.
* Update `partition_csv` to always use `soupparser_fromstring` to parse `html text`
* Update `partition_tsv` to always use `soupparser_fromstring` to parse `html text`
* Add `metadata.section` to capture epub table of contents data
* Add `unique_element_ids` kwarg to partition functions. If `True`, will use a UUID
  for element IDs instead of a SHA-256 hash.
* Update `partition_xlsx` to always use `soupparser_fromstring` to parse `html text`
* Add functionality to switch `html` text parser based on whether the `html` text contains emoji
* Add functionality to check if a string contains any emoji characters
* Add CI tests around Notion

### Features

* Add Airtable Connector to be able to pull views/tables/bases from an Airtable organization

### Fixes

* fix pdf partition of list items being detected as titles in OCR only mode
* make notion module discoverable
* fix emails with `Content-Distribution: inline` and `Content-Distribution: attachment` with no filename
* Fix email attachment filenames which had `=` in the filename itself

## 0.9.2


### Enhancements

* Update table extraction section in API documentation to sync with change in Prod API
* Update Notion connector to extract to html
* Added UUID option for `element_id`
* Bump unstructured-inference==0.5.9:
  - better caching of models
  - another version of detectron2 available, though the default layout model is unchanged
* Added UUID option for element_id
* Added UUID option for element_id
* CI improvements to run ingest tests in parallel

### Features

* Adds Sharepoint connector.

### Fixes

* Bump unstructured-inference==0.5.9:
  - ignores Tesseract errors where no text is extracted for tiles that indeed, have no text

## 0.9.1

### Enhancements

* Adds --partition-pdf-infer-table-structure to unstructured-ingest.
* Enable `partition_html` to skip headers and footers with the `skip_headers_and_footers` flag.
* Update `partition_doc` and `partition_docx` to track emphasized texts in the output
* Adds post processing function `filter_element_types`
* Set the default strategy for partitioning images to `hi_res`
* Add page break parameter section in API documentation to sync with change in Prod API
* Update `partition_html` to track emphasized texts in the output
* Update `XMLDocument._read_xml` to create `<p>` tag element for the text enclosed in the `<pre>` tag
* Add parameter `include_tail_text` to `_construct_text` to enable (skip) tail text inclusion
* Add Notion connector

### Features

### Fixes

* Remove unused `_partition_via_api` function
* Fixed emoji bug in `partition_xlsx`.
* Pass `file_filename` metadata when partitioning file object
* Skip ingest test on missing Slack token
* Add Dropbox variables to CI environments
* Remove default encoding for ingest
* Adds new element type `EmailAddress` for recognising email address in the  text
* Simplifies `min_partition` logic; makes partitions falling below the `min_partition`
  less likely.
* Fix bug where ingest test check for number of files fails in smoke test
* Fix unstructured-ingest entrypoint failure

## 0.9.0

### Enhancements

* Dependencies are now split by document type, creating a slimmer base installation.

## 0.8.8

### Enhancements

### Features

### Fixes

* Rename "date" field to "last_modified"
* Adds Box connector

### Fixes

## 0.8.7

### Enhancements

* Put back useful function `split_by_paragraph`

### Features

### Fixes

* Fix argument order in NLTK download step

## 0.8.6

### Enhancements

### Features

### Fixes

* Remove debug print lines and non-functional code

## 0.8.5

### Enhancements

* Add parameter `skip_infer_table_types` to enable (skip) table extraction for other doc types
* Adds optional Unstructured API unit tests in CI
* Tracks last modified date for all document types.
* Add auto_paragraph_grouper to detect new-line and blank-line new paragraph for .txt files.
* refactor the ingest cli to better support expanding supported connectors

## 0.8.3

### Enhancements

### Features

### Fixes

* NLTK now only gets downloaded if necessary.
* Handling for empty tables in Word Documents and PowerPoints.

## 0.8.4

### Enhancements

* Additional tests and refactor of JSON detection.
* Update functionality to retrieve image metadata from a page for `document_to_element_list`
* Links are now tracked in `partition_html` output.
* Set the file's current position to the beginning after reading the file in `convert_to_bytes`
* Add `min_partition` kwarg to that combines elements below a specified threshold and modifies splitting of strings longer than max partition so words are not split.
* set the file's current position to the beginning after reading the file in `convert_to_bytes`
* Add slide notes to pptx
* Add `--encoding` directive to ingest
* Improve json detection by `detect_filetype`

### Features

* Adds Outlook connector
* Add support for dpi parameter in inference library
* Adds Onedrive connector.
* Add Confluence connector for ingest cli to pull the body text from all documents from all spaces in a confluence domain.

### Fixes

* Fixes issue with email partitioning where From field was being assigned the To field value.
* Use the `image_metadata` property of the `PageLayout` instance to get the page image info in the `document_to_element_list`
* Add functionality to write images to computer storage temporarily instead of keeping them in memory for `ocr_only` strategy
* Add functionality to convert a PDF in small chunks of pages at a time for `ocr_only` strategy
* Adds `.txt`, `.text`, and `.tab` to list of extensions to check if file
  has a `text/plain` MIME type.
* Enables filters to be passed to `partition_doc` so it doesn't error with LibreOffice7.
* Removed old error message that's superseded by `requires_dependencies`.
* Removes using `hi_res` as the default strategy value for `partition_via_api` and `partition_multiple_via_api`

## 0.8.1

### Enhancements

* Add support for Python 3.11

### Features

### Fixes

* Fixed `auto` strategy detected scanned document as having extractable text and using `fast` strategy, resulting in no output.
* Fix list detection in MS Word documents.
* Don't instantiate an element with a coordinate system when there isn't a way to get its location data.

## 0.8.0

### Enhancements

* Allow model used for hi res pdf partition strategy to be chosen when called.
* Updated inference package

### Features

* Add `metadata_filename` parameter across all partition functions

### Fixes

* Update to ensure `convert_to_datafame` grabs all of the metadata fields.
* Adjust encoding recognition threshold value in `detect_file_encoding`
* Fix KeyError when `isd_to_elements` doesn't find a type
* Fix `_output_filename` for local connector, allowing single files to be written correctly to the disk

* Fix for cases where an invalid encoding is extracted from an email header.

### BREAKING CHANGES

* Information about an element's location is no longer returned as top-level attributes of an element. Instead, it is returned in the `coordinates` attribute of the element's metadata.

## 0.7.12

### Enhancements

* Adds `include_metadata` kwarg to `partition_doc`, `partition_docx`, `partition_email`, `partition_epub`, `partition_json`, `partition_msg`, `partition_odt`, `partition_org`, `partition_pdf`, `partition_ppt`, `partition_pptx`, `partition_rst`, and `partition_rtf`
### Features

* Add Elasticsearch connector for ingest cli to pull specific fields from all documents in an index.
* Adds Dropbox connector

### Fixes

* Fix tests that call unstructured-api by passing through an api-key
* Fixed page breaks being given (incorrect) page numbers
* Fix skipping download on ingest when a source document exists locally

## 0.7.11

### Enhancements

* More deterministic element ordering when using `hi_res` PDF parsing strategy (from unstructured-inference bump to 0.5.4)
* Make large model available (from unstructured-inference bump to 0.5.3)
* Combine inferred elements with extracted elements (from unstructured-inference bump to 0.5.2)
* `partition_email` and `partition_msg` will now process attachments if `process_attachments=True`
  and a attachment partitioning functions is passed through with `attachment_partitioner=partition`.

### Features

### Fixes

* Fix tests that call unstructured-api by passing through an api-key
* Fixed page breaks being given (incorrect) page numbers
* Fix skipping download on ingest when a source document exists locally

## 0.7.10

### Enhancements

* Adds a `max_partition` parameter to `partition_text`, `partition_pdf`, `partition_email`,
  `partition_msg` and `partition_xml` that sets a limit for the size of an individual
  document elements. Defaults to `1500` for everything except `partition_xml`, which has
  a default value of `None`.
* DRY connector refactor

### Features

* `hi_res` model for pdfs and images is selectable via environment variable.

### Fixes

* CSV check now ignores escaped commas.
* Fix for filetype exploration util when file content does not have a comma.
* Adds negative lookahead to bullet pattern to avoid detecting plain text line
  breaks like `-------` as list items.
* Fix pre tag parsing for `partition_html`
* Fix lookup error for annotated Arabic and Hebrew encodings

## 0.7.9

### Enhancements

* Improvements to string check for leafs in `partition_xml`.
* Adds --partition-ocr-languages to unstructured-ingest.

### Features

* Adds `partition_org` for processed Org Mode documents.

### Fixes

## 0.7.8

### Enhancements

### Features

* Adds Google Cloud Service connector

### Fixes

* Updates the `parse_email` for `partition_eml` so that `unstructured-api` passes the smoke tests
* `partition_email` now works if there is no message content
* Updates the `"fast"` strategy for `partition_pdf` so that it's able to recursively
* Adds recursive functionality to all fsspec connectors
* Adds generic --recursive ingest flag

## 0.7.7

### Enhancements

* Adds functionality to replace the `MIME` encodings for `eml` files with one of the common encodings if a `unicode` error occurs
* Adds missed file-like object handling in `detect_file_encoding`
* Adds functionality to extract charset info from `eml` files

### Features

* Added coordinate system class to track coordinate types and convert to different coordinate

### Fixes

* Adds an `html_assemble_articles` kwarg to `partition_html` to enable users to capture
  control whether content outside of `<article>` tags is captured when
  `<article>` tags are present.
* Check for the `xml` attribute on `element` before looking for pagebreaks in `partition_docx`.

## 0.7.6

### Enhancements

* Convert fast startegy to ocr_only for images
* Adds support for page numbers in `.docx` and `.doc` when user or renderer
  created page breaks are present.
* Adds retry logic for the unstructured-ingest Biomed connector

### Features

* Provides users with the ability to extract additional metadata via regex.
* Updates `partition_docx` to include headers and footers in the output.
* Create `partition_tsv` and associated tests. Make additional changes to `detect_filetype`.

### Fixes

* Remove fake api key in test `partition_via_api` since we now require valid/empty api keys
* Page number defaults to `None` instead of `1` when page number is not present in the metadata.
  A page number of `None` indicates that page numbers are not being tracked for the document
  or that page numbers do not apply to the element in question..
* Fixes an issue with some pptx files. Assume pptx shapes are found in top left position of slide
  in case the shape.top and shape.left attributes are `None`.

## 0.7.5

### Enhancements

* Adds functionality to sort elements in `partition_pdf` for `fast` strategy
* Adds ingest tests with `--fast` strategy on PDF documents
* Adds --api-key to unstructured-ingest

### Features

* Adds `partition_rst` for processed ReStructured Text documents.

### Fixes

* Adds handling for emails that do not have a datetime to extract.
* Adds pdf2image package as core requirement of unstructured (with no extras)

## 0.7.4

### Enhancements

* Allows passing kwargs to request data field for `partition_via_api` and `partition_multiple_via_api`
* Enable MIME type detection if libmagic is not available
* Adds handling for empty files in `detect_filetype` and `partition`.

### Features

### Fixes

* Reslove `grpcio` import issue on `weaviate.schema.validate_schema` for python 3.9 and 3.10
* Remove building `detectron2` from source in Dockerfile

## 0.7.3

### Enhancements

* Update IngestDoc abstractions and add data source metadata in ElementMetadata

### Features

### Fixes

* Pass `strategy` parameter down from `partition` for `partition_image`
* Filetype detection if a CSV has a `text/plain` MIME type
* `convert_office_doc` no longers prints file conversion info messages to stdout.
* `partition_via_api` reflects the actual filetype for the file processed in the API.

## 0.7.2

### Enhancements

* Adds an optional encoding kwarg to `elements_to_json` and `elements_from_json`
* Bump version of base image to use new stable version of tesseract

### Features

### Fixes

* Update the `read_txt_file` utility function to keep using `spooled_to_bytes_io_if_needed` for xml
* Add functionality to the `read_txt_file` utility function to handle file-like object from URL
* Remove the unused parameter `encoding` from `partition_pdf`
* Change auto.py to have a `None` default for encoding
* Add functionality to try other common encodings for html and xml files if an error related to the encoding is raised and the user has not specified an encoding.
* Adds benchmark test with test docs in example-docs
* Re-enable test_upload_label_studio_data_with_sdk
* File detection now detects code files as plain text
* Adds `tabulate` explicitly to dependencies
* Fixes an issue in `metadata.page_number` of pptx files
* Adds showing help if no parameters passed

## 0.7.1

### Enhancements

### Features

* Add `stage_for_weaviate` to stage `unstructured` outputs for upload to Weaviate, along with
  a helper function for defining a class to use in Weaviate schemas.
* Builds from Unstructured base image, built off of Rocky Linux 8.7, this resolves almost all CVE's in the image.

### Fixes

## 0.7.0

### Enhancements

* Installing `detectron2` from source is no longer required when using the `local-inference` extra.
* Updates `.pptx` parsing to include text in tables.

### Features

### Fixes

* Fixes an issue in `_add_element_metadata` that caused all elements to have `page_number=1`
  in the element metadata.
* Adds `.log` as a file extension for TXT files.
* Adds functionality to try other common encodings for email (`.eml`) files if an error related to the encoding is raised and the user has not specified an encoding.
* Allow passed encoding to be used in the `replace_mime_encodings`
* Fixes page metadata for `partition_html` when `include_metadata=False`
* A `ValueError` now raises if `file_filename` is not specified when you use `partition_via_api`
  with a file-like object.

## 0.6.11

### Enhancements

* Supports epub tests since pandoc is updated in base image

### Features


### Fixes


## 0.6.10

### Enhancements

* XLS support from auto partition

### Features

### Fixes

## 0.6.9

### Enhancements

* fast strategy for pdf now keeps element bounding box data
* setup.py refactor

### Features

### Fixes

* Adds functionality to try other common encodings if an error related to the encoding is raised and the user has not specified an encoding.
* Adds additional MIME types for CSV

## 0.6.8

### Enhancements

### Features

* Add `partition_csv` for CSV files.

### Fixes

## 0.6.7

### Enhancements

* Deprecate `--s3-url` in favor of `--remote-url` in CLI
* Refactor out non-connector-specific config variables
* Add `file_directory` to metadata
* Add `page_name` to metadata. Currently used for the sheet name in XLSX documents.
* Added a `--partition-strategy` parameter to unstructured-ingest so that users can specify
  partition strategy in CLI. For example, `--partition-strategy fast`.
* Added metadata for filetype.
* Add Discord connector to pull messages from a list of channels
* Refactor `unstructured/file-utils/filetype.py` to better utilise hashmap to return mime type.
* Add local declaration of DOCX_MIME_TYPES and XLSX_MIME_TYPES for `test_filetype.py`.

### Features

* Add `partition_xml` for XML files.
* Add `partition_xlsx` for Microsoft Excel documents.

### Fixes

* Supports `hml` filetype for partition as a variation of html filetype.
* Makes `pytesseract` a function level import in `partition_pdf` so you can use the `"fast"`
  or `"hi_res"` strategies if `pytesseract` is not installed. Also adds the
  `required_dependencies` decorator for the `"hi_res"` and `"ocr_only"` strategies.
* Fix to ensure `filename` is tracked in metadata for `docx` tables.

## 0.6.6

### Enhancements

* Adds an `"auto"` strategy that chooses the partitioning strategy based on document
  characteristics and function kwargs. This is the new default strategy for `partition_pdf`
  and `partition_image`. Users can maintain existing behavior by explicitly setting
  `strategy="hi_res"`.
* Added an additional trace logger for NLP debugging.
* Add `get_date` method to `ElementMetadata` for converting the datestring to a `datetime` object.
* Cleanup the `filename` attribute on `ElementMetadata` to remove the full filepath.

### Features

* Added table reading as html with URL parsing to `partition_docx` in docx
* Added metadata field for text_as_html for docx files

### Fixes

* `fileutils/file_type` check json and eml decode ignore error
* `partition_email` was updated to more flexibly handle deviations from the RFC-2822 standard.
  The time in the metadata returns `None` if the time does not match RFC-2822 at all.
* Include all metadata fields when converting to dataframe or CSV

## 0.6.5

### Enhancements

* Added support for SpooledTemporaryFile file argument.

### Features

### Fixes


## 0.6.4

### Enhancements

* Added an "ocr_only" strategy for `partition_pdf`. Refactored the strategy decision
  logic into its own module.

### Features

### Fixes

## 0.6.3

### Enhancements

* Add an "ocr_only" strategy for `partition_image`.

### Features

* Added `partition_multiple_via_api` for partitioning multiple documents in a single REST
  API call.
* Added `stage_for_baseplate` function to prepare outputs for ingestion into Baseplate.
* Added `partition_odt` for processing Open Office documents.

### Fixes

* Updates the grouping logic in the `partition_pdf` fast strategy to group together text
  in the same bounding box.

## 0.6.2

### Enhancements

* Added logic to `partition_pdf` for detecting copy protected PDFs and falling back
  to the hi res strategy when necessary.


### Features

* Add `partition_via_api` for partitioning documents through the hosted API.

### Fixes

* Fix how `exceeds_cap_ratio` handles empty (returns `True` instead of `False`)
* Updates `detect_filetype` to properly detect JSONs when the MIME type is `text/plain`.

## 0.6.1

### Enhancements

* Updated the table extraction parameter name to be more descriptive

### Features

### Fixes

## 0.6.0

### Enhancements

* Adds an `ssl_verify` kwarg to `partition` and `partition_html` to enable turning off
  SSL verification for HTTP requests. SSL verification is on by default.
* Allows users to pass in ocr language to `partition_pdf` and `partition_image` through
  the `ocr_language` kwarg. `ocr_language` corresponds to the code for the language pack
  in Tesseract. You will need to install the relevant Tesseract language pack to use a
  given language.

### Features

* Table extraction is now possible for pdfs from `partition` and `partition_pdf`.
* Adds support for extracting attachments from `.msg` files

### Fixes

* Adds an `ssl_verify` kwarg to `partition` and `partition_html` to enable turning off
  SSL verification for HTTP requests. SSL verification is on by default.

## 0.5.13

### Enhancements

* Allow headers to be passed into `partition` when `url` is used.

### Features

* `bytes_string_to_string` cleaning brick for bytes string output.

### Fixes

* Fixed typo in call to `exactly_one` in `partition_json`
* unstructured-documents encode xml string if document_tree is `None` in `_read_xml`.
* Update to `_read_xml` so that Markdown files with embedded HTML process correctly.
* Fallback to "fast" strategy only emits a warning if the user specifies the "hi_res" strategy.
* unstructured-partition-text_type exceeds_cap_ratio fix returns and how capitalization ratios are calculated
* `partition_pdf` and `partition_text` group broken paragraphs to avoid fragmented `NarrativeText` elements.
* .json files resolved as "application/json" on centos7 (or other installs with older libmagic libs)

## 0.5.12

### Enhancements

* Add OS mimetypes DB to docker image, mainly for unstructured-api compat.
* Use the image registry as a cache when building Docker images.
* Adds the ability for `partition_text` to group together broken paragraphs.
* Added method to utils to allow date time format validation

### Features
* Add Slack connector to pull messages for a specific channel

* Add --partition-by-api parameter to unstructured-ingest
* Added `partition_rtf` for processing rich text files.
* `partition` now accepts a `url` kwarg in addition to `file` and `filename`.

### Fixes

* Allow encoding to be passed into `replace_mime_encodings`.
* unstructured-ingest connector-specific dependencies are imported on demand.
* unstructured-ingest --flatten-metadata supported for local connector.
* unstructured-ingest fix runtime error when using --metadata-include.

## 0.5.11

### Enhancements

### Features

### Fixes

* Guard against null style attribute in docx document elements
* Update HTML encoding to better support foreign language characters

## 0.5.10

### Enhancements

* Updated inference package
* Add sender, recipient, date, and subject to element metadata for emails

### Features

* Added `--download-only` parameter to `unstructured-ingest`

### Fixes

* FileNotFound error when filename is provided but file is not on disk

## 0.5.9

### Enhancements

### Features

### Fixes

* Convert file to str in helper `split_by_paragraph` for `partition_text`

## 0.5.8

### Enhancements

* Update `elements_to_json` to return string when filename is not specified
* `elements_from_json` may take a string instead of a filename with the `text` kwarg
* `detect_filetype` now does a final fallback to file extension.
* Empty tags are now skipped during the depth check for HTML processing.

### Features

* Add local file system to `unstructured-ingest`
* Add `--max-docs` parameter to `unstructured-ingest`
* Added `partition_msg` for processing MSFT Outlook .msg files.

### Fixes

* `convert_file_to_text` now passes through the `source_format` and `target_format` kwargs.
  Previously they were hard coded.
* Partitioning functions that accept a `text` kwarg no longer raise an error if an empty
  string is passed (and empty list of elements is returned instead).
* `partition_json` no longer fails if the input is an empty list.
* Fixed bug in `chunk_by_attention_window` that caused the last word in segments to be cut-off
  in some cases.

### BREAKING CHANGES

* `stage_for_transformers` now returns a list of elements, making it consistent with other
  staging bricks

## 0.5.7

### Enhancements

* Refactored codebase using `exactly_one`
* Adds ability to pass headers when passing a url in partition_html()
* Added optional `content_type` and `file_filename` parameters to `partition()` to bypass file detection

### Features

* Add `--flatten-metadata` parameter to `unstructured-ingest`
* Add `--fields-include` parameter to `unstructured-ingest`

### Fixes

## 0.5.6

### Enhancements

* `contains_english_word()`, used heavily in text processing, is 10x faster.

### Features

* Add `--metadata-include` and `--metadata-exclude` parameters to `unstructured-ingest`
* Add `clean_non_ascii_chars` to remove non-ascii characters from unicode string

### Fixes

* Fix problem with PDF partition (duplicated test)

## 0.5.4

### Enhancements

* Added Biomedical literature connector for ingest cli.
* Add `FsspecConnector` to easily integrate any existing `fsspec` filesystem as a connector.
* Rename `s3_connector.py` to `s3.py` for readability and consistency with the
  rest of the connectors.
* Now `S3Connector` relies on `s3fs` instead of on `boto3`, and it inherits
  from `FsspecConnector`.
* Adds an `UNSTRUCTURED_LANGUAGE_CHECKS` environment variable to control whether or not language
  specific checks like vocabulary and POS tagging are applied. Set to `"true"` for higher
  resolution partitioning and `"false"` for faster processing.
* Improves `detect_filetype` warning to include filename when provided.
* Adds a "fast" strategy for partitioning PDFs with PDFMiner. Also falls back to the "fast"
  strategy if detectron2 is not available.
* Start deprecation life cycle for `unstructured-ingest --s3-url` option, to be deprecated in
  favor of `--remote-url`.

### Features

* Add `AzureBlobStorageConnector` based on its `fsspec` implementation inheriting
from `FsspecConnector`
* Add `partition_epub` for partitioning e-books in EPUB3 format.

### Fixes

* Fixes processing for text files with `message/rfc822` MIME type.
* Open xml files in read-only mode when reading contents to construct an XMLDocument.

## 0.5.3

### Enhancements

* `auto.partition()` can now load Unstructured ISD json documents.
* Simplify partitioning functions.
* Improve logging for ingest CLI.

### Features

* Add `--wikipedia-auto-suggest` argument to the ingest CLI to disable automatic redirection
  to pages with similar names.
* Add setup script for Amazon Linux 2
* Add optional `encoding` argument to the `partition_(text/email/html)` functions.
* Added Google Drive connector for ingest cli.
* Added Gitlab connector for ingest cli.

### Fixes

## 0.5.2

### Enhancements

* Fully move from printing to logging.
* `unstructured-ingest` now uses a default `--download_dir` of `$HOME/.cache/unstructured/ingest`
rather than a "tmp-ingest-" dir in the working directory.

### Features

### Fixes

* `setup_ubuntu.sh` no longer fails in some contexts by interpreting
`DEBIAN_FRONTEND=noninteractive` as a command
* `unstructured-ingest` no longer re-downloads files when --preserve-downloads
is used without --download-dir.
* Fixed an issue that was causing text to be skipped in some HTML documents.

## 0.5.1

### Enhancements

### Features

### Fixes

* Fixes an error causing JavaScript to appear in the output of `partition_html` sometimes.
* Fix several issues with the `requires_dependencies` decorator, including the error message
  and how it was used, which had caused an error for `unstructured-ingest --github-url ...`.

## 0.5.0

### Enhancements

* Add `requires_dependencies` Python decorator to check dependencies are installed before
  instantiating a class or running a function

### Features

* Added Wikipedia connector for ingest cli.

### Fixes

* Fix `process_document` file cleaning on failure
* Fixes an error introduced in the metadata tracking commit that caused `NarrativeText`
  and `FigureCaption` elements to be represented as `Text` in HTML documents.

## 0.4.16

### Enhancements

* Fallback to using file extensions for filetype detection if `libmagic` is not present

### Features

* Added setup script for Ubuntu
* Added GitHub connector for ingest cli.
* Added `partition_md` partitioner.
* Added Reddit connector for ingest cli.

### Fixes

* Initializes connector properly in ingest.main::MainProcess
* Restricts version of unstructured-inference to avoid multithreading issue

## 0.4.15

### Enhancements

* Added `elements_to_json` and `elements_from_json` for easier serialization/deserialization
* `convert_to_dict`, `dict_to_elements` and `convert_to_csv` are now aliases for functions
  that use the ISD terminology.

### Fixes

* Update to ensure all elements are preserved during serialization/deserialization

## 0.4.14

* Automatically install `nltk` models in the `tokenize` module.

## 0.4.13

* Fixes unstructured-ingest cli.

## 0.4.12

* Adds console_entrypoint for unstructured-ingest, other structure/doc updates related to ingest.
* Add `parser` parameter to `partition_html`.

## 0.4.11

* Adds `partition_doc` for partitioning Word documents in `.doc` format. Requires `libreoffice`.
* Adds `partition_ppt` for partitioning PowerPoint documents in `.ppt` format. Requires `libreoffice`.

## 0.4.10

* Fixes `ElementMetadata` so that it's JSON serializable when the filename is a `Path` object.

## 0.4.9

* Added ingest modules and s3 connector, sample ingest script
* Default to `url=None` for `partition_pdf` and `partition_image`
* Add ability to skip English specific check by setting the `UNSTRUCTURED_LANGUAGE` env var to `""`.
* Document `Element` objects now track metadata

## 0.4.8

* Modified XML and HTML parsers not to load comments.

## 0.4.7

* Added the ability to pull an HTML document from a url in `partition_html`.
* Added the the ability to get file summary info from lists of filenames and lists
  of file contents.
* Added optional page break to `partition` for `.pptx`, `.pdf`, images, and `.html` files.
* Added `to_dict` method to document elements.
* Include more unicode quotes in `replace_unicode_quotes`.

## 0.4.6

* Loosen the default cap threshold to `0.5`.
* Add a `UNSTRUCTURED_NARRATIVE_TEXT_CAP_THRESHOLD` environment variable for controlling
  the cap ratio threshold.
* Unknown text elements are identified as `Text` for HTML and plain text documents.
* `Body Text` styles no longer default to `NarrativeText` for Word documents. The style information
  is insufficient to determine that the text is narrative.
* Upper cased text is lower cased before checking for verbs. This helps avoid some missed verbs.
* Adds an `Address` element for capturing elements that only contain an address.
* Suppress the `UserWarning` when detectron is called.
* Checks that titles and narrative test have at least one English word.
* Checks that titles and narrative text are at least 50% alpha characters.
* Restricts titles to a maximum word length. Adds a `UNSTRUCTURED_TITLE_MAX_WORD_LENGTH`
  environment variable for controlling the max number of words in a title.
* Updated `partition_pptx` to order the elements on the page

## 0.4.4

* Updated `partition_pdf` and `partition_image` to return `unstructured` `Element` objects
* Fixed the healthcheck url path when partitioning images and PDFs via API
* Adds an optional `coordinates` attribute to document objects
* Adds `FigureCaption` and `CheckBox` document elements
* Added ability to split lists detected in `LayoutElement` objects
* Adds `partition_pptx` for partitioning PowerPoint documents
* LayoutParser models now download from HugginfaceHub instead of DropBox
* Fixed file type detection for XML and HTML files on Amazone Linux

## 0.4.3

* Adds `requests` as a base dependency
* Fix in `exceeds_cap_ratio` so the function doesn't break with empty text
* Fix bug in `_parse_received_data`.
* Update `detect_filetype` to properly handle `.doc`, `.xls`, and `.ppt`.

## 0.4.2

* Added `partition_image` to process documents in an image format.
* Fixed utf-8 encoding error in `partition_email` with attachments for `text/html`

## 0.4.1

* Added support for text files in the `partition` function
* Pinned `opencv-python` for easier installation on Linux

## 0.4.0

* Added generic `partition` brick that detects the file type and routes a file to the appropriate
  partitioning brick.
* Added a file type detection module.
* Updated `partition_html` and `partition_eml` to support file-like objects in 'rb' mode.
* Cleaning brick for removing ordered bullets `clean_ordered_bullets`.
* Extract brick method for ordered bullets `extract_ordered_bullets`.
* Test for `clean_ordered_bullets`.
* Test for `extract_ordered_bullets`.
* Added `partition_docx` for pre-processing Word Documents.
* Added new REGEX patterns to extract email header information
* Added new functions to extract header information `parse_received_data` and `partition_header`
* Added new function to parse plain text files `partition_text`
* Added new cleaners functions `extract_ip_address`, `extract_ip_address_name`, `extract_mapi_id`, `extract_datetimetz`
* Add new `Image` element and function to find embedded images `find_embedded_images`
* Added `get_directory_file_info` for summarizing information about source documents

## 0.3.5

* Add support for local inference
* Add new pattern to recognize plain text dash bullets
* Add test for bullet patterns
* Fix for `partition_html` that allows for processing `div` tags that have both text and child
  elements
* Add ability to extract document metadata from `.docx`, `.xlsx`, and `.jpg` files.
* Helper functions for identifying and extracting phone numbers
* Add new function `extract_attachment_info` that extracts and decodes the attachment
of an email.
* Staging brick to convert a list of `Element`s to a `pandas` dataframe.
* Add plain text functionality to `partition_email`

## 0.3.4

* Python-3.7 compat

## 0.3.3

* Removes BasicConfig from logger configuration
* Adds the `partition_email` partitioning brick
* Adds the `replace_mime_encodings` cleaning bricks
* Small fix to HTML parsing related to processing list items with sub-tags
* Add `EmailElement` data structure to store email documents

## 0.3.2

* Added `translate_text` brick for translating text between languages
* Add an `apply` method to make it easier to apply cleaners to elements

## 0.3.1

* Added \_\_init.py\_\_ to `partition`

## 0.3.0

* Implement staging brick for Argilla. Converts lists of `Text` elements to `argilla` dataset classes.
* Removing the local PDF parsing code and any dependencies and tests.
* Reorganizes the staging bricks in the unstructured.partition module
* Allow entities to be passed into the Datasaur staging brick
* Added HTML escapes to the `replace_unicode_quotes` brick
* Fix bad responses in partition_pdf to raise ValueError
* Adds `partition_html` for partitioning HTML documents.

## 0.2.6

* Small change to how \_read is placed within the inheritance structure since it doesn't really apply to pdf
* Add partitioning brick for calling the document image analysis API

## 0.2.5

* Update python requirement to >=3.7

## 0.2.4

* Add alternative way of importing `Final` to support google colab

## 0.2.3

* Add cleaning bricks for removing prefixes and postfixes
* Add cleaning bricks for extracting text before and after a pattern

## 0.2.2

* Add staging brick for Datasaur

## 0.2.1

* Added brick to convert an ISD dictionary to a list of elements
* Update `PDFDocument` to use the `from_file` method
* Added staging brick for CSV format for ISD (Initial Structured Data) format.
* Added staging brick for separating text into attention window size chunks for `transformers`.
* Added staging brick for LabelBox.
* Added ability to upload LabelStudio predictions
* Added utility function for JSONL reading and writing
* Added staging brick for CSV format for Prodigy
* Added staging brick for Prodigy
* Added ability to upload LabelStudio annotations
* Added text_field and id_field to stage_for_label_studio signature

## 0.2.0

* Initial release of unstructured<|MERGE_RESOLUTION|>--- conflicted
+++ resolved
@@ -1,6 +1,11 @@
-<<<<<<< HEAD
 ## 0.15.8-dev0
-=======
+
+### Enhancements
+
+### Features
+
+### Fixes
+
 ## 0.15.7
 
 ### Enhancements
@@ -12,7 +17,6 @@
 * **Fix NLTK data download path to prevent nested directories**. Resolved an issue where a nested "nltk_data" directory was created within the parent "nltk_data" directory when it already existed. This fix prevents errors in checking for existing downloads and loading models from NLTK data.
 
 ## 0.15.6
->>>>>>> 01dbc7b4
 
 ### Enhancements
 
