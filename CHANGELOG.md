## 0.5.10-dev0

### Enhancements

<<<<<<< HEAD
* Updated inference package
=======
* Add sender, recipient, date, and subject to element metadata for emails
>>>>>>> 5ae89505

### Features

### Fixes

## 0.5.9

### Enhancements

### Features

### Fixes

* Convert file to str in helper `split_by_paragraph` for `partition_text`

## 0.5.8

### Enhancements

* Update `elements_to_json` to return string when filename is not specified
* `elements_from_json` may take a string instead of a filename with the `text` kwarg
* `detect_filetype` now does a final fallback to file extension.
* Empty tags are now skipped during the depth check for HTML processing.

### Features

* Add local file system to `unstructured-ingest`
* Add `--max-docs` parameter to `unstructured-ingest`
* Added `partition_msg` for processing MSFT Outlook .msg files.

### Fixes

* `convert_file_to_text` now passes through the `source_format` and `target_format` kwargs.
  Previously they were hard coded.
* Partitioning functions that accept a `text` kwarg no longer raise an error if an empty
  string is passed (and empty list of elements is returned instead).
* `partition_json` no longer fails if the input is an empty list.
* Fixed bug in `chunk_by_attention_window` that caused the last word in segments to be cut-off
  in some cases.

### BREAKING CHANGES

* `stage_for_transformers` now returns a list of elements, making it consistent with other
  staging bricks

## 0.5.7

### Enhancements

* Refactored codebase using `exactly_one`
* Adds ability to pass headers when passing a url in partition_html()
* Added optional `content_type` and `file_filename` parameters to `partition()` to bypass file detection

### Features

* Add `--flatten-metadata` parameter to `unstructured-ingest`
* Add `--fields-include` parameter to `unstructured-ingest`

### Fixes

## 0.5.6

### Enhancements

* `contains_english_word()`, used heavily in text processing, is 10x faster.

### Features

* Add `--metadata-include` and `--metadata-exclude` parameters to `unstructured-ingest`
* Add `clean_non_ascii_chars` to remove non-ascii characters from unicode string

### Fixes

* Fix problem with PDF partition (duplicated test)

## 0.5.4

### Enhancements

* Added Biomedical literature connector for ingest cli.
* Add `FsspecConnector` to easily integrate any existing `fsspec` filesystem as a connector.
* Rename `s3_connector.py` to `s3.py` for readability and consistency with the
  rest of the connectors.
* Now `S3Connector` relies on `s3fs` instead of on `boto3`, and it inherits
  from `FsspecConnector`.
* Adds an `UNSTRUCTURED_LANGUAGE_CHECKS` environment variable to control whether or not language
  specific checks like vocabulary and POS tagging are applied. Set to `"true"` for higher
  resolution partitioning and `"false"` for faster processing.
* Improves `detect_filetype` warning to include filename when provided.
* Adds a "fast" strategy for partitioning PDFs with PDFMiner. Also falls back to the "fast"
  strategy if detectron2 is not available.
* Start deprecation life cycle for `unstructured-ingest --s3-url` option, to be deprecated in
  favor of `--remote-url`.

### Features

* Add `AzureBlobStorageConnector` based on its `fsspec` implementation inheriting
from `FsspecConnector`
* Add `partition_epub` for partitioning e-books in EPUB3 format.

### Fixes

* Fixes processing for text files with `message/rfc822` MIME type.
* Open xml files in read-only mode when reading contents to construct an XMLDocument.

## 0.5.3

### Enhancements

* `auto.partition()` can now load Unstructured ISD json documents.
* Simplify partitioning functions.
* Improve logging for ingest CLI.

### Features

* Add `--wikipedia-auto-suggest` argument to the ingest CLI to disable automatic redirection
  to pages with similar names.
* Add setup script for Amazon Linux 2
* Add optional `encoding` argument to the `partition_(text/email/html)` functions.
* Added Google Drive connector for ingest cli.
* Added Gitlab connector for ingest cli.

### Fixes

## 0.5.2

### Enhancements

* Fully move from printing to logging.
* `unstructured-ingest` now uses a default `--download_dir` of `$HOME/.cache/unstructured/ingest`
rather than a "tmp-ingest-" dir in the working directory.

### Features

### Fixes

* `setup_ubuntu.sh` no longer fails in some contexts by interpreting
`DEBIAN_FRONTEND=noninteractive` as a command
* `unstructured-ingest` no longer re-downloads files when --preserve-downloads
is used without --download-dir.
* Fixed an issue that was causing text to be skipped in some HTML documents.

## 0.5.1

### Enhancements

### Features

### Fixes

* Fixes an error causing JavaScript to appear in the output of `partition_html` sometimes.
* Fix several issues with the `requires_dependencies` decorator, including the error message
  and how it was used, which had caused an error for `unstructured-ingest --github-url ...`.

## 0.5.0

### Enhancements

* Add `requires_dependencies` Python decorator to check dependencies are installed before
  instantiating a class or running a function

### Features

* Added Wikipedia connector for ingest cli.

### Fixes

* Fix `process_document` file cleaning on failure
* Fixes an error introduced in the metadata tracking commit that caused `NarrativeText`
  and `FigureCaption` elements to be represented as `Text` in HTML documents.

## 0.4.16

### Enhancements

* Fallback to using file extensions for filetype detection if `libmagic` is not present

### Features

* Added setup script for Ubuntu
* Added GitHub connector for ingest cli.
* Added `partition_md` partitioner.
* Added Reddit connector for ingest cli.

### Fixes

* Initializes connector properly in ingest.main::MainProcess
* Restricts version of unstructured-inference to avoid multithreading issue

## 0.4.15

### Enhancements

* Added `elements_to_json` and `elements_from_json` for easier serialization/deserialization
* `convert_to_dict`, `dict_to_elements` and `convert_to_csv` are now aliases for functions
  that use the ISD terminology.

### Fixes

* Update to ensure all elements are preserved during serialization/deserialization

## 0.4.14

* Automatically install `nltk` models in the `tokenize` module.

## 0.4.13

* Fixes unstructured-ingest cli.

## 0.4.12

* Adds console_entrypoint for unstructured-ingest, other structure/doc updates related to ingest.
* Add `parser` parameter to `partition_html`.

## 0.4.11

* Adds `partition_doc` for partitioning Word documents in `.doc` format. Requires `libreoffice`.
* Adds `partition_ppt` for partitioning PowerPoint documents in `.ppt` format. Requires `libreoffice`.

## 0.4.10

* Fixes `ElementMetadata` so that it's JSON serializable when the filename is a `Path` object.

## 0.4.9

* Added ingest modules and s3 connector, sample ingest script
* Default to `url=None` for `partition_pdf` and `partition_image`
* Add ability to skip English specific check by setting the `UNSTRUCTURED_LANGUAGE` env var to `""`.
* Document `Element` objects now track metadata

## 0.4.8

* Modified XML and HTML parsers not to load comments.

## 0.4.7

* Added the ability to pull an HTML document from a url in `partition_html`.
* Added the the ability to get file summary info from lists of filenames and lists
  of file contents.
* Added optional page break to `partition` for `.pptx`, `.pdf`, images, and `.html` files.
* Added `to_dict` method to document elements.
* Include more unicode quotes in `replace_unicode_quotes`.

## 0.4.6

* Loosen the default cap threshold to `0.5`.
* Add a `UNSTRUCTURED_NARRATIVE_TEXT_CAP_THRESHOLD` environment variable for controlling
  the cap ratio threshold.
* Unknown text elements are identified as `Text` for HTML and plain text documents.
* `Body Text` styles no longer default to `NarrativeText` for Word documents. The style information
  is insufficient to determine that the text is narrative.
* Upper cased text is lower cased before checking for verbs. This helps avoid some missed verbs.
* Adds an `Address` element for capturing elements that only contain an address.
* Suppress the `UserWarning` when detectron is called.
* Checks that titles and narrative test have at least one English word.
* Checks that titles and narrative text are at least 50% alpha characters.
* Restricts titles to a maximum word length. Adds a `UNSTRUCTURED_TITLE_MAX_WORD_LENGTH`
  environment variable for controlling the max number of words in a title.
* Updated `partition_pptx` to order the elements on the page

## 0.4.4

* Updated `partition_pdf` and `partition_image` to return `unstructured` `Element` objects
* Fixed the healthcheck url path when partitioning images and PDFs via API
* Adds an optional `coordinates` attribute to document objects
* Adds `FigureCaption` and `CheckBox` document elements
* Added ability to split lists detected in `LayoutElement` objects
* Adds `partition_pptx` for partitioning PowerPoint documents
* LayoutParser models now download from HugginfaceHub instead of DropBox
* Fixed file type detection for XML and HTML files on Amazone Linux

## 0.4.3

* Adds `requests` as a base dependency
* Fix in `exceeds_cap_ratio` so the function doesn't break with empty text
* Fix bug in `_parse_received_data`.
* Update `detect_filetype` to properly handle `.doc`, `.xls`, and `.ppt`.

## 0.4.2

* Added `partition_image` to process documents in an image format.
* Fixed utf-8 encoding error in `partition_email` with attachments for `text/html`

## 0.4.1

* Added support for text files in the `partition` function
* Pinned `opencv-python` for easier installation on Linux

## 0.4.0

* Added generic `partition` brick that detects the file type and routes a file to the appropriate
  partitioning brick.
* Added a file type detection module.
* Updated `partition_html` and `partition_eml` to support file-like objects in 'rb' mode.
* Cleaning brick for removing ordered bullets `clean_ordered_bullets`.
* Extract brick method for ordered bullets `extract_ordered_bullets`.
* Test for `clean_ordered_bullets`.
* Test for `extract_ordered_bullets`.
* Added `partition_docx` for pre-processing Word Documents.
* Added new REGEX patterns to extract email header information
* Added new functions to extract header information `parse_received_data` and `partition_header`
* Added new function to parse plain text files `partition_text`
* Added new cleaners functions `extract_ip_address`, `extract_ip_address_name`, `extract_mapi_id`, `extract_datetimetz`
* Add new `Image` element and function to find embedded images `find_embedded_images`
* Added `get_directory_file_info` for summarizing information about source documents

## 0.3.5

* Add support for local inference
* Add new pattern to recognize plain text dash bullets
* Add test for bullet patterns
* Fix for `partition_html` that allows for processing `div` tags that have both text and child
  elements
* Add ability to extract document metadata from `.docx`, `.xlsx`, and `.jpg` files.
* Helper functions for identifying and extracting phone numbers
* Add new function `extract_attachment_info` that extracts and decodes the attachment
of an email.
* Staging brick to convert a list of `Element`s to a `pandas` dataframe.
* Add plain text functionality to `partition_email`

## 0.3.4

* Python-3.7 compat

## 0.3.3

* Removes BasicConfig from logger configuration
* Adds the `partition_email` partitioning brick
* Adds the `replace_mime_encodings` cleaning bricks
* Small fix to HTML parsing related to processing list items with sub-tags
* Add `EmailElement` data structure to store email documents

## 0.3.2

* Added `translate_text` brick for translating text between languages
* Add an `apply` method to make it easier to apply cleaners to elements

## 0.3.1

* Added \_\_init.py\_\_ to `partition`

## 0.3.0

* Implement staging brick for Argilla. Converts lists of `Text` elements to `argilla` dataset classes.
* Removing the local PDF parsing code and any dependencies and tests.
* Reorganizes the staging bricks in the unstructured.partition module
* Allow entities to be passed into the Datasaur staging brick
* Added HTML escapes to the `replace_unicode_quotes` brick
* Fix bad responses in partition_pdf to raise ValueError
* Adds `partition_html` for partitioning HTML documents.

## 0.2.6

* Small change to how \_read is placed within the inheritance structure since it doesn't really apply to pdf
* Add partitioning brick for calling the document image analysis API

## 0.2.5

* Update python requirement to >=3.7

## 0.2.4

* Add alternative way of importing `Final` to support google colab

## 0.2.3

* Add cleaning bricks for removing prefixes and postfixes
* Add cleaning bricks for extracting text before and after a pattern

## 0.2.2

* Add staging brick for Datasaur

## 0.2.1

* Added brick to convert an ISD dictionary to a list of elements
* Update `PDFDocument` to use the `from_file` method
* Added staging brick for CSV format for ISD (Initial Structured Data) format.
* Added staging brick for separating text into attention window size chunks for `transformers`.
* Added staging brick for LabelBox.
* Added ability to upload LabelStudio predictions
* Added utility function for JSONL reading and writing
* Added staging brick for CSV format for Prodigy
* Added staging brick for Prodigy
* Added ability to upload LabelStudio annotations
* Added text_field and id_field to stage_for_label_studio signature

## 0.2.0

* Initial release of unstructured<|MERGE_RESOLUTION|>--- conflicted
+++ resolved
@@ -1,12 +1,9 @@
-## 0.5.10-dev0
-
-### Enhancements
-
-<<<<<<< HEAD
+## 0.5.10-dev1
+
+### Enhancements
+
 * Updated inference package
-=======
 * Add sender, recipient, date, and subject to element metadata for emails
->>>>>>> 5ae89505
 
 ### Features
 
