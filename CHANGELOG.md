<<<<<<< HEAD
## 0.9.2-dev0

### Enhancements

### Features

* Add Airtable Connector to be able to pull views/tables/bases from an Airtable organization.

### Fixes


=======
## 0.9.2-dev2
=======

### Enhancements

* Update table extraction section in API documentation to sync with change in Prod API
* Update Notion connector to extract to html
* Added UUID option for element_id

### Features

### Fixes

>>>>>>> ef5091f2
## 0.9.1
=======

### Enhancements

* Adds --partition-pdf-infer-table-structure to unstructured-ingest.
* Enable `partition_html` to skip headers and footers with the `skip_headers_and_footers` flag.
* Update `partition_doc` and `partition_docx` to track emphasized texts in the output
* Adds post processing function `filter_element_types`
* Set the default strategy for partitioning images to `hi_res`
* Add page break parameter section in API documentation to sync with change in Prod API
* Update `partition_html` to track emphasized texts in the output
* Update `XMLDocument._read_xml` to create `<p>` tag element for the text enclosed in the `<pre>` tag
* Add parameter `include_tail_text` to `_construct_text` to enable (skip) tail text inclusion
* Add Notion connector

### Features

### Fixes

* Remove unused `_partition_via_api` function
* Fixed emoji bug in `partition_xlsx`.
* Pass `file_filename` metadata when partitioning file object
* Skip ingest test on missing Slack token
* Add Dropbox variables to CI environments
* Remove default encoding for ingest
* Adds new element type `EmailAddress` for recognising email address in the  text
* Simplifies `min_partition` logic; makes partitions falling below the `min_partition`
  less likely.
* Fix bug where ingest test check for number of files fails in smoke test
* Fix unstructured-ingest entrypoint failure

## 0.9.0

### Enhancements

* Dependencies are now split by document type, creating a slimmer base installation.

## 0.8.8

### Enhancements

### Features

### Fixes

* Rename "date" field to "last_modified"
* Adds Box connector

### Fixes

## 0.8.7

### Enhancements

* Put back useful function `split_by_paragraph`

### Features

### Fixes

* Fix argument order in NLTK download step

## 0.8.6

### Enhancements

### Features

### Fixes

* Remove debug print lines and non-functional code

## 0.8.5

### Enhancements

* Add parameter `skip_infer_table_types` to enable (skip) table extraction for other doc types
* Adds optional Unstructured API unit tests in CI
* Tracks last modified date for all document types.
* Add auto_paragraph_grouper to detect new-line and blank-line new paragraph for .txt files.
* refactor the ingest cli to better support expanding supported connectors

## 0.8.3

### Enhancements

### Features

### Fixes

* NLTK now only gets downloaded if necessary.
* Handling for empty tables in Word Documents and PowerPoints.

## 0.8.4

### Enhancements

* Additional tests and refactor of JSON detection.
* Update functionality to retrieve image metadata from a page for `document_to_element_list`
* Links are now tracked in `partition_html` output.
* Set the file's current position to the beginning after reading the file in `convert_to_bytes`
* Add `min_partition` kwarg to that combines elements below a specified threshold and modifies splitting of strings longer than max partition so words are not split.
* set the file's current position to the beginning after reading the file in `convert_to_bytes`
* Add slide notes to pptx
* Add `--encoding` directive to ingest
* Improve json detection by `detect_filetype`

### Features

* Adds Outlook connector
* Add support for dpi parameter in inference library
* Adds Onedrive connector.
* Add Confluence connector for ingest cli to pull the body text from all documents from all spaces in a confluence domain.

### Fixes

* Fixes issue with email partitioning where From field was being assigned the To field value.
* Use the `image_metadata` property of the `PageLayout` instance to get the page image info in the `document_to_element_list`
* Add functionality to write images to computer storage temporarily instead of keeping them in memory for `ocr_only` strategy
* Add functionality to convert a PDF in small chunks of pages at a time for `ocr_only` strategy
* Adds `.txt`, `.text`, and `.tab` to list of extensions to check if file
  has a `text/plain` MIME type.
* Enables filters to be passed to `partition_doc` so it doesn't error with LibreOffice7.
* Removed old error message that's superseded by `requires_dependencies`.
* Removes using `hi_res` as the default strategy value for `partition_via_api` and `partition_multiple_via_api`

## 0.8.1

### Enhancements

* Add support for Python 3.11

### Features

### Fixes

* Fixed `auto` strategy detected scanned document as having extractable text and using `fast` strategy, resulting in no output.
* Fix list detection in MS Word documents.
* Don't instantiate an element with a coordinate system when there isn't a way to get its location data.

## 0.8.0

### Enhancements

* Allow model used for hi res pdf partition strategy to be chosen when called.
* Updated inference package

### Features

* Add `metadata_filename` parameter across all partition functions

### Fixes

* Update to ensure `convert_to_datafame` grabs all of the metadata fields.
* Adjust encoding recognition threshold value in `detect_file_encoding`
* Fix KeyError when `isd_to_elements` doesn't find a type
* Fix `_output_filename` for local connector, allowing single files to be written correctly to the disk

* Fix for cases where an invalid encoding is extracted from an email header.

### BREAKING CHANGES

* Information about an element's location is no longer returned as top-level attributes of an element. Instead, it is returned in the `coordinates` attribute of the element's metadata.

## 0.7.12

### Enhancements

* Adds `include_metadata` kwarg to `partition_doc`, `partition_docx`, `partition_email`, `partition_epub`, `partition_json`, `partition_msg`, `partition_odt`, `partition_org`, `partition_pdf`, `partition_ppt`, `partition_pptx`, `partition_rst`, and `partition_rtf`
### Features

* Add Elasticsearch connector for ingest cli to pull specific fields from all documents in an index.
* Adds Dropbox connector

### Fixes

* Fix tests that call unstructured-api by passing through an api-key
* Fixed page breaks being given (incorrect) page numbers
* Fix skipping download on ingest when a source document exists locally

## 0.7.11

### Enhancements

* More deterministic element ordering when using `hi_res` PDF parsing strategy (from unstructured-inference bump to 0.5.4)
* Make large model available (from unstructured-inference bump to 0.5.3)
* Combine inferred elements with extracted elements (from unstructured-inference bump to 0.5.2)
* `partition_email` and `partition_msg` will now process attachments if `process_attachments=True`
  and a attachment partitioning functions is passed through with `attachment_partitioner=partition`.

### Features

### Fixes

* Fix tests that call unstructured-api by passing through an api-key
* Fixed page breaks being given (incorrect) page numbers
* Fix skipping download on ingest when a source document exists locally

## 0.7.10

### Enhancements

* Adds a `max_partition` parameter to `partition_text`, `partition_pdf`, `partition_email`,
  `partition_msg` and `partition_xml` that sets a limit for the size of an individual
  document elements. Defaults to `1500` for everything except `partition_xml`, which has
  a default value of `None`.
* DRY connector refactor

### Features

* `hi_res` model for pdfs and images is selectable via environment variable.

### Fixes

* CSV check now ignores escaped commas.
* Fix for filetype exploration util when file content does not have a comma.
* Adds negative lookahead to bullet pattern to avoid detecting plain text line
  breaks like `-------` as list items.
* Fix pre tag parsing for `partition_html`
* Fix lookup error for annotated Arabic and Hebrew encodings

## 0.7.9

### Enhancements

* Improvements to string check for leafs in `partition_xml`.
* Adds --partition-ocr-languages to unstructured-ingest.

### Features

* Adds `partition_org` for processed Org Mode documents.

### Fixes

## 0.7.8

### Enhancements

### Features

* Adds Google Cloud Service connector

### Fixes

* Updates the `parse_email` for `partition_eml` so that `unstructured-api` passes the smoke tests
* `partition_email` now works if there is no message content
* Updates the `"fast"` strategy for `partition_pdf` so that it's able to recursively
* Adds recursive functionality to all fsspec connectors
* Adds generic --recursive ingest flag

## 0.7.7

### Enhancements

* Adds functionality to replace the `MIME` encodings for `eml` files with one of the common encodings if a `unicode` error occurs
* Adds missed file-like object handling in `detect_file_encoding`
* Adds functionality to extract charset info from `eml` files

### Features

* Added coordinate system class to track coordinate types and convert to different coordinate

### Fixes

* Adds an `html_assemble_articles` kwarg to `partition_html` to enable users to capture
  control whether content outside of `<article>` tags is captured when
  `<article>` tags are present.
* Check for the `xml` attribute on `element` before looking for pagebreaks in `partition_docx`.

## 0.7.6

### Enhancements

* Convert fast startegy to ocr_only for images
* Adds support for page numbers in `.docx` and `.doc` when user or renderer
  created page breaks are present.
* Adds retry logic for the unstructured-ingest Biomed connector

### Features

* Provides users with the ability to extract additional metadata via regex.
* Updates `partition_docx` to include headers and footers in the output.
* Create `partition_tsv` and associated tests. Make additional changes to `detect_filetype`.

### Fixes

* Remove fake api key in test `partition_via_api` since we now require valid/empty api keys
* Page number defaults to `None` instead of `1` when page number is not present in the metadata.
  A page number of `None` indicates that page numbers are not being tracked for the document
  or that page numbers do not apply to the element in question..
* Fixes an issue with some pptx files. Assume pptx shapes are found in top left position of slide
  in case the shape.top and shape.left attributes are `None`.

## 0.7.5

### Enhancements

* Adds functionality to sort elements in `partition_pdf` for `fast` strategy
* Adds ingest tests with `--fast` strategy on PDF documents
* Adds --api-key to unstructured-ingest

### Features

* Adds `partition_rst` for processed ReStructured Text documents.

### Fixes

* Adds handling for emails that do not have a datetime to extract.
* Adds pdf2image package as core requirement of unstructured (with no extras)

## 0.7.4

### Enhancements

* Allows passing kwargs to request data field for `partition_via_api` and `partition_multiple_via_api`
* Enable MIME type detection if libmagic is not available
* Adds handling for empty files in `detect_filetype` and `partition`.

### Features

### Fixes

* Reslove `grpcio` import issue on `weaviate.schema.validate_schema` for python 3.9 and 3.10
* Remove building `detectron2` from source in Dockerfile

## 0.7.3

### Enhancements

* Update IngestDoc abstractions and add data source metadata in ElementMetadata

### Features

### Fixes

* Pass `strategy` parameter down from `partition` for `partition_image`
* Filetype detection if a CSV has a `text/plain` MIME type
* `convert_office_doc` no longers prints file conversion info messages to stdout.
* `partition_via_api` reflects the actual filetype for the file processed in the API.

## 0.7.2

### Enhancements

* Adds an optional encoding kwarg to `elements_to_json` and `elements_from_json`
* Bump version of base image to use new stable version of tesseract

### Features

### Fixes

* Update the `read_txt_file` utility function to keep using `spooled_to_bytes_io_if_needed` for xml
* Add functionality to the `read_txt_file` utility function to handle file-like object from URL
* Remove the unused parameter `encoding` from `partition_pdf`
* Change auto.py to have a `None` default for encoding
* Add functionality to try other common encodings for html and xml files if an error related to the encoding is raised and the user has not specified an encoding.
* Adds benchmark test with test docs in example-docs
* Re-enable test_upload_label_studio_data_with_sdk
* File detection now detects code files as plain text
* Adds `tabulate` explicitly to dependencies
* Fixes an issue in `metadata.page_number` of pptx files
* Adds showing help if no parameters passed

## 0.7.1

### Enhancements

### Features

* Add `stage_for_weaviate` to stage `unstructured` outputs for upload to Weaviate, along with
  a helper function for defining a class to use in Weaviate schemas.
* Builds from Unstructured base image, built off of Rocky Linux 8.7, this resolves almost all CVE's in the image.

### Fixes

## 0.7.0

### Enhancements

* Installing `detectron2` from source is no longer required when using the `local-inference` extra.
* Updates `.pptx` parsing to include text in tables.

### Features

### Fixes

* Fixes an issue in `_add_element_metadata` that caused all elements to have `page_number=1`
  in the element metadata.
* Adds `.log` as a file extension for TXT files.
* Adds functionality to try other common encodings for email (`.eml`) files if an error related to the encoding is raised and the user has not specified an encoding.
* Allow passed encoding to be used in the `replace_mime_encodings`
* Fixes page metadata for `partition_html` when `include_metadata=False`
* A `ValueError` now raises if `file_filename` is not specified when you use `partition_via_api`
  with a file-like object.

## 0.6.11

### Enhancements

* Supports epub tests since pandoc is updated in base image

### Features


### Fixes


## 0.6.10

### Enhancements

* XLS support from auto partition

### Features

### Fixes

## 0.6.9

### Enhancements

* fast strategy for pdf now keeps element bounding box data
* setup.py refactor

### Features

### Fixes

* Adds functionality to try other common encodings if an error related to the encoding is raised and the user has not specified an encoding.
* Adds additional MIME types for CSV

## 0.6.8

### Enhancements

### Features

* Add `partition_csv` for CSV files.

### Fixes

## 0.6.7

### Enhancements

* Deprecate `--s3-url` in favor of `--remote-url` in CLI
* Refactor out non-connector-specific config variables
* Add `file_directory` to metadata
* Add `page_name` to metadata. Currently used for the sheet name in XLSX documents.
* Added a `--partition-strategy` parameter to unstructured-ingest so that users can specify
  partition strategy in CLI. For example, `--partition-strategy fast`.
* Added metadata for filetype.
* Add Discord connector to pull messages from a list of channels
* Refactor `unstructured/file-utils/filetype.py` to better utilise hashmap to return mime type.
* Add local declaration of DOCX_MIME_TYPES and XLSX_MIME_TYPES for `test_filetype.py`.

### Features

* Add `partition_xml` for XML files.
* Add `partition_xlsx` for Microsoft Excel documents.

### Fixes

* Supports `hml` filetype for partition as a variation of html filetype.
* Makes `pytesseract` a function level import in `partition_pdf` so you can use the `"fast"`
  or `"hi_res"` strategies if `pytesseract` is not installed. Also adds the
  `required_dependencies` decorator for the `"hi_res"` and `"ocr_only"` strategies.
* Fix to ensure `filename` is tracked in metadata for `docx` tables.

## 0.6.6

### Enhancements

* Adds an `"auto"` strategy that chooses the partitioning strategy based on document
  characteristics and function kwargs. This is the new default strategy for `partition_pdf`
  and `partition_image`. Users can maintain existing behavior by explicitly setting
  `strategy="hi_res"`.
* Added an additional trace logger for NLP debugging.
* Add `get_date` method to `ElementMetadata` for converting the datestring to a `datetime` object.
* Cleanup the `filename` attribute on `ElementMetadata` to remove the full filepath.

### Features

* Added table reading as html with URL parsing to `partition_docx` in docx
* Added metadata field for text_as_html for docx files

### Fixes

* `fileutils/file_type` check json and eml decode ignore error
* `partition_email` was updated to more flexibly handle deviations from the RFC-2822 standard.
  The time in the metadata returns `None` if the time does not match RFC-2822 at all.
* Include all metadata fields when converting to dataframe or CSV

## 0.6.5

### Enhancements

* Added support for SpooledTemporaryFile file argument.

### Features

### Fixes


## 0.6.4

### Enhancements

* Added an "ocr_only" strategy for `partition_pdf`. Refactored the strategy decision
  logic into its own module.

### Features

### Fixes

## 0.6.3

### Enhancements

* Add an "ocr_only" strategy for `partition_image`.

### Features

* Added `partition_multiple_via_api` for partitioning multiple documents in a single REST
  API call.
* Added `stage_for_baseplate` function to prepare outputs for ingestion into Baseplate.
* Added `partition_odt` for processing Open Office documents.

### Fixes

* Updates the grouping logic in the `partition_pdf` fast strategy to group together text
  in the same bounding box.

## 0.6.2

### Enhancements

* Added logic to `partition_pdf` for detecting copy protected PDFs and falling back
  to the hi res strategy when necessary.


### Features

* Add `partition_via_api` for partitioning documents through the hosted API.

### Fixes

* Fix how `exceeds_cap_ratio` handles empty (returns `True` instead of `False`)
* Updates `detect_filetype` to properly detect JSONs when the MIME type is `text/plain`.

## 0.6.1

### Enhancements

* Updated the table extraction parameter name to be more descriptive

### Features

### Fixes

## 0.6.0

### Enhancements

* Adds an `ssl_verify` kwarg to `partition` and `partition_html` to enable turning off
  SSL verification for HTTP requests. SSL verification is on by default.
* Allows users to pass in ocr language to `partition_pdf` and `partition_image` through
  the `ocr_language` kwarg. `ocr_language` corresponds to the code for the language pack
  in Tesseract. You will need to install the relevant Tesseract language pack to use a
  given language.

### Features

* Table extraction is now possible for pdfs from `partition` and `partition_pdf`.
* Adds support for extracting attachments from `.msg` files

### Fixes

* Adds an `ssl_verify` kwarg to `partition` and `partition_html` to enable turning off
  SSL verification for HTTP requests. SSL verification is on by default.

## 0.5.13

### Enhancements

* Allow headers to be passed into `partition` when `url` is used.

### Features

* `bytes_string_to_string` cleaning brick for bytes string output.

### Fixes

* Fixed typo in call to `exactly_one` in `partition_json`
* unstructured-documents encode xml string if document_tree is `None` in `_read_xml`.
* Update to `_read_xml` so that Markdown files with embedded HTML process correctly.
* Fallback to "fast" strategy only emits a warning if the user specifies the "hi_res" strategy.
* unstructured-partition-text_type exceeds_cap_ratio fix returns and how capitalization ratios are calculated
* `partition_pdf` and `partition_text` group broken paragraphs to avoid fragmented `NarrativeText` elements.
* .json files resolved as "application/json" on centos7 (or other installs with older libmagic libs)

## 0.5.12

### Enhancements

* Add OS mimetypes DB to docker image, mainly for unstructured-api compat.
* Use the image registry as a cache when building Docker images.
* Adds the ability for `partition_text` to group together broken paragraphs.
* Added method to utils to allow date time format validation

### Features
* Add Slack connector to pull messages for a specific channel

* Add --partition-by-api parameter to unstructured-ingest
* Added `partition_rtf` for processing rich text files.
* `partition` now accepts a `url` kwarg in addition to `file` and `filename`.

### Fixes

* Allow encoding to be passed into `replace_mime_encodings`.
* unstructured-ingest connector-specific dependencies are imported on demand.
* unstructured-ingest --flatten-metadata supported for local connector.
* unstructured-ingest fix runtime error when using --metadata-include.

## 0.5.11

### Enhancements

### Features

### Fixes

* Guard against null style attribute in docx document elements
* Update HTML encoding to better support foreign language characters

## 0.5.10

### Enhancements

* Updated inference package
* Add sender, recipient, date, and subject to element metadata for emails

### Features

* Added `--download-only` parameter to `unstructured-ingest`

### Fixes

* FileNotFound error when filename is provided but file is not on disk

## 0.5.9

### Enhancements

### Features

### Fixes

* Convert file to str in helper `split_by_paragraph` for `partition_text`

## 0.5.8

### Enhancements

* Update `elements_to_json` to return string when filename is not specified
* `elements_from_json` may take a string instead of a filename with the `text` kwarg
* `detect_filetype` now does a final fallback to file extension.
* Empty tags are now skipped during the depth check for HTML processing.

### Features

* Add local file system to `unstructured-ingest`
* Add `--max-docs` parameter to `unstructured-ingest`
* Added `partition_msg` for processing MSFT Outlook .msg files.

### Fixes

* `convert_file_to_text` now passes through the `source_format` and `target_format` kwargs.
  Previously they were hard coded.
* Partitioning functions that accept a `text` kwarg no longer raise an error if an empty
  string is passed (and empty list of elements is returned instead).
* `partition_json` no longer fails if the input is an empty list.
* Fixed bug in `chunk_by_attention_window` that caused the last word in segments to be cut-off
  in some cases.

### BREAKING CHANGES

* `stage_for_transformers` now returns a list of elements, making it consistent with other
  staging bricks

## 0.5.7

### Enhancements

* Refactored codebase using `exactly_one`
* Adds ability to pass headers when passing a url in partition_html()
* Added optional `content_type` and `file_filename` parameters to `partition()` to bypass file detection

### Features

* Add `--flatten-metadata` parameter to `unstructured-ingest`
* Add `--fields-include` parameter to `unstructured-ingest`

### Fixes

## 0.5.6

### Enhancements

* `contains_english_word()`, used heavily in text processing, is 10x faster.

### Features

* Add `--metadata-include` and `--metadata-exclude` parameters to `unstructured-ingest`
* Add `clean_non_ascii_chars` to remove non-ascii characters from unicode string

### Fixes

* Fix problem with PDF partition (duplicated test)

## 0.5.4

### Enhancements

* Added Biomedical literature connector for ingest cli.
* Add `FsspecConnector` to easily integrate any existing `fsspec` filesystem as a connector.
* Rename `s3_connector.py` to `s3.py` for readability and consistency with the
  rest of the connectors.
* Now `S3Connector` relies on `s3fs` instead of on `boto3`, and it inherits
  from `FsspecConnector`.
* Adds an `UNSTRUCTURED_LANGUAGE_CHECKS` environment variable to control whether or not language
  specific checks like vocabulary and POS tagging are applied. Set to `"true"` for higher
  resolution partitioning and `"false"` for faster processing.
* Improves `detect_filetype` warning to include filename when provided.
* Adds a "fast" strategy for partitioning PDFs with PDFMiner. Also falls back to the "fast"
  strategy if detectron2 is not available.
* Start deprecation life cycle for `unstructured-ingest --s3-url` option, to be deprecated in
  favor of `--remote-url`.

### Features

* Add `AzureBlobStorageConnector` based on its `fsspec` implementation inheriting
from `FsspecConnector`
* Add `partition_epub` for partitioning e-books in EPUB3 format.

### Fixes

* Fixes processing for text files with `message/rfc822` MIME type.
* Open xml files in read-only mode when reading contents to construct an XMLDocument.

## 0.5.3

### Enhancements

* `auto.partition()` can now load Unstructured ISD json documents.
* Simplify partitioning functions.
* Improve logging for ingest CLI.

### Features

* Add `--wikipedia-auto-suggest` argument to the ingest CLI to disable automatic redirection
  to pages with similar names.
* Add setup script for Amazon Linux 2
* Add optional `encoding` argument to the `partition_(text/email/html)` functions.
* Added Google Drive connector for ingest cli.
* Added Gitlab connector for ingest cli.

### Fixes

## 0.5.2

### Enhancements

* Fully move from printing to logging.
* `unstructured-ingest` now uses a default `--download_dir` of `$HOME/.cache/unstructured/ingest`
rather than a "tmp-ingest-" dir in the working directory.

### Features

### Fixes

* `setup_ubuntu.sh` no longer fails in some contexts by interpreting
`DEBIAN_FRONTEND=noninteractive` as a command
* `unstructured-ingest` no longer re-downloads files when --preserve-downloads
is used without --download-dir.
* Fixed an issue that was causing text to be skipped in some HTML documents.

## 0.5.1

### Enhancements

### Features

### Fixes

* Fixes an error causing JavaScript to appear in the output of `partition_html` sometimes.
* Fix several issues with the `requires_dependencies` decorator, including the error message
  and how it was used, which had caused an error for `unstructured-ingest --github-url ...`.

## 0.5.0

### Enhancements

* Add `requires_dependencies` Python decorator to check dependencies are installed before
  instantiating a class or running a function

### Features

* Added Wikipedia connector for ingest cli.

### Fixes

* Fix `process_document` file cleaning on failure
* Fixes an error introduced in the metadata tracking commit that caused `NarrativeText`
  and `FigureCaption` elements to be represented as `Text` in HTML documents.

## 0.4.16

### Enhancements

* Fallback to using file extensions for filetype detection if `libmagic` is not present

### Features

* Added setup script for Ubuntu
* Added GitHub connector for ingest cli.
* Added `partition_md` partitioner.
* Added Reddit connector for ingest cli.

### Fixes

* Initializes connector properly in ingest.main::MainProcess
* Restricts version of unstructured-inference to avoid multithreading issue

## 0.4.15

### Enhancements

* Added `elements_to_json` and `elements_from_json` for easier serialization/deserialization
* `convert_to_dict`, `dict_to_elements` and `convert_to_csv` are now aliases for functions
  that use the ISD terminology.

### Fixes

* Update to ensure all elements are preserved during serialization/deserialization

## 0.4.14

* Automatically install `nltk` models in the `tokenize` module.

## 0.4.13

* Fixes unstructured-ingest cli.

## 0.4.12

* Adds console_entrypoint for unstructured-ingest, other structure/doc updates related to ingest.
* Add `parser` parameter to `partition_html`.

## 0.4.11

* Adds `partition_doc` for partitioning Word documents in `.doc` format. Requires `libreoffice`.
* Adds `partition_ppt` for partitioning PowerPoint documents in `.ppt` format. Requires `libreoffice`.

## 0.4.10

* Fixes `ElementMetadata` so that it's JSON serializable when the filename is a `Path` object.

## 0.4.9

* Added ingest modules and s3 connector, sample ingest script
* Default to `url=None` for `partition_pdf` and `partition_image`
* Add ability to skip English specific check by setting the `UNSTRUCTURED_LANGUAGE` env var to `""`.
* Document `Element` objects now track metadata

## 0.4.8

* Modified XML and HTML parsers not to load comments.

## 0.4.7

* Added the ability to pull an HTML document from a url in `partition_html`.
* Added the the ability to get file summary info from lists of filenames and lists
  of file contents.
* Added optional page break to `partition` for `.pptx`, `.pdf`, images, and `.html` files.
* Added `to_dict` method to document elements.
* Include more unicode quotes in `replace_unicode_quotes`.

## 0.4.6

* Loosen the default cap threshold to `0.5`.
* Add a `UNSTRUCTURED_NARRATIVE_TEXT_CAP_THRESHOLD` environment variable for controlling
  the cap ratio threshold.
* Unknown text elements are identified as `Text` for HTML and plain text documents.
* `Body Text` styles no longer default to `NarrativeText` for Word documents. The style information
  is insufficient to determine that the text is narrative.
* Upper cased text is lower cased before checking for verbs. This helps avoid some missed verbs.
* Adds an `Address` element for capturing elements that only contain an address.
* Suppress the `UserWarning` when detectron is called.
* Checks that titles and narrative test have at least one English word.
* Checks that titles and narrative text are at least 50% alpha characters.
* Restricts titles to a maximum word length. Adds a `UNSTRUCTURED_TITLE_MAX_WORD_LENGTH`
  environment variable for controlling the max number of words in a title.
* Updated `partition_pptx` to order the elements on the page

## 0.4.4

* Updated `partition_pdf` and `partition_image` to return `unstructured` `Element` objects
* Fixed the healthcheck url path when partitioning images and PDFs via API
* Adds an optional `coordinates` attribute to document objects
* Adds `FigureCaption` and `CheckBox` document elements
* Added ability to split lists detected in `LayoutElement` objects
* Adds `partition_pptx` for partitioning PowerPoint documents
* LayoutParser models now download from HugginfaceHub instead of DropBox
* Fixed file type detection for XML and HTML files on Amazone Linux

## 0.4.3

* Adds `requests` as a base dependency
* Fix in `exceeds_cap_ratio` so the function doesn't break with empty text
* Fix bug in `_parse_received_data`.
* Update `detect_filetype` to properly handle `.doc`, `.xls`, and `.ppt`.

## 0.4.2

* Added `partition_image` to process documents in an image format.
* Fixed utf-8 encoding error in `partition_email` with attachments for `text/html`

## 0.4.1

* Added support for text files in the `partition` function
* Pinned `opencv-python` for easier installation on Linux

## 0.4.0

* Added generic `partition` brick that detects the file type and routes a file to the appropriate
  partitioning brick.
* Added a file type detection module.
* Updated `partition_html` and `partition_eml` to support file-like objects in 'rb' mode.
* Cleaning brick for removing ordered bullets `clean_ordered_bullets`.
* Extract brick method for ordered bullets `extract_ordered_bullets`.
* Test for `clean_ordered_bullets`.
* Test for `extract_ordered_bullets`.
* Added `partition_docx` for pre-processing Word Documents.
* Added new REGEX patterns to extract email header information
* Added new functions to extract header information `parse_received_data` and `partition_header`
* Added new function to parse plain text files `partition_text`
* Added new cleaners functions `extract_ip_address`, `extract_ip_address_name`, `extract_mapi_id`, `extract_datetimetz`
* Add new `Image` element and function to find embedded images `find_embedded_images`
* Added `get_directory_file_info` for summarizing information about source documents

## 0.3.5

* Add support for local inference
* Add new pattern to recognize plain text dash bullets
* Add test for bullet patterns
* Fix for `partition_html` that allows for processing `div` tags that have both text and child
  elements
* Add ability to extract document metadata from `.docx`, `.xlsx`, and `.jpg` files.
* Helper functions for identifying and extracting phone numbers
* Add new function `extract_attachment_info` that extracts and decodes the attachment
of an email.
* Staging brick to convert a list of `Element`s to a `pandas` dataframe.
* Add plain text functionality to `partition_email`

## 0.3.4

* Python-3.7 compat

## 0.3.3

* Removes BasicConfig from logger configuration
* Adds the `partition_email` partitioning brick
* Adds the `replace_mime_encodings` cleaning bricks
* Small fix to HTML parsing related to processing list items with sub-tags
* Add `EmailElement` data structure to store email documents

## 0.3.2

* Added `translate_text` brick for translating text between languages
* Add an `apply` method to make it easier to apply cleaners to elements

## 0.3.1

* Added \_\_init.py\_\_ to `partition`

## 0.3.0

* Implement staging brick for Argilla. Converts lists of `Text` elements to `argilla` dataset classes.
* Removing the local PDF parsing code and any dependencies and tests.
* Reorganizes the staging bricks in the unstructured.partition module
* Allow entities to be passed into the Datasaur staging brick
* Added HTML escapes to the `replace_unicode_quotes` brick
* Fix bad responses in partition_pdf to raise ValueError
* Adds `partition_html` for partitioning HTML documents.

## 0.2.6

* Small change to how \_read is placed within the inheritance structure since it doesn't really apply to pdf
* Add partitioning brick for calling the document image analysis API

## 0.2.5

* Update python requirement to >=3.7

## 0.2.4

* Add alternative way of importing `Final` to support google colab

## 0.2.3

* Add cleaning bricks for removing prefixes and postfixes
* Add cleaning bricks for extracting text before and after a pattern

## 0.2.2

* Add staging brick for Datasaur

## 0.2.1

* Added brick to convert an ISD dictionary to a list of elements
* Update `PDFDocument` to use the `from_file` method
* Added staging brick for CSV format for ISD (Initial Structured Data) format.
* Added staging brick for separating text into attention window size chunks for `transformers`.
* Added staging brick for LabelBox.
* Added ability to upload LabelStudio predictions
* Added utility function for JSONL reading and writing
* Added staging brick for CSV format for Prodigy
* Added staging brick for Prodigy
* Added ability to upload LabelStudio annotations
* Added text_field and id_field to stage_for_label_studio signature

## 0.2.0

* Initial release of unstructured<|MERGE_RESOLUTION|>--- conflicted
+++ resolved
@@ -1,18 +1,4 @@
-<<<<<<< HEAD
-## 0.9.2-dev0
-
-### Enhancements
-
-### Features
-
-* Add Airtable Connector to be able to pull views/tables/bases from an Airtable organization.
-
-### Fixes
-
-
-=======
-## 0.9.2-dev2
-=======
+## 0.9.2-dev3
 
 ### Enhancements
 
@@ -22,11 +8,11 @@
 
 ### Features
 
-### Fixes
-
->>>>>>> ef5091f2
+* Add Airtable Connector to be able to pull views/tables/bases from an Airtable organization.
+
+### Fixes
+
 ## 0.9.1
-=======
 
 ### Enhancements
 
