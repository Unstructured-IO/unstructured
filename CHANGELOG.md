--- conflicted
+++ resolved
@@ -4,11 +4,8 @@
 
 * **Add element type CI evaluation workflow** Adds element type frequency evaluation metrics to the current ingest workflow to measure the performance of each file extracted as well as aggregated-level performance.
 * **Add table structure evaluation helpers** Adds functions to evaluate the similarity between predicted table structure and actual table structure.
-<<<<<<< HEAD
 * **Remove pdfminer elements from inside tables** Previously, when using `hi_res` some elements where extracted using pdfminer too, so we removed pdfminer from the tables pipeline to avoid duplicated elements. 
-=======
 * **Use `yolox` by default for table extraction when partitioning pdf/image** `yolox` model provides higher recall of the table regions than the quantized version and it is now the default element detection model when `infer_table_structure=True` for partitioning pdf/image files
->>>>>>> f87731e0
 
 ### Features
 
