--- conflicted
+++ resolved
@@ -1,12 +1,12 @@
-<<<<<<< HEAD
-## 0.10.12-dev2
-=======
-## 0.10.13-dev0
->>>>>>> 95b62953
+## 0.10.13-dev1
 
 ### Enhancements
 
 * Updated documentation: Added back support doc types for partitioning, more Python codes in the API page,  RAG definition, and use case.
+
+### Fixes
+
+* Ingest error handling to properly raise errors when wrapped
 
 
 ## 0.10.12
@@ -23,12 +23,8 @@
 
 * Add Salesforce Connector to be able to pull Account, Case, Campaign, EmailMessage, Lead
 
-<<<<<<< HEAD
-* Ingest error handling to properly raise errors when wrapped
-* Update version-sync to prevent duplicate release versions
-=======
-### Fixes
->>>>>>> 95b62953
+### Fixes
+
 
 * Bump unstructured-inference
   * Avoid divide-by-zero errors swith `safe_division` (0.5.21)
