--- conflicted
+++ resolved
@@ -1,24 +1,23 @@
-<<<<<<< HEAD
-## 0.5.9-dev0
-=======
+## 0.5.10-dev0
+
+### Enhancements
+
+### Features
+
+* Added `--download-only` parameter to `unstructured-ingest`
+
+### Fixes
+
 ## 0.5.9
->>>>>>> 555b95b8
-
-### Enhancements
-
-### Features
-
-<<<<<<< HEAD
-* Added `--download-only` parameter to `unstructured-ingest`
-
-### Fixes
-
-=======
+
+### Enhancements
+
+### Features
+
 ### Fixes
 
 * Convert file to str in helper `split_by_paragraph` for `partition_text`
 
->>>>>>> 555b95b8
 ## 0.5.8
 
 ### Enhancements
@@ -30,7 +29,6 @@
 
 ### Features
 
-* Added `--download-only` parameter to `unstructured-ingest`
 * Add local file system to `unstructured-ingest`
 * Add `--max-docs` parameter to `unstructured-ingest`
 * Added `partition_msg` for processing MSFT Outlook .msg files.
