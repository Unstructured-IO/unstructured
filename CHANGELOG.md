## 0.13.3-dev7

### Enhancements

* **Add support for `start_index` in `html` links extraction**
* **Add `strategy` arg value to `_PptxPartitionerOptions`.** This makes this paritioning option available for sub-partitioners to come that may optionally use inference or other expensive operations to improve the partitioning.
* **Support pluggable sub-partitioner for PPTX Picture shapes.** Use a distinct sub-partitioner for partitioning PPTX Picture (image) shapes and allow the default picture sub-partitioner to be replaced at run-time by one of the user's choosing.
<<<<<<< HEAD
* **Allow `UnstructuredTableTransformerModel` returning predictions in not parsed format
=======
* **Introduce `starting_page_number` parameter to partitioning functions** It applies to those partitioners which support `page_number` in element's metadata: PDF, TIFF, XLSX, DOC, DOCX, PPT, PPTX.
* **Redesign the internal mechanism of assigning element IDs** This allows for further enhancements related to element IDs such as deterministic and document-unique hashes. The way partitioning functions operate hasn't changed, which means `unique_element_ids` continues to be `False` by default, utilizing text hashes.
>>>>>>> 001fa17c

### Features

### Fixes

* **Add support for extracting text from tag tails in HTML**. This fix adds ability to generate separate elements using tag tails.
* **Add support for extracting text from `<b>` tags in HTML** Now `partition_html()` can extract text from `<b>` tags inside container tags (like `<div>`, `<pre>`).

## 0.13.2

### Enhancements

### Features

### Fixes

* **Brings back missing word list files** that caused `partition` failures in 0.13.1.

## 0.13.1

### Enhancements

* **Drop constraint on pydantic, supporting later versions** All dependencies has pydantic pinned at an old version. This explicit pin was removed, allowing the latest version to be pulled in when requirements are compiled.

### Features

* **Add a set of new `ElementType`s to extend future element types**

### Fixes

* **Fix `partition_html()` swallowing some paragraphs**. The `partition_html()` only considers elements with limited depth to avoid becoming the text representation of a giant div. This fix increases the limit value.
* **Fix SFTP** Adds flag options to SFTP connector on whether to use ssh keys / agent, with flag values defaulting to False. This is to prevent looking for ssh files when using username and password. Currently, username and password are required, making that always the case.

## 0.13.0

### Enhancements

* **Add `.metadata.is_continuation` to text-split chunks.** `.metadata.is_continuation=True` is added to second-and-later chunks formed by text-splitting an oversized `Table` element but not to their counterpart `Text` element splits. Add this indicator for `CompositeElement` to allow text-split continuation chunks to be identified for downstream processes that may wish to skip intentionally redundant metadata values in continuation chunks.
* **Add `compound_structure_acc` metric to table eval.** Add a new property to `unstructured.metrics.table_eval.TableEvaluation`: `composite_structure_acc`, which is computed from the element level row and column index and content accuracy scores
* **Add `.metadata.orig_elements` to chunks.** `.metadata.orig_elements: list[Element]` is added to chunks during the chunking process (when requested) to allow access to information from the elements each chunk was formed from. This is useful for example to recover metadata fields that cannot be consolidated to a single value for a chunk, like `page_number`, `coordinates`, and `image_base64`.
* **Add `--include_orig_elements` option to Ingest CLI.** By default, when chunking, the original elements used to form each chunk are added to `chunk.metadata.orig_elements` for each chunk. * The `include_orig_elements` parameter allows the user to turn off this behavior to produce a smaller payload when they don't need this metadata.
* **Add Google VertexAI embedder** Adds VertexAI embeddings to support embedding via Google Vertex AI.

### Features

* **Chunking populates `.metadata.orig_elements` for each chunk.** This behavior allows the text and metadata of the elements combined to make each chunk to be accessed. This can be important for example to recover metadata such as `.coordinates` that cannot be consolidated across elements and so is dropped from chunks. This option is controlled by the `include_orig_elements` parameter to `partition_*()` or to the chunking functions. This option defaults to `True` so original-elements are preserved by default. This behavior is not yet supported via the REST APIs or SDKs but will be in a closely subsequent PR to other `unstructured` repositories. The original elements will also not serialize or deserialize yet; this will also be added in a closely subsequent PR.
* **Add Clarifai destination connector** Adds support for writing partitioned and chunked documents into Clarifai.

### Fixes

* **Fix `clean_pdfminer_inner_elements()` to remove only pdfminer (embedded) elements merged with inferred elements**. Previously, some embedded elements were removed even if they were not merged with inferred elements. Now, only embedded elements that are already merged with inferred elements are removed.
* **Clarify IAM Role Requirement for GCS Platform Connectors**. The GCS Source Connector requires Storage Object Viewer and GCS Destination Connector requires Storage Object Creator IAM roles.
* **Change table extraction defaults** Change table extraction defaults in favor of using `skip_infer_table_types` parameter and reflect these changes in documentation.
* **Fix OneDrive dates with inconsistent formatting** Adds logic to conditionally support dates returned by office365 that may vary in date formatting or may be a datetime rather than a string. See previous fix for SharePoint
* **Adds tracking for AstraDB** Adds tracking info so AstraDB can see what source called their api.
* **Support AWS Bedrock Embeddings in ingest CLI** The configs required to instantiate the bedrock embedding class are now exposed in the api and the version of boto being used meets the minimum requirement to introduce the bedrock runtime required to hit the service.
* **Change MongoDB redacting** Original redact secrets solution is causing issues in platform. This fix uses our standard logging redact solution.

## 0.12.6

### Enhancements

* **Improve ability to capture embedded links in `partition_pdf()` for `fast` strategy** Previously, a threshold value that affects the capture of embedded links was set to a fixed value by default. This allows users to specify the threshold value for better capturing.
* **Refactor `add_chunking_strategy` decorator to dispatch by name.** Add `chunk()` function to be used by the `add_chunking_strategy` decorator to dispatch chunking call based on a chunking-strategy name (that can be dynamic at runtime). This decouples chunking dispatch from only those chunkers known at "compile" time and enables runtime registration of custom chunkers.
* **Redefine `table_level_acc` metric for table evaluation.** `table_level_acc` now is an average of individual predicted table's accuracy. A predicted table's accuracy is defined as the sequence matching ratio between itself and its corresponding ground truth table.

### Features

* **Added Unstructured Platform Documentation** The Unstructured Platform is currently in beta. The documentation provides how-to guides for setting up workflow automation, job scheduling, and configuring source and destination connectors.

### Fixes

* **Partitioning raises on file-like object with `.name` not a local file path.** When partitioning a file using the `file=` argument, and `file` is a file-like object (e.g. io.BytesIO) having a `.name` attribute, and the value of `file.name` is not a valid path to a file present on the local filesystem, `FileNotFoundError` is raised. This prevents use of the `file.name` attribute for downstream purposes to, for example, describe the source of a document retrieved from a network location via HTTP.
* **Fix SharePoint dates with inconsistent formatting** Adds logic to conditionally support dates returned by office365 that may vary in date formatting or may be a datetime rather than a string.
* **Include warnings** about the potential risk of installing a version of `pandoc` which does not support RTF files + instructions that will help resolve that issue.
* **Incorporate the `install-pandoc` Makefile recipe** into relevant stages of CI workflow, ensuring it is a version that supports RTF input files.
* **Fix Google Drive source key** Allow passing string for source connector key.
* **Fix table structure evaluations calculations** Replaced special value `-1.0` with `np.nan` and corrected rows filtering of files metrics basing on that.
* **Fix Sharepoint-with-permissions test** Ignore permissions metadata, update test.
* **Fix table structure evaluations for edge case** Fixes the issue when the prediction does not contain any table - no longer errors in such case.

## 0.12.5

### Enhancements

### Features
* Add `date_from_file_object` parameter to partition. If True and if file is provided via `file` parameter it will cause partition to infer last modified date from `file`'s content. If False, last modified metadata will be `None`.

* **Header and footer detection for fast strategy** `partition_pdf` with `fast` strategy now
  detects elements that are in the top or bottom 5 percent of the page as headers and footers.
* **Add parent_element to overlapping case output** Adds parent_element to the output for `identify_overlapping_or_nesting_case` and `catch_overlapping_and_nested_bboxes` functions.
* **Add table structure evaluation** Adds a new function to evaluate the structure of a table and return a metric that represents the quality of the table structure. This function is used to evaluate the quality of the table structure and the table contents.
* **Add AstraDB destination connector** Adds support for writing embedded documents into an AstraDB vector database.
* **Add OctoAI embedder** Adds support for embeddings via OctoAI.

### Fixes

* **Fix passing list type parameters when calling unstructured API via `partition_via_api()`** Update `partition_via_api()` to convert all list type parameters to JSON formatted strings before calling the unstructured client SDK. This will support image block extraction via `partition_via_api()`.
* **Fix `check_connection` in opensearch, databricks, postgres, azure connectors**
* **Fix don't treat plain text files with double quotes as JSON** If a file can be deserialized as JSON but it deserializes as a string, treat it as plain text even though it's valid JSON.
* **Fix `check_connection` in opensearch, databricks, postgres, azure connectors**
* **Fix cluster of bugs in `partition_xlsx()` that dropped content.** Algorithm for detecting "subtables" within a worksheet dropped table elements for certain patterns of populated cells such as when a trailing single-cell row appeared in a contiguous block of populated cells.
* **Improved documentation**. Fixed broken links and improved readability on `Key Concepts` page.
* **Rename `OpenAiEmbeddingConfig` to `OpenAIEmbeddingConfig`.**
* **Fix partition_json() doesn't chunk.** The `@add_chunking_strategy` decorator was missing from `partition_json()` such that pre-partitioned documents serialized to JSON did not chunk when a chunking-strategy was specified.


## 0.12.4

### Enhancements

* **Apply New Version of `black` formatting** The `black` library recently introduced a new major version that introduces new formatting conventions. This change brings code in the `unstructured` repo into compliance with the new conventions.
* **Move ingest imports to local scopes** Moved ingest dependencies into local scopes to be able to import ingest connector classes without the need of installing imported external dependencies. This allows lightweight use of the classes (not the instances. to use the instances as intended you'll still need the dependencies).
* **Add support for `.p7s` files** `partition_email` can now process `.p7s` files. The signature for the signed message is extracted and added to metadata.
* **Fallback to valid content types for emails** If the user selected content type does not exist on the email message, `partition_email` now falls back to anoter valid content type if it's available.

### Features

* **Add .heic file partitioning** .heic image files were previously unsupported and are now supported though partition_image()
* **Add the ability to specify an alternate OCR** implementation by implementing an `OCRAgent` interface and specify it using `OCR_AGENT` environment variable.
* **Add Vectara destination connector** Adds support for writing partitioned documents into a Vectara index.
* **Add ability to detect text in .docx inline shapes** extensions of docx partition, extracts text from inline shapes and includes them in paragraph's text

### Fixes

* **Fix `partition_pdf()` not working when using chipper model with `file`**
* **Handle common incorrect arguments for `languages` and `ocr_languages`** Users are regularly receiving errors on the API because they are defining `ocr_languages` or `languages` with additional quotationmarks, brackets, and similar mistakes. This update handles common incorrect arguments and raises an appropriate warning.
* **Default `hi_res_model_name` now relies on `unstructured-inference`** When no explicit `hi_res_model_name` is passed into `partition` or `partition_pdf_or_image` the default model is picked by `unstructured-inference`'s settings or os env variable `UNSTRUCTURED_HI_RES_MODEL_NAME`; it now returns the same model name regardless of `infer_table_structure`'s value; this function will be deprecated in the future and the default model name will simply rely on `unstructured-inference` and will not consider os env in a future release.
* **Fix remove Vectara requirements from setup.py - there are no dependencies**
* **Add missing dependency files to package manifest**. Updates the file path for the ingest
  dependencies and adds missing extra dependencies.
* **Fix remove Vectara requirements from setup.py - there are no dependencies **
* **Add title to Vectara upload - was not separated out from initial connector **
* **Fix change OpenSearch port to fix potential conflict with Elasticsearch in ingest test **


## 0.12.3

### Enhancements

* **Driver for MongoDB connector.** Adds a driver with `unstructured` version information to the
  MongoDB connector.

### Features

* **Add Databricks Volumes destination connector** Databricks Volumes connector added to ingest CLI.  Users may now use `unstructured-ingest` to write partitioned data to a Databricks Volumes storage service.

### Fixes

* **Fix support for different Chipper versions and prevent running PDFMiner with Chipper**
* **Treat YAML files as text.** Adds YAML MIME types to the file detection code and treats those
  files as text.
* **Fix FSSpec destination connectors check_connection.** FSSpec destination connectors did not use `check_connection`. There was an error when trying to `ls` destination directory - it may not exist at the moment of connector creation. Now `check_connection` calls `ls` on bucket root and this method is called on `initialize` of destination connector.
* **Fix databricks-volumes extra location.** `setup.py` is currently pointing to the wrong location for the databricks-volumes extra requirements. This results in errors when trying to build the wheel for unstructured. This change updates to point to the correct path.
* **Fix uploading None values to Chroma and Pinecone.** Removes keys with None values with Pinecone and Chroma destinations. Pins Pinecone dependency
* **Update documentation.** (i) best practice for table extration by using 'skip_infer_table_types' param, instead of 'pdf_infer_table_structure', and (ii) fixed CSS, RST issues and typo in the documentation.
* **Fix postgres storage of link_texts.** Formatting of link_texts was breaking metadata storage.

## 0.12.2

### Enhancements

### Features

### Fixes

* **Fix index error in table processing.** Bumps the `unstructured-inference` version to address and
  index error that occurs on some tables in the table transformer object.

## 0.12.1

### Enhancements

* **Allow setting image block crop padding parameter** In certain circumstances, adjusting the image block crop padding can improve image block extraction by preventing extracted image blocks from being clipped.
* **Add suport for bitmap images in `partition_image`** Adds support for `.bmp` files in
  `partition`, `partition_image`, and `detect_filetype`.
* **Keep all image elements when using "hi_res" strategy** Previously, `Image` elements with small chunks of text were ignored unless the image block extraction parameters (`extract_images_in_pdf` or `extract_image_block_types`) were specified. Now, all image elements are kept regardless of whether the image block extraction parameters are specified.
* **Add filetype detection for `.wav` files.** Add filetpye detection for `.wav` files.
* **Add "basic" chunking strategy.** Add baseline chunking strategy that includes all shared chunking behaviors without breaking chunks on section or page boundaries.
* **Add overlap option for chunking.** Add option to overlap chunks. Intra-chunk and inter-chunk overlap are requested separately. Intra-chunk overlap is applied only to the second and later chunks formed by text-splitting an oversized chunk. Inter-chunk overlap may also be specified; this applies overlap between "normal" (not-oversized) chunks.
* **Salesforce connector accepts private key path or value.** Salesforce parameter `private-key-file` has been renamed to `private-key`. Private key can be provided as path to file or file contents.
* **Update documentation**: (i) added verbiage about the free API cap limit, (ii) added deprecation warning on ``Staging`` bricks in favor of ``Destination Connectors``, (iii) added warning and code examples to use the SaaS API Endpoints using CLI-vs-SDKs, (iv) fixed example pages formatting, (v) added deprecation on ``model_name`` in favor of ``hi_res_model_name``, (vi) added ``extract_images_in_pdf`` usage in ``partition_pdf`` section, (vii) reorganize and improve the documentation introduction section, and (viii) added PDF table extraction best practices.
* **Add "basic" chunking to ingest CLI.** Add options to ingest CLI allowing access to the new "basic" chunking strategy and overlap options.
* **Make Elasticsearch Destination connector arguments optional.** Elasticsearch Destination connector write settings are made optional and will rely on default values when not specified.
* **Normalize Salesforce artifact names.** Introduced file naming pattern present in other connectors to Salesforce connector.
* **Install Kapa AI chatbot.** Added Kapa.ai website widget on the documentation.

### Features
* **MongoDB Source Connector.** New source connector added to all CLI ingest commands to support downloading/partitioning files from MongoDB.
* **Add OpenSearch source and destination connectors.** OpenSearch, a fork of Elasticsearch, is a popular storage solution for various functionality such as search, or providing intermediary caches within data pipelines. Feature: Added OpenSearch source connector to support downloading/partitioning files. Added OpenSearch destination connector to be able to ingest documents from any supported source, embed them and write the embeddings / documents into OpenSearch.

### Fixes

* **Fix GCS connector converting JSON to string with single quotes.** FSSpec serialization caused conversion of JSON token to string with single quotes. GCS requires token in form of dict so this format is now assured.
* **Pin version of unstructured-client** Set minimum version of unstructured-client to avoid raising a TypeError when passing `api_key_auth` to `UnstructuredClient`
* **Fix the serialization of the Pinecone destination connector.** Presence of the PineconeIndex object breaks serialization due to TypeError: cannot pickle '_thread.lock' object. This removes that object before serialization.
* **Fix the serialization of the Elasticsearch destination connector.** Presence of the _client object breaks serialization due to TypeError: cannot pickle '_thread.lock' object. This removes that object before serialization.
* **Fix the serialization of the Postgres destination connector.** Presence of the _client object breaks serialization due to TypeError: cannot pickle '_thread.lock' object. This removes that object before serialization.
* **Fix documentation and sample code for Chroma.** Was pointing to wrong examples..
* **Fix flatten_dict to be able to flatten tuples inside dicts** Update flatten_dict function to support flattening tuples inside dicts. This is necessary for objects like Coordinates, when the object is not written to the disk, therefore not being converted to a list before getting flattened (still being a tuple).
* **Fix the serialization of the Chroma destination connector.** Presence of the ChromaCollection object breaks serialization due to TypeError: cannot pickle 'module' object. This removes that object before serialization.
* **Fix fsspec connectors returning version as integer.** Connector data source versions should always be string values, however we were using the integer checksum value for the version for fsspec connectors. This casts that value to a string.

## 0.12.0

### Enhancements

* **Drop support for python3.8** All dependencies are now built off of the minimum version of python being `3.10`

## 0.11.9

### Enhancements

* **Rename kwargs related to extracting image blocks** Rename the kwargs related to extracting image blocks for consistency and API usage.

### Features

* **Add PostgreSQL/SQLite destination connector** PostgreSQL and SQLite connector added to ingest CLI.  Users may now use `unstructured-ingest` to write partitioned data to a PostgreSQL or SQLite database. And write embeddings to PostgreSQL pgvector database.

### Fixes

* **Handle users providing fully spelled out languages** Occasionally some users are defining the `languages` param as a fully spelled out language instead of a language code. This adds a dictionary for common languages so those small mistakes are caught and silently fixed.
* **Fix unequal row-length in HTMLTable.text_as_html.** Fixes to other aspects of partition_html() in v0.11 allowed unequal cell-counts in table rows. Make the cells in each row correspond 1:1 with cells in the original table row. This fix also removes "noise" cells resulting from HTML-formatting whitespace and eliminates the "column-shifting" of cells that previously resulted from noise-cells.
* **Fix MongoDB connector URI password redaction.** MongoDB documentation states that characters `$ : / ? # [ ] @` must be percent encoded. URIs with password containing such special character were not redacted.

## 0.11.8

### Enhancements

* **Add SaaS API User Guide.** This documentation serves as a guide for Unstructured SaaS API users to register, receive an API key and URL, and manage your account and billing information.
* **Add inter-chunk overlap capability.** Implement overlap between chunks. This applies to all chunks prior to any text-splitting of oversized chunks so is a distinct behavior; overlap at text-splits of oversized chunks is independent of inter-chunk overlap (distinct chunk boundaries) and can be requested separately. Note this capability is not yet available from the API but will shortly be made accessible using a new `overlap_all` kwarg on partition functions.

### Features

### Fixes

## 0.11.7

### Enhancements

* **Add intra-chunk overlap capability.** Implement overlap for split-chunks where text-splitting is used to divide an oversized chunk into two or more chunks that fit in the chunking window. Note this capability is not yet available from the API but will shortly be made accessible using a new `overlap` kwarg on partition functions.
* **Update encoders to leverage dataclasses** All encoders now follow a class approach which get annotated with the dataclass decorator. Similar to the connectors, it uses a nested dataclass for the configs required to configure a client as well as a field/property approach to cache the client. This makes sure any variable associated with the class exists as a dataclass field.

### Features

* **Add Qdrant destination connector.** Adds support for writing documents and embeddings into a Qdrant collection.
* **Store base64 encoded image data in metadata fields.** Rather than saving to file, stores base64 encoded data of the image bytes and the mimetype for the image in metadata fields: `image_base64` and `image_mime_type` (if that is what the user specifies by some other param like `pdf_extract_to_payload`). This would allow the API to have parity with the library.

### Fixes

* **Fix table structure metric script** Update the call to table agent to now provide OCR tokens as required
* **Fix element extraction not working when using "auto" strategy for pdf and image** If element extraction is specified, the "auto" strategy falls back to the "hi_res" strategy.
* **Fix a bug passing a custom url to `partition_via_api`** Users that self host the api were not able to pass their custom url to `partition_via_api`.

## 0.11.6

### Enhancements

* **Update the layout analysis script.** The previous script only supported annotating `final` elements. The updated script also supports annotating `inferred` and `extracted` elements.
* **AWS Marketplace API documentation**: Added the user guide, including setting up VPC and CloudFormation, to deploy Unstructured API on AWS platform.
* **Azure Marketplace API documentation**: Improved the user guide to deploy Azure Marketplace API by adding references to Azure documentation.
* **Integration documentation**: Updated URLs for the `staging_for` bricks

### Features

* **Partition emails with base64-encoded text.** Automatically handles and decodes base64 encoded text in emails with content type `text/plain` and `text/html`.
* **Add Chroma destination connector** Chroma database connector added to ingest CLI.  Users may now use `unstructured-ingest` to write partitioned/embedded data to a Chroma vector database.
* **Add Elasticsearch destination connector.** Problem: After ingesting data from a source, users might want to move their data into a destination. Elasticsearch is a popular storage solution for various functionality such as search, or providing intermediary caches within data pipelines. Feature: Added Elasticsearch destination connector to be able to ingest documents from any supported source, embed them and write the embeddings / documents into Elasticsearch.

### Fixes

* **Enable --fields argument omission for elasticsearch connector** Solves two bugs where removing the optional parameter --fields broke the connector due to an integer processing error and using an elasticsearch config for a destination connector resulted in a serialization issue when optional parameter --fields was not provided.
* **Add hi_res_model_name** Adds kwarg to relevant functions and add comments that model_name is to be deprecated.

## 0.11.5

### Enhancements

### Features

### Fixes

* **Fix `partition_pdf()` and `partition_image()` importation issue.** Reorganize `pdf.py` and `image.py` modules to be consistent with other types of document import code.

## 0.11.4

### Enhancements

* **Refactor image extraction code.** The image extraction code is moved from `unstructured-inference` to `unstructured`.
* **Refactor pdfminer code.** The pdfminer code is moved from `unstructured-inference` to `unstructured`.
* **Improve handling of auth data for fsspec connectors.** Leverage an extension of the dataclass paradigm to support a `sensitive` annotation for fields related to auth (i.e. passwords, tokens). Refactor all fsspec connectors to use explicit access configs rather than a generic dictionary.
* **Add glob support for fsspec connectors** Similar to the glob support in the ingest local source connector, similar filters are now enabled on all fsspec based source connectors to limit files being partitioned.
* Define a constant for the splitter "+" used in tesseract ocr languages.

### Features

* **Save tables in PDF's separately as images.** The "table" elements are saved as `table-<pageN>-<tableN>.jpg`. This filename is presented in the `image_path` metadata field for the Table element. The default would be to not do this.
* **Add Weaviate destination connector** Weaviate connector added to ingest CLI.  Users may now use `unstructured-ingest` to write partitioned data from over 20 data sources (so far) to a Weaviate object collection.
* **Sftp Source Connector.** New source connector added to support downloading/partitioning files from Sftp.

### Fixes

* **Fix pdf `hi_res` partitioning failure when pdfminer fails.** Implemented logic to fall back to the "inferred_layout + OCR" if pdfminer fails in the `hi_res` strategy.
* **Fix a bug where image can be scaled too large for tesseract** Adds a limit to prevent auto-scaling an image beyond the maximum size `tesseract` can handle for ocr layout detection
* **Update partition_csv to handle different delimiters** CSV files containing both non-comma delimiters and commas in the data were throwing an error in Pandas. `partition_csv` now identifies the correct delimiter before the file is processed.
* **partition returning cid code in `hi_res`** occasionally pdfminer can fail to decode the text in an pdf file and return cid code as text. Now when this happens the text from OCR is used.

## 0.11.2

### Enhancements

* **Updated Documentation**: (i) Added examples, and (ii) API Documentation, including Usage, SDKs, Azure Marketplace, and parameters and validation errors.

### Features

* * **Add Pinecone destination connector.** Problem: After ingesting data from a source, users might want to produce embeddings for their data and write these into a vector DB. Pinecone is an option among these vector databases. Feature: Added Pinecone destination connector to be able to ingest documents from any supported source, embed them and write the embeddings / documents into Pinecone.

### Fixes

* **Process chunking parameter names in ingest correctly** Solves a bug where chunking parameters weren't being processed and used by ingest cli by renaming faulty parameter names and prepends; adds relevant parameters to ingest pinecone test to verify that the parameters are functional.

## 0.11.1

### Enhancements

* **Use `pikepdf` to repair invalid PDF structure** for PDFminer when we see error `PSSyntaxError` when PDFminer opens the document and creates the PDFminer pages object or processes a single PDF page.
* **Batch Source Connector support** For instances where it is more optimal to read content from a source connector in batches, a new batch ingest doc is added which created multiple ingest docs after reading them in in batches per process.

### Features

* **Staging Brick for Coco Format** Staging brick which converts a list of Elements into Coco Format.
* **Adds HubSpot connector** Adds connector to retrieve call, communications, emails, notes, products and tickets from HubSpot

### Fixes

* **Do not extract text of `<style>` tags in HTML.** `<style>` tags containing CSS in invalid positions previously contributed to element text. Do not consider text node of a `<style>` element as textual content.
* **Fix DOCX merged table cell repeats cell text.** Only include text for a merged cell, not for each underlying cell spanned by the merge.
* **Fix tables not extracted from DOCX header/footers.** Headers and footers in DOCX documents skip tables defined in the header and commonly used for layout/alignment purposes. Extract text from tables as a string and include in the `Header` and `Footer` document elements.
* **Fix output filepath for fsspec-based source connectors.** Previously the base directory was being included in the output filepath unnecessarily.

## 0.11.0

### Enhancements

* **Add a class for the strategy constants.** Add a class `PartitionStrategy` for the strategy constants and use the constants to replace strategy strings.
* **Temporary Support for paddle language parameter.** User can specify default langage code for paddle with ENV `DEFAULT_PADDLE_LANG` before we have the language mapping for paddle.
* **Improve DOCX page-break fidelity.** Improve page-break fidelity such that a paragraph containing a page-break is split into two elements, one containing the text before the page-break and the other the text after. Emit the PageBreak element between these two and assign the correct page-number (n and n+1 respectively) to the two textual elements.

### Features

* **Add ad-hoc fields to `ElementMetadata` instance.** End-users can now add their own metadata fields simply by assigning to an element-metadata attribute-name of their choice, like `element.metadata.coefficient = 0.58`. These fields will round-trip through JSON and can be accessed with dotted notation.
* **MongoDB Destination Connector.** New destination connector added to all CLI ingest commands to support writing partitioned json output to mongodb.

### Fixes

* **Fix `TYPE_TO_TEXT_ELEMENT_MAP`.** Updated `Figure` mapping from `FigureCaption` to `Image`.
* **Handle errors when extracting PDF text** Certain pdfs throw unexpected errors when being opened by `pdfminer`, causing `partition_pdf()` to fail. We expect to be able to partition smoothly using an alternative strategy if text extraction doesn't work.  Added exception handling to handle unexpected errors when extracting pdf text and to help determine pdf strategy.
* **Fix `fast` strategy fall back to `ocr_only`** The `fast` strategy should not fall back to a more expensive strategy.
* **Remove default user ./ssh folder** The default notebook user during image build would create the known_hosts file with incorrect ownership, this is legacy and no longer needed so it was removed.
* **Include `languages` in metadata when partitioning `strategy=hi_res` or `fast`** User defined `languages` was previously used for text detection, but not included in the resulting element metadata for some strategies. `languages` will now be included in the metadata regardless of partition strategy for pdfs and images.
* **Handle a case where Paddle returns a list item in ocr_data as None** In partition, while parsing PaddleOCR data, it was assumed that PaddleOCR does not return None for any list item in ocr_data. Removed the assumption by skipping the text region whenever this happens.
* **Fix some pdfs returning `KeyError: 'N'`** Certain pdfs were throwing this error when being opened by pdfminer. Added a wrapper function for pdfminer that allows these documents to be partitioned.
* **Fix mis-splits on `Table` chunks.** Remedies repeated appearance of full `.text_as_html` on metadata of each `TableChunk` split from a `Table` element too large to fit in the chunking window.
* **Import tables_agent from inference** so that we don't have to initialize a global table agent in unstructured OCR again
* **Fix empty table is identified as bulleted-table.** A table with no text content was mistakenly identified as a bulleted-table and processed by the wrong branch of the initial HTML partitioner.
* **Fix partition_html() emits empty (no text) tables.** A table with cells nested below a `<thead>` or `<tfoot>` element was emitted as a table element having no text and unparseable HTML in `element.metadata.text_as_html`. Do not emit empty tables to the element stream.
* **Fix HTML `element.metadata.text_as_html` contains spurious <br> elements in invalid locations.** The HTML generated for the `text_as_html` metadata for HTML tables contained `<br>` elements invalid locations like between `<table>` and `<tr>`. Change the HTML generator such that these do not appear.
* **Fix HTML table cells enclosed in <thead> and <tfoot> elements are dropped.** HTML table cells nested in a `<thead>` or `<tfoot>` element were not detected and the text in those cells was omitted from the table element text and `.text_as_html`. Detect table rows regardless of the semantic tag they may be nested in.
* **Remove whitespace padding from `.text_as_html`.** `tabulate` inserts padding spaces to achieve visual alignment of columns in HTML tables it generates. Add our own HTML generator to do this simple job and omit that padding as well as newlines ("\n") used for human readability.
* **Fix local connector with absolute input path** When passed an absolute filepath for the input document path, the local connector incorrectly writes the output file to the input file directory. This fixes such that the output in this case is written to `output-dir/input-filename.json`

## 0.10.30

### Enhancements

* **Support nested DOCX tables.** In DOCX, like HTML, a table cell can itself contain a table. In this case, create nested HTML tables to reflect that structure and create a plain-text table with captures all the text in nested tables, formatting it as a reasonable facsimile of a table.
* **Add connection check to ingest connectors** Each source and destination connector now support a `check_connection()` method which makes sure a valid connection can be established with the source/destination given any authentication credentials in a lightweight request.

### Features

* **Add functionality to do a second OCR on cropped table images.** Changes to the values for scaling ENVs affect entire page OCR output(OCR regression) so we now do a second OCR for tables.
* **Adds ability to pass timeout for a request when partitioning via a `url`.** `partition` now accepts a new optional parameter `request_timeout` which if set will prevent any `requests.get` from hanging indefinitely and instead will raise a timeout error. This is useful when partitioning a url that may be slow to respond or may not respond at all.

### Fixes

* **Fix logic that determines pdf auto strategy.** Previously, `_determine_pdf_auto_strategy` returned `hi_res` strategy only if `infer_table_structure` was true. It now returns the `hi_res` strategy if either `infer_table_structure` or `extract_images_in_pdf` is true.
* **Fix invalid coordinates when parsing tesseract ocr data.** Previously, when parsing tesseract ocr data, the ocr data had invalid bboxes if zoom was set to `0`. A logical check is now added to avoid such error.
* **Fix ingest partition parameters not being passed to the api.** When using the --partition-by-api flag via unstructured-ingest, none of the partition arguments are forwarded, meaning that these options are disregarded. With this change, we now pass through all of the relevant partition arguments to the api. This allows a user to specify all of the same partition arguments they would locally and have them respected when specifying --partition-by-api.
* **Support tables in section-less DOCX.** Generalize solution for MS Chat Transcripts exported as DOCX by including tables in the partitioned output when present.
* **Support tables that contain only numbers when partitioning via `ocr_only`** Tables that contain only numbers are returned as floats in a pandas.DataFrame when the image is converted from `.image_to_data()`. An AttributeError was raised downstream when trying to `.strip()` the floats.
* **Improve DOCX page-break detection.** DOCX page breaks are reliably indicated by `w:lastRenderedPageBreak` elements present in the document XML. Page breaks are NOT reliably indicated by "hard" page-breaks inserted by the author and when present are redundant to a `w:lastRenderedPageBreak` element so cause over-counting if used. Use rendered page-breaks only.

## 0.10.29

### Enhancements

* **Adds include_header argument for partition_csv and partition_tsv** Now supports retaining header rows in CSV and TSV documents element partitioning.
* **Add retry logic for all source connectors** All http calls being made by the ingest source connectors have been isolated and wrapped by the `SourceConnectionNetworkError` custom error, which triggers the retry logic, if enabled, in the ingest pipeline.
* **Google Drive source connector supports credentials from memory** Originally, the connector expected a filepath to pull the credentials from when creating the client. This was expanded to support passing that information from memory as a dict if access to the file system might not be available.
* **Add support for generic partition configs in ingest cli** Along with the explicit partition options supported by the cli, an `additional_partition_args` arg was added to allow users to pass in any other arguments that should be added when calling partition(). This helps keep any changes to the input parameters of the partition() exposed in the CLI.
* **Map full output schema for table-based destination connectors** A full schema was introduced to map the type of all output content from the json partition output and mapped to a flattened table structure to leverage table-based destination connectors. The delta table destination connector was updated at the moment to take advantage of this.
* **Incorporate multiple embedding model options into ingest, add diff test embeddings** Problem: Ingest pipeline already supported embedding functionality, however users might want to use different types of embedding providers. Enhancement: Extend ingest pipeline so that users can specify and embed via a particular embedding provider from a range of options. Also adds a diff test to compare output from an embedding module with the expected output

### Features

* **Allow setting table crop parameter** In certain circumstances, adjusting the table crop padding may improve table.

### Fixes

* **Fixes `partition_text` to prevent empty elements** Adds a check to filter out empty bullets.
* **Handle empty string for `ocr_languages` with values for `languages`** Some API users ran into an issue with sending `languages` params because the API defaulted to also using an empty string for `ocr_languages`. This update handles situations where `languages` is defined and `ocr_languages` is an empty string.
* **Fix PDF tried to loop through None** Previously the PDF annotation extraction tried to loop through `annots` that resolved out as None. A logical check added to avoid such error.
* **Ingest session handler not being shared correctly** All ingest docs that leverage the session handler should only need to set it once per process. It was recreating it each time because the right values weren't being set nor available given how dataclasses work in python.
* **Ingest download-only fix.** Previously the download only flag was being checked after the doc factory pipeline step, which occurs before the files are actually downloaded by the source node. This check was moved after the source node to allow for the files to be downloaded first before exiting the pipeline.
* **Fix flaky chunk-metadata.** Prior implementation was sensitive to element order in the section resulting in metadata values sometimes being dropped. Also, not all metadata items can be consolidated across multiple elements (e.g. coordinates) and so are now dropped from consolidated metadata.
* **Fix tesseract error `Estimating resolution as X`** leaded by invalid language parameters input. Proceed with defalut language `eng` when `lang.py` fails to find valid language code for tesseract, so that we don't pass an empty string to tesseract CLI and raise an exception in downstream.

## 0.10.28

### Enhancements

* **Add table structure evaluation helpers** Adds functions to evaluate the similarity between predicted table structure and actual table structure.
* **Use `yolox` by default for table extraction when partitioning pdf/image** `yolox` model provides higher recall of the table regions than the quantized version and it is now the default element detection model when `infer_table_structure=True` for partitioning pdf/image files
* **Remove pdfminer elements from inside tables** Previously, when using `hi_res` some elements where extracted using pdfminer too, so we removed pdfminer from the tables pipeline to avoid duplicated elements.
* **Fsspec downstream connectors** New destination connector added to ingest CLI, users may now use `unstructured-ingest` to write to any of the following:
  * Azure
  * Box
  * Dropbox
  * Google Cloud Service

### Features

* **Update `ocr_only` strategy in `partition_pdf()`** Adds the functionality to get accurate coordinate data when partitioning PDFs and Images with the `ocr_only` strategy.

### Fixes
* **Fixed SharePoint permissions for the fetching to be opt-in** Problem: Sharepoint permissions were trying to be fetched even when no reletad cli params were provided, and this gave an error due to values for those keys not existing. Fix: Updated getting keys to be with .get() method and changed the "skip-check" to check individual cli params rather than checking the existance of a config object.

* **Fixes issue where tables from markdown documents were being treated as text** Problem: Tables from markdown documents were being treated as text, and not being extracted as tables. Solution: Enable the `tables` extension when instantiating the `python-markdown` object. Importance: This will allow users to extract structured data from tables in markdown documents.
* **Fix wrong logger for paddle info** Replace the logger from unstructured-inference with the logger from unstructured for paddle_ocr.py module.
* **Fix ingest pipeline to be able to use chunking and embedding together** Problem: When ingest pipeline was using chunking and embedding together, embedding outputs were empty and the outputs of chunking couldn't be re-read into memory and be forwarded to embeddings. Fix: Added CompositeElement type to TYPE_TO_TEXT_ELEMENT_MAP to be able to process CompositeElements with unstructured.staging.base.isd_to_elements
* **Fix unnecessary mid-text chunk-splitting.** The "pre-chunker" did not consider separator blank-line ("\n\n") length when grouping elements for a single chunk. As a result, sections were frequently over-populated producing a over-sized chunk that required mid-text splitting.
* **Fix frequent dissociation of title from chunk.** The sectioning algorithm included the title of the next section with the prior section whenever it would fit, frequently producing association of a section title with the prior section and dissociating it from its actual section. Fix this by performing combination of whole sections only.
* **Fix PDF attempt to get dict value from string.** Fixes a rare edge case that prevented some PDF's from being partitioned. The `get_uris_from_annots` function tried to access the dictionary value of a string instance variable. Assign `None` to the annotation variable if the instance type is not dictionary to avoid the erroneous attempt.

## 0.10.27

### Enhancements

* **Leverage dict to share content across ingest pipeline** To share the ingest doc content across steps in the ingest pipeline, this was updated to use a multiprocessing-safe dictionary so changes get persisted and each step has the option to modify the ingest docs in place.

### Features

### Fixes

* **Removed `ebooklib` as a dependency** `ebooklib` is licensed under AGPL3, which is incompatible with the Apache 2.0 license. Thus it is being removed.
* **Caching fixes in ingest pipeline** Previously, steps like the source node were not leveraging parameters such as `re_download` to dictate if files should be forced to redownload rather than use what might already exist locally.

## 0.10.26

### Enhancements

* **Add text CCT CI evaluation workflow** Adds cct text extraction evaluation metrics to the current ingest workflow to measure the performance of each file extracted as well as aggregated-level performance.

### Features

* **Functionality to catch and classify overlapping/nested elements** Method to identify overlapping-bboxes cases within detected elements in a document. It returns two values: a boolean defining if there are overlapping elements present, and a list reporting them with relevant metadata. The output includes information about the `overlapping_elements`, `overlapping_case`, `overlapping_percentage`, `largest_ngram_percentage`, `overlap_percentage_total`, `max_area`, `min_area`, and `total_area`.
* **Add Local connector source metadata** python's os module used to pull stats from local file when processing via the local connector and populates fields such as last modified time, created time.

### Fixes

* **Fixes elements partitioned from an image file missing certain metadata** Metadata for image files, like file type, was being handled differently from other file types. This caused a bug where other metadata, like the file name, was being missed. This change brought metadata handling for image files to be more in line with the handling for other file types so that file name and other metadata fields are being captured.
* **Adds `typing-extensions` as an explicit dependency** This package is an implicit dependency, but the module is being imported directly in `unstructured.documents.elements` so the dependency should be explicit in case changes in other dependencies lead to `typing-extensions` being dropped as a dependency.
* **Stop passing `extract_tables` to `unstructured-inference` since it is now supported in `unstructured` instead** Table extraction previously occurred in `unstructured-inference`, but that logic, except for the table model itself, is now a part of the `unstructured` library. Thus the parameter triggering table extraction is no longer passed to the `unstructured-inference` package. Also noted the table output regression for PDF files.
* **Fix a bug in Table partitioning** Previously the `skip_infer_table_types` variable used in `partition` was not being passed down to specific file partitioners. Now you can utilize the `skip_infer_table_types` list variable when calling `partition` to specify the filetypes for which you want to skip table extraction, or the `infer_table_structure` boolean variable on the file specific partitioning function.
* **Fix partition docx without sections** Some docx files, like those from teams output, do not contain sections and it would produce no results because the code assumes all components are in sections. Now if no sections is detected from a document we iterate through the paragraphs and return contents found in the paragraphs.
* **Fix out-of-order sequencing of split chunks.** Fixes behavior where "split" chunks were inserted at the beginning of the chunk sequence. This would produce a chunk sequence like [5a, 5b, 3a, 3b, 1, 2, 4] when sections 3 and 5 exceeded `max_characters`.
* **Deserialization of ingest docs fixed** When ingest docs are being deserialized as part of the ingest pipeline process (cli), there were certain fields that weren't getting persisted (metadata and date processed). The from_dict method was updated to take these into account and a unit test added to check.
* **Map source cli command configs when destination set** Due to how the source connector is dynamically called when the destination connector is set via the CLI, the configs were being set incorrectoy, causing the source connector to break. The configs were fixed and updated to take into account Fsspec-specific connectors.

## 0.10.25

### Enhancements

* **Duplicate CLI param check** Given that many of the options associated with the `Click` based cli ingest commands are added dynamically from a number of configs, a check was incorporated to make sure there were no duplicate entries to prevent new configs from overwriting already added options.
* **Ingest CLI refactor for better code reuse** Much of the ingest cli code can be templated and was a copy-paste across files, adding potential risk. Code was refactored to use a base class which had much of the shared code templated.

### Features

* **Table OCR refactor** support Table OCR with pre-computed OCR data to ensure we only do one OCR for entrie document. User can specify
ocr agent tesseract/paddle in environment variable `OCR_AGENT` for OCRing the entire document.
* **Adds accuracy function** The accuracy scoring was originally an option under `calculate_edit_distance`. For easy function call, it is now a wrapper around the original function that calls edit_distance and return as "score".
* **Adds HuggingFaceEmbeddingEncoder** The HuggingFace Embedding Encoder uses a local embedding model as opposed to using an API.
* **Add AWS bedrock embedding connector** `unstructured.embed.bedrock` now provides a connector to use AWS bedrock's `titan-embed-text` model to generate embeddings for elements. This features requires valid AWS bedrock setup and an internet connectionto run.

### Fixes

* **Import PDFResourceManager more directly** We were importing `PDFResourceManager` from `pdfminer.converter` which was causing an error for some users. We changed to import from the actual location of `PDFResourceManager`, which is `pdfminer.pdfinterp`.
* **Fix language detection of elements with empty strings** This resolves a warning message that was raised by `langdetect` if the language was attempted to be detected on an empty string. Language detection is now skipped for empty strings.
* **Fix chunks breaking on regex-metadata matches.** Fixes "over-chunking" when `regex_metadata` was used, where every element that contained a regex-match would start a new chunk.
* **Fix regex-metadata match offsets not adjusted within chunk.** Fixes incorrect regex-metadata match start/stop offset in chunks where multiple elements are combined.
* **Map source cli command configs when destination set** Due to how the source connector is dynamically called when the destination connector is set via the CLI, the configs were being set incorrectoy, causing the source connector to break. The configs were fixed and updated to take into account Fsspec-specific connectors.
* **Fix metrics folder not discoverable** Fixes issue where unstructured/metrics folder is not discoverable on PyPI by adding an `__init__.py` file under the folder.
* **Fix a bug when `parition_pdf` get `model_name=None`** In API usage the `model_name` value is `None` and the `cast` function in `partition_pdf` would return `None` and lead to attribution error. Now we use `str` function to explicit convert the content to string so it is garanteed to have `starts_with` and other string functions as attributes
* **Fix html partition fail on tables without `tbody` tag** HTML tables may sometimes just contain headers without body (`tbody` tag)

## 0.10.24

### Enhancements

* **Improve natural reading order** Some `OCR` elements with only spaces in the text have full-page width in the bounding box, which causes the `xycut` sorting to not work as expected. Now the logic to parse OCR results removes any elements with only spaces (more than one space).
* **Ingest compression utilities and fsspec connector support** Generic utility code added to handle files that get pulled from a source connector that are either tar or zip compressed and uncompress them locally. This is then processed using a local source connector. Currently this functionality has been incorporated into the fsspec connector and all those inheriting from it (currently: Azure Blob Storage, Google Cloud Storage, S3, Box, and Dropbox).
* **Ingest destination connectors support for writing raw list of elements** Along with the default write method used in the ingest pipeline to write the json content associated with the ingest docs, each destination connector can now also write a raw list of elements to the desired downstream location without having an ingest doc associated with it.

### Features

* **Adds element type percent match function** In order to evaluate the element type extracted, we add a function that calculates the matched percentage between two frequency dictionary.

### Fixes

* **Fix paddle model file not discoverable** Fixes issue where ocr_models/paddle_ocr.py file is not discoverable on PyPI by adding
an `__init__.py` file under the folder.
* **Chipper v2 Fixes** Includes fix for a memory leak and rare last-element bbox fix. (unstructured-inference==0.7.7)
* **Fix image resizing issue** Includes fix related to resizing images in the tables pipeline. (unstructured-inference==0.7.6)

## 0.10.23

### Enhancements

* **Add functionality to limit precision when serializing to json** Precision for `points` is limited to 1 decimal point if coordinates["system"] == "PixelSpace" (otherwise 2 decimal points?). Precision for `detection_class_prob` is limited to 5 decimal points.
* **Fix csv file detection logic when mime-type is text/plain** Previously the logic to detect csv file type was considering only first row's comma count comparing with the header_row comma count and both the rows being same line the result was always true, Now the logic is changed to consider the comma's count for all the lines except first line and compare with header_row comma count.
* **Improved inference speed for Chipper V2** API requests with 'hi_res_model_name=chipper' now have ~2-3x faster responses.

### Features

### Fixes

* **Cleans up temporary files after conversion** Previously a file conversion utility was leaving temporary files behind on the filesystem without removing them when no longer needed. This fix helps prevent an accumulation of temporary files taking up excessive disk space.
* **Fixes `under_non_alpha_ratio` dividing by zero** Although this function guarded against a specific cause of division by zero, there were edge cases slipping through like strings with only whitespace. This update more generally prevents the function from performing a division by zero.
* **Fix languages default** Previously the default language was being set to English when elements didn't have text or if langdetect could not detect the language. It now defaults to None so there is not misleading information about the language detected.
* **Fixes recursion limit error that was being raised when partitioning Excel documents of a certain size** Previously we used a recursive method to find subtables within an excel sheet. However this would run afoul of Python's recursion depth limit when there was a contiguous block of more than 1000 cells within a sheet. This function has been updated to use the NetworkX library which avoids Python recursion issues.

## 0.10.22

### Enhancements

* **bump `unstructured-inference` to `0.7.3`** The updated version of `unstructured-inference` supports a new version of the Chipper model, as well as a cleaner schema for its output classes. Support is included for new inference features such as hierarchy and ordering.
* **Expose skip_infer_table_types in ingest CLI.** For each connector a new `--skip-infer-table-types` parameter was added to map to the `skip_infer_table_types` partition argument. This gives more granular control to unstructured-ingest users, allowing them to specify the file types for which we should attempt table extraction.
* **Add flag to ingest CLI to raise error if any single doc fails in pipeline** Currently if a single doc fails in the pipeline, the whole thing halts due to the error. This flag defaults to log an error but continue with the docs it can.
* **Emit hyperlink metadata for DOCX file-type.** DOCX partitioner now adds `metadata.links`, `metadata.link_texts` and `metadata.link_urls` for elements that contain a hyperlink that points to an external resource. So-called "jump" links pointing to document internal locations (such as those found in a table-of-contents "jumping" to a chapter or section) are excluded.

### Features

* **Add `elements_to_text` as a staging helper function** In order to get a single clean text output from unstructured for metric calculations, automate the process of extracting text from elements using this function.
* **Adds permissions(RBAC) data ingestion functionality for the Sharepoint connector.** Problem: Role based access control is an important component in many data storage systems. Users may need to pass permissions (RBAC) data to downstream systems when ingesting data. Feature: Added permissions data ingestion functionality to the Sharepoint connector.

### Fixes

* **Fixes PDF list parsing creating duplicate list items** Previously a bug in PDF list item parsing caused removal of other elements and duplication of the list item
* **Fixes duplicated elements** Fixes issue where elements are duplicated when embeddings are generated. This will allow users to generate embeddings for their list of Elements without duplicating/breaking the orginal content.
* **Fixes failure when flagging for embeddings through unstructured-ingest** Currently adding the embedding parameter to any connector results in a failure on the copy stage. This is resolves the issue by adding the IngestDoc to the context map in the embedding node's `run` method. This allows users to specify that connectors fetch embeddings without failure.
* **Fix ingest pipeline reformat nodes not discoverable** Fixes issue where  reformat nodes raise ModuleNotFoundError on import. This was due to the directory was missing `__init__.py` in order to make it discoverable.
* **Fix default language in ingest CLI** Previously the default was being set to english which injected potentially incorrect information to downstream language detection libraries. By setting the default to None allows those libraries to better detect what language the text is in the doc being processed.

## 0.10.21

* **Adds Scarf analytics**.

## 0.10.20

### Enhancements

* **Add document level language detection functionality.** Adds the "auto" default for the languages param to all partitioners. The primary language present in the document is detected using the `langdetect` package. Additional param `detect_language_per_element` is also added for partitioners that return multiple elements. Defaults to `False`.
* **Refactor OCR code** The OCR code for entire page is moved from unstructured-inference to unstructured. On top of continuing support for OCR language parameter, we also support two OCR processing modes, "entire_page" or "individual_blocks".
* **Align to top left when shrinking bounding boxes for `xy-cut` sorting:** Update `shrink_bbox()` to keep top left rather than center.
* **Add visualization script to annotate elements** This script is often used to analyze/visualize elements with coordinates (e.g. partition_pdf()).
* **Adds data source properties to the Jira, Github and Gitlab connectors** These properties (date_created, date_modified, version, source_url, record_locator) are written to element metadata during ingest, mapping elements to information about the document source from which they derive. This functionality enables downstream applications to reveal source document applications, e.g. a link to a GDrive doc, Salesforce record, etc.
* **Improve title detection in pptx documents** The default title textboxes on a pptx slide are now categorized as titles.
* **Improve hierarchy detection in pptx documents** List items, and other slide text are properly nested under the slide title. This will enable better chunking of pptx documents.
* **Refactor of the ingest cli workflow** The refactored approach uses a dynamically set pipeline with a snapshot along each step to save progress and accommodate continuation from a snapshot if an error occurs. This also allows the pipeline to dynamically assign any number of steps to modify the partitioned content before it gets written to a destination.
* **Applies `max_characters=<n>` argument to all element types in `add_chunking_strategy` decorator** Previously this argument was only utilized in chunking Table elements and now applies to all partitioned elements if `add_chunking_strategy` decorator is utilized, further preparing the elements for downstream processing.
* **Add common retry strategy utilities for unstructured-ingest** Dynamic retry strategy with exponential backoff added to Notion source connector.
*
### Features

* **Adds `bag_of_words` and `percent_missing_text` functions** In order to count the word frequencies in two input texts and calculate the percentage of text missing relative to the source document.
* **Adds `edit_distance` calculation metrics** In order to benchmark the cleaned, extracted text with unstructured, `edit_distance` (`Levenshtein distance`) is included.
* **Adds detection_origin field to metadata** Problem: Currently isn't an easy way to find out how an element was created. With this change that information is added. Importance: With this information the developers and users are now able to know how an element was created to make decisions on how to use it. In order tu use this feature
setting UNSTRUCTURED_INCLUDE_DEBUG_METADATA=true is needed.
* **Adds a function that calculates frequency of the element type and its depth** To capture the accuracy of element type extraction, this function counts the occurrences of each unique element type with its depth for use in element metrics.

### Fixes

* **Fix zero division error in annotation bbox size** This fixes the bug where we find annotation bboxes realted to an element that need to divide the intersection size between annotation bbox and element bbox by the size of the annotation bbox
* **Fix prevent metadata module from importing dependencies from unnecessary modules** Problem: The `metadata` module had several top level imports that were only used in and applicable to code related to specific document types, while there were many general-purpose functions. As a result, general-purpose functions couldn't be used without unnecessary dependencies being installed. Fix: moved 3rd party dependency top level imports to inside the functions in which they are used and applied a decorator to check that the dependency is installed and emit a helpful error message if not.
* **Fixes category_depth None value for Title elements** Problem: `Title` elements from `chipper` get `category_depth`= None even when `Headline` and/or `Subheadline` elements are present in the same page. Fix: all `Title` elements with `category_depth` = None should be set to have a depth of 0 instead iff there are `Headline` and/or `Subheadline` element-types present. Importance: `Title` elements should be equivalent html `H1` when nested headings are present; otherwise, `category_depth` metadata can result ambiguous within elements in a page.
* **Tweak `xy-cut` ordering output to be more column friendly** This results in the order of elements more closely reflecting natural reading order which benefits downstream applications. While element ordering from `xy-cut` is usually mostly correct when ordering multi-column documents, sometimes elements from a RHS column will appear before elements in a LHS column. Fix: add swapped `xy-cut` ordering by sorting by X coordinate first and then Y coordinate.
* **Fixes badly initialized Formula** Problem: YoloX contain new types of elements, when loading a document that contain formulas a new element of that class
should be generated, however the Formula class inherits from Element instead of Text. After this change the element is correctly created with the correct class
allowing the document to be loaded. Fix: Change parent class for Formula to Text. Importance: Crucial to be able to load documents that contain formulas.
* **Fixes pdf uri error** An error was encountered when URI type of `GoToR` which refers to pdf resources outside of its own was detected since no condition catches such case. The code is fixing the issue by initialize URI before any condition check.


## 0.10.19

### Enhancements

* **Adds XLSX document level language detection** Enhancing on top of language detection functionality in previous release, we now support language detection within `.xlsx` file type at Element level.
* **bump `unstructured-inference` to `0.6.6`** The updated version of `unstructured-inference` makes table extraction in `hi_res` mode configurable to fine tune table extraction performance; it also improves element detection by adding a deduplication post processing step in the `hi_res` partitioning of pdfs and images.
* **Detect text in HTML Heading Tags as Titles** This will increase the accuracy of hierarchies in HTML documents and provide more accurate element categorization. If text is in an HTML heading tag and is not a list item, address, or narrative text, categorize it as a title.
* **Update python-based docs** Refactor docs to use the actual unstructured code rather than using the subprocess library to run the cli command itself.
* **Adds Table support for the `add_chunking_strategy` decorator to partition functions.** In addition to combining elements under Title elements, user's can now specify the `max_characters=<n>` argument to chunk Table elements into TableChunk elements with `text` and `text_as_html` of length <n> characters. This means partitioned Table results are ready for use in downstream applications without any post processing.
* **Expose endpoint url for s3 connectors** By allowing for the endpoint url to be explicitly overwritten, this allows for any non-AWS data providers supporting the s3 protocol to be supported (i.e. minio).

### Features

* **change default `hi_res` model for pdf/image partition to `yolox`** Now partitioning pdf/image using `hi_res` strategy utilizes `yolox_quantized` model isntead of `detectron2_onnx` model. This new default model has better recall for tables and produces more detailed categories for elements.
* **XLSX can now reads subtables within one sheet** Problem: Many .xlsx files are not created to be read as one full table per sheet. There are subtables, text and header along with more informations to extract from each sheet. Feature: This `partition_xlsx` now can reads subtable(s) within one .xlsx sheet, along with extracting other title and narrative texts. Importance: This enhance the power of .xlsx reading to not only one table per sheet, allowing user to capture more data tables from the file, if exists.
* **Update Documentation on Element Types and Metadata**: We have updated the documentation according to the latest element types and metadata. It includes the common and additional metadata provided by the Partitions and Connectors.

### Fixes

* **Fixes partition_pdf is_alnum reference bug** Problem: The `partition_pdf` when attempt to get bounding box from element experienced a reference before assignment error when the first object is not text extractable.  Fix: Switched to a flag when the condition is met. Importance: Crucial to be able to partition with pdf.
* **Fix various cases of HTML text missing after partition**
  Problem: Under certain circumstances, text immediately after some HTML tags will be misssing from partition result.
  Fix: Updated code to deal with these cases.
  Importance: This will ensure the correctness when partitioning HTML and Markdown documents.
* **Fixes chunking when `detection_class_prob` appears in Element metadata** Problem: when `detection_class_prob` appears in Element metadata, Elements will only be combined by chunk_by_title if they have the same `detection_class_prob` value (which is rare). This is unlikely a case we ever need to support and most often results in no chunking. Fix: `detection_class_prob` is included in the chunking list of metadata keys excluded for similarity comparison. Importance: This change allows `chunk_by_title` to operate as intended for documents which include `detection_class_prob` metadata in their Elements.

## 0.10.18

### Enhancements

* **Better detection of natural reading order in images and PDF's** The elements returned by partition better reflect natural reading order in some cases, particularly in complicated multi-column layouts, leading to better chunking and retrieval for downstream applications. Achieved by improving the `xy-cut` sorting to preprocess bboxes, shrinking all bounding boxes by 90% along x and y axes (still centered around the same center point), which allows projection lines to be drawn where not possible before if layout bboxes overlapped.
* **Improves `partition_xml` to be faster and more memory efficient when partitioning large XML files** The new behavior is to partition iteratively to prevent loading the entire XML tree into memory at once in most use cases.
* **Adds data source properties to SharePoint, Outlook, Onedrive, Reddit, Slack, DeltaTable connectors** These properties (date_created, date_modified, version, source_url, record_locator) are written to element metadata during ingest, mapping elements to information about the document source from which they derive. This functionality enables downstream applications to reveal source document applications, e.g. a link to a GDrive doc, Salesforce record, etc.
* **Add functionality to save embedded images in PDF's separately as images** This allows users to save embedded images in PDF's separately as images, given some directory path. The saved image path is written to the metadata for the Image element. Downstream applications may benefit by providing users with image links from relevant "hits."
* **Azure Cognite Search destination connector** New Azure Cognitive Search destination connector added to ingest CLI.  Users may now use `unstructured-ingest` to write partitioned data from over 20 data sources (so far) to an Azure Cognitive Search index.
* **Improves salesforce partitioning** Partitions Salesforce data as xlm instead of text for improved detail and flexibility. Partitions htmlbody instead of textbody for Salesforce emails. Importance: Allows all Salesforce fields to be ingested and gives Salesforce emails more detailed partitioning.
* **Add document level language detection functionality.** Introduces the "auto" default for the languages param, which then detects the languages present in the document using the `langdetect` package. Adds the document languages as ISO 639-3 codes to the element metadata. Implemented only for the partition_text function to start.
* **PPTX partitioner refactored in preparation for enhancement.** Behavior should be unchanged except that shapes enclosed in a group-shape are now included, as many levels deep as required (a group-shape can itself contain a group-shape).
* **Embeddings support for the SharePoint SourceConnector via unstructured-ingest CLI** The SharePoint connector can now optionally create embeddings from the elements it pulls out during partition and upload those embeddings to Azure Cognitive Search index.
* **Improves hierarchy from docx files by leveraging natural hierarchies built into docx documents**  Hierarchy can now be detected from an indentation level for list bullets/numbers and by style name (e.g. Heading 1, List Bullet 2, List Number).
* **Chunking support for the SharePoint SourceConnector via unstructured-ingest CLI** The SharePoint connector can now optionally chunk the elements pulled out during partition via the chunking unstructured brick. This can be used as a stage before creating embeddings.

### Features

* **Adds `links` metadata in `partition_pdf` for `fast` strategy.** Problem: PDF files contain rich information and hyperlink that Unstructured did not captured earlier. Feature: `partition_pdf` now can capture embedded links within the file along with its associated text and page number. Importance: Providing depth in extracted elements give user a better understanding and richer context of documents. This also enables user to map to other elements within the document if the hyperlink is refered internally.
* **Adds the embedding module to be able to embed Elements** Problem: Many NLP applications require the ability to represent parts of documents in a semantic way. Until now, Unstructured did not have text embedding ability within the core library. Feature: This embedding module is able to track embeddings related data with a class, embed a list of elements, and return an updated list of Elements with the *embeddings* property. The module is also able to embed query strings. Importance: Ability to embed documents or parts of documents will enable users to make use of these semantic representations in different NLP applications, such as search, retrieval, and retrieval augmented generation.

### Fixes

* **Fixes a metadata source serialization bug** Problem: In unstructured elements, when loading an elements json file from the disk, the data_source attribute is assumed to be an instance of DataSourceMetadata and the code acts based on that. However the loader did not satisfy the assumption, and loaded it as a dict instead, causing an error. Fix: Added necessary code block to initialize a DataSourceMetadata object, also refactored DataSourceMetadata.from_dict() method to remove redundant code. Importance: Crucial to be able to load elements (which have data_source fields) from json files.
* **Fixes issue where unstructured-inference was not getting updated** Problem: unstructured-inference was not getting upgraded to the version to match unstructured release when doing a pip install.  Solution: using `pip install unstructured[all-docs]` it will now upgrade both unstructured and unstructured-inference. Importance: This will ensure that the inference library is always in sync with the unstructured library, otherwise users will be using outdated libraries which will likely lead to unintended behavior.
* **Fixes SharePoint connector failures if any document has an unsupported filetype** Problem: Currently the entire connector ingest run fails if a single IngestDoc has an unsupported filetype. This is because a ValueError is raised in the IngestDoc's `__post_init__`. Fix: Adds a try/catch when the IngestConnector runs get_ingest_docs such that the error is logged but all processable documents->IngestDocs are still instantiated and returned. Importance: Allows users to ingest SharePoint content even when some files with unsupported filetypes exist there.
* **Fixes Sharepoint connector server_path issue** Problem: Server path for the Sharepoint Ingest Doc was incorrectly formatted, causing issues while fetching pages from the remote source. Fix: changes formatting of remote file path before instantiating SharepointIngestDocs and appends a '/' while fetching pages from the remote source. Importance: Allows users to fetch pages from Sharepoint Sites.
* **Fixes Sphinx errors.** Fixes errors when running Sphinx `make html` and installs library to suppress warnings.
* **Fixes a metadata backwards compatibility error** Problem: When calling `partition_via_api`, the hosted api may return an element schema that's newer than the current `unstructured`. In this case, metadata fields were added which did not exist in the local `ElementMetadata` dataclass, and `__init__()` threw an error. Fix: remove nonexistent fields before instantiating in `ElementMetadata.from_json()`. Importance: Crucial to avoid breaking changes when adding fields.
* **Fixes issue with Discord connector when a channel returns `None`** Problem: Getting the `jump_url` from a nonexistent Discord `channel` fails. Fix: property `jump_url` is now retrieved within the same context as the messages from the channel. Importance: Avoids cascading issues when the connector fails to fetch information about a Discord channel.
* **Fixes occasionally SIGABTR when writing table with `deltalake` on Linux** Problem: occasionally on Linux ingest can throw a `SIGABTR` when writing `deltalake` table even though the table was written correctly. Fix: put the writing function into a `Process` to ensure its execution to the fullest extent before returning to the main process. Importance: Improves stability of connectors using `deltalake`
* **Fixes badly initialized Formula** Problem: YoloX contain new types of elements, when loading a document that contain formulas a new element of that class should be generated, however the Formula class inherits from Element instead of Text. After this change the element is correctly created with the correct class allowing the document to be loaded. Fix: Change parent class for Formula to Text. Importance: Crucial to be able to load documents that contain formulas.

## 0.10.16

### Enhancements

* **Adds data source properties to Airtable, Confluence, Discord, Elasticsearch, Google Drive, and Wikipedia connectors** These properties (date_created, date_modified, version, source_url, record_locator) are written to element metadata during ingest, mapping elements to information about the document source from which they derive. This functionality enables downstream applications to reveal source document applications, e.g. a link to a GDrive doc, Salesforce record, etc.
* **DOCX partitioner refactored in preparation for enhancement.** Behavior should be unchanged except in multi-section documents containing different headers/footers for different sections. These will now emit all distinct headers and footers encountered instead of just those for the last section.
* **Add a function to map between Tesseract and standard language codes.** This allows users to input language information to the `languages` param in any Tesseract-supported langcode or any ISO 639 standard language code.
* **Add document level language detection functionality.** Introduces the "auto" default for the languages param, which then detects the languages present in the document using the `langdetect` package. Implemented only for the partition_text function to start.

### Features

### Fixes

* ***Fixes an issue that caused a partition error for some PDF's.** Fixes GH Issue 1460 by bypassing a coordinate check if an element has invalid coordinates.

## 0.10.15


### Enhancements

* **Support for better element categories from the next-generation image-to-text model ("chipper").** Previously, not all of the classifications from Chipper were being mapped to proper `unstructured` element categories so the consumer of the library would see many `UncategorizedText` elements. This fixes the issue, improving the granularity of the element categories outputs for better downstream processing and chunking. The mapping update is:
  * "Threading": `NarrativeText`
  * "Form": `NarrativeText`
  * "Field-Name": `Title`
  * "Value": `NarrativeText`
  * "Link": `NarrativeText`
  * "Headline": `Title` (with `category_depth=1`)
  * "Subheadline": `Title` (with `category_depth=2`)
  * "Abstract": `NarrativeText`
* **Better ListItem grouping for PDF's (fast strategy).** The `partition_pdf` with `fast` strategy previously broke down some numbered list item lines as separate elements. This enhancement leverages the x,y coordinates and bbox sizes to help decide whether the following chunk of text is a continuation of the immediate previous detected ListItem element or not, and not detect it as its own non-ListItem element.
* **Fall back to text-based classification for uncategorized Layout elements for Images and PDF's**. Improves element classification by running existing text-based rules on previously `UncategorizedText` elements.
* **Adds table partitioning for Partitioning for many doc types including: .html, .epub., .md, .rst, .odt, and .msg.** At the core of this change is the .html partition functionality, which is leveraged by the other effected doc types. This impacts many scenarios where `Table` Elements are now propery extracted.
* **Create and add `add_chunking_strategy` decorator to partition functions.** Previously, users were responsible for their own chunking after partitioning elements, often required for downstream applications. Now, individual elements may be combined into right-sized chunks where min and max character size may be specified if `chunking_strategy=by_title`. Relevant elements are grouped together for better downstream results. This enables users immediately use partitioned results effectively in downstream applications (e.g. RAG architecture apps) without any additional post-processing.
* **Adds `languages` as an input parameter and marks `ocr_languages` kwarg for deprecation in pdf, image, and auto partitioning functions.** Previously, language information was only being used for Tesseract OCR for image-based documents and was in a Tesseract specific string format, but by refactoring into a list of standard language codes independent of Tesseract, the `unstructured` library will better support `languages` for other non-image pipelines and/or support for other OCR engines.
* **Removes `UNSTRUCTURED_LANGUAGE` env var usage and replaces `language` with `languages` as an input parameter to unstructured-partition-text_type functions.** The previous parameter/input setup was not user-friendly or scalable to the variety of elements being processed. By refactoring the inputted language information into a list of standard language codes, we can support future applications of the element language such as detection, metadata, and multi-language elements. Now, to skip English specific checks, set the `languages` parameter to any non-English language(s).
* **Adds `xlsx` and `xls` filetype extensions to the `skip_infer_table_types` default list in `partition`.** By adding these file types to the input parameter these files should not go through table extraction. Users can still specify if they would like to extract tables from these filetypes, but will have to set the `skip_infer_table_types` to exclude the desired filetype extension. This avoids mis-representing complex spreadsheets where there may be multiple sub-tables and other content.
* **Better debug output related to sentence counting internals**. Clarify message when sentence is not counted toward sentence count because there aren't enough words, relevant for developers focused on `unstructured`s NLP internals.
* **Faster ocr_only speed for partitioning PDF and images.** Use `unstructured_pytesseract.run_and_get_multiple_output` function to reduce the number of calls to `tesseract` by half when partitioning pdf or image with `tesseract`
* **Adds data source properties to fsspec connectors** These properties (date_created, date_modified, version, source_url, record_locator) are written to element metadata during ingest, mapping elements to information about the document source from which they derive. This functionality enables downstream applications to reveal source document applications, e.g. a link to a GDrive doc, Salesforce record, etc.
* **Add delta table destination connector** New delta table destination connector added to ingest CLI.  Users may now use `unstructured-ingest` to write partitioned data from over 20 data sources (so far) to a Delta Table.
* **Rename to Source and Destination Connectors in the Documentation.** Maintain naming consistency between Connectors codebase and documentation with the first addition to a destination connector.
* **Non-HTML text files now return unstructured-elements as opposed to HTML-elements.** Previously the text based files that went through `partition_html` would return HTML-elements but now we preserve the format from the input using `source_format` argument in the partition call.
* **Adds `PaddleOCR` as an optional alternative to `Tesseract`** for OCR in processing of PDF or Image files, it is installable via the `makefile` command `install-paddleocr`. For experimental purposes only.
* **Bump unstructured-inference** to 0.5.28. This version bump markedly improves the output of table data, rendered as `metadata.text_as_html` in an element. These changes include:
  * add env variable `ENTIRE_PAGE_OCR` to specify using paddle or tesseract on entire page OCR
  * table structure detection now pads the input image by 25 pixels in all 4 directions to improve its recall (0.5.27)
  * support paddle with both cpu and gpu and assume it is pre-installed (0.5.26)
  * fix a bug where `cells_to_html` doesn't handle cells spanning multiple rows properly (0.5.25)
  * remove `cv2` preprocessing step before OCR step in table transformer (0.5.24)

### Features

* **Adds element metadata via `category_depth` with default value None**.
  * This additional metadata is useful for vectordb/LLM, chunking strategies, and retrieval applications.
* **Adds a naive hierarchy for elements via a `parent_id` on the element's metadata**
  * Users will now have more metadata for implementing vectordb/LLM chunking strategies. For example, text elements could be queried by their preceding title element.
  * Title elements created from HTML headings will properly nest

### Fixes

* **`add_pytesseract_bboxes_to_elements` no longer returns `nan` values**. The function logic is now broken into new methods
  `_get_element_box` and `convert_multiple_coordinates_to_new_system`
* **Selecting a different model wasn't being respected when calling `partition_image`.** Problem: `partition_pdf` allows for passing a `model_name` parameter. Given the similarity between the image and PDF pipelines, the expected behavior is that `partition_image` should support the same parameter, but `partition_image` was unintentionally not passing along its `kwargs`. This was corrected by adding the kwargs to the downstream call.
* **Fixes a chunking issue via dropping the field "coordinates".** Problem: chunk_by_title function was chunking each element to its own individual chunk while it needed to group elements into a fewer number of chunks. We've discovered that this happens due to a metadata matching logic in chunk_by_title function, and discovered that elements with different metadata can't be put into the same chunk. At the same time, any element with "coordinates" essentially had different metadata than other elements, due each element locating in different places and having different coordinates. Fix: That is why we have included the key "coordinates" inside a list of excluded metadata keys, while doing this "metadata_matches" comparision. Importance: This change is crucial to be able to chunk by title for documents which include "coordinates" metadata in their elements.

## 0.10.14

### Enhancements

* Update all connectors to use new downstream architecture
  * New click type added to parse comma-delimited string inputs
  * Some CLI options renamed

### Features

### Fixes

## 0.10.13

### Enhancements

* Updated documentation: Added back support doc types for partitioning, more Python codes in the API page,  RAG definition, and use case.
* Updated Hi-Res Metadata: PDFs and Images using Hi-Res strategy now have layout model class probabilities added ot metadata.
* Updated the `_detect_filetype_from_octet_stream()` function to use libmagic to infer the content type of file when it is not a zip file.
* Tesseract minor version bump to 5.3.2

### Features

* Add Jira Connector to be able to pull issues from a Jira organization
* Add `clean_ligatures` function to expand ligatures in text


### Fixes

* `partition_html` breaks on `<br>` elements.
* Ingest error handling to properly raise errors when wrapped
* GH issue 1361: fixes a sortig error that prevented some PDF's from being parsed
* Bump unstructured-inference
  * Brings back embedded images in PDF's (0.5.23)

## 0.10.12

### Enhancements

* Removed PIL pin as issue has been resolved upstream
* Bump unstructured-inference
  * Support for yolox_quantized layout detection model (0.5.20)
* YoloX element types added


### Features

* Add Salesforce Connector to be able to pull Account, Case, Campaign, EmailMessage, Lead

### Fixes


* Bump unstructured-inference
  * Avoid divide-by-zero errors swith `safe_division` (0.5.21)

## 0.10.11

### Enhancements

* Bump unstructured-inference
  * Combine entire-page OCR output with layout-detected elements, to ensure full coverage of the page (0.5.19)

### Features

* Add in ingest cli s3 writer

### Fixes

* Fix a bug where `xy-cut` sorting attemps to sort elements without valid coordinates; now xy cut sorting only works when **all** elements have valid coordinates

## 0.10.10

### Enhancements

* Adds `text` as an input parameter to `partition_xml`.
* `partition_xml` no longer runs through `partition_text`, avoiding incorrect splitting
  on carriage returns in the XML. Since `partition_xml` no longer calls `partition_text`,
  `min_partition` and `max_partition` are no longer supported in `partition_xml`.
* Bump `unstructured-inference==0.5.18`, change non-default detectron2 classification threshold
* Upgrade base image from rockylinux 8 to rockylinux 9
* Serialize IngestDocs to JSON when passing to subprocesses

### Features

### Fixes

- Fix a bug where mismatched `elements` and `bboxes` are passed into `add_pytesseract_bbox_to_elements`

## 0.10.9

### Enhancements

* Fix `test_json` to handle only non-extra dependencies file types (plain-text)

### Features

* Adds `chunk_by_title` to break a document into sections based on the presence of `Title`
  elements.
* add new extraction function `extract_image_urls_from_html` to extract all img related URL from html text.

### Fixes

* Make cv2 dependency optional
* Edit `add_pytesseract_bbox_to_elements`'s (`ocr_only` strategy) `metadata.coordinates.points` return type to `Tuple` for consistency.
* Re-enable test-ingest-confluence-diff for ingest tests
* Fix syntax for ingest test check number of files
* Fix csv and tsv partitioners loosing the first line of the files when creating elements

## 0.10.8

### Enhancements

* Release docker image that installs Python 3.10 rather than 3.8

### Features

### Fixes

## 0.10.7

### Enhancements

### Features

### Fixes

* Remove overly aggressive ListItem chunking for images and PDF's which typically resulted in inchorent elements.

## 0.10.6

### Enhancements

* Enable `partition_email` and `partition_msg` to detect if an email is PGP encryped. If
  and email is PGP encryped, the functions will return an empy list of elements and
  emit a warning about the encrypted content.
* Add threaded Slack conversations into Slack connector output
* Add functionality to sort elements using `xy-cut` sorting approach in `partition_pdf` for `hi_res` and `fast` strategies
* Bump unstructured-inference
  * Set OMP_THREAD_LIMIT to 1 if not set for better tesseract perf (0.5.17)

### Features

* Extract coordinates from PDFs and images when using OCR only strategy and add to metadata

### Fixes

* Update `partition_html` to respect the order of `<pre>` tags.
* Fix bug in `partition_pdf_or_image` where two partitions were called if `strategy == "ocr_only"`.
* Bump unstructured-inference
  * Fix issue where temporary files were being left behind (0.5.16)
* Adds deprecation warning for the `file_filename` kwarg to `partition`, `partition_via_api`,
  and `partition_multiple_via_api`.
* Fix documentation build workflow by pinning dependencies

## 0.10.5

### Enhancements

* Create new CI Pipelines
  - Checking text, xml, email, and html doc tests against the library installed without extras
  - Checking each library extra against their respective tests
* `partition` raises an error and tells the user to install the appropriate extra if a filetype
  is detected that is missing dependencies.
* Add custom errors to ingest
* Bump `unstructured-ingest==0.5.15`
  - Handle an uncaught TesseractError (0.5.15)
  - Add TIFF test file and TIFF filetype to `test_from_image_file` in `test_layout` (0.5.14)
* Use `entire_page` ocr mode for pdfs and images
* Add notes on extra installs to docs
* Adds ability to reuse connections per process in unstructured-ingest

### Features
* Add delta table connector

### Fixes

## 0.10.4
* Pass ocr_mode in partition_pdf and set the default back to individual pages for now
* Add diagrams and descriptions for ingest design in the ingest README

### Features
* Supports multipage TIFF image partitioning

### Fixes

## 0.10.2

### Enhancements
* Bump unstructured-inference==0.5.13:
  - Fix extracted image elements being included in layout merge, addresses the issue
    where an entire-page image in a PDF was not passed to the layout model when using hi_res.

### Features

### Fixes

## 0.10.1

### Enhancements
* Bump unstructured-inference==0.5.12:
  - fix to avoid trace for certain PDF's (0.5.12)
  - better defaults for DPI for hi_res and  Chipper (0.5.11)
  - implement full-page OCR (0.5.10)

### Features

### Fixes

* Fix dead links in repository README (Quick Start > Install for local development, and Learn more > Batch Processing)
* Update document dependencies to include tesseract-lang for additional language support (required for tests to pass)

## 0.10.0

### Enhancements

* Add `include_header` kwarg to `partition_xlsx` and change default behavior to `True`
* Update the `links` and `emphasized_texts` metadata fields

### Features

### Fixes

## 0.9.3

### Enhancements

* Pinned dependency cleanup.
* Update `partition_csv` to always use `soupparser_fromstring` to parse `html text`
* Update `partition_tsv` to always use `soupparser_fromstring` to parse `html text`
* Add `metadata.section` to capture epub table of contents data
* Add `unique_element_ids` kwarg to partition functions. If `True`, will use a UUID
  for element IDs instead of a SHA-256 hash.
* Update `partition_xlsx` to always use `soupparser_fromstring` to parse `html text`
* Add functionality to switch `html` text parser based on whether the `html` text contains emoji
* Add functionality to check if a string contains any emoji characters
* Add CI tests around Notion

### Features

* Add Airtable Connector to be able to pull views/tables/bases from an Airtable organization

### Fixes

* fix pdf partition of list items being detected as titles in OCR only mode
* make notion module discoverable
* fix emails with `Content-Distribution: inline` and `Content-Distribution: attachment` with no filename
* Fix email attachment filenames which had `=` in the filename itself

## 0.9.2


### Enhancements

* Update table extraction section in API documentation to sync with change in Prod API
* Update Notion connector to extract to html
* Added UUID option for `element_id`
* Bump unstructured-inference==0.5.9:
  - better caching of models
  - another version of detectron2 available, though the default layout model is unchanged
* Added UUID option for element_id
* Added UUID option for element_id
* CI improvements to run ingest tests in parallel

### Features

* Adds Sharepoint connector.

### Fixes

* Bump unstructured-inference==0.5.9:
  - ignores Tesseract errors where no text is extracted for tiles that indeed, have no text

## 0.9.1

### Enhancements

* Adds --partition-pdf-infer-table-structure to unstructured-ingest.
* Enable `partition_html` to skip headers and footers with the `skip_headers_and_footers` flag.
* Update `partition_doc` and `partition_docx` to track emphasized texts in the output
* Adds post processing function `filter_element_types`
* Set the default strategy for partitioning images to `hi_res`
* Add page break parameter section in API documentation to sync with change in Prod API
* Update `partition_html` to track emphasized texts in the output
* Update `XMLDocument._read_xml` to create `<p>` tag element for the text enclosed in the `<pre>` tag
* Add parameter `include_tail_text` to `_construct_text` to enable (skip) tail text inclusion
* Add Notion connector

### Features

### Fixes

* Remove unused `_partition_via_api` function
* Fixed emoji bug in `partition_xlsx`.
* Pass `file_filename` metadata when partitioning file object
* Skip ingest test on missing Slack token
* Add Dropbox variables to CI environments
* Remove default encoding for ingest
* Adds new element type `EmailAddress` for recognising email address in the  text
* Simplifies `min_partition` logic; makes partitions falling below the `min_partition`
  less likely.
* Fix bug where ingest test check for number of files fails in smoke test
* Fix unstructured-ingest entrypoint failure

## 0.9.0

### Enhancements

* Dependencies are now split by document type, creating a slimmer base installation.

## 0.8.8

### Enhancements

### Features

### Fixes

* Rename "date" field to "last_modified"
* Adds Box connector

### Fixes

## 0.8.7

### Enhancements

* Put back useful function `split_by_paragraph`

### Features

### Fixes

* Fix argument order in NLTK download step

## 0.8.6

### Enhancements

### Features

### Fixes

* Remove debug print lines and non-functional code

## 0.8.5

### Enhancements

* Add parameter `skip_infer_table_types` to enable (skip) table extraction for other doc types
* Adds optional Unstructured API unit tests in CI
* Tracks last modified date for all document types.
* Add auto_paragraph_grouper to detect new-line and blank-line new paragraph for .txt files.
* refactor the ingest cli to better support expanding supported connectors

## 0.8.3

### Enhancements

### Features

### Fixes

* NLTK now only gets downloaded if necessary.
* Handling for empty tables in Word Documents and PowerPoints.

## 0.8.4

### Enhancements

* Additional tests and refactor of JSON detection.
* Update functionality to retrieve image metadata from a page for `document_to_element_list`
* Links are now tracked in `partition_html` output.
* Set the file's current position to the beginning after reading the file in `convert_to_bytes`
* Add `min_partition` kwarg to that combines elements below a specified threshold and modifies splitting of strings longer than max partition so words are not split.
* set the file's current position to the beginning after reading the file in `convert_to_bytes`
* Add slide notes to pptx
* Add `--encoding` directive to ingest
* Improve json detection by `detect_filetype`

### Features

* Adds Outlook connector
* Add support for dpi parameter in inference library
* Adds Onedrive connector.
* Add Confluence connector for ingest cli to pull the body text from all documents from all spaces in a confluence domain.

### Fixes

* Fixes issue with email partitioning where From field was being assigned the To field value.
* Use the `image_metadata` property of the `PageLayout` instance to get the page image info in the `document_to_element_list`
* Add functionality to write images to computer storage temporarily instead of keeping them in memory for `ocr_only` strategy
* Add functionality to convert a PDF in small chunks of pages at a time for `ocr_only` strategy
* Adds `.txt`, `.text`, and `.tab` to list of extensions to check if file
  has a `text/plain` MIME type.
* Enables filters to be passed to `partition_doc` so it doesn't error with LibreOffice7.
* Removed old error message that's superseded by `requires_dependencies`.
* Removes using `hi_res` as the default strategy value for `partition_via_api` and `partition_multiple_via_api`

## 0.8.1

### Enhancements

* Add support for Python 3.11

### Features

### Fixes

* Fixed `auto` strategy detected scanned document as having extractable text and using `fast` strategy, resulting in no output.
* Fix list detection in MS Word documents.
* Don't instantiate an element with a coordinate system when there isn't a way to get its location data.

## 0.8.0

### Enhancements

* Allow model used for hi res pdf partition strategy to be chosen when called.
* Updated inference package

### Features

* Add `metadata_filename` parameter across all partition functions

### Fixes

* Update to ensure `convert_to_datafame` grabs all of the metadata fields.
* Adjust encoding recognition threshold value in `detect_file_encoding`
* Fix KeyError when `isd_to_elements` doesn't find a type
* Fix `_output_filename` for local connector, allowing single files to be written correctly to the disk

* Fix for cases where an invalid encoding is extracted from an email header.

### BREAKING CHANGES

* Information about an element's location is no longer returned as top-level attributes of an element. Instead, it is returned in the `coordinates` attribute of the element's metadata.

## 0.7.12

### Enhancements

* Adds `include_metadata` kwarg to `partition_doc`, `partition_docx`, `partition_email`, `partition_epub`, `partition_json`, `partition_msg`, `partition_odt`, `partition_org`, `partition_pdf`, `partition_ppt`, `partition_pptx`, `partition_rst`, and `partition_rtf`
### Features

* Add Elasticsearch connector for ingest cli to pull specific fields from all documents in an index.
* Adds Dropbox connector

### Fixes

* Fix tests that call unstructured-api by passing through an api-key
* Fixed page breaks being given (incorrect) page numbers
* Fix skipping download on ingest when a source document exists locally

## 0.7.11

### Enhancements

* More deterministic element ordering when using `hi_res` PDF parsing strategy (from unstructured-inference bump to 0.5.4)
* Make large model available (from unstructured-inference bump to 0.5.3)
* Combine inferred elements with extracted elements (from unstructured-inference bump to 0.5.2)
* `partition_email` and `partition_msg` will now process attachments if `process_attachments=True`
  and a attachment partitioning functions is passed through with `attachment_partitioner=partition`.

### Features

### Fixes

* Fix tests that call unstructured-api by passing through an api-key
* Fixed page breaks being given (incorrect) page numbers
* Fix skipping download on ingest when a source document exists locally

## 0.7.10

### Enhancements

* Adds a `max_partition` parameter to `partition_text`, `partition_pdf`, `partition_email`,
  `partition_msg` and `partition_xml` that sets a limit for the size of an individual
  document elements. Defaults to `1500` for everything except `partition_xml`, which has
  a default value of `None`.
* DRY connector refactor

### Features

* `hi_res` model for pdfs and images is selectable via environment variable.

### Fixes

* CSV check now ignores escaped commas.
* Fix for filetype exploration util when file content does not have a comma.
* Adds negative lookahead to bullet pattern to avoid detecting plain text line
  breaks like `-------` as list items.
* Fix pre tag parsing for `partition_html`
* Fix lookup error for annotated Arabic and Hebrew encodings

## 0.7.9

### Enhancements

* Improvements to string check for leafs in `partition_xml`.
* Adds --partition-ocr-languages to unstructured-ingest.

### Features

* Adds `partition_org` for processed Org Mode documents.

### Fixes

## 0.7.8

### Enhancements

### Features

* Adds Google Cloud Service connector

### Fixes

* Updates the `parse_email` for `partition_eml` so that `unstructured-api` passes the smoke tests
* `partition_email` now works if there is no message content
* Updates the `"fast"` strategy for `partition_pdf` so that it's able to recursively
* Adds recursive functionality to all fsspec connectors
* Adds generic --recursive ingest flag

## 0.7.7

### Enhancements

* Adds functionality to replace the `MIME` encodings for `eml` files with one of the common encodings if a `unicode` error occurs
* Adds missed file-like object handling in `detect_file_encoding`
* Adds functionality to extract charset info from `eml` files

### Features

* Added coordinate system class to track coordinate types and convert to different coordinate

### Fixes

* Adds an `html_assemble_articles` kwarg to `partition_html` to enable users to capture
  control whether content outside of `<article>` tags is captured when
  `<article>` tags are present.
* Check for the `xml` attribute on `element` before looking for pagebreaks in `partition_docx`.

## 0.7.6

### Enhancements

* Convert fast startegy to ocr_only for images
* Adds support for page numbers in `.docx` and `.doc` when user or renderer
  created page breaks are present.
* Adds retry logic for the unstructured-ingest Biomed connector

### Features

* Provides users with the ability to extract additional metadata via regex.
* Updates `partition_docx` to include headers and footers in the output.
* Create `partition_tsv` and associated tests. Make additional changes to `detect_filetype`.

### Fixes

* Remove fake api key in test `partition_via_api` since we now require valid/empty api keys
* Page number defaults to `None` instead of `1` when page number is not present in the metadata.
  A page number of `None` indicates that page numbers are not being tracked for the document
  or that page numbers do not apply to the element in question..
* Fixes an issue with some pptx files. Assume pptx shapes are found in top left position of slide
  in case the shape.top and shape.left attributes are `None`.

## 0.7.5

### Enhancements

* Adds functionality to sort elements in `partition_pdf` for `fast` strategy
* Adds ingest tests with `--fast` strategy on PDF documents
* Adds --api-key to unstructured-ingest

### Features

* Adds `partition_rst` for processed ReStructured Text documents.

### Fixes

* Adds handling for emails that do not have a datetime to extract.
* Adds pdf2image package as core requirement of unstructured (with no extras)

## 0.7.4

### Enhancements

* Allows passing kwargs to request data field for `partition_via_api` and `partition_multiple_via_api`
* Enable MIME type detection if libmagic is not available
* Adds handling for empty files in `detect_filetype` and `partition`.

### Features

### Fixes

* Reslove `grpcio` import issue on `weaviate.schema.validate_schema` for python 3.9 and 3.10
* Remove building `detectron2` from source in Dockerfile

## 0.7.3

### Enhancements

* Update IngestDoc abstractions and add data source metadata in ElementMetadata

### Features

### Fixes

* Pass `strategy` parameter down from `partition` for `partition_image`
* Filetype detection if a CSV has a `text/plain` MIME type
* `convert_office_doc` no longers prints file conversion info messages to stdout.
* `partition_via_api` reflects the actual filetype for the file processed in the API.

## 0.7.2

### Enhancements

* Adds an optional encoding kwarg to `elements_to_json` and `elements_from_json`
* Bump version of base image to use new stable version of tesseract

### Features

### Fixes

* Update the `read_txt_file` utility function to keep using `spooled_to_bytes_io_if_needed` for xml
* Add functionality to the `read_txt_file` utility function to handle file-like object from URL
* Remove the unused parameter `encoding` from `partition_pdf`
* Change auto.py to have a `None` default for encoding
* Add functionality to try other common encodings for html and xml files if an error related to the encoding is raised and the user has not specified an encoding.
* Adds benchmark test with test docs in example-docs
* Re-enable test_upload_label_studio_data_with_sdk
* File detection now detects code files as plain text
* Adds `tabulate` explicitly to dependencies
* Fixes an issue in `metadata.page_number` of pptx files
* Adds showing help if no parameters passed

## 0.7.1

### Enhancements

### Features

* Add `stage_for_weaviate` to stage `unstructured` outputs for upload to Weaviate, along with
  a helper function for defining a class to use in Weaviate schemas.
* Builds from Unstructured base image, built off of Rocky Linux 8.7, this resolves almost all CVE's in the image.

### Fixes

## 0.7.0

### Enhancements

* Installing `detectron2` from source is no longer required when using the `local-inference` extra.
* Updates `.pptx` parsing to include text in tables.

### Features

### Fixes

* Fixes an issue in `_add_element_metadata` that caused all elements to have `page_number=1`
  in the element metadata.
* Adds `.log` as a file extension for TXT files.
* Adds functionality to try other common encodings for email (`.eml`) files if an error related to the encoding is raised and the user has not specified an encoding.
* Allow passed encoding to be used in the `replace_mime_encodings`
* Fixes page metadata for `partition_html` when `include_metadata=False`
* A `ValueError` now raises if `file_filename` is not specified when you use `partition_via_api`
  with a file-like object.

## 0.6.11

### Enhancements

* Supports epub tests since pandoc is updated in base image

### Features


### Fixes


## 0.6.10

### Enhancements

* XLS support from auto partition

### Features

### Fixes

## 0.6.9

### Enhancements

* fast strategy for pdf now keeps element bounding box data
* setup.py refactor

### Features

### Fixes

* Adds functionality to try other common encodings if an error related to the encoding is raised and the user has not specified an encoding.
* Adds additional MIME types for CSV

## 0.6.8

### Enhancements

### Features

* Add `partition_csv` for CSV files.

### Fixes

## 0.6.7

### Enhancements

* Deprecate `--s3-url` in favor of `--remote-url` in CLI
* Refactor out non-connector-specific config variables
* Add `file_directory` to metadata
* Add `page_name` to metadata. Currently used for the sheet name in XLSX documents.
* Added a `--partition-strategy` parameter to unstructured-ingest so that users can specify
  partition strategy in CLI. For example, `--partition-strategy fast`.
* Added metadata for filetype.
* Add Discord connector to pull messages from a list of channels
* Refactor `unstructured/file-utils/filetype.py` to better utilise hashmap to return mime type.
* Add local declaration of DOCX_MIME_TYPES and XLSX_MIME_TYPES for `test_filetype.py`.

### Features

* Add `partition_xml` for XML files.
* Add `partition_xlsx` for Microsoft Excel documents.

### Fixes

* Supports `hml` filetype for partition as a variation of html filetype.
* Makes `pytesseract` a function level import in `partition_pdf` so you can use the `"fast"`
  or `"hi_res"` strategies if `pytesseract` is not installed. Also adds the
  `required_dependencies` decorator for the `"hi_res"` and `"ocr_only"` strategies.
* Fix to ensure `filename` is tracked in metadata for `docx` tables.

## 0.6.6

### Enhancements

* Adds an `"auto"` strategy that chooses the partitioning strategy based on document
  characteristics and function kwargs. This is the new default strategy for `partition_pdf`
  and `partition_image`. Users can maintain existing behavior by explicitly setting
  `strategy="hi_res"`.
* Added an additional trace logger for NLP debugging.
* Add `get_date` method to `ElementMetadata` for converting the datestring to a `datetime` object.
* Cleanup the `filename` attribute on `ElementMetadata` to remove the full filepath.

### Features

* Added table reading as html with URL parsing to `partition_docx` in docx
* Added metadata field for text_as_html for docx files

### Fixes

* `fileutils/file_type` check json and eml decode ignore error
* `partition_email` was updated to more flexibly handle deviations from the RFC-2822 standard.
  The time in the metadata returns `None` if the time does not match RFC-2822 at all.
* Include all metadata fields when converting to dataframe or CSV

## 0.6.5

### Enhancements

* Added support for SpooledTemporaryFile file argument.

### Features

### Fixes


## 0.6.4

### Enhancements

* Added an "ocr_only" strategy for `partition_pdf`. Refactored the strategy decision
  logic into its own module.

### Features

### Fixes

## 0.6.3

### Enhancements

* Add an "ocr_only" strategy for `partition_image`.

### Features

* Added `partition_multiple_via_api` for partitioning multiple documents in a single REST
  API call.
* Added `stage_for_baseplate` function to prepare outputs for ingestion into Baseplate.
* Added `partition_odt` for processing Open Office documents.

### Fixes

* Updates the grouping logic in the `partition_pdf` fast strategy to group together text
  in the same bounding box.

## 0.6.2

### Enhancements

* Added logic to `partition_pdf` for detecting copy protected PDFs and falling back
  to the hi res strategy when necessary.


### Features

* Add `partition_via_api` for partitioning documents through the hosted API.

### Fixes

* Fix how `exceeds_cap_ratio` handles empty (returns `True` instead of `False`)
* Updates `detect_filetype` to properly detect JSONs when the MIME type is `text/plain`.

## 0.6.1

### Enhancements

* Updated the table extraction parameter name to be more descriptive

### Features

### Fixes

## 0.6.0

### Enhancements

* Adds an `ssl_verify` kwarg to `partition` and `partition_html` to enable turning off
  SSL verification for HTTP requests. SSL verification is on by default.
* Allows users to pass in ocr language to `partition_pdf` and `partition_image` through
  the `ocr_language` kwarg. `ocr_language` corresponds to the code for the language pack
  in Tesseract. You will need to install the relevant Tesseract language pack to use a
  given language.

### Features

* Table extraction is now possible for pdfs from `partition` and `partition_pdf`.
* Adds support for extracting attachments from `.msg` files

### Fixes

* Adds an `ssl_verify` kwarg to `partition` and `partition_html` to enable turning off
  SSL verification for HTTP requests. SSL verification is on by default.

## 0.5.13

### Enhancements

* Allow headers to be passed into `partition` when `url` is used.

### Features

* `bytes_string_to_string` cleaning brick for bytes string output.

### Fixes

* Fixed typo in call to `exactly_one` in `partition_json`
* unstructured-documents encode xml string if document_tree is `None` in `_read_xml`.
* Update to `_read_xml` so that Markdown files with embedded HTML process correctly.
* Fallback to "fast" strategy only emits a warning if the user specifies the "hi_res" strategy.
* unstructured-partition-text_type exceeds_cap_ratio fix returns and how capitalization ratios are calculated
* `partition_pdf` and `partition_text` group broken paragraphs to avoid fragmented `NarrativeText` elements.
* .json files resolved as "application/json" on centos7 (or other installs with older libmagic libs)

## 0.5.12

### Enhancements

* Add OS mimetypes DB to docker image, mainly for unstructured-api compat.
* Use the image registry as a cache when building Docker images.
* Adds the ability for `partition_text` to group together broken paragraphs.
* Added method to utils to allow date time format validation

### Features
* Add Slack connector to pull messages for a specific channel

* Add --partition-by-api parameter to unstructured-ingest
* Added `partition_rtf` for processing rich text files.
* `partition` now accepts a `url` kwarg in addition to `file` and `filename`.

### Fixes

* Allow encoding to be passed into `replace_mime_encodings`.
* unstructured-ingest connector-specific dependencies are imported on demand.
* unstructured-ingest --flatten-metadata supported for local connector.
* unstructured-ingest fix runtime error when using --metadata-include.

## 0.5.11

### Enhancements

### Features

### Fixes

* Guard against null style attribute in docx document elements
* Update HTML encoding to better support foreign language characters

## 0.5.10

### Enhancements

* Updated inference package
* Add sender, recipient, date, and subject to element metadata for emails

### Features

* Added `--download-only` parameter to `unstructured-ingest`

### Fixes

* FileNotFound error when filename is provided but file is not on disk

## 0.5.9

### Enhancements

### Features

### Fixes

* Convert file to str in helper `split_by_paragraph` for `partition_text`

## 0.5.8

### Enhancements

* Update `elements_to_json` to return string when filename is not specified
* `elements_from_json` may take a string instead of a filename with the `text` kwarg
* `detect_filetype` now does a final fallback to file extension.
* Empty tags are now skipped during the depth check for HTML processing.

### Features

* Add local file system to `unstructured-ingest`
* Add `--max-docs` parameter to `unstructured-ingest`
* Added `partition_msg` for processing MSFT Outlook .msg files.

### Fixes

* `convert_file_to_text` now passes through the `source_format` and `target_format` kwargs.
  Previously they were hard coded.
* Partitioning functions that accept a `text` kwarg no longer raise an error if an empty
  string is passed (and empty list of elements is returned instead).
* `partition_json` no longer fails if the input is an empty list.
* Fixed bug in `chunk_by_attention_window` that caused the last word in segments to be cut-off
  in some cases.

### BREAKING CHANGES

* `stage_for_transformers` now returns a list of elements, making it consistent with other
  staging bricks

## 0.5.7

### Enhancements

* Refactored codebase using `exactly_one`
* Adds ability to pass headers when passing a url in partition_html()
* Added optional `content_type` and `file_filename` parameters to `partition()` to bypass file detection

### Features

* Add `--flatten-metadata` parameter to `unstructured-ingest`
* Add `--fields-include` parameter to `unstructured-ingest`

### Fixes

## 0.5.6

### Enhancements

* `contains_english_word()`, used heavily in text processing, is 10x faster.

### Features

* Add `--metadata-include` and `--metadata-exclude` parameters to `unstructured-ingest`
* Add `clean_non_ascii_chars` to remove non-ascii characters from unicode string

### Fixes

* Fix problem with PDF partition (duplicated test)

## 0.5.4

### Enhancements

* Added Biomedical literature connector for ingest cli.
* Add `FsspecConnector` to easily integrate any existing `fsspec` filesystem as a connector.
* Rename `s3_connector.py` to `s3.py` for readability and consistency with the
  rest of the connectors.
* Now `S3Connector` relies on `s3fs` instead of on `boto3`, and it inherits
  from `FsspecConnector`.
* Adds an `UNSTRUCTURED_LANGUAGE_CHECKS` environment variable to control whether or not language
  specific checks like vocabulary and POS tagging are applied. Set to `"true"` for higher
  resolution partitioning and `"false"` for faster processing.
* Improves `detect_filetype` warning to include filename when provided.
* Adds a "fast" strategy for partitioning PDFs with PDFMiner. Also falls back to the "fast"
  strategy if detectron2 is not available.
* Start deprecation life cycle for `unstructured-ingest --s3-url` option, to be deprecated in
  favor of `--remote-url`.

### Features

* Add `AzureBlobStorageConnector` based on its `fsspec` implementation inheriting
from `FsspecConnector`
* Add `partition_epub` for partitioning e-books in EPUB3 format.

### Fixes

* Fixes processing for text files with `message/rfc822` MIME type.
* Open xml files in read-only mode when reading contents to construct an XMLDocument.

## 0.5.3

### Enhancements

* `auto.partition()` can now load Unstructured ISD json documents.
* Simplify partitioning functions.
* Improve logging for ingest CLI.

### Features

* Add `--wikipedia-auto-suggest` argument to the ingest CLI to disable automatic redirection
  to pages with similar names.
* Add setup script for Amazon Linux 2
* Add optional `encoding` argument to the `partition_(text/email/html)` functions.
* Added Google Drive connector for ingest cli.
* Added Gitlab connector for ingest cli.

### Fixes

## 0.5.2

### Enhancements

* Fully move from printing to logging.
* `unstructured-ingest` now uses a default `--download_dir` of `$HOME/.cache/unstructured/ingest`
rather than a "tmp-ingest-" dir in the working directory.

### Features

### Fixes

* `setup_ubuntu.sh` no longer fails in some contexts by interpreting
`DEBIAN_FRONTEND=noninteractive` as a command
* `unstructured-ingest` no longer re-downloads files when --preserve-downloads
is used without --download-dir.
* Fixed an issue that was causing text to be skipped in some HTML documents.

## 0.5.1

### Enhancements

### Features

### Fixes

* Fixes an error causing JavaScript to appear in the output of `partition_html` sometimes.
* Fix several issues with the `requires_dependencies` decorator, including the error message
  and how it was used, which had caused an error for `unstructured-ingest --github-url ...`.

## 0.5.0

### Enhancements

* Add `requires_dependencies` Python decorator to check dependencies are installed before
  instantiating a class or running a function

### Features

* Added Wikipedia connector for ingest cli.

### Fixes

* Fix `process_document` file cleaning on failure
* Fixes an error introduced in the metadata tracking commit that caused `NarrativeText`
  and `FigureCaption` elements to be represented as `Text` in HTML documents.

## 0.4.16

### Enhancements

* Fallback to using file extensions for filetype detection if `libmagic` is not present

### Features

* Added setup script for Ubuntu
* Added GitHub connector for ingest cli.
* Added `partition_md` partitioner.
* Added Reddit connector for ingest cli.

### Fixes

* Initializes connector properly in ingest.main::MainProcess
* Restricts version of unstructured-inference to avoid multithreading issue

## 0.4.15

### Enhancements

* Added `elements_to_json` and `elements_from_json` for easier serialization/deserialization
* `convert_to_dict`, `dict_to_elements` and `convert_to_csv` are now aliases for functions
  that use the ISD terminology.

### Fixes

* Update to ensure all elements are preserved during serialization/deserialization

## 0.4.14

* Automatically install `nltk` models in the `tokenize` module.

## 0.4.13

* Fixes unstructured-ingest cli.

## 0.4.12

* Adds console_entrypoint for unstructured-ingest, other structure/doc updates related to ingest.
* Add `parser` parameter to `partition_html`.

## 0.4.11

* Adds `partition_doc` for partitioning Word documents in `.doc` format. Requires `libreoffice`.
* Adds `partition_ppt` for partitioning PowerPoint documents in `.ppt` format. Requires `libreoffice`.

## 0.4.10

* Fixes `ElementMetadata` so that it's JSON serializable when the filename is a `Path` object.

## 0.4.9

* Added ingest modules and s3 connector, sample ingest script
* Default to `url=None` for `partition_pdf` and `partition_image`
* Add ability to skip English specific check by setting the `UNSTRUCTURED_LANGUAGE` env var to `""`.
* Document `Element` objects now track metadata

## 0.4.8

* Modified XML and HTML parsers not to load comments.

## 0.4.7

* Added the ability to pull an HTML document from a url in `partition_html`.
* Added the the ability to get file summary info from lists of filenames and lists
  of file contents.
* Added optional page break to `partition` for `.pptx`, `.pdf`, images, and `.html` files.
* Added `to_dict` method to document elements.
* Include more unicode quotes in `replace_unicode_quotes`.

## 0.4.6

* Loosen the default cap threshold to `0.5`.
* Add a `UNSTRUCTURED_NARRATIVE_TEXT_CAP_THRESHOLD` environment variable for controlling
  the cap ratio threshold.
* Unknown text elements are identified as `Text` for HTML and plain text documents.
* `Body Text` styles no longer default to `NarrativeText` for Word documents. The style information
  is insufficient to determine that the text is narrative.
* Upper cased text is lower cased before checking for verbs. This helps avoid some missed verbs.
* Adds an `Address` element for capturing elements that only contain an address.
* Suppress the `UserWarning` when detectron is called.
* Checks that titles and narrative test have at least one English word.
* Checks that titles and narrative text are at least 50% alpha characters.
* Restricts titles to a maximum word length. Adds a `UNSTRUCTURED_TITLE_MAX_WORD_LENGTH`
  environment variable for controlling the max number of words in a title.
* Updated `partition_pptx` to order the elements on the page

## 0.4.4

* Updated `partition_pdf` and `partition_image` to return `unstructured` `Element` objects
* Fixed the healthcheck url path when partitioning images and PDFs via API
* Adds an optional `coordinates` attribute to document objects
* Adds `FigureCaption` and `CheckBox` document elements
* Added ability to split lists detected in `LayoutElement` objects
* Adds `partition_pptx` for partitioning PowerPoint documents
* LayoutParser models now download from HugginfaceHub instead of DropBox
* Fixed file type detection for XML and HTML files on Amazone Linux

## 0.4.3

* Adds `requests` as a base dependency
* Fix in `exceeds_cap_ratio` so the function doesn't break with empty text
* Fix bug in `_parse_received_data`.
* Update `detect_filetype` to properly handle `.doc`, `.xls`, and `.ppt`.

## 0.4.2

* Added `partition_image` to process documents in an image format.
* Fixed utf-8 encoding error in `partition_email` with attachments for `text/html`

## 0.4.1

* Added support for text files in the `partition` function
* Pinned `opencv-python` for easier installation on Linux

## 0.4.0

* Added generic `partition` brick that detects the file type and routes a file to the appropriate
  partitioning brick.
* Added a file type detection module.
* Updated `partition_html` and `partition_eml` to support file-like objects in 'rb' mode.
* Cleaning brick for removing ordered bullets `clean_ordered_bullets`.
* Extract brick method for ordered bullets `extract_ordered_bullets`.
* Test for `clean_ordered_bullets`.
* Test for `extract_ordered_bullets`.
* Added `partition_docx` for pre-processing Word Documents.
* Added new REGEX patterns to extract email header information
* Added new functions to extract header information `parse_received_data` and `partition_header`
* Added new function to parse plain text files `partition_text`
* Added new cleaners functions `extract_ip_address`, `extract_ip_address_name`, `extract_mapi_id`, `extract_datetimetz`
* Add new `Image` element and function to find embedded images `find_embedded_images`
* Added `get_directory_file_info` for summarizing information about source documents

## 0.3.5

* Add support for local inference
* Add new pattern to recognize plain text dash bullets
* Add test for bullet patterns
* Fix for `partition_html` that allows for processing `div` tags that have both text and child
  elements
* Add ability to extract document metadata from `.docx`, `.xlsx`, and `.jpg` files.
* Helper functions for identifying and extracting phone numbers
* Add new function `extract_attachment_info` that extracts and decodes the attachment
of an email.
* Staging brick to convert a list of `Element`s to a `pandas` dataframe.
* Add plain text functionality to `partition_email`

## 0.3.4

* Python-3.7 compat

## 0.3.3

* Removes BasicConfig from logger configuration
* Adds the `partition_email` partitioning brick
* Adds the `replace_mime_encodings` cleaning bricks
* Small fix to HTML parsing related to processing list items with sub-tags
* Add `EmailElement` data structure to store email documents

## 0.3.2

* Added `translate_text` brick for translating text between languages
* Add an `apply` method to make it easier to apply cleaners to elements

## 0.3.1

* Added \_\_init.py\_\_ to `partition`

## 0.3.0

* Implement staging brick for Argilla. Converts lists of `Text` elements to `argilla` dataset classes.
* Removing the local PDF parsing code and any dependencies and tests.
* Reorganizes the staging bricks in the unstructured.partition module
* Allow entities to be passed into the Datasaur staging brick
* Added HTML escapes to the `replace_unicode_quotes` brick
* Fix bad responses in partition_pdf to raise ValueError
* Adds `partition_html` for partitioning HTML documents.

## 0.2.6

* Small change to how \_read is placed within the inheritance structure since it doesn't really apply to pdf
* Add partitioning brick for calling the document image analysis API

## 0.2.5

* Update python requirement to >=3.7

## 0.2.4

* Add alternative way of importing `Final` to support google colab

## 0.2.3

* Add cleaning bricks for removing prefixes and postfixes
* Add cleaning bricks for extracting text before and after a pattern

## 0.2.2

* Add staging brick for Datasaur

## 0.2.1

* Added brick to convert an ISD dictionary to a list of elements
* Update `PDFDocument` to use the `from_file` method
* Added staging brick for CSV format for ISD (Initial Structured Data) format.
* Added staging brick for separating text into attention window size chunks for `transformers`.
* Added staging brick for LabelBox.
* Added ability to upload LabelStudio predictions
* Added utility function for JSONL reading and writing
* Added staging brick for CSV format for Prodigy
* Added staging brick for Prodigy
* Added ability to upload LabelStudio annotations
* Added text_field and id_field to stage_for_label_studio signature

## 0.2.0

* Initial release of unstructured<|MERGE_RESOLUTION|>--- conflicted
+++ resolved
@@ -5,12 +5,9 @@
 * **Add support for `start_index` in `html` links extraction**
 * **Add `strategy` arg value to `_PptxPartitionerOptions`.** This makes this paritioning option available for sub-partitioners to come that may optionally use inference or other expensive operations to improve the partitioning.
 * **Support pluggable sub-partitioner for PPTX Picture shapes.** Use a distinct sub-partitioner for partitioning PPTX Picture (image) shapes and allow the default picture sub-partitioner to be replaced at run-time by one of the user's choosing.
-<<<<<<< HEAD
-* **Allow `UnstructuredTableTransformerModel` returning predictions in not parsed format
-=======
 * **Introduce `starting_page_number` parameter to partitioning functions** It applies to those partitioners which support `page_number` in element's metadata: PDF, TIFF, XLSX, DOC, DOCX, PPT, PPTX.
 * **Redesign the internal mechanism of assigning element IDs** This allows for further enhancements related to element IDs such as deterministic and document-unique hashes. The way partitioning functions operate hasn't changed, which means `unique_element_ids` continues to be `False` by default, utilizing text hashes.
->>>>>>> 001fa17c
+* **Allow `UnstructuredTableTransformerModel` returning predictions in not parsed format
 
 ### Features
 
