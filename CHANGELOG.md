--- conflicted
+++ resolved
@@ -2,17 +2,13 @@
 
 ### Enhancements
 
-<<<<<<< HEAD
 * Adds --partition-ocr-languages to unstructured-ingest
 
-### Features
-
-=======
+
 ### Features
 
 * Adds `partition_org` for processed Org Mode documents.
 
->>>>>>> 752e78e8
 ### Fixes
 
 ## 0.7.8
