## 0.7.8-dev0

### Enhancements

<<<<<<< HEAD
### Features

### Fixes

* Updates the `"fast"` strategy for `partition_pdf` so that it's able to recursively
  grab text that's nested in non-text containers within a PDF.
=======
* Adds recursive functionality to all fsspec connectors
* Adds generic --recursive ingest flag

### Features

* Adds Google Cloud Service connector

### Fixes
>>>>>>> 3b472cb7

## 0.7.7

### Enhancements

* Adds functionality to replace the `MIME` encodings for `eml` files with one of the common encodings if a `unicode` error occurs
* Adds missed file-like object handling in `detect_file_encoding`
* Adds functionality to extract charset info from `eml` files

### Features

* Added coordinate system class to track coordinate types and convert to different coordinate

### Fixes

* Adds an `html_assemble_articles` kwarg to `partition_html` to enable users to capture
  control whether content outside of `<article>` tags is captured when
  `<article>` tags are present.
* Check for the `xml` attribute on `element` before looking for pagebreaks in `partition_docx`.

## 0.7.6

### Enhancements

* Convert fast startegy to ocr_only for images
* Adds support for page numbers in `.docx` and `.doc` when user or renderer
  created page breaks are present.
* Adds retry logic for the unstructured-ingest Biomed connector

### Features

* Provides users with the ability to extract additional metadata via regex.
* Updates `partition_docx` to include headers and footers in the output.
* Create `partition_tsv` and associated tests. Make additional changes to `detect_filetype`.

### Fixes

* Remove fake api key in test `partition_via_api` since we now require valid/empty api keys
* Page number defaults to `None` instead of `1` when page number is not present in the metadata.
  A page number of `None` indicates that page numbers are not being tracked for the document
  or that page numbers do not apply to the element in question..
* Fixes an issue with some pptx files. Assume pptx shapes are found in top left position of slide
  in case the shape.top and shape.left attributes are `None`.

## 0.7.5

### Enhancements

* Adds functionality to sort elements in `partition_pdf` for `fast` strategy
* Adds ingest tests with `--fast` strategy on PDF documents
* Adds --api-key to unstructured-ingest

### Features

* Adds `partition_rst` for processed ReStructured Text documents.

### Fixes

* Adds handling for emails that do not have a datetime to extract.
* Adds pdf2image package as core requirement of unstructured (with no extras)

## 0.7.4

### Enhancements

* Allows passing kwargs to request data field for `partition_via_api` and `partition_multiple_via_api`
* Enable MIME type detection if libmagic is not available
* Adds handling for empty files in `detect_filetype` and `partition`.

### Features

### Fixes

* Reslove `grpcio` import issue on `weaviate.schema.validate_schema` for python 3.9 and 3.10
* Remove building `detectron2` from source in Dockerfile

## 0.7.3

### Enhancements

* Update IngestDoc abstractions and add data source metadata in ElementMetadata

### Features

### Fixes

* Pass `strategy` parameter down from `partition` for `partition_image`
* Filetype detection if a CSV has a `text/plain` MIME type
* `convert_office_doc` no longers prints file conversion info messages to stdout.
* `partition_via_api` reflects the actual filetype for the file processed in the API.

## 0.7.2

### Enhancements

* Adds an optional encoding kwarg to `elements_to_json` and `elements_from_json`
* Bump version of base image to use new stable version of tesseract

### Features

### Fixes

* Update the `read_txt_file` utility function to keep using `spooled_to_bytes_io_if_needed` for xml
* Add functionality to the `read_txt_file` utility function to handle file-like object from URL
* Remove the unused parameter `encoding` from `partition_pdf`
* Change auto.py to have a `None` default for encoding
* Add functionality to try other common encodings for html and xml files if an error related to the encoding is raised and the user has not specified an encoding.
* Adds benchmark test with test docs in example-docs
* Re-enable test_upload_label_studio_data_with_sdk
* File detection now detects code files as plain text
* Adds `tabulate` explicitly to dependencies
* Fixes an issue in `metadata.page_number` of pptx files
* Adds showing help if no parameters passed

## 0.7.1

### Enhancements

### Features

* Add `stage_for_weaviate` to stage `unstructured` outputs for upload to Weaviate, along with
  a helper function for defining a class to use in Weaviate schemas.
* Builds from Unstructured base image, built off of Rocky Linux 8.7, this resolves almost all CVE's in the image.

### Fixes

## 0.7.0

### Enhancements

* Installing `detectron2` from source is no longer required when using the `local-inference` extra.
* Updates `.pptx` parsing to include text in tables.

### Features

### Fixes

* Fixes an issue in `_add_element_metadata` that caused all elements to have `page_number=1`
  in the element metadata.
* Adds `.log` as a file extension for TXT files.
* Adds functionality to try other common encodings for email (`.eml`) files if an error related to the encoding is raised and the user has not specified an encoding.
* Allow passed encoding to be used in the `replace_mime_encodings`
* Fixes page metadata for `partition_html` when `include_metadata=False`
* A `ValueError` now raises if `file_filename` is not specified when you use `partition_via_api`
  with a file-like object.

## 0.6.11

### Enhancements

* Supports epub tests since pandoc is updated in base image

### Features


### Fixes


## 0.6.10

### Enhancements

* XLS support from auto partiton

### Features

### Fixes

## 0.6.9

### Enhancements

* fast strategy for pdf now keeps element bounding box data
* setup.py refactor

### Features

### Fixes

* Adds functionality to try other common encodings if an error related to the encoding is raised and the user has not specified an encoding.
* Adds additional MIME types for CSV

## 0.6.8

### Enhancements

### Features

* Add `partition_csv` for CSV files.

### Fixes

## 0.6.7

### Enhancements

* Deprecate `--s3-url` in favor of `--remote-url` in CLI
* Refactor out non-connector-specific config variables
* Add `file_directory` to metadata
* Add `page_name` to metadata. Currently used for the sheet name in XLSX documents.
* Added a `--partition-strategy` parameter to unstructured-ingest so that users can specify
  partition strategy in CLI. For example, `--partition-strategy fast`.
* Added metadata for filetype.
* Add Discord connector to pull messages from a list of channels
* Refactor `unstructured/file-utils/filetype.py` to better utilise hashmap to return mime type.
* Add local declaration of DOCX_MIME_TYPES and XLSX_MIME_TYPES for `test_filetype.py`.

### Features

* Add `partition_xml` for XML files.
* Add `partition_xlsx` for Microsoft Excel documents.

### Fixes

* Supports `hml` filetype for partition as a variation of html filetype.
* Makes `pytesseract` a function level import in `partition_pdf` so you can use the `"fast"`
  or `"hi_res"` strategies if `pytesseract` is not installed. Also adds the
  `required_dependencies` decorator for the `"hi_res"` and `"ocr_only"` strategies.
* Fix to ensure `filename` is tracked in metadata for `docx` tables.

## 0.6.6

### Enhancements

* Adds an `"auto"` strategy that chooses the partitioning strategy based on document
  characteristics and function kwargs. This is the new default strategy for `partition_pdf`
  and `partition_image`. Users can maintain existing behavior by explicitly setting
  `strategy="hi_res"`.
* Added an additional trace logger for NLP debugging.
* Add `get_date` method to `ElementMetadata` for converting the datestring to a `datetime` object.
* Cleanup the `filename` attribute on `ElementMetadata` to remove the full filepath.

### Features

* Added table reading as html with URL parsing to `partition_docx` in docx
* Added metadata field for text_as_html for docx files

### Fixes

* `fileutils/file_type` check json and eml decode ignore error
* `partition_email` was updated to more flexibly handle deviations from the RFC-2822 standard.
  The time in the metadata returns `None` if the time does not match RFC-2822 at all.
* Include all metadata fields when converting to dataframe or CSV

## 0.6.5

### Enhancements

* Added support for SpooledTemporaryFile file argument.

### Features

### Fixes


## 0.6.4

### Enhancements

* Added an "ocr_only" strategy for `partition_pdf`. Refactored the strategy decision
  logic into its own module.

### Features

### Fixes

## 0.6.3

### Enhancements

* Add an "ocr_only" strategy for `partition_image`.

### Features

* Added `partition_multiple_via_api` for partitioning multiple documents in a single REST
  API call.
* Added `stage_for_baseplate` function to prepare outputs for ingestion into Baseplate.
* Added `partition_odt` for processing Open Office documents.

### Fixes

* Updates the grouping logic in the `partition_pdf` fast strategy to group together text
  in the same bounding box.

## 0.6.2

### Enhancements

* Added logic to `partition_pdf` for detecting copy protected PDFs and falling back
  to the hi res strategy when necessary.


### Features

* Add `partition_via_api` for partitioning documents through the hosted API.

### Fixes

* Fix how `exceeds_cap_ratio` handles empty (returns `True` instead of `False`)
* Updates `detect_filetype` to properly detect JSONs when the MIME type is `text/plain`.

## 0.6.1

### Enhancements

* Updated the table extraction parameter name to be more descriptive

### Features

### Fixes

## 0.6.0

### Enhancements

* Adds an `ssl_verify` kwarg to `partition` and `partition_html` to enable turning off
  SSL verification for HTTP requests. SSL verification is on by default.
* Allows users to pass in ocr language to `partition_pdf` and `partition_image` through
  the `ocr_language` kwarg. `ocr_language` corresponds to the code for the language pack
  in Tesseract. You will need to install the relevant Tesseract language pack to use a
  given language.

### Features

* Table extraction is now possible for pdfs from `partition` and `partition_pdf`.
* Adds support for extracting attachments from `.msg` files

### Fixes

* Adds an `ssl_verify` kwarg to `partition` and `partition_html` to enable turning off
  SSL verification for HTTP requests. SSL verification is on by default.

## 0.5.13

### Enhancements

* Allow headers to be passed into `partition` when `url` is used.

### Features

* `bytes_string_to_string` cleaning brick for bytes string output.

### Fixes

* Fixed typo in call to `exactly_one` in `partition_json`
* unstructured-documents encode xml string if document_tree is `None` in `_read_xml`.
* Update to `_read_xml` so that Markdown files with embedded HTML process correctly.
* Fallback to "fast" strategy only emits a warning if the user specifies the "hi_res" strategy.
* unstructured-partition-text_type exceeds_cap_ratio fix returns and how capitalization ratios are calculated
* `partition_pdf` and `partition_text` group broken paragraphs to avoid fragmented `NarrativeText` elements.
* .json files resolved as "application/json" on centos7 (or other installs with older libmagic libs)

## 0.5.12

### Enhancements

* Add OS mimetypes DB to docker image, mainly for unstructured-api compat.
* Use the image registry as a cache when building Docker images.
* Adds the ability for `partition_text` to group together broken paragraphs.
* Added method to utils to allow date time format validation

### Features
* Add Slack connector to pull messages for a specific channel

* Add --partition-by-api parameter to unstructured-ingest
* Added `partition_rtf` for processing rich text files.
* `partition` now accepts a `url` kwarg in addition to `file` and `filename`.

### Fixes

* Allow encoding to be passed into `replace_mime_encodings`.
* unstructured-ingest connector-specific dependencies are imported on demand.
* unstructured-ingest --flatten-metadata supported for local connector.
* unstructured-ingest fix runtime error when using --metadata-include.

## 0.5.11

### Enhancements

### Features

### Fixes

* Guard against null style attribute in docx document elements
* Update HTML encoding to better support foreign language characters

## 0.5.10

### Enhancements

* Updated inference package
* Add sender, recipient, date, and subject to element metadata for emails

### Features

* Added `--download-only` parameter to `unstructured-ingest`

### Fixes

* FileNotFound error when filename is provided but file is not on disk

## 0.5.9

### Enhancements

### Features

### Fixes

* Convert file to str in helper `split_by_paragraph` for `partition_text`

## 0.5.8

### Enhancements

* Update `elements_to_json` to return string when filename is not specified
* `elements_from_json` may take a string instead of a filename with the `text` kwarg
* `detect_filetype` now does a final fallback to file extension.
* Empty tags are now skipped during the depth check for HTML processing.

### Features

* Add local file system to `unstructured-ingest`
* Add `--max-docs` parameter to `unstructured-ingest`
* Added `partition_msg` for processing MSFT Outlook .msg files.

### Fixes

* `convert_file_to_text` now passes through the `source_format` and `target_format` kwargs.
  Previously they were hard coded.
* Partitioning functions that accept a `text` kwarg no longer raise an error if an empty
  string is passed (and empty list of elements is returned instead).
* `partition_json` no longer fails if the input is an empty list.
* Fixed bug in `chunk_by_attention_window` that caused the last word in segments to be cut-off
  in some cases.

### BREAKING CHANGES

* `stage_for_transformers` now returns a list of elements, making it consistent with other
  staging bricks

## 0.5.7

### Enhancements

* Refactored codebase using `exactly_one`
* Adds ability to pass headers when passing a url in partition_html()
* Added optional `content_type` and `file_filename` parameters to `partition()` to bypass file detection

### Features

* Add `--flatten-metadata` parameter to `unstructured-ingest`
* Add `--fields-include` parameter to `unstructured-ingest`

### Fixes

## 0.5.6

### Enhancements

* `contains_english_word()`, used heavily in text processing, is 10x faster.

### Features

* Add `--metadata-include` and `--metadata-exclude` parameters to `unstructured-ingest`
* Add `clean_non_ascii_chars` to remove non-ascii characters from unicode string

### Fixes

* Fix problem with PDF partition (duplicated test)

## 0.5.4

### Enhancements

* Added Biomedical literature connector for ingest cli.
* Add `FsspecConnector` to easily integrate any existing `fsspec` filesystem as a connector.
* Rename `s3_connector.py` to `s3.py` for readability and consistency with the
  rest of the connectors.
* Now `S3Connector` relies on `s3fs` instead of on `boto3`, and it inherits
  from `FsspecConnector`.
* Adds an `UNSTRUCTURED_LANGUAGE_CHECKS` environment variable to control whether or not language
  specific checks like vocabulary and POS tagging are applied. Set to `"true"` for higher
  resolution partitioning and `"false"` for faster processing.
* Improves `detect_filetype` warning to include filename when provided.
* Adds a "fast" strategy for partitioning PDFs with PDFMiner. Also falls back to the "fast"
  strategy if detectron2 is not available.
* Start deprecation life cycle for `unstructured-ingest --s3-url` option, to be deprecated in
  favor of `--remote-url`.

### Features

* Add `AzureBlobStorageConnector` based on its `fsspec` implementation inheriting
from `FsspecConnector`
* Add `partition_epub` for partitioning e-books in EPUB3 format.

### Fixes

* Fixes processing for text files with `message/rfc822` MIME type.
* Open xml files in read-only mode when reading contents to construct an XMLDocument.

## 0.5.3

### Enhancements

* `auto.partition()` can now load Unstructured ISD json documents.
* Simplify partitioning functions.
* Improve logging for ingest CLI.

### Features

* Add `--wikipedia-auto-suggest` argument to the ingest CLI to disable automatic redirection
  to pages with similar names.
* Add setup script for Amazon Linux 2
* Add optional `encoding` argument to the `partition_(text/email/html)` functions.
* Added Google Drive connector for ingest cli.
* Added Gitlab connector for ingest cli.

### Fixes

## 0.5.2

### Enhancements

* Fully move from printing to logging.
* `unstructured-ingest` now uses a default `--download_dir` of `$HOME/.cache/unstructured/ingest`
rather than a "tmp-ingest-" dir in the working directory.

### Features

### Fixes

* `setup_ubuntu.sh` no longer fails in some contexts by interpreting
`DEBIAN_FRONTEND=noninteractive` as a command
* `unstructured-ingest` no longer re-downloads files when --preserve-downloads
is used without --download-dir.
* Fixed an issue that was causing text to be skipped in some HTML documents.

## 0.5.1

### Enhancements

### Features

### Fixes

* Fixes an error causing JavaScript to appear in the output of `partition_html` sometimes.
* Fix several issues with the `requires_dependencies` decorator, including the error message
  and how it was used, which had caused an error for `unstructured-ingest --github-url ...`.

## 0.5.0

### Enhancements

* Add `requires_dependencies` Python decorator to check dependencies are installed before
  instantiating a class or running a function

### Features

* Added Wikipedia connector for ingest cli.

### Fixes

* Fix `process_document` file cleaning on failure
* Fixes an error introduced in the metadata tracking commit that caused `NarrativeText`
  and `FigureCaption` elements to be represented as `Text` in HTML documents.

## 0.4.16

### Enhancements

* Fallback to using file extensions for filetype detection if `libmagic` is not present

### Features

* Added setup script for Ubuntu
* Added GitHub connector for ingest cli.
* Added `partition_md` partitioner.
* Added Reddit connector for ingest cli.

### Fixes

* Initializes connector properly in ingest.main::MainProcess
* Restricts version of unstructured-inference to avoid multithreading issue

## 0.4.15

### Enhancements

* Added `elements_to_json` and `elements_from_json` for easier serialization/deserialization
* `convert_to_dict`, `dict_to_elements` and `convert_to_csv` are now aliases for functions
  that use the ISD terminology.

### Fixes

* Update to ensure all elements are preserved during serialization/deserialization

## 0.4.14

* Automatically install `nltk` models in the `tokenize` module.

## 0.4.13

* Fixes unstructured-ingest cli.

## 0.4.12

* Adds console_entrypoint for unstructured-ingest, other structure/doc updates related to ingest.
* Add `parser` parameter to `partition_html`.

## 0.4.11

* Adds `partition_doc` for partitioning Word documents in `.doc` format. Requires `libreoffice`.
* Adds `partition_ppt` for partitioning PowerPoint documents in `.ppt` format. Requires `libreoffice`.

## 0.4.10

* Fixes `ElementMetadata` so that it's JSON serializable when the filename is a `Path` object.

## 0.4.9

* Added ingest modules and s3 connector, sample ingest script
* Default to `url=None` for `partition_pdf` and `partition_image`
* Add ability to skip English specific check by setting the `UNSTRUCTURED_LANGUAGE` env var to `""`.
* Document `Element` objects now track metadata

## 0.4.8

* Modified XML and HTML parsers not to load comments.

## 0.4.7

* Added the ability to pull an HTML document from a url in `partition_html`.
* Added the the ability to get file summary info from lists of filenames and lists
  of file contents.
* Added optional page break to `partition` for `.pptx`, `.pdf`, images, and `.html` files.
* Added `to_dict` method to document elements.
* Include more unicode quotes in `replace_unicode_quotes`.

## 0.4.6

* Loosen the default cap threshold to `0.5`.
* Add a `UNSTRUCTURED_NARRATIVE_TEXT_CAP_THRESHOLD` environment variable for controlling
  the cap ratio threshold.
* Unknown text elements are identified as `Text` for HTML and plain text documents.
* `Body Text` styles no longer default to `NarrativeText` for Word documents. The style information
  is insufficient to determine that the text is narrative.
* Upper cased text is lower cased before checking for verbs. This helps avoid some missed verbs.
* Adds an `Address` element for capturing elements that only contain an address.
* Suppress the `UserWarning` when detectron is called.
* Checks that titles and narrative test have at least one English word.
* Checks that titles and narrative text are at least 50% alpha characters.
* Restricts titles to a maximum word length. Adds a `UNSTRUCTURED_TITLE_MAX_WORD_LENGTH`
  environment variable for controlling the max number of words in a title.
* Updated `partition_pptx` to order the elements on the page

## 0.4.4

* Updated `partition_pdf` and `partition_image` to return `unstructured` `Element` objects
* Fixed the healthcheck url path when partitioning images and PDFs via API
* Adds an optional `coordinates` attribute to document objects
* Adds `FigureCaption` and `CheckBox` document elements
* Added ability to split lists detected in `LayoutElement` objects
* Adds `partition_pptx` for partitioning PowerPoint documents
* LayoutParser models now download from HugginfaceHub instead of DropBox
* Fixed file type detection for XML and HTML files on Amazone Linux

## 0.4.3

* Adds `requests` as a base dependency
* Fix in `exceeds_cap_ratio` so the function doesn't break with empty text
* Fix bug in `_parse_received_data`.
* Update `detect_filetype` to properly handle `.doc`, `.xls`, and `.ppt`.

## 0.4.2

* Added `partition_image` to process documents in an image format.
* Fixed utf-8 encoding error in `partition_email` with attachments for `text/html`

## 0.4.1

* Added support for text files in the `partition` function
* Pinned `opencv-python` for easier installation on Linux

## 0.4.0

* Added generic `partition` brick that detects the file type and routes a file to the appropriate
  partitioning brick.
* Added a file type detection module.
* Updated `partition_html` and `partition_eml` to support file-like objects in 'rb' mode.
* Cleaning brick for removing ordered bullets `clean_ordered_bullets`.
* Extract brick method for ordered bullets `extract_ordered_bullets`.
* Test for `clean_ordered_bullets`.
* Test for `extract_ordered_bullets`.
* Added `partition_docx` for pre-processing Word Documents.
* Added new REGEX patterns to extract email header information
* Added new functions to extract header information `parse_received_data` and `partition_header`
* Added new function to parse plain text files `partition_text`
* Added new cleaners functions `extract_ip_address`, `extract_ip_address_name`, `extract_mapi_id`, `extract_datetimetz`
* Add new `Image` element and function to find embedded images `find_embedded_images`
* Added `get_directory_file_info` for summarizing information about source documents

## 0.3.5

* Add support for local inference
* Add new pattern to recognize plain text dash bullets
* Add test for bullet patterns
* Fix for `partition_html` that allows for processing `div` tags that have both text and child
  elements
* Add ability to extract document metadata from `.docx`, `.xlsx`, and `.jpg` files.
* Helper functions for identifying and extracting phone numbers
* Add new function `extract_attachment_info` that extracts and decodes the attachment
of an email.
* Staging brick to convert a list of `Element`s to a `pandas` dataframe.
* Add plain text functionality to `partition_email`

## 0.3.4

* Python-3.7 compat

## 0.3.3

* Removes BasicConfig from logger configuration
* Adds the `partition_email` partitioning brick
* Adds the `replace_mime_encodings` cleaning bricks
* Small fix to HTML parsing related to processing list items with sub-tags
* Add `EmailElement` data structure to store email documents

## 0.3.2

* Added `translate_text` brick for translating text between languages
* Add an `apply` method to make it easier to apply cleaners to elements

## 0.3.1

* Added \_\_init.py\_\_ to `partition`

## 0.3.0

* Implement staging brick for Argilla. Converts lists of `Text` elements to `argilla` dataset classes.
* Removing the local PDF parsing code and any dependencies and tests.
* Reorganizes the staging bricks in the unstructured.partition module
* Allow entities to be passed into the Datasaur staging brick
* Added HTML escapes to the `replace_unicode_quotes` brick
* Fix bad responses in partition_pdf to raise ValueError
* Adds `partition_html` for partitioning HTML documents.

## 0.2.6

* Small change to how \_read is placed within the inheritance structure since it doesn't really apply to pdf
* Add partitioning brick for calling the document image analysis API

## 0.2.5

* Update python requirement to >=3.7

## 0.2.4

* Add alternative way of importing `Final` to support google colab

## 0.2.3

* Add cleaning bricks for removing prefixes and postfixes
* Add cleaning bricks for extracting text before and after a pattern

## 0.2.2

* Add staging brick for Datasaur

## 0.2.1

* Added brick to convert an ISD dictionary to a list of elements
* Update `PDFDocument` to use the `from_file` method
* Added staging brick for CSV format for ISD (Initial Structured Data) format.
* Added staging brick for separating text into attention window size chunks for `transformers`.
* Added staging brick for LabelBox.
* Added ability to upload LabelStudio predictions
* Added utility function for JSONL reading and writing
* Added staging brick for CSV format for Prodigy
* Added staging brick for Prodigy
* Added ability to upload LabelStudio annotations
* Added text_field and id_field to stage_for_label_studio signature

## 0.2.0

* Initial release of unstructured<|MERGE_RESOLUTION|>--- conflicted
+++ resolved
@@ -2,23 +2,15 @@
 
 ### Enhancements
 
-<<<<<<< HEAD
-### Features
+### Features
+
+* Adds Google Cloud Service connector
 
 ### Fixes
 
 * Updates the `"fast"` strategy for `partition_pdf` so that it's able to recursively
-  grab text that's nested in non-text containers within a PDF.
-=======
 * Adds recursive functionality to all fsspec connectors
 * Adds generic --recursive ingest flag
-
-### Features
-
-* Adds Google Cloud Service connector
-
-### Fixes
->>>>>>> 3b472cb7
 
 ## 0.7.7
 
