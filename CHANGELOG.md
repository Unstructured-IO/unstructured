<<<<<<< HEAD
## 0.10.31-dev3
=======
## 0.11.1-dev0

### Enhancements

### Features

### Fixes

* **Do not extract text of `<style>` tags in HTML.** `<style>` tags containing CSS in invalid positions previously contributed to element text. Do not consider text node of a `<style>` element as textual content.

## 0.11.0
>>>>>>> 433c3889

### Enhancements

* **Add a class for the strategy constants.** Add a class `PartitionStrategy` for the strategy constants and use the constants to replace strategy strings.
* **Temporary Support for paddle language parameter.** User can specify default langage code for paddle with ENV `DEFAULT_PADDLE_LANG` before we have the language mapping for paddle.
* **Improve DOCX page-break fidelity.** Improve page-break fidelity such that a paragraph containing a page-break is split into two elements, one containing the text before the page-break and the other the text after. Emit the PageBreak element between these two and assign the correct page-number (n and n+1 respectively) to the two textual elements.

### Features

* **Add ad-hoc fields to ElementMetadata instance.** End-users can now add their own metadata fields simply by assigning to an element-metadata attribute-name of their choice, like `element.metadata.coefficient = 0.58`. These fields will round-trip through JSON and can be accessed with dotted notation.
<<<<<<< HEAD
* **Weaviate destination connector** Weaviate connector added to ingest CLI.  Users may now use `unstructured-ingest` to write partitioned data from over 20 data sources (so far) to a Weaviate object collection.
=======
* **MongoDB Destination Connector** New destination connector added to all CLI ingest commands to support writing partitioned json output to mongodb.
>>>>>>> 433c3889

### Fixes

* **Fix `TYPE_TO_TEXT_ELEMENT_MAP`.** Updated `Figure` mapping from `FigureCaption` to `Image`.
* **Handle errors when extracting PDF text** Certain pdfs throw unexpected errors when being opened by `pdfminer`, causing `partition_pdf()` to fail. We expect to be able to partition smoothly using an alternative strategy if text extraction doesn't work.  Added exception handling to handle unexpected errors when extracting pdf text and to help determine pdf strategy.
* **Fix `fast` strategy fall back to `ocr_only`** The `fast` strategy should not fall back to a more expensive strategy.
* **Remove default user ./ssh folder** The default notebook user during image build would create the known_hosts file with incorrect ownership, this is legacy and no longer needed so it was removed.
* **Include `languages` in metadata when partitioning `strategy=hi_res` or `fast`** User defined `languages` was previously used for text detection, but not included in the resulting element metadata for some strategies. `languages` will now be included in the metadata regardless of partition strategy for pdfs and images.
* **Handle a case where Paddle returns a list item in ocr_data as None** In partition, while parsing PaddleOCR data, it was assumed that PaddleOCR does not return None for any list item in ocr_data. Removed the assumption by skipping the text region whenever this happens.
* **Fix some pdfs returning `KeyError: 'N'`** Certain pdfs were throwing this error when being opened by pdfminer. Added a wrapper function for pdfminer that allows these documents to be partitioned.
* **Fix mis-splits on `Table` chunks.** Remedies repeated appearance of full `.text_as_html` on metadata of each `TableChunk` split from a `Table` element too large to fit in the chunking window.
* **Import tables_agent from inference** so that we don't have to initialize a global table agent in unstructured OCR again
* **Fix empty table is identified as bulleted-table.** A table with no text content was mistakenly identified as a bulleted-table and processed by the wrong branch of the initial HTML partitioner.
* **Fix partition_html() emits empty (no text) tables.** A table with cells nested below a `<thead>` or `<tfoot>` element was emitted as a table element having no text and unparseable HTML in `element.metadata.text_as_html`. Do not emit empty tables to the element stream.
* **Fix HTML `element.metadata.text_as_html` contains spurious <br> elements in invalid locations.** The HTML generated for the `text_as_html` metadata for HTML tables contained `<br>` elements invalid locations like between `<table>` and `<tr>`. Change the HTML generator such that these do not appear.
* **Fix HTML table cells enclosed in <thead> and <tfoot> elements are dropped.** HTML table cells nested in a `<thead>` or `<tfoot>` element were not detected and the text in those cells was omitted from the table element text and `.text_as_html`. Detect table rows regardless of the semantic tag they may be nested in.
* **Remove whitespace padding from `.text_as_html`.** `tabulate` inserts padding spaces to achieve visual alignment of columns in HTML tables it generates. Add our own HTML generator to do this simple job and omit that padding as well as newlines ("\n") used for human readability.
* **Fix local connector with absolute input path** When passed an absolute filepath for the input document path, the local connector incorrectly writes the output file to the input file directory. This fixes such that the output in this case is written to `output-dir/input-filename.json`

## 0.10.30

### Enhancements

* **Support nested DOCX tables.** In DOCX, like HTML, a table cell can itself contain a table. In this case, create nested HTML tables to reflect that structure and create a plain-text table with captures all the text in nested tables, formatting it as a reasonable facsimile of a table.
* **Add connection check to ingest connectors** Each source and destination connector now support a `check_connection()` method which makes sure a valid connection can be established with the source/destination given any authentication credentials in a lightweight request.

### Features

* **Add functionality to do a second OCR on cropped table images.** Changes to the values for scaling ENVs affect entire page OCR output(OCR regression) so we now do a second OCR for tables.
* **Adds ability to pass timeout for a request when partitioning via a `url`.** `partition` now accepts a new optional parameter `request_timeout` which if set will prevent any `requests.get` from hanging indefinitely and instead will raise a timeout error. This is useful when partitioning a url that may be slow to respond or may not respond at all.
* **Weaviate destination connector** Weaviate connector added to ingest CLI.  Users may now use `unstructured-ingest` to write partitioned data from over 20 data sources (so far) to a Weaviate object collection.

### Fixes

* **Fix logic that determines pdf auto strategy.** Previously, `_determine_pdf_auto_strategy` returned `hi_res` strategy only if `infer_table_structure` was true. It now returns the `hi_res` strategy if either `infer_table_structure` or `extract_images_in_pdf` is true.
* **Fix invalid coordinates when parsing tesseract ocr data.** Previously, when parsing tesseract ocr data, the ocr data had invalid bboxes if zoom was set to `0`. A logical check is now added to avoid such error.
* **Fix ingest partition parameters not being passed to the api.** When using the --partition-by-api flag via unstructured-ingest, none of the partition arguments are forwarded, meaning that these options are disregarded. With this change, we now pass through all of the relevant partition arguments to the api. This allows a user to specify all of the same partition arguments they would locally and have them respected when specifying --partition-by-api.
* **Support tables in section-less DOCX.** Generalize solution for MS Chat Transcripts exported as DOCX by including tables in the partitioned output when present.
* **Support tables that contain only numbers when partitioning via `ocr_only`** Tables that contain only numbers are returned as floats in a pandas.DataFrame when the image is converted from `.image_to_data()`. An AttributeError was raised downstream when trying to `.strip()` the floats.
* **Improve DOCX page-break detection.** DOCX page breaks are reliably indicated by `w:lastRenderedPageBreak` elements present in the document XML. Page breaks are NOT reliably indicated by "hard" page-breaks inserted by the author and when present are redundant to a `w:lastRenderedPageBreak` element so cause over-counting if used. Use rendered page-breaks only.

## 0.10.29

### Enhancements

* **Adds include_header argument for partition_csv and partition_tsv** Now supports retaining header rows in CSV and TSV documents element partitioning.
* **Add retry logic for all source connectors** All http calls being made by the ingest source connectors have been isolated and wrapped by the `SourceConnectionNetworkError` custom error, which triggers the retry logic, if enabled, in the ingest pipeline.
* **Google Drive source connector supports credentials from memory** Originally, the connector expected a filepath to pull the credentials from when creating the client. This was expanded to support passing that information from memory as a dict if access to the file system might not be available.
* **Add support for generic partition configs in ingest cli** Along with the explicit partition options supported by the cli, an `additional_partition_args` arg was added to allow users to pass in any other arguments that should be added when calling partition(). This helps keep any changes to the input parameters of the partition() exposed in the CLI.
* **Map full output schema for table-based destination connectors** A full schema was introduced to map the type of all output content from the json partition output and mapped to a flattened table structure to leverage table-based destination connectors. The delta table destination connector was updated at the moment to take advantage of this.
* **Incorporate multiple embedding model options into ingest, add diff test embeddings** Problem: Ingest pipeline already supported embedding functionality, however users might want to use different types of embedding providers. Enhancement: Extend ingest pipeline so that users can specify and embed via a particular embedding provider from a range of options. Also adds a diff test to compare output from an embedding module with the expected output

### Features

* **Allow setting table crop parameter** In certain circumstances, adjusting the table crop padding may improve table.

### Fixes

* **Fixes `partition_text` to prevent empty elements** Adds a check to filter out empty bullets.
* **Handle empty string for `ocr_languages` with values for `languages`** Some API users ran into an issue with sending `languages` params because the API defaulted to also using an empty string for `ocr_languages`. This update handles situations where `languages` is defined and `ocr_languages` is an empty string.
* **Fix PDF tried to loop through None** Previously the PDF annotation extraction tried to loop through `annots` that resolved out as None. A logical check added to avoid such error.
* **Ingest session handler not being shared correctly** All ingest docs that leverage the session handler should only need to set it once per process. It was recreating it each time because the right values weren't being set nor available given how dataclasses work in python.
* **Ingest download-only fix.** Previously the download only flag was being checked after the doc factory pipeline step, which occurs before the files are actually downloaded by the source node. This check was moved after the source node to allow for the files to be downloaded first before exiting the pipeline.
* **Fix flaky chunk-metadata.** Prior implementation was sensitive to element order in the section resulting in metadata values sometimes being dropped. Also, not all metadata items can be consolidated across multiple elements (e.g. coordinates) and so are now dropped from consolidated metadata.
* **Fix tesseract error `Estimating resolution as X`** leaded by invalid language parameters input. Proceed with defalut language `eng` when `lang.py` fails to find valid language code for tesseract, so that we don't pass an empty string to tesseract CLI and raise an exception in downstream.

## 0.10.28

### Enhancements

* **Add table structure evaluation helpers** Adds functions to evaluate the similarity between predicted table structure and actual table structure.
* **Use `yolox` by default for table extraction when partitioning pdf/image** `yolox` model provides higher recall of the table regions than the quantized version and it is now the default element detection model when `infer_table_structure=True` for partitioning pdf/image files
* **Remove pdfminer elements from inside tables** Previously, when using `hi_res` some elements where extracted using pdfminer too, so we removed pdfminer from the tables pipeline to avoid duplicated elements.
* **Fsspec downstream connectors** New destination connector added to ingest CLI, users may now use `unstructured-ingest` to write to any of the following:
  * Azure
  * Box
  * Dropbox
  * Google Cloud Service

### Features

* **Update `ocr_only` strategy in `partition_pdf()`** Adds the functionality to get accurate coordinate data when partitioning PDFs and Images with the `ocr_only` strategy.

### Fixes
* **Fixed SharePoint permissions for the fetching to be opt-in** Problem: Sharepoint permissions were trying to be fetched even when no reletad cli params were provided, and this gave an error due to values for those keys not existing. Fix: Updated getting keys to be with .get() method and changed the "skip-check" to check individual cli params rather than checking the existance of a config object.

* **Fixes issue where tables from markdown documents were being treated as text** Problem: Tables from markdown documents were being treated as text, and not being extracted as tables. Solution: Enable the `tables` extension when instantiating the `python-markdown` object. Importance: This will allow users to extract structured data from tables in markdown documents.
* **Fix wrong logger for paddle info** Replace the logger from unstructured-inference with the logger from unstructured for paddle_ocr.py module.
* **Fix ingest pipeline to be able to use chunking and embedding together** Problem: When ingest pipeline was using chunking and embedding together, embedding outputs were empty and the outputs of chunking couldn't be re-read into memory and be forwarded to embeddings. Fix: Added CompositeElement type to TYPE_TO_TEXT_ELEMENT_MAP to be able to process CompositeElements with unstructured.staging.base.isd_to_elements
* **Fix unnecessary mid-text chunk-splitting.** The "pre-chunker" did not consider separator blank-line ("\n\n") length when grouping elements for a single chunk. As a result, sections were frequently over-populated producing a over-sized chunk that required mid-text splitting.
* **Fix frequent dissociation of title from chunk.** The sectioning algorithm included the title of the next section with the prior section whenever it would fit, frequently producing association of a section title with the prior section and dissociating it from its actual section. Fix this by performing combination of whole sections only.
* **Fix PDF attempt to get dict value from string.** Fixes a rare edge case that prevented some PDF's from being partitioned. The `get_uris_from_annots` function tried to access the dictionary value of a string instance variable. Assign `None` to the annotation variable if the instance type is not dictionary to avoid the erroneous attempt.

## 0.10.27

### Enhancements

* **Leverage dict to share content across ingest pipeline** To share the ingest doc content across steps in the ingest pipeline, this was updated to use a multiprocessing-safe dictionary so changes get persisted and each step has the option to modify the ingest docs in place.

### Features

### Fixes

* **Removed `ebooklib` as a dependency** `ebooklib` is licensed under AGPL3, which is incompatible with the Apache 2.0 license. Thus it is being removed.
* **Caching fixes in ingest pipeline** Previously, steps like the source node were not leveraging parameters such as `re_download` to dictate if files should be forced to redownload rather than use what might already exist locally.

## 0.10.26

### Enhancements

* **Add text CCT CI evaluation workflow** Adds cct text extraction evaluation metrics to the current ingest workflow to measure the performance of each file extracted as well as aggregated-level performance.

### Features

* **Functionality to catch and classify overlapping/nested elements** Method to identify overlapping-bboxes cases within detected elements in a document. It returns two values: a boolean defining if there are overlapping elements present, and a list reporting them with relevant metadata. The output includes information about the `overlapping_elements`, `overlapping_case`, `overlapping_percentage`, `largest_ngram_percentage`, `overlap_percentage_total`, `max_area`, `min_area`, and `total_area`.
* **Add Local connector source metadata** python's os module used to pull stats from local file when processing via the local connector and populates fields such as last modified time, created time.

### Fixes

* **Fixes elements partitioned from an image file missing certain metadata** Metadata for image files, like file type, was being handled differently from other file types. This caused a bug where other metadata, like the file name, was being missed. This change brought metadata handling for image files to be more in line with the handling for other file types so that file name and other metadata fields are being captured.
* **Adds `typing-extensions` as an explicit dependency** This package is an implicit dependency, but the module is being imported directly in `unstructured.documents.elements` so the dependency should be explicit in case changes in other dependencies lead to `typing-extensions` being dropped as a dependency.
* **Stop passing `extract_tables` to `unstructured-inference` since it is now supported in `unstructured` instead** Table extraction previously occurred in `unstructured-inference`, but that logic, except for the table model itself, is now a part of the `unstructured` library. Thus the parameter triggering table extraction is no longer passed to the `unstructured-inference` package. Also noted the table output regression for PDF files.
* **Fix a bug in Table partitioning** Previously the `skip_infer_table_types` variable used in `partition` was not being passed down to specific file partitioners. Now you can utilize the `skip_infer_table_types` list variable when calling `partition` to specify the filetypes for which you want to skip table extraction, or the `infer_table_structure` boolean variable on the file specific partitioning function.
* **Fix partition docx without sections** Some docx files, like those from teams output, do not contain sections and it would produce no results because the code assumes all components are in sections. Now if no sections is detected from a document we iterate through the paragraphs and return contents found in the paragraphs.
* **Fix out-of-order sequencing of split chunks.** Fixes behavior where "split" chunks were inserted at the beginning of the chunk sequence. This would produce a chunk sequence like [5a, 5b, 3a, 3b, 1, 2, 4] when sections 3 and 5 exceeded `max_characters`.
* **Deserialization of ingest docs fixed** When ingest docs are being deserialized as part of the ingest pipeline process (cli), there were certain fields that weren't getting persisted (metadata and date processed). The from_dict method was updated to take these into account and a unit test added to check.
* **Map source cli command configs when destination set** Due to how the source connector is dynamically called when the destination connector is set via the CLI, the configs were being set incorrectoy, causing the source connector to break. The configs were fixed and updated to take into account Fsspec-specific connectors.

## 0.10.25

### Enhancements

* **Duplicate CLI param check** Given that many of the options associated with the `Click` based cli ingest commands are added dynamically from a number of configs, a check was incorporated to make sure there were no duplicate entries to prevent new configs from overwriting already added options.
* **Ingest CLI refactor for better code reuse** Much of the ingest cli code can be templated and was a copy-paste across files, adding potential risk. Code was refactored to use a base class which had much of the shared code templated.

### Features

* **Table OCR refactor** support Table OCR with pre-computed OCR data to ensure we only do one OCR for entrie document. User can specify
ocr agent tesseract/paddle in environment variable `OCR_AGENT` for OCRing the entire document.
* **Adds accuracy function** The accuracy scoring was originally an option under `calculate_edit_distance`. For easy function call, it is now a wrapper around the original function that calls edit_distance and return as "score".
* **Adds HuggingFaceEmbeddingEncoder** The HuggingFace Embedding Encoder uses a local embedding model as opposed to using an API.
* **Add AWS bedrock embedding connector** `unstructured.embed.bedrock` now provides a connector to use AWS bedrock's `titan-embed-text` model to generate embeddings for elements. This features requires valid AWS bedrock setup and an internet connectionto run.

### Fixes

* **Import PDFResourceManager more directly** We were importing `PDFResourceManager` from `pdfminer.converter` which was causing an error for some users. We changed to import from the actual location of `PDFResourceManager`, which is `pdfminer.pdfinterp`.
* **Fix language detection of elements with empty strings** This resolves a warning message that was raised by `langdetect` if the language was attempted to be detected on an empty string. Language detection is now skipped for empty strings.
* **Fix chunks breaking on regex-metadata matches.** Fixes "over-chunking" when `regex_metadata` was used, where every element that contained a regex-match would start a new chunk.
* **Fix regex-metadata match offsets not adjusted within chunk.** Fixes incorrect regex-metadata match start/stop offset in chunks where multiple elements are combined.
* **Map source cli command configs when destination set** Due to how the source connector is dynamically called when the destination connector is set via the CLI, the configs were being set incorrectoy, causing the source connector to break. The configs were fixed and updated to take into account Fsspec-specific connectors.
* **Fix metrics folder not discoverable** Fixes issue where unstructured/metrics folder is not discoverable on PyPI by adding an `__init__.py` file under the folder.
* **Fix a bug when `parition_pdf` get `model_name=None`** In API usage the `model_name` value is `None` and the `cast` function in `partition_pdf` would return `None` and lead to attribution error. Now we use `str` function to explicit convert the content to string so it is garanteed to have `starts_with` and other string functions as attributes
* **Fix html partition fail on tables without `tbody` tag** HTML tables may sometimes just contain headers without body (`tbody` tag)

## 0.10.24

### Enhancements

* **Improve natural reading order** Some `OCR` elements with only spaces in the text have full-page width in the bounding box, which causes the `xycut` sorting to not work as expected. Now the logic to parse OCR results removes any elements with only spaces (more than one space).
* **Ingest compression utilities and fsspec connector support** Generic utility code added to handle files that get pulled from a source connector that are either tar or zip compressed and uncompress them locally. This is then processed using a local source connector. Currently this functionality has been incorporated into the fsspec connector and all those inheriting from it (currently: Azure Blob Storage, Google Cloud Storage, S3, Box, and Dropbox).
* **Ingest destination connectors support for writing raw list of elements** Along with the default write method used in the ingest pipeline to write the json content associated with the ingest docs, each destination connector can now also write a raw list of elements to the desired downstream location without having an ingest doc associated with it.

### Features

* **Adds element type percent match function** In order to evaluate the element type extracted, we add a function that calculates the matched percentage between two frequency dictionary.

### Fixes

* **Fix paddle model file not discoverable** Fixes issue where ocr_models/paddle_ocr.py file is not discoverable on PyPI by adding
an `__init__.py` file under the folder.
* **Chipper v2 Fixes** Includes fix for a memory leak and rare last-element bbox fix. (unstructured-inference==0.7.7)
* **Fix image resizing issue** Includes fix related to resizing images in the tables pipeline. (unstructured-inference==0.7.6)

## 0.10.23

### Enhancements

* **Add functionality to limit precision when serializing to json** Precision for `points` is limited to 1 decimal point if coordinates["system"] == "PixelSpace" (otherwise 2 decimal points?). Precision for `detection_class_prob` is limited to 5 decimal points.
* **Fix csv file detection logic when mime-type is text/plain** Previously the logic to detect csv file type was considering only first row's comma count comparing with the header_row comma count and both the rows being same line the result was always true, Now the logic is changed to consider the comma's count for all the lines except first line and compare with header_row comma count.
* **Improved inference speed for Chipper V2** API requests with 'hi_res_model_name=chipper' now have ~2-3x faster responses.

### Features

### Fixes

* **Cleans up temporary files after conversion** Previously a file conversion utility was leaving temporary files behind on the filesystem without removing them when no longer needed. This fix helps prevent an accumulation of temporary files taking up excessive disk space.
* **Fixes `under_non_alpha_ratio` dividing by zero** Although this function guarded against a specific cause of division by zero, there were edge cases slipping through like strings with only whitespace. This update more generally prevents the function from performing a division by zero.
* **Fix languages default** Previously the default language was being set to English when elements didn't have text or if langdetect could not detect the language. It now defaults to None so there is not misleading information about the language detected.
* **Fixes recursion limit error that was being raised when partitioning Excel documents of a certain size** Previously we used a recursive method to find subtables within an excel sheet. However this would run afoul of Python's recursion depth limit when there was a contiguous block of more than 1000 cells within a sheet. This function has been updated to use the NetworkX library which avoids Python recursion issues.

## 0.10.22

### Enhancements

* **bump `unstructured-inference` to `0.7.3`** The updated version of `unstructured-inference` supports a new version of the Chipper model, as well as a cleaner schema for its output classes. Support is included for new inference features such as hierarchy and ordering.
* **Expose skip_infer_table_types in ingest CLI.** For each connector a new `--skip-infer-table-types` parameter was added to map to the `skip_infer_table_types` partition argument. This gives more granular control to unstructured-ingest users, allowing them to specify the file types for which we should attempt table extraction.
* **Add flag to ingest CLI to raise error if any single doc fails in pipeline** Currently if a single doc fails in the pipeline, the whole thing halts due to the error. This flag defaults to log an error but continue with the docs it can.
* **Emit hyperlink metadata for DOCX file-type.** DOCX partitioner now adds `metadata.links`, `metadata.link_texts` and `metadata.link_urls` for elements that contain a hyperlink that points to an external resource. So-called "jump" links pointing to document internal locations (such as those found in a table-of-contents "jumping" to a chapter or section) are excluded.

### Features

* **Add `elements_to_text` as a staging helper function** In order to get a single clean text output from unstructured for metric calculations, automate the process of extracting text from elements using this function.
* **Adds permissions(RBAC) data ingestion functionality for the Sharepoint connector.** Problem: Role based access control is an important component in many data storage systems. Users may need to pass permissions (RBAC) data to downstream systems when ingesting data. Feature: Added permissions data ingestion functionality to the Sharepoint connector.

### Fixes

* **Fixes PDF list parsing creating duplicate list items** Previously a bug in PDF list item parsing caused removal of other elements and duplication of the list item
* **Fixes duplicated elements** Fixes issue where elements are duplicated when embeddings are generated. This will allow users to generate embeddings for their list of Elements without duplicating/breaking the orginal content.
* **Fixes failure when flagging for embeddings through unstructured-ingest** Currently adding the embedding parameter to any connector results in a failure on the copy stage. This is resolves the issue by adding the IngestDoc to the context map in the embedding node's `run` method. This allows users to specify that connectors fetch embeddings without failure.
* **Fix ingest pipeline reformat nodes not discoverable** Fixes issue where  reformat nodes raise ModuleNotFoundError on import. This was due to the directory was missing `__init__.py` in order to make it discoverable.
* **Fix default language in ingest CLI** Previously the default was being set to english which injected potentially incorrect information to downstream language detection libraries. By setting the default to None allows those libraries to better detect what language the text is in the doc being processed.

## 0.10.21

* **Adds Scarf analytics**.

## 0.10.20

### Enhancements

* **Add document level language detection functionality.** Adds the "auto" default for the languages param to all partitioners. The primary language present in the document is detected using the `langdetect` package. Additional param `detect_language_per_element` is also added for partitioners that return multiple elements. Defaults to `False`.
* **Refactor OCR code** The OCR code for entire page is moved from unstructured-inference to unstructured. On top of continuing support for OCR language parameter, we also support two OCR processing modes, "entire_page" or "individual_blocks".
* **Align to top left when shrinking bounding boxes for `xy-cut` sorting:** Update `shrink_bbox()` to keep top left rather than center.
* **Add visualization script to annotate elements** This script is often used to analyze/visualize elements with coordinates (e.g. partition_pdf()).
* **Adds data source properties to the Jira, Github and Gitlab connectors** These properties (date_created, date_modified, version, source_url, record_locator) are written to element metadata during ingest, mapping elements to information about the document source from which they derive. This functionality enables downstream applications to reveal source document applications, e.g. a link to a GDrive doc, Salesforce record, etc.
* **Improve title detection in pptx documents** The default title textboxes on a pptx slide are now categorized as titles.
* **Improve hierarchy detection in pptx documents** List items, and other slide text are properly nested under the slide title. This will enable better chunking of pptx documents.
* **Refactor of the ingest cli workflow** The refactored approach uses a dynamically set pipeline with a snapshot along each step to save progress and accommodate continuation from a snapshot if an error occurs. This also allows the pipeline to dynamically assign any number of steps to modify the partitioned content before it gets written to a destination.
* **Applies `max_characters=<n>` argument to all element types in `add_chunking_strategy` decorator** Previously this argument was only utilized in chunking Table elements and now applies to all partitioned elements if `add_chunking_strategy` decorator is utilized, further preparing the elements for downstream processing.
* **Add common retry strategy utilities for unstructured-ingest** Dynamic retry strategy with exponential backoff added to Notion source connector.
*
### Features

* **Adds `bag_of_words` and `percent_missing_text` functions** In order to count the word frequencies in two input texts and calculate the percentage of text missing relative to the source document.
* **Adds `edit_distance` calculation metrics** In order to benchmark the cleaned, extracted text with unstructured, `edit_distance` (`Levenshtein distance`) is included.
* **Adds detection_origin field to metadata** Problem: Currently isn't an easy way to find out how an element was created. With this change that information is added. Importance: With this information the developers and users are now able to know how an element was created to make decisions on how to use it. In order tu use this feature
setting UNSTRUCTURED_INCLUDE_DEBUG_METADATA=true is needed.
* **Adds a function that calculates frequency of the element type and its depth** To capture the accuracy of element type extraction, this function counts the occurrences of each unique element type with its depth for use in element metrics.

### Fixes

* **Fix zero division error in annotation bbox size** This fixes the bug where we find annotation bboxes realted to an element that need to divide the intersection size between annotation bbox and element bbox by the size of the annotation bbox
* **Fix prevent metadata module from importing dependencies from unnecessary modules** Problem: The `metadata` module had several top level imports that were only used in and applicable to code related to specific document types, while there were many general-purpose functions. As a result, general-purpose functions couldn't be used without unnecessary dependencies being installed. Fix: moved 3rd party dependency top level imports to inside the functions in which they are used and applied a decorator to check that the dependency is installed and emit a helpful error message if not.
* **Fixes category_depth None value for Title elements** Problem: `Title` elements from `chipper` get `category_depth`= None even when `Headline` and/or `Subheadline` elements are present in the same page. Fix: all `Title` elements with `category_depth` = None should be set to have a depth of 0 instead iff there are `Headline` and/or `Subheadline` element-types present. Importance: `Title` elements should be equivalent html `H1` when nested headings are present; otherwise, `category_depth` metadata can result ambiguous within elements in a page.
* **Tweak `xy-cut` ordering output to be more column friendly** This results in the order of elements more closely reflecting natural reading order which benefits downstream applications. While element ordering from `xy-cut` is usually mostly correct when ordering multi-column documents, sometimes elements from a RHS column will appear before elements in a LHS column. Fix: add swapped `xy-cut` ordering by sorting by X coordinate first and then Y coordinate.
* **Fixes badly initialized Formula** Problem: YoloX contain new types of elements, when loading a document that contain formulas a new element of that class
should be generated, however the Formula class inherits from Element instead of Text. After this change the element is correctly created with the correct class
allowing the document to be loaded. Fix: Change parent class for Formula to Text. Importance: Crucial to be able to load documents that contain formulas.
* **Fixes pdf uri error** An error was encountered when URI type of `GoToR` which refers to pdf resources outside of its own was detected since no condition catches such case. The code is fixing the issue by initialize URI before any condition check.


## 0.10.19

### Enhancements

* **Adds XLSX document level language detection** Enhancing on top of language detection functionality in previous release, we now support language detection within `.xlsx` file type at Element level.
* **bump `unstructured-inference` to `0.6.6`** The updated version of `unstructured-inference` makes table extraction in `hi_res` mode configurable to fine tune table extraction performance; it also improves element detection by adding a deduplication post processing step in the `hi_res` partitioning of pdfs and images.
* **Detect text in HTML Heading Tags as Titles** This will increase the accuracy of hierarchies in HTML documents and provide more accurate element categorization. If text is in an HTML heading tag and is not a list item, address, or narrative text, categorize it as a title.
* **Update python-based docs** Refactor docs to use the actual unstructured code rather than using the subprocess library to run the cli command itself.
* **Adds Table support for the `add_chunking_strategy` decorator to partition functions.** In addition to combining elements under Title elements, user's can now specify the `max_characters=<n>` argument to chunk Table elements into TableChunk elements with `text` and `text_as_html` of length <n> characters. This means partitioned Table results are ready for use in downstream applications without any post processing.
* **Expose endpoint url for s3 connectors** By allowing for the endpoint url to be explicitly overwritten, this allows for any non-AWS data providers supporting the s3 protocol to be supported (i.e. minio).

### Features

* **change default `hi_res` model for pdf/image partition to `yolox`** Now partitioning pdf/image using `hi_res` strategy utilizes `yolox_quantized` model isntead of `detectron2_onnx` model. This new default model has better recall for tables and produces more detailed categories for elements.
* **XLSX can now reads subtables within one sheet** Problem: Many .xlsx files are not created to be read as one full table per sheet. There are subtables, text and header along with more informations to extract from each sheet. Feature: This `partition_xlsx` now can reads subtable(s) within one .xlsx sheet, along with extracting other title and narrative texts. Importance: This enhance the power of .xlsx reading to not only one table per sheet, allowing user to capture more data tables from the file, if exists.
* **Update Documentation on Element Types and Metadata**: We have updated the documentation according to the latest element types and metadata. It includes the common and additional metadata provided by the Partitions and Connectors.

### Fixes

* **Fixes partition_pdf is_alnum reference bug** Problem: The `partition_pdf` when attempt to get bounding box from element experienced a reference before assignment error when the first object is not text extractable.  Fix: Switched to a flag when the condition is met. Importance: Crucial to be able to partition with pdf.
* **Fix various cases of HTML text missing after partition**
  Problem: Under certain circumstances, text immediately after some HTML tags will be misssing from partition result.
  Fix: Updated code to deal with these cases.
  Importance: This will ensure the correctness when partitioning HTML and Markdown documents.
* **Fixes chunking when `detection_class_prob` appears in Element metadata** Problem: when `detection_class_prob` appears in Element metadata, Elements will only be combined by chunk_by_title if they have the same `detection_class_prob` value (which is rare). This is unlikely a case we ever need to support and most often results in no chunking. Fix: `detection_class_prob` is included in the chunking list of metadata keys excluded for similarity comparison. Importance: This change allows `chunk_by_title` to operate as intended for documents which include `detection_class_prob` metadata in their Elements.

## 0.10.18

### Enhancements

* **Better detection of natural reading order in images and PDF's** The elements returned by partition better reflect natural reading order in some cases, particularly in complicated multi-column layouts, leading to better chunking and retrieval for downstream applications. Achieved by improving the `xy-cut` sorting to preprocess bboxes, shrinking all bounding boxes by 90% along x and y axes (still centered around the same center point), which allows projection lines to be drawn where not possible before if layout bboxes overlapped.
* **Improves `partition_xml` to be faster and more memory efficient when partitioning large XML files** The new behavior is to partition iteratively to prevent loading the entire XML tree into memory at once in most use cases.
* **Adds data source properties to SharePoint, Outlook, Onedrive, Reddit, Slack, DeltaTable connectors** These properties (date_created, date_modified, version, source_url, record_locator) are written to element metadata during ingest, mapping elements to information about the document source from which they derive. This functionality enables downstream applications to reveal source document applications, e.g. a link to a GDrive doc, Salesforce record, etc.
* **Add functionality to save embedded images in PDF's separately as images** This allows users to save embedded images in PDF's separately as images, given some directory path. The saved image path is written to the metadata for the Image element. Downstream applications may benefit by providing users with image links from relevant "hits."
* **Azure Cognite Search destination connector** New Azure Cognitive Search destination connector added to ingest CLI.  Users may now use `unstructured-ingest` to write partitioned data from over 20 data sources (so far) to an Azure Cognitive Search index.
* **Improves salesforce partitioning** Partitions Salesforce data as xlm instead of text for improved detail and flexibility. Partitions htmlbody instead of textbody for Salesforce emails. Importance: Allows all Salesforce fields to be ingested and gives Salesforce emails more detailed partitioning.
* **Add document level language detection functionality.** Introduces the "auto" default for the languages param, which then detects the languages present in the document using the `langdetect` package. Adds the document languages as ISO 639-3 codes to the element metadata. Implemented only for the partition_text function to start.
* **PPTX partitioner refactored in preparation for enhancement.** Behavior should be unchanged except that shapes enclosed in a group-shape are now included, as many levels deep as required (a group-shape can itself contain a group-shape).
* **Embeddings support for the SharePoint SourceConnector via unstructured-ingest CLI** The SharePoint connector can now optionally create embeddings from the elements it pulls out during partition and upload those embeddings to Azure Cognitive Search index.
* **Improves hierarchy from docx files by leveraging natural hierarchies built into docx documents**  Hierarchy can now be detected from an indentation level for list bullets/numbers and by style name (e.g. Heading 1, List Bullet 2, List Number).
* **Chunking support for the SharePoint SourceConnector via unstructured-ingest CLI** The SharePoint connector can now optionally chunk the elements pulled out during partition via the chunking unstructured brick. This can be used as a stage before creating embeddings.

### Features

* **Adds `links` metadata in `partition_pdf` for `fast` strategy.** Problem: PDF files contain rich information and hyperlink that Unstructured did not captured earlier. Feature: `partition_pdf` now can capture embedded links within the file along with its associated text and page number. Importance: Providing depth in extracted elements give user a better understanding and richer context of documents. This also enables user to map to other elements within the document if the hyperlink is refered internally.
* **Adds the embedding module to be able to embed Elements** Problem: Many NLP applications require the ability to represent parts of documents in a semantic way. Until now, Unstructured did not have text embedding ability within the core library. Feature: This embedding module is able to track embeddings related data with a class, embed a list of elements, and return an updated list of Elements with the *embeddings* property. The module is also able to embed query strings. Importance: Ability to embed documents or parts of documents will enable users to make use of these semantic representations in different NLP applications, such as search, retrieval, and retrieval augmented generation.

### Fixes

* **Fixes a metadata source serialization bug** Problem: In unstructured elements, when loading an elements json file from the disk, the data_source attribute is assumed to be an instance of DataSourceMetadata and the code acts based on that. However the loader did not satisfy the assumption, and loaded it as a dict instead, causing an error. Fix: Added necessary code block to initialize a DataSourceMetadata object, also refactored DataSourceMetadata.from_dict() method to remove redundant code. Importance: Crucial to be able to load elements (which have data_source fields) from json files.
* **Fixes issue where unstructured-inference was not getting updated** Problem: unstructured-inference was not getting upgraded to the version to match unstructured release when doing a pip install.  Solution: using `pip install unstructured[all-docs]` it will now upgrade both unstructured and unstructured-inference. Importance: This will ensure that the inference library is always in sync with the unstructured library, otherwise users will be using outdated libraries which will likely lead to unintended behavior.
* **Fixes SharePoint connector failures if any document has an unsupported filetype** Problem: Currently the entire connector ingest run fails if a single IngestDoc has an unsupported filetype. This is because a ValueError is raised in the IngestDoc's `__post_init__`. Fix: Adds a try/catch when the IngestConnector runs get_ingest_docs such that the error is logged but all processable documents->IngestDocs are still instantiated and returned. Importance: Allows users to ingest SharePoint content even when some files with unsupported filetypes exist there.
* **Fixes Sharepoint connector server_path issue** Problem: Server path for the Sharepoint Ingest Doc was incorrectly formatted, causing issues while fetching pages from the remote source. Fix: changes formatting of remote file path before instantiating SharepointIngestDocs and appends a '/' while fetching pages from the remote source. Importance: Allows users to fetch pages from Sharepoint Sites.
* **Fixes Sphinx errors.** Fixes errors when running Sphinx `make html` and installs library to suppress warnings.
* **Fixes a metadata backwards compatibility error** Problem: When calling `partition_via_api`, the hosted api may return an element schema that's newer than the current `unstructured`. In this case, metadata fields were added which did not exist in the local `ElementMetadata` dataclass, and `__init__()` threw an error. Fix: remove nonexistent fields before instantiating in `ElementMetadata.from_json()`. Importance: Crucial to avoid breaking changes when adding fields.
* **Fixes issue with Discord connector when a channel returns `None`** Problem: Getting the `jump_url` from a nonexistent Discord `channel` fails. Fix: property `jump_url` is now retrieved within the same context as the messages from the channel. Importance: Avoids cascading issues when the connector fails to fetch information about a Discord channel.
* **Fixes occasionally SIGABTR when writing table with `deltalake` on Linux** Problem: occasionally on Linux ingest can throw a `SIGABTR` when writing `deltalake` table even though the table was written correctly. Fix: put the writing function into a `Process` to ensure its execution to the fullest extent before returning to the main process. Importance: Improves stability of connectors using `deltalake`
* **Fixes badly initialized Formula** Problem: YoloX contain new types of elements, when loading a document that contain formulas a new element of that class should be generated, however the Formula class inherits from Element instead of Text. After this change the element is correctly created with the correct class allowing the document to be loaded. Fix: Change parent class for Formula to Text. Importance: Crucial to be able to load documents that contain formulas.

## 0.10.16

### Enhancements

* **Adds data source properties to Airtable, Confluence, Discord, Elasticsearch, Google Drive, and Wikipedia connectors** These properties (date_created, date_modified, version, source_url, record_locator) are written to element metadata during ingest, mapping elements to information about the document source from which they derive. This functionality enables downstream applications to reveal source document applications, e.g. a link to a GDrive doc, Salesforce record, etc.
* **DOCX partitioner refactored in preparation for enhancement.** Behavior should be unchanged except in multi-section documents containing different headers/footers for different sections. These will now emit all distinct headers and footers encountered instead of just those for the last section.
* **Add a function to map between Tesseract and standard language codes.** This allows users to input language information to the `languages` param in any Tesseract-supported langcode or any ISO 639 standard language code.
* **Add document level language detection functionality.** Introduces the "auto" default for the languages param, which then detects the languages present in the document using the `langdetect` package. Implemented only for the partition_text function to start.

### Features

### Fixes

* ***Fixes an issue that caused a partition error for some PDF's.** Fixes GH Issue 1460 by bypassing a coordinate check if an element has invalid coordinates.

## 0.10.15


### Enhancements

* **Support for better element categories from the next-generation image-to-text model ("chipper").** Previously, not all of the classifications from Chipper were being mapped to proper `unstructured` element categories so the consumer of the library would see many `UncategorizedText` elements. This fixes the issue, improving the granularity of the element categories outputs for better downstream processing and chunking. The mapping update is:
  * "Threading": `NarrativeText`
  * "Form": `NarrativeText`
  * "Field-Name": `Title`
  * "Value": `NarrativeText`
  * "Link": `NarrativeText`
  * "Headline": `Title` (with `category_depth=1`)
  * "Subheadline": `Title` (with `category_depth=2`)
  * "Abstract": `NarrativeText`
* **Better ListItem grouping for PDF's (fast strategy).** The `partition_pdf` with `fast` strategy previously broke down some numbered list item lines as separate elements. This enhancement leverages the x,y coordinates and bbox sizes to help decide whether the following chunk of text is a continuation of the immediate previous detected ListItem element or not, and not detect it as its own non-ListItem element.
* **Fall back to text-based classification for uncategorized Layout elements for Images and PDF's**. Improves element classification by running existing text-based rules on previously `UncategorizedText` elements.
* **Adds table partitioning for Partitioning for many doc types including: .html, .epub., .md, .rst, .odt, and .msg.** At the core of this change is the .html partition functionality, which is leveraged by the other effected doc types. This impacts many scenarios where `Table` Elements are now propery extracted.
* **Create and add `add_chunking_strategy` decorator to partition functions.** Previously, users were responsible for their own chunking after partitioning elements, often required for downstream applications. Now, individual elements may be combined into right-sized chunks where min and max character size may be specified if `chunking_strategy=by_title`. Relevant elements are grouped together for better downstream results. This enables users immediately use partitioned results effectively in downstream applications (e.g. RAG architecture apps) without any additional post-processing.
* **Adds `languages` as an input parameter and marks `ocr_languages` kwarg for deprecation in pdf, image, and auto partitioning functions.** Previously, language information was only being used for Tesseract OCR for image-based documents and was in a Tesseract specific string format, but by refactoring into a list of standard language codes independent of Tesseract, the `unstructured` library will better support `languages` for other non-image pipelines and/or support for other OCR engines.
* **Removes `UNSTRUCTURED_LANGUAGE` env var usage and replaces `language` with `languages` as an input parameter to unstructured-partition-text_type functions.** The previous parameter/input setup was not user-friendly or scalable to the variety of elements being processed. By refactoring the inputted language information into a list of standard language codes, we can support future applications of the element language such as detection, metadata, and multi-language elements. Now, to skip English specific checks, set the `languages` parameter to any non-English language(s).
* **Adds `xlsx` and `xls` filetype extensions to the `skip_infer_table_types` default list in `partition`.** By adding these file types to the input parameter these files should not go through table extraction. Users can still specify if they would like to extract tables from these filetypes, but will have to set the `skip_infer_table_types` to exclude the desired filetype extension. This avoids mis-representing complex spreadsheets where there may be multiple sub-tables and other content.
* **Better debug output related to sentence counting internals**. Clarify message when sentence is not counted toward sentence count because there aren't enough words, relevant for developers focused on `unstructured`s NLP internals.
* **Faster ocr_only speed for partitioning PDF and images.** Use `unstructured_pytesseract.run_and_get_multiple_output` function to reduce the number of calls to `tesseract` by half when partitioning pdf or image with `tesseract`
* **Adds data source properties to fsspec connectors** These properties (date_created, date_modified, version, source_url, record_locator) are written to element metadata during ingest, mapping elements to information about the document source from which they derive. This functionality enables downstream applications to reveal source document applications, e.g. a link to a GDrive doc, Salesforce record, etc.
* **Add delta table destination connector** New delta table destination connector added to ingest CLI.  Users may now use `unstructured-ingest` to write partitioned data from over 20 data sources (so far) to a Delta Table.
* **Rename to Source and Destination Connectors in the Documentation.** Maintain naming consistency between Connectors codebase and documentation with the first addition to a destination connector.
* **Non-HTML text files now return unstructured-elements as opposed to HTML-elements.** Previously the text based files that went through `partition_html` would return HTML-elements but now we preserve the format from the input using `source_format` argument in the partition call.
* **Adds `PaddleOCR` as an optional alternative to `Tesseract`** for OCR in processing of PDF or Image files, it is installable via the `makefile` command `install-paddleocr`. For experimental purposes only.
* **Bump unstructured-inference** to 0.5.28. This version bump markedly improves the output of table data, rendered as `metadata.text_as_html` in an element. These changes include:
  * add env variable `ENTIRE_PAGE_OCR` to specify using paddle or tesseract on entire page OCR
  * table structure detection now pads the input image by 25 pixels in all 4 directions to improve its recall (0.5.27)
  * support paddle with both cpu and gpu and assume it is pre-installed (0.5.26)
  * fix a bug where `cells_to_html` doesn't handle cells spanning multiple rows properly (0.5.25)
  * remove `cv2` preprocessing step before OCR step in table transformer (0.5.24)

### Features

* **Adds element metadata via `category_depth` with default value None**.
  * This additional metadata is useful for vectordb/LLM, chunking strategies, and retrieval applications.
* **Adds a naive hierarchy for elements via a `parent_id` on the element's metadata**
  * Users will now have more metadata for implementing vectordb/LLM chunking strategies. For example, text elements could be queried by their preceding title element.
  * Title elements created from HTML headings will properly nest

### Fixes

* **`add_pytesseract_bboxes_to_elements` no longer returns `nan` values**. The function logic is now broken into new methods
  `_get_element_box` and `convert_multiple_coordinates_to_new_system`
* **Selecting a different model wasn't being respected when calling `partition_image`.** Problem: `partition_pdf` allows for passing a `model_name` parameter. Given the similarity between the image and PDF pipelines, the expected behavior is that `partition_image` should support the same parameter, but `partition_image` was unintentionally not passing along its `kwargs`. This was corrected by adding the kwargs to the downstream call.
* **Fixes a chunking issue via dropping the field "coordinates".** Problem: chunk_by_title function was chunking each element to its own individual chunk while it needed to group elements into a fewer number of chunks. We've discovered that this happens due to a metadata matching logic in chunk_by_title function, and discovered that elements with different metadata can't be put into the same chunk. At the same time, any element with "coordinates" essentially had different metadata than other elements, due each element locating in different places and having different coordinates. Fix: That is why we have included the key "coordinates" inside a list of excluded metadata keys, while doing this "metadata_matches" comparision. Importance: This change is crucial to be able to chunk by title for documents which include "coordinates" metadata in their elements.

## 0.10.14

### Enhancements

* Update all connectors to use new downstream architecture
  * New click type added to parse comma-delimited string inputs
  * Some CLI options renamed

### Features

### Fixes

## 0.10.13

### Enhancements

* Updated documentation: Added back support doc types for partitioning, more Python codes in the API page,  RAG definition, and use case.
* Updated Hi-Res Metadata: PDFs and Images using Hi-Res strategy now have layout model class probabilities added ot metadata.
* Updated the `_detect_filetype_from_octet_stream()` function to use libmagic to infer the content type of file when it is not a zip file.
* Tesseract minor version bump to 5.3.2

### Features

* Add Jira Connector to be able to pull issues from a Jira organization
* Add `clean_ligatures` function to expand ligatures in text


### Fixes

* `partition_html` breaks on `<br>` elements.
* Ingest error handling to properly raise errors when wrapped
* GH issue 1361: fixes a sortig error that prevented some PDF's from being parsed
* Bump unstructured-inference
  * Brings back embedded images in PDF's (0.5.23)

## 0.10.12

### Enhancements

* Removed PIL pin as issue has been resolved upstream
* Bump unstructured-inference
  * Support for yolox_quantized layout detection model (0.5.20)
* YoloX element types added


### Features

* Add Salesforce Connector to be able to pull Account, Case, Campaign, EmailMessage, Lead

### Fixes


* Bump unstructured-inference
  * Avoid divide-by-zero errors swith `safe_division` (0.5.21)

## 0.10.11

### Enhancements

* Bump unstructured-inference
  * Combine entire-page OCR output with layout-detected elements, to ensure full coverage of the page (0.5.19)

### Features

* Add in ingest cli s3 writer

### Fixes

* Fix a bug where `xy-cut` sorting attemps to sort elements without valid coordinates; now xy cut sorting only works when **all** elements have valid coordinates

## 0.10.10

### Enhancements

* Adds `text` as an input parameter to `partition_xml`.
* `partition_xml` no longer runs through `partition_text`, avoiding incorrect splitting
  on carriage returns in the XML. Since `partition_xml` no longer calls `partition_text`,
  `min_partition` and `max_partition` are no longer supported in `partition_xml`.
* Bump `unstructured-inference==0.5.18`, change non-default detectron2 classification threshold
* Upgrade base image from rockylinux 8 to rockylinux 9
* Serialize IngestDocs to JSON when passing to subprocesses

### Features

### Fixes

- Fix a bug where mismatched `elements` and `bboxes` are passed into `add_pytesseract_bbox_to_elements`

## 0.10.9

### Enhancements

* Fix `test_json` to handle only non-extra dependencies file types (plain-text)

### Features

* Adds `chunk_by_title` to break a document into sections based on the presence of `Title`
  elements.
* add new extraction function `extract_image_urls_from_html` to extract all img related URL from html text.

### Fixes

* Make cv2 dependency optional
* Edit `add_pytesseract_bbox_to_elements`'s (`ocr_only` strategy) `metadata.coordinates.points` return type to `Tuple` for consistency.
* Re-enable test-ingest-confluence-diff for ingest tests
* Fix syntax for ingest test check number of files
* Fix csv and tsv partitioners loosing the first line of the files when creating elements

## 0.10.8

### Enhancements

* Release docker image that installs Python 3.10 rather than 3.8

### Features

### Fixes

## 0.10.7

### Enhancements

### Features

### Fixes

* Remove overly aggressive ListItem chunking for images and PDF's which typically resulted in inchorent elements.

## 0.10.6

### Enhancements

* Enable `partition_email` and `partition_msg` to detect if an email is PGP encryped. If
  and email is PGP encryped, the functions will return an empy list of elements and
  emit a warning about the encrypted content.
* Add threaded Slack conversations into Slack connector output
* Add functionality to sort elements using `xy-cut` sorting approach in `partition_pdf` for `hi_res` and `fast` strategies
* Bump unstructured-inference
  * Set OMP_THREAD_LIMIT to 1 if not set for better tesseract perf (0.5.17)

### Features

* Extract coordinates from PDFs and images when using OCR only strategy and add to metadata

### Fixes

* Update `partition_html` to respect the order of `<pre>` tags.
* Fix bug in `partition_pdf_or_image` where two partitions were called if `strategy == "ocr_only"`.
* Bump unstructured-inference
  * Fix issue where temporary files were being left behind (0.5.16)
* Adds deprecation warning for the `file_filename` kwarg to `partition`, `partition_via_api`,
  and `partition_multiple_via_api`.
* Fix documentation build workflow by pinning dependencies

## 0.10.5

### Enhancements

* Create new CI Pipelines
  - Checking text, xml, email, and html doc tests against the library installed without extras
  - Checking each library extra against their respective tests
* `partition` raises an error and tells the user to install the appropriate extra if a filetype
  is detected that is missing dependencies.
* Add custom errors to ingest
* Bump `unstructured-ingest==0.5.15`
  - Handle an uncaught TesseractError (0.5.15)
  - Add TIFF test file and TIFF filetype to `test_from_image_file` in `test_layout` (0.5.14)
* Use `entire_page` ocr mode for pdfs and images
* Add notes on extra installs to docs
* Adds ability to reuse connections per process in unstructured-ingest

### Features
* Add delta table connector

### Fixes

## 0.10.4
* Pass ocr_mode in partition_pdf and set the default back to individual pages for now
* Add diagrams and descriptions for ingest design in the ingest README

### Features
* Supports multipage TIFF image partitioning

### Fixes

## 0.10.2

### Enhancements
* Bump unstructured-inference==0.5.13:
  - Fix extracted image elements being included in layout merge, addresses the issue
    where an entire-page image in a PDF was not passed to the layout model when using hi_res.

### Features

### Fixes

## 0.10.1

### Enhancements
* Bump unstructured-inference==0.5.12:
  - fix to avoid trace for certain PDF's (0.5.12)
  - better defaults for DPI for hi_res and  Chipper (0.5.11)
  - implement full-page OCR (0.5.10)

### Features

### Fixes

* Fix dead links in repository README (Quick Start > Install for local development, and Learn more > Batch Processing)
* Update document dependencies to include tesseract-lang for additional language support (required for tests to pass)

## 0.10.0

### Enhancements

* Add `include_header` kwarg to `partition_xlsx` and change default behavior to `True`
* Update the `links` and `emphasized_texts` metadata fields

### Features

### Fixes

## 0.9.3

### Enhancements

* Pinned dependency cleanup.
* Update `partition_csv` to always use `soupparser_fromstring` to parse `html text`
* Update `partition_tsv` to always use `soupparser_fromstring` to parse `html text`
* Add `metadata.section` to capture epub table of contents data
* Add `unique_element_ids` kwarg to partition functions. If `True`, will use a UUID
  for element IDs instead of a SHA-256 hash.
* Update `partition_xlsx` to always use `soupparser_fromstring` to parse `html text`
* Add functionality to switch `html` text parser based on whether the `html` text contains emoji
* Add functionality to check if a string contains any emoji characters
* Add CI tests around Notion

### Features

* Add Airtable Connector to be able to pull views/tables/bases from an Airtable organization

### Fixes

* fix pdf partition of list items being detected as titles in OCR only mode
* make notion module discoverable
* fix emails with `Content-Distribution: inline` and `Content-Distribution: attachment` with no filename
* Fix email attachment filenames which had `=` in the filename itself

## 0.9.2


### Enhancements

* Update table extraction section in API documentation to sync with change in Prod API
* Update Notion connector to extract to html
* Added UUID option for `element_id`
* Bump unstructured-inference==0.5.9:
  - better caching of models
  - another version of detectron2 available, though the default layout model is unchanged
* Added UUID option for element_id
* Added UUID option for element_id
* CI improvements to run ingest tests in parallel

### Features

* Adds Sharepoint connector.

### Fixes

* Bump unstructured-inference==0.5.9:
  - ignores Tesseract errors where no text is extracted for tiles that indeed, have no text

## 0.9.1

### Enhancements

* Adds --partition-pdf-infer-table-structure to unstructured-ingest.
* Enable `partition_html` to skip headers and footers with the `skip_headers_and_footers` flag.
* Update `partition_doc` and `partition_docx` to track emphasized texts in the output
* Adds post processing function `filter_element_types`
* Set the default strategy for partitioning images to `hi_res`
* Add page break parameter section in API documentation to sync with change in Prod API
* Update `partition_html` to track emphasized texts in the output
* Update `XMLDocument._read_xml` to create `<p>` tag element for the text enclosed in the `<pre>` tag
* Add parameter `include_tail_text` to `_construct_text` to enable (skip) tail text inclusion
* Add Notion connector

### Features

### Fixes

* Remove unused `_partition_via_api` function
* Fixed emoji bug in `partition_xlsx`.
* Pass `file_filename` metadata when partitioning file object
* Skip ingest test on missing Slack token
* Add Dropbox variables to CI environments
* Remove default encoding for ingest
* Adds new element type `EmailAddress` for recognising email address in the  text
* Simplifies `min_partition` logic; makes partitions falling below the `min_partition`
  less likely.
* Fix bug where ingest test check for number of files fails in smoke test
* Fix unstructured-ingest entrypoint failure

## 0.9.0

### Enhancements

* Dependencies are now split by document type, creating a slimmer base installation.

## 0.8.8

### Enhancements

### Features

### Fixes

* Rename "date" field to "last_modified"
* Adds Box connector

### Fixes

## 0.8.7

### Enhancements

* Put back useful function `split_by_paragraph`

### Features

### Fixes

* Fix argument order in NLTK download step

## 0.8.6

### Enhancements

### Features

### Fixes

* Remove debug print lines and non-functional code

## 0.8.5

### Enhancements

* Add parameter `skip_infer_table_types` to enable (skip) table extraction for other doc types
* Adds optional Unstructured API unit tests in CI
* Tracks last modified date for all document types.
* Add auto_paragraph_grouper to detect new-line and blank-line new paragraph for .txt files.
* refactor the ingest cli to better support expanding supported connectors

## 0.8.3

### Enhancements

### Features

### Fixes

* NLTK now only gets downloaded if necessary.
* Handling for empty tables in Word Documents and PowerPoints.

## 0.8.4

### Enhancements

* Additional tests and refactor of JSON detection.
* Update functionality to retrieve image metadata from a page for `document_to_element_list`
* Links are now tracked in `partition_html` output.
* Set the file's current position to the beginning after reading the file in `convert_to_bytes`
* Add `min_partition` kwarg to that combines elements below a specified threshold and modifies splitting of strings longer than max partition so words are not split.
* set the file's current position to the beginning after reading the file in `convert_to_bytes`
* Add slide notes to pptx
* Add `--encoding` directive to ingest
* Improve json detection by `detect_filetype`

### Features

* Adds Outlook connector
* Add support for dpi parameter in inference library
* Adds Onedrive connector.
* Add Confluence connector for ingest cli to pull the body text from all documents from all spaces in a confluence domain.

### Fixes

* Fixes issue with email partitioning where From field was being assigned the To field value.
* Use the `image_metadata` property of the `PageLayout` instance to get the page image info in the `document_to_element_list`
* Add functionality to write images to computer storage temporarily instead of keeping them in memory for `ocr_only` strategy
* Add functionality to convert a PDF in small chunks of pages at a time for `ocr_only` strategy
* Adds `.txt`, `.text`, and `.tab` to list of extensions to check if file
  has a `text/plain` MIME type.
* Enables filters to be passed to `partition_doc` so it doesn't error with LibreOffice7.
* Removed old error message that's superseded by `requires_dependencies`.
* Removes using `hi_res` as the default strategy value for `partition_via_api` and `partition_multiple_via_api`

## 0.8.1

### Enhancements

* Add support for Python 3.11

### Features

### Fixes

* Fixed `auto` strategy detected scanned document as having extractable text and using `fast` strategy, resulting in no output.
* Fix list detection in MS Word documents.
* Don't instantiate an element with a coordinate system when there isn't a way to get its location data.

## 0.8.0

### Enhancements

* Allow model used for hi res pdf partition strategy to be chosen when called.
* Updated inference package

### Features

* Add `metadata_filename` parameter across all partition functions

### Fixes

* Update to ensure `convert_to_datafame` grabs all of the metadata fields.
* Adjust encoding recognition threshold value in `detect_file_encoding`
* Fix KeyError when `isd_to_elements` doesn't find a type
* Fix `_output_filename` for local connector, allowing single files to be written correctly to the disk

* Fix for cases where an invalid encoding is extracted from an email header.

### BREAKING CHANGES

* Information about an element's location is no longer returned as top-level attributes of an element. Instead, it is returned in the `coordinates` attribute of the element's metadata.

## 0.7.12

### Enhancements

* Adds `include_metadata` kwarg to `partition_doc`, `partition_docx`, `partition_email`, `partition_epub`, `partition_json`, `partition_msg`, `partition_odt`, `partition_org`, `partition_pdf`, `partition_ppt`, `partition_pptx`, `partition_rst`, and `partition_rtf`
### Features

* Add Elasticsearch connector for ingest cli to pull specific fields from all documents in an index.
* Adds Dropbox connector

### Fixes

* Fix tests that call unstructured-api by passing through an api-key
* Fixed page breaks being given (incorrect) page numbers
* Fix skipping download on ingest when a source document exists locally

## 0.7.11

### Enhancements

* More deterministic element ordering when using `hi_res` PDF parsing strategy (from unstructured-inference bump to 0.5.4)
* Make large model available (from unstructured-inference bump to 0.5.3)
* Combine inferred elements with extracted elements (from unstructured-inference bump to 0.5.2)
* `partition_email` and `partition_msg` will now process attachments if `process_attachments=True`
  and a attachment partitioning functions is passed through with `attachment_partitioner=partition`.

### Features

### Fixes

* Fix tests that call unstructured-api by passing through an api-key
* Fixed page breaks being given (incorrect) page numbers
* Fix skipping download on ingest when a source document exists locally

## 0.7.10

### Enhancements

* Adds a `max_partition` parameter to `partition_text`, `partition_pdf`, `partition_email`,
  `partition_msg` and `partition_xml` that sets a limit for the size of an individual
  document elements. Defaults to `1500` for everything except `partition_xml`, which has
  a default value of `None`.
* DRY connector refactor

### Features

* `hi_res` model for pdfs and images is selectable via environment variable.

### Fixes

* CSV check now ignores escaped commas.
* Fix for filetype exploration util when file content does not have a comma.
* Adds negative lookahead to bullet pattern to avoid detecting plain text line
  breaks like `-------` as list items.
* Fix pre tag parsing for `partition_html`
* Fix lookup error for annotated Arabic and Hebrew encodings

## 0.7.9

### Enhancements

* Improvements to string check for leafs in `partition_xml`.
* Adds --partition-ocr-languages to unstructured-ingest.

### Features

* Adds `partition_org` for processed Org Mode documents.

### Fixes

## 0.7.8

### Enhancements

### Features

* Adds Google Cloud Service connector

### Fixes

* Updates the `parse_email` for `partition_eml` so that `unstructured-api` passes the smoke tests
* `partition_email` now works if there is no message content
* Updates the `"fast"` strategy for `partition_pdf` so that it's able to recursively
* Adds recursive functionality to all fsspec connectors
* Adds generic --recursive ingest flag

## 0.7.7

### Enhancements

* Adds functionality to replace the `MIME` encodings for `eml` files with one of the common encodings if a `unicode` error occurs
* Adds missed file-like object handling in `detect_file_encoding`
* Adds functionality to extract charset info from `eml` files

### Features

* Added coordinate system class to track coordinate types and convert to different coordinate

### Fixes

* Adds an `html_assemble_articles` kwarg to `partition_html` to enable users to capture
  control whether content outside of `<article>` tags is captured when
  `<article>` tags are present.
* Check for the `xml` attribute on `element` before looking for pagebreaks in `partition_docx`.

## 0.7.6

### Enhancements

* Convert fast startegy to ocr_only for images
* Adds support for page numbers in `.docx` and `.doc` when user or renderer
  created page breaks are present.
* Adds retry logic for the unstructured-ingest Biomed connector

### Features

* Provides users with the ability to extract additional metadata via regex.
* Updates `partition_docx` to include headers and footers in the output.
* Create `partition_tsv` and associated tests. Make additional changes to `detect_filetype`.

### Fixes

* Remove fake api key in test `partition_via_api` since we now require valid/empty api keys
* Page number defaults to `None` instead of `1` when page number is not present in the metadata.
  A page number of `None` indicates that page numbers are not being tracked for the document
  or that page numbers do not apply to the element in question..
* Fixes an issue with some pptx files. Assume pptx shapes are found in top left position of slide
  in case the shape.top and shape.left attributes are `None`.

## 0.7.5

### Enhancements

* Adds functionality to sort elements in `partition_pdf` for `fast` strategy
* Adds ingest tests with `--fast` strategy on PDF documents
* Adds --api-key to unstructured-ingest

### Features

* Adds `partition_rst` for processed ReStructured Text documents.

### Fixes

* Adds handling for emails that do not have a datetime to extract.
* Adds pdf2image package as core requirement of unstructured (with no extras)

## 0.7.4

### Enhancements

* Allows passing kwargs to request data field for `partition_via_api` and `partition_multiple_via_api`
* Enable MIME type detection if libmagic is not available
* Adds handling for empty files in `detect_filetype` and `partition`.

### Features

### Fixes

* Reslove `grpcio` import issue on `weaviate.schema.validate_schema` for python 3.9 and 3.10
* Remove building `detectron2` from source in Dockerfile

## 0.7.3

### Enhancements

* Update IngestDoc abstractions and add data source metadata in ElementMetadata

### Features

### Fixes

* Pass `strategy` parameter down from `partition` for `partition_image`
* Filetype detection if a CSV has a `text/plain` MIME type
* `convert_office_doc` no longers prints file conversion info messages to stdout.
* `partition_via_api` reflects the actual filetype for the file processed in the API.

## 0.7.2

### Enhancements

* Adds an optional encoding kwarg to `elements_to_json` and `elements_from_json`
* Bump version of base image to use new stable version of tesseract

### Features

### Fixes

* Update the `read_txt_file` utility function to keep using `spooled_to_bytes_io_if_needed` for xml
* Add functionality to the `read_txt_file` utility function to handle file-like object from URL
* Remove the unused parameter `encoding` from `partition_pdf`
* Change auto.py to have a `None` default for encoding
* Add functionality to try other common encodings for html and xml files if an error related to the encoding is raised and the user has not specified an encoding.
* Adds benchmark test with test docs in example-docs
* Re-enable test_upload_label_studio_data_with_sdk
* File detection now detects code files as plain text
* Adds `tabulate` explicitly to dependencies
* Fixes an issue in `metadata.page_number` of pptx files
* Adds showing help if no parameters passed

## 0.7.1

### Enhancements

### Features

* Add `stage_for_weaviate` to stage `unstructured` outputs for upload to Weaviate, along with
  a helper function for defining a class to use in Weaviate schemas.
* Builds from Unstructured base image, built off of Rocky Linux 8.7, this resolves almost all CVE's in the image.

### Fixes

## 0.7.0

### Enhancements

* Installing `detectron2` from source is no longer required when using the `local-inference` extra.
* Updates `.pptx` parsing to include text in tables.

### Features

### Fixes

* Fixes an issue in `_add_element_metadata` that caused all elements to have `page_number=1`
  in the element metadata.
* Adds `.log` as a file extension for TXT files.
* Adds functionality to try other common encodings for email (`.eml`) files if an error related to the encoding is raised and the user has not specified an encoding.
* Allow passed encoding to be used in the `replace_mime_encodings`
* Fixes page metadata for `partition_html` when `include_metadata=False`
* A `ValueError` now raises if `file_filename` is not specified when you use `partition_via_api`
  with a file-like object.

## 0.6.11

### Enhancements

* Supports epub tests since pandoc is updated in base image

### Features


### Fixes


## 0.6.10

### Enhancements

* XLS support from auto partition

### Features

### Fixes

## 0.6.9

### Enhancements

* fast strategy for pdf now keeps element bounding box data
* setup.py refactor

### Features

### Fixes

* Adds functionality to try other common encodings if an error related to the encoding is raised and the user has not specified an encoding.
* Adds additional MIME types for CSV

## 0.6.8

### Enhancements

### Features

* Add `partition_csv` for CSV files.

### Fixes

## 0.6.7

### Enhancements

* Deprecate `--s3-url` in favor of `--remote-url` in CLI
* Refactor out non-connector-specific config variables
* Add `file_directory` to metadata
* Add `page_name` to metadata. Currently used for the sheet name in XLSX documents.
* Added a `--partition-strategy` parameter to unstructured-ingest so that users can specify
  partition strategy in CLI. For example, `--partition-strategy fast`.
* Added metadata for filetype.
* Add Discord connector to pull messages from a list of channels
* Refactor `unstructured/file-utils/filetype.py` to better utilise hashmap to return mime type.
* Add local declaration of DOCX_MIME_TYPES and XLSX_MIME_TYPES for `test_filetype.py`.

### Features

* Add `partition_xml` for XML files.
* Add `partition_xlsx` for Microsoft Excel documents.

### Fixes

* Supports `hml` filetype for partition as a variation of html filetype.
* Makes `pytesseract` a function level import in `partition_pdf` so you can use the `"fast"`
  or `"hi_res"` strategies if `pytesseract` is not installed. Also adds the
  `required_dependencies` decorator for the `"hi_res"` and `"ocr_only"` strategies.
* Fix to ensure `filename` is tracked in metadata for `docx` tables.

## 0.6.6

### Enhancements

* Adds an `"auto"` strategy that chooses the partitioning strategy based on document
  characteristics and function kwargs. This is the new default strategy for `partition_pdf`
  and `partition_image`. Users can maintain existing behavior by explicitly setting
  `strategy="hi_res"`.
* Added an additional trace logger for NLP debugging.
* Add `get_date` method to `ElementMetadata` for converting the datestring to a `datetime` object.
* Cleanup the `filename` attribute on `ElementMetadata` to remove the full filepath.

### Features

* Added table reading as html with URL parsing to `partition_docx` in docx
* Added metadata field for text_as_html for docx files

### Fixes

* `fileutils/file_type` check json and eml decode ignore error
* `partition_email` was updated to more flexibly handle deviations from the RFC-2822 standard.
  The time in the metadata returns `None` if the time does not match RFC-2822 at all.
* Include all metadata fields when converting to dataframe or CSV

## 0.6.5

### Enhancements

* Added support for SpooledTemporaryFile file argument.

### Features

### Fixes


## 0.6.4

### Enhancements

* Added an "ocr_only" strategy for `partition_pdf`. Refactored the strategy decision
  logic into its own module.

### Features

### Fixes

## 0.6.3

### Enhancements

* Add an "ocr_only" strategy for `partition_image`.

### Features

* Added `partition_multiple_via_api` for partitioning multiple documents in a single REST
  API call.
* Added `stage_for_baseplate` function to prepare outputs for ingestion into Baseplate.
* Added `partition_odt` for processing Open Office documents.

### Fixes

* Updates the grouping logic in the `partition_pdf` fast strategy to group together text
  in the same bounding box.

## 0.6.2

### Enhancements

* Added logic to `partition_pdf` for detecting copy protected PDFs and falling back
  to the hi res strategy when necessary.


### Features

* Add `partition_via_api` for partitioning documents through the hosted API.

### Fixes

* Fix how `exceeds_cap_ratio` handles empty (returns `True` instead of `False`)
* Updates `detect_filetype` to properly detect JSONs when the MIME type is `text/plain`.

## 0.6.1

### Enhancements

* Updated the table extraction parameter name to be more descriptive

### Features

### Fixes

## 0.6.0

### Enhancements

* Adds an `ssl_verify` kwarg to `partition` and `partition_html` to enable turning off
  SSL verification for HTTP requests. SSL verification is on by default.
* Allows users to pass in ocr language to `partition_pdf` and `partition_image` through
  the `ocr_language` kwarg. `ocr_language` corresponds to the code for the language pack
  in Tesseract. You will need to install the relevant Tesseract language pack to use a
  given language.

### Features

* Table extraction is now possible for pdfs from `partition` and `partition_pdf`.
* Adds support for extracting attachments from `.msg` files

### Fixes

* Adds an `ssl_verify` kwarg to `partition` and `partition_html` to enable turning off
  SSL verification for HTTP requests. SSL verification is on by default.

## 0.5.13

### Enhancements

* Allow headers to be passed into `partition` when `url` is used.

### Features

* `bytes_string_to_string` cleaning brick for bytes string output.

### Fixes

* Fixed typo in call to `exactly_one` in `partition_json`
* unstructured-documents encode xml string if document_tree is `None` in `_read_xml`.
* Update to `_read_xml` so that Markdown files with embedded HTML process correctly.
* Fallback to "fast" strategy only emits a warning if the user specifies the "hi_res" strategy.
* unstructured-partition-text_type exceeds_cap_ratio fix returns and how capitalization ratios are calculated
* `partition_pdf` and `partition_text` group broken paragraphs to avoid fragmented `NarrativeText` elements.
* .json files resolved as "application/json" on centos7 (or other installs with older libmagic libs)

## 0.5.12

### Enhancements

* Add OS mimetypes DB to docker image, mainly for unstructured-api compat.
* Use the image registry as a cache when building Docker images.
* Adds the ability for `partition_text` to group together broken paragraphs.
* Added method to utils to allow date time format validation

### Features
* Add Slack connector to pull messages for a specific channel

* Add --partition-by-api parameter to unstructured-ingest
* Added `partition_rtf` for processing rich text files.
* `partition` now accepts a `url` kwarg in addition to `file` and `filename`.

### Fixes

* Allow encoding to be passed into `replace_mime_encodings`.
* unstructured-ingest connector-specific dependencies are imported on demand.
* unstructured-ingest --flatten-metadata supported for local connector.
* unstructured-ingest fix runtime error when using --metadata-include.

## 0.5.11

### Enhancements

### Features

### Fixes

* Guard against null style attribute in docx document elements
* Update HTML encoding to better support foreign language characters

## 0.5.10

### Enhancements

* Updated inference package
* Add sender, recipient, date, and subject to element metadata for emails

### Features

* Added `--download-only` parameter to `unstructured-ingest`

### Fixes

* FileNotFound error when filename is provided but file is not on disk

## 0.5.9

### Enhancements

### Features

### Fixes

* Convert file to str in helper `split_by_paragraph` for `partition_text`

## 0.5.8

### Enhancements

* Update `elements_to_json` to return string when filename is not specified
* `elements_from_json` may take a string instead of a filename with the `text` kwarg
* `detect_filetype` now does a final fallback to file extension.
* Empty tags are now skipped during the depth check for HTML processing.

### Features

* Add local file system to `unstructured-ingest`
* Add `--max-docs` parameter to `unstructured-ingest`
* Added `partition_msg` for processing MSFT Outlook .msg files.

### Fixes

* `convert_file_to_text` now passes through the `source_format` and `target_format` kwargs.
  Previously they were hard coded.
* Partitioning functions that accept a `text` kwarg no longer raise an error if an empty
  string is passed (and empty list of elements is returned instead).
* `partition_json` no longer fails if the input is an empty list.
* Fixed bug in `chunk_by_attention_window` that caused the last word in segments to be cut-off
  in some cases.

### BREAKING CHANGES

* `stage_for_transformers` now returns a list of elements, making it consistent with other
  staging bricks

## 0.5.7

### Enhancements

* Refactored codebase using `exactly_one`
* Adds ability to pass headers when passing a url in partition_html()
* Added optional `content_type` and `file_filename` parameters to `partition()` to bypass file detection

### Features

* Add `--flatten-metadata` parameter to `unstructured-ingest`
* Add `--fields-include` parameter to `unstructured-ingest`

### Fixes

## 0.5.6

### Enhancements

* `contains_english_word()`, used heavily in text processing, is 10x faster.

### Features

* Add `--metadata-include` and `--metadata-exclude` parameters to `unstructured-ingest`
* Add `clean_non_ascii_chars` to remove non-ascii characters from unicode string

### Fixes

* Fix problem with PDF partition (duplicated test)

## 0.5.4

### Enhancements

* Added Biomedical literature connector for ingest cli.
* Add `FsspecConnector` to easily integrate any existing `fsspec` filesystem as a connector.
* Rename `s3_connector.py` to `s3.py` for readability and consistency with the
  rest of the connectors.
* Now `S3Connector` relies on `s3fs` instead of on `boto3`, and it inherits
  from `FsspecConnector`.
* Adds an `UNSTRUCTURED_LANGUAGE_CHECKS` environment variable to control whether or not language
  specific checks like vocabulary and POS tagging are applied. Set to `"true"` for higher
  resolution partitioning and `"false"` for faster processing.
* Improves `detect_filetype` warning to include filename when provided.
* Adds a "fast" strategy for partitioning PDFs with PDFMiner. Also falls back to the "fast"
  strategy if detectron2 is not available.
* Start deprecation life cycle for `unstructured-ingest --s3-url` option, to be deprecated in
  favor of `--remote-url`.

### Features

* Add `AzureBlobStorageConnector` based on its `fsspec` implementation inheriting
from `FsspecConnector`
* Add `partition_epub` for partitioning e-books in EPUB3 format.

### Fixes

* Fixes processing for text files with `message/rfc822` MIME type.
* Open xml files in read-only mode when reading contents to construct an XMLDocument.

## 0.5.3

### Enhancements

* `auto.partition()` can now load Unstructured ISD json documents.
* Simplify partitioning functions.
* Improve logging for ingest CLI.

### Features

* Add `--wikipedia-auto-suggest` argument to the ingest CLI to disable automatic redirection
  to pages with similar names.
* Add setup script for Amazon Linux 2
* Add optional `encoding` argument to the `partition_(text/email/html)` functions.
* Added Google Drive connector for ingest cli.
* Added Gitlab connector for ingest cli.

### Fixes

## 0.5.2

### Enhancements

* Fully move from printing to logging.
* `unstructured-ingest` now uses a default `--download_dir` of `$HOME/.cache/unstructured/ingest`
rather than a "tmp-ingest-" dir in the working directory.

### Features

### Fixes

* `setup_ubuntu.sh` no longer fails in some contexts by interpreting
`DEBIAN_FRONTEND=noninteractive` as a command
* `unstructured-ingest` no longer re-downloads files when --preserve-downloads
is used without --download-dir.
* Fixed an issue that was causing text to be skipped in some HTML documents.

## 0.5.1

### Enhancements

### Features

### Fixes

* Fixes an error causing JavaScript to appear in the output of `partition_html` sometimes.
* Fix several issues with the `requires_dependencies` decorator, including the error message
  and how it was used, which had caused an error for `unstructured-ingest --github-url ...`.

## 0.5.0

### Enhancements

* Add `requires_dependencies` Python decorator to check dependencies are installed before
  instantiating a class or running a function

### Features

* Added Wikipedia connector for ingest cli.

### Fixes

* Fix `process_document` file cleaning on failure
* Fixes an error introduced in the metadata tracking commit that caused `NarrativeText`
  and `FigureCaption` elements to be represented as `Text` in HTML documents.

## 0.4.16

### Enhancements

* Fallback to using file extensions for filetype detection if `libmagic` is not present

### Features

* Added setup script for Ubuntu
* Added GitHub connector for ingest cli.
* Added `partition_md` partitioner.
* Added Reddit connector for ingest cli.

### Fixes

* Initializes connector properly in ingest.main::MainProcess
* Restricts version of unstructured-inference to avoid multithreading issue

## 0.4.15

### Enhancements

* Added `elements_to_json` and `elements_from_json` for easier serialization/deserialization
* `convert_to_dict`, `dict_to_elements` and `convert_to_csv` are now aliases for functions
  that use the ISD terminology.

### Fixes

* Update to ensure all elements are preserved during serialization/deserialization

## 0.4.14

* Automatically install `nltk` models in the `tokenize` module.

## 0.4.13

* Fixes unstructured-ingest cli.

## 0.4.12

* Adds console_entrypoint for unstructured-ingest, other structure/doc updates related to ingest.
* Add `parser` parameter to `partition_html`.

## 0.4.11

* Adds `partition_doc` for partitioning Word documents in `.doc` format. Requires `libreoffice`.
* Adds `partition_ppt` for partitioning PowerPoint documents in `.ppt` format. Requires `libreoffice`.

## 0.4.10

* Fixes `ElementMetadata` so that it's JSON serializable when the filename is a `Path` object.

## 0.4.9

* Added ingest modules and s3 connector, sample ingest script
* Default to `url=None` for `partition_pdf` and `partition_image`
* Add ability to skip English specific check by setting the `UNSTRUCTURED_LANGUAGE` env var to `""`.
* Document `Element` objects now track metadata

## 0.4.8

* Modified XML and HTML parsers not to load comments.

## 0.4.7

* Added the ability to pull an HTML document from a url in `partition_html`.
* Added the the ability to get file summary info from lists of filenames and lists
  of file contents.
* Added optional page break to `partition` for `.pptx`, `.pdf`, images, and `.html` files.
* Added `to_dict` method to document elements.
* Include more unicode quotes in `replace_unicode_quotes`.

## 0.4.6

* Loosen the default cap threshold to `0.5`.
* Add a `UNSTRUCTURED_NARRATIVE_TEXT_CAP_THRESHOLD` environment variable for controlling
  the cap ratio threshold.
* Unknown text elements are identified as `Text` for HTML and plain text documents.
* `Body Text` styles no longer default to `NarrativeText` for Word documents. The style information
  is insufficient to determine that the text is narrative.
* Upper cased text is lower cased before checking for verbs. This helps avoid some missed verbs.
* Adds an `Address` element for capturing elements that only contain an address.
* Suppress the `UserWarning` when detectron is called.
* Checks that titles and narrative test have at least one English word.
* Checks that titles and narrative text are at least 50% alpha characters.
* Restricts titles to a maximum word length. Adds a `UNSTRUCTURED_TITLE_MAX_WORD_LENGTH`
  environment variable for controlling the max number of words in a title.
* Updated `partition_pptx` to order the elements on the page

## 0.4.4

* Updated `partition_pdf` and `partition_image` to return `unstructured` `Element` objects
* Fixed the healthcheck url path when partitioning images and PDFs via API
* Adds an optional `coordinates` attribute to document objects
* Adds `FigureCaption` and `CheckBox` document elements
* Added ability to split lists detected in `LayoutElement` objects
* Adds `partition_pptx` for partitioning PowerPoint documents
* LayoutParser models now download from HugginfaceHub instead of DropBox
* Fixed file type detection for XML and HTML files on Amazone Linux

## 0.4.3

* Adds `requests` as a base dependency
* Fix in `exceeds_cap_ratio` so the function doesn't break with empty text
* Fix bug in `_parse_received_data`.
* Update `detect_filetype` to properly handle `.doc`, `.xls`, and `.ppt`.

## 0.4.2

* Added `partition_image` to process documents in an image format.
* Fixed utf-8 encoding error in `partition_email` with attachments for `text/html`

## 0.4.1

* Added support for text files in the `partition` function
* Pinned `opencv-python` for easier installation on Linux

## 0.4.0

* Added generic `partition` brick that detects the file type and routes a file to the appropriate
  partitioning brick.
* Added a file type detection module.
* Updated `partition_html` and `partition_eml` to support file-like objects in 'rb' mode.
* Cleaning brick for removing ordered bullets `clean_ordered_bullets`.
* Extract brick method for ordered bullets `extract_ordered_bullets`.
* Test for `clean_ordered_bullets`.
* Test for `extract_ordered_bullets`.
* Added `partition_docx` for pre-processing Word Documents.
* Added new REGEX patterns to extract email header information
* Added new functions to extract header information `parse_received_data` and `partition_header`
* Added new function to parse plain text files `partition_text`
* Added new cleaners functions `extract_ip_address`, `extract_ip_address_name`, `extract_mapi_id`, `extract_datetimetz`
* Add new `Image` element and function to find embedded images `find_embedded_images`
* Added `get_directory_file_info` for summarizing information about source documents

## 0.3.5

* Add support for local inference
* Add new pattern to recognize plain text dash bullets
* Add test for bullet patterns
* Fix for `partition_html` that allows for processing `div` tags that have both text and child
  elements
* Add ability to extract document metadata from `.docx`, `.xlsx`, and `.jpg` files.
* Helper functions for identifying and extracting phone numbers
* Add new function `extract_attachment_info` that extracts and decodes the attachment
of an email.
* Staging brick to convert a list of `Element`s to a `pandas` dataframe.
* Add plain text functionality to `partition_email`

## 0.3.4

* Python-3.7 compat

## 0.3.3

* Removes BasicConfig from logger configuration
* Adds the `partition_email` partitioning brick
* Adds the `replace_mime_encodings` cleaning bricks
* Small fix to HTML parsing related to processing list items with sub-tags
* Add `EmailElement` data structure to store email documents

## 0.3.2

* Added `translate_text` brick for translating text between languages
* Add an `apply` method to make it easier to apply cleaners to elements

## 0.3.1

* Added \_\_init.py\_\_ to `partition`

## 0.3.0

* Implement staging brick for Argilla. Converts lists of `Text` elements to `argilla` dataset classes.
* Removing the local PDF parsing code and any dependencies and tests.
* Reorganizes the staging bricks in the unstructured.partition module
* Allow entities to be passed into the Datasaur staging brick
* Added HTML escapes to the `replace_unicode_quotes` brick
* Fix bad responses in partition_pdf to raise ValueError
* Adds `partition_html` for partitioning HTML documents.

## 0.2.6

* Small change to how \_read is placed within the inheritance structure since it doesn't really apply to pdf
* Add partitioning brick for calling the document image analysis API

## 0.2.5

* Update python requirement to >=3.7

## 0.2.4

* Add alternative way of importing `Final` to support google colab

## 0.2.3

* Add cleaning bricks for removing prefixes and postfixes
* Add cleaning bricks for extracting text before and after a pattern

## 0.2.2

* Add staging brick for Datasaur

## 0.2.1

* Added brick to convert an ISD dictionary to a list of elements
* Update `PDFDocument` to use the `from_file` method
* Added staging brick for CSV format for ISD (Initial Structured Data) format.
* Added staging brick for separating text into attention window size chunks for `transformers`.
* Added staging brick for LabelBox.
* Added ability to upload LabelStudio predictions
* Added utility function for JSONL reading and writing
* Added staging brick for CSV format for Prodigy
* Added staging brick for Prodigy
* Added ability to upload LabelStudio annotations
* Added text_field and id_field to stage_for_label_studio signature

## 0.2.0

* Initial release of unstructured<|MERGE_RESOLUTION|>--- conflicted
+++ resolved
@@ -1,18 +1,16 @@
-<<<<<<< HEAD
-## 0.10.31-dev3
-=======
-## 0.11.1-dev0
-
-### Enhancements
-
-### Features
+## 0.11.1-dev1
+
+### Enhancements
+
+### Features
+
+* **Weaviate destination connector** Weaviate connector added to ingest CLI.  Users may now use `unstructured-ingest` to write partitioned data from over 20 data sources (so far) to a Weaviate object collection.
 
 ### Fixes
 
 * **Do not extract text of `<style>` tags in HTML.** `<style>` tags containing CSS in invalid positions previously contributed to element text. Do not consider text node of a `<style>` element as textual content.
 
 ## 0.11.0
->>>>>>> 433c3889
 
 ### Enhancements
 
@@ -23,11 +21,7 @@
 ### Features
 
 * **Add ad-hoc fields to ElementMetadata instance.** End-users can now add their own metadata fields simply by assigning to an element-metadata attribute-name of their choice, like `element.metadata.coefficient = 0.58`. These fields will round-trip through JSON and can be accessed with dotted notation.
-<<<<<<< HEAD
-* **Weaviate destination connector** Weaviate connector added to ingest CLI.  Users may now use `unstructured-ingest` to write partitioned data from over 20 data sources (so far) to a Weaviate object collection.
-=======
 * **MongoDB Destination Connector** New destination connector added to all CLI ingest commands to support writing partitioned json output to mongodb.
->>>>>>> 433c3889
 
 ### Fixes
 
